# Byte-compiled / optimized / DLL files
__pycache__/
*.py[cod]

# Distribution / packaging
.Python
env/
build/
develop-eggs/
dist/
downloads/
eggs/
.eggs/
lib/
lib64/
parts/
sdist/
var/
wheels/
*.egg-info/
.installed.cfg
*.egg

# ide
.idea/
.vscode/

# DS_Store
.DS_Store

# Other
test.py
do_release.py
.env

# Coverage
.coverage
htmlcov
coverage.xml

# pytest
.pytest_cache
test-report.xml
*.iml

# jupyter
.ipynb_checkpoints

# tox
.tox/
.python-version

# mypy
.dmypy.json

# Local development
scripts/local_client.py
playground.py
scripts/tmp/
my_file.txt
.venv/
<<<<<<< HEAD
alpha.env
=======
*.env
>>>>>>> e191223d
<|MERGE_RESOLUTION|>--- conflicted
+++ resolved
@@ -59,8 +59,4 @@
 scripts/tmp/
 my_file.txt
 .venv/
-<<<<<<< HEAD
-alpha.env
-=======
-*.env
->>>>>>> e191223d
+*.env