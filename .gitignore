# Byte-compiled / optimized / DLL files
__pycache__/
*.py[cod]

# Distribution / packaging
.Python
env/
build/
develop-eggs/
dist/
downloads/
eggs/
.eggs/
lib/
lib64/
parts/
sdist/
var/
wheels/
*.egg-info/
.installed.cfg
*.egg

# idea
.idea/

# DS_Store
.DS_Store

# Other
test.py

# Coverage
.coverage
htmlcov
coverage.xml
<<<<<<< HEAD
.pytest_cache
=======

# Pytest
.pytest_cache/
>>>>>>> fc624d85
<|MERGE_RESOLUTION|>--- conflicted
+++ resolved
@@ -34,10 +34,6 @@
 .coverage
 htmlcov
 coverage.xml
-<<<<<<< HEAD
-.pytest_cache
-=======
 
-# Pytest
-.pytest_cache/
->>>>>>> fc624d85
+# pytest
+.pytest_cache