[[source]]
url = "https://pypi.python.org/simple"
verify_ssl = true
name = "pypi"

[packages]
sphinx = "*"
pandas = "*"
requests = "*"
protobuf = "*"
sphinx-rtd-theme = "*"
<<<<<<< HEAD
cognite-logger = "*"
tabulate = "*"
=======
cognite-logger = "0.3.*"
>>>>>>> 44b36827

[dev-packages]
pytest-cov = "*"
twine = "*"
"yolk3k" = "*"
pytest = "*"
pylint = "*"
astunparse = "*"
black = "*"

[requires]
python_version = "3.6"

[pipenv]
allow_prereleases = true<|MERGE_RESOLUTION|>--- conflicted
+++ resolved
@@ -9,12 +9,8 @@
 requests = "*"
 protobuf = "*"
 sphinx-rtd-theme = "*"
-<<<<<<< HEAD
-cognite-logger = "*"
 tabulate = "*"
-=======
 cognite-logger = "0.3.*"
->>>>>>> 44b36827
 
 [dev-packages]
 pytest-cov = "*"
