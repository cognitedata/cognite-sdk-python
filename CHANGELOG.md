--- conflicted
+++ resolved
@@ -17,11 +17,10 @@
 - `Fixed` for any bug fixes.
 - `Security` in case of vulnerabilities.
 
-<<<<<<< HEAD
-## [5.6.5] - 23-03-08
+## [5.7.1] - 09-03-23
 ### Changed
 - Split `instances` destination type of Transformations to `nodes` and `edges`.
-=======
+
 ## [5.7.0] - 08-03-23
 ### Removed
 - `ExtractionPipelineRunUpdate` was removed as runs are immutable.
@@ -31,7 +30,6 @@
 
 ### Changed
 - Rename and deprecate `external_id` in `ExtractionPipelinesRunsAPI` in favour of the more descriptive `extpipe_external_id`. The change is backwards-compatible, but will issue a `UserWarning` for the old usage pattern.
->>>>>>> d5e6aff4
 
 ## [5.6.4] - 28-02-23
 ### Added
