--- conflicted
+++ resolved
@@ -17,18 +17,16 @@
 - `Fixed` for any bug fixes.
 - `Security` in case of vulnerabilities.
 
-<<<<<<< HEAD
 ## [5.11.0] - 13-11-23
 ### Added
 - Client support for time zone aggregation, `cognite_client.time_series.data.retrieve_dataframe_in_tz(...)`. This means
   that the developer can retrieve a dataframe aggregated correctly in the time zone given in the start and end arguments.
   This includes accounting for DST (Daylight Savings Time). Aggregations supported second, minute, hour,
   day, week, month, quarter and year.
-=======
+
 ## [5.10.5] - 13-04-23
 ### Fixed
 - Subclasses of `VisionResource` inheriting `.dump` and `to_pandas` now work as expected for attributes storing lists of subclass instances like `Polygon`, `PolyLine`, `ObjectDetection` or `VisionExtractPredictions` directly or indirectly.
->>>>>>> 1db4a5cc
 
 ## [5.10.4] - 13-04-23
 ### Fixed
