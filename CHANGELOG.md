# Changelog
All notable changes to this project will be documented in this file.

The format is based on [Keep a Changelog](https://keepachangelog.com/en/1.0.0/),
and this project adheres to [Semantic Versioning](https://semver.org/spec/v2.0.0.html).

The changelog for SDK version 0.x.x can be found [here](https://github.com/cognitedata/cognite-sdk-python/blob/0.13/CHANGELOG.md).

Changes are grouped as follows
- `Added` for new features.
- `Changed` for changes in existing functionality.
- `Deprecated` for soon-to-be removed features.
- `Removed` for now removed features.
- `Fixed` for any bug fixes.
- `Security` in case of vulnerabilities.

<<<<<<< HEAD

## [2.52.0] - 2022-06-15

### Added
- Annotations implementation, providing access to the corresponding [Annotations API](https://docs.cognite.com/api/v1/#tag/Annotations). 
    - Added `Annotation`, `AnnotationFilter`, `AnnotationUpdate` dataclasses to `cognite.client.data_classes`
    - Added `annotations` API to `cognite.client.CogniteClient`
    - **Create** annotations with `client.annotations.create` passing `Annotation` instance(s)
    - **Suggest** annotations with `client.annotations.suggest` passing `Annotation` instance(s) 
    - **Delete** annotations with `client.annotations.delete` passing the id(s) of annotation(s) to delete
    - **Filter** annotations with `client.annotations.list` passing a `AnnotationFilter `dataclass instance or a filter `dict`
    - **Update** annotations with `client.annotations.update` passing updated `Annotation` or `AnnotationUpdate` instance(s)
    - **Get single** annotation with `client.annotations.retrieve` passing the id
    - **Get multiple** annotations with `client.annotations.retrieve_multiple` passing the ids
=======
## [2.52.0] - 2022-06-10
### Changed
- Reverted the optimizations introduced to datapoints fetching in 2.47.0 due to buggy implementation. 
>>>>>>> 24872bbb

## [2.51.0] - 2022-06-10
### Added
- added the new geo_location field to the Asset resource

## [2.50.2] - 2022-06-09
### Fixed
- Geospatial: fix FeatureList.from_geopandas issue with optional properties

## [2.50.1] - 2022-06-07
### Fixed
- Geospatial: keep feature properties as is

## [2.50.0] - 2022-05-27
### Changed
- Geospatial: deprecate update_feature_types and add patch_feature_types

## [2.49.1] - 2022-05-19
### Changed
- Geospatial: Support dataset

## [2.49.0] - 2022-05-09
### Changed
- Geospatial: Support output selection for getting features by ids 

## [2.48.0] - 2022-05-09
### Removed
- Experimental model hosting API

## [2.47.0] - 2022-05-02
### Changed
- Performance gain for `datapoints.retrieve` by grouping together time series in single requests against the underlying API.

## [2.46.1] - 2022-04-22
### Changed
- POST requests to the `sessions/revoke`-endpoint are now automatically retried

## [2.46.0] - 2022-03-29
### Changed
- Fix retrieval of empty raster in experimental geospatial api: http 204 as ok status

## [2.45.0] - 2022-03-25
### Added
- support `sequence_rows` destination type on Transformations.

## [2.44.1] - 2022-03-24
### Fixed
- fix typo in `data_set_ids` parameter type on `transformations.list`.

## [2.44.0] - 2022-03-24
### Added
- support conflict mode parameter on `transformations.schema.retrieve`.

## [2.43.1] - 2022-03-24
### Added
- update pillow dependency 9.0.0 -> 9.0.1 
 
## [2.43.0] - 2022-03-21
### Added
- new list parameters added to `transformations.list`.

## [2.42.0] - 2022-02-11
### Added
- FeatureList.from_geopandas() improvements

## [2.41.3] - 2022-02-11
### Fixed
- example for templates view.

## [2.41.2] - 2022-02-16
### Added
- support for deleting properties and search specs in GeospatialAPI.update_feature_types(...).

## [2.40.1] - 2022-02-15
### Fixed
- geospatial examples.

## [2.40.0] - 2022-02-11
### Added
- dataSetId support for transformations.

## [2.39.1] - 2022-01-25
### Added
- pandas and geospatial dependencies optional for cognite-sdk-core.

## [2.39.0] - 2022-01-20
### Added
- geospatial API support

## [2.38.6] - 2021-12-17
### Added
- add the possibility to cancel transformation jobs.

## [2.38.5] - 2022-01-12
### Fixed
- Bug where creating/updating/deleting more than 5 transformation schedules in a single call would fail.

## [2.38.4] - 2021-12-17
### Fixed
- Bug where list generator helper will return more than chunk_size items.

## [2.38.3] - 2021-12-13
### Fixed
- Bug where client consumes all streaming content when logging request.

## [2.38.2] - 2021-12-09
### Added
- add the possibility to pass extra body fields to APIClient._create_multiple.

## [2.38.1] - 2021-12-07
### Fixed
- Bug where loading `transformations.jobs` from JSON fails for raw destinations.

## [2.38.0] - 2021-11-30
### Added
- `transformations` api client, which allows the creation, deletion, update, run and retrieval of transformations.
- `transformations.schedules` api client, which allows the schedule, unschedule and retrieval of recurring runs of a transformation.
- `transformations.notifications` api client, which allows the creation, deletion and retrieval of transformation email notifications.
- `transformations.schema` api client, which allows the retrieval of the expected schema of sql transformations based on the destination data type.
- `transformations.jobs` api client, which retrieves the  status of transformation runs.

## [2.37.1] - 2021-12-01
### Fixed
- Bug where `sequences` full update attempts to "set" column spec. "set" is not supported for sequence column spec.

## [2.37.0] - 2021-11-30
### Added
- Added support for retrieving file download urls 

## [2.36.0] - 2021-11-30
### Fixed
- Changes default JSON `.dumps()` behaviour to be in strict compliance with the standard: if any NaNs or +/- Infs are encountered, an exception will now be raised.

## [2.35.0] - 2021-11-29
### Added
- Added support for `columns` update on sequences

## [2.34.0] - 2021-11-5
### Added
- Added support for `data_set_id` on template views

## [2.33.0] - 2021-10-27
### Security
- Disallow downloading files to path outside download directory in `files.download()`.

## [2.32.0] - 2021-10-04
### Added
 - Support for extraction pipelines

## [2.31.1] - 2021-09-27
### Fixed
- Fixed a bug related to handling of binary response payloads.

## [2.31.0] - 2021-08-26
### Added
- View resolver for template fields.

## [2.30.0] - 2021-08-18
### Added
- Support for Template Views

## [2.29.0] - 2021-08-16
### Added
- Raw rows are retrieved using parallel cursors when no limit is set.

## [2.28.2] - 2021-08-10
### Added
- Relationships now supports `partitions` parameter for [parallel retrieval](https://docs.cognite.com/api/v1/#section/Parallel-retrieval)

## [2.28.1] - 2021-08-10
### Changed
- debug mode now logs response payload and headers.

## [2.27.0] - 2021-07-20

### Fixed
- When using CogniteClient with the client-secret auth flow, the object would not be pickle-able (e.g. when using multiprocessing) because of an anonymous function.

## [2.26.1] - 2021-07-20

### Changed
- Optimization. Do not get windows if remaining data points is 0. Reduces number of requests when asking for 100k data points/10k aggregates from 2 to 1.

## [2.26.0] - 2021-07-08

### Added
- Support for set labels on AssetUpdate

## [2.25.0] - 2021-07-06

### Added
- filter_nodes function to ThreeDRevisionsAPI

## [2.24.0] - 2021-06-28

### Added
- ignore_unknown_ids flag to Relationships delete method

## [2.23.0] - 2021-06-25

### Added
- insert_dataframe and retrieve_dataframe methods to the Raw client

## [2.22.0] - 2021-06-22

### Added
- More contextualization job statuses
### Changed
- Refactor contextualization constant representation

## [2.21.0] - 2021-06-18

### Added
- Datasets support for labels

## [2.20.0] - 2021-06-04

### Added
- rows() in RawRowsAPI support filtering with `columns` and `min/maxLastUpdatedTime`

## [2.19.0] - 2021-05-06

### Added
- Support for /token/inspect endpoint

## [2.18.2] - 2021-04-23

### Fixed
- Bug in templates instances filter that would cause `template_names` to be ignored.

## [2.18.1] - 2021-04-22

### Added
- Configure file download/upload timeouts with `COGNITE_FILE_TRANSFER_TIMEOUT` environment variable or
`file_transfer_timeout` parameter on `CogniteClient`.

### Changed
- Increased default file transfer timeout from 180 to 600 seconds
- Retry more failure modes (read timeouts, 502, 503, 504) for files upload/download requests.

## [2.18.0] - 2021-04-20

### Changed
- `COGNITE_DISABLE_SSL` now also covers ssl verification on IDP endpoints used for generating tokens.


## [2.17.1] - 2021-04-13

### Added
- `created_time`, and `last_updated_time` to template data classes.
- `data_set_id` to template instance data class.


## [2.17.0] - 2021-03-26

### Changed
- Ignore exceptions from pypi version check and reduce its timeout to 5 seconds.

### Fixed
- Only 200/201/202 is treated as succesfull response. 301 led to json decoding errors -
now handled gracefully.
- datasets create limit was set to 1000 in the sdk, leading to cases of 400 from the api where the limit is 10.

### Added
- Support for specifying proxies in the CogniteClient constructor

### Removed
- py.typed file. Will not declare library as typed until we run a typechecker on the codebase.


## [2.16.0] - 2021-03-24

### Added
- support for templates.
- date-based `cdf-version` header.

## [2.15.0] - 2021-03-12

### Added
- `createdTime` field on raw dbs and tables.

## [2.14.0] - 2021-03-18

### Added
- dropna argument to insert_dataframe method in DatapointsAPI

## [2.13.0] - 2021-03-12

### Added
- `sortByNodeId` and `partitions` query parameters to `list_nodes` method.

## [2.12.2] - 2021-03-11

### Fixed
- CogniteAPIError raised (instead of internal KeyError) when inserting a RAW row without a key.

## [2.12.1] - 2021-03-09

### Fixed
- CogniteMissingClientError raised when creating relationship with malformed body.

## [2.12.0] - 2021-03-04

### Changed
- Move Entity matching API from beta to v1.

## [2.11.1] - 2021-02-18

### Changed
- Resources are now more lenient on which types they accept in for labels

## [2.11.0] - 2021-02-18

### Changed
- Entity matching fit will flatten dictionaries and resources to "metadata.subfield" similar to pipelines.

### Added
- Relationships now support update

## [2.10.7] - 2021-02-02

### Fixed
- Relationships API list calls via the generator now support `chunk_size` as parameter.

## [2.10.6] - 2021-02-02

### Fixed
- Retry urllib3.NewConnectionError when it isn't in the context of a ConnectionRefusedError

## [2.10.5] - 2021-01-25

### Fixed
- Fixed asset subtree not returning an object with id->item cache for use in .get

## [2.10.4] - 2020-12-14

### Changed
- Relationships filter will now chain filters on large amounts of sources or targets in batches of 1000 rather than 100.


## [2.10.3] - 2020-12-09

### Fixed
- Retries now have backup time tracking per request, rather than occasionally shared between threads.
- Sequences delete ranges now no longer gives an error if no data is present

## [2.10.2] - 2020-12-08

### Fixed
- Set geoLocation.type in files to "Feature" if missing

## [2.10.1] - 2020-12-03

### Added
- Chaining of requests to the relationships list method,
allowing the method to take arbitrarily long lists for `source_external_ids` and `target_external_ids`

## [2.10.0] - 2020-12-01

### Added
- Authentication token generation and lifecycle management

## [2.9.0] - 2020-11-25

### Added
- Entity matching API is now available in the beta client.

## [2.8.0] - 2020-11-23

### Changed
- Move relationships to release python SDK

## [2.7.0] - 2020-11-10

### Added
- `fetch_resources` parameter to the relationships `list` and `retrieve_multiple` methods, which attempts to fetch the resource referenced in the relationship.

## [2.6.4] - 2020-11-10

### Fixed
- Fixed a bug where 429 was not retried on all endpoints

## [2.6.3] - 2020-11-06

### Fixed
- Resource metadata should be able to set empty using `.metadata.set(None)` or `.metadata.set({})`.

## [2.6.2] - 2020-11-05

### Fixed
- Asset retrieve subtree should return empty AssetList if asset does not exist.

## [2.6.1] - 2020-10-30

### Added
- `geospatial` to list of valid relationship resource types.

## [2.6.0] - 2020-10-26

### Changed
- Relationships list should take dataset internal and external id as different parameters.

## [2.5.4] - 2020-10-22

### Fixed
- `_is_retryable` didn't handle clusters with a dash in the name.

## [2.5.3] - 2020-10-14

### Fixed
- `delete_ranges` didn't cast string timestamp into number properly.

## [2.5.2] - 2020-10-06

### Fixed
- `labels` in FileMetadata is not cast correctly to a list of `Label` objects.

## [2.5.1] - 2020-10-01
- Include `py.typed` file in sdk distribution

## [2.5.0] - 2020-09-25

### Added
- Relationships beta support.

### Removed
- Experimental Model Hosting client.

## [2.4.3] - 2020-09-18
- Increase raw rows list limit to 10,000

## [2.4.2] - 2020-09-10
- Fixed a bug where urls with query parameters were excluded from the retryable endpoints.

## [2.4.1] - 2020-09-09

### Changed
- Generator-based listing now supports partitions. Example:
  ``` python
  for asset in client.assets(partitions=10):
    # do something
  ```

## [2.4.0] - 2020-08-31

### Added
- New 'directory' in Files

## [2.3.0] - 2020-08-25

### Changed
- Add support for mypy and other type checking tools by adding packaging type information

## [2.2.2] - 2020-08-18

### Fixed
- HTTP transport logic to better handle retrying of connection errors
- read timeouts will now raise a CogniteReadTimeout
- connection errors will now raise a CogniteConnectionError, while connection refused errors will raise the more
 specific CogniteConnectionRefused exception.

### Added
- Jitter to exponential backoff on retries

### Changed
- Make HTTP requests no longer follow redirects by default
- All exceptions now inherit from CogniteException

## [2.2.1] - 2020-08-17

### Added
- Fixed a bug where `/timeseries/list` was missing from the retryable endpoints.

## [2.2.0] - 2020-08-14

### Added
- Files labelling support

## [2.1.1] - 2020-08-13

### Fixed
- Fixed a bug where only v1 endpoints (not playground) could be added as retryable

## [2.1.1] - 2020-08-04

### Fixed
- Calls to datapoints `retrieve_dataframe` with `complete="fill"` would break using Pandas version 1.1.0 because it raises TypeError when calling `.interpolate(...)` on a dataframe with no columns.

## [2.1.0] - 2020-07-22

### Added
- Support for passing a single string to `AssetUpdate().labels.add` and `AssetUpdate().labels.remove`. Both a single string and a list of strings is supported. Example:
  ```python
  # using a single string
  my_update = AssetUpdate(id=1).labels.add("PUMP").labels.remove("VALVE")
  res = c.assets.update(my_update)

  # using a list of strings
  my_update = AssetUpdate(id=1).labels.add(["PUMP", "ROTATING_EQUIPMENT"]).labels.remove(["VALVE"])
  res = c.assets.update(my_update)
  ```

## [2.0.0] - 2020-07-17

### Changed
- The interface to interact with labels has changed. A new, improved interface is now in place to make it easier to work with CDF labels. The new interface behaves this way:
  ```python
  # crate label definition(s)
  client.labels.create(LabelDefinition(external_id="PUMP", name="Pump", description="Pump equipment"))
  # ... or multiple
  client.labels.create([LabelDefinition(external_id="PUMP"), LabelDefinition(external_id="VALVE")])

  # list label definitions
  label_definitions = client.labels.list(name="Pump")

  # delete label definitions
  client.labels.delete("PUMP")
  # ... or multiple
  client.labels.delete(["PUMP", "VALVE"])

  # create an asset with label
  asset = Asset(name="my_pump", labels=[Label(external_id="PUMP")])
  client.assets.create(assets)

  # filter assets by labels
  my_label_filter = LabelFilter(contains_all=["PUMP", "VERIFIED"])
  asset_list = client.assets.list(labels=my_label_filter)

  # attach/detach labels to/from assets
  my_update = AssetUpdate(id=1).labels.add(["PUMP"]).labels.remove(["VALVE"])
  res = c.assets.update(my_update)
  ```

### Fixed
- Fixed bug where `_call_` in SequencesAPI (`client.sequences`) was incorrectly returning a `GET` method instead of `POST`.

## [1.8.1] - 2020-07-07
### Changed
- For 3d mappings delete, only use node_id and asset_id pairs in delete request to avoid potential bad request.
- Support attaching/detaching multiple labels on assets in a single method

## [1.8.0] - 2020-06-30
### Added
- Synthetic timeseries endpoint for DatapointsApi
- Labels endpoint support
- Assets labelling support
- Support for unique value aggregation for events.

### Changed
- When `debug=true`, redirects are shown more clearly.

## [1.7.0] - 2020-06-03
### Fixed
- datasetId is kept as an integer in dataframes.

### Changed
- Internal list of retryable endpoints was changed to a class variable so it can be modified.

## [1.6.0] - 2020-04-28
### Added
- Support events filtering by ongoing events (events without `end_time` defined)
- Support events filtering by active timerange of event
- Support files metadata filtering by `asset_external_ids`
- Aggregation endpoint for Assets, DataSets, Events, Files, Sequences and TimeSeries API

## [1.5.2] - 2020-04-02
### Added
- Support for security categories on file methods

## [1.5.1] - 2020-04-01
### Added
- Support for security categories on files
- active_at_time on relationships

### Fixed
- No longer retry calls to /files/initupload
- Retry retryable POST endpoints in datasets API

## [1.5.0] - 2020-03-12
### Added
- DataSets API and support for this in assets, events, time series, files and sequences.
- .asset helper function on time series.
- asset external id filter on time series.

## [1.4.13] - 2020-03-03
### Added
- Relationship list supports multiple sources, targets, relationship types and datasets.

## [1.4.12] - 2020-03-02

### Fixed
- Fixed a bug in file uploads where fields other than name were not being passed to uploaded directories.

## [1.4.11] - 2020-02-21

### Changed
- Datapoint insertion changed to be less memory intensive.

### Fixed
- Fixed a bug where add service account to group expected items in response.
- Jupyter notebook output and non-camel cased to_pandas uses nullable int fields instead of float for relevant fields.

## [1.4.10] - 2020-01-24
### Added
- Support for the error field for synthetic time series query in the experimental client.
- Support for retrieving data from multiple sequences at once.

## [1.4.9] - 2019-12-19

### Fixed
- Fixed a bug where datapoints `retrieve` could return less than limit even if there were more datapoints.
- Fixed an issue where `insert_dataframe` would give an error with older pandas versions.

## [1.4.8] - 2019-12-19

### Added
- Support for `ignore_unknown_ids` on time series `retrieve_multiple`, `delete` and datapoints `retrieve` and `latest` and related endpoints.
- Support for asset subtree filters on files, sequences, and time series.
- Support for parent external id filters on assets.
- Synthetic datapoints retrieve has additional functions including variable replacement and sympy support.

### Changed
- Synthetic datapoints now return errors in the `.error` field, in the jupyter output, and optionally in pandas dataframes if `include_errors` is set.

## [1.4.7] - 2019-12-05

### Added
- Support for synthetic time series queries in the experimental client.
- parent external id filter added for assets.

### Fixed
- startTime in event dataframes is now a nullable int dtype, consistent with endTime.

## [1.4.6] - 2019-12-02

### Fixed
- Fixed notebook output for Asset, Datapoint and Raw.

## [1.4.5] - 2019-12-02

### Changed

- The ModelHostingAPI now calls Model Hosting endpoints in playground instead of 0.6.

## [1.4.4] - 2019-11-29

### Added
 - Option to turn off version checking from CogniteClient constructor

### Changed
- In sequences create, the column definitions object accepts both camelCased and snake_cased keys.
- Retry 429 on all endpoints

### Fixed
- Fixed notebook output for DatapointsList

## [1.4.3] - 2019-11-27
### Fixed
- In Jupyter notebooks, the output from built-in list types is no longer camel cased.

## [1.4.2] - 2019-11-27

### Changed
- In the 3D API, the call and list methods now include all models by default instead of only unpublished ones.
- In Jupyter notebooks, the output from built-in types is no longer camel cased.

### Added
- Support for filtering events by asset subtree ids.

## [1.4.1] - 2019-11-18

### Added
- Support for filtering events by asset external id.
- query parameter on asset search.
- `ignore_unknown_ids` parameter on asset and events method `delete` and `retrieve_multiple`.

## [1.4.0] - 2019-11-14

### Changed
- In the ModelHostingAPI, models, versions and schedules are now referenced by name instead of id. The ids are no longer available.
- In the ModelHostingAPI, functions related to model versions are moved from the ModelsAPI to the new ModelVersionsAPI.
- In the ModelHostingAPI, the model names must be unique. Also, the version names and schedule names must be unique per model.
- Default value for `limit` in search method is now 100 instead of None to clarify api default behaviour when no limit is passed.

## [1.3.4] - 2019-11-07

### Changed
- Error 500's are no longer retried by default, only HTTP 429, 502, 503, 504 are.
- Optimized HTTP calls by caching user agent.
- Relationship filtering is now integrated into `list` instead of `search`.
- Sequences `insert_dataframe` parameter `external_id_headers` documentation updated.
- Type hints for several objects formerly `Dict[str, Any]` improved along with introducing matching dict derived classes.

### Fixed
- `source_created_time` and `source_modified_time` on files now displayed as time fields.
- Fixed pagination for `include_outside_points` and other edge cases in datapoints.
- Fixed a bug where `insert_dataframe` with strings caused a numpy error.

### Added
- Relationships can now have sequences as source or target.

## [1.3.3] - 2019-10-21

### Changed
- Datapoints insert dataframe function will check for infinity values.
- Allow for multiple calls to .add / .remove in object updates such as metadata, without later calls overwriting former.
- List time series now ignores the include_metadata parameter.

### Added
- Advanced list endpoint is used for listing time series, adding several new filters and partitions.

## [1.3.2] - 2019-10-16

### Added
- Datapoints objects now store is_string, is_step and unit to allow for better interpretation of the data.
- Sorting when listing events
- Added a search function in the relationships API.

### Changed
- `list` and `__call__` methods for files now support list parameters for `root_ids`, `root_external_ids`.
- retrieve_dataframe with `complete` using Datapoints fields instead of retrieving time series metadata.

### Fixed
- Fixed chunking logic in list_generator to always return last partial chunk.
- Fixed an error on missing target/source in relationships.

## [1.3.1] - 2019-10-09
### Fixed
- Fixed support for totalVariation aggregate completion.
- Changed conversion of raw RowList to pandas DataFrame to handle missing values (in columns) across the rows. This also fixes the bug where one-off values would be distributed to all rows in the DataFrame (unknown bug).

## [1.3.0] - 2019-10-03
### Changed
- Sequences officially released and no longer considered experimental.
- Sequences data insert no longer takes a default value for columns.

## [1.2.1] - 2019-10-01
### Fixed
- Tokens are sent with the correct "Authorization" header instead of "Authentication".

## [1.2.0] - 2019-10-01
### Added
- Support for authenticating with bearer tokens. Can now supply a jwt or jwt-factory to CogniteClient. This token will override any api-key which has been set.

## [1.1.12] - 2019-10-01
### Fixed
- Fixed a bug in time series pagination where getting 100k datapoints could cause a missing id error when using include_outside_points.
- SequencesData `to_pandas` no longer returns NaN on integer zero columns.
- Fixed a bug where the JSON encoder would throw circular reference errors on unknown data types, including numpy floats.

## [1.1.11] - 2019-09-23
### Fixed
- Fix testing.CogniteClientMock so it is possible to get attributes on child which have not been explicitly in the CogniteClientMock constructor

## [1.1.10] - 2019-09-23
### Fixed
- Fix testing.CogniteClientMock so it is possible to get child mock not explicitly defined

### Added
- `list` and `__call__` methods for events now support list parameters for `root_asset_ids`, `root_asset_external_ids`.

## [1.1.9] - 2019-09-20
### Changed
- Renamed testing.mock_cognite_client to testing.monkeypatch_cognite_client

### Added
- testing.CogniteClientMock object

## [1.1.8] - 2019-09-19
### Added
- Support for aggregated properties of assets.
- `Asset` and `AssetList` classes now have a `sequences` function which retrieves related sequences.
- Support for partitioned listing of assets and events.

### Changed
- `list` and `__call__` methods for assets now support list parameters for `root_ids`, `root_external_ids`.
- Sequences API no longer supports column ids, all relevant functions have been changed to only use external ids.

### Fixed
- Fixed a bug in time series pagination where getting 100k dense datapoints would cause a missing id error.
- Sequences retrieve functions fixed to match API change, to single item per retrieve.
- Sequences retrieve/insert functions fixed to match API change to take lists of external ids.

## [1.1.7] - 2019-09-13
### Fixed
- `testing.mock_cognite_client()` so that it still accepts arguments after exiting from mock context.

## [1.1.6] - 2019-09-12
### Fixed
- `testing.mock_cognite_client()` so that the mocked CogniteClient may accept arguments.

## [1.1.5] - 2019-09-12
### Added
- Method `files.download_to_path` for streaming a file to a specific path

## [1.1.4] - 2019-09-12
### Added
- `root_asset_ids` parameter for time series list.

### Changed
- Formatted output in jupyter notebooks for `SequenceData`.
- `retrieve_latest` function in theDatapoints API extended to support more than 100 items.
- Log requests at DEBUG level instead of INFO.

## [1.1.3] - 2019-09-05
### Changed
- Disabled automatic handling of cookies on the requests session objects

### Fixed
- `to_pandas` method on CogniteResource in the case of objects without metadata

## [1.1.2] - 2019-08-28
### Added
- `limit` parameter on sequence data retrieval.
- Support for relationships exposed through experimental client.
- `end` parameter of sequence.data retrieval and range delete accepts -1 to indicate last index of sequence.

### Changed
- Output in jupyter notebooks is now pandas-like by default, instead of outputting long json strings.

### Fixed
- id parameters and timestamps now accept any integer type including numpy.int64, so values from dataframes can be passed directly.
- Compatibility fix for renaming of sequences cursor and start/end parameters in the API.

## [1.1.1] - 2019-08-23
### Added
- `complete` parameter on `datapoints.retrieve_dataframe`, used for forward-filling/interpolating intervals with missing data.
- `include_aggregate_names` option on `datapoints.retrieve_dataframe` and `DatapointsList.to_pandas`, used for removing the `|<aggregate-name>` postfix on dataframe column headers.
- datapoints.retrieve_dataframe_dict function, which returns {aggregate:dataframe} without adding aggregate names to columns
- source_created_time and source_modified_time support for files

## [1.1.0] - 2019-08-21
### Added
- New method create_hierarchy() added to assets API.
- SequencesAPI.list now accepts an asset_ids parameter for searching by asset
- SequencesDataAPI.insert now accepts a SequenceData object for easier copying
- DatapointsAPI.insert now accepts a Datapoints object for easier copying
- helper method `cognite.client.testing.mock_cognite_client()` for mocking CogniteClient
- parent_id and parent_external_id to AssetUpdate class.

### Changed
- assets.create() no longer validates asset hierarchy and sorts assets before posting. This functionality has been moved to assets.create_hierarchy().
- AssetList.files() and AssetList.events() now deduplicate results while fetching related resources, significantly reducing memory load.

## [1.0.5] - 2019-08-15
### Added
- files.create() method to enable creating a file without uploading content.
- `recursive` parameter to raw.databases.delete() for recursively deleting tables.

### Changed
- Renamed .iteritems() on SequenceData to .items()
- raw.insert() now chunks raw rows into batches of 10,000 instead of 1,000

### Fixed
- Sequences queries are now retried if safe
- .update() in all APIs now accept a subclass of CogniteResourceList as input
- Sequences datapoint retrieval updated to use the new cursor feature in the API
- Json serializiation in `__str__()` of base data classes. Now handles Decimal and Number objects.
- Now possible to create asset hierarchy using parent external id when the parent is not part of the batch being inserted.
- `name` parameter of files.upload_bytes is now required, so as not to raise an exception in the underlying API.

## [1.0.4] - 2019-08-05
### Added
- Variety of useful helper functions for Sequence and SequenceData objects, including .column_ids and .column_external_ids properties, iterators and slice operators.
- Sequences insert_dataframe function.
- Sequences delete_range function.
- Support for external id column headers in datapoints.insert_dataframe()

### Changed
- Sequences data retrieval now returns a SequenceData object.
- Sequences insert takes its parameters row data first, and no longer requires columns to be passed.
- Sequences insert now accepts tuples and raw-style data input.
- Sequences create now clears invalid fields such as 'id' in columns specification, so sequences can more easily re-use existing specifications.
- Sequence data function now require column_ids or column_external_ids to be explicitly set, rather than both being passed through a single columns field

## [1.0.3] - 2019-07-26
### Fixed
- Renamed Model.schedule_data_spec to Model.data_spec so the field from the API will be included on the object.
- Handling edge case in Sequences pagination when last datapoint retrieved is at requested end
- Fixing data points retrieval when count aggregates are missing
- Displays unexpected fields on error response from API when raising CogniteAPIError

## [1.0.2] - 2019-07-22
### Added
- Support for model hosting exposed through experimental client

### Fixed
- Handling dynamic limits in Sequences API

## [1.0.1] - 2019-07-19
### Added
- Experimental client
- Support for sequences exposed through experimental client

## [1.0.0] - 2019-07-11
### Added
- Support for all endpoints in Cognite API
- Generator with hidden cursor for all resource types
- Concurrent writes for all resources
- Distribution of "core" sdk which does not depend on pandas and numpy
- Typehints for all methods
- Support for posting an entire asset hierarchy, resolving ref_id/parent_ref_id automatically
- config attribute on CogniteClient to view current configuration.

### Changed
- Renamed methods so they reflect what the method does instead of what http method is used
- Updated documentation with automatically tested examples
- Renamed `stable` namespace to `api`
- Rewrote logic for concurrent reads of datapoints
- Renamed CogniteClient parameter `num_of_workers` to `max_workers`

### Removed
- `experimental` client in order to ensure sdk stability.<|MERGE_RESOLUTION|>--- conflicted
+++ resolved
@@ -14,9 +14,8 @@
 - `Fixed` for any bug fixes.
 - `Security` in case of vulnerabilities.
 
-<<<<<<< HEAD
-
-## [2.52.0] - 2022-06-15
+
+## [2.53.0] - 2022-06-16
 
 ### Added
 - Annotations implementation, providing access to the corresponding [Annotations API](https://docs.cognite.com/api/v1/#tag/Annotations). 
@@ -29,11 +28,10 @@
     - **Update** annotations with `client.annotations.update` passing updated `Annotation` or `AnnotationUpdate` instance(s)
     - **Get single** annotation with `client.annotations.retrieve` passing the id
     - **Get multiple** annotations with `client.annotations.retrieve_multiple` passing the ids
-=======
+
 ## [2.52.0] - 2022-06-10
 ### Changed
 - Reverted the optimizations introduced to datapoints fetching in 2.47.0 due to buggy implementation. 
->>>>>>> 24872bbb
 
 ## [2.51.0] - 2022-06-10
 ### Added
