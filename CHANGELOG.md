--- conflicted
+++ resolved
@@ -21,13 +21,11 @@
 
 ## [Unreleased]
 
-<<<<<<< HEAD
 ### Fixed
 - Fixed pagination for include_outside_points and other edge cases in datapoints.
-=======
+
 ### Added
 - Datapoints objects now store is_string, is_step and unit to allow for better interpretation of the data.
->>>>>>> 974aa8dc
 
 ## [1.3.1] - 2019-10-09
 ### Fixed
