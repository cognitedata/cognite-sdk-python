--- conflicted
+++ resolved
@@ -23,11 +23,8 @@
 
 ### Fixed
 - Fixed a bug in time series pagination where getting 100k datapoints could cause a missing id error when using include_outside_points.
-<<<<<<< HEAD
 - SequencesData `to_pandas` no longer returns NaN on integer zero columns.
-=======
 - Fixed a bug where the JSON encoder would throw circular reference errors on unknown data types, including numpy floats.
->>>>>>> 6f672dee
 
 ## [1.1.11] - 2019-09-23
 ### Fixed
