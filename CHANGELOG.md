--- conflicted
+++ resolved
@@ -17,9 +17,6 @@
 - `Fixed` for any bug fixes.
 - `Security` in case of vulnerabilities.
 
-<<<<<<< HEAD
-## [6.5.9] - 2023-06-28
-=======
 ## [7.5.2] - 2023-12-05
 ### Fixed
 - The built-in `hash` function was mistakenly stored on `WorkflowDefinitionUpsert` instances after `__init__` and has been removed.
@@ -656,7 +653,6 @@
 - Support for applying graphql dml using `client.data_modeling.graphql.apply_dml()`.
 
 ## [6.6.1] - 2023-07-07
->>>>>>> 8fec922d
 ### Improved
 - Documentation for entity matching
 
