--- conflicted
+++ resolved
@@ -17,15 +17,13 @@
 - `Fixed` for any bug fixes.
 - `Security` in case of vulnerabilities.
 
-<<<<<<< HEAD
-## [6.38.0] - 2023-10-27
+## [6.39.0] - 2023-10-30
 ## Added
 - Support for `concurrencyPolicy` property in Workflows `TransformationsWorker`.
-=======
+
 ## [6.38.0] - 2023-10-30
 ### Added
 - Support `onFailure` property in Workflows, allowing marking Tasks as optional in a Workflow.
->>>>>>> d1f22ea4
 
 ## [6.37.0] - 2023-10-27
 ### Added
