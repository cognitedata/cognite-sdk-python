# Changelog
All notable changes to this project will be documented in this file.

The format is based on [Keep a Changelog](https://keepachangelog.com/en/1.0.0/),
and this project adheres to [Semantic Versioning](https://semver.org/spec/v2.0.0.html).

The changelog for SDK version 0.x.x can be found [here](https://github.com/cognitedata/cognite-sdk-python/blob/0.13/CHANGELOG.md).

For users wanting to upgrade major version, a migration guide can be found [here](MIGRATION_GUIDE.md).

Changes are grouped as follows
- `Added` for new features.
- `Changed` for changes in existing functionality.
- `Deprecated` for soon-to-be removed features.
- `Improved` for transparent changes, e.g. better performance.
- `Removed` for now removed features.
- `Fixed` for any bug fixes.
- `Security` in case of vulnerabilities.

<<<<<<< HEAD
## [7.81.4] - 2025-08-26
### Fixed
- Fix documentation of files.upload_content. It does not support directories. Use more meaningful errors when the path is not a file. 
=======
## [7.82.0] - 2025-08-26
### Added
- Added support for specifying `max_text_size` in DMS text properties.
>>>>>>> df0a356e

## [7.81.3] - 2025-08-26
### Added
- Added missing parameter `nonce` to the `FunctionScheduleWrite` method to allow passing 
  a custom nonce.

## [7.81.2] - 2025-08-21
### Changed
- Attributes `run_time` and `simulation_time` are now automatically converted to timestamp format (when calling `to_pandas(...)`)

## [7.81.1] - 2025-08-20
### Fixed
- [alpha] Breaking change: fixed naming inconsistencies in simulators module. Renamed `SimulatorRunList` to `SimulationRunList` and `SimulatorRunDataList` to `SimulationRunDataList`

## [7.81.0] - 2025-08-19
### Added
- Support for external dependencies in simulator and simulator model revisions resources.

## [7.80.3] - 2025-08-17
### Added
- [alpha] Support for the `/ai/agents` API endpoint for chat.

## [7.80.2] - 2025-08-16
### Fixed
- Added missing parameter `description` to `DatapointSubscriptionUpdate` object such that it can be updated
  in the `client.time_series.subscriptions.update(...)` method.

## [7.80.1] - 2025-08-14
### Fixed
- Make CogniteAPIError.response_code non-nullable again, addressing a regression introduced in the previous version.

## [7.80.0] - 2025-08-11
### Added
- Emit project name in exceptions to make it easier to gather relevant context.

## [7.79.0] - 2025-08-01
### Changed
- [alpha] Breaking change: Filtering consistency in __call__ methods for simulator integrations, model and model revisions.

## [7.78.1] - 2025-08-01
### Changed
- Only emit counts for each status (successful, failed, unknown, skipped) in exception __str__ reprs. The actual 
  underlying objects are still available through the `succesful`, `unknown`, `failed`, and `skipped` attributes.
### Fixed
- Fixes type annotations for Functions API. Adds new `FunctionHandle` type for annotating function handles.

## [7.78.0] - 2025-07-29
### Added
- Support for two-phase syncing of instances. See `sync_mode` and `backfill_sort` on the `NodeResultSet` class.
### Changed
- Improved error messages when using query-specific fields in sync, and vice versa.

## [7.77.3] - 2025-07-28
### Added
- Comprehensive documentation for the simulators API endpoints

### Changed
- Consistency improvements across the simulators API namespace

## [7.77.2] - 2025-07-25
### Added
- Agents now maintains all properties returned from the API when using the `.load(...)` and `.dump(...)` methods. 
  Similarly, you can load an `AgentUpsert` from a `dict`/`YAML`/`JSON` object using the `AgentUpsert.load(...)` method
  and all properties will be sent to the API.

## [7.77.1] - 2025-07-23
### Added
- Added new `agentsAcl` capability.

## [7.77.0] - 2025-07-17
### Added
- Support for the `/models/statistics` API endpoints with methods `client.data_modeling.statistics.project()`,
  `client.data_modeling.statistics.spaces.list()`, and `client.data_modeling.statistics.spaces.retrieve(...)`.

## [7.76.1] - 2025-07-12
### Added
- [alpha] Support for the `/ai/agents` API endpoint for upsert, retrieve, list and delete.

## [7.76.0] - 2025-06-25
### Added
- When ingesting datapoints, `insert_dataframe` now accepts instance IDs as column names when `instance_id_headers` is `True`. Note, in th next major release of the SDK, the behaviour of the column names will change and the ID type of the column will be determined based on the type of the column name. E.g. if the column name is of type `NodeId` it will automatically be interpreted as instance ID.

## [7.75.3] - 2025-06-25
### Added
- Added new `appConfigAcl` capability.

## [7.75.2] - 2025-06-05
### Fixed
- The `client.raw.rows.retrieve_dataframe` method now has a new parameter `infer_dtypes` that allows
  you to not infer the data types of column types in the returning dataframe.

## [7.75.1] - 2025-05-15
### Fixed
- Fixes missing `instance_id` field in `Document` class returned from `client.documents.list()` and `client.documents.search()`.

## [7.75.0] - 2025-04-22
### Added
- Support for data modeling query set operations - union, unionAll, and intersection
- Support for the `/simulators/logs` API endpoint.
- Support for the `/simulators/routines` and `/simulators/routines/revisions` API endpoints.
- Support for the `/simulators/models` and `/simulators/models/revisions` API endpoints.
- Support for the `/simulators` and `/simulators/integration` API endpoints.
### Fixed
- Fixes for type annotations for Functions API

## [7.74.5] - 2025-04-08
### Fixed
- Empty datapoint subscriptions may return timeSeriesCount=None. This is now handled.

## [7.74.4] - 2025-04-08
### Fixed
- When iterating datapoints, object aggregates `min_datapoint` and `max_datapoint` no longer raise
  `ValueError: Unsupported aggregate` (used to require `include_status` to be explicitly passed.)

## [7.74.3] - 2025-04-04
### Changed
- Removes beta header from postgres gateway APIs.
- Removes "beta" warning from postgres gateway APIs.
### Added
- Adds `PostgresGatewayAcl` to postgres gateway ACLs.

## [7.74.2] - 2025-04-02
### Fixed
- When loading a Workflow version from dict, no longer gives a `400` when calling
  `client.workflows.versions.upsert(...)`. For example the following workflow version can now be upserted:
```python
WorkflowVersionUpsert.load({
    "workflowExternalId": "my_workflow", "version": 1,
    "workflowDefinition": {
      "tasks": {
        "externalId": "task1",
        "type": "function",
        "parameters": {"function": {"externalId": "myFunction"}}}
    }
})
```

## [7.74.1] - 2025-04-01
### Fixed
- When iterating through datapoints, any instance IDs used would max out after 100k values.

## [7.74.0] - 2025-04-01
### Added
- Support for new (object) datapoint aggregates `min_datapoint` and `max_datapoint`.

## [7.73.9] - 2025-03-25
### Fixed
- The `transformation.source/destinationOidcCredentials.scope` is no longer required when creating a Transformation.

## [7.73.8] - 2025-03-21
### Fixed
- Functions: Removed `"py38"` from list of valid runtimes for Functions in docstrings and type annotations. Runtime `"py38"` was removed in the API in October 2024.

## [7.73.7] - 2025-03-14
### Fixed
- When RestSource for hosted extractors were updated, the authentication and ca_certificate objects were omitted. This is now fixed.

## [7.73.6] - 2025-03-10
### Fixed
- An issue with `client.data_modeling.instances.aggregates(..., filter=my_filter)` no longer raises a `KeyError` if you
  have a filter that returns no results.

## [7.73.5] - 2025-02-26
### Fixed
- The `client.data_modeling.instances.aggregate/search()` methods now correctly returns maximum, 1000, results when setting
  the `limit` parameter to `None`, `-1`, or `math.inf`.

## [7.73.4] - 2025-02-24
### Fixed
- An issue with `DatapointsAPI.retrieve_latest` and usage of `instance_id` when using `ignore_unknown_ids=True`
  and *any type* of identifier was not found (no longer raises `TypeError`).

## [7.73.3] - 2025-02-07
### Added
- Listable property types for containers in Data Modeling now accept `max_list_size`.

## [7.73.2] - 2025-02-05
### Fixed
- An edge case where instance IDs in failing requests would not be reported in the error attributes `unknown`
  or `failed`.
### Changed
- Set the limit for create, update, and delete endpoints for postgres gateway users to 1.

## [7.73.1] - 2025-01-23
### Fixed
- Data Workflows hotfix: mark `useTransformationCredentials` as optional.

## [7.73.0] - 2025-01-22
### Added
- Data Workflows: Support for `useTransformationCredentials` for the transformations task. This allows running
  transformation tasks with pre-configured client credentials.

## [7.72.2] - 2025-01-20
### Fixed
- Updating a Kafka or MQTT source with a write object in `mode="replace"` no longer raises a `CogniteAPIError` with
  422 status code.

## [7.72.1] - 2025-01-14
### Fixed
- Data Modeling container type Enum now dumps correctly and no longer camelCases the user-defined values.

## [7.72.0] - 2025-01-14
### Added
- Document Summary and Document Question Answering endpoints from the AI API.

## [7.71.4] - 2025-01-09
### Changed
- Update classes accepting instance_id now raise when id/external_id are also given.
### Added
- All update classes warn when external_id is ignored (when id is also given, it takes precedence)

## [7.71.3] - 2025-01-09
### Added
- `ResultSetExpression` now support the `skip_already_deleted` flag.

## [7.71.2] - 2025-01-07
### Added
- Instance ID is now supported for `retrieve_latest` in the datapoints API.
### Fixed
- Using `retrieve_latest` with `ignore_unknown_ids=True` could raise KeyError if at least one
  time series were missing and any of the non-missing did not have `external_id` set.
- Using `retrieve_latest` with `ignore_unknown_ids=True` could yield mixed-up results if at least one
  time series were missing and and any of the non-missing were a duplicated time series (with an individually specified (and different) setting). This will now raise a RuntimeError.

## [7.71.1] - 2025-01-07
### Fixed
- Version checker (stopped working after 5.3.1 due to subtle package naming change)

## [7.71.0] - 2025-01-06
### Added
- Support for InstanceReferences filter for Data Modeling

## [7.70.7] - 2024-12-20
### Fixed
- Passing a valid but empty string as external_id no longer raises an error for certain SDK methods

## [7.70.6] - 2024-12-14
### Fixed
- Updating a Sequence and repeating existing columns no longer raises a `CogniteDuplicatedError`.

## [7.70.5] - 2024-12-12
### Fixed
- Upserting a Sequence with columns no longer silently skips the columns, but instead updates them as intended.

## [7.70.4] - 2024-12-11
### Fixed
- Added missing `diagramParsingACl` to capabilities.

## [7.70.3] - 2024-12-11
### Fixed
- Aggregation requests with custom properties, like a metadata key, are no longer converted to camelCase
  automatically.

## [7.70.2] - 2024-12-04
### Fixed
- Retrieving `ExtractionPipeline` no longer raises a `KeyError` if any of the piplines have a contact with missing fields.

## [7.70.1] - 2024-12-04
### Fixed
- Fix `workflows.executions.retrieve_detailed` type for `SimulationInputOverride` to allow for `None` value for `unit`.

## [7.70.0] - 2024-12-02
### Added
- Workflow support for "simulation" task type.

## [7.69.4] - 2024-12-02
### Added
- An IsNull filter has been added for use in Data Modeling.

## [7.69.3] - 2024-12-02
### Added
- API endpoints currently accepting relative time strings like `2d-ago` now support a forward-looking syntax, e.g. `2w-ahead` or `15m-ahead`.
### Fixed
- Revoking sessions through `client.iam.sessions.revoke` no longer raises an API error for very large payloads


## [7.69.2] - 2024-11-28
### Improved
- Handle conversion of instance lists like NodeList to pandas DataFrame in scenarios where: a) properties are expanded
  into columns, b) the view ID prefix has be removed and c) one or more user properties have a naming conflict with
  base properties. This no longer raises a documented error by pandas, but gives a warning instead.

## [7.69.1] - 2024-11-27
### Fixed
- Convenience methods for `TimeSeries` (defined through Data Modeling with `instance_id`) now works as
  intended: `count`, `latest` and `first`.

## [7.69.0] - 2024-11-23
### Added
- Synthetic Datapoints API has better support for `instance_id`. Previously you had to specify these directly
  in the expression(s), but now you can use the `variables` parameter to more easily substitute the time series
  identifiers directly into the expression(s).

## [7.68.0] - 2024-11-22
### Added
- New methods: `WorkflowTriggerAPI.[list, list_runs]`
- `WorkflowAPI.upsert` now supports upserting multiple.
- `WorkflowAPI.retrieve` now supports retrieving multiple.
- `WorkflowVersionAPI.upsert` now supports upserting multiple.
- `WorkflowVersionAPI.retrieve` now supports retrieving multiple.
- `WorkflowTriggerAPI.delete` now supports deleting multiple.
- Missing field `last_updated_time` for `Workflow`.
- Missing fields `last_updated_time` and `created_time` for `WorkflowVersion`.
### Deprecated
- `WorkflowTriggerAPI.get_triggers` is now deprecated in favor of `WorkflowTriggerAPI.list`
- `WorkflowTriggerAPI.get_trigger_run_history` is now deprecated in favor of `WorkflowTriggerAPI.list_runs`
### Fixed
- Listing the history of (workflow trigger) runs now work as expected for all external_ids (properly URL encoded).

## [7.67.4] - 2024-11-21
### Fixed
- Creating a `CogniteClient` no longer gives a `UserWarning` for private link projects.

## [7.67.3] - 2024-11-20
### Fixed
- Fixed wrong url paths for `client.hosted_extractors.jobs.[list_logs, list_metrics]`

## [7.67.2] - 2024-11-19
### Added
- Instance ID is now supported for DatapointsSubscriptionsAPI (`client.time_series.subscriptions`)

## [7.67.1] - 2024-11-19
### Added
- Workflow triggers support metadata field
### Fixed
- Workflow description is optional

## [7.67.0] - 2024-11-19
### Added
- Convenience method `from_alias` to the UnitsAPI (`client.units.from_alias`) to help with looking up
  units by their aliases (similarity search is supported).

## [7.66.1] - 2024-11-18
### Removed
- The Core Data Model (v1) is now considered stable and the alpha warning has been removed.
- Usage of `instance_id` in the FilesAPI is considered stable and the alpha warning has been removed.

## [7.66.0] - 2024-11-15
### Added
- User's trying to access a CDF project they do not have access to, will now be met with a more helpful
  exception: `CogniteProjectAccessError` will be raised and accessible projects on the given cluser will
  be listed, rather than just "401 - Unauthorized".

## [7.65.1] - 2024-11-14
### Added
- Workflows now support data sets

## [7.65.0] - 2024-11-13
### Added
- DatapointsAPI now support iteration like most other APIs: `for dps in client.time_series.data(...)`.
  You may control memory usage by specifying how many time series to fetch in parallel with the
  `chunk_size_time_series` parameter, and datapoints with `chunk_size_datapoints`.

## [7.64.14] - 2024-11-12
### Added
- [Feature Preview - beta] Adding data modeling triggers support for data workflows.

## [7.64.13] - 2024-11-12
### Added
- Added new `SAPWriteback` and `SAPWritebackRequests` capabilities.

## [7.64.12] - 2024-11-12
### Fixed
- `FunctionSchedulesAPI.__call__()` calls `FunctionSchedulesAPI.list()` instead of `APIClient._list_generator()`.
  (The latter relied on pagination, which was not implemented by `/schedules/list`).

## [7.64.11] - 2024-11-12
### Added
- [Feature Preview - alpha] Support for `PostgresGateway` `Tables` `client.postegres_gateway.tables`.

## [7.64.10] - 2024-11-12
### Fixed
- [Feature Preview - alpha] Updated `PostgresGateway` `Users` `client.postegres_gateway.users` to changes in the API.

## [7.64.9] - 2024-11-12
### Fixed
- Fixed an IndexError that could be raised in an edge cases where datapoints methods should return None.

## [7.64.8] - 2024-11-06
### Fixed
- Made `compression` and `encoding` of hosted extractor job formats optional to conform with the API.

## [7.64.7] - 2024-11-04
### Fixed
- Set batch size to 10 for `create` and `update` of hosted extractor jobs, destinations, sources and mappings
  to avoid hitting the API limits.

## [7.64.6] - 2024-11-02
### Added
- Data modeling filters now support the use of `NodeId` (and `EdgeId`) directly.

## [7.64.5] - 2024-11-01
### Fixed
- The `client.functions.schedules.create` method no longer mutates the input `FunctionScheduleWrite` object.

## [7.64.4] - 2024-11-01
### Fixed
- Data Workflows: apply more robust path parameter encoding.

## [7.64.3] - 2024-11-01
### Fixed
- Removed superfluous properties from authentication subclass read objects

## [7.64.2] - 2024-10-31
### Fixed
- `HostedExtractor` REST source `authentication` property updated to follow API change.

## [7.64.1] - 2024-10-30
### Fixed
- Loading `HostedExtractor` class `RestSourceWrite` no longer requires the optional `scheme` parameter.

## [7.64.0] - 2024-10-28
### Added
- New instance inspection endpoint `client.data_modeling.instances.inspect` enabling easy reverse
  lookup to find which views and containers they have data in.

## [7.63.11] - 2024-10-26
### Fixed
- The `/context/diagram/` endpoints are now retried on 5xx and 429 errors.

## [7.63.10] - 2024-10-22
### Fixed
- The Not() filter now only accepts a single filter (and no longer silently ignores the rest).
- The And(), Or() and Not() filter now requires at least one argument.

## [7.63.9] - 2024-10-21
### Added
- Filters can now be combined using `And` and `Or` by using the operators `&` and `|`.
- Filters can now be negated by using the `~` operator (instead of using the `Not` filter)

## [7.63.8] - 2024-10-21
### Fixed
- Data Workflows: workflow external ID and version are now URL encoded to allow characters like `/`  when calling `workflows.executions.run`

## [7.63.7] - 2024-10-18
### Fixed
- Calling `cognite_client.data_modeling.instances(..., chunk_size=False, include_typing=False)` no longer raises a
  `TypeError`.

## [7.63.6] - 2024-10-17
### Fixed
- Files, or other resources with geo.location data, created long ago before the current API restriction(s) were in-place
  now load as UnknownCogniteObject, rather than throwing an exception (typically `KeyError`).

## [7.63.5] - 2024-10-15
### Fixed
- Added missing parameter `notification_config` to `ExtractionPipeline`.

## [7.63.4] - 2024-10-14
### Fixed
- Using `OAuthDeviceCode.load` now includes the missing parameters `oauth_discovery_url`, `clear_cache`, and `mem_cache_only`.
- All unknown parameters to `OAuthDeviceCode.load` are now passed on as `token_custom_args`.

## [7.63.3] - 2024-10-13
### Fixed
- NodeList and EdgeList (and subclasses) now support using `.get` with an `external_id` as a shortcut over
  using `instance_id`. When the `external_id` is ambiguous (non-unique, multiple spaces), a ValueError
  is raised. Thus, using `external_id` is no longer deprecated.

## [7.63.2] - 2024-10-11
### Fixed
- Setting up interactive `OAuthInteractive` sessions no longer raises `TypeError` as the lower bound for the `msal`
  dependency has been increased to `1.31`.

## [7.63.1] - 2024-10-10
### Fixed
- [Feature Preview - alpha] Dumping `HostedExtractor` `Job` and `Source` data classes creates valid JSON/YAML
  even when unknown fields are present.

## [7.63.0] - 2024-10-10
### Removed
- Dropped support for Python 3.8 and 3.9.

## [7.62.8] - 2024-10-07
### Added
- [Feature Preview - alpha] Support for `PostgresGateway` `Users` `client.postegres_gateway.users`.

## [7.62.7] - 2024-10-07
### Fixed
- Several bugfixes for the filter `InAssetSubtree`:
  - No longer causes `CogniteAPIError` when used, by accepting a list of values rather than a single value.
  - Loading via `Filter.load` now works as expected (a regression introduced in 7.38.3).

## [7.62.6] - 2024-09-27
### Fixed
- Instances with a single property no longer fail `to_pandas()` with `TypeError`, when using `expand_properties=True`.

## [7.62.5] - 2024-09-26
### Added
- Add new `client.workflows.triggers.upsert`, this allows upserts of triggers.
### Deprecated
- Deprecate `client.workflows.triggers.create`, as its functionality is covered by the new `client.workflows.triggers.upsert`

## [7.62.4] - 2024-09-25
### Fixed
- In the CoreModel, `client.data_classes.data_modeling.cdm` the fields `isUploaded` and `uploadedTime` in
  `CogniteFile` are  now considered read-only

## [7.62.3] - 2024-09-24
### Added
- [Feature Preview - alpha] Support for `Kafka` and `Rest` sources in `client.hosted_extractors.sources`.

## [7.62.2] - 2024-09-24
### Added
- [Feature Preview - alpha] Support for `client.hosted_extractors.mappings`.

## [7.62.1] - 2024-09-23
### Changed
- Support for `OAuthDeviceCode` now supports non Entra IdPs

## [7.62.0] - 2024-09-19
### Added
- All `update` methods now accept a new parameter `mode` that controls how non-update objects should be
  interpreted. For example, should we do a partial update or a full replacement.

## [7.61.1] - 2024-09-19
### Added
- [Feature Preview - alpha] Support for `client.hosted_extractors.jobs`.

## [7.61.0] - 2024-09-18
### Changed
- TimeSeriesAPI and DatapointsAPI support for `instance_id` reaches general availability (GA).
### Added
- `instance_id` can now be used freely alongside `id` and `external_id`, and is now accepted by
  retrieve/retrieve_array/retrieve_dataframe.
- `instance_id` now works in `to_pandas` methods, with fallbacks on `external_id` and `id`.
### Fixed
- A bug caused all datapoints objects to load an empty instance_id.

## [7.60.6] - 2024-09-17
### Fixed
- Fixed bug in `replace` upsert mode which caused objects to not be cleared.

## [7.60.5] - 2024-09-17
### Changed
- Remove beta notice on the Data Workflows `WorkflowTriggerAPI`

## [7.60.4] - 2024-09-15
### Added
- Fix bug in column name remapping for `TypedInstance.to_pandas()`

## [7.60.3] - 2024-09-14
### Changed
- The Core Model and Extractor Extension (`cognite.client.data_classes.data_modeling.cdm/extractor_extension`) are
  now implemented as composition and no longer inherits from each other. This is to reflect the underlying API.

## [7.60.2] - 2024-09-14
### Added
- [Feature Preview - alpha] Support for `client.hosted_extractors.destinations`.

## [7.60.1] - 2024-09-13
### Fixed
- LocationFiltersACl.Scope.SpaceID changed to ID

## [7.60.0] - 2024-09-12
### Changed
- Some changes to the typed instances functionality in the data modeling client
  - The `TypedNode`, `TypedEdge`, etc. classes are moved from `data_classes.data_modeling.typed_instances` to `data_classes.data_modeling.instances`
  - The `properties` attribute on `TypedNode`/`TypedEdge` now return data
  - The `sources` attribute on `TypedNodeApply`/`TypedEdgeApply` now returns data

## [7.59.3] - 2024-09-12
### Fixed
- JSONDecodeError can no longer be raised in environments where simplejson is used instead of built-in json.

## [7.59.2] - 2024-09-12
### Fixed
- A bug in `client.sequences.data.retrieve_dataframe(...)` where passing a column to `column_external_ids` caused a TypeError.

## [7.59.1] - 2024-09-12
### Fixed
- Creating a function using files dated before 1980 no longer raises ValueError,
  by overriding the timestamps to 1980-01-01.

## [7.59.0] - 2024-09-12
### Added
- Added `ignore_unknown_ids` to `client.files.delete`.

## [7.58.8] - 2024-09-10
### Added
- Added missing `WorkflowTriggerCreateList` to `cognite.client.data_classes.workflows`.

## [7.58.7] - 2024-09-06
### Changed
- [Feature Preview - alpha] Updated the `Core Model` and added `ExtractorExtension` model handling of the reserved
  property names `type` and `version` (`cognite.client.data_classed.data_modeling.cdm` and
  `cognite.client.data_classed.data_modeling.extractor_extension`). Now, these properties are prefixed with
  the original view external id instead of suffixed with underscore. For example, `CogniteAsset` now has
  `asset_type` instead of `type_` attribute. This is to avoid confusion with the node type, which is
  the `type` attribute.

## [7.58.6] - 2024-09-05
### Fixed
- Data modeling convenience filter `SpaceFilter` now allows listing of global nodes by using `equals`
  (when a single space is requested (requirement)). This also affects the `space` parameter to e.g.
  `client.data_modeling.instances.list(...)`

## [7.58.5] - 2024-09-04
### Added
- Data modeling filters now support properties that are lists.
### Fixed
- Read-only properties on CogniteAssetApply (root, path and last_updated_time) are now removed.

## [7.58.4] - 2024-09-03
### Fixed
- The deserialization `datetime` properties in `TypedNode`/`TypedEdge` now correctly handles truncated milliseconds.

## [7.58.3] - 2024-09-03
### Fixed
- The parameter `query` is now optional in `client.data_modeling.instances.search(...)`.

## [7.58.2] - 2024-09-03
### Added
- [Feature Preview - alpha] Support for `client.hosted_extractors.sources`.

## [7.58.1] - 2024-09-03
### Fixed
- [Feature Preview - beta] data workflows: `workflowExecutionId` in `cognite.client.data_classes.workflows.WorkflowTriggerRun`
 can be null or missing, as according to the API spec.

## [7.58.0] - 2024-09-03
### Added
- Data Workflows: add support for `SubworkflowReferenceParameters` subworkflow task type. Allowing embedding other workflows into a workflow.

## [7.57.0] - 2024-09-03
### Added
- Add a `load` method to CogniteClient, ClientConfig, and CredenitalProvider (and all it's subclasses).
- Add `apply_settings` method to `global_config` to pass in a dict of settings

## [7.56.0] - 2024-09-02
### Added
- Support for referencing files by instance id when running diagrams.detect

## [7.55.2] - 2024-08-29
### Fixed
- Turn workflow_orchestration into data_workflows and add trigger doc, fix attribute names in data classes

## [7.55.1] - 2024-08-29
### Fixed
- Missing exports for workflow triggers

## [7.55.0] - 2024-08-27
### Added
- Support for creating a session using a one-shot token in the `client.iam.session.create` method.
- Parameter `nonce` to the `client.functions.call()` and `client.workflow.executions.run()` methods to allow passing
  a custom nonce instead of letting the SDK generate it from your current credentials.

## [7.54.19] - 2024-08-27
### Added
- [Feature Preview - beta] Support for `client.workflows.triggers`.

## [7.54.18] - 2024-08-26
### Added
- When retrieving datapoints, `instance_id` is now set on the objects (for time series created
  through Data Modelling).

## [7.54.17] - 2024-08-22
### Added
- [Feature Preview]  Added `ExtractorExtension` model of the Core Model.

## [7.54.16] - 2024-08-22
### Added
- Added new LocationFiltersAcl capability.

## [7.54.15] - 2024-08-21
### Fixed
- [Feature Preview]  Updated the Core Model to latest version.

## [7.54.14] - 2024-08-19
### Fixed
- [Feature Preview - alpha] fix `files.upload_content`, `files.upload_content_bytes` and
  `files.multipart_upload_content_session`

## [7.54.13] - 2024-08-13
### Added
- [Feature Preview - alpha] Support for `instanceId` in the `client.files.retrieve`, `client.files.retrieve_multiple`,
  `client.files.update`, `client.files.retrieve_download_urls`, `client.files.download_bytes`, `client.files.download_to_path`,
  `client.files.download`.
- [Feature Preview - alpha] Add three new methods for uploading content: `client.files.upload_content`,
  `client.files.upload_content_bytes`, `client.files.multipart_upload_content_session`.

  This is an experimental feature and may change without warning.

## [7.54.12] - 2024-08-08
### Fixed
- NodeList and EdgeList (and subclasses) now expects an instance ID, `(space, external_id)` in the `.get` method.
  Using just an `external_id` is still possible, but deprecated as it is ambiguous in the absence of the space
  identifier, and will just return the last matching instance (as previously).
- SpaceList.get now works and expects a space identifier in the `.get` method.

## [7.54.11] - 2024-07-26
### Fixed
- Creating a Group with an `UnknownAcl` supported by the API no longer raises a client-side `ValueError` after
  successfully creating the group.

## [7.54.10] - 2024-07-26
### Changed
- Added option to add last_updated_time to the index of client.raw.rows.retrieve_dataframe.

## [7.54.9] - 2024-07-22
### Changed
- [Feature Preview] Updated the Core Model to require keyword arguments for all classes and include
  docstring.

## [7.54.8] - 2024-07-22
### Added
- The method `client.functions.schedules.retrieve` now accepts the missing parameter `ignore_unknown_ids` as well
  as retrieving multiple schedules at once.
- The method `client.functions.schedules.create` now supports creating using a `FunctionScheduleWrite` object.

### Changed
- When creating a new function schedule without specifying `description`, the default value is now
  correctly set to `None` instead of `""`.

## [7.54.7] - 2024-07-22
### Fixed
- The method `client.three_d.models.update` no longer accepts `ThreeDModelWrite` as this will raise a `ValueError`.
- The method `client.three_d.models.create` now supports creating multiple models with different metdata fields
  in a single call.

## [7.54.6] - 2024-07-19
### Fixed
- In the data classe, `NodeApply` and `EdgeApply` the argument `camel_case=False` is now
  respected in `.dump()`.

## [7.54.5] - 2024-07-19
### Changed
- [Feature Preview] Updated the Core Model to the newest version released on July 12th, 2024. The
  introduction of the `Cognite` prefix for all classes.

## [7.54.4] - 2024-07-19
### Changed
- Instance classes like `Node` and `NodeList` now expand properties by default in notebook-like environments.

## [7.54.3] - 2024-07-18
### Added
- [Feature Preview] Support for `enum` as container property type in the data modeling APIs. Note that this is not
  yet supported in the API, and is an experimental feature that may change without warning.

## [7.54.2] - 2024-07-16
### Fixed
- A bug in the list method of the RelationshipsAPI that could cause a thread deadlock.

## [7.54.1] - 2024-07-15
### Fixed
- Calling `client.functions.retrieve` or `client.functions.delete` with more than 10 ids no longer
  raises a `CogniteAPIError`.
- Iterating over functions using `client.functions` or `client.functions(...)` no longer raises a `CogniteAPIError`.
### Added
- Added missing filter parameter `metadata` to `client.functions.list`.
### Changed
- When creating a new function without specifying `description` or `owner`, the default values are now
  correctly set to `None` instead of `""`.

## [7.54.0] - 2024-07-12
### Added
- In the `client.data_modeling.instances` the methods `.search`, `.retrieve`,`.list`, `.query`, and `.sync` now
  support the `include_typing` parameter. This parameter is used to include typing information in the response,
  that can be accessed via the `.typing` attribute on the result object.

## [7.53.4] - 2024-07-11
### Added
- `FilesAPI.upload_bytes` and `FilesAPI.upload` are updated to be compatible with Private Link projects.

## [7.53.3] - 2024-07-11
### Added
- [Feature Preview - alpha] Support for `instanceId` in the `client.time_series` `.retrieve`, `.retrieve_multiple`,
  and `.update` methods. This is an experimental feature and may change without warning.

## [7.53.2] - 2024-07-03
### Fixed
- If you derived from `TypedNode` or `TypedEdge`, and then derived the `load` method would not include the parent
  class properties. Same if you used multiple inheritance. This is now fixed.
### Added
- [Feature Preview - alpha] Core Model, available `cognite.client.data_classes import cdm`.

## [7.53.1] - 2024-07-02
### Fixed
- In the new `retrieve_nodes` and `retrieve_edges` methods in the `client.data_modeling.instances` module, if you
  give the identifier of a single node or edge, you will now get a single `TypedNode` or `TypedEdge` instance back.

## [7.53.0] - 2024-07-02
### Added
- New classes `TypedNode` and `TypedEdge` (in addition to `TypedNodeApply` and `TypedEdgeApply`) to be used as
  base classes for user created classes that represent nodes and edges with properties in a specific view. For example,
  is you have a view `Person` with properties `name` and `age`, you can create a class `Person` that inherits from
  `TypedNode` and add properties `name` and `age` to it. This class can then be used with the
  `client.data_modeling.instances.retrieve(..)`, `.apply(...)`, `.list(...)` and `.search(...)` methods.

## [7.52.3] - 2024-06-27
### Added
- Added `partitions` parameter to `retrieve_dataframe()` method of the `RawRowsAPI`.

## [7.52.2] - 2024-06-26
### Added
- Alpha feature: `client.time_series.data` support for `instance_id` in `insert`, `insert_multiple`,
  `delete`, and `retrieve` methods. This is an experimental feature and may change without warning.

## [7.52.1] - 2024-06-26
### Fixed
- Calling `.extend` on a `NodeListWithCursor` or `EdgeListWithCursor` no longer raises a `TypeError`.

## [7.52.0] - 2024-06-19
### Added
- Support the `immutable` flag on container/view properties

## [7.51.1] - 2024-06-18
### Added
- Added support for serializing Node/Edge properties of type `list` of `NodeId` and `DirectRelationReference`,
  `date`, `datetime` and list of `date` and `datetime` to `json` format.

## [7.51.0] - 2024-06-16
### Added
- Support for iterating over `Functions`, `FunctionSchedules`, `DatapointSubscriptions`, `Transformations`,
  `TransformationSchedules`, `TransformationNotifications`, `ExtractionPipelines`, `Workflows`, `WorkflowVersions`.

## [7.50.0] - 2024-06-14
### Changed
- DatapointsAPI support for timezones and calendar-based aggregates reaches general availability (GA).
### Deprecated
- The function `DatapointsAPI.retrieve_dataframe_in_tz` is deprecated. Use the other retrieve methods instead
  and pass in `timezone`.

## [7.49.2] - 2024-06-12
### Fixed
- Converting rows (`RowList` and `RowListWrite`) to a pandas DataFrame no longer silently drops rows that do not have
  any columnar data.

## [7.49.1] - 2024-06-11
### Fixed
- Fixes resetting dataSetId to None in a ThreeDModelUpdate.

## [7.49.0] - 2024-06-05
### Added
- `WorkfowExecutionAPI.list` now allows filtering by execution status.

## [7.48.1] - 2024-06-04
### Fixed
- A bug introduced in `7.45.0` that would short-circuit raw datapoint queries too early when a lot of time series was
  requested at the same time, and `include_outside_points=True` was used (empty cursor are to be expected).

## [7.48.0] - 2024-06-04
### Changed
- Mark Data Workflows SDK implementation as Generally Available.

## [7.47.0] - 2024-06-04
### Added
- Support for retrieving `Labels`, `client.labels.retrieve`.

## [7.46.2] - 2024-06-03
### Added
- Added option for silencing `FeaturePreviewWarnings` in the `cognite.client.global_config`.

## [7.46.1] - 2024-05-31
### Fixed
- Pyodide issue related to missing tzdata package.

## [7.46.0] - 2024-05-31
### Added
- `RawRowsAPI.insert_dataframe` now has a new `dropna` setting (defaulting to True, as this would otherwise raise later).

## [7.45.0] - 2024-05-31
### Added
- DatapointsAPI now support `timezone` and new calendar-based granularities like `month`, `quarter` and `year`.
  These API features are in beta, and the SDK implementation in alpha, meaning breaking changes can
  occur without warning. Set beta header to avoid warning. Users of `retrieve_dataframe_in_tz` should
  consider preparing to upgrade as soon as the features reach general availability (GA).

## [7.44.1] - 2024-05-29
### Added
- Missing parameter `timeout` to `client.transformations.preview`.

## [7.44.0] - 2024-05-29
### Added
- New utility function `datetime_to_ms_iso_timestamp` in `cognite.client.utils` to convert a datetime object
  to a string representing a timestamp in the format expected by the Cognite GraphQL API.

## [7.43.6] - 2024-05-27
### Improved
- JSON is no longer attempted decoded when e.g. expecting protobuf, which currently leads to a small performance
  improvement for datapoints fetching.

## [7.43.5] - 2024-05-22
### Fixed
- Transformation schemas no longer raise when loaded into its resource type.

## [7.43.4] - 2024-05-20
### Fixed
- The data modeling APIs (Views, Containers, Data Models and Spaces) limits for create, retrieve, delete,
  and list were not matching the API spec, causing the SDK to wrongly split large calls into too few requests.
  This means that the SDK will no longer raise a `CogniteAPIError` if you, for example, try to delete
  more than 100 containers in a single method call.

## [7.43.3] - 2024-05-15
### Fixed
- Identity providers that return `expires_in` as a string no longer causes `TypeError` when authenticating.

## [7.43.2] - 2024-05-10
### Fixed
- In containers, `PropertyType` `Text` required parameter `collation` is now optional when `load()`ing, matching the API spec.

## [7.43.1] - 2024-05-10
### Fixed
- `RawRowsAPI.insert()` silently ignored rows of type `RowWriteList`.

## [7.43.0] - 2024-05-09
### Added
- Added new data classes to the contextualization module to simplify configuring diagram detect options: `DiagramDetectConfig`,`ConnectionFlags`, `CustomizeFuzziness`, `DirectionWeights`.
- `DiagramsAPI.detect()` method's parameter `configuration` now also accepts `DiagramDetectConfig` instances.

## [7.42.0] - 2024-05-06
### Changed
- Breaking change: the `workflows.executions.cancel` method now only allows cancelling one execution at a time to reflect its non-atomic operation.

## [7.41.1] - 2024-05-06
### Fixed
- An edge case when a request for datapoints from several hundred time series (with specific finite limits) would return
  more datapoints than the user-specified limit.

## [7.41.0] - 2024-04-30
### Added
- Support for Status Codes in the DatapointsAPI and DatapointSubscriptionsAPI reaches General Availability (GA).
  - You can read more in the Cognite Data Fusion developer documentation: [Status Codes reference](https://developer.cognite.com/dev/concepts/reference/quality_codes/).

## [7.40.2] - 2024-04-30
### Fixed
- `InAssetSubtree` is no longer (mistakenly) accepted as a time series filter.

## [7.40.1] - 2024-04-30
### Fixed
- Deleting multiple Datapoint Subscriptions now work as expected.

## [7.40.0] - 2024-04-30
### Added
- Datapoint Subscriptions now support status codes.

## [7.39.0] - 2024-04-25
### Added
- Support for internally managed groups (inside CDF, as opposed to the external identity provider).

## [7.38.3] - 2024-04-25
### Improved
- The classes `WorkflowUpsert`, `Filter`, `Query`, `Node`, `Edge`, `Container`, `Document`, and
  `Transformation` which are used for parsing API responses were not handling adding new parameters in
  the API correctly. These are now future-proofed.

## [7.38.2] - 2024-04-24
### Added
- Added new parameter `function_external_id` to `FunctionScheduleAPI.create` as a convenience to the user. Note
  that schedules must be attached to a Function by (internal) ID, so a lookup is first done on behalf of the user.

## [7.38.1] - 2024-04-23
### Added
- Added missing `partitions` parameter to `list()` and `__call__()` methods for `FilesAPI`.

## [7.38.0] - 2024-04-22
### Added
- Support for `workflows.executions.retry`

## [7.37.4] - 2024-04-22
### Improved
- Enabled automatic retries on Data Workflows POST endpoints

## [7.37.3] - 2024-04-18
### Improved
- Minor quality of life change for comparing capabilities involving `DataModelInstancesAcl.WRITE_PROPERTIES`; any
  ACL already covered by `WRITE` will not be reported as missing.

## [7.37.2] - 2024-04-18
### Fixed
- Datapoints inserted into non-existent time series, no longer get their identifier hidden in the `failed` attribute
  on the raised `CogniteNotFoundError`. Any `successful` now also gets reported correctly.

## [7.37.1] - 2024-04-17
### Fixed
- Updating data set ID now works as expected for `ThreeDModelUpdate`.

## [7.37.0] - 2024-04-16
### Fixed
- Now handle unknown data types in DM

## [7.36.0] - 2024-04-16
### Fixed
- Now handle unknown filter types in DM
- Add support for the "invalid" filter type in DM

## [7.35.0] - 2024-04-16
### Added
- Datapoints insert methods `insert` and `insert_multiple` now support ingesting (optional) status codes.

## [7.34.0] - 2024-04-11
### Added
- Datapoints method `retrieve_latest` now supports status codes.
- Slicing or indexing a `Datapoints` or `DatapointsArray` instance, now propagates status codes (when present).

## [7.33.1] - 2024-04-10
### Fixed
- Ordering of elements from calls to `retrieve_multiple` now match the requested elements. For SDK versions between
  7.0.0 and 7.33.1, the ordering has been broken when >> 1k elements has been requested (the more requests used, the
  more likely that a chunk was out of order).

## [7.33.0] - 2024-04-08
### Added
- All datapoints retrieve methods (except `retrieve_latest`) now support status codes. Note: Support for *inserting*
  datapoints with status codes will be released shortly. There are three new arguments:
    * `include_status (bool)`: Toggle the return of status code and -symbol on/off, only valid for raw datapoints.
    * `ignore_bad_datapoints (bool)`: For raw datapoints: Whether to return those marked bad (or not).
      For aggregates: Whether the time periods of bad datapoints should affect aggregate calculations (or not).
    * `treat_uncertain_as_bad (bool)`: Toggle whether datapoints marked uncertain should be regarded as good or bad.
- The `to_pandas` method for `Datapoints`, `DatapointsList`, `DatapointsArray` and `DatapointsArrayList` now accepts
  a new parameter, `include_status (bool)`, that controls whether to include status codes & -symbols as separate columns.
- New datapoints query class, `DatapointsQuery`, to make writing custom queries easier, type-safe and more robust,
  as opposed to passing dictionaries (of settings).
### Deprecated
- Passing *custom* datapoints queries using dictionaries is deprecated and will be removed in the next major release.
  Consider refactoring already to `DatapointsQuery`. Example: `{"id": 12, "aggregates" : "min", "granularity": "6h"} ->
  DatapointsQuery(id=12, aggregates="min", granularity="6h")`.

## [7.32.8] - 2024-04-08
### Fixed
- When using TimeSeries objects without `external_id` as part of the `variables` parameter in a synthetic datapoints
  query, a `CogniteNotFoundError` would most likely be raised, due to `None` being silently cast to a string. It now
  raises a friendly `ValueError`.
- An invalid expression could be created when using multiple variables in a synthetic datapoints query. This happened
  while substituting the variables into the expression; this was done one at a time, leading to later replacements
  possibly affecting earlier ones. Now all variables are substituted at the same time/in a single call.
### Improved
- Passing sympy symbols as part of the variables mapping (in synthetic datapoints queries) is now documented properly
  and "officially supported".

## [7.32.7] - 2024-04-05
### Fixed
- Inserting sequence data using `insert_dataframe` would by default drop all rows that contained at least one missing value.
  This has now been fixed to only remove rows where all values are missing.

## [7.32.6] - 2024-04-05
### Fixed
- `AssetsAPI.create_hierarchy` now properly supports `AssetWrite`.

## [7.32.5] - 2024-04-04
### Improved
- Type validation of identifiers

## [7.32.4] - 2024-03-28
### Fixed
- Several methods for `DatapointsArray` that previously failed for string datapoints due to bad handling
  of numpy `dtype`-to-native conversion.

## [7.32.3] - 2024-03-27
### Removed
- Support for `protobuf==3.*` was dropped.

## [7.32.2] - 2024-03-26
### Added
- Missing filterable properties `unit_external_id` and `unit_quantity` to `DatapointSubscriptionProperty`.
  Note: was renamed from `DatapointSubscriptionFilterProperties`, which is now a deprecated alias.

## [7.32.1] - 2024-03-25
### Fixed
- Fix type hints for functions data classes Function/FunctionSchedule/FunctionCall

## [7.32.0] - 2024-03-25
### Changed
- Type hint for `id`, `last_updated_time`, and `create_time` attributes are no longer `Optional` on
  subclasses of `CogniteResource`. This is to reflect that these attributes are always set when the
  object is returned by the SDK.

## [7.31.0] - 2024-03-24
### Added
- Retrieve method for session, `client.iam.session.retrieve`
- The parameter `limit` to the method `client.iam.session.list`.
### Fixed
- The method `client.iam.session.revoke` is now overloaded correctly and returns a `Session` for single id
  and a `SessionList` for multiple ids.

## [7.30.1] - 2024-03-23
### Fixed
- When calling `client.sequences.data.retrieve` in a Jupyter Notebook the returning `SequenceRowsList` no longer raises
  `AttributeError: 'dict' object has no attribute '_repr_html_'` (the HTML representation of `SequenceRowsList` was failing).

## [7.30.0] - 2024-03-20
### Added
- `Properties` class, as used on e.g. `Node` and `Edge`, now renders in Jupyter Notebooks (`_repr_html_` added).

## [7.29.0] - 2024-03-20
### Added
- Direct access to the columns/data stored on raw rows have been added (alongside a `.get` method). Example usage:
  `row["my_col"]` (short-cut for: `row.columns["my_col"]`).

## [7.28.2] - 2024-03-14
### Fixed
- Retrieving more than 100 containers, views, data models, or spaces no longer raises a `CogniteAPIError`.

## [7.28.1] - 2024-03-13
### Fixed
- Fixed issue causing multipart file upload to fail when mime-type was set.

## [7.28.0] - 2024-03-13
### Added
- Added support for advanced filter query in the `list()` (and `__call__()`) method of `assets`, `events`, `sequences`,
  and `time_series` APIs. Now you are able to use advanced filter (like in `filter()`) at the same time as the simple
  filter properties, allowing for more complex requests.
- Added missing `sort` parameter to `list()` and `__call__()` methods for `AssetsAPI`.
- Added missing `sort` parameter to `list()` and `__call__()` methods for `TimeSeriesAPI`.
- Added missing `sort` and `partitions` parameters to `list()` and `__call__()` methods for `SequencesAPI`.
### Deprecated
- Added a deprecation warning on the `filter()` method of `assets`, `events`, `sequences`, and `time_series` APIs as
  its functionality is fully covered by the `list()` method.

## [7.27.2] - 2024-03-08
### Added
- Retry 429s on graphql endpoints

## [7.27.1] - 2024-03-08
### Improved
- When iterating raw rows concurrently, a max queue size for pending results have been added to keep a stable low
  bounded memory usage profile (for when the caller's code isn't processing fast enough to keep up). Worth noting
  that this has no effect on the total retrieval time.

## [7.27.0] - 2024-03-06
### Added
- Added support for multipart file uploads using the `client.files.multipart_upload_session` method.

## [7.26.2] - 2024-03-05
### Fixed
- Fixed a regression from 7.26.1 in the logic for when to refresh token.

## [7.26.1] - 2024-03-05
### Fixed
- The `CredentialProvider` class for client credentials, `OAuthClientCredentials`, was switched from using the non-standard
  field `expires_at` to `expires_in` that's part of the OAuth 2.0 standard (RFC 6749).

## [7.26.0] - 2024-02-29
### Added
- In data modeling, added support for setting floats with units in containers. In addition, added support for retrieving,
  listing, searching, aggregating, querying and syncing nodes/edges with a target unit or target unit system.

## [7.25.0] - 2024-02-29
### Added
- Support for sorting on `client.data_modeling.instances.search`

## [7.24.4] - 2024-02-28
### Fixed
- Unknown ACLs, actions or scopes no longer causes `IAMAPI.[groups.list(...), token.inspect()]` to raise.
### Added
- New action for `DataModelInstancesAcl` added: `Write_Properties`.

## [7.24.3] - 2024-02-28
### Fixed
- Fix handling of GeometryCollection objects in the Documents API.

## [7.24.2] - 2024-02-25
### Fixed
- [Pyodide/WASM only] The list method for raw rows now works for non-finite queries (got broken in `7.24.1`).

## [7.24.1] - 2024-02-25
### Fixed
- [Pyodide/WASM only] The iteration method for raw rows now yields rows _while running_ (instead of waiting for tasks to finish first).

## [7.24.0] - 2024-02-25
### Added
- New parameter for `client.raw.rows(...)`: `partitions`. This enables greater throughput thorough concurrent reads when using
  the generator method (while still keeping a low memory impact). For backwards compatibility, the default is _no concurrency_.
  When specified, can be used together with a finite limit, as opposed to most (if not all) other resources/APIs.
- New parameter for `client.raw.rows.list(...)`: `partitions`. For backwards compatibility, the default is _no concurrency_ when
  a finite `limit` is given, and _"max" concurrency_ (`partitions=max_workers`) otherwise. Partitions can be used with finite limits.
  With this change it is easy to set an appropriate level of concurrency without messing with the global client configuration.
### Changed
- Default configuration setting of `max_workers` has been changed from 10 to 5 (to match the documentation).

## [7.23.1] - 2024-02-23
### Fixed
- Add missing `partition` scope to `seismicAcl`.

## [7.23.0] - 2024-02-23
### Added
- Make properties on instances (`Node`, `Edge`) easier to work with, by implementing support for direct indexing (and a `.get` method).
  If the instances have properties from no source or multiple sources, an error is raised instead. Example usage: `instance["my_prop"]`
  (short-cut for: `instance.properties[ViewId("space", "ext.id", "version")]["my_prop"]`)

## [7.22.0] - 2024-02-21
### Added
- Data point subscriptions reaches General Availability (GA).
  - Use the new [Data point subscriptions](https://developer.cognite.com/dev/concepts/data_point_subscriptions/)
    feature to configure a subscription to listen to changes in one or more time series (in ingestion order).
    The feature is intended to be used where data points consumers need to keep up to date with
    changes to one or more time series without the need to read the entire time series again.
### Changed
- Removed the `ignore_unknown_ids` flag from `client.time_series.subscriptions.retrieve()` to stay consistent with other resource types.

## [7.21.1] - 2024-02-20
### Fixed
- Data Workflows: mark parameter `jobId` as optional in `TransformationTaskOutput`, as it may not be populated in case of a failure.

## [7.21.0] - 2024-02-20
### Added
- Parameter `sort` to `client.documents.list`.

## [7.20.1] - 2024-02-19
### Fixed
- `DMLApplyResult` no longer fails when converted to a string (representation).

## [7.20.0] - 2024-02-13
### Fixed
- internal json encoder now understands CogniteObject and CogniteFilter objects, so that they are
  correctly serialized when used in nested structures.

## [7.19.2] - 2024-02-13
### Fixed
- Addressed `FutureWarning` coming from pandas dependency (granularity to pandas frequency translation of sec/min/hour and 'year start')
- Fixed `granularity` setting in `DatapointsAPI.retrieve_dataframe_in_tz` showing up as number of hours instead of e.g. week or year.

## [7.19.1] - 2024-02-12
### Fixed
- Calls to ... are now retried automatically:
    * Functions API: `list`, `retrieve`, `retrieve_multiple`, `activate`
    * FunctionCalls API: `list`, `retrieve`
    * FunctionSchedules API: `list`, `retrieve`
    * ExtractionPipelines API: `retrieve_multiple`
    * ExtractionPipelineRuns API: `list`
    * Transformations API: `list`, `retrieve`, `retrieve_multiple`, `preview`
    * TransformationJobs API: `retrieve`, `retrieve_multiple`
    * TransformationSchedules API: `retrieve`, `retrieve_multiple`
    * Geospatial API:  `list_feature_types`, `retrieve_feature_types`, `retrieve_features`, `list_features`,
      `search_features`, `stream_features`, `aggregate_features`, `get_coordinate_reference_systems`, `get_raster`, `compute`,
    * UserProfiles API: `retrieve`, `search`
    * Documents API: `search`, `list`, `__call__`, `aggregate_count`, `aggregate_cardinality_values`, `aggregate_cardinality_properties`,
      `aggregate_unique_values`, `aggregate_unique_properties`
    * ThreeDRevisions API: `filter_nodes`

## [7.19.0] - 2024-02-12
### Added
- Helper methods to `View`, `ViewApply`, `ViewList` and `ViewApplyList` `referenced_containers` which returns the
  containers referenced by in the view(s).

## [7.18.0] - 2024-02-08
### Added
- Support for `target_unit` and `target_unit_system` in synthetic time series.

## [7.17.4] - 2024-02-07
### Added
- Allow using container property reference in `NodeResultSetExpression.through` in addition to view property reference

## [7.17.3] - 2024-02-06
### Fixed
- Creating a Cognite Function from a directory with `skip_folder_validation=False` no longer raises `ModuleNotFoundError`
  for Pyodide (WASM) users.

## [7.17.2] - 2024-02-04
### Fixed
- Uploading files now accepts Labels again as part of file metadata. This addresses a bug introduced in v7, which caused
  a `ValueError` to be raised.

## [7.17.1] - 2024-02-02
### Fixed
- An (extreme) edge case where an empty, unnecessary API request for datapoints would be sent leading to a `CogniteAPIError`.
- Certain granularity inputs (when using the `DatapointsAPI`) no longer cause a `ValueError` to be raised with confusing/wrong wording.

## [7.17.0] - 2024-02-01
### Fixed
- Calls to `AnnotationsAPI.[list|retrieve|retrieve_multiple|reverse_lookup]` are now retried automatically.
- Calls to `AnnotationsAPI.reverse_lookup` now also accept the standard values (`-1, inf`) to indicate 'no limit'.
### Improved
- Calls to `AnnotationsAPI.list` with more than 1000 `annotated_resource_ids` are now batched automatically for the user.
  Previously these would raise an API error.

## [7.16.0] - 2024-01-30
### Added
- When listing instances (and when using `search`, `aggregate` and `histogram`), a new `space` parameter has been added;
  you may pass either a single space identifier (or a list of several). Note that this is just for convenience, using
  `filter` still works (and is necessary for more complex queries).
- New convenience filter, `SpaceFilter`, makes filtering on space simpler.

## [7.15.1] - 2024-01-23
### Fixed
- When calling `to_pandas` with `expand_properties=True` on an instance or instance list with no properties, the SDK will
  no longer raise ValueError, but drop the empty properties row/column.

## [7.15.0] - 2024-01-22
### Improved
- Only run pypi version check once, despite instantiating multiple clients. And make it async too.

## [7.14.0] - 2024-01-22
### Changed
- Helper methods to get related resources on `Asset` class now accept `asset_ids` as part of keyword arguments.
### Added
- Helper methods to get related resources on `AssetList` class now accept keyword arguments that are passed on to
  the list endpoint (for server-side filtering).

## [7.13.8] - 2024-01-19
### Fixed
- `FilesAPI.upload` when using `geo_location` (serialize error).

## [7.13.7] - 2024-01-19
### Fixed
- Type hints for all `.update` and `.upsert` methods accept Write classes in addition to Read and Update classes.
- Missing overloading of the `.update` methods on `client.three_d.models.update`, `client.transformations.update`,
  `client.transformations.schedules.update`, `client.relationships.update`, and `client.data_sets.update`.

## [7.13.6] - 2024-01-18
### Added
- Helper method `as_tuple` to `NodeId` and `EdgeId`.

## [7.13.5] - 2024-01-16
### Added
- EdgeConnection, MultiEdgeConnection, MultiReverseDirectRelation and their corresponding Apply View dataclasses are now importable from `cognite.client.dataclasses.data_modeling`.

## [7.13.4] - 2024-01-13
### Fixed
- When calling `WorkflowExecution.load` not having a `schedule` would raise a `KeyError` even though it is optional. This is now fixed.
- When calling `Datapoints.load` not having a `isString` would raise a `KeyError` even though it is optional. This is now fixed.
- Most `CogniteResourceList.as_write()` would raise a `CogniteMissingClientError` when called from a class with missing cognite_client. This is now fixed.

## [7.13.3] - 2024-01-12
### Added
- `View.as_property_ref` and `Container.as_property_ref` to make it easier to create property references
  (used to only be available on `ViewId` and `ContainerId`).

## [7.13.2] - 2024-01-11
### Fixed
- When calling `ExtractionPipeline.load` not having a `schedule` would raise a `KeyError` even though it is optional. This is now fixed.

## [7.13.1] - 2024-01-10
### Improved
- Respect the `isAutoRetryable` flag on error responses from the API when retrying requests.

## [7.13.0] - 2024-01-09
### Changed
- Units on Time Series (including unit conversion) is out of beta and will no longer issue warnings on usage.

## [7.12.0] - 2024-01-09
### Added
- `DatapointsAPI.retrieve_latest` now accepts `target_unit` or `target_unit_system` parameter.
### Fixed
- `DatapointsAPI.retrieve_latest` when given `LatestDatapointQuery`(s) without a setting for `before`, now correctly use
  the (default) `before` setting as specified in the method call.

## [7.11.0] - 2024-01-09
### Added
- All Cognite resources now have write-version. For example, we have `Asset` and `AssetWrite`, `Event` and `EventWrite`, and so on.
  The new write class reflects the required/optional fields in the API, and is now recommended when creating resources. In addition,
  all read classes and list classes now have a convenience method `as_write` that returns the write class with the same data.
  For example, if you have a `assets` of type `AssetList` you can call `assets.as_write()` which will return a `AssetWriteList`,
  and thus removing all server set fields (like `created_time` and `last_updated_time`). This is useful if you want to
  compare a resource from CDF with a local configuration. In addition, this makes it easier to create a new resource
  using an existing resource as a template.
- Missing overloading of the `.create` methods on `client.iam.security_categories.create`, `client.iam.groups.create`,
  `client.labels.create`, `client.three_d.models.create`, `client.three_d.revisions.create`, `client.three_d.asset_mappings.create`,
  `client.transformations.create`, `client.transformations.schedules.create`, and `client.relationships.create`.
### Changed
- The class `DatapointSubscriptionCreate` has been renamed to `DatapointSubscriptionWrite` to be consistent with the other write classes.
  This is not a breaking change, as the old class is still available for backwards compatibility, but will be removed in the next major version.
### Fixed
- The `node.type` was not set when calling `.as_apply()` or `.as_write()` on a `Node` or `NodeList`. This is now fixed.

## [7.10.1] - 2024-01-08
### Added
- Fix retries for `POST /raw/rows`.

## [7.10.0] - 2024-01-08
### Added
- `geospatial.search_features` and `geospatial.stream_features` now accept the `allow_dimensionality_mismatch` parameter.

## [7.9.0] - 2024-01-05
### Added
- You can now enable or disable user profiles for your CDF project with `client.iam.user_profiles.[enable/disable]`.

## [7.8.10] - 2024-01-04
### Changed
- When using `OidcCredentials` to create a transformation, `cdf_project_name` is no longer optional as required
  by the API.

## [7.8.9] - 2024-01-04
### Fixed
- Pyodide-users of the SDK can now create Transformations with non-nonce credentials without a `pyodide.JsException`
  exception being raised.

## [7.8.8] - 2024-01-03
### Added
- Support for `workflows.cancel`.

## [7.8.7] - 2024-01-03
### Fixed
- Added back `InstancesApply` that was removed in 7.8.6.

## [7.8.6] - 2023-12-27
### Improved
- SDK dependency on the `sortedcontainers` package was dropped.

## [7.8.5] - 2023-12-22
### Fixed
- `DirectRelationReference` is now immutable.
- `DirectRelationReference.load` now correctly handles unknown parameters.

## [7.8.4] - 2023-12-22
### Fixed
- Listing annotations now also accepts `None` and `inf` for the `limit` parameter (to return all), matching what
  was already described in the documentation for the endpoint (for the parameter).
- Calling `to_pandas(...)` on an `DiagramDetectItem` no longer raises `KeyError`.

## [7.8.3] - 2023-12-21
### Fixed
- Revert `SingleHopConnectionDefinition` from a string to child class of `ViewProperty`.
- If a `ViewProperty` or `ViewPropertyApply` dumped before version `7.6` was dumped and loaded after `7.6`, the
  user got a `KeyError: 'container'`. The `load` methods are now backwards compatible with the old format.

## [7.8.2] - 2023-12-21
### Fixed
- Revert `SingleHopConnectionDefinitionApply` from a string to child class of `ViewPropertyApply`.

## [7.8.1] - 2023-12-21
### Fixed
- Calling `to_pandas` with `expand_aggregates=True` on an Asset with aggregated properties would yield a pandas DataFrame
  with the column name `0` instead of `"value"`.
### Improved
- Specification of aggregated properties to `AssetsAPI.[list,filter,__call__]`.

## [7.8.0] - 2023-12-21
### Added
- Instance classes `Node`, `Edge`, `NodeList` and `EdgeList` now supports a new flag `expand_properties` in their `to_pandas` method,
  that makes it much simpler to work with the fetched properties. Additionally, `remove_property_prefix` allows easy prefix
  removal (of the view ID, e.g. `space.external_id/version.my_prop` -> `my_prop`).

## [7.7.1] - 2023-12-20
### Fixed
- Missing legacy capability ACLs: `modelHostingAcl` and `genericsAcl`.
- The `IAMAPI.compare_capabilities` fails with a `AttributeError: 'UnknownAcl' object has no attribute '_capability_name'`
  if the user has an unknwon ACL. This is now fixed by skipping comparison of unknown ACLs and issuing a warning.

## [7.7.0] - 2023-12-20
### Added
- Support for `ViewProperty` types `SingleReverseDirectRelation` and `MultiReverseDirectRelation` in data modeling.

## [7.6.0] - 2023-12-13
### Added
- Support for querying data models through graphql. See `client.data_modeling.graphql.query`.

## [7.5.7] - 2023-12-12
### Fixed
- Certain combinations of `start`/`end` and `granularity` would cause `retrieve_dataframe_in_tz` to raise due to
  a bug in the calender-arithmetic (`MonthAligner`).

## [7.5.6] - 2023-12-11
### Added
- Missing legacy scopes for `Capability`: `LegacySpaceScope` and `LegacyDataModelScope`.

## [7.5.5] - 2023-12-11
### Added
- Added `poll_timeout` parameter on `time_series.subscriptions.iterate_data`. Will keep the connection open and waiting,
  until new data is available, up to `poll_timeout` seconds.

## [7.5.4] - 2023-12-06
### Changed
- The `partitions` parameter is no longer respected when using generator methods to list resources
- The `max_workers` config option has been moved from ClientConfig to the global config.

## [7.5.3] - 2023-12-06
### Added
- Support for `subworkflow` tasks in `workflows`.

## [7.5.2] - 2023-12-05
### Fixed
- The built-in `hash` function was mistakenly stored on `WorkflowDefinitionUpsert` instances after `__init__` and has been removed.

## [7.5.1] - 2023-12-01
### Changed
- Raise an exception if `ClientConfig:base_url` is set to `None` or an empty string

## [7.5.0] - 2023-11-30
### Added
- `chain_to` to `NodeResultSetExpression` and `NodeResultSetExpression`, and `direction` to `NodeResultSetExpression`.

## [7.4.2] - 2023-11-28
### Improved
- Quality of life improvement to `client.extraction_pipelines.runs.list` method. The `statuses` parameter now accepts
  a single value and the annotation is improved. The parameter `created_time` can now be given on the format `12d-ago`.

## [7.4.1] - 2023-11-28
### Fixed
- Error in validation logic when creating a `Transformation` caused many calls to `client.transformations.update` to fail.

## [7.4.0] - 2023-11-27
### Changed
- Unit Catalog API is out of beta and will no longer issue warnings on usage. Access is unchanged: `client.units`.

## [7.3.3] - 2023-11-22
### Fixed
- Added action `Delete` in `ProjectsAcl`.

## [7.3.2] - 2023-11-21
### Fixed
- `workflows.retrieve` and `workflows.versions.retrieve` returned None if the provided workflow external id contained special characters. This is now fixed.

## [7.3.1] - 2023-11-21
### Fixed
- Replaced action `Write` with `Create` in `ProjectsAcl`, as `Write` is not a valid action and `Create` is the correct one.

## [7.3.0] - 2023-11-20
### Added
- Added Scope `DataSet` for `TimeSeriesSubscriptionsAcl`.
- Added `data_set_id` to `DatapointSubscription`.

## [7.2.1] - 2023-11-17
### Fixed
- The new compare methods for capabilities in major version 7, `IAMAPI.verify_capabilities` and `IAMAPI.compare_capabilities`
  now works correctly for rawAcl with database scope ("all tables").
### Removed
- Capability scopes no longer have the `is_within` method, and capabilities no longer have `has_capability`. Use the more
  general `IAMAPI.compare_capabilities` instead.

## [7.2.0] - 2023-11-16
### Added
- The `trigger` method of the Workflow Execution API, now accepts a `client_credentials` to allow specifying specific
  credentials to run with. Previously, the current credentials set on the CogniteClient object doing the call would be used.

## [7.1.0] - 2023-11-16
### Added
- The list method for asset mappings in the 3D API now supports `intersects_bounding_box`, allowing users to only
  return asset mappings for assets whose bounding box intersects with the given bounding box.

## [7.0.3] - 2023-11-15
### Fixed
- Bug when `cognite.client.data_classes.filter` used with any `data_modeling` endpoint raised a `CogniteAPIError` for
  snake_cased properties. This is now fixed.
- When calling `client.relationships.retrieve`, `.retrieve_multiple`, or `.list` with `fetch_resources=True`, the
  `target` and `source` resources were not instantiated with a `cognite_client`. This is now fixed.

## [7.0.2] - 2023-11-15
### Fixed
- Missing Scope `DataSet` for `TemplateGroupAcl` and `TemplateInstancesAcl`.

## [7.0.1] - 2023-11-14
### Fixed
- Data modeling APIs now work in WASM-like environments missing the threading module.

## [7.0.0] - 2023-11-14
This release ensure that all CogniteResources have `.dump` and `.load` methods, and that calling these two methods
in sequence produces an equal object to the original, for example,
`my_asset == Asset.load(my_asset.dump(camel_case=True)`. In addition, this ensures that the output of all `.dump`
methods are `json` and `yaml` serializable. Additionally, the default for `camel_case` has been changed to `True`.

### Improved
- Read operations, like `retrieve_multiple` will now fast-fail. Previously, all requests would be executed
  before the error was raised, potentially fetching thousands of unneccesary resources.

### Added
- `CogniteResource.to_pandas` and `CogniteResourceList.to_pandas` now converts known timestamps to `datetime` by
  default. Can be turned off with the new parameter `convert_timestamps`. Note: To comply with older pandas v1, the
  dtype will always be `datetime64[ns]`, although in v2 this could have been `datetime64[ms]`.
- `CogniteImportError` can now be caught as `ImportError`.

### Deprecated
- The Templates API (migrate to Data Modeling).
- The `client.assets.aggregate` use `client.assets.aggregate_count` instead.
- The `client.events.aggregate` use `client.events.aggregate_count` instead.
- The `client.sequence.aggregate` use `client.sequence.aggregate_count` instead.
- The `client.time_series.aggregate` use `client.time_series.aggregate_count` instead.
- In `Transformations` attributes `has_source_oidc_credentials` and `has_destination_oidc_credentials` are deprecated,
  and replaced by properties with the same names.

### Changed
- All `.dump` methods now uses `camel_case=True` by default. This is to match the intended use case, preparing the
  object to be sent in an API request.
- `CogniteResource.to_pandas` now more closely resembles `CogniteResourceList.to_pandas` with parameters
`expand_metadata` and `metadata_prefix`, instead of accepting a sequence of column names (`expand`) to expand,
with no easy way to add a prefix. Also, it no longer expands metadata by default.
- Additionally, `Asset.to_pandas`, now accepts the parameters `expand_aggregates` and `aggregates_prefix`. Since
  the possible `aggregates` keys are known, `camel_case` will also apply to these (if expanded) as opposed to
  the metadata keys.
- More narrow exception types like `CogniteNotFoundError` and `CogniteDuplicatedError` are now raised instead of
  `CogniteAPIError` for the following methods: `DatapointsAPI.retrieve_latest`, `RawRowsAPI.list`,
  `RelationshipsAPI.list`, `SequencesDataAPI.retrieve`, `SyntheticDatapointsAPI.query`. Additionally, all calls
  using `partitions` to API methods like `list` (or the generator version) now do the same.
- The `CogniteResource._load` has been made public, i.e., it is now `CogniteResource.load`.
- The `CogniteResourceList._load` has been made public, i.e., it is now `CogniteResourceList.load`.
- All `.delete` and `.retrieve_multiple` methods now accepts an empty sequence, and will return an empty `CogniteResourceList`.
- All `assert`s meant for the SDK user, now raise appropriate errors instead (`ValueError`, `RuntimeError`...).
- `CogniteAssetHierarchyError` is no longer possible to catch as an `AssertionError`.
- Several methods in the data modelling APIs have had parameter names now correctly reflect whether they accept
  a single or multiple items (i.e. id -> ids).
- `client.data_modeling.instances.aggregate` returns `AggregatedNumberedValue | list[AggregatedNumberedValue] | InstanceAggregationResultList` depending
  on the `aggregates` and `group_by` parameters. Previously, it always returned `InstanceAggregationResultList`.
- The `Group` attribute `capabilities` is now a `Capabilities` object, instead of a `dict`.
- Support for `YAML` in all `CogniteResource.load()` and `CogniteResourceList.load()` methods.
- The `client.sequences.data` methods `.retrieve`, `.retrieve_last_row` (previously `retrieve_latest`), `.insert`  method has changed signature:
  The parameter `column_external_ids` is renamed `columns`. The old parameter `column_external_ids` is still there, but is
  deprecated. In addition, int the `.retrieve` method, the parameters `id` and `external_id` have
  been moved to the beginning of the signature. This is to better match the API and have a consistent overload
  implementation.
- The class `SequenceData` has been replaced by `SequenceRows`. The old `SequenceData` class is still available for
  backwards compatibility, but will be removed in the next major version. However, all API methods now return
  `SequenceRows` instead of `SequenceData`.
- The attribute `columns` in `Sequence` has been changed from `typing.Sequence[dict]` to `SequnceColumnList`.
- The class `SequenceRows` in `client.data_classes.transformations.common` has been renamed to `SequenceRowsDestination`.
- The `client.sequences.data.retrieve_latest` is renamed `client.sequences.data.retrieve_last_row`.
- Classes `Geometry`, `AssetAggregate`, `AggregateResultItem`, `EndTimeFilter`, `Label`, `LabelFilter`, `ExtractionPipelineContact`,
  `TimestampRange`, `AggregateResult`, `GeometryFilter`, `GeoLocation`, `RevisionCameraProperties`, `BoundingBox3D` are no longer
  `dict` but classes with attributes matching the API.
- Calling `client.iam.token.inspect()` now gives an object `TokenInspection` with attribute `capabilities` of type `ProjectCapabilityList`
  instead of `list[dict]`
- In data class `Transformation` the attribute `schedule`, `running_job`, and `last_running_job`, `external_id` and `id`
  are set to the `Transformation` `id` and `external_id` if not set. If they are set to a different value, a `ValueError` is raised

### Added
- Added `load` implementation for `VisionResource`s: `ObjectDetection`, `TextRegion`, `AssetLink`, `BoundingBox`,
  `CdfRerourceRef`, `Polygon`, `Polyline`, `VisionExtractPredictions`, `FeatureParameters`.
- Missing `dump` and `load` methods for `ClientCredentials`.
- Literal annotation for `source_type` and `target_type` in `Relationship`
- In transformations, `NonceCredentials` was missing `load` method.
- In transformations, `TransformationBlockedInfo` was missing `.dump` method
- `capabilities` in `cognite.client.data_classes` with data classes for all CDF capabilities.
- All `CogniteResource` and `CogniteResourcelist` objects have `.dump_yaml` methods, for example, `my_asset_list.dump_yaml()`.

### Removed
- Deprecated methods `aggregate_metadata_keys` and `aggregate_metadata_values` on AssetsAPI.
- Deprecated method `update_feature_types` on GeospatialAPI.
- Parameters `property` and `aggregates` for method `aggregate_unique_values` on GeospatialAPI.
- Parameter `fields` for method `aggregate_unique_values` on EventsAPI.
- Parameter `function_external_id` for method `create` on FunctionSchedulesAPI (function_id has been required
  since the deprecation of API keys).
- The `SequenceColumns` no longer set the `external_id` to `column{no}` if it is missing. It now must be set
  explicitly by the user.
- Dataclasses `ViewDirectRelation` and `ContainerDirectRelation` are replaced by `DirectRelation`.
- Dataclasses `MappedPropertyDefinition` and `MappedApplyPropertyDefinition` are replaced by `MappedProperty` and `MappedPropertyApply`.
- Dataclasses `RequiresConstraintDefinition` and `UniquenessConstraintDefinition` are replaced by `RequiresConstraint` and `UniquenessConstraint`.
- In data class `Transformation` attributes `has_source_oidc_credentials` and `has_destination_oidc_credentials` are replaced by properties.

### Fixed
- Passing `limit=0` no longer returns `DEFAULT_LIMIT_READ` (25) resources, but raises a `ValueError`.
- `Asset.dump()` was not dumping attributes `geo_location` and `aggregates` to `json` serializable data structures.
- In data modeling, `NodeOrEdgeData.load` method was not loading the `source` attribute to `ContainerId` or `ViewId`. This is now fixed.
- In data modeling, the attribute `property` used in `Node` and `Edge` was not `yaml` serializable.
- In `DatapointsArray`, `load` method was not compatible with `.dump` method.
- In extraction pipelines, `ExtractionPipelineContact.dump` was not `yaml` serializable
- `ExtractionPipeline.dump` attribute `contacts` was not `json` serializable.
- `FileMetadata.dump` attributes `labels` and `geo_location` was not `json` serializable.
- In filtering, filter `ContainsAll` was missing in `Filter.load` method.
- Annotation for `cpu` and `memory` in `Function`.
- `GeospatialComputedResponse.dump` attribute `items` was not `yaml` serializable
- `Relationship.dump` was not `json` serializable.
- `Geometry.dump` was not `json` serializable.
- In templates, `GraphQlResponse.dump` was not `json` serializable, and `GraphQlResponse.dump` failed to load
  `errors` `GraphQlError`.
- `ThreeDModelRevision` attribute `camera` was not dumped as `yaml` serializable and
  not loaded as `RevisionCameraProperties`.
- `ThreeDNode` attribute `bounding_box` was not dumped as `yaml` serializable and
  not loaded as `BoundingBox3D`.
- `Transformation` attributes `source_nonce`, `source_oidc_credential`, `destination_nonce`,
  and `destination_oidc_credentials` were not dumped as `json` serializable and `loaded` with
  the appropriate data structure. In addition, `TransformationBlockedInfo` and `TransformationJob`
  were not dumped as `json` serializable.
- `TransformationPreviewResult` was not dumping attribute `schema` as `yaml` serializable, and the
  `load` and `dump` methods were not compatible.
- In transformations, `TransformationJob.dump` was not `json` serializable, and attributes
  `destination` and `status` were not loaded into appropriate data structures.
- In transformations, `TransformationSchemaMapType.dump` was not `json` serializable.
- In `annotation_types_images`, implemented `.load` for `KeypointCollection` and `KeypointCollectionWithObjectDetection`.
- Bug when dumping `documents.SourceFile.dump(camel_case=True)`.
- Bug in `WorkflowExecution.dump`
- Bug in `PropertyType.load`

## [6.39.6] - 2023-11-13
## Fixed
- HTTP status code retry strategy for RAW and labels. `/rows/insert` and `/rows/delete` will now
  be retried for all status codes in `config.status_forcelist` (default 429, 502, 503, 504), while
  `/dbs/{db}` and `/tables/{table}` will now only be retried for 429s and connection errors as those
  endpoints are not idempotent.
- Also, `labels/list` will now also be retried.

## [6.39.5] - 2023-11-12
## Fixed
- The `.apply()` methods of `MappedProperty` now has the missing property `source`.

## [6.39.4] - 2023-11-09
## Fixed
- Fetching datapoints from dense time series using a `targetUnit` or a target `targetUnitSystem` could result
  in some batches not being converted to the new unit.

## [6.39.3] - 2023-11-08
## Fixed
- The newly introduced parameter `connectionType` was assumed to be required from the API. This is not the case.

## [6.39.2] - 2023-11-08
## Fixed
- When listing `client.data_modeling.views` the SDK raises a `TypeError`. This is now fixed.

## [6.39.1] - 2023-11-01
## Fixed
- When creating transformations using backup auth. flow (aka a session could not be created for any reason),
  the scopes for the credentials would not be passed correctly (bug introduced in 6.25.1).

## [6.39.0] - 2023-11-01
## Added
- Support for `concurrencyPolicy` property in Workflows `TransformationsWorker`.

## [6.38.1] - 2023-10-31
### Fixed
- `onFailure` property in Workflows was expected as mandatory and was raising KeyError if it was not returned by the API.
  The SDK now assumes the field to be optional and loads it as None instead of raising an error.

## [6.38.0] - 2023-10-30
### Added
- Support `onFailure` property in Workflows, allowing marking Tasks as optional in a Workflow.

## [6.37.0] - 2023-10-27
### Added
- Support for `type` property in `NodeApply` and `Node`.

## [6.36.0] - 2023-10-25
### Added
- Support for listing members of Data Point Subscription, `client.time_series.subscriptions.list_member_time_series()`. Note this is an experimental feature.

## [6.35.0] - 2023-10-25
### Added
- Support for `through` on node result set expressions.

### Fixed
- `unit` on properties in data modeling. This was typed as a string, but it is in fact a direct relation.

## [6.34.2] - 2023-10-23
### Fixed
- Loading a `ContainerApply` from source failed with `KeyError` if `nullable`, `autoIncrement`, or `cursorable` were not set
  in the `ContainerProperty` and `BTreeIndex` classes even though they are optional. This is now fixed.

## [6.34.1] - 2023-10-23
### Added
- Support for setting `data_set_id` and `metadata` in `ThreeDModelsAPI.create`.
- Support for updating `data_set_id` in `ThreeDModelsAPI.update`.

## [6.34.0] - 2023-10-20
### Fixed
- `PropertyType`s no longer fail on instantiation, but warn on missing SDK support for the new property(-ies).

### Added
- `PropertyType`s `Float32`, `Float64`, `Int32`, `Int64` now support `unit`.

## [6.33.3] - 2023-10-18
### Added
- `functions.create()` now accepts a `data_set_id` parameter. Note: This is not for the Cognite function, but for the zipfile containing
  the source code files that is uploaded on the user's behalf (from which the function is then created). Specifying a data set may
  help resolve the error 'Resource not found' (403) that happens when a user is not allowed to create files outside a data set.

## [6.33.2] - 2023-10-16
### Fixed
- When fetching datapoints from "a few time series" (implementation detail), all missing, non-ignorable time series
  are now raised together in a `CogniteNotFoundError` rather than only the first encountered.

### Improved
- Datapoints fetching has a lower peak memory consumption when fetching from multiple time series simultaneously.

## [6.33.1] - 2023-10-14
### Fixed
- `Function.list_schedules()` would return schedules unrelated to the function if the function did not have an external id.

## [6.33.0] - 2023-10-13
### Added
- Support for providing `DirectRelationReference` and `NodeId` as direct relation values when
ingesting node and edge data.

## [6.32.4] - 2023-10-12
### Fixed
- Filters using e.g. metadata keys no longer dumps the key in camel case.

## [6.32.3] - 2023-10-12
### Added
- Ability to toggle the SDK debug logging on/off by setting `config.debug` property on a CogniteClient to True (enable) or False (disable).

## [6.32.2] - 2023-10-10
### Added
- The credentials class used in TransformationsAPI, `OidcCredentials`, now also accepts `scopes` as a list of strings
  (used to be comma separated string only).

## [6.32.1] - 2023-10-10
### Added
- Missing `unit_external_id` and `unit_quantity` fields on `TimeSeriesProperty`.

## [6.32.0] - 2023-10-09
### Fixed
- Ref to openapi doc in Vision extract docstring
- Parameters to Vision models can be given as Python dict (updated doc accordingly).
- Don't throw exception when trying to save empty list of vision extract predictions as annotations. This is to avoid having to wrap this method in try-except for every invocation of the method.

### Added
- Support for new computer vision models in Vision extract service: digital gauge reader, dial gauge reader, level gauge reader and valve state detection.

## [6.31.0] - 2023-10-09
### Added
Support for setting and fetching TimeSeries and Datapoints with "real" units (`unit_external_id`).
- TimeSeries has a new field `unit_external_id`, which can be set when creating or updating it. This ID must refer to a
  valid unit in the UnitCatalog, see `client.units.list` for reference.
- If the `unit_external_id` is set for a TimeSeries, then you may retrieve datapoints from that time series in any compatible
  units. You do this by specifying the `target_unit` (or `target_unit_system`) in a call to any of the datapoints `retrieve`
  methods, `retrieve`, `retrieve_arrays`, `retrieve_dataframe`, or `retrieve_dataframe_in_tz`.

## [6.30.2] - 2023-10-09
### Fixed
- Serialization of `Transformation` or `TransformationList` no longer fails in `json.dumps` due to unhandled composite objects.

## [6.30.1] - 2023-10-06
### Added
- Support for metadata on Workflow executions. Set custom metadata when triggering a workflow (`workflows.executions.trigger()`). The metadata is included in results from `workflows.executions.list()` and `workflows.executions.retrieve_detailed()`.

## [6.30.0] - 2023-10-06
### Added
- Support for the UnitCatalog with the implementation `client.units`.

## [6.29.2] - 2023-10-04
### Fixed
- Calling some of the methods `assets.filter()`, `events.filter()`, `sequences.filter()`, `time_series.filter()` without a `sort` parameter could cause a `CogniteAPIError` with a 400 code. This is now fixed.

## [6.29.1] - 2023-10-04
### Added
- Convenience method `to_text` on the `FunctionCallLog` class which simplifies printing out function call logs.

## [6.29.0] - 2023-10-04
### Added
- Added parameter `resolve_duplicate_file_names` to `client.files.download`.
  This will keep all the files when downloading to local machine, even if they have the same name.

## [6.28.5] - 2023-10-03
### Fixed
- Bugfix for serialization of Workflows' `DynamicTasksParameters` during `workflows.versions.upsert` and `workflows.execution.retrieve_detailed`

## [6.28.4] - 2023-10-03
### Fixed
- Overload data_set/create for improved type safety

## [6.28.3] - 2023-10-03
### Fixed
- When uploading files as strings using `client.files.upload_bytes` the wrong encoding is used on Windows, which is causing
  part of the content to be lost when uploading. This is now fixed.

## [6.28.2] - 2023-10-02
### Fixed
- When cache lookup did not yield a token for `CredentialProvider`s like `OAuthDeviceCode` or `OAuthInteractive`, a
  `TypeError` could be raised instead of initiating their authentication flow.

## [6.28.1] - 2023-09-30
### Improved
- Warning when using alpha/beta features.

## [6.28.0] - 2023-09-26
### Added
- Support for the WorkflowOrchestrationAPI with the implementation `client.workflows`.

## [6.27.0] - 2023-09-24
### Changed
- Reduce concurrency in data modeling client to 1

## [6.26.0] - 2023-09-22
### Added
- Support `partition` and `cursor` parameters on `time_series.subscriptions.iterate_data`
- Include the `cursor` attribute on `DatapointSubscriptionBatch`, which is yielded in every iteration
of `time_series.subscriptions.iterate_data`.

## [6.25.3] - 2023-09-19
### Added
- Support for setting and retrieving `data_set_id` in data class `client.data_classes.ThreeDModel`.

## [6.25.2] - 2023-09-17
### Fixed
- Using the `HasData` filter would raise an API error in CDF.

## [6.25.1] - 2023-09-15
### Fixed
- Using nonce credentials now works as expected for `transformations.[create, update]`. Previously, the attempt to create
  a session would always fail, leading to nonce credentials never being used (full credentials were passed to- and
  stored in the transformations backend service).
- Additionally, the automatic creation of a session no longer fails silently when an `CogniteAuthError` is encountered
  (which happens when the credentials are invalid).
- While processing source- and destination credentials in `client.transformations.[create, update]`, an `AttributeError`
  can no longer be raised (by not specifying project).
### Added
- `TransformationList` now correctly inherits the two (missing) helper methods `as_ids()` and `as_external_ids()`.

## [6.25.0] - 2023-09-14
### Added
- Support for `ignore_unknown_ids` in `client.functions.retrieve_multiple` method.

## [6.24.1] - 2023-09-13
### Fixed
- Bugfix for `AssetsAPI.create_hierarchy` when running in upsert mode: It could skip certain updates above
  the single-request create limit (currently 1000 assets).

## [6.24.0] - 2023-09-12
### Fixed
- Bugfix for `FilesAPI.upload` and `FilesAPI.upload_bytes` not raising an error on file contents upload failure. Now `CogniteFileUploadError` is raised based on upload response.

## [6.23.0] - 2023-09-08
### Added
- Supporting for deleting constraints and indexes on containers.

### Changed
- The abstract class `Index` can no longer be instantiated. Use BTreeIndex or InvertedIndex instead.

## [6.22.0] - 2023-09-08
### Added
- `client.data_modeling.instances.subscribe` which lets you subscribe to a given
data modeling query and receive updates through a provided callback.
- Example on how to use the subscribe method to sync nodes to a local sqlite db.

## [6.21.1] - 2023-09-07
### Fixed
- Concurrent usage of the `CogniteClient` could result in API calls being made with the wrong value for `api_subversion`.

## [6.21.0] - 2023-09-06
### Added
- Supporting pattern mode and extra configuration for diagram detect in beta.

## [6.20.0] - 2023-09-05
### Fixed
- When creating functions with `client.functions.create` using the `folder` argument, a trial-import is executed as part of
  the verification process. This could leave leftover modules still in scope, possibly affecting subsequent calls. This is
  now done in a separate process to guarantee it has no side-effects on the main process.
- For pyodide/WASM users, a backup implementation is used, with an improved cleanup procedure.

### Added
- The import-check in `client.functions.create` (when `folder` is used) can now be disabled by passing
  `skip_folder_validation=True`. Basic validation is still done, now additionally by parsing the AST.

## [6.19.0] - 2023-09-04
## Added
- Now possible to retrieve and update translation and scale of 3D model revisions.

## [6.18.0] - 2023-09-04
### Added
- Added parameter `keep_directory_structure` to `client.files.download` to allow downloading files to a folder structure matching the one in CDF.

### Improved
- Using `client.files.download` will still skip files with the same name when writing to disk, but now a `UserWarning` is raised, specifying which files are affected.

## [6.17.0] - 2023-09-01
### Added
- Support for the UserProfilesAPI with the implementation `client.iam.user_profiles`.

## [6.16.0] - 2023-09-01
### Added
- Support for `ignore_unknown_ids` in `client.relationships.retrieve_multiple` method.

## [6.15.3] - 2023-08-30
### Fixed
- Uploading files using `client.files.upload` now works when running with `pyodide`.

## [6.15.2] - 2023-08-29
### Improved
- Improved error message for `CogniteMissingClientError`. Now includes the type of object missing the `CogniteClient` reference.

## [6.15.1] - 2023-08-29
### Fixed
- Bugfix for `InstanceSort._load` that always raised `TypeError` (now public, `.load`). Also, indirect fix for `Select.load` for non-empty `sort`.

## [6.15.0] - 2023-08-23
### Added
- Support for the DocumentsAPI with the implementation `client.documents`.
- Support for advanced filtering for `Events`, `TimeSeries`, `Assets` and `Sequences`. This is available through the
  `.filter()` method, for example, `client.events.filter`.
- Extended aggregation support for `Events`, `TimeSeries`, `Assets` and `Sequences`. This is available through the five
  methods `.aggregate_count(...)`, `aggregate_cardinality_values(...)`, `aggregate_cardinality_properties(...)`,
  `.aggregate_unique_values(...)`, and `.aggregate_unique_properties(...)`. For example,
  `client.assets.aggregate_count(...)`.
- Added helper methods `as_external_ids` and `as_ids` for `EventList`, `TimeSeriesList`, `AssetList`, `SequenceList`,
  `FileMetaDataList`, `FunctionList`, `ExtractionPipelineList`, and `DataSetList`.

### Deprecated
- Added `DeprecationWarning` to methods `client.assets.aggregate_metadata_keys` and
  `client.assets.aggregate_metadata_values`. The use parameter the `fields` in
  `client.events.aggregate_unique_values` will also lead to a deprecation warning. The reason is that the endpoints
  these methods are using have been deprecated in the CDF API.

## [6.14.2] - 2023-08-22
### Fixed
- All data modeling endpoints will now be retried. This was not the case for POST endpoints.

## [6.14.1] - 2023-08-19
### Fixed
- Passing `sources` as a tuple no longer raises `ValueError` in `InstancesAPI.retrieve`.

## [6.14.0] - 2023-08-14
### Changed
- Don't terminate client.time_series.subscriptions.iterate_data() when `has_next=false` as more data
may be returned in the future. Instead we return the `has_next` field in the batch, and let the user
decide whether to terminate iteration. This is a breaking change, but this particular API is still
in beta and thus we reserve the right to break it without bumping the major version.

## [6.13.3] - 2023-08-14
### Fixed
- Fixed bug in `ViewApply.properties` had type hint `ConnectionDefinition` instead of `ConnectionDefinitionApply`.
- Fixed bug in `dump` methods of `ViewApply.properties` causing the return code `400` with message
  `Request had 1 constraint violations. Please fix the request and try again. [type must not be null]` to be returned
  from the CDF API.

## [6.13.2] - 2023-08-11
### Fixed
- Fixed bug in `Index.load` that would raise `TypeError` when trying to load `indexes`, when an unexpected field was
  encountered (e.g. during a call to `client.data_modeling.container.list`).

## [6.13.1] - 2023-08-09
### Fixed
- Fixed bug when calling a `retrieve`, `list`, or `create` in `client.data_modeling.container` raised a `TypeError`.
  This is caused by additions of fields to the API, this is now fixed by ignoring unknown fields.

## [6.13.0] - 2023-08-07
### Fixed
- Fixed a bug raising a `KeyError` when calling `client.data_modeling.graphql.apply_dml` with an invalid `DataModelingId`.
- Fixed a bug raising `AttributeError` in `SpaceList.to_space_apply_list`, `DataModelList.to_data_model_apply_list`,
  `ViewList.to_view_apply`. These methods have also been renamed to `.as_apply` for consistency
  with the other data modeling resources.

### Removed
- The method `.as_apply` from `ContainerApplyList` as this method should be on the `ContainerList` instead.

### Added
- Missing `as_ids()` for `DataModelApplyList`, `ContainerList`, `ContainerApplyList`, `SpaceApplyList`, `SpaceList`,
  `ViewApplyList`, `ViewList`.
- Added helper method `.as_id` to `DMLApplyResult`.
- Added helper method `.latest_version` to `DataModelList`.
- Added helper method `.as_apply` to `ContainerList`.
- Added container classes `NodeApplyList`, `EdgeApplyList`, and `InstancesApply`.

## [6.12.2] - 2023-08-04
### Fixed
- Certain errors that were previously silently ignored in calls to `client.data_modeling.graphql.apply_dml` are now properly raised (used to fail as the API error was passed nested inside the API response).

## [6.12.1] - 2023-08-03
### Fixed
- Changed the structure of the GraphQL query used when updating DML models through `client.data_modeling.graphql.apply_dml` to properly handle (i.e. escape) all valid symbols/characters.

## [6.12.0] - 2023-07-26
### Added
- Added option `expand_metadata` to `.to_pandas()` method for list resource types which converts the metadata (if any) into separate columns in the returned dataframe. Also added `metadata_prefix` to control the naming of these columns (default is "metadata.").

## [6.11.1] - 2023-07-19
### Changed
- Return type `SubscriptionTimeSeriesUpdate` in `client.time_series.subscriptions.iterate_data` is now required and not optional.

## [6.11.0] - 2023-07-19
### Added
- Support for Data Point Subscription, `client.time_series.subscriptions`. Note this is an experimental feature.


## [6.10.0] - 2023-07-19
### Added
- Upsert method for `assets`, `events`, `timeseries`, `sequences`, and `relationships`.
- Added `ignore_unknown_ids` flag to `client.sequences.delete`

## [6.9.0] - 2023-07-19
### Added
- Basic runtime validation of ClientConfig.project

## [6.8.7] - 2023-07-18
### Fixed
- Dumping of `Relationship` with `labels` is not `yaml` serializable. This is now fixed.

## [6.8.6] - 2023-07-18
### Fixed
- Include `version` in __repr__ for View and DataModel

## [6.8.5] - 2023-07-18
### Fixed
- Change all implicit Optional types to explicit Optional types.

## [6.8.4] - 2023-07-12
### Fixed
- `max_worker` limit match backend for `client.data_modeling`.

## [6.8.3] - 2023-07-12
### Fixed
- `last_updated_time` and `created_time` are no longer optional on InstanceApplyResult

## [6.8.2] - 2023-07-12
### Fixed
- The `.dump()` method for `InstanceAggregationResult` caused an `AttributeError` when called.

## [6.8.1] - 2023-07-08
### Changed
- The `AssetHierarchy` class would consider assets linking their parent by ID only as orphans, contradicting the
  docstring stating "All assets linking a parent by ID are assumed valid". This is now true (they are no longer
  considered orphans).

## [6.8.0] - 2023-07-07
### Added
- Support for annotations reverse lookup.

## [6.7.1] - 2023-07-07
### Fixed
- Needless function "as_id" on View as it was already inherited
### Added
- Flag "all_versions" on data_modeling.data_models.retrieve() to retrieve all versions of a data model or only the latest one
- Extra documentation on how to delete edges and nodes.
- Support for using full Node and Edge objects when deleting instances.

## [6.7.0] - 2023-07-07
### Added
- Support for applying graphql dml using `client.data_modeling.graphql.apply_dml()`.

## [6.6.1] - 2023-07-07
### Improved
- Added convenience function to instantiate a `CogniteClient.default(...)` to save the users from typing the
  default URLs.

## [6.6.0] - 2023-07-06
### Fixed
- Support for query and sync endpoints across instances in the Data Modeling API with the implementation
  `client.data_modeling.instances`, the methods `query` and `sync`.

## [6.5.8] - 2023-06-30
### Fixed
- Serialization of `DataModel`. The bug caused `DataModel.load(data_model.dump(camel_case=True))` to fail with
  a `TypeError`. This is now fixed.

## [6.5.7] - 2023-06-29
### Fixed
- A bug caused by use of snake case in field types causing `NodeApply.dump(camel_case=True)`
  trigger a 400 response from the API.

## [6.5.6] - 2023-06-29
### Fixed
- A bug causing `ClientConfig(debug=True)` to raise an AttributeError

## [6.5.5] - 2023-06-28
### Fixed
- A bug where we would raise the wrong exception when errors on occurred on `data_modeling.spaces.delete`
- A bug causing inconsistent MRO in DataModelList

## [6.5.4] - 2023-06-28
### Added
- Missing query parameters:
     * `inline_views` in `data_modeling.data_models.retrieve()`.
     * `include_global` in `data_modeling.spaces.list()`.
     * `include_inherited_properties` in `data_modeling.views.retrieve()`.

## [6.5.3] - 2023-06-28
### Fixed
- Only validate `space` and `external_id` for `data_modeling` write classes.


## [6.5.2] - 2023-06-27
### Fixed
- Added missing `metadata` attribute to `iam.Group`

## [6.5.1] - 2023-06-27
### Fixed
- Fix typehints on `data_modeling.instances.aggregate()` to not allow Histogram aggregate.
- Moved `ViewDirectRelation.source` property to `MappedProperty.source` where it belongs.

## [6.5.0] - 2023-06-27
### Added
- Support for searching and aggregating across instances in the Data Modeling API with the implementation
  `client.data_modeling.instances`, the methods `search`, `histogram` and `aggregate`.

## [6.4.8] - 2023-06-23
### Fixed
- Handling non 200 responses in `data_modeling.spaces.apply`, `data_modeling.data_models.apply`,
  `data_modeling.views.apply` and `data_modeling.containers.apply`

## [6.4.7] - 2023-06-22
### Fixed
- Consistently return the correct id types in data modeling resource clients

## [6.4.6] - 2023-06-22
### Fixed
- Don't swallow keyword args on Apply classes in Data Modeling client

## [6.4.5] - 2023-06-21
### Added
- Included tuple-notation when retrieving or listing data model instances

### Improved
- Fixed docstring for retrieving data model instances and extended the examples.

## [6.4.4] - 2023-06-21
Some breaking changes to the datamodeling client. We don't expect any more breaking changes,
but we accept the cost of breaking a few consumers now early on the really nail the user experience.
### Added
- ViewId:as_property_ref and ContainerId:as_property_ref to make it easier to create property references.

### Changed
- Renamed ViewCore:as_reference and ContainerCore:as_reference to :as_id() for consistency with other resources.
- Change Instance:properties to be a `MutableMapping[ViewIdentifier, MutableMapping[PropertyIdentifier, PropertyValue]]`, in order to make it easier to consume
- Make VersionedDataModelingId:load accept `tuple[str, str]`
- Rename ConstraintIdentifier to Constraint - it was not an id but the definition itself
- Rename IndexIdentifier to Index - it was not an id but the definition itself
- Rename ContainerPropertyIdentifier to ContainerProperty - it was not an id but the definition itself

### Removed
- Redundant EdgeApply:create method. It simply mirrored the EdgeApply constructor.


## [6.4.3] - 2023-06-15
### Added
- Accept direct relation values as tuples in `EdgeApply`

## [6.4.2] - 2023-06-15
### Changed
- When providing ids as tuples in `instances.retrieve` and `instances.delete` you should not
have to specify the instance type in each tuple

### Fixed
- Bug where edges and nodes would get mixed up on `instances.retrieve`

## [6.4.1] - 2023-06-14
### Fixed
- Add the missing page_count field for diagram detect items.

## [6.4.0] - 2023-06-12
### Added
- Partial support for the instance resource in the Data Modeling API with the implementation
  `client.data_modeling.instances`, the endpoints `list`, `delete`, `retrieve`, and `apply`

## [6.3.2] - 2023-06-08
### Fixed
- Requests being retried around a token refresh cycle, no longer risk getting stuck with an outdated token.

### Added
- `CredentialProviders` subclassing `_OAuthCredentialProviderWithTokenRefresh`, now accepts a new parameter, `token_expiry_leeway_seconds`, controlling how early a token refresh request should be initiated (before it expires).

### Changed
- `CredentialProviders` subclassing `_OAuthCredentialProviderWithTokenRefresh` now uses a safer default of 15 seconds (up from 3 sec) to control how early a token refresh request should be initiated (before it expires).

## [6.3.1] - 2023-06-07
### Fixed
- Signature of `client.data_modeling.views.retrieve` and `client.data_modeling.data_models.retrieve` to always return a list.

## [6.3.0] - 2023-06-07
### Added
- Support for the container resource in the Data Modeling API with the implementation `client.data_modeling.containers`.
- Support for the view resource in the Data Modeling API with the implementation `client.data_modeling.views`.
- Support for the data models resource in the Data Modeling API with the implementation `client.data_modeling.data_models`.

### Removed
- Removed `retrieve_multiple` from the `SpacesAPI` to have a consistent API with the `views`, `containers`, and `data_models`.

## [6.2.2] - 2023-06-05
### Fixed
- Creating function schedules with current user credentials now works (used to fail at runtime with "Could not fetch a valid token (...)" because a session was never created.)

## [6.2.1] - 2023-05-26
### Added
- Data model centric support in transformation

## [6.2.0] - 2023-05-25
### Added
- Support for the spaces resource in the Data Modeling API with the implementation `client.data_modeling.spaces`.

### Improved
- Reorganized documentation to match API documentation.

## [6.1.10] - 2023-05-22
### Fixed
- Data modelling is now GA. Renaming instance_nodes -> nodes and instance_edges -> edges to make the naming in SDK consistent with Transformation API and CLI

## [6.1.9] - 2023-05-16
### Fixed
- Fixed a rare issue with datapoints fetching that could raise `AttributeError` when running with `pyodide`.

## [6.1.8] - 2023-05-12
### Fixed
- ExtractionPipelinesRun:dump method will not throw an error when camel_case=True anymore

## [6.1.7] - 2023-05-11
### Removed
- Removed DMS v2 destination in transformations

## [6.1.6] - 2023-05-11
### Fixed
- `FunctionsAPI.create` now work in Wasm-like Python runtimes such as `pyodide`.

## [6.1.5] - 2023-05-10
### Fixed
- When creating a transformation with a different source- and destination CDF project, the project setting is no longer overridden by the setting in the `CogniteClient` configuration allowing the user to read from the specified source project and write to the specified and potentially different destination project.

## [6.1.4] - 2023-05-08
### Fixed
- Pickling a `CogniteClient` instance with certain `CredentialProvider`s no longer causes a `TypeError: cannot pickle ...` to be raised.

## [6.1.3] - 2023-05-08
### Added
- Add the license of the package in poetry build.

## [6.1.2] - 2023-05-04
### Improved
- The SDK has received several minor bugfixes to be more user-friendly on Windows.

### Fixed
- The utility function `cognite.client.utils.datetime_to_ms` now raises an understandable `ValueError` when unable to convert pre-epoch datetimes.
- Several functions reading and writing to disk now explicitly use UTF-8 encoding

## [6.1.1] - 2023-05-02
### Fixed
- `AttributeError` when passing `pandas.Timestamp`s with different timezones (*of which one was UTC*) to `DatapointsAPI.retrieve_dataframe_in_tz`.
- A `ValueError` is no longer raised when passing `pandas.Timestamp`s in the same timezone, but with different underlying implementations (e.g. `datetime.timezone.utc` / `pytz.UTC` / `ZoneInfo("UTC")`) to `DatapointsAPI.retrieve_dataframe_in_tz`.

## [6.1.0] - 2023-04-28
### Added
- Support for giving `start` and `end` arguments as `pandas.Timestamp` in `DatapointsAPI.retrieve_dataframe_in_tz`.

### Improved
- Type hints for the `DatapointsAPI` methods.

## [6.0.2] - 2023-04-27
### Fixed
- Fixed a bug in `DatapointsAPI.retrieve_dataframe_in_tz` that could raise `AmbiguousTimeError` when subdividing the user-specified time range into UTC intervals (with fixed offset).

## [6.0.1] - 2023-04-20
### Fixed
- Fixed a bug that would cause `DatapointsAPI.retrieve_dataframe_in_tz` to raise an `IndexError` if there were only empty time series in the response.

## [6.0.0] - 2023-04-19
### Removed
- Removed support for legacy auth (API keys, service accounts, login.status)
- Removed the deprecated `extractionPipeline` argument to `client.extraction_pipelines.create`. Only `extraction_pipeline` is accepted now.
- Removed the deprecated `client.datapoints` accessor attribute. The datapoints API can only be accessed through `client.time_series.data` now.
- Removed the deprecated `client.extraction_pipeline_runs` accessor attribute. The extraction pipeline run API can only be accessed through `client.extraction_pipelines.runs` now.
- Removed the deprecated `external_id` attribute on `ExtractionPipelineRun`. This has been replaced with `extpipe_external_id`.

## [5.12.0] - 2023-04-18
### Changed
- Enforce that types are explicitly exported in order to make very strict type checkers happy.

## [5.11.1] - 2023-04-17
### Fixed
- List (and `__call__`) methods for assets, events, files, labels, relationships, sequences and time series now raise if given bad input for `data_set_ids`, `data_set_external_ids`, `asset_subtree_ids` and `asset_subtree_external_ids` instead of ignoring/returning everything.

### Improved
- The listed parameters above have silently accepted non-list input, i.e. single `int` (for `ids`) or single `str` (for `external_ids`). Function signatures and docstrings have now been updated to reflect this "hidden functionality".

## [5.11.0] - 2023-04-17
### Added
- The `DatapointsAPI` now supports time zones with the addition of a new method, `retrieve_dataframe_in_tz`. It does not support individual customization of query parameters (for good reasons, e.g. a DataFrame has a single index).
- Asking for datapoints in a specific time zone, e.g. `America/New_York` or `Europe/London` is now easily accomplished: the user can just pass in their `datetimes` localized to their time zone directly.
- Queries for aggregate datapoints are also supported, with the key feature being automatic handling of daylight savings time (DST) transitions, as this is not supported by the official API. Example usage: A user living in Oslo, Norway, wants daily averages in their local time. In Oslo, the standard time is UTC+1, with UTC+2 during the summer. This means during spring, there is a 23-hour long day when clocks roll 1 hour forward and a 25-hour day during fall.
- New granularities with a longer time span have been added (only to this new method, for now): 'week', 'month', 'quarter' and 'year'. These do not all represent a fixed frequency, but like the example above, neither does for example 'day' when we use time zones without a fixed UTC offset.

## [5.10.5] - 2023-04-13
### Fixed
- Subclasses of `VisionResource` inheriting `.dump` and `to_pandas` now work as expected for attributes storing lists of subclass instances like `Polygon`, `PolyLine`, `ObjectDetection` or `VisionExtractPredictions` directly or indirectly.

## [5.10.4] - 2023-04-13
### Fixed
- A lot of nullable integer attributes ended up as float after calling `.to_pandas`. These are now correctly converted to `dtype=Int64`.

## [5.10.3] - 2023-04-13
### Fixed
- When passing `CogniteResource` classes (like `Asset` or `Event`) to `update`, any labels were skipped in the update (passing `AssetUpdate` works). This has been fixed for all Cognite resource classes.

## [5.10.2] - 2023-04-12
### Fixed
- Fixed a bug that would cause `AssetsAPI.create_hierarchy` to not respect `upsert=False`.

## [5.10.1] - 2023-04-04
### Fixed
- Add missing field `when` (human readable version of the CRON expression) to `FunctionSchedule` class.

## [5.10.0] - 2023-04-03
### Fixed
- Implemented automatic retries for connection errors by default, improving the reliability of the connection to the Cognite API.
- Added a user-readable message to `CogniteConnectionRefused` error for improved user experience.

### Changed
- Introduce a `max_retries_connect` attribute on the global config, and default it to 3.

## [5.9.3] - 2023-03-27
### Fixed
- After creating a schedule for a function, the returned `FunctionSchedule` was missing a reference to the `CogniteClient`, meaning later calls to `.get_input_data()` would fail and raise `CogniteMissingClientError`.
- When calling `.get_input_data()` on a `FunctionSchedule` instance, it would fail and raise `KeyError` if no input data was specified for the schedule. This now returns `None`.

## [5.9.2] - 2023-03-27
### Fixed
- After calling e.g. `.time_series()` or `.events()` on an `AssetList` instance, the resulting resource list would be missing the lookup tables that allow for quick lookups by ID or external ID through the `.get()` method. Additionally, for future-proofing, the resulting resource list now also correctly has a `CogniteClient` reference.

## [5.9.1] - 2023-03-23
### Fixed
- `FunctionsAPI.call` now also works for clients using auth flow `OAuthInteractive`, `OAuthDeviceCode`, and any user-made subclass of `CredentialProvider`.

### Improved
- `FunctionSchedulesAPI.create` now also accepts an instance of `ClientCredentials` (used to be dictionary only).

## [5.9.0] - 2023-03-21
### Added
- New class `AssetHierarchy` for easy verification and reporting on asset hierarchy issues without explicitly trying to insert them.
- Orphan assets can now be reported on (orphan is an asset whose parent is not part of the given assets). Also, `AssetHierarchy` accepts an `ignore_orphans` argument to mimic the old behaviour where all orphans were assumed to be valid.
- `AssetsAPI.create_hierarchy` now accepts two new parameters: `upsert` and `upsert_mode`. These allow the user to do "insert or update" instead of an error being raised when trying to create an already existing asset. Upsert mode controls whether updates should replace/overwrite or just patch (partial update to non-null values only).
- `AssetsAPI.create_hierarchy` now also verifies the `name` parameter which is required and that `id` has not been set.

### Changed
- `AssetsAPI.create_hierarchy` now uses `AssetHierarchy` under the hood to offer concrete feedback on asset hierarchy issues, accessible through attributes on the raised exception, e.g. invalid assets, duplicates, orphans, or any cyclical asset references.

### Fixed
- `AssetsAPI.create_hierarchy`...:
  - Now respects `max_workers` when spawning worker threads.
  - Can no longer raise `RecursionError`. Used to be an issue for asset hierarchies deeper than `sys.getrecursionlimit()` (typically set at 1000 to avoid stack overflow).
  - Is now `pyodide` compatible.

## [5.8.0] - 2023-03-20
### Added
- Support for client certificate authentication to Azure AD.

## [5.7.4] - 2023-03-20
### Added
- Use `X-Job-Token` header for contextualization jobs to reduce required capabilities.

## [5.7.3] - 2023-03-14
### Improved
- For users unknowingly using a too old version of `numpy` (against the SDK dependency requirements), an exception could be raised (`NameError: name 'np' is not defined`). This has been fixed.

## [5.7.2] - 2023-03-10
### Fixed
- Fix method dump in TransformationDestination to ignore None.

## [5.7.1] - 2023-03-10
### Changed
- Split `instances` destination type of Transformations to `nodes` and `edges`.

## [5.7.0] - 2023-03-08
### Removed
- `ExtractionPipelineRunUpdate` was removed as runs are immutable.

### Fixed
- `ExtractionPipelinesRunsAPI` was hiding `id` of runs because `ExtractionPipelineRun` only defined `external_id` which doesn't exist for the "run resource", only for the "parent" ext.pipe (but this is not returned by the API; only used to query).

### Changed
- Rename and deprecate `external_id` in `ExtractionPipelinesRunsAPI` in favour of the more descriptive `extpipe_external_id`. The change is backwards-compatible, but will issue a `UserWarning` for the old usage pattern.

## [5.6.4] - 2023-02-28
### Added
- Input validation on `DatapointsAPI.[insert, insert_multiple, delete_ranges]` now raise on missing keys, not just invalid keys.

## [5.6.3] - 2023-02-23
### Added
- Make the SDK compatible with `pandas` major version 2 ahead of release.

## [5.6.2] - 2023-02-21
### Fixed
- Fixed an issue where `Content-Type` was not correctly set on file uploads to Azure.

## [5.6.1] - 2023-02-20
### Fixed
- Fixed an issue where `IndexError` was raised when a user queried `DatapointsAPI.retrieve_latest` for a single, non-existent time series while also passing `ignore_unknown_ids=True`. Changed to returning `None`, inline with other `retrieve` methods.

## [5.6.0] - 2023-02-16
### Added
- The SDK has been made `pyodide` compatible (to allow running natively in browsers). Missing features are `CredentialProvider`s with token refresh and `AssetsAPI.create_hierarchy`.

## [5.5.2] - 2023-02-15
### Fixed
- Fixed JSON dumps serialization error of instances of `ExtractionPipelineConfigRevision` and all subclasses (`ExtractionPipelineConfig`) as they stored a reference to the CogniteClient as a non-private attribute.

## [5.5.1] - 2023-02-14
### Changed
- Change `CredentialProvider` `Token` to be thread safe when given a callable that does token refresh.

## [5.5.0] - 2023-02-10
### Added
- Support `instances` destination type on Transformations.

## [5.4.4] - 2023-02-06
### Added
- Added user warnings when wrongly calling `/login/status` (i.e. without an API key) and `/token/inspect` (without OIDC credentials).

## [5.4.3] - 2023-02-05
### Fixed
- `OAuthDeviceCode` and `OAuthInteractive` now respect `global_config.disable_ssl` setting.

## [5.4.2] - 2023-02-03
### Changed
- Improved error handling (propagate IDP error message) for `OAuthDeviceCode` and `OAuthInteractive` upon authentication failure.

## [5.4.1] - 2023-02-02
### Fixed
- Bug where create_hierarchy would stop progressing after encountering more than `config.max_workers` failures.

## [5.4.0] - 2023-02-02
### Added
- Support for aggregating metadata keys/values for assets

## [5.3.7] - 2023-02-01
### Improved
- Issues with the SessionsAPI documentation have been addressed, and the `.create()` have been further clarified.

## [5.3.6] - 2023-01-30
### Changed
- A file-not-found error has been changed from `TypeError` to `FileNotFoundError` as part of the validation in FunctionsAPI.

## [5.3.5] - 2023-01-27
### Fixed
- Fixed an atexit-exception (`TypeError: '<' not supported between instances of 'tuple' and 'NoneType'`) that could be raised on PY39+ after fetching datapoints (which uses a custom thread pool implementation).

## [5.3.4] - 2023-01-25
### Fixed
- Displaying Cognite resources like an `Asset` or a `TimeSeriesList` in a Jupyter notebook or similar environments depending on `._repr_html_`, no longer raises `CogniteImportError` stating that `pandas` is required. Instead, a warning is issued and `.dump()` is used as fallback.

## [5.3.3] - 2023-01-24
### Added
- New parameter `token_cache_path` now accepted by `OAuthInteractive` and `OAuthDeviceCode` to allow overriding location of token cache.

### Fixed
- Platform dependent temp directory for the caching of the token in `OAuthInteractive` and `OAuthDeviceCode` (no longer crashes at exit on Windows).

## [5.3.2] - 2023-01-24
### Security
- Update `pytest` and other dependencies to get rid of dependency on the `py` package (CVE-2022-42969).

## [5.3.1] - 2023-01-20
### Fixed
- Last possible valid timestamp would not be returned as first (if first by some miracle...) by the `TimeSeries.first` method due to `end` being exclusive.

## [5.3.0] - 2023-01-20
### Added
- `DatapointsAPI.retrieve_latest` now support customising the `before` argument, by passing one or more objects of the newly added `LatestDatapointQuery` class.

## [5.2.0] - 2023-01-19
### Changed
- The SDK has been refactored to support `protobuf>=3.16.0` (no longer requires v4 or higher). This was done to fix dependency conflicts with several popular Python packages like `tensorflow` and `streamlit` - and also Azure Functions - that required major version 3.x of `protobuf`.

## [5.1.1] - 2023-01-19
### Changed
- Change RAW rows insert chunk size to make individual requests faster.

## [5.1.0] - 2023-01-03
### Added
- The diagram detect function can take file reference objects that contain file (external) id as well as a page range. This is an alternative to the lists of file ids or file external ids that are still possible to use. Page ranges were not possible to specify before.

## [5.0.2] - 2022-12-21
### Changed
- The valid time range for datapoints has been increased to support timestamps up to end of the year 2099 in the TimeSeriesAPI. The utility function `ms_to_datetime` has been updated accordingly.

## [5.0.1] - 2022-12-07
### Fixed
- `DatapointsArray.dump` would return timestamps in nanoseconds instead of milliseconds when `convert_timestamps=False`.
- Converting a `Datapoints` object coming from a synthetic datapoints query to a `pandas.DataFrame` would, when passed `include_errors=True`, starting in version `5.0.0`, erroneously cast the `error` column to a numeric data type and sort it *before* the returned values. Both of these behaviours have been reverted.
- Several documentation issues: Missing methods, wrong descriptions through inheritance and some pure visual/aesthetic.

## [5.0.0] - 2022-12-06
### Improved
- Greatly increased speed of datapoints fetching (new adaptable implementation and change from `JSON` to `protobuf`), especially when asking for... (measured in fetched `dps/sec` using the new `retrieve_arrays` method, with default settings for concurrency):
  - A large number of time series
    - 200 ts: ~1-4x speedup
    - 8000 ts: ~4-7x speedup
    - 20k-100k ts: Up to 20x faster
  - Very few time series (1-3)
    - Up to 4x faster
  - Very dense time series (>>10k dps/day)
    - Up to 5x faster
  - Any query for `string` datapoints
    - Faster the more dps, e.g. single ts, 500k: 6x speedup
- Peak memory consumption (for numeric data) is 0-55 % lower when using `retrieve` and 65-75 % lower for the new `retrieve_arrays` method.
- Fetching newly inserted datapoints no longer suffers from (potentially) very long wait times (or timeout risk).
- Converting fetched datapoints to a Pandas `DataFrame` via `to_pandas()` has changed from `O(N)` to `O(1)`, i.e., speedup no longer depends on the number of datapoints and is typically 4-5 orders of magnitude faster (!). NB: Only applies to `DatapointsArray` as returned by the `retrieve_arrays` method.
- Full customizability of queries is now available for *all retrieve* endpoints, thus the `query()` is no longer needed and has been removed. Previously only `aggregates` could be individually specified. Now all parameters can be passed either as top-level or as *individual settings*, even `ignore_unknown_ids`. This is now aligned with the API (except `ignore_unknown_ids` making the SDK arguably better!).
- Documentation for the retrieve endpoints has been overhauled with lots of new usage patterns and better examples. **Check it out**!
- Vastly better test coverage for datapoints fetching logic. You may have increased trust in the results from the SDK!

### Added
- New required dependency, `protobuf`. This is currently only used by the DatapointsAPI, but other endpoints may be changed without needing to release a new major version.
- New optional dependency, `numpy`.
- A new datapoints fetching method, `retrieve_arrays`, that loads data directly into NumPy arrays for improved speed and *much* lower memory usage.
- These arrays are stored in the new resource types `DatapointsArray` with corresponding container (list) type, `DatapointsArrayList` which offer much more efficient memory usage. `DatapointsArray` also offer zero-overhead pandas-conversion.
- `DatapointsAPI.insert` now also accepts `DatapointsArray`. It also does basic error checking like making sure the number of datapoints match the number of timestamps, and that it contains raw datapoints (as opposed to aggregate data which raises an error). This also applies to `Datapoints` input.
- `DatapointsAPI.insert_multiple` now accepts `Datapoints` and `DatapointsArray` as part of the (possibly) multiple inputs. Applies the same error checking as `insert`.

### Changed
- Datapoints are no longer fetched using `JSON`: the age of `protobuf` has begun.
- The main way to interact with the `DatapointsAPI` has been moved from `client.datapoints` to `client.time_series.data` to align and unify with the `SequenceAPI`. All example code has been updated to reflect this change. Note, however, that the `client.datapoints` will still work until the next major release, but will until then issue a `DeprecationWarning`.
- All parameters to all retrieve methods are now keyword-only (meaning no positional arguments are supported).
- All retrieve methods now accept a string for the `aggregates` parameter when asking for just one, e.g. `aggregates="max"`. This short-cut avoids having to wrap it inside a list. Both `snake_case` and `camelCase` are supported.
- The utility function `datetime_to_ms` no longer issues a `FutureWarning` on missing timezone information. It will now interpret naive `datetime`s as local time as is Python's default interpretation.
- The utility function `ms_to_datetime` no longer issues a `FutureWarning` on returning a naive `datetime` in UTC. It will now return an aware `datetime` object in UTC.
- All data classes in the SDK that represent a Cognite resource type have a `to_pandas` (or `to_geopandas`) method. Previously, these had various defaults for the `camel_case` parameter, but they have all been changed to `False`.
- All retrieve methods (when passing dict(s) with query settings) now accept identifier and aggregates in snake case (and camel case for convenience / backwards compatibility). Note that all newly added/supported customisable parameters (e.g. `include_outside_points` or `ignore_unknown_ids` *must* be passed in snake case or a `KeyError` will be raised.)
- The method `DatapointsAPI.insert_dataframe` has new default values for `dropna` (now `True`, still being applied on a per-column basis to not lose any data) and `external_id_headers` (now `True`, disincentivizing the use of internal IDs).
- The previous fetching logic awaited and collected all errors before raising (through the use of an "initiate-and-forget" thread pool). This is great, e.g., updates/inserts to make sure you are aware of all partial changes. However, when reading datapoints, a better option is to just fail fast (which it does now).
- `DatapointsAPI.[retrieve/retrieve_arrays/retrieve_dataframe]` no longer requires `start` (default: `0`, i.e. 1970-01-01) and `end` (default: `now`). This is now aligned with the API.
- Additionally, `DatapointsAPI.retrieve_dataframe` no longer requires `granularity` and `aggregates`.
- All retrieve methods accept a list of full query dictionaries for `id` and `external_id` giving full flexibility for all individual settings: `start`, `end`, `aggregates`, `granularity`, `limit`, `include_outside_points`, `ignore_unknown_ids`.
- Aggregates returned now include the time period(s) (given by the `granularity` unit) that `start` and `end` are part of (as opposed to only "fully in-between" points). This change is the *only breaking change* to the `DatapointsAPI.retrieve` method for aggregates and makes it so that the SDK match manual queries sent using e.g. `curl` or Postman. In other words, this is now aligned with the API.
Note also that this is a **bugfix**: Due to the SDK rounding differently than the API, you could supply `start` and `end` (with `start < end`) and still be given an error that `start is not before end`. This can no longer happen.
- Fetching raw datapoints using `include_outside_points=True` now returns both outside points (if they exist), regardless of `limit` setting (this is the *only breaking change* for limited raw datapoint queries; unlimited queries are fully backwards compatible). Previously the total number of points was capped at `limit`, thus typically only returning the first. Now up to `limit+2` datapoints are always returned. This is now aligned with the API.
- When passing a relative or absolute time specifier string like `"2w-ago"` or `"now"`, all time series in the same query will use the exact same value for 'now' to avoid any inconsistencies in the results.
- Fetching newly inserted datapoints no longer suffers from very long wait times (or timeout risk) as the code's dependency on `count` aggregates has been removed entirely (implementation detail) which could delay fetching by anything between a few seconds to several minutes/go to timeout while the aggregate was computed on-the-fly. This was mostly a problem for datapoints inserted into low-priority time periods (far away from current time).
- Asking for the same time series any number of times no longer raises an error (from the SDK), which is useful for instance when fetching disconnected time periods. This is now aligned with the API. Thus, the custom exception `CogniteDuplicateColumnsError` is no longer needed and has been removed from the SDK.
- ...this change also causes the `.get` method of `DatapointsList` and `DatapointsArrayList` to now return a list of `Datapoints` or `DatapointsArray` respectively *when duplicated identifiers are queried*. For data scientists and others used to `pandas`, this syntax is familiar to the slicing logic of `Series` and `DataFrame` when used with non-unique indices.
There is also a very subtle **bugfix** here: since the previous implementation allowed the same time series to be specified by both its `id` and `external_id`, using `.get` to access it would always yield the settings that were specified by the `external_id`. This will now return a `list` as explained above.
- `Datapoints` and `DatapointsArray` now store the `granularity` string given by the user (when querying aggregates) which allows both `to_pandas` methods (on `DatapointsList` and `DatapointsArrayList` as well) to accept `include_granularity_name` that appends this to the end of the column name(s).
- Datapoints fetching algorithm has changed from one that relies on up-to-date and correct `count` aggregates to be fast (with fallback on serial fetching when missing/unavailable), to recursively (and reactively) splitting the time-domain into smaller and smaller pieces, depending on the discovered-as-fetched density-distribution of datapoints in time and the number of available workers/threads. The new approach also has the ability to group more than 1 (one) time series per API request (when beneficial) and short-circuit once a user-given limit has been reached (if/when given). This method is now used for *all types of queries*; numeric raw-, string raw-, and aggregate datapoints.

#### Change: `retrieve_dataframe`
- Previously, fetching was constricted (🐍) to either raw- OR aggregate datapoints. This restriction has been lifted and the method now works exactly like the other retrieve-methods (with a few extra options relevant only for pandas `DataFrame`s).
- Used to fetch time series given by `id` and `external_id` separately - this is no longer the case. This gives a significant, additional speedup when both are supplied.
- The `complete` parameter has been removed and partially replaced by `uniform_index (bool)` which covers a subset of the previous features (with some modifications: now gives a uniform index all the way from the first given `start` to the last given `end`). Rationale: Old method had a weird and had unintuitive syntax (passing a string using commas to separate options).
- Interpolating, forward-filling or in general, imputation (also prev. controlled via the `complete` parameter) is completely removed as the resampling logic *really* should be up to the user fetching the data to decide, not the SDK.
- New parameter `column_names` (as already used in several existing `to_pandas` methods) decides whether to pick `id`s or `external_id`s as the dataframe column names. Previously, when both were supplied, the dataframe ended up with a mix.
Read more below in the removed section or check out the method's updated documentation.
- The ordering of columns for aggregates is now always chronological instead of the somewhat arbitrary choice made in `Datapoints.__init__`, (since `dict`s keep insertion order in newer python versions and instance variables lives in `__dict__`)).
- New parameter `include_granularity_name` that appends the specified granularity to the column names if passed as `True`. Mimics the behaviour of the older, well-known argument `include_aggregate_name`, but adds after: `my-ts|average|13m`.

### Fixed
- `CogniteClientMock` has been updated with 24 missing APIs (including sub-composited APIs like `FunctionsAPI.schedules`) and is now used internally in testing instead of a similar, additional implementation.
- Loads of `assert`s meant for the SDK user have been changed to raising exceptions instead as a safeguard since `assert`s are ignored when running in optimized mode `-O` (or `-OO`).

### Fixed: Extended time domain
- `TimeSeries.[first/count/latest]()` now work with the expanded time domain (minimum age of datapoints was moved from 1970 to 1900, see [4.2.1]).
  - `TimeSeries.latest()` now supports the `before` argument similar to `DatapointsAPI.retrieve_latest`.
  - `TimeSeries.first()` now considers datapoints before 1970 and after "now".
  - `TimeSeries.count()` now considers datapoints before 1970 and after "now" and will raise an error for string time series as `count` (or any other aggregate) is not defined.
- `DatapointsAPI.retrieve_latest` would give latest datapoint `before="now"` when given `before=0` (1970) because of a bad boolean check. Used to not be a problem since there were no data before epoch.
- The utility function `ms_to_datetime` no longer raises `ValueError` for inputs from before 1970, but will raise for input outside the allowed minimum- and maximum supported timestamps in the API.
**Note**: that support for `datetime`s before 1970 may be limited on Windows, but `ms_to_datetime` should still work (magic!).

### Fixed: Datapoints-related
- **Critical**: Fetching aggregate datapoints now works properly with the `limit` parameter. In the old implementation, `count` aggregates were first fetched to split the time domain efficiently - but this has little-to-no informational value when fetching *aggregates* with a granularity, as the datapoints distribution can take on "any shape or form". This often led to just a few returned batches of datapoints due to miscounting (e.g. as little as 10% of the actual data could be returned(!)).
- Fetching datapoints using `limit=0` now returns zero datapoints, instead of "unlimited". This is now aligned with the API.
- Removing aggregate names from the columns in a Pandas `DataFrame` in the previous implementation used `Datapoints._strip_aggregate_name()`, but this had a bug: Whenever raw datapoints were fetched all characters after the last pipe character (`|`) in the tag name would be removed completely. In the new version, the aggregate name is only added when asked for.
- The method `Datapoints.to_pandas` could return `dtype=object` for numeric time series when all aggregate datapoints were missing; which is not *that* unlikely, e.g., when using `interpolation` aggregate on a `is_step=False` time series with datapoints spacing above one hour on average. In such cases, an object array only containing `None` would be returned instead of float array dtype with `NaN`s. Correct dtype is now enforced by an explicit `pandas.to_numeric()` cast.
- Fixed a bug in all `DatapointsAPI` retrieve-methods when no time series was/were found, a single identifier was *not* given (either list of length 1 or all given were missing), `ignore_unknown_ids=True`, and `.get` was used on the empty returned `DatapointsList` object. This would raise an exception (`AttributeError`) because the mappings from `id` or `external_id` to `Datapoints` were not defined on the object (only set when containing at least 1 resource).

### Removed
- Method: `DatapointsAPI.query`. No longer needed as all "optionality" has been moved to the three `retrieve` methods.
- Method: `DatapointsAPI.retrieve_dataframe_dict`. Rationale: Due to its slightly confusing syntax and return value, it basically saw no use "in the wild".
- Custom exception: `CogniteDuplicateColumnsError`. No longer needed as the retrieve endpoints now support duplicated identifiers to be passed (similar to the API).
- All convenience methods related to plotting and the use of `matplotlib`. Rationale: No usage and low utility value: the SDK should not be a data science library.

## [4.11.3] - 2022-11-17
### Fixed
- Fix FunctionCallsAPI filtering

## [4.11.2] - 2022-11-16
### Changed
- Detect endpoint (for Engineering Diagram detect jobs) is updated to spawn and handle multiple jobs.
### Added
- `DetectJobBundle` dataclass: A way to manage multiple files and jobs.

## [4.11.1] - 2022-11-15
### Changed
- Update doc for Vision extract method
- Improve error message in `VisionExtractJob.save_annotations`

## [4.11.0] - 2022-10-17
### Added
- Add `compute` method to `cognite.client.geospatial`

## [4.10.0] - 2022-10-13
### Added
- Add `retrieve_latest` method to `cognite.client.sequences`
- Add support for extending the expiration time of download links returned by `cognite.client.files.retrieve_download_urls()`

## [4.9.0] - 2022-10-10
### Added
- Add support for extraction pipeline configuration files
### Deprecated
- Extraction pipeline runs has been moved from `client.extraction_pipeline_runs` to `client.extraction_pipelines.runs`

## [4.8.1] - 2022-10-06
### Fixed
- Fix `__str__` method of `TransformationSchedule`

## [4.8.0] - 2022-09-30
### Added
- Add operations for geospatial rasters

## [4.7.1] - 2022-09-29
### Fixed
- Fixed the `FunctionsAPI.create` method for Windows-users by removing
  validation of `requirements.txt`.

## [4.7.0] - 2022-09-28
### Added
- Support `tags` on `transformations`.

### Changed
- Change geospatial.aggregate_features to support `aggregate_output`

## [4.5.4] - 2022-09-19
### Fixed
- The raw rows insert endpoint is now subject to the same retry logic as other idempotent endpoints.

## [4.5.3] - 2022-09-15
### Fixed
- Fixes the OS specific issue where the `requirements.txt`-validation failed
  with `Permission Denied` on Windows.

## [4.5.2] - 2022-09-09
### Fixed
- Fixes the issue when updating transformations with new nonce credentials

## [4.5.1] - 2022-09-08
### Fixed
- Don't depend on typing_extensions module, since we don't have it as a dependency.

## [4.5.0] - 2022-09-08
### Added
- Vision extract implementation, providing access to the corresponding [Vision Extract API](https://docs.cognite.com/api/v1/#tag/Vision).

## [4.4.3] - 2022-09-08
### Fixed
- Fixed NaN/NA value check in geospatial FeatureList

## [4.4.2] - 2022-09-07
### Fixed
- Don't import numpy in the global space in geospatial module as it's an optional dependency

## [4.4.1] - 2022-09-06
### Fixed
- Fixed FeatureList.from_geopandas to handle NaN values

## [4.4.0] - 2022-09-06
### Changed
- Change geospatial.aggregate_features to support order_by

## [4.3.0] - 2022-09-06
### Added
- Add geospatial.list_features

## [4.2.1] - 2022-08-23
### Changed
- Change timeseries datapoints' time range to start from 01.01.1900

## [4.2.0] - 2022-08-23
### Added
- OAuthInteractive credential provider. This credential provider will redirect you to a login page
and require that the user authenticates. It will also cache the token between runs.
- OAuthDeviceCode credential provider. Display a device code to enter into a trusted device.
It will also cache the token between runs.

## [4.1.2] - 2022-08-22
### Fixed
- geospatial: support asset links for features

## [4.1.1] - 2022-08-19
### Fixed
- Fixed the issue on SDK when Python installation didn't include pip.

### Added
- Added Optional dependency called functions. Usage: `pip install "cognite-sdk[functions]"`

## [4.1.0] - 2022-08-18
### Added
- ensure_parent parameter to client.raw.insert_dataframe method

## [4.0.1] - 2022-08-17
### Added
- OAuthClientCredentials now supports token_custom_args.

## [4.0.0] - 2022-08-15
### Changed
- Client configuration no longer respects any environment variables. There are other libraries better
suited for loading configuration from the environment (such as builtin `os` or `pydantic`). There have also
been several reports of envvar name clash issues in tools built on top the SDK. We therefore
consider this something that should be handled by the application consuming the SDK. All configuration of
`cognite.client.CogniteClient` now happens using a `cognite.client.ClientConfig` object. Global configuration such as
`max_connection_pool_size` and other options which apply to all client instances are now configured through
the `cognite.client.global_config` object which is an instance of `cognite.client.GlobalConfig`. Examples
have been added to the docs.
- Auth has been reworked. The client configuration no longer accepts the `api_key` and `token_...` arguments.
It accepts only a single `credentials` argument which must be a `CredentialProvider` object. A few
implementations have been provided (`APIKey`, `Token`, `OAuthClientCredentials`). Example usage has
been added to the docs. More credential provider implementations will be added in the future to accommodate
other OAuth flows.

### Fixed
- A bug in the Functions SDK where the lifecycle of temporary files was not properly managed.

## [3.9.0] - 2022-08-11
### Added
- Moved Cognite Functions from Experimental SDK to Main SDK.

## [3.8.0] - 2022-08-11
### Added
- Add ignore_unknown_ids parameter to sequences.retrieve_multiple

## [3.7.0] - 2022-08-10
### Changed
- Changed grouping of Sequence rows on insert. Each group now contains at most 100k values and at most 10k rows.

## [3.6.1] - 2022-08-10
### Fixed
- Fixed a minor casing error for the geo_location field on files

### Added
- Add ignore_unknown_ids parameter to files.retrieve_multiple

## [3.5.0] - 2022-08-10
### Changed
- Improve type annotations. Use overloads in more places to help static type checkers.

## [3.4.3] - 2022-08-10
### Changed
- Cache result from pypi version check so it's not executed for every client instantiation.

## [3.4.2] - 2022-08-09
### Fixed
- Fix the wrong destination name in transformations.

## [3.4.1] - 2022-08-01
### Fixed
- fixed exception when printing exceptions generated on transformations creation/update.

## [3.4.0] - 2022-07-25
### Added
- added support for nonce authentication on transformations

### Changed
- if no source or destination credentials are provided on transformation create, an attempt will be made to create a session with the CogniteClient credentials, if it succeeds, the acquired nonce will be used.
- if OIDC credentials are provided on transformation create/update, an attempt will be made to create a session with the given credentials. If it succeeds, the acquired nonce credentials will replace the given client credentials before sending the request.

## [3.3.0] - 2022-07-21
### Added
- added the sessions API

## [3.2.0] - 2022-07-15
### Removed
- Unused cognite.client.experimental module

## [3.1.0] - 2022-07-13
### Changed
- Helper functions for conversion to/from datetime now warns on naive datetimes and their interpretation.
### Fixed
- Helper function `datetime_to_ms` now accepts timezone aware datetimes.

## [3.0.1] - 2022-07-13
### Fixed
- fixed missing README.md in package

## [3.0.0] - 2022-07-12
### Changed
- Poetry build, one single package "cognite-sdk"
- Require python 3.8 or greater (used to be 3.5 or greater)
### Removed
- support for root_asset_id and root_asset_external_id filters. use asset subtree filters instead.

## [2.56.1] - 2022-06-22
### Added
- Time series property `is_step` can now be updated.

## [2.56.0] - 2022-06-21
### Added
- added the diagrams API

## [2.55.0] - 2022-06-20
### Fixed
- Improve geospatial documentation and implement better parameter resilience for filter and feature type update

## [2.54.0] - 2022-06-17
### Added
- Allow to set the chunk size when creating or updating geospatial features

## [2.53.1] - 2022-06-17
### Fixed
- Fixed destination type decoding of `transformation.destination`

## [2.53.0] - 2022-06-16
### Added
- Annotations implementation, providing access to the corresponding [Annotations API](https://docs.cognite.com/api/v1/#tag/Annotations).
    - Added `Annotation`, `AnnotationFilter`, `AnnotationUpdate` dataclasses to `cognite.client.data_classes`
    - Added `annotations` API to `cognite.client.CogniteClient`
    - **Create** annotations with `client.annotations.create` passing `Annotation` instance(s)
    - **Suggest** annotations with `client.annotations.suggest` passing `Annotation` instance(s)
    - **Delete** annotations with `client.annotations.delete` passing the id(s) of annotation(s) to delete
    - **Filter** annotations with `client.annotations.list` passing a `AnnotationFilter `dataclass instance or a filter `dict`
    - **Update** annotations with `client.annotations.update` passing updated `Annotation` or `AnnotationUpdate` instance(s)
    - **Get single** annotation with `client.annotations.retrieve` passing the id
    - **Get multiple** annotations with `client.annotations.retrieve_multiple` passing the ids

### Changed
- Reverted the optimizations introduced to datapoints fetching in 2.47.0 due to buggy implementation.

## [2.51.0] - 2022-06-13
### Added
- added the new geo_location field to the Asset resource

## [2.50.2] - 2022-06-09
### Fixed
- Geospatial: fix FeatureList.from_geopandas issue with optional properties

## [2.50.1] - 2022-06-09
### Fixed
- Geospatial: keep feature properties as is

## [2.50.0] - 2022-05-30
### Changed
- Geospatial: deprecate update_feature_types and add patch_feature_types

## [2.49.1] - 2022-05-19
### Changed
- Geospatial: Support dataset

## [2.49.0] - 2022-05-09
### Changed
- Geospatial: Support output selection for getting features by ids

## [2.48.0] - 2022-05-09
### Removed
- Experimental model hosting API

## [2.47.0] - 2022-05-02
### Changed
- Performance gain for `datapoints.retrieve` by grouping together time series in single requests against the underlying API.

## [2.46.1] - 2022-04-22
### Changed
- POST requests to the `sessions/revoke`-endpoint are now automatically retried
- Fix retrieval of empty raster in experimental geospatial api: http 204 as ok status

## [2.45.0] - 2022-03-25
### Added
- support `sequence_rows` destination type on Transformations.

## [2.44.1] - 2022-03-24
### Fixed
- fix typo in `data_set_ids` parameter type on `transformations.list`.

## [2.44.0] - 2022-03-24
### Added
- support conflict mode parameter on `transformations.schema.retrieve`.

## [2.43.1] - 2022-03-24
### Added
- update pillow dependency 9.0.0 -> 9.0.1

## [2.43.0] - 2022-03-24
### Added
- new list parameters added to `transformations.list`.

## [2.42.0] - 2022-02-25
### Added
- FeatureList.from_geopandas() improvements

### Fixed
- example for templates view.

## [2.41.0] - 2022-02-16
### Added
- support for deleting properties and search specs in GeospatialAPI.update_feature_types(...).

## [2.40.1] - 2022-02-15
### Fixed
- geospatial examples.

## [2.40.0] - 2022-02-11
### Added
- dataSetId support for transformations.

## [2.39.1] - 2022-01-25
### Added
- pandas and geospatial dependencies optional for cognite-sdk-core.

## [2.39.0] - 2022-01-20
### Added
- geospatial API support

## [2.38.6] - 2022-01-14
### Added
- add the possibility to cancel transformation jobs.

## [2.38.5] - 2022-01-12
### Fixed
- Bug where creating/updating/deleting more than 5 transformation schedules in a single call would fail.

## [2.38.4] - 2021-12-23
### Fixed
- Bug where list generator helper will return more than chunk_size items.

## [2.38.3] - 2021-12-13
### Fixed
- Bug where client consumes all streaming content when logging request.

## [2.38.2] - 2021-12-09
### Added
- add the possibility to pass extra body fields to APIClient._create_multiple.

## [2.38.1] - 2021-12-07
### Fixed
- Bug where loading `transformations.jobs` from JSON fails for raw destinations.

## [2.38.0] - 2021-12-06
### Added
- `transformations` api client, which allows the creation, deletion, update, run and retrieval of transformations.
- `transformations.schedules` api client, which allows the schedule, unschedule and retrieval of recurring runs of a transformation.
- `transformations.notifications` api client, which allows the creation, deletion and retrieval of transformation email notifications.
- `transformations.schema` api client, which allows the retrieval of the expected schema of sql transformations based on the destination data type.
- `transformations.jobs` api client, which retrieves the  status of transformation runs.

## [2.37.1] - 2021-12-01
### Fixed
- Bug where `sequences` full update attempts to "set" column spec. "set" is not supported for sequence column spec.

## [2.37.0] - 2021-11-30
### Added
- Added support for retrieving file download urls

## [2.36.0] - 2021-11-30
### Fixed
- Changes default JSON `.dumps()` behaviour to be in strict compliance with the standard: if any NaNs or +/- Infs are encountered, an exception will now be raised.

## [2.35.0] - 2021-11-29
### Added
- Added support for `columns` update on sequences
- Added support for `data_set_id` on template views

### Security
- Disallow downloading files to path outside download directory in `files.download()`.

## [2.32.0] - 2021-10-04
### Added
 - Support for extraction pipelines

## [2.31.1] - 2021-09-30
### Fixed
- Fixed a bug related to handling of binary response payloads.

## [2.31.0] - 2021-08-26
### Added
- View resolver for template fields.

## [2.30.0] - 2021-08-25
### Added
- Support for Template Views

## [2.29.0] - 2021-08-16
### Added
- Raw rows are retrieved using parallel cursors when no limit is set.

## [2.28.2] - 2021-08-12
### Added
- Relationships now supports `partitions` parameter for [parallel retrieval](https://docs.cognite.com/api/v1/#section/Parallel-retrieval)

## [2.28.1] - 2021-08-10
### Changed
- debug mode now logs response payload and headers.

## [2.27.0] - 2021-07-20

### Fixed
- When using CogniteClient with the client-secret auth flow, the object would not be pickle-able (e.g. when using multiprocessing) because of an anonymous function.

## [2.26.1] - 2021-07-20

### Changed
- Optimization. Do not get windows if remaining data points is 0. Reduces number of requests when asking for 100k data points/10k aggregates from 2 to 1.

## [2.26.0] - 2021-07-08

### Added
- Support for set labels on AssetUpdate

## [2.25.0] - 2021-07-06

### Added
- filter_nodes function to ThreeDRevisionsAPI

## [2.24.0] - 2021-06-28

### Added
- ignore_unknown_ids flag to Relationships delete method

## [2.23.0] - 2021-06-25

### Added
- insert_dataframe and retrieve_dataframe methods to the Raw client

## [2.22.0] - 2021-06-22

### Added
- More contextualization job statuses
### Changed
- Refactor contextualization constant representation

## [2.21.0] - 2021-06-21

### Added
- Datasets support for labels

## [2.20.0] - 2021-06-18

### Added
- rows() in RawRowsAPI support filtering with `columns` and `min/maxLastUpdatedTime`

## [2.19.0] - 2021-05-11

### Added
- Support for /token/inspect endpoint

## [2.18.2] - 2021-04-23

### Fixed
- Bug in templates instances filter that would cause `template_names` to be ignored.

## [2.18.1] - 2021-04-22

### Added
- Configure file download/upload timeouts with `COGNITE_FILE_TRANSFER_TIMEOUT` environment variable or
`file_transfer_timeout` parameter on `CogniteClient`.

### Changed
- Increased default file transfer timeout from 180 to 600 seconds
- Retry more failure modes (read timeouts, 502, 503, 504) for files upload/download requests.

## [2.18.0] - 2021-04-20

### Changed
- `COGNITE_DISABLE_SSL` now also covers ssl verification on IDP endpoints used for generating tokens.


## [2.17.1] - 2021-04-15

### Added
- `created_time`, and `last_updated_time` to template data classes.
- `data_set_id` to template instance data class.


## [2.17.0] - 2021-03-26

### Changed
- Ignore exceptions from pypi version check and reduce its timeout to 5 seconds.

### Fixed
- Only 200/201/202 is treated as successful response. 301 led to json decoding errors -
now handled gracefully.
- datasets create limit was set to 1000 in the sdk, leading to cases of 400 from the api where the limit is 10.

### Added
- Support for specifying proxies in the CogniteClient constructor

### Removed
- py.typed file. Will not declare library as typed until we run a typechecker on the codebase.


## [2.16.0] - 2021-03-26

### Added
- support for templates.
- date-based `cdf-version` header.

## [2.15.0] - 2021-03-22

### Added
- `createdTime` field on raw dbs and tables.

## [2.14.0] - 2021-03-18

### Added
- dropna argument to insert_dataframe method in DatapointsAPI

## [2.13.0] - 2021-03-16

### Added
- `sortByNodeId` and `partitions` query parameters to `list_nodes` method.

## [2.12.2] - 2021-03-11

### Fixed
- CogniteAPIError raised (instead of internal KeyError) when inserting a RAW row without a key.

## [2.12.1] - 2021-03-09

### Fixed
- CogniteMissingClientError raised when creating relationship with malformed body.

## [2.12.0] - 2021-03-08

### Changed
- Move Entity matching API from beta to v1.

## [2.11.1] - 2021-02-18

### Changed
- Resources are now more lenient on which types they accept in for labels
- Entity matching fit will flatten dictionaries and resources to "metadata.subfield" similar to pipelines.

### Added
- Relationships now support update

## [2.10.7] - 2021-02-02

### Fixed
- Relationships API list calls via the generator now support `chunk_size` as parameter.

## [2.10.6] - 2021-02-02

### Fixed
- Retry urllib3.NewConnectionError when it isn't in the context of a ConnectionRefusedError

## [2.10.5] - 2021-01-25

### Fixed
- Fixed asset subtree not returning an object with id->item cache for use in .get

## [2.10.4] - 2020-12-14

### Changed
- Relationships filter will now chain filters on large amounts of sources or targets in batches of 1000 rather than 100.


## [2.10.3] - 2020-12-09

### Fixed
- Retries now have backup time tracking per request, rather than occasionally shared between threads.
- Sequences delete ranges now no longer gives an error if no data is present

## [2.10.2] - 2020-12-08

### Fixed
- Set geoLocation.type in files to "Feature" if missing

## [2.10.1] - 2020-12-03

### Added
- Chaining of requests to the relationships list method,
allowing the method to take arbitrarily long lists for `source_external_ids` and `target_external_ids`

## [2.10.0] - 2020-12-01

### Added
- Authentication token generation and lifecycle management

## [2.9.0] - 2020-11-25

### Added
- Entity matching API is now available in the beta client.

## [2.8.0] - 2020-11-23

### Changed
- Move relationships to release python SDK

## [2.7.0] - 2020-11-10

### Added
- `fetch_resources` parameter to the relationships `list` and `retrieve_multiple` methods, which attempts to fetch the resource referenced in the relationship.

## [2.6.4] - 2020-11-10

### Fixed
- Fixed a bug where 429 was not retried on all endpoints

## [2.6.3] - 2020-11-10

### Fixed
- Resource metadata should be able to set empty using `.metadata.set(None)` or `.metadata.set({})`.

## [2.6.2] - 2020-11-05

### Fixed
- Asset retrieve subtree should return empty AssetList if asset does not exist.

## [2.6.1] - 2020-10-30

### Added
- `geospatial` to list of valid relationship resource types.

## [2.6.0] - 2020-10-26

### Changed
- Relationships list should take dataset internal and external id as different parameters.

## [2.5.4] - 2020-10-22

### Fixed
- `_is_retryable` didn't handle clusters with a dash in the name.

## [2.5.3] - 2020-10-14

### Fixed
- `delete_ranges` didn't cast string timestamp into number properly.

## [2.5.2] - 2020-10-06

### Fixed
- `labels` in FileMetadata is not cast correctly to a list of `Label` objects.

## [2.5.1] - 2020-10-01
- Include `py.typed` file in sdk distribution

## [2.5.0] - 2020-09-29

### Added
- Relationships beta support.

### Removed
- Experimental Model Hosting client.

## [2.4.3] - 2020-09-18
- Increase raw rows list limit to 10,000

## [2.4.2] - 2020-09-10
- Fixed a bug where urls with query parameters were excluded from the retryable endpoints.

## [2.4.1] - 2020-09-09

### Changed
- Generator-based listing now supports partitions. Example:
  ``` python
  for asset in client.assets(partitions=10):
    # do something
  ```

## [2.4.0] - 2020-08-31

### Added
- New 'directory' in Files

## [2.3.0] - 2020-08-25

### Changed
- Add support for mypy and other type checking tools by adding packaging type information

## [2.2.2] - 2020-08-18

### Fixed
- HTTP transport logic to better handle retrying of connection errors
- read timeouts will now raise a CogniteReadTimeout
- connection errors will now raise a CogniteConnectionError, while connection refused errors will raise the more
 specific CogniteConnectionRefused exception.

### Added
- Jitter to exponential backoff on retries

### Changed
- Make HTTP requests no longer follow redirects by default
- All exceptions now inherit from CogniteException

## [2.2.1] - 2020-08-17

### Added
- Fixed a bug where `/timeseries/list` was missing from the retryable endpoints.

## [2.2.0] - 2020-08-17

### Added
- Files labelling support

## [2.1.2] - 2020-08-13

### Fixed
- Fixed a bug where only v1 endpoints (not playground) could be added as retryable

## [2.1.1] - 2020-08-13

### Fixed
- Calls to datapoints `retrieve_dataframe` with `complete="fill"` would break using Pandas version 1.1.0 because it raises TypeError when calling `.interpolate(...)` on a dataframe with no columns.

## [2.1.0] - 2020-07-22

### Added
- Support for passing a single string to `AssetUpdate().labels.add` and `AssetUpdate().labels.remove`. Both a single string and a list of strings is supported. Example:
  ```python
  # using a single string
  my_update = AssetUpdate(id=1).labels.add("PUMP").labels.remove("VALVE")
  res = client.assets.update(my_update)

  # using a list of strings
  my_update = AssetUpdate(id=1).labels.add(["PUMP", "ROTATING_EQUIPMENT"]).labels.remove(["VALVE"])
  res = client.assets.update(my_update)
  ```

## [2.0.0] - 2020-07-21

### Changed
- The interface to interact with labels has changed. A new, improved interface is now in place to make it easier to work with CDF labels. The new interface behaves this way:
  ```python
  # crate label definition(s)
  client.labels.create(LabelDefinition(external_id="PUMP", name="Pump", description="Pump equipment"))
  # ... or multiple
  client.labels.create([LabelDefinition(external_id="PUMP"), LabelDefinition(external_id="VALVE")])

  # list label definitions
  label_definitions = client.labels.list(name="Pump")

  # delete label definitions
  client.labels.delete("PUMP")
  # ... or multiple
  client.labels.delete(["PUMP", "VALVE"])

  # create an asset with label
  asset = Asset(name="my_pump", labels=[Label(external_id="PUMP")])
  client.assets.create(assets)

  # filter assets by labels
  my_label_filter = LabelFilter(contains_all=["PUMP", "VERIFIED"])
  asset_list = client.assets.list(labels=my_label_filter)

  # attach/detach labels to/from assets
  my_update = AssetUpdate(id=1).labels.add(["PUMP"]).labels.remove(["VALVE"])
  res = client.assets.update(my_update)
  ```

### Fixed
- Fixed bug where `_call_` in SequencesAPI (`client.sequences`) was incorrectly returning a `GET` method instead of `POST`.

## [1.8.1] - 2020-07-07
### Changed
- For 3d mappings delete, only use node_id and asset_id pairs in delete request to avoid potential bad request.
- Support attaching/detaching multiple labels on assets in a single method

## [1.8.0] - 2020-06-30
### Added
- Synthetic timeseries endpoint for DatapointsApi
- Labels endpoint support
- Assets labelling support
- Support for unique value aggregation for events.

### Changed
- When `debug=true`, redirects are shown more clearly.

## [1.7.0] - 2020-06-03
### Fixed
- datasetId is kept as an integer in dataframes.

### Changed
- Internal list of retryable endpoints was changed to a class variable so it can be modified.

## [1.6.0] - 2020-04-28
### Added
- Support events filtering by ongoing events (events without `end_time` defined)
- Support events filtering by active timerange of event
- Support files metadata filtering by `asset_external_ids`
- Aggregation endpoint for Assets, DataSets, Events, Files, Sequences and TimeSeries API

## [1.5.2] - 2020-04-02
### Added
- Support for security categories on file methods

## [1.5.1] - 2020-04-01
### Added
- Support for security categories on files
- active_at_time on relationships

### Fixed
- No longer retry calls to /files/initupload
- Retry retryable POST endpoints in datasets API

## [1.5.0] - 2020-03-12
### Added
- DataSets API and support for this in assets, events, time series, files and sequences.
- .asset helper function on time series.
- asset external id filter on time series.

## [1.4.13] - 2020-03-03
### Added
- Relationship list supports multiple sources, targets, relationship types and datasets.

## [1.4.12] - 2020-03-02

### Fixed
- Fixed a bug in file uploads where fields other than name were not being passed to uploaded directories.

## [1.4.11] - 2020-02-21

### Changed
- Datapoint insertion changed to be less memory intensive.

### Fixed
- Fixed a bug where add service account to group expected items in response.
- Jupyter notebook output and non-camel cased to_pandas uses nullable int fields instead of float for relevant fields.

## [1.4.10] - 2020-01-27
### Added
- Support for the error field for synthetic time series query in the experimental client.
- Support for retrieving data from multiple sequences at once.

## [1.4.9] - 2020-01-08

### Fixed
- Fixed a bug where datapoints `retrieve` could return less than limit even if there were more datapoints.
- Fixed an issue where `insert_dataframe` would give an error with older pandas versions.

## [1.4.8] - 2019-12-19

### Added
- Support for `ignore_unknown_ids` on time series `retrieve_multiple`, `delete` and datapoints `retrieve` and `latest` and related endpoints.
- Support for asset subtree filters on files, sequences, and time series.
- Support for parent external id filters on assets.
- Synthetic datapoints retrieve has additional functions including variable replacement and sympy support.

### Changed
- Synthetic datapoints now return errors in the `.error` field, in the jupyter output, and optionally in pandas dataframes if `include_errors` is set.

## [1.4.7] - 2019-12-05

### Added
- Support for synthetic time series queries in the experimental client.
- parent external id filter added for assets.

### Fixed
- startTime in event dataframes is now a nullable int dtype, consistent with endTime.

## [1.4.6] - 2019-12-02

### Fixed
- Fixed notebook output for Asset, Datapoint and Raw.

## [1.4.5] - 2019-12-02

### Changed

- The ModelHostingAPI now calls Model Hosting endpoints in playground instead of 0.6.

## [1.4.4] - 2019-11-29

### Added
 - Option to turn off version checking from CogniteClient constructor

### Changed
- In sequences create, the column definitions object accepts both camelCased and snake_cased keys.
- Retry 429 on all endpoints

### Fixed
- Fixed notebook output for DatapointsList

## [1.4.3] - 2019-11-27
### Fixed
- In Jupyter notebooks, the output from built-in list types is no longer camel cased.

## [1.4.2] - 2019-11-27

### Changed
- In the 3D API, the call and list methods now include all models by default instead of only unpublished ones.
- In Jupyter notebooks, the output from built-in types is no longer camel cased.

### Added
- Support for filtering events by asset subtree ids.

## [1.4.1] - 2019-11-18

### Added
- Support for filtering events by asset external id.
- query parameter on asset search.
- `ignore_unknown_ids` parameter on asset and events method `delete` and `retrieve_multiple`.

## [1.4.0] - 2019-11-14

### Changed
- In the ModelHostingAPI, models, versions and schedules are now referenced by name instead of id. The ids are no longer available.
- In the ModelHostingAPI, functions related to model versions are moved from the ModelsAPI to the new ModelVersionsAPI.
- In the ModelHostingAPI, the model names must be unique. Also, the version names and schedule names must be unique per model.
- Default value for `limit` in search method is now 100 instead of None to clarify api default behaviour when no limit is passed.

## [1.3.4] - 2019-11-07

### Changed
- Error 500's are no longer retried by default, only HTTP 429, 502, 503, 504 are.
- Optimized HTTP calls by caching user agent.
- Relationship filtering is now integrated into `list` instead of `search`.
- Sequences `insert_dataframe` parameter `external_id_headers` documentation updated.
- Type hints for several objects formerly `Dict[str, Any]` improved along with introducing matching dict derived classes.

### Fixed
- `source_created_time` and `source_modified_time` on files now displayed as time fields.
- Fixed pagination for `include_outside_points` and other edge cases in datapoints.
- Fixed a bug where `insert_dataframe` with strings caused a numpy error.

### Added
- Relationships can now have sequences as source or target.

## [1.3.3] - 2019-10-21

### Changed
- Datapoints insert dataframe function will check for infinity values.
- Allow for multiple calls to .add / .remove in object updates such as metadata, without later calls overwriting former.
- List time series now ignores the include_metadata parameter.

### Added
- Advanced list endpoint is used for listing time series, adding several new filters and partitions.

## [1.3.2] - 2019-10-16

### Added
- Datapoints objects now store is_string, is_step and unit to allow for better interpretation of the data.
- Sorting when listing events
- Added a search function in the relationships API.

### Changed
- `list` and `__call__` methods for files now support list parameters for `root_ids`, `root_external_ids`.
- retrieve_dataframe with `complete` using Datapoints fields instead of retrieving time series metadata.

### Fixed
- Fixed chunking logic in list_generator to always return last partial chunk.
- Fixed an error on missing target/source in relationships.

## [1.3.1] - 2019-10-09
### Fixed
- Fixed support for totalVariation aggregate completion.
- Changed conversion of raw RowList to pandas DataFrame to handle missing values (in columns) across the rows. This also fixes the bug where one-off values would be distributed to all rows in the DataFrame (unknown bug).

## [1.3.0] - 2019-10-03
### Changed
- Sequences officially released and no longer considered experimental.
- Sequences data insert no longer takes a default value for columns.

## [1.2.1] - 2019-10-01
### Fixed
- Tokens are sent with the correct "Authorization" header instead of "Authentication".

## [1.2.0] - 2019-10-01
### Added
- Support for authenticating with bearer tokens. Can now supply a jwt or jwt-factory to CogniteClient. This token will override any api-key which has been set.

## [1.1.12] - 2019-10-01
### Fixed
- Fixed a bug in time series pagination where getting 100k datapoints could cause a missing id error when using include_outside_points.
- SequencesData `to_pandas` no longer returns NaN on integer zero columns.
- Fixed a bug where the JSON encoder would throw circular reference errors on unknown data types, including numpy floats.

## [1.1.11] - 2019-09-23
### Fixed
- Fix testing.CogniteClientMock so it is possible to get attributes on child which have not been explicitly in the CogniteClientMock constructor

## [1.1.10] - 2019-09-23
### Fixed
- Fix testing.CogniteClientMock so it is possible to get child mock not explicitly defined

### Added
- `list` and `__call__` methods for events now support list parameters for `root_asset_ids`, `root_asset_external_ids`.

## [1.1.9] - 2019-09-20
### Changed
- Renamed testing.mock_cognite_client to testing.monkeypatch_cognite_client

### Added
- testing.CogniteClientMock object

## [1.1.8] - 2019-09-19
### Added
- Support for aggregated properties of assets.
- `Asset` and `AssetList` classes now have a `sequences` function which retrieves related sequences.
- Support for partitioned listing of assets and events.

### Changed
- `list` and `__call__` methods for assets now support list parameters for `root_ids`, `root_external_ids`.
- Sequences API no longer supports column ids, all relevant functions have been changed to only use external ids.

### Fixed
- Fixed a bug in time series pagination where getting 100k dense datapoints would cause a missing id error.
- Sequences retrieve functions fixed to match API change, to single item per retrieve.
- Sequences retrieve/insert functions fixed to match API change to take lists of external ids.

## [1.1.7] - 2019-09-13
### Fixed
- `testing.mock_cognite_client()` so that it still accepts arguments after exiting from mock context.

## [1.1.6] - 2019-09-12
### Fixed
- `testing.mock_cognite_client()` so that the mocked CogniteClient may accept arguments.

## [1.1.5] - 2019-09-12
### Added
- Method `files.download_to_path` for streaming a file to a specific path

## [1.1.4] - 2019-09-12
### Added
- `root_asset_ids` parameter for time series list.

### Changed
- Formatted output in jupyter notebooks for `SequenceData`.
- `retrieve_latest` function in theDatapoints API extended to support more than 100 items.
- Log requests at DEBUG level instead of INFO.

## [1.1.3] - 2019-09-05
### Changed
- Disabled automatic handling of cookies on the requests session objects

### Fixed
- `to_pandas` method on CogniteResource in the case of objects without metadata

## [1.1.2] - 2019-08-28
### Added
- `limit` parameter on sequence data retrieval.
- Support for relationships exposed through experimental client.
- `end` parameter of sequence.data retrieval and range delete accepts -1 to indicate last index of sequence.

### Changed
- Output in jupyter notebooks is now pandas-like by default, instead of outputting long json strings.

### Fixed
- id parameters and timestamps now accept any integer type including numpy.int64, so values from dataframes can be passed directly.
- Compatibility fix for renaming of sequences cursor and start/end parameters in the API.

## [1.1.1] - 2019-08-23
### Added
- `complete` parameter on `datapoints.retrieve_dataframe`, used for forward-filling/interpolating intervals with missing data.
- `include_aggregate_name` option on `datapoints.retrieve_dataframe` and `DatapointsList.to_pandas`, used for removing the `|<aggregate-name>` postfix on dataframe column headers.
- datapoints.retrieve_dataframe_dict function, which returns {aggregate:dataframe} without adding aggregate names to columns
- source_created_time and source_modified_time support for files

## [1.1.0] - 2019-08-21
### Added
- New method create_hierarchy() added to assets API.
- SequencesAPI.list now accepts an asset_ids parameter for searching by asset
- SequencesDataAPI.insert now accepts a SequenceData object for easier copying
- DatapointsAPI.insert now accepts a Datapoints object for easier copying
- helper method `cognite.client.testing.mock_cognite_client()` for mocking CogniteClient
- parent_id and parent_external_id to AssetUpdate class.

### Changed
- assets.create() no longer validates asset hierarchy and sorts assets before posting. This functionality has been moved to assets.create_hierarchy().
- AssetList.files() and AssetList.events() now deduplicate results while fetching related resources, significantly reducing memory load.

## [1.0.5] - 2019-08-15
### Added
- files.create() method to enable creating a file without uploading content.
- `recursive` parameter to raw.databases.delete() for recursively deleting tables.

### Changed
- Renamed .iteritems() on SequenceData to .items()
- raw.insert() now chunks raw rows into batches of 10,000 instead of 1,000

### Fixed
- Sequences queries are now retried if safe
- .update() in all APIs now accept a subclass of CogniteResourceList as input
- Sequences datapoint retrieval updated to use the new cursor feature in the API
- Json serializiation in `__str__()` of base data classes. Now handles Decimal and Number objects.
- Now possible to create asset hierarchy using parent external id when the parent is not part of the batch being inserted.
- `name` parameter of files.upload_bytes is now required, so as not to raise an exception in the underlying API.

## [1.0.4] - 2019-08-05
### Added
- Variety of useful helper functions for Sequence and SequenceData objects, including .column_ids and .column_external_ids properties, iterators and slice operators.
- Sequences insert_dataframe function.
- Sequences delete_range function.
- Support for external id column headers in datapoints.insert_dataframe()

### Changed
- Sequences data retrieval now returns a SequenceData object.
- Sequences insert takes its parameters row data first, and no longer requires columns to be passed.
- Sequences insert now accepts tuples and raw-style data input.
- Sequences create now clears invalid fields such as 'id' in columns specification, so sequences can more easily re-use existing specifications.
- Sequence data function now require column_ids or column_external_ids to be explicitly set, rather than both being passed through a single columns field

## [1.0.3] - 2019-07-26
### Fixed
- Renamed Model.schedule_data_spec to Model.data_spec so the field from the API will be included on the object.
- Handling edge case in Sequences pagination when last datapoint retrieved is at requested end
- Fixing data points retrieval when count aggregates are missing
- Displays unexpected fields on error response from API when raising CogniteAPIError

## [1.0.2] - 2019-07-22
### Added
- Support for model hosting exposed through experimental client

### Fixed
- Handling dynamic limits in Sequences API

## [1.0.1] - 2019-07-19
### Added
- Experimental client
- Support for sequences exposed through experimental client

## [1.0.0] - 2019-07-11
### Added
- Support for all endpoints in Cognite API
- Generator with hidden cursor for all resource types
- Concurrent writes for all resources
- Distribution of "core" sdk which does not depend on pandas and numpy
- Typehints for all methods
- Support for posting an entire asset hierarchy, resolving ref_id/parent_ref_id automatically
- config attribute on CogniteClient to view current configuration.

### Changed
- Renamed methods so they reflect what the method does instead of what http method is used
- Updated documentation with automatically tested examples
- Renamed `stable` namespace to `api`
- Rewrote logic for concurrent reads of datapoints
- Renamed CogniteClient parameter `num_of_workers` to `max_workers`

### Removed
- `experimental` client in order to ensure sdk stability.<|MERGE_RESOLUTION|>--- conflicted
+++ resolved
@@ -17,15 +17,13 @@
 - `Fixed` for any bug fixes.
 - `Security` in case of vulnerabilities.
 
-<<<<<<< HEAD
-## [7.81.4] - 2025-08-26
+## [7.82.1] - 2025-08-28
 ### Fixed
 - Fix documentation of files.upload_content. It does not support directories. Use more meaningful errors when the path is not a file. 
-=======
+
 ## [7.82.0] - 2025-08-26
 ### Added
 - Added support for specifying `max_text_size` in DMS text properties.
->>>>>>> df0a356e
 
 ## [7.81.3] - 2025-08-26
 ### Added
