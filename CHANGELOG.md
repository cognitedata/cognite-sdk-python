--- conflicted
+++ resolved
@@ -17,16 +17,14 @@
 - `Fixed` for any bug fixes.
 - `Security` in case of vulnerabilities.
 
-<<<<<<< HEAD
-## [7.62.9] - 2024-10-10
+## [7.63.1] - 2024-10-10
 ### Fixed
 - [Feature Preview - alpha] Dumping `HostedExtractor` `Job` and `Source` data classes creates valid JSON/YAML
   even when unknown fields are present.
-=======
+
 ## [7.63.0] - 2024-10-10
 ### Removed
 - Removed support for Python 3.8 and 3.9.
->>>>>>> 276e10d2
 
 ## [7.62.8] - 2024-10-07
 ### Added
