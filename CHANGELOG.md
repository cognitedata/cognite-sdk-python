# Changelog
All notable changes to this project will be documented in this file.

The format is based on [Keep a Changelog](https://keepachangelog.com/en/1.0.0/),
and this project adheres to [Semantic Versioning](https://semver.org/spec/v2.0.0.html).

The changelog for SDK version 0.x.x can be found [here](https://github.com/cognitedata/cognite-sdk-python/blob/0.13/CHANGELOG.md).

For users wanting to upgrade major version, a migration guide can be found [here](MIGRATION_GUIDE.md).

Changes are grouped as follows
- `Added` for new features.
- `Changed` for changes in existing functionality.
- `Deprecated` for soon-to-be removed features.
- `Improved` for transparent changes, e.g. better performance.
- `Removed` for now removed features.
- `Fixed` for any bug fixes.
- `Security` in case of vulnerabilities.

## [Unreleased]
### Added
- Support for the `/simulators/logs` API endpoint.
- Support for the `/simulators/routines` and `/simulators/routines/revisions` API endpoints.
- Support for the `/simulators/models` and `/simulators/models/revisions` API endpoints.
- Support for the `/simulators` and `/simulators/integration` API endpoints.

## [7.74.1] - 2025-04-01
<<<<<<< HEAD
### Changed
- Removes beta header from postgres gateway APIs.
- Removes "beta" warning from postgres gateway APIs.
### Added
- Adds `PostgresGatewayAcl` to postgres gateway ACLs.

## [7.74.0] - 2025-03-30
=======
### Fixed
- When iterating through datapoints, any instance IDs used would max out after 100k values.

## [7.74.0] - 2025-04-01
>>>>>>> d4702e0f
### Added
- Support for new (object) datapoint aggregates `min_datapoint` and `max_datapoint`.

## [7.73.9] - 2025-03-25
### Fixed
- The `transformation.source/destinationOidcCredentials.scope` is no longer required when creating a Transformation.

## [7.73.8] - 2025-03-21
### Fixed
- Functions: Removed `"py38"` from list of valid runtimes for Functions in docstrings and type annotations. Runtime `"py38"` was removed in the API in October 2024.

## [7.73.7] - 2025-03-14
### Fixed
- When RestSource for hosted extractors were updated, the authentication and ca_certificate objects were omitted. This is now fixed.

## [7.73.6] - 2025-03-10
### Fixed
- An issue with `client.data_modeling.instances.aggregates(..., filter=my_filter)` no longer raises a `KeyError` if you
  have a filter that returns no results.

## [7.73.5] - 2025-02-26
### Fixed
- The `client.data_modeling.instances.aggregate/search()` methods now correctly returns maximum, 1000, results when setting
  the `limit` parameter to `None`, `-1`, or `math.inf`.

## [7.73.4] - 2025-02-24
### Fixed
- An issue with `DatapointsAPI.retrieve_latest` and usage of `instance_id` when using `ignore_unknown_ids=True`
  and *any type* of identifier was not found (no longer raises `TypeError`).

## [7.73.3] - 2025-02-07
### Added
- Listable property types for containers in Data Modeling now accept `max_list_size`.

## [7.73.2] - 2025-02-05
### Fixed
- An edge case where instance IDs in failing requests would not be reported in the error attributes `unknown`
  or `failed`.
### Changed
- Set the limit for create, update, and delete endpoints for postgres gateway users to 1.

## [7.73.1] - 2025-01-23
### Fixed
- Data Workflows hotfix: mark `useTransformationCredentials` as optional.

## [7.73.0] - 2025-01-22
### Added
- Data Workflows: Support for `useTransformationCredentials` for the transformations task. This allows running
  transformation tasks with pre-configured client credentials.

## [7.72.2] - 2025-01-20
### Fixed
- Updating a Kafka or MQTT source with a write object in `mode="replace"` no longer raises a `CogniteAPIError` with
  422 status code.

## [7.72.1] - 2025-01-14
### Fixed
- Data Modeling container type Enum now dumps correctly and no longer camelCases the user-defined values.

## [7.72.0] - 2025-01-14
### Added
- Document Summary and Document Question Answering endpoints from the AI API.

## [7.71.4] - 2025-01-09
### Changed
- Update classes accepting instance_id now raise when id/external_id are also given.
### Added
- All update classes warn when external_id is ignored (when id is also given, it takes precedence)

## [7.71.3] - 2025-01-09
### Added
- `ResultSetExpression` now support the `skip_already_deleted` flag.

## [7.71.2] - 2025-01-07
### Added
- Instance ID is now supported for `retrieve_latest` in the datapoints API.
### Fixed
- Using `retrieve_latest` with `ignore_unknown_ids=True` could raise KeyError if at least one
  time series were missing and any of the non-missing did not have `external_id` set.
- Using `retrieve_latest` with `ignore_unknown_ids=True` could yield mixed-up results if at least one
  time series were missing and and any of the non-missing were a duplicated time series (with an individually specified (and different) setting). This will now raise a RuntimeError.

## [7.71.1] - 2025-01-07
### Fixed
- Version checker (stopped working after 5.3.1 due to subtle package naming change)

## [7.71.0] - 2025-01-06
### Added
- Support for InstanceReferences filter for Data Modeling

## [7.70.7] - 2024-12-20
### Fixed
- Passing a valid but empty string as external_id no longer raises an error for certain SDK methods

## [7.70.6] - 2024-12-14
### Fixed
- Updating a Sequence and repeating existing columns no longer raises a `CogniteDuplicatedError`.

## [7.70.5] - 2024-12-12
### Fixed
- Upserting a Sequence with columns no longer silently skips the columns, but instead updates them as intended.

## [7.70.4] - 2024-12-11
### Fixed
- Added missing `diagramParsingACl` to capabilities.

## [7.70.3] - 2024-12-11
### Fixed
- Aggregation requests with custom properties, like a metadata key, are no longer converted to camelCase
  automatically.

## [7.70.2] - 2024-12-04
### Fixed
- Retrieving `ExtractionPipeline` no longer raises a `KeyError` if any of the piplines have a contact with missing fields.

## [7.70.1] - 2024-12-04
### Fixed
- Fix `workflows.executions.retrieve_detailed` type for `SimulationInputOverride` to allow for `None` value for `unit`.

## [7.70.0] - 2024-12-02
### Added
- Workflow support for "simulation" task type.

## [7.69.4] - 2024-12-02
### Added
- An IsNull filter has been added for use in Data Modeling.

## [7.69.3] - 2024-12-02
### Added
- API endpoints currently accepting relative time strings like `2d-ago` now support a forward-looking syntax, e.g. `2w-ahead` or `15m-ahead`.
### Fixed
- Revoking sessions through `client.iam.sessions.revoke` no longer raises an API error for very large payloads


## [7.69.2] - 2024-11-28
### Improved
- Handle conversion of instance lists like NodeList to pandas DataFrame in scenarios where: a) properties are expanded
  into columns, b) the view ID prefix has be removed and c) one or more user properties have a naming conflict with
  base properties. This no longer raises a documented error by pandas, but gives a warning instead.

## [7.69.1] - 2024-11-27
### Fixed
- Convenience methods for `TimeSeries` (defined through Data Modeling with `instance_id`) now works as
  intended: `count`, `latest` and `first`.

## [7.69.0] - 2024-11-23
### Added
- Synthetic Datapoints API has better support for `instance_id`. Previously you had to specify these directly
  in the expression(s), but now you can use the `variables` parameter to more easily substitute the time series
  identifiers directly into the expression(s).

## [7.68.0] - 2024-11-22
### Added
- New methods: `WorkflowTriggerAPI.[list, list_runs]`
- `WorkflowAPI.upsert` now supports upserting multiple.
- `WorkflowAPI.retrieve` now supports retrieving multiple.
- `WorkflowVersionAPI.upsert` now supports upserting multiple.
- `WorkflowVersionAPI.retrieve` now supports retrieving multiple.
- `WorkflowTriggerAPI.delete` now supports deleting multiple.
- Missing field `last_updated_time` for `Workflow`.
- Missing fields `last_updated_time` and `created_time` for `WorkflowVersion`.
### Deprecated
- `WorkflowTriggerAPI.get_triggers` is now deprecated in favor of `WorkflowTriggerAPI.list`
- `WorkflowTriggerAPI.get_trigger_run_history` is now deprecated in favor of `WorkflowTriggerAPI.list_runs`
### Fixed
- Listing the history of (workflow trigger) runs now work as expected for all external_ids (properly URL encoded).

## [7.67.4] - 2024-11-21
### Fixed
- Creating a `CogniteClient` no longer gives a `UserWarning` for private link projects.

## [7.67.3] - 2024-11-20
### Fixed
- Fixed wrong url paths for `client.hosted_extractors.jobs.[list_logs, list_metrics]`

## [7.67.2] - 2024-11-19
### Added
- Instance ID is now supported for DatapointsSubscriptionsAPI (`client.time_series.subscriptions`)

## [7.67.1] - 2024-11-19
### Added
- Workflow triggers support metadata field
### Fixed
- Workflow description is optional

## [7.67.0] - 2024-11-19
### Added
- Convenience method `from_alias` to the UnitsAPI (`client.units.from_alias`) to help with looking up
  units by their aliases (similarity search is supported).

## [7.66.1] - 2024-11-18
### Removed
- The Core Data Model (v1) is now considered stable and the alpha warning has been removed.
- Usage of `instance_id` in the FilesAPI is considered stable and the alpha warning has been removed.

## [7.66.0] - 2024-11-15
### Added
- User's trying to access a CDF project they do not have access to, will now be met with a more helpful
  exception: `CogniteProjectAccessError` will be raised and accessible projects on the given cluser will
  be listed, rather than just "401 - Unauthorized".

## [7.65.1] - 2024-11-14
### Added
- Workflows now support data sets

## [7.65.0] - 2024-11-13
### Added
- DatapointsAPI now support iteration like most other APIs: `for dps in client.time_series.data(...)`.
  You may control memory usage by specifying how many time series to fetch in parallel with the
  `chunk_size_time_series` parameter, and datapoints with `chunk_size_datapoints`.

## [7.64.14] - 2024-11-12
### Added
- [Feature Preview - beta] Adding data modeling triggers support for data workflows.

## [7.64.13] - 2024-11-12
### Added
- Added new `SAPWriteback` and `SAPWritebackRequests` capabilities.

## [7.64.12] - 2024-11-12
### Fixed
- `FunctionSchedulesAPI.__call__()` calls `FunctionSchedulesAPI.list()` instead of `APIClient._list_generator()`.
  (The latter relied on pagination, which was not implemented by `/schedules/list`).

## [7.64.11] - 2024-11-12
### Added
- [Feature Preview - alpha] Support for `PostgresGateway` `Tables` `client.postegres_gateway.tables`.

## [7.64.10] - 2024-11-12
### Fixed
- [Feature Preview - alpha] Updated `PostgresGateway` `Users` `client.postegres_gateway.users` to changes in the API.

## [7.64.9] - 2024-11-12
### Fixed
- Fixed an IndexError that could be raised in an edge cases where datapoints methods should return None.

## [7.64.8] - 2024-11-06
### Fixed
- Made `compression` and `encoding` of hosted extractor job formats optional to conform with the API.

## [7.64.7] - 2024-11-04
### Fixed
- Set batch size to 10 for `create` and `update` of hosted extractor jobs, destinations, sources and mappings
  to avoid hitting the API limits.

## [7.64.6] - 2024-11-02
### Added
- Data modeling filters now support the use of `NodeId` (and `EdgeId`) directly.

## [7.64.5] - 2024-11-01
### Fixed
- The `client.functions.schedules.create` method no longer mutates the input `FunctionScheduleWrite` object.

## [7.64.4] - 2024-11-01
### Fixed
- Data Workflows: apply more robust path parameter encoding.

## [7.64.3] - 2024-11-01
### Fixed
- Removed superfluous properties from authentication subclass read objects

## [7.64.2] - 2024-10-31
### Fixed
- `HostedExtractor` REST source `authentication` property updated to follow API change.

## [7.64.1] - 2024-10-30
### Fixed
- Loading `HostedExtractor` class `RestSourceWrite` no longer requires the optional `scheme` parameter.

## [7.64.0] - 2024-10-28
### Added
- New instance inspection endpoint `client.data_modeling.instances.inspect` enabling easy reverse
  lookup to find which views and containers they have data in.

## [7.63.11] - 2024-10-26
### Fixed
- The `/context/diagram/` endpoints are now retried on 5xx and 429 errors.

## [7.63.10] - 2024-10-22
### Fixed
- The Not() filter now only accepts a single filter (and no longer silently ignores the rest).
- The And(), Or() and Not() filter now requires at least one argument.

## [7.63.9] - 2024-10-21
### Added
- Filters can now be combined using `And` and `Or` by using the operators `&` and `|`.
- Filters can now be negated by using the `~` operator (instead of using the `Not` filter)

## [7.63.8] - 2024-10-21
### Fixed
- Data Workflows: workflow external ID and version are now URL encoded to allow characters like `/`  when calling `workflows.executions.run`

## [7.63.7] - 2024-10-18
### Fixed
- Calling `cognite_client.data_modeling.instances(..., chunk_size=False, include_typing=False)` no longer raises a
  `TypeError`.

## [7.63.6] - 2024-10-17
### Fixed
- Files, or other resources with geo.location data, created long ago before the current API restriction(s) were in-place
  now load as UnknownCogniteObject, rather than throwing an exception (typically `KeyError`).

## [7.63.5] - 2024-10-15
### Fixed
- Added missing parameter `notification_config` to `ExtractionPipeline`.

## [7.63.4] - 2024-10-14
### Fixed
- Using `OAuthDeviceCode.load` now includes the missing parameters `oauth_discovery_url`, `clear_cache`, and `mem_cache_only`.
- All unknown parameters to `OAuthDeviceCode.load` are now passed on as `token_custom_args`.

## [7.63.3] - 2024-10-13
### Fixed
- NodeList and EdgeList (and subclasses) now support using `.get` with an `external_id` as a shortcut over
  using `instance_id`. When the `external_id` is ambiguous (non-unique, multiple spaces), a ValueError
  is raised. Thus, using `external_id` is no longer deprecated.

## [7.63.2] - 2024-10-11
### Fixed
- Setting up interactive `OAuthInteractive` sessions no longer raises `TypeError` as the lower bound for the `msal`
  dependency has been increased to `1.31`.

## [7.63.1] - 2024-10-10
### Fixed
- [Feature Preview - alpha] Dumping `HostedExtractor` `Job` and `Source` data classes creates valid JSON/YAML
  even when unknown fields are present.

## [7.63.0] - 2024-10-10
### Removed
- Dropped support for Python 3.8 and 3.9.

## [7.62.8] - 2024-10-07
### Added
- [Feature Preview - alpha] Support for `PostgresGateway` `Users` `client.postegres_gateway.users`.

## [7.62.7] - 2024-10-07
### Fixed
- Several bugfixes for the filter `InAssetSubtree`:
  - No longer causes `CogniteAPIError` when used, by accepting a list of values rather than a single value.
  - Loading via `Filter.load` now works as expected (a regression introduced in 7.38.3).

## [7.62.6] - 2024-09-27
### Fixed
- Instances with a single property no longer fail `to_pandas()` with `TypeError`, when using `expand_properties=True`.

## [7.62.5] - 2024-09-26
### Added
- Add new `client.workflows.triggers.upsert`, this allows upserts of triggers.
### Deprecated
- Deprecate `client.workflows.triggers.create`, as its functionality is covered by the new `client.workflows.triggers.upsert`

## [7.62.4] - 2024-09-25
### Fixed
- In the CoreModel, `client.data_classes.data_modeling.cdm` the fields `isUploaded` and `uploadedTime` in
  `CogniteFile` are  now considered read-only

## [7.62.3] - 2024-09-24
### Added
- [Feature Preview - alpha] Support for `Kafka` and `Rest` sources in `client.hosted_extractors.sources`.

## [7.62.2] - 2024-09-24
### Added
- [Feature Preview - alpha] Support for `client.hosted_extractors.mappings`.

## [7.62.1] - 2024-09-23
### Changed
- Support for `OAuthDeviceCode` now supports non Entra IdPs

## [7.62.0] - 2024-09-19
### Added
- All `update` methods now accept a new parameter `mode` that controls how non-update objects should be
  interpreted. For example, should we do a partial update or a full replacement.

## [7.61.1] - 2024-09-19
### Added
- [Feature Preview - alpha] Support for `client.hosted_extractors.jobs`.

## [7.61.0] - 2024-09-18
### Changed
- TimeSeriesAPI and DatapointsAPI support for `instance_id` reaches general availability (GA).
### Added
- `instance_id` can now be used freely alongside `id` and `external_id`, and is now accepted by
  retrieve/retrieve_array/retrieve_dataframe.
- `instance_id` now works in `to_pandas` methods, with fallbacks on `external_id` and `id`.
### Fixed
- A bug caused all datapoints objects to load an empty instance_id.

## [7.60.6] - 2024-09-17
### Fixed
- Fixed bug in `replace` upsert mode which caused objects to not be cleared.

## [7.60.5] - 2024-09-17
### Changed
- Remove beta notice on the Data Workflows `WorkflowTriggerAPI`

## [7.60.4] - 2024-09-15
### Added
- Fix bug in column name remapping for `TypedInstance.to_pandas()`

## [7.60.3] - 2024-09-14
### Changed
- The Core Model and Extractor Extension (`cognite.client.data_classes.data_modeling.cdm/extractor_extension`) are
  now implemented as composition and no longer inherits from each other. This is to reflect the underlying API.

## [7.60.2] - 2024-09-14
### Added
- [Feature Preview - alpha] Support for `client.hosted_extractors.destinations`.

## [7.60.1] - 2024-09-13
### Fixed
- LocationFiltersACl.Scope.SpaceID changed to ID

## [7.60.0] - 2024-09-12
### Changed
- Some changes to the typed instances functionality in the data modeling client
  - The `TypedNode`, `TypedEdge`, etc. classes are moved from `data_classes.data_modeling.typed_instances` to `data_classes.data_modeling.instances`
  - The `properties` attribute on `TypedNode`/`TypedEdge` now return data
  - The `sources` attribute on `TypedNodeApply`/`TypedEdgeApply` now returns data

## [7.59.3] - 2024-09-12
### Fixed
- JSONDecodeError can no longer be raised in environments where simplejson is used instead of built-in json.

## [7.59.2] - 2024-09-12
### Fixed
- A bug in `client.sequences.data.retrieve_dataframe(...)` where passing a column to `column_external_ids` caused a TypeError.

## [7.59.1] - 2024-09-12
### Fixed
- Creating a function using files dated before 1980 no longer raises ValueError,
  by overriding the timestamps to 1980-01-01.

## [7.59.0] - 2024-09-12
### Added
- Added `ignore_unknown_ids` to `client.files.delete`.

## [7.58.8] - 2024-09-10
### Added
- Added missing `WorkflowTriggerCreateList` to `cognite.client.data_classes.workflows`.

## [7.58.7] - 2024-09-06
### Changed
- [Feature Preview - alpha] Updated the `Core Model` and added `ExtractorExtension` model handling of the reserved
  property names `type` and `version` (`cognite.client.data_classed.data_modeling.cdm` and
  `cognite.client.data_classed.data_modeling.extractor_extension`). Now, these properties are prefixed with
  the original view external id instead of suffixed with underscore. For example, `CogniteAsset` now has
  `asset_type` instead of `type_` attribute. This is to avoid confusion with the node type, which is
  the `type` attribute.

## [7.58.6] - 2024-09-05
### Fixed
- Data modeling convenience filter `SpaceFilter` now allows listing of global nodes by using `equals`
  (when a single space is requested (requirement)). This also affects the `space` parameter to e.g.
  `client.data_modeling.instances.list(...)`

## [7.58.5] - 2024-09-04
### Added
- Data modeling filters now support properties that are lists.
### Fixed
- Read-only properties on CogniteAssetApply (root, path and last_updated_time) are now removed.

## [7.58.4] - 2024-09-03
### Fixed
- The deserialization `datetime` properties in `TypedNode`/`TypedEdge` now correctly handles truncated milliseconds.

## [7.58.3] - 2024-09-03
### Fixed
- The parameter `query` is now optional in `client.data_modeling.instances.search(...)`.

## [7.58.2] - 2024-09-03
### Added
- [Feature Preview - alpha] Support for `client.hosted_extractors.sources`.

## [7.58.1] - 2024-09-03
### Fixed
- [Feature Preview - beta] data workflows: `workflowExecutionId` in `cognite.client.data_classes.workflows.WorkflowTriggerRun`
 can be null or missing, as according to the API spec.

## [7.58.0] - 2024-09-03
### Added
- Data Workflows: add support for `SubworkflowReferenceParameters` subworkflow task type. Allowing embedding other workflows into a workflow.

## [7.57.0] - 2024-09-03
### Added
- Add a `load` method to CogniteClient, ClientConfig, and CredenitalProvider (and all it's subclasses).
- Add `apply_settings` method to `global_config` to pass in a dict of settings

## [7.56.0] - 2024-09-02
### Added
- Support for referencing files by instance id when running diagrams.detect

## [7.55.2] - 2024-08-29
### Fixed
- Turn workflow_orchestration into data_workflows and add trigger doc, fix attribute names in data classes

## [7.55.1] - 2024-08-29
### Fixed
- Missing exports for workflow triggers

## [7.55.0] - 2024-08-27
### Added
- Support for creating a session using a one-shot token in the `client.iam.session.create` method.
- Parameter `nonce` to the `client.functions.call()` and `client.workflow.executions.run()` methods to allow passing
  a custom nonce instead of letting the SDK generate it from your current credentials.

## [7.54.19] - 2024-08-27
### Added
- [Feature Preview - beta] Support for `client.workflows.triggers`.

## [7.54.18] - 2024-08-26
### Added
- When retrieving datapoints, `instance_id` is now set on the objects (for time series created
  through Data Modelling).

## [7.54.17] - 2024-08-22
### Added
- [Feature Preview]  Added `ExtractorExtension` model of the Core Model.

## [7.54.16] - 2024-08-22
### Added
- Added new LocationFiltersAcl capability.

## [7.54.15] - 2024-08-21
### Fixed
- [Feature Preview]  Updated the Core Model to latest version.

## [7.54.14] - 2024-08-19
### Fixed
- [Feature Preview - alpha] fix `files.upload_content`, `files.upload_content_bytes` and
  `files.multipart_upload_content_session`

## [7.54.13] - 2024-08-13
### Added
- [Feature Preview - alpha] Support for `instanceId` in the `client.files.retrieve`, `client.files.retrieve_multiple`,
  `client.files.update`, `client.files.retrieve_download_urls`, `client.files.download_bytes`, `client.files.download_to_path`,
  `client.files.download`.
- [Feature Preview - alpha] Add three new methods for uploading content: `client.files.upload_content`,
  `client.files.upload_content_bytes`, `client.files.multipart_upload_content_session`.

  This is an experimental feature and may change without warning.

## [7.54.12] - 2024-08-08
### Fixed
- NodeList and EdgeList (and subclasses) now expects an instance ID, `(space, external_id)` in the `.get` method.
  Using just an `external_id` is still possible, but deprecated as it is ambiguous in the absence of the space
  identifier, and will just return the last matching instance (as previously).
- SpaceList.get now works and expects a space identifier in the `.get` method.

## [7.54.11] - 2024-07-26
### Fixed
- Creating a Group with an `UnknownAcl` supported by the API no longer raises a client-side `ValueError` after
  successfully creating the group.

## [7.54.10] - 2024-07-26
### Changed
- Added option to add last_updated_time to the index of client.raw.rows.retrieve_dataframe.

## [7.54.9] - 2024-07-22
### Changed
- [Feature Preview] Updated the Core Model to require keyword arguments for all classes and include
  docstring.

## [7.54.8] - 2024-07-22
### Added
- The method `client.functions.schedules.retrieve` now accepts the missing parameter `ignore_unknown_ids` as well
  as retrieving multiple schedules at once.
- The method `client.functions.schedules.create` now supports creating using a `FunctionScheduleWrite` object.

### Changed
- When creating a new function schedule without specifying `description`, the default value is now
  correctly set to `None` instead of `""`.

## [7.54.7] - 2024-07-22
### Fixed
- The method `client.three_d.models.update` no longer accepts `ThreeDModelWrite` as this will raise a `ValueError`.
- The method `client.three_d.models.create` now supports creating multiple models with different metdata fields
  in a single call.

## [7.54.6] - 2024-07-19
### Fixed
- In the data classe, `NodeApply` and `EdgeApply` the argument `camel_case=False` is now
  respected in `.dump()`.

## [7.54.5] - 2024-07-19
### Changed
- [Feature Preview] Updated the Core Model to the newest version released on July 12th, 2024. The
  introduction of the `Cognite` prefix for all classes.

## [7.54.4] - 2024-07-19
### Changed
- Instance classes like `Node` and `NodeList` now expand properties by default in notebook-like environments.

## [7.54.3] - 2024-07-18
### Added
- [Feature Preview] Support for `enum` as container property type in the data modeling APIs. Note that this is not
  yet supported in the API, and is an experimental feature that may change without warning.

## [7.54.2] - 2024-07-16
### Fixed
- A bug in the list method of the RelationshipsAPI that could cause a thread deadlock.

## [7.54.1] - 2024-07-15
### Fixed
- Calling `client.functions.retrieve` or `client.functions.delete` with more than 10 ids no longer
  raises a `CogniteAPIError`.
- Iterating over functions using `client.functions` or `client.functions(...)` no longer raises a `CogniteAPIError`.
### Added
- Added missing filter parameter `metadata` to `client.functions.list`.
### Changed
- When creating a new function without specifying `description` or `owner`, the default values are now
  correctly set to `None` instead of `""`.

## [7.54.0] - 2024-07-12
### Added
- In the `client.data_modeling.instances` the methods `.search`, `.retrieve`,`.list`, `.query`, and `.sync` now
  support the `include_typing` parameter. This parameter is used to include typing information in the response,
  that can be accessed via the `.typing` attribute on the result object.

## [7.53.4] - 2024-07-11
### Added
- `FilesAPI.upload_bytes` and `FilesAPI.upload` are updated to be compatible with Private Link projects.

## [7.53.3] - 2024-07-11
### Added
- [Feature Preview - alpha] Support for `instanceId` in the `client.time_series` `.retrieve`, `.retrieve_multiple`,
  and `.update` methods. This is an experimental feature and may change without warning.

## [7.53.2] - 2024-07-03
### Fixed
- If you derived from `TypedNode` or `TypedEdge`, and then derived the `load` method would not include the parent
  class properties. Same if you used multiple inheritance. This is now fixed.
### Added
- [Feature Preview - alpha] Core Model, available `cognite.client.data_classes import cdm`.

## [7.53.1] - 2024-07-02
### Fixed
- In the new `retrieve_nodes` and `retrieve_edges` methods in the `client.data_modeling.instances` module, if you
  give the identifier of a single node or edge, you will now get a single `TypedNode` or `TypedEdge` instance back.

## [7.53.0] - 2024-07-02
### Added
- New classes `TypedNode` and `TypedEdge` (in addition to `TypedNodeApply` and `TypedEdgeApply`) to be used as
  base classes for user created classes that represent nodes and edges with properties in a specific view. For example,
  is you have a view `Person` with properties `name` and `age`, you can create a class `Person` that inherits from
  `TypedNode` and add properties `name` and `age` to it. This class can then be used with the
  `client.data_modeling.instances.retrieve(..)`, `.apply(...)`, `.list(...)` and `.search(...)` methods.

## [7.52.3] - 2024-06-27
### Added
- Added `partitions` parameter to `retrieve_dataframe()` method of the `RawRowsAPI`.

## [7.52.2] - 2024-06-26
### Added
- Alpha feature: `client.time_series.data` support for `instance_id` in `insert`, `insert_multiple`,
  `delete`, and `retrieve` methods. This is an experimental feature and may change without warning.

## [7.52.1] - 2024-06-26
### Fixed
- Calling `.extend` on a `NodeListWithCursor` or `EdgeListWithCursor` no longer raises a `TypeError`.

## [7.52.0] - 2024-06-19
### Added
- Support the `immutable` flag on container/view properties

## [7.51.1] - 2024-06-18
### Added
- Added support for serializing Node/Edge properties of type `list` of `NodeId` and `DirectRelationReference`,
  `date`, `datetime` and list of `date` and `datetime` to `json` format.

## [7.51.0] - 2024-06-16
### Added
- Support for iterating over `Functions`, `FunctionSchedules`, `DatapointSubscriptions`, `Transformations`,
  `TransformationSchedules`, `TransformationNotifications`, `ExtractionPipelines`, `Workflows`, `WorkflowVersions`.

## [7.50.0] - 2024-06-14
### Changed
- DatapointsAPI support for timezones and calendar-based aggregates reaches general availability (GA).
### Deprecated
- The function `DatapointsAPI.retrieve_dataframe_in_tz` is deprecated. Use the other retrieve methods instead
  and pass in `timezone`.

## [7.49.2] - 2024-06-12
### Fixed
- Converting rows (`RowList` and `RowListWrite`) to a pandas DataFrame no longer silently drops rows that do not have
  any columnar data.

## [7.49.1] - 2024-06-11
### Fixed
- Fixes resetting dataSetId to None in a ThreeDModelUpdate.

## [7.49.0] - 2024-06-05
### Added
- `WorkfowExecutionAPI.list` now allows filtering by execution status.

## [7.48.1] - 2024-06-04
### Fixed
- A bug introduced in `7.45.0` that would short-circuit raw datapoint queries too early when a lot of time series was
  requested at the same time, and `include_outside_points=True` was used (empty cursor are to be expected).

## [7.48.0] - 2024-06-04
### Changed
- Mark Data Workflows SDK implementation as Generally Available.

## [7.47.0] - 2024-06-04
### Added
- Support for retrieving `Labels`, `client.labels.retrieve`.

## [7.46.2] - 2024-06-03
### Added
- Added option for silencing `FeaturePreviewWarnings` in the `cognite.client.global_config`.

## [7.46.1] - 2024-05-31
### Fixed
- Pyodide issue related to missing tzdata package.

## [7.46.0] - 2024-05-31
### Added
- `RawRowsAPI.insert_dataframe` now has a new `dropna` setting (defaulting to True, as this would otherwise raise later).

## [7.45.0] - 2024-05-31
### Added
- DatapointsAPI now support `timezone` and new calendar-based granularities like `month`, `quarter` and `year`.
  These API features are in beta, and the SDK implementation in alpha, meaning breaking changes can
  occur without warning. Set beta header to avoid warning. Users of `retrieve_dataframe_in_tz` should
  consider preparing to upgrade as soon as the features reach general availability (GA).

## [7.44.1] - 2024-05-29
### Added
- Missing parameter `timeout` to `client.transformations.preview`.

## [7.44.0] - 2024-05-29
### Added
- New utility function `datetime_to_ms_iso_timestamp` in `cognite.client.utils` to convert a datetime object
  to a string representing a timestamp in the format expected by the Cognite GraphQL API.

## [7.43.6] - 2024-05-27
### Improved
- JSON is no longer attempted decoded when e.g. expecting protobuf, which currently leads to a small performance
  improvement for datapoints fetching.

## [7.43.5] - 2024-05-22
### Fixed
- Transformation schemas no longer raise when loaded into its resource type.

## [7.43.4] - 2024-05-20
### Fixed
- The data modeling APIs (Views, Containers, Data Models and Spaces) limits for create, retrieve, delete,
  and list were not matching the API spec, causing the SDK to wrongly split large calls into too few requests.
  This means that the SDK will no longer raise a `CogniteAPIError` if you, for example, try to delete
  more than 100 containers in a single method call.

## [7.43.3] - 2024-05-15
### Fixed
- Identity providers that return `expires_in` as a string no longer causes `TypeError` when authenticating.

## [7.43.2] - 2024-05-10
### Fixed
- In containers, `PropertyType` `Text` required parameter `collation` is now optional when `load()`ing, matching the API spec.

## [7.43.1] - 2024-05-10
### Fixed
- `RawRowsAPI.insert()` silently ignored rows of type `RowWriteList`.

## [7.43.0] - 2024-05-09
### Added
- Added new data classes to the contextualization module to simplify configuring diagram detect options: `DiagramDetectConfig`,`ConnectionFlags`, `CustomizeFuzziness`, `DirectionWeights`.
- `DiagramsAPI.detect()` method's parameter `configuration` now also accepts `DiagramDetectConfig` instances.

## [7.42.0] - 2024-05-06
### Changed
- Breaking change: the `workflows.executions.cancel` method now only allows cancelling one execution at a time to reflect its non-atomic operation.

## [7.41.1] - 2024-05-06
### Fixed
- An edge case when a request for datapoints from several hundred time series (with specific finite limits) would return
  more datapoints than the user-specified limit.

## [7.41.0] - 2024-04-30
### Added
- Support for Status Codes in the DatapointsAPI and DatapointSubscriptionsAPI reaches General Availability (GA).
  - You can read more in the Cognite Data Fusion developer documentation: [Status Codes reference](https://developer.cognite.com/dev/concepts/reference/quality_codes/).

## [7.40.2] - 2024-04-30
### Fixed
- `InAssetSubtree` is no longer (mistakenly) accepted as a time series filter.

## [7.40.1] - 2024-04-30
### Fixed
- Deleting multiple Datapoint Subscriptions now work as expected.

## [7.40.0] - 2024-04-30
### Added
- Datapoint Subscriptions now support status codes.

## [7.39.0] - 2024-04-25
### Added
- Support for internally managed groups (inside CDF, as opposed to the external identity provider).

## [7.38.3] - 2024-04-25
### Improved
- The classes `WorkflowUpsert`, `Filter`, `Query`, `Node`, `Edge`, `Container`, `Document`, and
  `Transformation` which are used for parsing API responses were not handling adding new parameters in
  the API correctly. These are now future-proofed.

## [7.38.2] - 2024-04-24
### Added
- Added new parameter `function_external_id` to `FunctionScheduleAPI.create` as a convenience to the user. Note
  that schedules must be attached to a Function by (internal) ID, so a lookup is first done on behalf of the user.

## [7.38.1] - 2024-04-23
### Added
- Added missing `partitions` parameter to `list()` and `__call__()` methods for `FilesAPI`.

## [7.38.0] - 2024-04-22
### Added
- Support for `workflows.executions.retry`

## [7.37.4] - 2024-04-22
### Improved
- Enabled automatic retries on Data Workflows POST endpoints

## [7.37.3] - 2024-04-18
### Improved
- Minor quality of life change for comparing capabilities involving `DataModelInstancesAcl.WRITE_PROPERTIES`; any
  ACL already covered by `WRITE` will not be reported as missing.

## [7.37.2] - 2024-04-18
### Fixed
- Datapoints inserted into non-existent time series, no longer get their identifier hidden in the `failed` attribute
  on the raised `CogniteNotFoundError`. Any `successful` now also gets reported correctly.

## [7.37.1] - 2024-04-17
### Fixed
- Updating data set ID now works as expected for `ThreeDModelUpdate`.

## [7.37.0] - 2024-04-16
### Fixed
- Now handle unknown data types in DM

## [7.36.0] - 2024-04-16
### Fixed
- Now handle unknown filter types in DM
- Add support for the "invalid" filter type in DM

## [7.35.0] - 2024-04-16
### Added
- Datapoints insert methods `insert` and `insert_multiple` now support ingesting (optional) status codes.

## [7.34.0] - 2024-04-11
### Added
- Datapoints method `retrieve_latest` now supports status codes.
- Slicing or indexing a `Datapoints` or `DatapointsArray` instance, now propagates status codes (when present).

## [7.33.1] - 2024-04-10
### Fixed
- Ordering of elements from calls to `retrieve_multiple` now match the requested elements. For SDK versions between
  7.0.0 and 7.33.1, the ordering has been broken when >> 1k elements has been requested (the more requests used, the
  more likely that a chunk was out of order).

## [7.33.0] - 2024-04-08
### Added
- All datapoints retrieve methods (except `retrieve_latest`) now support status codes. Note: Support for *inserting*
  datapoints with status codes will be released shortly. There are three new arguments:
    * `include_status (bool)`: Toggle the return of status code and -symbol on/off, only valid for raw datapoints.
    * `ignore_bad_datapoints (bool)`: For raw datapoints: Whether to return those marked bad (or not).
      For aggregates: Whether the time periods of bad datapoints should affect aggregate calculations (or not).
    * `treat_uncertain_as_bad (bool)`: Toggle whether datapoints marked uncertain should be regarded as good or bad.
- The `to_pandas` method for `Datapoints`, `DatapointsList`, `DatapointsArray` and `DatapointsArrayList` now accepts
  a new parameter, `include_status (bool)`, that controls whether to include status codes & -symbols as separate columns.
- New datapoints query class, `DatapointsQuery`, to make writing custom queries easier, type-safe and more robust,
  as opposed to passing dictionaries (of settings).
### Deprecated
- Passing *custom* datapoints queries using dictionaries is deprecated and will be removed in the next major release.
  Consider refactoring already to `DatapointsQuery`. Example: `{"id": 12, "aggregates" : "min", "granularity": "6h"} ->
  DatapointsQuery(id=12, aggregates="min", granularity="6h")`.

## [7.32.8] - 2024-04-08
### Fixed
- When using TimeSeries objects without `external_id` as part of the `variables` parameter in a synthetic datapoints
  query, a `CogniteNotFoundError` would most likely be raised, due to `None` being silently cast to a string. It now
  raises a friendly `ValueError`.
- An invalid expression could be created when using multiple variables in a synthetic datapoints query. This happened
  while substituting the variables into the expression; this was done one at a time, leading to later replacements
  possibly affecting earlier ones. Now all variables are substituted at the same time/in a single call.
### Improved
- Passing sympy symbols as part of the variables mapping (in synthetic datapoints queries) is now documented properly
  and "officially supported".

## [7.32.7] - 2024-04-05
### Fixed
- Inserting sequence data using `insert_dataframe` would by default drop all rows that contained at least one missing value.
  This has now been fixed to only remove rows where all values are missing.

## [7.32.6] - 2024-04-05
### Fixed
- `AssetsAPI.create_hierarchy` now properly supports `AssetWrite`.

## [7.32.5] - 2024-04-04
### Improved
- Type validation of identifiers

## [7.32.4] - 2024-03-28
### Fixed
- Several methods for `DatapointsArray` that previously failed for string datapoints due to bad handling
  of numpy `dtype`-to-native conversion.

## [7.32.3] - 2024-03-27
### Removed
- Support for `protobuf==3.*` was dropped.

## [7.32.2] - 2024-03-26
### Added
- Missing filterable properties `unit_external_id` and `unit_quantity` to `DatapointSubscriptionProperty`.
  Note: was renamed from `DatapointSubscriptionFilterProperties`, which is now a deprecated alias.

## [7.32.1] - 2024-03-25
### Fixed
- Fix type hints for functions data classes Function/FunctionSchedule/FunctionCall

## [7.32.0] - 2024-03-25
### Changed
- Type hint for `id`, `last_updated_time`, and `create_time` attributes are no longer `Optional` on
  subclasses of `CogniteResource`. This is to reflect that these attributes are always set when the
  object is returned by the SDK.

## [7.31.0] - 2024-03-24
### Added
- Retrieve method for session, `client.iam.session.retrieve`
- The parameter `limit` to the method `client.iam.session.list`.
### Fixed
- The method `client.iam.session.revoke` is now overloaded correctly and returns a `Session` for single id
  and a `SessionList` for multiple ids.

## [7.30.1] - 2024-03-23
### Fixed
- When calling `client.sequences.data.retrieve` in a Jupyter Notebook the returning `SequenceRowsList` no longer raises
  `AttributeError: 'dict' object has no attribute '_repr_html_'` (the HTML representation of `SequenceRowsList` was failing).

## [7.30.0] - 2024-03-20
### Added
- `Properties` class, as used on e.g. `Node` and `Edge`, now renders in Jupyter Notebooks (`_repr_html_` added).

## [7.29.0] - 2024-03-20
### Added
- Direct access to the columns/data stored on raw rows have been added (alongside a `.get` method). Example usage:
  `row["my_col"]` (short-cut for: `row.columns["my_col"]`).

## [7.28.2] - 2024-03-14
### Fixed
- Retrieving more than 100 containers, views, data models, or spaces no longer raises a `CogniteAPIError`.

## [7.28.1] - 2024-03-13
### Fixed
- Fixed issue causing multipart file upload to fail when mime-type was set.

## [7.28.0] - 2024-03-13
### Added
- Added support for advanced filter query in the `list()` (and `__call__()`) method of `assets`, `events`, `sequences`,
  and `time_series` APIs. Now you are able to use advanced filter (like in `filter()`) at the same time as the simple
  filter properties, allowing for more complex requests.
- Added missing `sort` parameter to `list()` and `__call__()` methods for `AssetsAPI`.
- Added missing `sort` parameter to `list()` and `__call__()` methods for `TimeSeriesAPI`.
- Added missing `sort` and `partitions` parameters to `list()` and `__call__()` methods for `SequencesAPI`.
### Deprecated
- Added a deprecation warning on the `filter()` method of `assets`, `events`, `sequences`, and `time_series` APIs as
  its functionality is fully covered by the `list()` method.

## [7.27.2] - 2024-03-08
### Added
- Retry 429s on graphql endpoints

## [7.27.1] - 2024-03-08
### Improved
- When iterating raw rows concurrently, a max queue size for pending results have been added to keep a stable low
  bounded memory usage profile (for when the caller's code isn't processing fast enough to keep up). Worth noting
  that this has no effect on the total retrieval time.

## [7.27.0] - 2024-03-06
### Added
- Added support for multipart file uploads using the `client.files.multipart_upload_session` method.

## [7.26.2] - 2024-03-05
### Fixed
- Fixed a regression from 7.26.1 in the logic for when to refresh token.

## [7.26.1] - 2024-03-05
### Fixed
- The `CredentialProvider` class for client credentials, `OAuthClientCredentials`, was switched from using the non-standard
  field `expires_at` to `expires_in` that's part of the OAuth 2.0 standard (RFC 6749).

## [7.26.0] - 2024-02-29
### Added
- In data modeling, added support for setting floats with units in containers. In addition, added support for retrieving,
  listing, searching, aggregating, querying and syncing nodes/edges with a target unit or target unit system.

## [7.25.0] - 2024-02-29
### Added
- Support for sorting on `client.data_modeling.instances.search`

## [7.24.4] - 2024-02-28
### Fixed
- Unknown ACLs, actions or scopes no longer causes `IAMAPI.[groups.list(...), token.inspect()]` to raise.
### Added
- New action for `DataModelInstancesAcl` added: `Write_Properties`.

## [7.24.3] - 2024-02-28
### Fixed
- Fix handling of GeometryCollection objects in the Documents API.

## [7.24.2] - 2024-02-25
### Fixed
- [Pyodide/WASM only] The list method for raw rows now works for non-finite queries (got broken in `7.24.1`).

## [7.24.1] - 2024-02-25
### Fixed
- [Pyodide/WASM only] The iteration method for raw rows now yields rows _while running_ (instead of waiting for tasks to finish first).

## [7.24.0] - 2024-02-25
### Added
- New parameter for `client.raw.rows(...)`: `partitions`. This enables greater throughput thorough concurrent reads when using
  the generator method (while still keeping a low memory impact). For backwards compatibility, the default is _no concurrency_.
  When specified, can be used together with a finite limit, as opposed to most (if not all) other resources/APIs.
- New parameter for `client.raw.rows.list(...)`: `partitions`. For backwards compatibility, the default is _no concurrency_ when
  a finite `limit` is given, and _"max" concurrency_ (`partitions=max_workers`) otherwise. Partitions can be used with finite limits.
  With this change it is easy to set an appropriate level of concurrency without messing with the global client configuration.
### Changed
- Default configuration setting of `max_workers` has been changed from 10 to 5 (to match the documentation).

## [7.23.1] - 2024-02-23
### Fixed
- Add missing `partition` scope to `seismicAcl`.

## [7.23.0] - 2024-02-23
### Added
- Make properties on instances (`Node`, `Edge`) easier to work with, by implementing support for direct indexing (and a `.get` method).
  If the instances have properties from no source or multiple sources, an error is raised instead. Example usage: `instance["my_prop"]`
  (short-cut for: `instance.properties[ViewId("space", "ext.id", "version")]["my_prop"]`)

## [7.22.0] - 2024-02-21
### Added
- Data point subscriptions reaches General Availability (GA).
  - Use the new [Data point subscriptions](https://developer.cognite.com/dev/concepts/data_point_subscriptions/)
    feature to configure a subscription to listen to changes in one or more time series (in ingestion order).
    The feature is intended to be used where data points consumers need to keep up to date with
    changes to one or more time series without the need to read the entire time series again.
### Changed
- Removed the `ignore_unknown_ids` flag from `client.time_series.subscriptions.retrieve()` to stay consistent with other resource types.

## [7.21.1] - 2024-02-20
### Fixed
- Data Workflows: mark parameter `jobId` as optional in `TransformationTaskOutput`, as it may not be populated in case of a failure.

## [7.21.0] - 2024-02-20
### Added
- Parameter `sort` to `client.documents.list`.

## [7.20.1] - 2024-02-19
### Fixed
- `DMLApplyResult` no longer fails when converted to a string (representation).

## [7.20.0] - 2024-02-13
### Fixed
- internal json encoder now understands CogniteObject and CogniteFilter objects, so that they are
  correctly serialized when used in nested structures.

## [7.19.2] - 2024-02-13
### Fixed
- Addressed `FutureWarning` coming from pandas dependency (granularity to pandas frequency translation of sec/min/hour and 'year start')
- Fixed `granularity` setting in `DatapointsAPI.retrieve_dataframe_in_tz` showing up as number of hours instead of e.g. week or year.

## [7.19.1] - 2024-02-12
### Fixed
- Calls to ... are now retried automatically:
    * Functions API: `list`, `retrieve`, `retrieve_multiple`, `activate`
    * FunctionCalls API: `list`, `retrieve`
    * FunctionSchedules API: `list`, `retrieve`
    * ExtractionPipelines API: `retrieve_multiple`
    * ExtractionPipelineRuns API: `list`
    * Transformations API: `list`, `retrieve`, `retrieve_multiple`, `preview`
    * TransformationJobs API: `retrieve`, `retrieve_multiple`
    * TransformationSchedules API: `retrieve`, `retrieve_multiple`
    * Geospatial API:  `list_feature_types`, `retrieve_feature_types`, `retrieve_features`, `list_features`,
      `search_features`, `stream_features`, `aggregate_features`, `get_coordinate_reference_systems`, `get_raster`, `compute`,
    * UserProfiles API: `retrieve`, `search`
    * Documents API: `search`, `list`, `__call__`, `aggregate_count`, `aggregate_cardinality_values`, `aggregate_cardinality_properties`,
      `aggregate_unique_values`, `aggregate_unique_properties`
    * ThreeDRevisions API: `filter_nodes`

## [7.19.0] - 2024-02-12
### Added
- Helper methods to `View`, `ViewApply`, `ViewList` and `ViewApplyList` `referenced_containers` which returns the
  containers referenced by in the view(s).

## [7.18.0] - 2024-02-08
### Added
- Support for `target_unit` and `target_unit_system` in synthetic time series.

## [7.17.4] - 2024-02-07
### Added
- Allow using container property reference in `NodeResultSetExpression.through` in addition to view property reference

## [7.17.3] - 2024-02-06
### Fixed
- Creating a Cognite Function from a directory with `skip_folder_validation=False` no longer raises `ModuleNotFoundError`
  for Pyodide (WASM) users.

## [7.17.2] - 2024-02-04
### Fixed
- Uploading files now accepts Labels again as part of file metadata. This addresses a bug introduced in v7, which caused
  a `ValueError` to be raised.

## [7.17.1] - 2024-02-02
### Fixed
- An (extreme) edge case where an empty, unnecessary API request for datapoints would be sent leading to a `CogniteAPIError`.
- Certain granularity inputs (when using the `DatapointsAPI`) no longer cause a `ValueError` to be raised with confusing/wrong wording.

## [7.17.0] - 2024-02-01
### Fixed
- Calls to `AnnotationsAPI.[list|retrieve|retrieve_multiple|reverse_lookup]` are now retried automatically.
- Calls to `AnnotationsAPI.reverse_lookup` now also accept the standard values (`-1, inf`) to indicate 'no limit'.
### Improved
- Calls to `AnnotationsAPI.list` with more than 1000 `annotated_resource_ids` are now batched automatically for the user.
  Previously these would raise an API error.

## [7.16.0] - 2024-01-30
### Added
- When listing instances (and when using `search`, `aggregate` and `histogram`), a new `space` parameter has been added;
  you may pass either a single space identifier (or a list of several). Note that this is just for convenience, using
  `filter` still works (and is necessary for more complex queries).
- New convenience filter, `SpaceFilter`, makes filtering on space simpler.

## [7.15.1] - 2024-01-23
### Fixed
- When calling `to_pandas` with `expand_properties=True` on an instance or instance list with no properties, the SDK will
  no longer raise ValueError, but drop the empty properties row/column.

## [7.15.0] - 2024-01-22
### Improved
- Only run pypi version check once, despite instantiating multiple clients. And make it async too.

## [7.14.0] - 2024-01-22
### Changed
- Helper methods to get related resources on `Asset` class now accept `asset_ids` as part of keyword arguments.
### Added
- Helper methods to get related resources on `AssetList` class now accept keyword arguments that are passed on to
  the list endpoint (for server-side filtering).

## [7.13.8] - 2024-01-19
### Fixed
- `FilesAPI.upload` when using `geo_location` (serialize error).

## [7.13.7] - 2024-01-19
### Fixed
- Type hints for all `.update` and `.upsert` methods accept Write classes in addition to Read and Update classes.
- Missing overloading of the `.update` methods on `client.three_d.models.update`, `client.transformations.update`,
  `client.transformations.schedules.update`, `client.relationships.update`, and `client.data_sets.update`.

## [7.13.6] - 2024-01-18
### Added
- Helper method `as_tuple` to `NodeId` and `EdgeId`.

## [7.13.5] - 2024-01-16
### Added
- EdgeConnection, MultiEdgeConnection, MultiReverseDirectRelation and their corresponding Apply View dataclasses are now importable from `cognite.client.dataclasses.data_modeling`.

## [7.13.4] - 2024-01-13
### Fixed
- When calling `WorkflowExecution.load` not having a `schedule` would raise a `KeyError` even though it is optional. This is now fixed.
- When calling `Datapoints.load` not having a `isString` would raise a `KeyError` even though it is optional. This is now fixed.
- Most `CogniteResourceList.as_write()` would raise a `CogniteMissingClientError` when called from a class with missing cognite_client. This is now fixed.

## [7.13.3] - 2024-01-12
### Added
- `View.as_property_ref` and `Container.as_property_ref` to make it easier to create property references
  (used to only be available on `ViewId` and `ContainerId`).

## [7.13.2] - 2024-01-11
### Fixed
- When calling `ExtractionPipeline.load` not having a `schedule` would raise a `KeyError` even though it is optional. This is now fixed.

## [7.13.1] - 2024-01-10
### Improved
- Respect the `isAutoRetryable` flag on error responses from the API when retrying requests.

## [7.13.0] - 2024-01-09
### Changed
- Units on Time Series (including unit conversion) is out of beta and will no longer issue warnings on usage.

## [7.12.0] - 2024-01-09
### Added
- `DatapointsAPI.retrieve_latest` now accepts `target_unit` or `target_unit_system` parameter.
### Fixed
- `DatapointsAPI.retrieve_latest` when given `LatestDatapointQuery`(s) without a setting for `before`, now correctly use
  the (default) `before` setting as specified in the method call.

## [7.11.0] - 2024-01-09
### Added
- All Cognite resources now have write-version. For example, we have `Asset` and `AssetWrite`, `Event` and `EventWrite`, and so on.
  The new write class reflects the required/optional fields in the API, and is now recommended when creating resources. In addition,
  all read classes and list classes now have a convenience method `as_write` that returns the write class with the same data.
  For example, if you have a `assets` of type `AssetList` you can call `assets.as_write()` which will return a `AssetWriteList`,
  and thus removing all server set fields (like `created_time` and `last_updated_time`). This is useful if you want to
  compare a resource from CDF with a local configuration. In addition, this makes it easier to create a new resource
  using an existing resource as a template.
- Missing overloading of the `.create` methods on `client.iam.security_categories.create`, `client.iam.groups.create`,
  `client.labels.create`, `client.three_d.models.create`, `client.three_d.revisions.create`, `client.three_d.asset_mappings.create`,
  `client.transformations.create`, `client.transformations.schedules.create`, and `client.relationships.create`.
### Changed
- The class `DatapointSubscriptionCreate` has been renamed to `DatapointSubscriptionWrite` to be consistent with the other write classes.
  This is not a breaking change, as the old class is still available for backwards compatibility, but will be removed in the next major version.
### Fixed
- The `node.type` was not set when calling `.as_apply()` or `.as_write()` on a `Node` or `NodeList`. This is now fixed.

## [7.10.1] - 2024-01-08
### Added
- Fix retries for `POST /raw/rows`.

## [7.10.0] - 2024-01-08
### Added
- `geospatial.search_features` and `geospatial.stream_features` now accept the `allow_dimensionality_mismatch` parameter.

## [7.9.0] - 2024-01-05
### Added
- You can now enable or disable user profiles for your CDF project with `client.iam.user_profiles.[enable/disable]`.

## [7.8.10] - 2024-01-04
### Changed
- When using `OidcCredentials` to create a transformation, `cdf_project_name` is no longer optional as required
  by the API.

## [7.8.9] - 2024-01-04
### Fixed
- Pyodide-users of the SDK can now create Transformations with non-nonce credentials without a `pyodide.JsException`
  exception being raised.

## [7.8.8] - 2024-01-03
### Added
- Support for `workflows.cancel`.

## [7.8.7] - 2024-01-03
### Fixed
- Added back `InstancesApply` that was removed in 7.8.6.

## [7.8.6] - 2023-12-27
### Improved
- SDK dependency on the `sortedcontainers` package was dropped.

## [7.8.5] - 2023-12-22
### Fixed
- `DirectRelationReference` is now immutable.
- `DirectRelationReference.load` now correctly handles unknown parameters.

## [7.8.4] - 2023-12-22
### Fixed
- Listing annotations now also accepts `None` and `inf` for the `limit` parameter (to return all), matching what
  was already described in the documentation for the endpoint (for the parameter).
- Calling `to_pandas(...)` on an `DiagramDetectItem` no longer raises `KeyError`.

## [7.8.3] - 2023-12-21
### Fixed
- Revert `SingleHopConnectionDefinition` from a string to child class of `ViewProperty`.
- If a `ViewProperty` or `ViewPropertyApply` dumped before version `7.6` was dumped and loaded after `7.6`, the
  user got a `KeyError: 'container'`. The `load` methods are now backwards compatible with the old format.

## [7.8.2] - 2023-12-21
### Fixed
- Revert `SingleHopConnectionDefinitionApply` from a string to child class of `ViewPropertyApply`.

## [7.8.1] - 2023-12-21
### Fixed
- Calling `to_pandas` with `expand_aggregates=True` on an Asset with aggregated properties would yield a pandas DataFrame
  with the column name `0` instead of `"value"`.
### Improved
- Specification of aggregated properties to `AssetsAPI.[list,filter,__call__]`.

## [7.8.0] - 2023-12-21
### Added
- Instance classes `Node`, `Edge`, `NodeList` and `EdgeList` now supports a new flag `expand_properties` in their `to_pandas` method,
  that makes it much simpler to work with the fetched properties. Additionally, `remove_property_prefix` allows easy prefix
  removal (of the view ID, e.g. `space.external_id/version.my_prop` -> `my_prop`).

## [7.7.1] - 2023-12-20
### Fixed
- Missing legacy capability ACLs: `modelHostingAcl` and `genericsAcl`.
- The `IAMAPI.compare_capabilities` fails with a `AttributeError: 'UnknownAcl' object has no attribute '_capability_name'`
  if the user has an unknwon ACL. This is now fixed by skipping comparison of unknown ACLs and issuing a warning.

## [7.7.0] - 2023-12-20
### Added
- Support for `ViewProperty` types `SingleReverseDirectRelation` and `MultiReverseDirectRelation` in data modeling.

## [7.6.0] - 2023-12-13
### Added
- Support for querying data models through graphql. See `client.data_modeling.graphql.query`.

## [7.5.7] - 2023-12-12
### Fixed
- Certain combinations of `start`/`end` and `granularity` would cause `retrieve_dataframe_in_tz` to raise due to
  a bug in the calender-arithmetic (`MonthAligner`).

## [7.5.6] - 2023-12-11
### Added
- Missing legacy scopes for `Capability`: `LegacySpaceScope` and `LegacyDataModelScope`.

## [7.5.5] - 2023-12-11
### Added
- Added `poll_timeout` parameter on `time_series.subscriptions.iterate_data`. Will keep the connection open and waiting,
  until new data is available, up to `poll_timeout` seconds.

## [7.5.4] - 2023-12-06
### Changed
- The `partitions` parameter is no longer respected when using generator methods to list resources
- The `max_workers` config option has been moved from ClientConfig to the global config.

## [7.5.3] - 2023-12-06
### Added
- Support for `subworkflow` tasks in `workflows`.

## [7.5.2] - 2023-12-05
### Fixed
- The built-in `hash` function was mistakenly stored on `WorkflowDefinitionUpsert` instances after `__init__` and has been removed.

## [7.5.1] - 2023-12-01
### Changed
- Raise an exception if `ClientConfig:base_url` is set to `None` or an empty string

## [7.5.0] - 2023-11-30
### Added
- `chain_to` to `NodeResultSetExpression` and `NodeResultSetExpression`, and `direction` to `NodeResultSetExpression`.

## [7.4.2] - 2023-11-28
### Improved
- Quality of life improvement to `client.extraction_pipelines.runs.list` method. The `statuses` parameter now accepts
  a single value and the annotation is improved. The parameter `created_time` can now be given on the format `12d-ago`.

## [7.4.1] - 2023-11-28
### Fixed
- Error in validation logic when creating a `Transformation` caused many calls to `client.transformations.update` to fail.

## [7.4.0] - 2023-11-27
### Changed
- Unit Catalog API is out of beta and will no longer issue warnings on usage. Access is unchanged: `client.units`.

## [7.3.3] - 2023-11-22
### Fixed
- Added action `Delete` in `ProjectsAcl`.

## [7.3.2] - 2023-11-21
### Fixed
- `workflows.retrieve` and `workflows.versions.retrieve` returned None if the provided workflow external id contained special characters. This is now fixed.

## [7.3.1] - 2023-11-21
### Fixed
- Replaced action `Write` with `Create` in `ProjectsAcl`, as `Write` is not a valid action and `Create` is the correct one.

## [7.3.0] - 2023-11-20
### Added
- Added Scope `DataSet` for `TimeSeriesSubscriptionsAcl`.
- Added `data_set_id` to `DatapointSubscription`.

## [7.2.1] - 2023-11-17
### Fixed
- The new compare methods for capabilities in major version 7, `IAMAPI.verify_capabilities` and `IAMAPI.compare_capabilities`
  now works correctly for rawAcl with database scope ("all tables").
### Removed
- Capability scopes no longer have the `is_within` method, and capabilities no longer have `has_capability`. Use the more
  general `IAMAPI.compare_capabilities` instead.

## [7.2.0] - 2023-11-16
### Added
- The `trigger` method of the Workflow Execution API, now accepts a `client_credentials` to allow specifying specific
  credentials to run with. Previously, the current credentials set on the CogniteClient object doing the call would be used.

## [7.1.0] - 2023-11-16
### Added
- The list method for asset mappings in the 3D API now supports `intersects_bounding_box`, allowing users to only
  return asset mappings for assets whose bounding box intersects with the given bounding box.

## [7.0.3] - 2023-11-15
### Fixed
- Bug when `cognite.client.data_classes.filter` used with any `data_modeling` endpoint raised a `CogniteAPIError` for
  snake_cased properties. This is now fixed.
- When calling `client.relationships.retrieve`, `.retrieve_multiple`, or `.list` with `fetch_resources=True`, the
  `target` and `source` resources were not instantiated with a `cognite_client`. This is now fixed.

## [7.0.2] - 2023-11-15
### Fixed
- Missing Scope `DataSet` for `TemplateGroupAcl` and `TemplateInstancesAcl`.

## [7.0.1] - 2023-11-14
### Fixed
- Data modeling APIs now work in WASM-like environments missing the threading module.

## [7.0.0] - 2023-11-14
This release ensure that all CogniteResources have `.dump` and `.load` methods, and that calling these two methods
in sequence produces an equal object to the original, for example,
`my_asset == Asset.load(my_asset.dump(camel_case=True)`. In addition, this ensures that the output of all `.dump`
methods are `json` and `yaml` serializable. Additionally, the default for `camel_case` has been changed to `True`.

### Improved
- Read operations, like `retrieve_multiple` will now fast-fail. Previously, all requests would be executed
  before the error was raised, potentially fetching thousands of unneccesary resources.

### Added
- `CogniteResource.to_pandas` and `CogniteResourceList.to_pandas` now converts known timestamps to `datetime` by
  default. Can be turned off with the new parameter `convert_timestamps`. Note: To comply with older pandas v1, the
  dtype will always be `datetime64[ns]`, although in v2 this could have been `datetime64[ms]`.
- `CogniteImportError` can now be caught as `ImportError`.

### Deprecated
- The Templates API (migrate to Data Modeling).
- The `client.assets.aggregate` use `client.assets.aggregate_count` instead.
- The `client.events.aggregate` use `client.events.aggregate_count` instead.
- The `client.sequence.aggregate` use `client.sequence.aggregate_count` instead.
- The `client.time_series.aggregate` use `client.time_series.aggregate_count` instead.
- In `Transformations` attributes `has_source_oidc_credentials` and `has_destination_oidc_credentials` are deprecated,
  and replaced by properties with the same names.

### Changed
- All `.dump` methods now uses `camel_case=True` by default. This is to match the intended use case, preparing the
  object to be sent in an API request.
- `CogniteResource.to_pandas` now more closely resembles `CogniteResourceList.to_pandas` with parameters
`expand_metadata` and `metadata_prefix`, instead of accepting a sequence of column names (`expand`) to expand,
with no easy way to add a prefix. Also, it no longer expands metadata by default.
- Additionally, `Asset.to_pandas`, now accepts the parameters `expand_aggregates` and `aggregates_prefix`. Since
  the possible `aggregates` keys are known, `camel_case` will also apply to these (if expanded) as opposed to
  the metadata keys.
- More narrow exception types like `CogniteNotFoundError` and `CogniteDuplicatedError` are now raised instead of
  `CogniteAPIError` for the following methods: `DatapointsAPI.retrieve_latest`, `RawRowsAPI.list`,
  `RelationshipsAPI.list`, `SequencesDataAPI.retrieve`, `SyntheticDatapointsAPI.query`. Additionally, all calls
  using `partitions` to API methods like `list` (or the generator version) now do the same.
- The `CogniteResource._load` has been made public, i.e., it is now `CogniteResource.load`.
- The `CogniteResourceList._load` has been made public, i.e., it is now `CogniteResourceList.load`.
- All `.delete` and `.retrieve_multiple` methods now accepts an empty sequence, and will return an empty `CogniteResourceList`.
- All `assert`s meant for the SDK user, now raise appropriate errors instead (`ValueError`, `RuntimeError`...).
- `CogniteAssetHierarchyError` is no longer possible to catch as an `AssertionError`.
- Several methods in the data modelling APIs have had parameter names now correctly reflect whether they accept
  a single or multiple items (i.e. id -> ids).
- `client.data_modeling.instances.aggregate` returns `AggregatedNumberedValue | list[AggregatedNumberedValue] | InstanceAggregationResultList` depending
  on the `aggregates` and `group_by` parameters. Previously, it always returned `InstanceAggregationResultList`.
- The `Group` attribute `capabilities` is now a `Capabilities` object, instead of a `dict`.
- Support for `YAML` in all `CogniteResource.load()` and `CogniteResourceList.load()` methods.
- The `client.sequences.data` methods `.retrieve`, `.retrieve_last_row` (previously `retrieve_latest`), `.insert`  method has changed signature:
  The parameter `column_external_ids` is renamed `columns`. The old parameter `column_external_ids` is still there, but is
  deprecated. In addition, int the `.retrieve` method, the parameters `id` and `external_id` have
  been moved to the beginning of the signature. This is to better match the API and have a consistent overload
  implementation.
- The class `SequenceData` has been replaced by `SequenceRows`. The old `SequenceData` class is still available for
  backwards compatibility, but will be removed in the next major version. However, all API methods now return
  `SequenceRows` instead of `SequenceData`.
- The attribute `columns` in `Sequence` has been changed from `typing.Sequence[dict]` to `SequnceColumnList`.
- The class `SequenceRows` in `client.data_classes.transformations.common` has been renamed to `SequenceRowsDestination`.
- The `client.sequences.data.retrieve_latest` is renamed `client.sequences.data.retrieve_last_row`.
- Classes `Geometry`, `AssetAggregate`, `AggregateResultItem`, `EndTimeFilter`, `Label`, `LabelFilter`, `ExtractionPipelineContact`,
  `TimestampRange`, `AggregateResult`, `GeometryFilter`, `GeoLocation`, `RevisionCameraProperties`, `BoundingBox3D` are no longer
  `dict` but classes with attributes matching the API.
- Calling `client.iam.token.inspect()` now gives an object `TokenInspection` with attribute `capabilities` of type `ProjectCapabilityList`
  instead of `list[dict]`
- In data class `Transformation` the attribute `schedule`, `running_job`, and `last_running_job`, `external_id` and `id`
  are set to the `Transformation` `id` and `external_id` if not set. If they are set to a different value, a `ValueError` is raised

### Added
- Added `load` implementation for `VisionResource`s: `ObjectDetection`, `TextRegion`, `AssetLink`, `BoundingBox`,
  `CdfRerourceRef`, `Polygon`, `Polyline`, `VisionExtractPredictions`, `FeatureParameters`.
- Missing `dump` and `load` methods for `ClientCredentials`.
- Literal annotation for `source_type` and `target_type` in `Relationship`
- In transformations, `NonceCredentials` was missing `load` method.
- In transformations, `TransformationBlockedInfo` was missing `.dump` method
- `capabilities` in `cognite.client.data_classes` with data classes for all CDF capabilities.
- All `CogniteResource` and `CogniteResourcelist` objects have `.dump_yaml` methods, for example, `my_asset_list.dump_yaml()`.

### Removed
- Deprecated methods `aggregate_metadata_keys` and `aggregate_metadata_values` on AssetsAPI.
- Deprecated method `update_feature_types` on GeospatialAPI.
- Parameters `property` and `aggregates` for method `aggregate_unique_values` on GeospatialAPI.
- Parameter `fields` for method `aggregate_unique_values` on EventsAPI.
- Parameter `function_external_id` for method `create` on FunctionSchedulesAPI (function_id has been required
  since the deprecation of API keys).
- The `SequenceColumns` no longer set the `external_id` to `column{no}` if it is missing. It now must be set
  explicitly by the user.
- Dataclasses `ViewDirectRelation` and `ContainerDirectRelation` are replaced by `DirectRelation`.
- Dataclasses `MappedPropertyDefinition` and `MappedApplyPropertyDefinition` are replaced by `MappedProperty` and `MappedPropertyApply`.
- Dataclasses `RequiresConstraintDefinition` and `UniquenessConstraintDefinition` are replaced by `RequiresConstraint` and `UniquenessConstraint`.
- In data class `Transformation` attributes `has_source_oidc_credentials` and `has_destination_oidc_credentials` are replaced by properties.

### Fixed
- Passing `limit=0` no longer returns `DEFAULT_LIMIT_READ` (25) resources, but raises a `ValueError`.
- `Asset.dump()` was not dumping attributes `geo_location` and `aggregates` to `json` serializable data structures.
- In data modeling, `NodeOrEdgeData.load` method was not loading the `source` attribute to `ContainerId` or `ViewId`. This is now fixed.
- In data modeling, the attribute `property` used in `Node` and `Edge` was not `yaml` serializable.
- In `DatapointsArray`, `load` method was not compatible with `.dump` method.
- In extraction pipelines, `ExtractionPipelineContact.dump` was not `yaml` serializable
- `ExtractionPipeline.dump` attribute `contacts` was not `json` serializable.
- `FileMetadata.dump` attributes `labels` and `geo_location` was not `json` serializable.
- In filtering, filter `ContainsAll` was missing in `Filter.load` method.
- Annotation for `cpu` and `memory` in `Function`.
- `GeospatialComputedResponse.dump` attribute `items` was not `yaml` serializable
- `Relationship.dump` was not `json` serializable.
- `Geometry.dump` was not `json` serializable.
- In templates, `GraphQlResponse.dump` was not `json` serializable, and `GraphQlResponse.dump` failed to load
  `errors` `GraphQlError`.
- `ThreeDModelRevision` attribute `camera` was not dumped as `yaml` serializable and
  not loaded as `RevisionCameraProperties`.
- `ThreeDNode` attribute `bounding_box` was not dumped as `yaml` serializable and
  not loaded as `BoundingBox3D`.
- `Transformation` attributes `source_nonce`, `source_oidc_credential`, `destination_nonce`,
  and `destination_oidc_credentials` were not dumped as `json` serializable and `loaded` with
  the appropriate data structure. In addition, `TransformationBlockedInfo` and `TransformationJob`
  were not dumped as `json` serializable.
- `TransformationPreviewResult` was not dumping attribute `schema` as `yaml` serializable, and the
  `load` and `dump` methods were not compatible.
- In transformations, `TransformationJob.dump` was not `json` serializable, and attributes
  `destination` and `status` were not loaded into appropriate data structures.
- In transformations, `TransformationSchemaMapType.dump` was not `json` serializable.
- In `annotation_types_images`, implemented `.load` for `KeypointCollection` and `KeypointCollectionWithObjectDetection`.
- Bug when dumping `documents.SourceFile.dump(camel_case=True)`.
- Bug in `WorkflowExecution.dump`
- Bug in `PropertyType.load`

## [6.39.6] - 2023-11-13
## Fixed
- HTTP status code retry strategy for RAW and labels. `/rows/insert` and `/rows/delete` will now
  be retried for all status codes in `config.status_forcelist` (default 429, 502, 503, 504), while
  `/dbs/{db}` and `/tables/{table}` will now only be retried for 429s and connection errors as those
  endpoints are not idempotent.
- Also, `labels/list` will now also be retried.

## [6.39.5] - 2023-11-12
## Fixed
- The `.apply()` methods of `MappedProperty` now has the missing property `source`.

## [6.39.4] - 2023-11-09
## Fixed
- Fetching datapoints from dense time series using a `targetUnit` or a target `targetUnitSystem` could result
  in some batches not being converted to the new unit.

## [6.39.3] - 2023-11-08
## Fixed
- The newly introduced parameter `connectionType` was assumed to be required from the API. This is not the case.

## [6.39.2] - 2023-11-08
## Fixed
- When listing `client.data_modeling.views` the SDK raises a `TypeError`. This is now fixed.

## [6.39.1] - 2023-11-01
## Fixed
- When creating transformations using backup auth. flow (aka a session could not be created for any reason),
  the scopes for the credentials would not be passed correctly (bug introduced in 6.25.1).

## [6.39.0] - 2023-11-01
## Added
- Support for `concurrencyPolicy` property in Workflows `TransformationsWorker`.

## [6.38.1] - 2023-10-31
### Fixed
- `onFailure` property in Workflows was expected as mandatory and was raising KeyError if it was not returned by the API.
  The SDK now assumes the field to be optional and loads it as None instead of raising an error.

## [6.38.0] - 2023-10-30
### Added
- Support `onFailure` property in Workflows, allowing marking Tasks as optional in a Workflow.

## [6.37.0] - 2023-10-27
### Added
- Support for `type` property in `NodeApply` and `Node`.

## [6.36.0] - 2023-10-25
### Added
- Support for listing members of Data Point Subscription, `client.time_series.subscriptions.list_member_time_series()`. Note this is an experimental feature.

## [6.35.0] - 2023-10-25
### Added
- Support for `through` on node result set expressions.

### Fixed
- `unit` on properties in data modeling. This was typed as a string, but it is in fact a direct relation.

## [6.34.2] - 2023-10-23
### Fixed
- Loading a `ContainerApply` from source failed with `KeyError` if `nullable`, `autoIncrement`, or `cursorable` were not set
  in the `ContainerProperty` and `BTreeIndex` classes even though they are optional. This is now fixed.

## [6.34.1] - 2023-10-23
### Added
- Support for setting `data_set_id` and `metadata` in `ThreeDModelsAPI.create`.
- Support for updating `data_set_id` in `ThreeDModelsAPI.update`.

## [6.34.0] - 2023-10-20
### Fixed
- `PropertyType`s no longer fail on instantiation, but warn on missing SDK support for the new property(-ies).

### Added
- `PropertyType`s `Float32`, `Float64`, `Int32`, `Int64` now support `unit`.

## [6.33.3] - 2023-10-18
### Added
- `functions.create()` now accepts a `data_set_id` parameter. Note: This is not for the Cognite function, but for the zipfile containing
  the source code files that is uploaded on the user's behalf (from which the function is then created). Specifying a data set may
  help resolve the error 'Resource not found' (403) that happens when a user is not allowed to create files outside a data set.

## [6.33.2] - 2023-10-16
### Fixed
- When fetching datapoints from "a few time series" (implementation detail), all missing, non-ignorable time series
  are now raised together in a `CogniteNotFoundError` rather than only the first encountered.

### Improved
- Datapoints fetching has a lower peak memory consumption when fetching from multiple time series simultaneously.

## [6.33.1] - 2023-10-14
### Fixed
- `Function.list_schedules()` would return schedules unrelated to the function if the function did not have an external id.

## [6.33.0] - 2023-10-13
### Added
- Support for providing `DirectRelationReference` and `NodeId` as direct relation values when
ingesting node and edge data.

## [6.32.4] - 2023-10-12
### Fixed
- Filters using e.g. metadata keys no longer dumps the key in camel case.

## [6.32.3] - 2023-10-12
### Added
- Ability to toggle the SDK debug logging on/off by setting `config.debug` property on a CogniteClient to True (enable) or False (disable).

## [6.32.2] - 2023-10-10
### Added
- The credentials class used in TransformationsAPI, `OidcCredentials`, now also accepts `scopes` as a list of strings
  (used to be comma separated string only).

## [6.32.1] - 2023-10-10
### Added
- Missing `unit_external_id` and `unit_quantity` fields on `TimeSeriesProperty`.

## [6.32.0] - 2023-10-09
### Fixed
- Ref to openapi doc in Vision extract docstring
- Parameters to Vision models can be given as Python dict (updated doc accordingly).
- Don't throw exception when trying to save empty list of vision extract predictions as annotations. This is to avoid having to wrap this method in try-except for every invocation of the method.

### Added
- Support for new computer vision models in Vision extract service: digital gauge reader, dial gauge reader, level gauge reader and valve state detection.

## [6.31.0] - 2023-10-09
### Added
Support for setting and fetching TimeSeries and Datapoints with "real" units (`unit_external_id`).
- TimeSeries has a new field `unit_external_id`, which can be set when creating or updating it. This ID must refer to a
  valid unit in the UnitCatalog, see `client.units.list` for reference.
- If the `unit_external_id` is set for a TimeSeries, then you may retrieve datapoints from that time series in any compatible
  units. You do this by specifying the `target_unit` (or `target_unit_system`) in a call to any of the datapoints `retrieve`
  methods, `retrieve`, `retrieve_arrays`, `retrieve_dataframe`, or `retrieve_dataframe_in_tz`.

## [6.30.2] - 2023-10-09
### Fixed
- Serialization of `Transformation` or `TransformationList` no longer fails in `json.dumps` due to unhandled composite objects.

## [6.30.1] - 2023-10-06
### Added
- Support for metadata on Workflow executions. Set custom metadata when triggering a workflow (`workflows.executions.trigger()`). The metadata is included in results from `workflows.executions.list()` and `workflows.executions.retrieve_detailed()`.

## [6.30.0] - 2023-10-06
### Added
- Support for the UnitCatalog with the implementation `client.units`.

## [6.29.2] - 2023-10-04
### Fixed
- Calling some of the methods `assets.filter()`, `events.filter()`, `sequences.filter()`, `time_series.filter()` without a `sort` parameter could cause a `CogniteAPIError` with a 400 code. This is now fixed.

## [6.29.1] - 2023-10-04
### Added
- Convenience method `to_text` on the `FunctionCallLog` class which simplifies printing out function call logs.

## [6.29.0] - 2023-10-04
### Added
- Added parameter `resolve_duplicate_file_names` to `client.files.download`.
  This will keep all the files when downloading to local machine, even if they have the same name.

## [6.28.5] - 2023-10-03
### Fixed
- Bugfix for serialization of Workflows' `DynamicTasksParameters` during `workflows.versions.upsert` and `workflows.execution.retrieve_detailed`

## [6.28.4] - 2023-10-03
### Fixed
- Overload data_set/create for improved type safety

## [6.28.3] - 2023-10-03
### Fixed
- When uploading files as strings using `client.files.upload_bytes` the wrong encoding is used on Windows, which is causing
  part of the content to be lost when uploading. This is now fixed.

## [6.28.2] - 2023-10-02
### Fixed
- When cache lookup did not yield a token for `CredentialProvider`s like `OAuthDeviceCode` or `OAuthInteractive`, a
  `TypeError` could be raised instead of initiating their authentication flow.

## [6.28.1] - 2023-09-30
### Improved
- Warning when using alpha/beta features.

## [6.28.0] - 2023-09-26
### Added
- Support for the WorkflowOrchestrationAPI with the implementation `client.workflows`.

## [6.27.0] - 2023-09-24
### Changed
- Reduce concurrency in data modeling client to 1

## [6.26.0] - 2023-09-22
### Added
- Support `partition` and `cursor` parameters on `time_series.subscriptions.iterate_data`
- Include the `cursor` attribute on `DatapointSubscriptionBatch`, which is yielded in every iteration
of `time_series.subscriptions.iterate_data`.

## [6.25.3] - 2023-09-19
### Added
- Support for setting and retrieving `data_set_id` in data class `client.data_classes.ThreeDModel`.

## [6.25.2] - 2023-09-17
### Fixed
- Using the `HasData` filter would raise an API error in CDF.

## [6.25.1] - 2023-09-15
### Fixed
- Using nonce credentials now works as expected for `transformations.[create, update]`. Previously, the attempt to create
  a session would always fail, leading to nonce credentials never being used (full credentials were passed to- and
  stored in the transformations backend service).
- Additionally, the automatic creation of a session no longer fails silently when an `CogniteAuthError` is encountered
  (which happens when the credentials are invalid).
- While processing source- and destination credentials in `client.transformations.[create, update]`, an `AttributeError`
  can no longer be raised (by not specifying project).
### Added
- `TransformationList` now correctly inherits the two (missing) helper methods `as_ids()` and `as_external_ids()`.

## [6.25.0] - 2023-09-14
### Added
- Support for `ignore_unknown_ids` in `client.functions.retrieve_multiple` method.

## [6.24.1] - 2023-09-13
### Fixed
- Bugfix for `AssetsAPI.create_hierarchy` when running in upsert mode: It could skip certain updates above
  the single-request create limit (currently 1000 assets).

## [6.24.0] - 2023-09-12
### Fixed
- Bugfix for `FilesAPI.upload` and `FilesAPI.upload_bytes` not raising an error on file contents upload failure. Now `CogniteFileUploadError` is raised based on upload response.

## [6.23.0] - 2023-09-08
### Added
- Supporting for deleting constraints and indexes on containers.

### Changed
- The abstract class `Index` can no longer be instantiated. Use BTreeIndex or InvertedIndex instead.

## [6.22.0] - 2023-09-08
### Added
- `client.data_modeling.instances.subscribe` which lets you subscribe to a given
data modeling query and receive updates through a provided callback.
- Example on how to use the subscribe method to sync nodes to a local sqlite db.

## [6.21.1] - 2023-09-07
### Fixed
- Concurrent usage of the `CogniteClient` could result in API calls being made with the wrong value for `api_subversion`.

## [6.21.0] - 2023-09-06
### Added
- Supporting pattern mode and extra configuration for diagram detect in beta.

## [6.20.0] - 2023-09-05
### Fixed
- When creating functions with `client.functions.create` using the `folder` argument, a trial-import is executed as part of
  the verification process. This could leave leftover modules still in scope, possibly affecting subsequent calls. This is
  now done in a separate process to guarantee it has no side-effects on the main process.
- For pyodide/WASM users, a backup implementation is used, with an improved cleanup procedure.

### Added
- The import-check in `client.functions.create` (when `folder` is used) can now be disabled by passing
  `skip_folder_validation=True`. Basic validation is still done, now additionally by parsing the AST.

## [6.19.0] - 2023-09-04
## Added
- Now possible to retrieve and update translation and scale of 3D model revisions.

## [6.18.0] - 2023-09-04
### Added
- Added parameter `keep_directory_structure` to `client.files.download` to allow downloading files to a folder structure matching the one in CDF.

### Improved
- Using `client.files.download` will still skip files with the same name when writing to disk, but now a `UserWarning` is raised, specifying which files are affected.

## [6.17.0] - 2023-09-01
### Added
- Support for the UserProfilesAPI with the implementation `client.iam.user_profiles`.

## [6.16.0] - 2023-09-01
### Added
- Support for `ignore_unknown_ids` in `client.relationships.retrieve_multiple` method.

## [6.15.3] - 2023-08-30
### Fixed
- Uploading files using `client.files.upload` now works when running with `pyodide`.

## [6.15.2] - 2023-08-29
### Improved
- Improved error message for `CogniteMissingClientError`. Now includes the type of object missing the `CogniteClient` reference.

## [6.15.1] - 2023-08-29
### Fixed
- Bugfix for `InstanceSort._load` that always raised `TypeError` (now public, `.load`). Also, indirect fix for `Select.load` for non-empty `sort`.

## [6.15.0] - 2023-08-23
### Added
- Support for the DocumentsAPI with the implementation `client.documents`.
- Support for advanced filtering for `Events`, `TimeSeries`, `Assets` and `Sequences`. This is available through the
  `.filter()` method, for example, `client.events.filter`.
- Extended aggregation support for `Events`, `TimeSeries`, `Assets` and `Sequences`. This is available through the five
  methods `.aggregate_count(...)`, `aggregate_cardinality_values(...)`, `aggregate_cardinality_properties(...)`,
  `.aggregate_unique_values(...)`, and `.aggregate_unique_properties(...)`. For example,
  `client.assets.aggregate_count(...)`.
- Added helper methods `as_external_ids` and `as_ids` for `EventList`, `TimeSeriesList`, `AssetList`, `SequenceList`,
  `FileMetaDataList`, `FunctionList`, `ExtractionPipelineList`, and `DataSetList`.

### Deprecated
- Added `DeprecationWarning` to methods `client.assets.aggregate_metadata_keys` and
  `client.assets.aggregate_metadata_values`. The use parameter the `fields` in
  `client.events.aggregate_unique_values` will also lead to a deprecation warning. The reason is that the endpoints
  these methods are using have been deprecated in the CDF API.

## [6.14.2] - 2023-08-22
### Fixed
- All data modeling endpoints will now be retried. This was not the case for POST endpoints.

## [6.14.1] - 2023-08-19
### Fixed
- Passing `sources` as a tuple no longer raises `ValueError` in `InstancesAPI.retrieve`.

## [6.14.0] - 2023-08-14
### Changed
- Don't terminate client.time_series.subscriptions.iterate_data() when `has_next=false` as more data
may be returned in the future. Instead we return the `has_next` field in the batch, and let the user
decide whether to terminate iteration. This is a breaking change, but this particular API is still
in beta and thus we reserve the right to break it without bumping the major version.

## [6.13.3] - 2023-08-14
### Fixed
- Fixed bug in `ViewApply.properties` had type hint `ConnectionDefinition` instead of `ConnectionDefinitionApply`.
- Fixed bug in `dump` methods of `ViewApply.properties` causing the return code `400` with message
  `Request had 1 constraint violations. Please fix the request and try again. [type must not be null]` to be returned
  from the CDF API.

## [6.13.2] - 2023-08-11
### Fixed
- Fixed bug in `Index.load` that would raise `TypeError` when trying to load `indexes`, when an unexpected field was
  encountered (e.g. during a call to `client.data_modeling.container.list`).

## [6.13.1] - 2023-08-09
### Fixed
- Fixed bug when calling a `retrieve`, `list`, or `create` in `client.data_modeling.container` raised a `TypeError`.
  This is caused by additions of fields to the API, this is now fixed by ignoring unknown fields.

## [6.13.0] - 2023-08-07
### Fixed
- Fixed a bug raising a `KeyError` when calling `client.data_modeling.graphql.apply_dml` with an invalid `DataModelingId`.
- Fixed a bug raising `AttributeError` in `SpaceList.to_space_apply_list`, `DataModelList.to_data_model_apply_list`,
  `ViewList.to_view_apply`. These methods have also been renamed to `.as_apply` for consistency
  with the other data modeling resources.

### Removed
- The method `.as_apply` from `ContainerApplyList` as this method should be on the `ContainerList` instead.

### Added
- Missing `as_ids()` for `DataModelApplyList`, `ContainerList`, `ContainerApplyList`, `SpaceApplyList`, `SpaceList`,
  `ViewApplyList`, `ViewList`.
- Added helper method `.as_id` to `DMLApplyResult`.
- Added helper method `.latest_version` to `DataModelList`.
- Added helper method `.as_apply` to `ContainerList`.
- Added container classes `NodeApplyList`, `EdgeApplyList`, and `InstancesApply`.

## [6.12.2] - 2023-08-04
### Fixed
- Certain errors that were previously silently ignored in calls to `client.data_modeling.graphql.apply_dml` are now properly raised (used to fail as the API error was passed nested inside the API response).

## [6.12.1] - 2023-08-03
### Fixed
- Changed the structure of the GraphQL query used when updating DML models through `client.data_modeling.graphql.apply_dml` to properly handle (i.e. escape) all valid symbols/characters.

## [6.12.0] - 2023-07-26
### Added
- Added option `expand_metadata` to `.to_pandas()` method for list resource types which converts the metadata (if any) into separate columns in the returned dataframe. Also added `metadata_prefix` to control the naming of these columns (default is "metadata.").

## [6.11.1] - 2023-07-19
### Changed
- Return type `SubscriptionTimeSeriesUpdate` in `client.time_series.subscriptions.iterate_data` is now required and not optional.

## [6.11.0] - 2023-07-19
### Added
- Support for Data Point Subscription, `client.time_series.subscriptions`. Note this is an experimental feature.


## [6.10.0] - 2023-07-19
### Added
- Upsert method for `assets`, `events`, `timeseries`, `sequences`, and `relationships`.
- Added `ignore_unknown_ids` flag to `client.sequences.delete`

## [6.9.0] - 2023-07-19
### Added
- Basic runtime validation of ClientConfig.project

## [6.8.7] - 2023-07-18
### Fixed
- Dumping of `Relationship` with `labels` is not `yaml` serializable. This is now fixed.

## [6.8.6] - 2023-07-18
### Fixed
- Include `version` in __repr__ for View and DataModel

## [6.8.5] - 2023-07-18
### Fixed
- Change all implicit Optional types to explicit Optional types.

## [6.8.4] - 2023-07-12
### Fixed
- `max_worker` limit match backend for `client.data_modeling`.

## [6.8.3] - 2023-07-12
### Fixed
- `last_updated_time` and `created_time` are no longer optional on InstanceApplyResult

## [6.8.2] - 2023-07-12
### Fixed
- The `.dump()` method for `InstanceAggregationResult` caused an `AttributeError` when called.

## [6.8.1] - 2023-07-08
### Changed
- The `AssetHierarchy` class would consider assets linking their parent by ID only as orphans, contradicting the
  docstring stating "All assets linking a parent by ID are assumed valid". This is now true (they are no longer
  considered orphans).

## [6.8.0] - 2023-07-07
### Added
- Support for annotations reverse lookup.

## [6.7.1] - 2023-07-07
### Fixed
- Needless function "as_id" on View as it was already inherited
### Added
- Flag "all_versions" on data_modeling.data_models.retrieve() to retrieve all versions of a data model or only the latest one
- Extra documentation on how to delete edges and nodes.
- Support for using full Node and Edge objects when deleting instances.

## [6.7.0] - 2023-07-07
### Added
- Support for applying graphql dml using `client.data_modeling.graphql.apply_dml()`.

## [6.6.1] - 2023-07-07
### Improved
- Added convenience function to instantiate a `CogniteClient.default(...)` to save the users from typing the
  default URLs.

## [6.6.0] - 2023-07-06
### Fixed
- Support for query and sync endpoints across instances in the Data Modeling API with the implementation
  `client.data_modeling.instances`, the methods `query` and `sync`.

## [6.5.8] - 2023-06-30
### Fixed
- Serialization of `DataModel`. The bug caused `DataModel.load(data_model.dump(camel_case=True))` to fail with
  a `TypeError`. This is now fixed.

## [6.5.7] - 2023-06-29
### Fixed
- A bug caused by use of snake case in field types causing `NodeApply.dump(camel_case=True)`
  trigger a 400 response from the API.

## [6.5.6] - 2023-06-29
### Fixed
- A bug causing `ClientConfig(debug=True)` to raise an AttributeError

## [6.5.5] - 2023-06-28
### Fixed
- A bug where we would raise the wrong exception when errors on occurred on `data_modeling.spaces.delete`
- A bug causing inconsistent MRO in DataModelList

## [6.5.4] - 2023-06-28
### Added
- Missing query parameters:
     * `inline_views` in `data_modeling.data_models.retrieve()`.
     * `include_global` in `data_modeling.spaces.list()`.
     * `include_inherited_properties` in `data_modeling.views.retrieve()`.

## [6.5.3] - 2023-06-28
### Fixed
- Only validate `space` and `external_id` for `data_modeling` write classes.


## [6.5.2] - 2023-06-27
### Fixed
- Added missing `metadata` attribute to `iam.Group`

## [6.5.1] - 2023-06-27
### Fixed
- Fix typehints on `data_modeling.instances.aggregate()` to not allow Histogram aggregate.
- Moved `ViewDirectRelation.source` property to `MappedProperty.source` where it belongs.

## [6.5.0] - 2023-06-27
### Added
- Support for searching and aggregating across instances in the Data Modeling API with the implementation
  `client.data_modeling.instances`, the methods `search`, `histogram` and `aggregate`.

## [6.4.8] - 2023-06-23
### Fixed
- Handling non 200 responses in `data_modeling.spaces.apply`, `data_modeling.data_models.apply`,
  `data_modeling.views.apply` and `data_modeling.containers.apply`

## [6.4.7] - 2023-06-22
### Fixed
- Consistently return the correct id types in data modeling resource clients

## [6.4.6] - 2023-06-22
### Fixed
- Don't swallow keyword args on Apply classes in Data Modeling client

## [6.4.5] - 2023-06-21
### Added
- Included tuple-notation when retrieving or listing data model instances

### Improved
- Fixed docstring for retrieving data model instances and extended the examples.

## [6.4.4] - 2023-06-21
Some breaking changes to the datamodeling client. We don't expect any more breaking changes,
but we accept the cost of breaking a few consumers now early on the really nail the user experience.
### Added
- ViewId:as_property_ref and ContainerId:as_property_ref to make it easier to create property references.

### Changed
- Renamed ViewCore:as_reference and ContainerCore:as_reference to :as_id() for consistency with other resources.
- Change Instance:properties to be a `MutableMapping[ViewIdentifier, MutableMapping[PropertyIdentifier, PropertyValue]]`, in order to make it easier to consume
- Make VersionedDataModelingId:load accept `tuple[str, str]`
- Rename ConstraintIdentifier to Constraint - it was not an id but the definition itself
- Rename IndexIdentifier to Index - it was not an id but the definition itself
- Rename ContainerPropertyIdentifier to ContainerProperty - it was not an id but the definition itself

### Removed
- Redundant EdgeApply:create method. It simply mirrored the EdgeApply constructor.


## [6.4.3] - 2023-06-15
### Added
- Accept direct relation values as tuples in `EdgeApply`

## [6.4.2] - 2023-06-15
### Changed
- When providing ids as tuples in `instances.retrieve` and `instances.delete` you should not
have to specify the instance type in each tuple

### Fixed
- Bug where edges and nodes would get mixed up on `instances.retrieve`

## [6.4.1] - 2023-06-14
### Fixed
- Add the missing page_count field for diagram detect items.

## [6.4.0] - 2023-06-12
### Added
- Partial support for the instance resource in the Data Modeling API with the implementation
  `client.data_modeling.instances`, the endpoints `list`, `delete`, `retrieve`, and `apply`

## [6.3.2] - 2023-06-08
### Fixed
- Requests being retried around a token refresh cycle, no longer risk getting stuck with an outdated token.

### Added
- `CredentialProviders` subclassing `_OAuthCredentialProviderWithTokenRefresh`, now accepts a new parameter, `token_expiry_leeway_seconds`, controlling how early a token refresh request should be initiated (before it expires).

### Changed
- `CredentialProviders` subclassing `_OAuthCredentialProviderWithTokenRefresh` now uses a safer default of 15 seconds (up from 3 sec) to control how early a token refresh request should be initiated (before it expires).

## [6.3.1] - 2023-06-07
### Fixed
- Signature of `client.data_modeling.views.retrieve` and `client.data_modeling.data_models.retrieve` to always return a list.

## [6.3.0] - 2023-06-07
### Added
- Support for the container resource in the Data Modeling API with the implementation `client.data_modeling.containers`.
- Support for the view resource in the Data Modeling API with the implementation `client.data_modeling.views`.
- Support for the data models resource in the Data Modeling API with the implementation `client.data_modeling.data_models`.

### Removed
- Removed `retrieve_multiple` from the `SpacesAPI` to have a consistent API with the `views`, `containers`, and `data_models`.

## [6.2.2] - 2023-06-05
### Fixed
- Creating function schedules with current user credentials now works (used to fail at runtime with "Could not fetch a valid token (...)" because a session was never created.)

## [6.2.1] - 2023-05-26
### Added
- Data model centric support in transformation

## [6.2.0] - 2023-05-25
### Added
- Support for the spaces resource in the Data Modeling API with the implementation `client.data_modeling.spaces`.

### Improved
- Reorganized documentation to match API documentation.

## [6.1.10] - 2023-05-22
### Fixed
- Data modelling is now GA. Renaming instance_nodes -> nodes and instance_edges -> edges to make the naming in SDK consistent with Transformation API and CLI

## [6.1.9] - 2023-05-16
### Fixed
- Fixed a rare issue with datapoints fetching that could raise `AttributeError` when running with `pyodide`.

## [6.1.8] - 2023-05-12
### Fixed
- ExtractionPipelinesRun:dump method will not throw an error when camel_case=True anymore

## [6.1.7] - 2023-05-11
### Removed
- Removed DMS v2 destination in transformations

## [6.1.6] - 2023-05-11
### Fixed
- `FunctionsAPI.create` now work in Wasm-like Python runtimes such as `pyodide`.

## [6.1.5] - 2023-05-10
### Fixed
- When creating a transformation with a different source- and destination CDF project, the project setting is no longer overridden by the setting in the `CogniteClient` configuration allowing the user to read from the specified source project and write to the specified and potentially different destination project.

## [6.1.4] - 2023-05-08
### Fixed
- Pickling a `CogniteClient` instance with certain `CredentialProvider`s no longer causes a `TypeError: cannot pickle ...` to be raised.

## [6.1.3] - 2023-05-08
### Added
- Add the license of the package in poetry build.

## [6.1.2] - 2023-05-04
### Improved
- The SDK has received several minor bugfixes to be more user-friendly on Windows.

### Fixed
- The utility function `cognite.client.utils.datetime_to_ms` now raises an understandable `ValueError` when unable to convert pre-epoch datetimes.
- Several functions reading and writing to disk now explicitly use UTF-8 encoding

## [6.1.1] - 2023-05-02
### Fixed
- `AttributeError` when passing `pandas.Timestamp`s with different timezones (*of which one was UTC*) to `DatapointsAPI.retrieve_dataframe_in_tz`.
- A `ValueError` is no longer raised when passing `pandas.Timestamp`s in the same timezone, but with different underlying implementations (e.g. `datetime.timezone.utc` / `pytz.UTC` / `ZoneInfo("UTC")`) to `DatapointsAPI.retrieve_dataframe_in_tz`.

## [6.1.0] - 2023-04-28
### Added
- Support for giving `start` and `end` arguments as `pandas.Timestamp` in `DatapointsAPI.retrieve_dataframe_in_tz`.

### Improved
- Type hints for the `DatapointsAPI` methods.

## [6.0.2] - 2023-04-27
### Fixed
- Fixed a bug in `DatapointsAPI.retrieve_dataframe_in_tz` that could raise `AmbiguousTimeError` when subdividing the user-specified time range into UTC intervals (with fixed offset).

## [6.0.1] - 2023-04-20
### Fixed
- Fixed a bug that would cause `DatapointsAPI.retrieve_dataframe_in_tz` to raise an `IndexError` if there were only empty time series in the response.

## [6.0.0] - 2023-04-19
### Removed
- Removed support for legacy auth (API keys, service accounts, login.status)
- Removed the deprecated `extractionPipeline` argument to `client.extraction_pipelines.create`. Only `extraction_pipeline` is accepted now.
- Removed the deprecated `client.datapoints` accessor attribute. The datapoints API can only be accessed through `client.time_series.data` now.
- Removed the deprecated `client.extraction_pipeline_runs` accessor attribute. The extraction pipeline run API can only be accessed through `client.extraction_pipelines.runs` now.
- Removed the deprecated `external_id` attribute on `ExtractionPipelineRun`. This has been replaced with `extpipe_external_id`.

## [5.12.0] - 2023-04-18
### Changed
- Enforce that types are explicitly exported in order to make very strict type checkers happy.

## [5.11.1] - 2023-04-17
### Fixed
- List (and `__call__`) methods for assets, events, files, labels, relationships, sequences and time series now raise if given bad input for `data_set_ids`, `data_set_external_ids`, `asset_subtree_ids` and `asset_subtree_external_ids` instead of ignoring/returning everything.

### Improved
- The listed parameters above have silently accepted non-list input, i.e. single `int` (for `ids`) or single `str` (for `external_ids`). Function signatures and docstrings have now been updated to reflect this "hidden functionality".

## [5.11.0] - 2023-04-17
### Added
- The `DatapointsAPI` now supports time zones with the addition of a new method, `retrieve_dataframe_in_tz`. It does not support individual customization of query parameters (for good reasons, e.g. a DataFrame has a single index).
- Asking for datapoints in a specific time zone, e.g. `America/New_York` or `Europe/London` is now easily accomplished: the user can just pass in their `datetimes` localized to their time zone directly.
- Queries for aggregate datapoints are also supported, with the key feature being automatic handling of daylight savings time (DST) transitions, as this is not supported by the official API. Example usage: A user living in Oslo, Norway, wants daily averages in their local time. In Oslo, the standard time is UTC+1, with UTC+2 during the summer. This means during spring, there is a 23-hour long day when clocks roll 1 hour forward and a 25-hour day during fall.
- New granularities with a longer time span have been added (only to this new method, for now): 'week', 'month', 'quarter' and 'year'. These do not all represent a fixed frequency, but like the example above, neither does for example 'day' when we use time zones without a fixed UTC offset.

## [5.10.5] - 2023-04-13
### Fixed
- Subclasses of `VisionResource` inheriting `.dump` and `to_pandas` now work as expected for attributes storing lists of subclass instances like `Polygon`, `PolyLine`, `ObjectDetection` or `VisionExtractPredictions` directly or indirectly.

## [5.10.4] - 2023-04-13
### Fixed
- A lot of nullable integer attributes ended up as float after calling `.to_pandas`. These are now correctly converted to `dtype=Int64`.

## [5.10.3] - 2023-04-13
### Fixed
- When passing `CogniteResource` classes (like `Asset` or `Event`) to `update`, any labels were skipped in the update (passing `AssetUpdate` works). This has been fixed for all Cognite resource classes.

## [5.10.2] - 2023-04-12
### Fixed
- Fixed a bug that would cause `AssetsAPI.create_hierarchy` to not respect `upsert=False`.

## [5.10.1] - 2023-04-04
### Fixed
- Add missing field `when` (human readable version of the CRON expression) to `FunctionSchedule` class.

## [5.10.0] - 2023-04-03
### Fixed
- Implemented automatic retries for connection errors by default, improving the reliability of the connection to the Cognite API.
- Added a user-readable message to `CogniteConnectionRefused` error for improved user experience.

### Changed
- Introduce a `max_retries_connect` attribute on the global config, and default it to 3.

## [5.9.3] - 2023-03-27
### Fixed
- After creating a schedule for a function, the returned `FunctionSchedule` was missing a reference to the `CogniteClient`, meaning later calls to `.get_input_data()` would fail and raise `CogniteMissingClientError`.
- When calling `.get_input_data()` on a `FunctionSchedule` instance, it would fail and raise `KeyError` if no input data was specified for the schedule. This now returns `None`.

## [5.9.2] - 2023-03-27
### Fixed
- After calling e.g. `.time_series()` or `.events()` on an `AssetList` instance, the resulting resource list would be missing the lookup tables that allow for quick lookups by ID or external ID through the `.get()` method. Additionally, for future-proofing, the resulting resource list now also correctly has a `CogniteClient` reference.

## [5.9.1] - 2023-03-23
### Fixed
- `FunctionsAPI.call` now also works for clients using auth flow `OAuthInteractive`, `OAuthDeviceCode`, and any user-made subclass of `CredentialProvider`.

### Improved
- `FunctionSchedulesAPI.create` now also accepts an instance of `ClientCredentials` (used to be dictionary only).

## [5.9.0] - 2023-03-21
### Added
- New class `AssetHierarchy` for easy verification and reporting on asset hierarchy issues without explicitly trying to insert them.
- Orphan assets can now be reported on (orphan is an asset whose parent is not part of the given assets). Also, `AssetHierarchy` accepts an `ignore_orphans` argument to mimic the old behaviour where all orphans were assumed to be valid.
- `AssetsAPI.create_hierarchy` now accepts two new parameters: `upsert` and `upsert_mode`. These allow the user to do "insert or update" instead of an error being raised when trying to create an already existing asset. Upsert mode controls whether updates should replace/overwrite or just patch (partial update to non-null values only).
- `AssetsAPI.create_hierarchy` now also verifies the `name` parameter which is required and that `id` has not been set.

### Changed
- `AssetsAPI.create_hierarchy` now uses `AssetHierarchy` under the hood to offer concrete feedback on asset hierarchy issues, accessible through attributes on the raised exception, e.g. invalid assets, duplicates, orphans, or any cyclical asset references.

### Fixed
- `AssetsAPI.create_hierarchy`...:
  - Now respects `max_workers` when spawning worker threads.
  - Can no longer raise `RecursionError`. Used to be an issue for asset hierarchies deeper than `sys.getrecursionlimit()` (typically set at 1000 to avoid stack overflow).
  - Is now `pyodide` compatible.

## [5.8.0] - 2023-03-20
### Added
- Support for client certificate authentication to Azure AD.

## [5.7.4] - 2023-03-20
### Added
- Use `X-Job-Token` header for contextualization jobs to reduce required capabilities.

## [5.7.3] - 2023-03-14
### Improved
- For users unknowingly using a too old version of `numpy` (against the SDK dependency requirements), an exception could be raised (`NameError: name 'np' is not defined`). This has been fixed.

## [5.7.2] - 2023-03-10
### Fixed
- Fix method dump in TransformationDestination to ignore None.

## [5.7.1] - 2023-03-10
### Changed
- Split `instances` destination type of Transformations to `nodes` and `edges`.

## [5.7.0] - 2023-03-08
### Removed
- `ExtractionPipelineRunUpdate` was removed as runs are immutable.

### Fixed
- `ExtractionPipelinesRunsAPI` was hiding `id` of runs because `ExtractionPipelineRun` only defined `external_id` which doesn't exist for the "run resource", only for the "parent" ext.pipe (but this is not returned by the API; only used to query).

### Changed
- Rename and deprecate `external_id` in `ExtractionPipelinesRunsAPI` in favour of the more descriptive `extpipe_external_id`. The change is backwards-compatible, but will issue a `UserWarning` for the old usage pattern.

## [5.6.4] - 2023-02-28
### Added
- Input validation on `DatapointsAPI.[insert, insert_multiple, delete_ranges]` now raise on missing keys, not just invalid keys.

## [5.6.3] - 2023-02-23
### Added
- Make the SDK compatible with `pandas` major version 2 ahead of release.

## [5.6.2] - 2023-02-21
### Fixed
- Fixed an issue where `Content-Type` was not correctly set on file uploads to Azure.

## [5.6.1] - 2023-02-20
### Fixed
- Fixed an issue where `IndexError` was raised when a user queried `DatapointsAPI.retrieve_latest` for a single, non-existent time series while also passing `ignore_unknown_ids=True`. Changed to returning `None`, inline with other `retrieve` methods.

## [5.6.0] - 2023-02-16
### Added
- The SDK has been made `pyodide` compatible (to allow running natively in browsers). Missing features are `CredentialProvider`s with token refresh and `AssetsAPI.create_hierarchy`.

## [5.5.2] - 2023-02-15
### Fixed
- Fixed JSON dumps serialization error of instances of `ExtractionPipelineConfigRevision` and all subclasses (`ExtractionPipelineConfig`) as they stored a reference to the CogniteClient as a non-private attribute.

## [5.5.1] - 2023-02-14
### Changed
- Change `CredentialProvider` `Token` to be thread safe when given a callable that does token refresh.

## [5.5.0] - 2023-02-10
### Added
- Support `instances` destination type on Transformations.

## [5.4.4] - 2023-02-06
### Added
- Added user warnings when wrongly calling `/login/status` (i.e. without an API key) and `/token/inspect` (without OIDC credentials).

## [5.4.3] - 2023-02-05
### Fixed
- `OAuthDeviceCode` and `OAuthInteractive` now respect `global_config.disable_ssl` setting.

## [5.4.2] - 2023-02-03
### Changed
- Improved error handling (propagate IDP error message) for `OAuthDeviceCode` and `OAuthInteractive` upon authentication failure.

## [5.4.1] - 2023-02-02
### Fixed
- Bug where create_hierarchy would stop progressing after encountering more than `config.max_workers` failures.

## [5.4.0] - 2023-02-02
### Added
- Support for aggregating metadata keys/values for assets

## [5.3.7] - 2023-02-01
### Improved
- Issues with the SessionsAPI documentation have been addressed, and the `.create()` have been further clarified.

## [5.3.6] - 2023-01-30
### Changed
- A file-not-found error has been changed from `TypeError` to `FileNotFoundError` as part of the validation in FunctionsAPI.

## [5.3.5] - 2023-01-27
### Fixed
- Fixed an atexit-exception (`TypeError: '<' not supported between instances of 'tuple' and 'NoneType'`) that could be raised on PY39+ after fetching datapoints (which uses a custom thread pool implementation).

## [5.3.4] - 2023-01-25
### Fixed
- Displaying Cognite resources like an `Asset` or a `TimeSeriesList` in a Jupyter notebook or similar environments depending on `._repr_html_`, no longer raises `CogniteImportError` stating that `pandas` is required. Instead, a warning is issued and `.dump()` is used as fallback.

## [5.3.3] - 2023-01-24
### Added
- New parameter `token_cache_path` now accepted by `OAuthInteractive` and `OAuthDeviceCode` to allow overriding location of token cache.

### Fixed
- Platform dependent temp directory for the caching of the token in `OAuthInteractive` and `OAuthDeviceCode` (no longer crashes at exit on Windows).

## [5.3.2] - 2023-01-24
### Security
- Update `pytest` and other dependencies to get rid of dependency on the `py` package (CVE-2022-42969).

## [5.3.1] - 2023-01-20
### Fixed
- Last possible valid timestamp would not be returned as first (if first by some miracle...) by the `TimeSeries.first` method due to `end` being exclusive.

## [5.3.0] - 2023-01-20
### Added
- `DatapointsAPI.retrieve_latest` now support customising the `before` argument, by passing one or more objects of the newly added `LatestDatapointQuery` class.

## [5.2.0] - 2023-01-19
### Changed
- The SDK has been refactored to support `protobuf>=3.16.0` (no longer requires v4 or higher). This was done to fix dependency conflicts with several popular Python packages like `tensorflow` and `streamlit` - and also Azure Functions - that required major version 3.x of `protobuf`.

## [5.1.1] - 2023-01-19
### Changed
- Change RAW rows insert chunk size to make individual requests faster.

## [5.1.0] - 2023-01-03
### Added
- The diagram detect function can take file reference objects that contain file (external) id as well as a page range. This is an alternative to the lists of file ids or file external ids that are still possible to use. Page ranges were not possible to specify before.

## [5.0.2] - 2022-12-21
### Changed
- The valid time range for datapoints has been increased to support timestamps up to end of the year 2099 in the TimeSeriesAPI. The utility function `ms_to_datetime` has been updated accordingly.

## [5.0.1] - 2022-12-07
### Fixed
- `DatapointsArray.dump` would return timestamps in nanoseconds instead of milliseconds when `convert_timestamps=False`.
- Converting a `Datapoints` object coming from a synthetic datapoints query to a `pandas.DataFrame` would, when passed `include_errors=True`, starting in version `5.0.0`, erroneously cast the `error` column to a numeric data type and sort it *before* the returned values. Both of these behaviours have been reverted.
- Several documentation issues: Missing methods, wrong descriptions through inheritance and some pure visual/aesthetic.

## [5.0.0] - 2022-12-06
### Improved
- Greatly increased speed of datapoints fetching (new adaptable implementation and change from `JSON` to `protobuf`), especially when asking for... (measured in fetched `dps/sec` using the new `retrieve_arrays` method, with default settings for concurrency):
  - A large number of time series
    - 200 ts: ~1-4x speedup
    - 8000 ts: ~4-7x speedup
    - 20k-100k ts: Up to 20x faster
  - Very few time series (1-3)
    - Up to 4x faster
  - Very dense time series (>>10k dps/day)
    - Up to 5x faster
  - Any query for `string` datapoints
    - Faster the more dps, e.g. single ts, 500k: 6x speedup
- Peak memory consumption (for numeric data) is 0-55 % lower when using `retrieve` and 65-75 % lower for the new `retrieve_arrays` method.
- Fetching newly inserted datapoints no longer suffers from (potentially) very long wait times (or timeout risk).
- Converting fetched datapoints to a Pandas `DataFrame` via `to_pandas()` has changed from `O(N)` to `O(1)`, i.e., speedup no longer depends on the number of datapoints and is typically 4-5 orders of magnitude faster (!). NB: Only applies to `DatapointsArray` as returned by the `retrieve_arrays` method.
- Full customizability of queries is now available for *all retrieve* endpoints, thus the `query()` is no longer needed and has been removed. Previously only `aggregates` could be individually specified. Now all parameters can be passed either as top-level or as *individual settings*, even `ignore_unknown_ids`. This is now aligned with the API (except `ignore_unknown_ids` making the SDK arguably better!).
- Documentation for the retrieve endpoints has been overhauled with lots of new usage patterns and better examples. **Check it out**!
- Vastly better test coverage for datapoints fetching logic. You may have increased trust in the results from the SDK!

### Added
- New required dependency, `protobuf`. This is currently only used by the DatapointsAPI, but other endpoints may be changed without needing to release a new major version.
- New optional dependency, `numpy`.
- A new datapoints fetching method, `retrieve_arrays`, that loads data directly into NumPy arrays for improved speed and *much* lower memory usage.
- These arrays are stored in the new resource types `DatapointsArray` with corresponding container (list) type, `DatapointsArrayList` which offer much more efficient memory usage. `DatapointsArray` also offer zero-overhead pandas-conversion.
- `DatapointsAPI.insert` now also accepts `DatapointsArray`. It also does basic error checking like making sure the number of datapoints match the number of timestamps, and that it contains raw datapoints (as opposed to aggregate data which raises an error). This also applies to `Datapoints` input.
- `DatapointsAPI.insert_multiple` now accepts `Datapoints` and `DatapointsArray` as part of the (possibly) multiple inputs. Applies the same error checking as `insert`.

### Changed
- Datapoints are no longer fetched using `JSON`: the age of `protobuf` has begun.
- The main way to interact with the `DatapointsAPI` has been moved from `client.datapoints` to `client.time_series.data` to align and unify with the `SequenceAPI`. All example code has been updated to reflect this change. Note, however, that the `client.datapoints` will still work until the next major release, but will until then issue a `DeprecationWarning`.
- All parameters to all retrieve methods are now keyword-only (meaning no positional arguments are supported).
- All retrieve methods now accept a string for the `aggregates` parameter when asking for just one, e.g. `aggregates="max"`. This short-cut avoids having to wrap it inside a list. Both `snake_case` and `camelCase` are supported.
- The utility function `datetime_to_ms` no longer issues a `FutureWarning` on missing timezone information. It will now interpret naive `datetime`s as local time as is Python's default interpretation.
- The utility function `ms_to_datetime` no longer issues a `FutureWarning` on returning a naive `datetime` in UTC. It will now return an aware `datetime` object in UTC.
- All data classes in the SDK that represent a Cognite resource type have a `to_pandas` (or `to_geopandas`) method. Previously, these had various defaults for the `camel_case` parameter, but they have all been changed to `False`.
- All retrieve methods (when passing dict(s) with query settings) now accept identifier and aggregates in snake case (and camel case for convenience / backwards compatibility). Note that all newly added/supported customisable parameters (e.g. `include_outside_points` or `ignore_unknown_ids` *must* be passed in snake case or a `KeyError` will be raised.)
- The method `DatapointsAPI.insert_dataframe` has new default values for `dropna` (now `True`, still being applied on a per-column basis to not lose any data) and `external_id_headers` (now `True`, disincentivizing the use of internal IDs).
- The previous fetching logic awaited and collected all errors before raising (through the use of an "initiate-and-forget" thread pool). This is great, e.g., updates/inserts to make sure you are aware of all partial changes. However, when reading datapoints, a better option is to just fail fast (which it does now).
- `DatapointsAPI.[retrieve/retrieve_arrays/retrieve_dataframe]` no longer requires `start` (default: `0`, i.e. 1970-01-01) and `end` (default: `now`). This is now aligned with the API.
- Additionally, `DatapointsAPI.retrieve_dataframe` no longer requires `granularity` and `aggregates`.
- All retrieve methods accept a list of full query dictionaries for `id` and `external_id` giving full flexibility for all individual settings: `start`, `end`, `aggregates`, `granularity`, `limit`, `include_outside_points`, `ignore_unknown_ids`.
- Aggregates returned now include the time period(s) (given by the `granularity` unit) that `start` and `end` are part of (as opposed to only "fully in-between" points). This change is the *only breaking change* to the `DatapointsAPI.retrieve` method for aggregates and makes it so that the SDK match manual queries sent using e.g. `curl` or Postman. In other words, this is now aligned with the API.
Note also that this is a **bugfix**: Due to the SDK rounding differently than the API, you could supply `start` and `end` (with `start < end`) and still be given an error that `start is not before end`. This can no longer happen.
- Fetching raw datapoints using `include_outside_points=True` now returns both outside points (if they exist), regardless of `limit` setting (this is the *only breaking change* for limited raw datapoint queries; unlimited queries are fully backwards compatible). Previously the total number of points was capped at `limit`, thus typically only returning the first. Now up to `limit+2` datapoints are always returned. This is now aligned with the API.
- When passing a relative or absolute time specifier string like `"2w-ago"` or `"now"`, all time series in the same query will use the exact same value for 'now' to avoid any inconsistencies in the results.
- Fetching newly inserted datapoints no longer suffers from very long wait times (or timeout risk) as the code's dependency on `count` aggregates has been removed entirely (implementation detail) which could delay fetching by anything between a few seconds to several minutes/go to timeout while the aggregate was computed on-the-fly. This was mostly a problem for datapoints inserted into low-priority time periods (far away from current time).
- Asking for the same time series any number of times no longer raises an error (from the SDK), which is useful for instance when fetching disconnected time periods. This is now aligned with the API. Thus, the custom exception `CogniteDuplicateColumnsError` is no longer needed and has been removed from the SDK.
- ...this change also causes the `.get` method of `DatapointsList` and `DatapointsArrayList` to now return a list of `Datapoints` or `DatapointsArray` respectively *when duplicated identifiers are queried*. For data scientists and others used to `pandas`, this syntax is familiar to the slicing logic of `Series` and `DataFrame` when used with non-unique indices.
There is also a very subtle **bugfix** here: since the previous implementation allowed the same time series to be specified by both its `id` and `external_id`, using `.get` to access it would always yield the settings that were specified by the `external_id`. This will now return a `list` as explained above.
- `Datapoints` and `DatapointsArray` now store the `granularity` string given by the user (when querying aggregates) which allows both `to_pandas` methods (on `DatapointsList` and `DatapointsArrayList` as well) to accept `include_granularity_name` that appends this to the end of the column name(s).
- Datapoints fetching algorithm has changed from one that relies on up-to-date and correct `count` aggregates to be fast (with fallback on serial fetching when missing/unavailable), to recursively (and reactively) splitting the time-domain into smaller and smaller pieces, depending on the discovered-as-fetched density-distribution of datapoints in time and the number of available workers/threads. The new approach also has the ability to group more than 1 (one) time series per API request (when beneficial) and short-circuit once a user-given limit has been reached (if/when given). This method is now used for *all types of queries*; numeric raw-, string raw-, and aggregate datapoints.

#### Change: `retrieve_dataframe`
- Previously, fetching was constricted (🐍) to either raw- OR aggregate datapoints. This restriction has been lifted and the method now works exactly like the other retrieve-methods (with a few extra options relevant only for pandas `DataFrame`s).
- Used to fetch time series given by `id` and `external_id` separately - this is no longer the case. This gives a significant, additional speedup when both are supplied.
- The `complete` parameter has been removed and partially replaced by `uniform_index (bool)` which covers a subset of the previous features (with some modifications: now gives a uniform index all the way from the first given `start` to the last given `end`). Rationale: Old method had a weird and had unintuitive syntax (passing a string using commas to separate options).
- Interpolating, forward-filling or in general, imputation (also prev. controlled via the `complete` parameter) is completely removed as the resampling logic *really* should be up to the user fetching the data to decide, not the SDK.
- New parameter `column_names` (as already used in several existing `to_pandas` methods) decides whether to pick `id`s or `external_id`s as the dataframe column names. Previously, when both were supplied, the dataframe ended up with a mix.
Read more below in the removed section or check out the method's updated documentation.
- The ordering of columns for aggregates is now always chronological instead of the somewhat arbitrary choice made in `Datapoints.__init__`, (since `dict`s keep insertion order in newer python versions and instance variables lives in `__dict__`)).
- New parameter `include_granularity_name` that appends the specified granularity to the column names if passed as `True`. Mimics the behaviour of the older, well-known argument `include_aggregate_name`, but adds after: `my-ts|average|13m`.

### Fixed
- `CogniteClientMock` has been updated with 24 missing APIs (including sub-composited APIs like `FunctionsAPI.schedules`) and is now used internally in testing instead of a similar, additional implementation.
- Loads of `assert`s meant for the SDK user have been changed to raising exceptions instead as a safeguard since `assert`s are ignored when running in optimized mode `-O` (or `-OO`).

### Fixed: Extended time domain
- `TimeSeries.[first/count/latest]()` now work with the expanded time domain (minimum age of datapoints was moved from 1970 to 1900, see [4.2.1]).
  - `TimeSeries.latest()` now supports the `before` argument similar to `DatapointsAPI.retrieve_latest`.
  - `TimeSeries.first()` now considers datapoints before 1970 and after "now".
  - `TimeSeries.count()` now considers datapoints before 1970 and after "now" and will raise an error for string time series as `count` (or any other aggregate) is not defined.
- `DatapointsAPI.retrieve_latest` would give latest datapoint `before="now"` when given `before=0` (1970) because of a bad boolean check. Used to not be a problem since there were no data before epoch.
- The utility function `ms_to_datetime` no longer raises `ValueError` for inputs from before 1970, but will raise for input outside the allowed minimum- and maximum supported timestamps in the API.
**Note**: that support for `datetime`s before 1970 may be limited on Windows, but `ms_to_datetime` should still work (magic!).

### Fixed: Datapoints-related
- **Critical**: Fetching aggregate datapoints now works properly with the `limit` parameter. In the old implementation, `count` aggregates were first fetched to split the time domain efficiently - but this has little-to-no informational value when fetching *aggregates* with a granularity, as the datapoints distribution can take on "any shape or form". This often led to just a few returned batches of datapoints due to miscounting (e.g. as little as 10% of the actual data could be returned(!)).
- Fetching datapoints using `limit=0` now returns zero datapoints, instead of "unlimited". This is now aligned with the API.
- Removing aggregate names from the columns in a Pandas `DataFrame` in the previous implementation used `Datapoints._strip_aggregate_name()`, but this had a bug: Whenever raw datapoints were fetched all characters after the last pipe character (`|`) in the tag name would be removed completely. In the new version, the aggregate name is only added when asked for.
- The method `Datapoints.to_pandas` could return `dtype=object` for numeric time series when all aggregate datapoints were missing; which is not *that* unlikely, e.g., when using `interpolation` aggregate on a `is_step=False` time series with datapoints spacing above one hour on average. In such cases, an object array only containing `None` would be returned instead of float array dtype with `NaN`s. Correct dtype is now enforced by an explicit `pandas.to_numeric()` cast.
- Fixed a bug in all `DatapointsAPI` retrieve-methods when no time series was/were found, a single identifier was *not* given (either list of length 1 or all given were missing), `ignore_unknown_ids=True`, and `.get` was used on the empty returned `DatapointsList` object. This would raise an exception (`AttributeError`) because the mappings from `id` or `external_id` to `Datapoints` were not defined on the object (only set when containing at least 1 resource).

### Removed
- Method: `DatapointsAPI.query`. No longer needed as all "optionality" has been moved to the three `retrieve` methods.
- Method: `DatapointsAPI.retrieve_dataframe_dict`. Rationale: Due to its slightly confusing syntax and return value, it basically saw no use "in the wild".
- Custom exception: `CogniteDuplicateColumnsError`. No longer needed as the retrieve endpoints now support duplicated identifiers to be passed (similar to the API).
- All convenience methods related to plotting and the use of `matplotlib`. Rationale: No usage and low utility value: the SDK should not be a data science library.

## [4.11.3] - 2022-11-17
### Fixed
- Fix FunctionCallsAPI filtering

## [4.11.2] - 2022-11-16
### Changed
- Detect endpoint (for Engineering Diagram detect jobs) is updated to spawn and handle multiple jobs.
### Added
- `DetectJobBundle` dataclass: A way to manage multiple files and jobs.

## [4.11.1] - 2022-11-15
### Changed
- Update doc for Vision extract method
- Improve error message in `VisionExtractJob.save_annotations`

## [4.11.0] - 2022-10-17
### Added
- Add `compute` method to `cognite.client.geospatial`

## [4.10.0] - 2022-10-13
### Added
- Add `retrieve_latest` method to `cognite.client.sequences`
- Add support for extending the expiration time of download links returned by `cognite.client.files.retrieve_download_urls()`

## [4.9.0] - 2022-10-10
### Added
- Add support for extraction pipeline configuration files
### Deprecated
- Extraction pipeline runs has been moved from `client.extraction_pipeline_runs` to `client.extraction_pipelines.runs`

## [4.8.1] - 2022-10-06
### Fixed
- Fix `__str__` method of `TransformationSchedule`

## [4.8.0] - 2022-09-30
### Added
- Add operations for geospatial rasters

## [4.7.1] - 2022-09-29
### Fixed
- Fixed the `FunctionsAPI.create` method for Windows-users by removing
  validation of `requirements.txt`.

## [4.7.0] - 2022-09-28
### Added
- Support `tags` on `transformations`.

### Changed
- Change geospatial.aggregate_features to support `aggregate_output`

## [4.5.4] - 2022-09-19
### Fixed
- The raw rows insert endpoint is now subject to the same retry logic as other idempotent endpoints.

## [4.5.3] - 2022-09-15
### Fixed
- Fixes the OS specific issue where the `requirements.txt`-validation failed
  with `Permission Denied` on Windows.

## [4.5.2] - 2022-09-09
### Fixed
- Fixes the issue when updating transformations with new nonce credentials

## [4.5.1] - 2022-09-08
### Fixed
- Don't depend on typing_extensions module, since we don't have it as a dependency.

## [4.5.0] - 2022-09-08
### Added
- Vision extract implementation, providing access to the corresponding [Vision Extract API](https://docs.cognite.com/api/v1/#tag/Vision).

## [4.4.3] - 2022-09-08
### Fixed
- Fixed NaN/NA value check in geospatial FeatureList

## [4.4.2] - 2022-09-07
### Fixed
- Don't import numpy in the global space in geospatial module as it's an optional dependency

## [4.4.1] - 2022-09-06
### Fixed
- Fixed FeatureList.from_geopandas to handle NaN values

## [4.4.0] - 2022-09-06
### Changed
- Change geospatial.aggregate_features to support order_by

## [4.3.0] - 2022-09-06
### Added
- Add geospatial.list_features

## [4.2.1] - 2022-08-23
### Changed
- Change timeseries datapoints' time range to start from 01.01.1900

## [4.2.0] - 2022-08-23
### Added
- OAuthInteractive credential provider. This credential provider will redirect you to a login page
and require that the user authenticates. It will also cache the token between runs.
- OAuthDeviceCode credential provider. Display a device code to enter into a trusted device.
It will also cache the token between runs.

## [4.1.2] - 2022-08-22
### Fixed
- geospatial: support asset links for features

## [4.1.1] - 2022-08-19
### Fixed
- Fixed the issue on SDK when Python installation didn't include pip.

### Added
- Added Optional dependency called functions. Usage: `pip install "cognite-sdk[functions]"`

## [4.1.0] - 2022-08-18
### Added
- ensure_parent parameter to client.raw.insert_dataframe method

## [4.0.1] - 2022-08-17
### Added
- OAuthClientCredentials now supports token_custom_args.

## [4.0.0] - 2022-08-15
### Changed
- Client configuration no longer respects any environment variables. There are other libraries better
suited for loading configuration from the environment (such as builtin `os` or `pydantic`). There have also
been several reports of envvar name clash issues in tools built on top the SDK. We therefore
consider this something that should be handled by the application consuming the SDK. All configuration of
`cognite.client.CogniteClient` now happens using a `cognite.client.ClientConfig` object. Global configuration such as
`max_connection_pool_size` and other options which apply to all client instances are now configured through
the `cognite.client.global_config` object which is an instance of `cognite.client.GlobalConfig`. Examples
have been added to the docs.
- Auth has been reworked. The client configuration no longer accepts the `api_key` and `token_...` arguments.
It accepts only a single `credentials` argument which must be a `CredentialProvider` object. A few
implementations have been provided (`APIKey`, `Token`, `OAuthClientCredentials`). Example usage has
been added to the docs. More credential provider implementations will be added in the future to accommodate
other OAuth flows.

### Fixed
- A bug in the Functions SDK where the lifecycle of temporary files was not properly managed.

## [3.9.0] - 2022-08-11
### Added
- Moved Cognite Functions from Experimental SDK to Main SDK.

## [3.8.0] - 2022-08-11
### Added
- Add ignore_unknown_ids parameter to sequences.retrieve_multiple

## [3.7.0] - 2022-08-10
### Changed
- Changed grouping of Sequence rows on insert. Each group now contains at most 100k values and at most 10k rows.

## [3.6.1] - 2022-08-10
### Fixed
- Fixed a minor casing error for the geo_location field on files

### Added
- Add ignore_unknown_ids parameter to files.retrieve_multiple

## [3.5.0] - 2022-08-10
### Changed
- Improve type annotations. Use overloads in more places to help static type checkers.

## [3.4.3] - 2022-08-10
### Changed
- Cache result from pypi version check so it's not executed for every client instantiation.

## [3.4.2] - 2022-08-09
### Fixed
- Fix the wrong destination name in transformations.

## [3.4.1] - 2022-08-01
### Fixed
- fixed exception when printing exceptions generated on transformations creation/update.

## [3.4.0] - 2022-07-25
### Added
- added support for nonce authentication on transformations

### Changed
- if no source or destination credentials are provided on transformation create, an attempt will be made to create a session with the CogniteClient credentials, if it succeeds, the acquired nonce will be used.
- if OIDC credentials are provided on transformation create/update, an attempt will be made to create a session with the given credentials. If it succeeds, the acquired nonce credentials will replace the given client credentials before sending the request.

## [3.3.0] - 2022-07-21
### Added
- added the sessions API

## [3.2.0] - 2022-07-15
### Removed
- Unused cognite.client.experimental module

## [3.1.0] - 2022-07-13
### Changed
- Helper functions for conversion to/from datetime now warns on naive datetimes and their interpretation.
### Fixed
- Helper function `datetime_to_ms` now accepts timezone aware datetimes.

## [3.0.1] - 2022-07-13
### Fixed
- fixed missing README.md in package

## [3.0.0] - 2022-07-12
### Changed
- Poetry build, one single package "cognite-sdk"
- Require python 3.8 or greater (used to be 3.5 or greater)
### Removed
- support for root_asset_id and root_asset_external_id filters. use asset subtree filters instead.

## [2.56.1] - 2022-06-22
### Added
- Time series property `is_step` can now be updated.

## [2.56.0] - 2022-06-21
### Added
- added the diagrams API

## [2.55.0] - 2022-06-20
### Fixed
- Improve geospatial documentation and implement better parameter resilience for filter and feature type update

## [2.54.0] - 2022-06-17
### Added
- Allow to set the chunk size when creating or updating geospatial features

## [2.53.1] - 2022-06-17
### Fixed
- Fixed destination type decoding of `transformation.destination`

## [2.53.0] - 2022-06-16
### Added
- Annotations implementation, providing access to the corresponding [Annotations API](https://docs.cognite.com/api/v1/#tag/Annotations).
    - Added `Annotation`, `AnnotationFilter`, `AnnotationUpdate` dataclasses to `cognite.client.data_classes`
    - Added `annotations` API to `cognite.client.CogniteClient`
    - **Create** annotations with `client.annotations.create` passing `Annotation` instance(s)
    - **Suggest** annotations with `client.annotations.suggest` passing `Annotation` instance(s)
    - **Delete** annotations with `client.annotations.delete` passing the id(s) of annotation(s) to delete
    - **Filter** annotations with `client.annotations.list` passing a `AnnotationFilter `dataclass instance or a filter `dict`
    - **Update** annotations with `client.annotations.update` passing updated `Annotation` or `AnnotationUpdate` instance(s)
    - **Get single** annotation with `client.annotations.retrieve` passing the id
    - **Get multiple** annotations with `client.annotations.retrieve_multiple` passing the ids

### Changed
- Reverted the optimizations introduced to datapoints fetching in 2.47.0 due to buggy implementation.

## [2.51.0] - 2022-06-13
### Added
- added the new geo_location field to the Asset resource

## [2.50.2] - 2022-06-09
### Fixed
- Geospatial: fix FeatureList.from_geopandas issue with optional properties

## [2.50.1] - 2022-06-09
### Fixed
- Geospatial: keep feature properties as is

## [2.50.0] - 2022-05-30
### Changed
- Geospatial: deprecate update_feature_types and add patch_feature_types

## [2.49.1] - 2022-05-19
### Changed
- Geospatial: Support dataset

## [2.49.0] - 2022-05-09
### Changed
- Geospatial: Support output selection for getting features by ids

## [2.48.0] - 2022-05-09
### Removed
- Experimental model hosting API

## [2.47.0] - 2022-05-02
### Changed
- Performance gain for `datapoints.retrieve` by grouping together time series in single requests against the underlying API.

## [2.46.1] - 2022-04-22
### Changed
- POST requests to the `sessions/revoke`-endpoint are now automatically retried
- Fix retrieval of empty raster in experimental geospatial api: http 204 as ok status

## [2.45.0] - 2022-03-25
### Added
- support `sequence_rows` destination type on Transformations.

## [2.44.1] - 2022-03-24
### Fixed
- fix typo in `data_set_ids` parameter type on `transformations.list`.

## [2.44.0] - 2022-03-24
### Added
- support conflict mode parameter on `transformations.schema.retrieve`.

## [2.43.1] - 2022-03-24
### Added
- update pillow dependency 9.0.0 -> 9.0.1

## [2.43.0] - 2022-03-24
### Added
- new list parameters added to `transformations.list`.

## [2.42.0] - 2022-02-25
### Added
- FeatureList.from_geopandas() improvements

### Fixed
- example for templates view.

## [2.41.0] - 2022-02-16
### Added
- support for deleting properties and search specs in GeospatialAPI.update_feature_types(...).

## [2.40.1] - 2022-02-15
### Fixed
- geospatial examples.

## [2.40.0] - 2022-02-11
### Added
- dataSetId support for transformations.

## [2.39.1] - 2022-01-25
### Added
- pandas and geospatial dependencies optional for cognite-sdk-core.

## [2.39.0] - 2022-01-20
### Added
- geospatial API support

## [2.38.6] - 2022-01-14
### Added
- add the possibility to cancel transformation jobs.

## [2.38.5] - 2022-01-12
### Fixed
- Bug where creating/updating/deleting more than 5 transformation schedules in a single call would fail.

## [2.38.4] - 2021-12-23
### Fixed
- Bug where list generator helper will return more than chunk_size items.

## [2.38.3] - 2021-12-13
### Fixed
- Bug where client consumes all streaming content when logging request.

## [2.38.2] - 2021-12-09
### Added
- add the possibility to pass extra body fields to APIClient._create_multiple.

## [2.38.1] - 2021-12-07
### Fixed
- Bug where loading `transformations.jobs` from JSON fails for raw destinations.

## [2.38.0] - 2021-12-06
### Added
- `transformations` api client, which allows the creation, deletion, update, run and retrieval of transformations.
- `transformations.schedules` api client, which allows the schedule, unschedule and retrieval of recurring runs of a transformation.
- `transformations.notifications` api client, which allows the creation, deletion and retrieval of transformation email notifications.
- `transformations.schema` api client, which allows the retrieval of the expected schema of sql transformations based on the destination data type.
- `transformations.jobs` api client, which retrieves the  status of transformation runs.

## [2.37.1] - 2021-12-01
### Fixed
- Bug where `sequences` full update attempts to "set" column spec. "set" is not supported for sequence column spec.

## [2.37.0] - 2021-11-30
### Added
- Added support for retrieving file download urls

## [2.36.0] - 2021-11-30
### Fixed
- Changes default JSON `.dumps()` behaviour to be in strict compliance with the standard: if any NaNs or +/- Infs are encountered, an exception will now be raised.

## [2.35.0] - 2021-11-29
### Added
- Added support for `columns` update on sequences
- Added support for `data_set_id` on template views

### Security
- Disallow downloading files to path outside download directory in `files.download()`.

## [2.32.0] - 2021-10-04
### Added
 - Support for extraction pipelines

## [2.31.1] - 2021-09-30
### Fixed
- Fixed a bug related to handling of binary response payloads.

## [2.31.0] - 2021-08-26
### Added
- View resolver for template fields.

## [2.30.0] - 2021-08-25
### Added
- Support for Template Views

## [2.29.0] - 2021-08-16
### Added
- Raw rows are retrieved using parallel cursors when no limit is set.

## [2.28.2] - 2021-08-12
### Added
- Relationships now supports `partitions` parameter for [parallel retrieval](https://docs.cognite.com/api/v1/#section/Parallel-retrieval)

## [2.28.1] - 2021-08-10
### Changed
- debug mode now logs response payload and headers.

## [2.27.0] - 2021-07-20

### Fixed
- When using CogniteClient with the client-secret auth flow, the object would not be pickle-able (e.g. when using multiprocessing) because of an anonymous function.

## [2.26.1] - 2021-07-20

### Changed
- Optimization. Do not get windows if remaining data points is 0. Reduces number of requests when asking for 100k data points/10k aggregates from 2 to 1.

## [2.26.0] - 2021-07-08

### Added
- Support for set labels on AssetUpdate

## [2.25.0] - 2021-07-06

### Added
- filter_nodes function to ThreeDRevisionsAPI

## [2.24.0] - 2021-06-28

### Added
- ignore_unknown_ids flag to Relationships delete method

## [2.23.0] - 2021-06-25

### Added
- insert_dataframe and retrieve_dataframe methods to the Raw client

## [2.22.0] - 2021-06-22

### Added
- More contextualization job statuses
### Changed
- Refactor contextualization constant representation

## [2.21.0] - 2021-06-21

### Added
- Datasets support for labels

## [2.20.0] - 2021-06-18

### Added
- rows() in RawRowsAPI support filtering with `columns` and `min/maxLastUpdatedTime`

## [2.19.0] - 2021-05-11

### Added
- Support for /token/inspect endpoint

## [2.18.2] - 2021-04-23

### Fixed
- Bug in templates instances filter that would cause `template_names` to be ignored.

## [2.18.1] - 2021-04-22

### Added
- Configure file download/upload timeouts with `COGNITE_FILE_TRANSFER_TIMEOUT` environment variable or
`file_transfer_timeout` parameter on `CogniteClient`.

### Changed
- Increased default file transfer timeout from 180 to 600 seconds
- Retry more failure modes (read timeouts, 502, 503, 504) for files upload/download requests.

## [2.18.0] - 2021-04-20

### Changed
- `COGNITE_DISABLE_SSL` now also covers ssl verification on IDP endpoints used for generating tokens.


## [2.17.1] - 2021-04-15

### Added
- `created_time`, and `last_updated_time` to template data classes.
- `data_set_id` to template instance data class.


## [2.17.0] - 2021-03-26

### Changed
- Ignore exceptions from pypi version check and reduce its timeout to 5 seconds.

### Fixed
- Only 200/201/202 is treated as successful response. 301 led to json decoding errors -
now handled gracefully.
- datasets create limit was set to 1000 in the sdk, leading to cases of 400 from the api where the limit is 10.

### Added
- Support for specifying proxies in the CogniteClient constructor

### Removed
- py.typed file. Will not declare library as typed until we run a typechecker on the codebase.


## [2.16.0] - 2021-03-26

### Added
- support for templates.
- date-based `cdf-version` header.

## [2.15.0] - 2021-03-22

### Added
- `createdTime` field on raw dbs and tables.

## [2.14.0] - 2021-03-18

### Added
- dropna argument to insert_dataframe method in DatapointsAPI

## [2.13.0] - 2021-03-16

### Added
- `sortByNodeId` and `partitions` query parameters to `list_nodes` method.

## [2.12.2] - 2021-03-11

### Fixed
- CogniteAPIError raised (instead of internal KeyError) when inserting a RAW row without a key.

## [2.12.1] - 2021-03-09

### Fixed
- CogniteMissingClientError raised when creating relationship with malformed body.

## [2.12.0] - 2021-03-08

### Changed
- Move Entity matching API from beta to v1.

## [2.11.1] - 2021-02-18

### Changed
- Resources are now more lenient on which types they accept in for labels
- Entity matching fit will flatten dictionaries and resources to "metadata.subfield" similar to pipelines.

### Added
- Relationships now support update

## [2.10.7] - 2021-02-02

### Fixed
- Relationships API list calls via the generator now support `chunk_size` as parameter.

## [2.10.6] - 2021-02-02

### Fixed
- Retry urllib3.NewConnectionError when it isn't in the context of a ConnectionRefusedError

## [2.10.5] - 2021-01-25

### Fixed
- Fixed asset subtree not returning an object with id->item cache for use in .get

## [2.10.4] - 2020-12-14

### Changed
- Relationships filter will now chain filters on large amounts of sources or targets in batches of 1000 rather than 100.


## [2.10.3] - 2020-12-09

### Fixed
- Retries now have backup time tracking per request, rather than occasionally shared between threads.
- Sequences delete ranges now no longer gives an error if no data is present

## [2.10.2] - 2020-12-08

### Fixed
- Set geoLocation.type in files to "Feature" if missing

## [2.10.1] - 2020-12-03

### Added
- Chaining of requests to the relationships list method,
allowing the method to take arbitrarily long lists for `source_external_ids` and `target_external_ids`

## [2.10.0] - 2020-12-01

### Added
- Authentication token generation and lifecycle management

## [2.9.0] - 2020-11-25

### Added
- Entity matching API is now available in the beta client.

## [2.8.0] - 2020-11-23

### Changed
- Move relationships to release python SDK

## [2.7.0] - 2020-11-10

### Added
- `fetch_resources` parameter to the relationships `list` and `retrieve_multiple` methods, which attempts to fetch the resource referenced in the relationship.

## [2.6.4] - 2020-11-10

### Fixed
- Fixed a bug where 429 was not retried on all endpoints

## [2.6.3] - 2020-11-10

### Fixed
- Resource metadata should be able to set empty using `.metadata.set(None)` or `.metadata.set({})`.

## [2.6.2] - 2020-11-05

### Fixed
- Asset retrieve subtree should return empty AssetList if asset does not exist.

## [2.6.1] - 2020-10-30

### Added
- `geospatial` to list of valid relationship resource types.

## [2.6.0] - 2020-10-26

### Changed
- Relationships list should take dataset internal and external id as different parameters.

## [2.5.4] - 2020-10-22

### Fixed
- `_is_retryable` didn't handle clusters with a dash in the name.

## [2.5.3] - 2020-10-14

### Fixed
- `delete_ranges` didn't cast string timestamp into number properly.

## [2.5.2] - 2020-10-06

### Fixed
- `labels` in FileMetadata is not cast correctly to a list of `Label` objects.

## [2.5.1] - 2020-10-01
- Include `py.typed` file in sdk distribution

## [2.5.0] - 2020-09-29

### Added
- Relationships beta support.

### Removed
- Experimental Model Hosting client.

## [2.4.3] - 2020-09-18
- Increase raw rows list limit to 10,000

## [2.4.2] - 2020-09-10
- Fixed a bug where urls with query parameters were excluded from the retryable endpoints.

## [2.4.1] - 2020-09-09

### Changed
- Generator-based listing now supports partitions. Example:
  ``` python
  for asset in client.assets(partitions=10):
    # do something
  ```

## [2.4.0] - 2020-08-31

### Added
- New 'directory' in Files

## [2.3.0] - 2020-08-25

### Changed
- Add support for mypy and other type checking tools by adding packaging type information

## [2.2.2] - 2020-08-18

### Fixed
- HTTP transport logic to better handle retrying of connection errors
- read timeouts will now raise a CogniteReadTimeout
- connection errors will now raise a CogniteConnectionError, while connection refused errors will raise the more
 specific CogniteConnectionRefused exception.

### Added
- Jitter to exponential backoff on retries

### Changed
- Make HTTP requests no longer follow redirects by default
- All exceptions now inherit from CogniteException

## [2.2.1] - 2020-08-17

### Added
- Fixed a bug where `/timeseries/list` was missing from the retryable endpoints.

## [2.2.0] - 2020-08-17

### Added
- Files labelling support

## [2.1.2] - 2020-08-13

### Fixed
- Fixed a bug where only v1 endpoints (not playground) could be added as retryable

## [2.1.1] - 2020-08-13

### Fixed
- Calls to datapoints `retrieve_dataframe` with `complete="fill"` would break using Pandas version 1.1.0 because it raises TypeError when calling `.interpolate(...)` on a dataframe with no columns.

## [2.1.0] - 2020-07-22

### Added
- Support for passing a single string to `AssetUpdate().labels.add` and `AssetUpdate().labels.remove`. Both a single string and a list of strings is supported. Example:
  ```python
  # using a single string
  my_update = AssetUpdate(id=1).labels.add("PUMP").labels.remove("VALVE")
  res = client.assets.update(my_update)

  # using a list of strings
  my_update = AssetUpdate(id=1).labels.add(["PUMP", "ROTATING_EQUIPMENT"]).labels.remove(["VALVE"])
  res = client.assets.update(my_update)
  ```

## [2.0.0] - 2020-07-21

### Changed
- The interface to interact with labels has changed. A new, improved interface is now in place to make it easier to work with CDF labels. The new interface behaves this way:
  ```python
  # crate label definition(s)
  client.labels.create(LabelDefinition(external_id="PUMP", name="Pump", description="Pump equipment"))
  # ... or multiple
  client.labels.create([LabelDefinition(external_id="PUMP"), LabelDefinition(external_id="VALVE")])

  # list label definitions
  label_definitions = client.labels.list(name="Pump")

  # delete label definitions
  client.labels.delete("PUMP")
  # ... or multiple
  client.labels.delete(["PUMP", "VALVE"])

  # create an asset with label
  asset = Asset(name="my_pump", labels=[Label(external_id="PUMP")])
  client.assets.create(assets)

  # filter assets by labels
  my_label_filter = LabelFilter(contains_all=["PUMP", "VERIFIED"])
  asset_list = client.assets.list(labels=my_label_filter)

  # attach/detach labels to/from assets
  my_update = AssetUpdate(id=1).labels.add(["PUMP"]).labels.remove(["VALVE"])
  res = client.assets.update(my_update)
  ```

### Fixed
- Fixed bug where `_call_` in SequencesAPI (`client.sequences`) was incorrectly returning a `GET` method instead of `POST`.

## [1.8.1] - 2020-07-07
### Changed
- For 3d mappings delete, only use node_id and asset_id pairs in delete request to avoid potential bad request.
- Support attaching/detaching multiple labels on assets in a single method

## [1.8.0] - 2020-06-30
### Added
- Synthetic timeseries endpoint for DatapointsApi
- Labels endpoint support
- Assets labelling support
- Support for unique value aggregation for events.

### Changed
- When `debug=true`, redirects are shown more clearly.

## [1.7.0] - 2020-06-03
### Fixed
- datasetId is kept as an integer in dataframes.

### Changed
- Internal list of retryable endpoints was changed to a class variable so it can be modified.

## [1.6.0] - 2020-04-28
### Added
- Support events filtering by ongoing events (events without `end_time` defined)
- Support events filtering by active timerange of event
- Support files metadata filtering by `asset_external_ids`
- Aggregation endpoint for Assets, DataSets, Events, Files, Sequences and TimeSeries API

## [1.5.2] - 2020-04-02
### Added
- Support for security categories on file methods

## [1.5.1] - 2020-04-01
### Added
- Support for security categories on files
- active_at_time on relationships

### Fixed
- No longer retry calls to /files/initupload
- Retry retryable POST endpoints in datasets API

## [1.5.0] - 2020-03-12
### Added
- DataSets API and support for this in assets, events, time series, files and sequences.
- .asset helper function on time series.
- asset external id filter on time series.

## [1.4.13] - 2020-03-03
### Added
- Relationship list supports multiple sources, targets, relationship types and datasets.

## [1.4.12] - 2020-03-02

### Fixed
- Fixed a bug in file uploads where fields other than name were not being passed to uploaded directories.

## [1.4.11] - 2020-02-21

### Changed
- Datapoint insertion changed to be less memory intensive.

### Fixed
- Fixed a bug where add service account to group expected items in response.
- Jupyter notebook output and non-camel cased to_pandas uses nullable int fields instead of float for relevant fields.

## [1.4.10] - 2020-01-27
### Added
- Support for the error field for synthetic time series query in the experimental client.
- Support for retrieving data from multiple sequences at once.

## [1.4.9] - 2020-01-08

### Fixed
- Fixed a bug where datapoints `retrieve` could return less than limit even if there were more datapoints.
- Fixed an issue where `insert_dataframe` would give an error with older pandas versions.

## [1.4.8] - 2019-12-19

### Added
- Support for `ignore_unknown_ids` on time series `retrieve_multiple`, `delete` and datapoints `retrieve` and `latest` and related endpoints.
- Support for asset subtree filters on files, sequences, and time series.
- Support for parent external id filters on assets.
- Synthetic datapoints retrieve has additional functions including variable replacement and sympy support.

### Changed
- Synthetic datapoints now return errors in the `.error` field, in the jupyter output, and optionally in pandas dataframes if `include_errors` is set.

## [1.4.7] - 2019-12-05

### Added
- Support for synthetic time series queries in the experimental client.
- parent external id filter added for assets.

### Fixed
- startTime in event dataframes is now a nullable int dtype, consistent with endTime.

## [1.4.6] - 2019-12-02

### Fixed
- Fixed notebook output for Asset, Datapoint and Raw.

## [1.4.5] - 2019-12-02

### Changed

- The ModelHostingAPI now calls Model Hosting endpoints in playground instead of 0.6.

## [1.4.4] - 2019-11-29

### Added
 - Option to turn off version checking from CogniteClient constructor

### Changed
- In sequences create, the column definitions object accepts both camelCased and snake_cased keys.
- Retry 429 on all endpoints

### Fixed
- Fixed notebook output for DatapointsList

## [1.4.3] - 2019-11-27
### Fixed
- In Jupyter notebooks, the output from built-in list types is no longer camel cased.

## [1.4.2] - 2019-11-27

### Changed
- In the 3D API, the call and list methods now include all models by default instead of only unpublished ones.
- In Jupyter notebooks, the output from built-in types is no longer camel cased.

### Added
- Support for filtering events by asset subtree ids.

## [1.4.1] - 2019-11-18

### Added
- Support for filtering events by asset external id.
- query parameter on asset search.
- `ignore_unknown_ids` parameter on asset and events method `delete` and `retrieve_multiple`.

## [1.4.0] - 2019-11-14

### Changed
- In the ModelHostingAPI, models, versions and schedules are now referenced by name instead of id. The ids are no longer available.
- In the ModelHostingAPI, functions related to model versions are moved from the ModelsAPI to the new ModelVersionsAPI.
- In the ModelHostingAPI, the model names must be unique. Also, the version names and schedule names must be unique per model.
- Default value for `limit` in search method is now 100 instead of None to clarify api default behaviour when no limit is passed.

## [1.3.4] - 2019-11-07

### Changed
- Error 500's are no longer retried by default, only HTTP 429, 502, 503, 504 are.
- Optimized HTTP calls by caching user agent.
- Relationship filtering is now integrated into `list` instead of `search`.
- Sequences `insert_dataframe` parameter `external_id_headers` documentation updated.
- Type hints for several objects formerly `Dict[str, Any]` improved along with introducing matching dict derived classes.

### Fixed
- `source_created_time` and `source_modified_time` on files now displayed as time fields.
- Fixed pagination for `include_outside_points` and other edge cases in datapoints.
- Fixed a bug where `insert_dataframe` with strings caused a numpy error.

### Added
- Relationships can now have sequences as source or target.

## [1.3.3] - 2019-10-21

### Changed
- Datapoints insert dataframe function will check for infinity values.
- Allow for multiple calls to .add / .remove in object updates such as metadata, without later calls overwriting former.
- List time series now ignores the include_metadata parameter.

### Added
- Advanced list endpoint is used for listing time series, adding several new filters and partitions.

## [1.3.2] - 2019-10-16

### Added
- Datapoints objects now store is_string, is_step and unit to allow for better interpretation of the data.
- Sorting when listing events
- Added a search function in the relationships API.

### Changed
- `list` and `__call__` methods for files now support list parameters for `root_ids`, `root_external_ids`.
- retrieve_dataframe with `complete` using Datapoints fields instead of retrieving time series metadata.

### Fixed
- Fixed chunking logic in list_generator to always return last partial chunk.
- Fixed an error on missing target/source in relationships.

## [1.3.1] - 2019-10-09
### Fixed
- Fixed support for totalVariation aggregate completion.
- Changed conversion of raw RowList to pandas DataFrame to handle missing values (in columns) across the rows. This also fixes the bug where one-off values would be distributed to all rows in the DataFrame (unknown bug).

## [1.3.0] - 2019-10-03
### Changed
- Sequences officially released and no longer considered experimental.
- Sequences data insert no longer takes a default value for columns.

## [1.2.1] - 2019-10-01
### Fixed
- Tokens are sent with the correct "Authorization" header instead of "Authentication".

## [1.2.0] - 2019-10-01
### Added
- Support for authenticating with bearer tokens. Can now supply a jwt or jwt-factory to CogniteClient. This token will override any api-key which has been set.

## [1.1.12] - 2019-10-01
### Fixed
- Fixed a bug in time series pagination where getting 100k datapoints could cause a missing id error when using include_outside_points.
- SequencesData `to_pandas` no longer returns NaN on integer zero columns.
- Fixed a bug where the JSON encoder would throw circular reference errors on unknown data types, including numpy floats.

## [1.1.11] - 2019-09-23
### Fixed
- Fix testing.CogniteClientMock so it is possible to get attributes on child which have not been explicitly in the CogniteClientMock constructor

## [1.1.10] - 2019-09-23
### Fixed
- Fix testing.CogniteClientMock so it is possible to get child mock not explicitly defined

### Added
- `list` and `__call__` methods for events now support list parameters for `root_asset_ids`, `root_asset_external_ids`.

## [1.1.9] - 2019-09-20
### Changed
- Renamed testing.mock_cognite_client to testing.monkeypatch_cognite_client

### Added
- testing.CogniteClientMock object

## [1.1.8] - 2019-09-19
### Added
- Support for aggregated properties of assets.
- `Asset` and `AssetList` classes now have a `sequences` function which retrieves related sequences.
- Support for partitioned listing of assets and events.

### Changed
- `list` and `__call__` methods for assets now support list parameters for `root_ids`, `root_external_ids`.
- Sequences API no longer supports column ids, all relevant functions have been changed to only use external ids.

### Fixed
- Fixed a bug in time series pagination where getting 100k dense datapoints would cause a missing id error.
- Sequences retrieve functions fixed to match API change, to single item per retrieve.
- Sequences retrieve/insert functions fixed to match API change to take lists of external ids.

## [1.1.7] - 2019-09-13
### Fixed
- `testing.mock_cognite_client()` so that it still accepts arguments after exiting from mock context.

## [1.1.6] - 2019-09-12
### Fixed
- `testing.mock_cognite_client()` so that the mocked CogniteClient may accept arguments.

## [1.1.5] - 2019-09-12
### Added
- Method `files.download_to_path` for streaming a file to a specific path

## [1.1.4] - 2019-09-12
### Added
- `root_asset_ids` parameter for time series list.

### Changed
- Formatted output in jupyter notebooks for `SequenceData`.
- `retrieve_latest` function in theDatapoints API extended to support more than 100 items.
- Log requests at DEBUG level instead of INFO.

## [1.1.3] - 2019-09-05
### Changed
- Disabled automatic handling of cookies on the requests session objects

### Fixed
- `to_pandas` method on CogniteResource in the case of objects without metadata

## [1.1.2] - 2019-08-28
### Added
- `limit` parameter on sequence data retrieval.
- Support for relationships exposed through experimental client.
- `end` parameter of sequence.data retrieval and range delete accepts -1 to indicate last index of sequence.

### Changed
- Output in jupyter notebooks is now pandas-like by default, instead of outputting long json strings.

### Fixed
- id parameters and timestamps now accept any integer type including numpy.int64, so values from dataframes can be passed directly.
- Compatibility fix for renaming of sequences cursor and start/end parameters in the API.

## [1.1.1] - 2019-08-23
### Added
- `complete` parameter on `datapoints.retrieve_dataframe`, used for forward-filling/interpolating intervals with missing data.
- `include_aggregate_name` option on `datapoints.retrieve_dataframe` and `DatapointsList.to_pandas`, used for removing the `|<aggregate-name>` postfix on dataframe column headers.
- datapoints.retrieve_dataframe_dict function, which returns {aggregate:dataframe} without adding aggregate names to columns
- source_created_time and source_modified_time support for files

## [1.1.0] - 2019-08-21
### Added
- New method create_hierarchy() added to assets API.
- SequencesAPI.list now accepts an asset_ids parameter for searching by asset
- SequencesDataAPI.insert now accepts a SequenceData object for easier copying
- DatapointsAPI.insert now accepts a Datapoints object for easier copying
- helper method `cognite.client.testing.mock_cognite_client()` for mocking CogniteClient
- parent_id and parent_external_id to AssetUpdate class.

### Changed
- assets.create() no longer validates asset hierarchy and sorts assets before posting. This functionality has been moved to assets.create_hierarchy().
- AssetList.files() and AssetList.events() now deduplicate results while fetching related resources, significantly reducing memory load.

## [1.0.5] - 2019-08-15
### Added
- files.create() method to enable creating a file without uploading content.
- `recursive` parameter to raw.databases.delete() for recursively deleting tables.

### Changed
- Renamed .iteritems() on SequenceData to .items()
- raw.insert() now chunks raw rows into batches of 10,000 instead of 1,000

### Fixed
- Sequences queries are now retried if safe
- .update() in all APIs now accept a subclass of CogniteResourceList as input
- Sequences datapoint retrieval updated to use the new cursor feature in the API
- Json serializiation in `__str__()` of base data classes. Now handles Decimal and Number objects.
- Now possible to create asset hierarchy using parent external id when the parent is not part of the batch being inserted.
- `name` parameter of files.upload_bytes is now required, so as not to raise an exception in the underlying API.

## [1.0.4] - 2019-08-05
### Added
- Variety of useful helper functions for Sequence and SequenceData objects, including .column_ids and .column_external_ids properties, iterators and slice operators.
- Sequences insert_dataframe function.
- Sequences delete_range function.
- Support for external id column headers in datapoints.insert_dataframe()

### Changed
- Sequences data retrieval now returns a SequenceData object.
- Sequences insert takes its parameters row data first, and no longer requires columns to be passed.
- Sequences insert now accepts tuples and raw-style data input.
- Sequences create now clears invalid fields such as 'id' in columns specification, so sequences can more easily re-use existing specifications.
- Sequence data function now require column_ids or column_external_ids to be explicitly set, rather than both being passed through a single columns field

## [1.0.3] - 2019-07-26
### Fixed
- Renamed Model.schedule_data_spec to Model.data_spec so the field from the API will be included on the object.
- Handling edge case in Sequences pagination when last datapoint retrieved is at requested end
- Fixing data points retrieval when count aggregates are missing
- Displays unexpected fields on error response from API when raising CogniteAPIError

## [1.0.2] - 2019-07-22
### Added
- Support for model hosting exposed through experimental client

### Fixed
- Handling dynamic limits in Sequences API

## [1.0.1] - 2019-07-19
### Added
- Experimental client
- Support for sequences exposed through experimental client

## [1.0.0] - 2019-07-11
### Added
- Support for all endpoints in Cognite API
- Generator with hidden cursor for all resource types
- Concurrent writes for all resources
- Distribution of "core" sdk which does not depend on pandas and numpy
- Typehints for all methods
- Support for posting an entire asset hierarchy, resolving ref_id/parent_ref_id automatically
- config attribute on CogniteClient to view current configuration.

### Changed
- Renamed methods so they reflect what the method does instead of what http method is used
- Updated documentation with automatically tested examples
- Renamed `stable` namespace to `api`
- Rewrote logic for concurrent reads of datapoints
- Renamed CogniteClient parameter `num_of_workers` to `max_workers`

### Removed
- `experimental` client in order to ensure sdk stability.<|MERGE_RESOLUTION|>--- conflicted
+++ resolved
@@ -24,21 +24,18 @@
 - Support for the `/simulators/models` and `/simulators/models/revisions` API endpoints.
 - Support for the `/simulators` and `/simulators/integration` API endpoints.
 
-## [7.74.1] - 2025-04-01
-<<<<<<< HEAD
+## [7.74.2] - 2025-04-01
 ### Changed
 - Removes beta header from postgres gateway APIs.
 - Removes "beta" warning from postgres gateway APIs.
 ### Added
 - Adds `PostgresGatewayAcl` to postgres gateway ACLs.
 
-## [7.74.0] - 2025-03-30
-=======
+## [7.74.1] - 2025-04-01
 ### Fixed
 - When iterating through datapoints, any instance IDs used would max out after 100k values.
 
 ## [7.74.0] - 2025-04-01
->>>>>>> d4702e0f
 ### Added
 - Support for new (object) datapoint aggregates `min_datapoint` and `max_datapoint`.
 
