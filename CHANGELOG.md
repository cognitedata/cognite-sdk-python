# Changelog
All notable changes to this project will be documented in this file.

The format is based on [Keep a Changelog](https://keepachangelog.com/en/1.0.0/),
and this project adheres to [Semantic Versioning](https://semver.org/spec/v2.0.0.html).

The changelog for SDK version 0.x.x can be found [here](https://github.com/cognitedata/cognite-sdk-python/blob/0.13/CHANGELOG.md).

For users wanting to upgrade major version, a migration guide can be found [here](MIGRATION_GUIDE.md).

Changes are grouped as follows
- `Added` for new features.
- `Changed` for changes in existing functionality.
- `Deprecated` for soon-to-be removed features.
- `Improved` for transparent changes, e.g. better performance.
- `Removed` for now removed features.
- `Fixed` for any bug fixes.
- `Security` in case of vulnerabilities.

<<<<<<< HEAD
## [7.80.0] - 2025-08-04
### Added
- Support for external dependencies in simulator and simulator model revisions resources.
=======
## [7.79.0] - 2025-08-01
### Changed
- [alpha] Breaking change: Filtering consistency in __call__ methods for simulator integrations, model and model revisions.
>>>>>>> 0c17b63e

## [7.78.1] - 2025-08-01
### Changed
- Only emit counts for each status (successful, failed, unknown, skipped) in exception __str__ reprs. The actual 
  underlying objects are still available through the `succesful`, `unknown`, `failed`, and `skipped` attributes.
### Fixed
- Fixes type annotations for Functions API. Adds new `FunctionHandle` type for annotating function handles.

## [7.78.0] - 2025-07-29
### Added
- Support for two-phase syncing of instances. See `sync_mode` and `backfill_sort` on the `NodeResultSet` class.
### Changed
- Improved error messages when using query-specific fields in sync, and vice versa.

## [7.77.3] - 2025-07-28
### Added
- Comprehensive documentation for the simulators API endpoints

### Changed
- Consistency improvements across the simulators API namespace

## [7.77.2] - 2025-07-25
### Added
- Agents now maintains all properties returned from the API when using the `.load(...)` and `.dump(...)` methods. 
  Similarly, you can load an `AgentUpsert` from a `dict`/`YAML`/`JSON` object using the `AgentUpsert.load(...)` method
  and all properties will be sent to the API.

## [7.77.1] - 2025-07-23
### Added
- Added new `agentsAcl` capability.

## [7.77.0] - 2025-07-17
### Added
- Support for the `/models/statistics` API endpoints with methods `client.data_modeling.statistics.project()`,
  `client.data_modeling.statistics.spaces.list()`, and `client.data_modeling.statistics.spaces.retrieve(...)`.

## [7.76.1] - 2025-07-12
### Added
- [alpha] Support for the `/ai/agents` API endpoint for upsert, retrieve, list and delete.

## [7.76.0] - 2025-06-25
### Added
- When ingesting datapoints, `insert_dataframe` now accepts instance IDs as column names when `instance_id_headers` is `True`. Note, in th next major release of the SDK, the behaviour of the column names will change and the ID type of the column will be determined based on the type of the column name. E.g. if the column name is of type `NodeId` it will automatically be interpreted as instance ID.

## [7.75.3] - 2025-06-25
### Added
- Added new `appConfigAcl` capability.

## [7.75.2] - 2025-06-05
### Fixed
- The `client.raw.rows.retrieve_dataframe` method now has a new parameter `infer_dtypes` that allows
  you to not infer the data types of column types in the returning dataframe.

## [7.75.1] - 2025-05-15
### Fixed
- Fixes missing `instance_id` field in `Document` class returned from `client.documents.list()` and `client.documents.search()`.

## [7.75.0] - 2025-04-22
### Added
- Support for data modeling query set operations - union, unionAll, and intersection
- Support for the `/simulators/logs` API endpoint.
- Support for the `/simulators/routines` and `/simulators/routines/revisions` API endpoints.
- Support for the `/simulators/models` and `/simulators/models/revisions` API endpoints.
- Support for the `/simulators` and `/simulators/integration` API endpoints.
### Fixed
- Fixes for type annotations for Functions API

## [7.74.5] - 2025-04-08
### Fixed
- Empty datapoint subscriptions may return timeSeriesCount=None. This is now handled.

## [7.74.4] - 2025-04-08
### Fixed
- When iterating datapoints, object aggregates `min_datapoint` and `max_datapoint` no longer raise
  `ValueError: Unsupported aggregate` (used to require `include_status` to be explicitly passed.)

## [7.74.3] - 2025-04-04
### Changed
- Removes beta header from postgres gateway APIs.
- Removes "beta" warning from postgres gateway APIs.
### Added
- Adds `PostgresGatewayAcl` to postgres gateway ACLs.

## [7.74.2] - 2025-04-02
### Fixed
- When loading a Workflow version from dict, no longer gives a `400` when calling
  `client.workflows.versions.upsert(...)`. For example the following workflow version can now be upserted:
```python
WorkflowVersionUpsert.load({
    "workflowExternalId": "my_workflow", "version": 1,
    "workflowDefinition": {
      "tasks": {
        "externalId": "task1",
        "type": "function",
        "parameters": {"function": {"externalId": "myFunction"}}}
    }
})
```

## [7.74.1] - 2025-04-01
### Fixed
- When iterating through datapoints, any instance IDs used would max out after 100k values.

## [7.74.0] - 2025-04-01
### Added
- Support for new (object) datapoint aggregates `min_datapoint` and `max_datapoint`.

## [7.73.9] - 2025-03-25
### Fixed
- The `transformation.source/destinationOidcCredentials.scope` is no longer required when creating a Transformation.

## [7.73.8] - 2025-03-21
### Fixed
- Functions: Removed `"py38"` from list of valid runtimes for Functions in docstrings and type annotations. Runtime `"py38"` was removed in the API in October 2024.

## [7.73.7] - 2025-03-14
### Fixed
- When RestSource for hosted extractors were updated, the authentication and ca_certificate objects were omitted. This is now fixed.

## [7.73.6] - 2025-03-10
### Fixed
- An issue with `client.data_modeling.instances.aggregates(..., filter=my_filter)` no longer raises a `KeyError` if you
  have a filter that returns no results.

## [7.73.5] - 2025-02-26
### Fixed
- The `client.data_modeling.instances.aggregate/search()` methods now correctly returns maximum, 1000, results when setting
  the `limit` parameter to `None`, `-1`, or `math.inf`.

## [7.73.4] - 2025-02-24
### Fixed
- An issue with `DatapointsAPI.retrieve_latest` and usage of `instance_id` when using `ignore_unknown_ids=True`
  and *any type* of identifier was not found (no longer raises `TypeError`).

## [7.73.3] - 2025-02-07
### Added
- Listable property types for containers in Data Modeling now accept `max_list_size`.

## [7.73.2] - 2025-02-05
### Fixed
- An edge case where instance IDs in failing requests would not be reported in the error attributes `unknown`
  or `failed`.
### Changed
- Set the limit for create, update, and delete endpoints for postgres gateway users to 1.

## [7.73.1] - 2025-01-23
### Fixed
- Data Workflows hotfix: mark `useTransformationCredentials` as optional.

## [7.73.0] - 2025-01-22
### Added
- Data Workflows: Support for `useTransformationCredentials` for the transformations task. This allows running
  transformation tasks with pre-configured client credentials.

## [7.72.2] - 2025-01-20
### Fixed
- Updating a Kafka or MQTT source with a write object in `mode="replace"` no longer raises a `CogniteAPIError` with
  422 status code.

## [7.72.1] - 2025-01-14
### Fixed
- Data Modeling container type Enum now dumps correctly and no longer camelCases the user-defined values.

## [7.72.0] - 2025-01-14
### Added
- Document Summary and Document Question Answering endpoints from the AI API.

## [7.71.4] - 2025-01-09
### Changed
- Update classes accepting instance_id now raise when id/external_id are also given.
### Added
- All update classes warn when external_id is ignored (when id is also given, it takes precedence)

## [7.71.3] - 2025-01-09
### Added
- `ResultSetExpression` now support the `skip_already_deleted` flag.

## [7.71.2] - 2025-01-07
### Added
- Instance ID is now supported for `retrieve_latest` in the datapoints API.
### Fixed
- Using `retrieve_latest` with `ignore_unknown_ids=True` could raise KeyError if at least one
  time series were missing and any of the non-missing did not have `external_id` set.
- Using `retrieve_latest` with `ignore_unknown_ids=True` could yield mixed-up results if at least one
  time series were missing and and any of the non-missing were a duplicated time series (with an individually specified (and different) setting). This will now raise a RuntimeError.

## [7.71.1] - 2025-01-07
### Fixed
- Version checker (stopped working after 5.3.1 due to subtle package naming change)

## [7.71.0] - 2025-01-06
### Added
- Support for InstanceReferences filter for Data Modeling

## [7.70.7] - 2024-12-20
### Fixed
- Passing a valid but empty string as external_id no longer raises an error for certain SDK methods

## [7.70.6] - 2024-12-14
### Fixed
- Updating a Sequence and repeating existing columns no longer raises a `CogniteDuplicatedError`.

## [7.70.5] - 2024-12-12
### Fixed
- Upserting a Sequence with columns no longer silently skips the columns, but instead updates them as intended.

## [7.70.4] - 2024-12-11
### Fixed
- Added missing `diagramParsingACl` to capabilities.

## [7.70.3] - 2024-12-11
### Fixed
- Aggregation requests with custom properties, like a metadata key, are no longer converted to camelCase
  automatically.

## [7.70.2] - 2024-12-04
### Fixed
- Retrieving `ExtractionPipeline` no longer raises a `KeyError` if any of the piplines have a contact with missing fields.

## [7.70.1] - 2024-12-04
### Fixed
- Fix `workflows.executions.retrieve_detailed` type for `SimulationInputOverride` to allow for `None` value for `unit`.

## [7.70.0] - 2024-12-02
### Added
- Workflow support for "simulation" task type.

## [7.69.4] - 2024-12-02
### Added
- An IsNull filter has been added for use in Data Modeling.

## [7.69.3] - 2024-12-02
### Added
- API endpoints currently accepting relative time strings like `2d-ago` now support a forward-looking syntax, e.g. `2w-ahead` or `15m-ahead`.
### Fixed
- Revoking sessions through `client.iam.sessions.revoke` no longer raises an API error for very large payloads


## [7.69.2] - 2024-11-28
### Improved
- Handle conversion of instance lists like NodeList to pandas DataFrame in scenarios where: a) properties are expanded
  into columns, b) the view ID prefix has be removed and c) one or more user properties have a naming conflict with
  base properties. This no longer raises a documented error by pandas, but gives a warning instead.

## [7.69.1] - 2024-11-27
### Fixed
- Convenience methods for `TimeSeries` (defined through Data Modeling with `instance_id`) now works as
  intended: `count`, `latest` and `first`.

## [7.69.0] - 2024-11-23
### Added
- Synthetic Datapoints API has better support for `instance_id`. Previously you had to specify these directly
  in the expression(s), but now you can use the `variables` parameter to more easily substitute the time series
  identifiers directly into the expression(s).

## [7.68.0] - 2024-11-22
### Added
- New methods: `WorkflowTriggerAPI.[list, list_runs]`
- `WorkflowAPI.upsert` now supports upserting multiple.
- `WorkflowAPI.retrieve` now supports retrieving multiple.
- `WorkflowVersionAPI.upsert` now supports upserting multiple.
- `WorkflowVersionAPI.retrieve` now supports retrieving multiple.
- `WorkflowTriggerAPI.delete` now supports deleting multiple.
- Missing field `last_updated_time` for `Workflow`.
- Missing fields `last_updated_time` and `created_time` for `WorkflowVersion`.
### Deprecated
- `WorkflowTriggerAPI.get_triggers` is now deprecated in favor of `WorkflowTriggerAPI.list`
- `WorkflowTriggerAPI.get_trigger_run_history` is now deprecated in favor of `WorkflowTriggerAPI.list_runs`
### Fixed
- Listing the history of (workflow trigger) runs now work as expected for all external_ids (properly URL encoded).

## [7.67.4] - 2024-11-21
### Fixed
- Creating a `CogniteClient` no longer gives a `UserWarning` for private link projects.

## [7.67.3] - 2024-11-20
### Fixed
- Fixed wrong url paths for `client.hosted_extractors.jobs.[list_logs, list_metrics]`

## [7.67.2] - 2024-11-19
### Added
- Instance ID is now supported for DatapointsSubscriptionsAPI (`client.time_series.subscriptions`)

## [7.67.1] - 2024-11-19
### Added
- Workflow triggers support metadata field
### Fixed
- Workflow description is optional

## [7.67.0] - 2024-11-19
### Added
- Convenience method `from_alias` to the UnitsAPI (`client.units.from_alias`) to help with looking up
  units by their aliases (similarity search is supported).

## [7.66.1] - 2024-11-18
### Removed
- The Core Data Model (v1) is now considered stable and the alpha warning has been removed.
- Usage of `instance_id` in the FilesAPI is considered stable and the alpha warning has been removed.

## [7.66.0] - 2024-11-15
### Added
- User's trying to access a CDF project they do not have access to, will now be met with a more helpful
  exception: `CogniteProjectAccessError` will be raised and accessible projects on the given cluser will
  be listed, rather than just "401 - Unauthorized".

## [7.65.1] - 2024-11-14
### Added
- Workflows now support data sets

## [7.65.0] - 2024-11-13
### Added
- DatapointsAPI now support iteration like most other APIs: `for dps in client.time_series.data(...)`.
  You may control memory usage by specifying how many time series to fetch in parallel with the
  `chunk_size_time_series` parameter, and datapoints with `chunk_size_datapoints`.

## [7.64.14] - 2024-11-12
### Added
- [Feature Preview - beta] Adding data modeling triggers support for data workflows.

## [7.64.13] - 2024-11-12
### Added
- Added new `SAPWriteback` and `SAPWritebackRequests` capabilities.

## [7.64.12] - 2024-11-12
### Fixed
- `FunctionSchedulesAPI.__call__()` calls `FunctionSchedulesAPI.list()` instead of `APIClient._list_generator()`.
  (The latter relied on pagination, which was not implemented by `/schedules/list`).

## [7.64.11] - 2024-11-12
### Added
- [Feature Preview - alpha] Support for `PostgresGateway` `Tables` `client.postegres_gateway.tables`.

## [7.64.10] - 2024-11-12
### Fixed
- [Feature Preview - alpha] Updated `PostgresGateway` `Users` `client.postegres_gateway.users` to changes in the API.

## [7.64.9] - 2024-11-12
### Fixed
- Fixed an IndexError that could be raised in an edge cases where datapoints methods should return None.

## [7.64.8] - 2024-11-06
### Fixed
- Made `compression` and `encoding` of hosted extractor job formats optional to conform with the API.

## [7.64.7] - 2024-11-04
### Fixed
- Set batch size to 10 for `create` and `update` of hosted extractor jobs, destinations, sources and mappings
  to avoid hitting the API limits.

## [7.64.6] - 2024-11-02
### Added
- Data modeling filters now support the use of `NodeId` (and `EdgeId`) directly.

## [7.64.5] - 2024-11-01
### Fixed
- The `client.functions.schedules.create` method no longer mutates the input `FunctionScheduleWrite` object.

## [7.64.4] - 2024-11-01
### Fixed
- Data Workflows: apply more robust path parameter encoding.

## [7.64.3] - 2024-11-01
### Fixed
- Removed superfluous properties from authentication subclass read objects

## [7.64.2] - 2024-10-31
### Fixed
- `HostedExtractor` REST source `authentication` property updated to follow API change.

## [7.64.1] - 2024-10-30
### Fixed
- Loading `HostedExtractor` class `RestSourceWrite` no longer requires the optional `scheme` parameter.

## [7.64.0] - 2024-10-28
### Added
- New instance inspection endpoint `client.data_modeling.instances.inspect` enabling easy reverse
  lookup to find which views and containers they have data in.

## [7.63.11] - 2024-10-26
### Fixed
- The `/context/diagram/` endpoints are now retried on 5xx and 429 errors.

## [7.63.10] - 2024-10-22
### Fixed
- The Not() filter now only accepts a single filter (and no longer silently ignores the rest).
- The And(), Or() and Not() filter now requires at least one argument.

## [7.63.9] - 2024-10-21
### Added
- Filters can now be combined using `And` and `Or` by using the operators `&` and `|`.
- Filters can now be negated by using the `~` operator (instead of using the `Not` filter)

## [7.63.8] - 2024-10-21
### Fixed
- Data Workflows: workflow external ID and version are now URL encoded to allow characters like `/`  when calling `workflows.executions.run`

## [7.63.7] - 2024-10-18
### Fixed
- Calling `cognite_client.data_modeling.instances(..., chunk_size=False, include_typing=False)` no longer raises a
  `TypeError`.

## [7.63.6] - 2024-10-17
### Fixed
- Files, or other resources with geo.location data, created long ago before the current API restriction(s) were in-place
  now load as UnknownCogniteObject, rather than throwing an exception (typically `KeyError`).

## [7.63.5] - 2024-10-15
### Fixed
- Added missing parameter `notification_config` to `ExtractionPipeline`.

## [7.63.4] - 2024-10-14
### Fixed
- Using `OAuthDeviceCode.load` now includes the missing parameters `oauth_discovery_url`, `clear_cache`, and `mem_cache_only`.
- All unknown parameters to `OAuthDeviceCode.load` are now passed on as `token_custom_args`.

## [7.63.3] - 2024-10-13
### Fixed
- NodeList and EdgeList (and subclasses) now support using `.get` with an `external_id` as a shortcut over
  using `instance_id`. When the `external_id` is ambiguous (non-unique, multiple spaces), a ValueError
  is raised. Thus, using `external_id` is no longer deprecated.

## [7.63.2] - 2024-10-11
### Fixed
- Setting up interactive `OAuthInteractive` sessions no longer raises `TypeError` as the lower bound for the `msal`
  dependency has been increased to `1.31`.

## [7.63.1] - 2024-10-10
### Fixed
- [Feature Preview - alpha] Dumping `HostedExtractor` `Job` and `Source` data classes creates valid JSON/YAML
  even when unknown fields are present.

## [7.63.0] - 2024-10-10
### Removed
- Dropped support for Python 3.8 and 3.9.

## [7.62.8] - 2024-10-07
### Added
- [Feature Preview - alpha] Support for `PostgresGateway` `Users` `client.postegres_gateway.users`.

## [7.62.7] - 2024-10-07
### Fixed
- Several bugfixes for the filter `InAssetSubtree`:
  - No longer causes `CogniteAPIError` when used, by accepting a list of values rather than a single value.
  - Loading via `Filter.load` now works as expected (a regression introduced in 7.38.3).

## [7.62.6] - 2024-09-27
### Fixed
- Instances with a single property no longer fail `to_pandas()` with `TypeError`, when using `expand_properties=True`.

## [7.62.5] - 2024-09-26
### Added
- Add new `client.workflows.triggers.upsert`, this allows upserts of triggers.
### Deprecated
- Deprecate `client.workflows.triggers.create`, as its functionality is covered by the new `client.workflows.triggers.upsert`

## [7.62.4] - 2024-09-25
### Fixed
- In the CoreModel, `client.data_classes.data_modeling.cdm` the fields `isUploaded` and `uploadedTime` in
  `CogniteFile` are  now considered read-only

## [7.62.3] - 2024-09-24
### Added
- [Feature Preview - alpha] Support for `Kafka` and `Rest` sources in `client.hosted_extractors.sources`.

## [7.62.2] - 2024-09-24
### Added
- [Feature Preview - alpha] Support for `client.hosted_extractors.mappings`.

## [7.62.1] - 2024-09-23
### Changed
- Support for `OAuthDeviceCode` now supports non Entra IdPs

## [7.62.0] - 2024-09-19
### Added
- All `update` methods now accept a new parameter `mode` that controls how non-update objects should be
  interpreted. For example, should we do a partial update or a full replacement.

## [7.61.1] - 2024-09-19
### Added
- [Feature Preview - alpha] Support for `client.hosted_extractors.jobs`.

## [7.61.0] - 2024-09-18
### Changed
- TimeSeriesAPI and DatapointsAPI support for `instance_id` reaches general availability (GA).
### Added
- `instance_id` can now be used freely alongside `id` and `external_id`, and is now accepted by
  retrieve/retrieve_array/retrieve_dataframe.
- `instance_id` now works in `to_pandas` methods, with fallbacks on `external_id` and `id`.
### Fixed
- A bug caused all datapoints objects to load an empty instance_id.

## [7.60.6] - 2024-09-17
### Fixed
- Fixed bug in `replace` upsert mode which caused objects to not be cleared.

## [7.60.5] - 2024-09-17
### Changed
- Remove beta notice on the Data Workflows `WorkflowTriggerAPI`

## [7.60.4] - 2024-09-15
### Added
- Fix bug in column name remapping for `TypedInstance.to_pandas()`

## [7.60.3] - 2024-09-14
### Changed
- The Core Model and Extractor Extension (`cognite.client.data_classes.data_modeling.cdm/extractor_extension`) are
  now implemented as composition and no longer inherits from each other. This is to reflect the underlying API.

## [7.60.2] - 2024-09-14
### Added
- [Feature Preview - alpha] Support for `client.hosted_extractors.destinations`.

## [7.60.1] - 2024-09-13
### Fixed
- LocationFiltersACl.Scope.SpaceID changed to ID

## [7.60.0] - 2024-09-12
### Changed
- Some changes to the typed instances functionality in the data modeling client
  - The `TypedNode`, `TypedEdge`, etc. classes are moved from `data_classes.data_modeling.typed_instances` to `data_classes.data_modeling.instances`
  - The `properties` attribute on `TypedNode`/`TypedEdge` now return data
  - The `sources` attribute on `TypedNodeApply`/`TypedEdgeApply` now returns data

## [7.59.3] - 2024-09-12
### Fixed
- JSONDecodeError can no longer be raised in environments where simplejson is used instead of built-in json.

## [7.59.2] - 2024-09-12
### Fixed
- A bug in `client.sequences.data.retrieve_dataframe(...)` where passing a column to `column_external_ids` caused a TypeError.

## [7.59.1] - 2024-09-12
### Fixed
- Creating a function using files dated before 1980 no longer raises ValueError,
  by overriding the timestamps to 1980-01-01.

## [7.59.0] - 2024-09-12
### Added
- Added `ignore_unknown_ids` to `client.files.delete`.

## [7.58.8] - 2024-09-10
### Added
- Added missing `WorkflowTriggerCreateList` to `cognite.client.data_classes.workflows`.

## [7.58.7] - 2024-09-06
### Changed
- [Feature Preview - alpha] Updated the `Core Model` and added `ExtractorExtension` model handling of the reserved
  property names `type` and `version` (`cognite.client.data_classed.data_modeling.cdm` and
  `cognite.client.data_classed.data_modeling.extractor_extension`). Now, these properties are prefixed with
  the original view external id instead of suffixed with underscore. For example, `CogniteAsset` now has
  `asset_type` instead of `type_` attribute. This is to avoid confusion with the node type, which is
  the `type` attribute.

## [7.58.6] - 2024-09-05
### Fixed
- Data modeling convenience filter `SpaceFilter` now allows listing of global nodes by using `equals`
  (when a single space is requested (requirement)). This also affects the `space` parameter to e.g.
  `client.data_modeling.instances.list(...)`

## [7.58.5] - 2024-09-04
### Added
- Data modeling filters now support properties that are lists.
### Fixed
- Read-only properties on CogniteAssetApply (root, path and last_updated_time) are now removed.

## [7.58.4] - 2024-09-03
### Fixed
- The deserialization `datetime` properties in `TypedNode`/`TypedEdge` now correctly handles truncated milliseconds.

## [7.58.3] - 2024-09-03
### Fixed
- The parameter `query` is now optional in `client.data_modeling.instances.search(...)`.

## [7.58.2] - 2024-09-03
### Added
- [Feature Preview - alpha] Support for `client.hosted_extractors.sources`.

## [7.58.1] - 2024-09-03
### Fixed
- [Feature Preview - beta] data workflows: `workflowExecutionId` in `cognite.client.data_classes.workflows.WorkflowTriggerRun`
 can be null or missing, as according to the API spec.

## [7.58.0] - 2024-09-03
### Added
- Data Workflows: add support for `SubworkflowReferenceParameters` subworkflow task type. Allowing embedding other workflows into a workflow.

## [7.57.0] - 2024-09-03
### Added
- Add a `load` method to CogniteClient, ClientConfig, and CredenitalProvider (and all it's subclasses).
- Add `apply_settings` method to `global_config` to pass in a dict of settings

## [7.56.0] - 2024-09-02
### Added
- Support for referencing files by instance id when running diagrams.detect

## [7.55.2] - 2024-08-29
### Fixed
- Turn workflow_orchestration into data_workflows and add trigger doc, fix attribute names in data classes

## [7.55.1] - 2024-08-29
### Fixed
- Missing exports for workflow triggers

## [7.55.0] - 2024-08-27
### Added
- Support for creating a session using a one-shot token in the `client.iam.session.create` method.
- Parameter `nonce` to the `client.functions.call()` and `client.workflow.executions.run()` methods to allow passing
  a custom nonce instead of letting the SDK generate it from your current credentials.

## [7.54.19] - 2024-08-27
### Added
- [Feature Preview - beta] Support for `client.workflows.triggers`.

## [7.54.18] - 2024-08-26
### Added
- When retrieving datapoints, `instance_id` is now set on the objects (for time series created
  through Data Modelling).

## [7.54.17] - 2024-08-22
### Added
- [Feature Preview]  Added `ExtractorExtension` model of the Core Model.

## [7.54.16] - 2024-08-22
### Added
- Added new LocationFiltersAcl capability.

## [7.54.15] - 2024-08-21
### Fixed
- [Feature Preview]  Updated the Core Model to latest version.

## [7.54.14] - 2024-08-19
### Fixed
- [Feature Preview - alpha] fix `files.upload_content`, `files.upload_content_bytes` and
  `files.multipart_upload_content_session`

## [7.54.13] - 2024-08-13
### Added
- [Feature Preview - alpha] Support for `instanceId` in the `client.files.retrieve`, `client.files.retrieve_multiple`,
  `client.files.update`, `client.files.retrieve_download_urls`, `client.files.download_bytes`, `client.files.download_to_path`,
  `client.files.download`.
- [Feature Preview - alpha] Add three new methods for uploading content: `client.files.upload_content`,
  `client.files.upload_content_bytes`, `client.files.multipart_upload_content_session`.

  This is an experimental feature and may change without warning.

## [7.54.12] - 2024-08-08
### Fixed
- NodeList and EdgeList (and subclasses) now expects an instance ID, `(space, external_id)` in the `.get` method.
  Using just an `external_id` is still possible, but deprecated as it is ambiguous in the absence of the space
  identifier, and will just return the last matching instance (as previously).
- SpaceList.get now works and expects a space identifier in the `.get` method.

## [7.54.11] - 2024-07-26
### Fixed
- Creating a Group with an `UnknownAcl` supported by the API no longer raises a client-side `ValueError` after
  successfully creating the group.

## [7.54.10] - 2024-07-26
### Changed
- Added option to add last_updated_time to the index of client.raw.rows.retrieve_dataframe.

## [7.54.9] - 2024-07-22
### Changed
- [Feature Preview] Updated the Core Model to require keyword arguments for all classes and include
  docstring.

## [7.54.8] - 2024-07-22
### Added
- The method `client.functions.schedules.retrieve` now accepts the missing parameter `ignore_unknown_ids` as well
  as retrieving multiple schedules at once.
- The method `client.functions.schedules.create` now supports creating using a `FunctionScheduleWrite` object.

### Changed
- When creating a new function schedule without specifying `description`, the default value is now
  correctly set to `None` instead of `""`.

## [7.54.7] - 2024-07-22
### Fixed
- The method `client.three_d.models.update` no longer accepts `ThreeDModelWrite` as this will raise a `ValueError`.
- The method `client.three_d.models.create` now supports creating multiple models with different metdata fields
  in a single call.

## [7.54.6] - 2024-07-19
### Fixed
- In the data classe, `NodeApply` and `EdgeApply` the argument `camel_case=False` is now
  respected in `.dump()`.

## [7.54.5] - 2024-07-19
### Changed
- [Feature Preview] Updated the Core Model to the newest version released on July 12th, 2024. The
  introduction of the `Cognite` prefix for all classes.

## [7.54.4] - 2024-07-19
### Changed
- Instance classes like `Node` and `NodeList` now expand properties by default in notebook-like environments.

## [7.54.3] - 2024-07-18
### Added
- [Feature Preview] Support for `enum` as container property type in the data modeling APIs. Note that this is not
  yet supported in the API, and is an experimental feature that may change without warning.

## [7.54.2] - 2024-07-16
### Fixed
- A bug in the list method of the RelationshipsAPI that could cause a thread deadlock.

## [7.54.1] - 2024-07-15
### Fixed
- Calling `client.functions.retrieve` or `client.functions.delete` with more than 10 ids no longer
  raises a `CogniteAPIError`.
- Iterating over functions using `client.functions` or `client.functions(...)` no longer raises a `CogniteAPIError`.
### Added
- Added missing filter parameter `metadata` to `client.functions.list`.
### Changed
- When creating a new function without specifying `description` or `owner`, the default values are now
  correctly set to `None` instead of `""`.

## [7.54.0] - 2024-07-12
### Added
- In the `client.data_modeling.instances` the methods `.search`, `.retrieve`,`.list`, `.query`, and `.sync` now
  support the `include_typing` parameter. This parameter is used to include typing information in the response,
  that can be accessed via the `.typing` attribute on the result object.

## [7.53.4] - 2024-07-11
### Added
- `FilesAPI.upload_bytes` and `FilesAPI.upload` are updated to be compatible with Private Link projects.

## [7.53.3] - 2024-07-11
### Added
- [Feature Preview - alpha] Support for `instanceId` in the `client.time_series` `.retrieve`, `.retrieve_multiple`,
  and `.update` methods. This is an experimental feature and may change without warning.

## [7.53.2] - 2024-07-03
### Fixed
- If you derived from `TypedNode` or `TypedEdge`, and then derived the `load` method would not include the parent
  class properties. Same if you used multiple inheritance. This is now fixed.
### Added
- [Feature Preview - alpha] Core Model, available `cognite.client.data_classes import cdm`.

## [7.53.1] - 2024-07-02
### Fixed
- In the new `retrieve_nodes` and `retrieve_edges` methods in the `client.data_modeling.instances` module, if you
  give the identifier of a single node or edge, you will now get a single `TypedNode` or `TypedEdge` instance back.

## [7.53.0] - 2024-07-02
### Added
- New classes `TypedNode` and `TypedEdge` (in addition to `TypedNodeApply` and `TypedEdgeApply`) to be used as
  base classes for user created classes that represent nodes and edges with properties in a specific view. For example,
  is you have a view `Person` with properties `name` and `age`, you can create a class `Person` that inherits from
  `TypedNode` and add properties `name` and `age` to it. This class can then be used with the
  `client.data_modeling.instances.retrieve(..)`, `.apply(...)`, `.list(...)` and `.search(...)` methods.

## [7.52.3] - 2024-06-27
### Added
- Added `partitions` parameter to `retrieve_dataframe()` method of the `RawRowsAPI`.

## [7.52.2] - 2024-06-26
### Added
- Alpha feature: `client.time_series.data` support for `instance_id` in `insert`, `insert_multiple`,
  `delete`, and `retrieve` methods. This is an experimental feature and may change without warning.

## [7.52.1] - 2024-06-26
### Fixed
- Calling `.extend` on a `NodeListWithCursor` or `EdgeListWithCursor` no longer raises a `TypeError`.

## [7.52.0] - 2024-06-19
### Added
- Support the `immutable` flag on container/view properties

## [7.51.1] - 2024-06-18
### Added
- Added support for serializing Node/Edge properties of type `list` of `NodeId` and `DirectRelationReference`,
  `date`, `datetime` and list of `date` and `datetime` to `json` format.

## [7.51.0] - 2024-06-16
### Added
- Support for iterating over `Functions`, `FunctionSchedules`, `DatapointSubscriptions`, `Transformations`,
  `TransformationSchedules`, `TransformationNotifications`, `ExtractionPipelines`, `Workflows`, `WorkflowVersions`.

## [7.50.0] - 2024-06-14
### Changed
- DatapointsAPI support for timezones and calendar-based aggregates reaches general availability (GA).
### Deprecated
- The function `DatapointsAPI.retrieve_dataframe_in_tz` is deprecated. Use the other retrieve methods instead
  and pass in `timezone`.

## [7.49.2] - 2024-06-12
### Fixed
- Converting rows (`RowList` and `RowListWrite`) to a pandas DataFrame no longer silently drops rows that do not have
  any columnar data.

## [7.49.1] - 2024-06-11
### Fixed
- Fixes resetting dataSetId to None in a ThreeDModelUpdate.

## [7.49.0] - 2024-06-05
### Added
- `WorkfowExecutionAPI.list` now allows filtering by execution status.

## [7.48.1] - 2024-06-04
### Fixed
- A bug introduced in `7.45.0` that would short-circuit raw datapoint queries too early when a lot of time series was
  requested at the same time, and `include_outside_points=True` was used (empty cursor are to be expected).

## [7.48.0] - 2024-06-04
### Changed
- Mark Data Workflows SDK implementation as Generally Available.

## [7.47.0] - 2024-06-04
### Added
- Support for retrieving `Labels`, `client.labels.retrieve`.

## [7.46.2] - 2024-06-03
### Added
- Added option for silencing `FeaturePreviewWarnings` in the `cognite.client.global_config`.

## [7.46.1] - 2024-05-31
### Fixed
- Pyodide issue related to missing tzdata package.

## [7.46.0] - 2024-05-31
### Added
- `RawRowsAPI.insert_dataframe` now has a new `dropna` setting (defaulting to True, as this would otherwise raise later).

## [7.45.0] - 2024-05-31
### Added
- DatapointsAPI now support `timezone` and new calendar-based granularities like `month`, `quarter` and `year`.
  These API features are in beta, and the SDK implementation in alpha, meaning breaking changes can
  occur without warning. Set beta header to avoid warning. Users of `retrieve_dataframe_in_tz` should
  consider preparing to upgrade as soon as the features reach general availability (GA).

## [7.44.1] - 2024-05-29
### Added
- Missing parameter `timeout` to `client.transformations.preview`.

## [7.44.0] - 2024-05-29
### Added
- New utility function `datetime_to_ms_iso_timestamp` in `cognite.client.utils` to convert a datetime object
  to a string representing a timestamp in the format expected by the Cognite GraphQL API.

## [7.43.6] - 2024-05-27
### Improved
- JSON is no longer attempted decoded when e.g. expecting protobuf, which currently leads to a small performance
  improvement for datapoints fetching.

## [7.43.5] - 2024-05-22
### Fixed
- Transformation schemas no longer raise when loaded into its resource type.

## [7.43.4] - 2024-05-20
### Fixed
- The data modeling APIs (Views, Containers, Data Models and Spaces) limits for create, retrieve, delete,
  and list were not matching the API spec, causing the SDK to wrongly split large calls into too few requests.
  This means that the SDK will no longer raise a `CogniteAPIError` if you, for example, try to delete
  more than 100 containers in a single method call.

## [7.43.3] - 2024-05-15
### Fixed
- Identity providers that return `expires_in` as a string no longer causes `TypeError` when authenticating.

## [7.43.2] - 2024-05-10
### Fixed
- In containers, `PropertyType` `Text` required parameter `collation` is now optional when `load()`ing, matching the API spec.

## [7.43.1] - 2024-05-10
### Fixed
- `RawRowsAPI.insert()` silently ignored rows of type `RowWriteList`.

## [7.43.0] - 2024-05-09
### Added
- Added new data classes to the contextualization module to simplify configuring diagram detect options: `DiagramDetectConfig`,`ConnectionFlags`, `CustomizeFuzziness`, `DirectionWeights`.
- `DiagramsAPI.detect()` method's parameter `configuration` now also accepts `DiagramDetectConfig` instances.

## [7.42.0] - 2024-05-06
### Changed
- Breaking change: the `workflows.executions.cancel` method now only allows cancelling one execution at a time to reflect its non-atomic operation.

## [7.41.1] - 2024-05-06
### Fixed
- An edge case when a request for datapoints from several hundred time series (with specific finite limits) would return
  more datapoints than the user-specified limit.

## [7.41.0] - 2024-04-30
### Added
- Support for Status Codes in the DatapointsAPI and DatapointSubscriptionsAPI reaches General Availability (GA).
  - You can read more in the Cognite Data Fusion developer documentation: [Status Codes reference](https://developer.cognite.com/dev/concepts/reference/quality_codes/).

## [7.40.2] - 2024-04-30
### Fixed
- `InAssetSubtree` is no longer (mistakenly) accepted as a time series filter.

## [7.40.1] - 2024-04-30
### Fixed
- Deleting multiple Datapoint Subscriptions now work as expected.

## [7.40.0] - 2024-04-30
### Added
- Datapoint Subscriptions now support status codes.

## [7.39.0] - 2024-04-25
### Added
- Support for internally managed groups (inside CDF, as opposed to the external identity provider).

## [7.38.3] - 2024-04-25
### Improved
- The classes `WorkflowUpsert`, `Filter`, `Query`, `Node`, `Edge`, `Container`, `Document`, and
  `Transformation` which are used for parsing API responses were not handling adding new parameters in
  the API correctly. These are now future-proofed.

## [7.38.2] - 2024-04-24
### Added
- Added new parameter `function_external_id` to `FunctionScheduleAPI.create` as a convenience to the user. Note
  that schedules must be attached to a Function by (internal) ID, so a lookup is first done on behalf of the user.

## [7.38.1] - 2024-04-23
### Added
- Added missing `partitions` parameter to `list()` and `__call__()` methods for `FilesAPI`.

## [7.38.0] - 2024-04-22
### Added
- Support for `workflows.executions.retry`

## [7.37.4] - 2024-04-22
### Improved
- Enabled automatic retries on Data Workflows POST endpoints

## [7.37.3] - 2024-04-18
### Improved
- Minor quality of life change for comparing capabilities involving `DataModelInstancesAcl.WRITE_PROPERTIES`; any
  ACL already covered by `WRITE` will not be reported as missing.

## [7.37.2] - 2024-04-18
### Fixed
- Datapoints inserted into non-existent time series, no longer get their identifier hidden in the `failed` attribute
  on the raised `CogniteNotFoundError`. Any `successful` now also gets reported correctly.

## [7.37.1] - 2024-04-17
### Fixed
- Updating data set ID now works as expected for `ThreeDModelUpdate`.

## [7.37.0] - 2024-04-16
### Fixed
- Now handle unknown data types in DM

## [7.36.0] - 2024-04-16
### Fixed
- Now handle unknown filter types in DM
- Add support for the "invalid" filter type in DM

## [7.35.0] - 2024-04-16
### Added
- Datapoints insert methods `insert` and `insert_multiple` now support ingesting (optional) status codes.

## [7.34.0] - 2024-04-11
### Added
- Datapoints method `retrieve_latest` now supports status codes.
- Slicing or indexing a `Datapoints` or `DatapointsArray` instance, now propagates status codes (when present).

## [7.33.1] - 2024-04-10
### Fixed
- Ordering of elements from calls to `retrieve_multiple` now match the requested elements. For SDK versions between
  7.0.0 and 7.33.1, the ordering has been broken when >> 1k elements has been requested (the more requests used, the
  more likely that a chunk was out of order).

## [7.33.0] - 2024-04-08
### Added
- All datapoints retrieve methods (except `retrieve_latest`) now support status codes. Note: Support for *inserting*
  datapoints with status codes will be released shortly. There are three new arguments:
    * `include_status (bool)`: Toggle the return of status code and -symbol on/off, only valid for raw datapoints.
    * `ignore_bad_datapoints (bool)`: For raw datapoints: Whether to return those marked bad (or not).
      For aggregates: Whether the time periods of bad datapoints should affect aggregate calculations (or not).
    * `treat_uncertain_as_bad (bool)`: Toggle whether datapoints marked uncertain should be regarded as good or bad.
- The `to_pandas` method for `Datapoints`, `DatapointsList`, `DatapointsArray` and `DatapointsArrayList` now accepts
  a new parameter, `include_status (bool)`, that controls whether to include status codes & -symbols as separate columns.
- New datapoints query class, `DatapointsQuery`, to make writing custom queries easier, type-safe and more robust,
  as opposed to passing dictionaries (of settings).
### Deprecated
- Passing *custom* datapoints queries using dictionaries is deprecated and will be removed in the next major release.
  Consider refactoring already to `DatapointsQuery`. Example: `{"id": 12, "aggregates" : "min", "granularity": "6h"} ->
  DatapointsQuery(id=12, aggregates="min", granularity="6h")`.

## [7.32.8] - 2024-04-08
### Fixed
- When using TimeSeries objects without `external_id` as part of the `variables` parameter in a synthetic datapoints
  query, a `CogniteNotFoundError` would most likely be raised, due to `None` being silently cast to a string. It now
  raises a friendly `ValueError`.
- An invalid expression could be created when using multiple variables in a synthetic datapoints query. This happened
  while substituting the variables into the expression; this was done one at a time, leading to later replacements
  possibly affecting earlier ones. Now all variables are substituted at the same time/in a single call.
### Improved
- Passing sympy symbols as part of the variables mapping (in synthetic datapoints queries) is now documented properly
  and "officially supported".

## [7.32.7] - 2024-04-05
### Fixed
- Inserting sequence data using `insert_dataframe` would by default drop all rows that contained at least one missing value.
  This has now been fixed to only remove rows where all values are missing.

## [7.32.6] - 2024-04-05
### Fixed
- `AssetsAPI.create_hierarchy` now properly supports `AssetWrite`.

## [7.32.5] - 2024-04-04
### Improved
- Type validation of identifiers

## [7.32.4] - 2024-03-28
### Fixed
- Several methods for `DatapointsArray` that previously failed for string datapoints due to bad handling
  of numpy `dtype`-to-native conversion.

## [7.32.3] - 2024-03-27
### Removed
- Support for `protobuf==3.*` was dropped.

## [7.32.2] - 2024-03-26
### Added
- Missing filterable properties `unit_external_id` and `unit_quantity` to `DatapointSubscriptionProperty`.
  Note: was renamed from `DatapointSubscriptionFilterProperties`, which is now a deprecated alias.

## [7.32.1] - 2024-03-25
### Fixed
- Fix type hints for functions data classes Function/FunctionSchedule/FunctionCall

## [7.32.0] - 2024-03-25
### Changed
- Type hint for `id`, `last_updated_time`, and `create_time` attributes are no longer `Optional` on
  subclasses of `CogniteResource`. This is to reflect that these attributes are always set when the
  object is returned by the SDK.

## [7.31.0] - 2024-03-24
### Added
- Retrieve method for session, `client.iam.session.retrieve`
- The parameter `limit` to the method `client.iam.session.list`.
### Fixed
- The method `client.iam.session.revoke` is now overloaded correctly and returns a `Session` for single id
  and a `SessionList` for multiple ids.

## [7.30.1] - 2024-03-23
### Fixed
- When calling `client.sequences.data.retrieve` in a Jupyter Notebook the returning `SequenceRowsList` no longer raises
  `AttributeError: 'dict' object has no attribute '_repr_html_'` (the HTML representation of `SequenceRowsList` was failing).

## [7.30.0] - 2024-03-20
### Added
- `Properties` class, as used on e.g. `Node` and `Edge`, now renders in Jupyter Notebooks (`_repr_html_` added).

## [7.29.0] - 2024-03-20
### Added
- Direct access to the columns/data stored on raw rows have been added (alongside a `.get` method). Example usage:
  `row["my_col"]` (short-cut for: `row.columns["my_col"]`).

## [7.28.2] - 2024-03-14
### Fixed
- Retrieving more than 100 containers, views, data models, or spaces no longer raises a `CogniteAPIError`.

## [7.28.1] - 2024-03-13
### Fixed
- Fixed issue causing multipart file upload to fail when mime-type was set.

## [7.28.0] - 2024-03-13
### Added
- Added support for advanced filter query in the `list()` (and `__call__()`) method of `assets`, `events`, `sequences`,
  and `time_series` APIs. Now you are able to use advanced filter (like in `filter()`) at the same time as the simple
  filter properties, allowing for more complex requests.
- Added missing `sort` parameter to `list()` and `__call__()` methods for `AssetsAPI`.
- Added missing `sort` parameter to `list()` and `__call__()` methods for `TimeSeriesAPI`.
- Added missing `sort` and `partitions` parameters to `list()` and `__call__()` methods for `SequencesAPI`.
### Deprecated
- Added a deprecation warning on the `filter()` method of `assets`, `events`, `sequences`, and `time_series` APIs as
  its functionality is fully covered by the `list()` method.

## [7.27.2] - 2024-03-08
### Added
- Retry 429s on graphql endpoints

## [7.27.1] - 2024-03-08
### Improved
- When iterating raw rows concurrently, a max queue size for pending results have been added to keep a stable low
  bounded memory usage profile (for when the caller's code isn't processing fast enough to keep up). Worth noting
  that this has no effect on the total retrieval time.

## [7.27.0] - 2024-03-06
### Added
- Added support for multipart file uploads using the `client.files.multipart_upload_session` method.

## [7.26.2] - 2024-03-05
### Fixed
- Fixed a regression from 7.26.1 in the logic for when to refresh token.

## [7.26.1] - 2024-03-05
### Fixed
- The `CredentialProvider` class for client credentials, `OAuthClientCredentials`, was switched from using the non-standard
  field `expires_at` to `expires_in` that's part of the OAuth 2.0 standard (RFC 6749).

## [7.26.0] - 2024-02-29
### Added
- In data modeling, added support for setting floats with units in containers. In addition, added support for retrieving,
  listing, searching, aggregating, querying and syncing nodes/edges with a target unit or target unit system.

## [7.25.0] - 2024-02-29
### Added
- Support for sorting on `client.data_modeling.instances.search`

## [7.24.4] - 2024-02-28
### Fixed
- Unknown ACLs, actions or scopes no longer causes `IAMAPI.[groups.list(...), token.inspect()]` to raise.
### Added
- New action for `DataModelInstancesAcl` added: `Write_Properties`.

## [7.24.3] - 2024-02-28
### Fixed
- Fix handling of GeometryCollection objects in the Documents API.

## [7.24.2] - 2024-02-25
### Fixed
- [Pyodide/WASM only] The list method for raw rows now works for non-finite queries (got broken in `7.24.1`).

## [7.24.1] - 2024-02-25
### Fixed
- [Pyodide/WASM only] The iteration method for raw rows now yields rows _while running_ (instead of waiting for tasks to finish first).

## [7.24.0] - 2024-02-25
### Added
- New parameter for `client.raw.rows(...)`: `partitions`. This enables greater throughput thorough concurrent reads when using
  the generator method (while still keeping a low memory impact). For backwards compatibility, the default is _no concurrency_.
  When specified, can be used together with a finite limit, as opposed to most (if not all) other resources/APIs.
- New parameter for `client.raw.rows.list(...)`: `partitions`. For backwards compatibility, the default is _no concurrency_ when
  a finite `limit` is given, and _"max" concurrency_ (`partitions=max_workers`) otherwise. Partitions can be used with finite limits.
  With this change it is easy to set an appropriate level of concurrency without messing with the global client configuration.
### Changed
- Default configuration setting of `max_workers` has been changed from 10 to 5 (to match the documentation).

## [7.23.1] - 2024-02-23
### Fixed
- Add missing `partition` scope to `seismicAcl`.

## [7.23.0] - 2024-02-23
### Added
- Make properties on instances (`Node`, `Edge`) easier to work with, by implementing support for direct indexing (and a `.get` method).
  If the instances have properties from no source or multiple sources, an error is raised instead. Example usage: `instance["my_prop"]`
  (short-cut for: `instance.properties[ViewId("space", "ext.id", "version")]["my_prop"]`)

## [7.22.0] - 2024-02-21
### Added
- Data point subscriptions reaches General Availability (GA).
  - Use the new [Data point subscriptions](https://developer.cognite.com/dev/concepts/data_point_subscriptions/)
    feature to configure a subscription to listen to changes in one or more time series (in ingestion order).
    The feature is intended to be used where data points consumers need to keep up to date with
    changes to one or more time series without the need to read the entire time series again.
### Changed
- Removed the `ignore_unknown_ids` flag from `client.time_series.subscriptions.retrieve()` to stay consistent with other resource types.

## [7.21.1] - 2024-02-20
### Fixed
- Data Workflows: mark parameter `jobId` as optional in `TransformationTaskOutput`, as it may not be populated in case of a failure.

## [7.21.0] - 2024-02-20
### Added
- Parameter `sort` to `client.documents.list`.

## [7.20.1] - 2024-02-19
### Fixed
- `DMLApplyResult` no longer fails when converted to a string (representation).

## [7.20.0] - 2024-02-13
### Fixed
- internal json encoder now understands CogniteObject and CogniteFilter objects, so that they are
  correctly serialized when used in nested structures.

## [7.19.2] - 2024-02-13
### Fixed
- Addressed `FutureWarning` coming from pandas dependency (granularity to pandas frequency translation of sec/min/hour and 'year start')
- Fixed `granularity` setting in `DatapointsAPI.retrieve_dataframe_in_tz` showing up as number of hours instead of e.g. week or year.

## [7.19.1] - 2024-02-12
### Fixed
- Calls to ... are now retried automatically:
    * Functions API: `list`, `retrieve`, `retrieve_multiple`, `activate`
    * FunctionCalls API: `list`, `retrieve`
    * FunctionSchedules API: `list`, `retrieve`
    * ExtractionPipelines API: `retrieve_multiple`
    * ExtractionPipelineRuns API: `list`
    * Transformations API: `list`, `retrieve`, `retrieve_multiple`, `preview`
    * TransformationJobs API: `retrieve`, `retrieve_multiple`
    * TransformationSchedules API: `retrieve`, `retrieve_multiple`
    * Geospatial API:  `list_feature_types`, `retrieve_feature_types`, `retrieve_features`, `list_features`,
      `search_features`, `stream_features`, `aggregate_features`, `get_coordinate_reference_systems`, `get_raster`, `compute`,
    * UserProfiles API: `retrieve`, `search`
    * Documents API: `search`, `list`, `__call__`, `aggregate_count`, `aggregate_cardinality_values`, `aggregate_cardinality_properties`,
      `aggregate_unique_values`, `aggregate_unique_properties`
    * ThreeDRevisions API: `filter_nodes`

## [7.19.0] - 2024-02-12
### Added
- Helper methods to `View`, `ViewApply`, `ViewList` and `ViewApplyList` `referenced_containers` which returns the
  containers referenced by in the view(s).

## [7.18.0] - 2024-02-08
### Added
- Support for `target_unit` and `target_unit_system` in synthetic time series.

## [7.17.4] - 2024-02-07
### Added
- Allow using container property reference in `NodeResultSetExpression.through` in addition to view property reference

## [7.17.3] - 2024-02-06
### Fixed
- Creating a Cognite Function from a directory with `skip_folder_validation=False` no longer raises `ModuleNotFoundError`
  for Pyodide (WASM) users.

## [7.17.2] - 2024-02-04
### Fixed
- Uploading files now accepts Labels again as part of file metadata. This addresses a bug introduced in v7, which caused
  a `ValueError` to be raised.

## [7.17.1] - 2024-02-02
### Fixed
- An (extreme) edge case where an empty, unnecessary API request for datapoints would be sent leading to a `CogniteAPIError`.
- Certain granularity inputs (when using the `DatapointsAPI`) no longer cause a `ValueError` to be raised with confusing/wrong wording.

## [7.17.0] - 2024-02-01
### Fixed
- Calls to `AnnotationsAPI.[list|retrieve|retrieve_multiple|reverse_lookup]` are now retried automatically.
- Calls to `AnnotationsAPI.reverse_lookup` now also accept the standard values (`-1, inf`) to indicate 'no limit'.
### Improved
- Calls to `AnnotationsAPI.list` with more than 1000 `annotated_resource_ids` are now batched automatically for the user.
  Previously these would raise an API error.

## [7.16.0] - 2024-01-30
### Added
- When listing instances (and when using `search`, `aggregate` and `histogram`), a new `space` parameter has been added;
  you may pass either a single space identifier (or a list of several). Note that this is just for convenience, using
  `filter` still works (and is necessary for more complex queries).
- New convenience filter, `SpaceFilter`, makes filtering on space simpler.

## [7.15.1] - 2024-01-23
### Fixed
- When calling `to_pandas` with `expand_properties=True` on an instance or instance list with no properties, the SDK will
  no longer raise ValueError, but drop the empty properties row/column.

## [7.15.0] - 2024-01-22
### Improved
- Only run pypi version check once, despite instantiating multiple clients. And make it async too.

## [7.14.0] - 2024-01-22
### Changed
- Helper methods to get related resources on `Asset` class now accept `asset_ids` as part of keyword arguments.
### Added
- Helper methods to get related resources on `AssetList` class now accept keyword arguments that are passed on to
  the list endpoint (for server-side filtering).

## [7.13.8] - 2024-01-19
### Fixed
- `FilesAPI.upload` when using `geo_location` (serialize error).

## [7.13.7] - 2024-01-19
### Fixed
- Type hints for all `.update` and `.upsert` methods accept Write classes in addition to Read and Update classes.
- Missing overloading of the `.update` methods on `client.three_d.models.update`, `client.transformations.update`,
  `client.transformations.schedules.update`, `client.relationships.update`, and `client.data_sets.update`.

## [7.13.6] - 2024-01-18
### Added
- Helper method `as_tuple` to `NodeId` and `EdgeId`.

## [7.13.5] - 2024-01-16
### Added
- EdgeConnection, MultiEdgeConnection, MultiReverseDirectRelation and their corresponding Apply View dataclasses are now importable from `cognite.client.dataclasses.data_modeling`.

## [7.13.4] - 2024-01-13
### Fixed
- When calling `WorkflowExecution.load` not having a `schedule` would raise a `KeyError` even though it is optional. This is now fixed.
- When calling `Datapoints.load` not having a `isString` would raise a `KeyError` even though it is optional. This is now fixed.
- Most `CogniteResourceList.as_write()` would raise a `CogniteMissingClientError` when called from a class with missing cognite_client. This is now fixed.

## [7.13.3] - 2024-01-12
### Added
- `View.as_property_ref` and `Container.as_property_ref` to make it easier to create property references
  (used to only be available on `ViewId` and `ContainerId`).

## [7.13.2] - 2024-01-11
### Fixed
- When calling `ExtractionPipeline.load` not having a `schedule` would raise a `KeyError` even though it is optional. This is now fixed.

## [7.13.1] - 2024-01-10
### Improved
- Respect the `isAutoRetryable` flag on error responses from the API when retrying requests.

## [7.13.0] - 2024-01-09
### Changed
- Units on Time Series (including unit conversion) is out of beta and will no longer issue warnings on usage.

## [7.12.0] - 2024-01-09
### Added
- `DatapointsAPI.retrieve_latest` now accepts `target_unit` or `target_unit_system` parameter.
### Fixed
- `DatapointsAPI.retrieve_latest` when given `LatestDatapointQuery`(s) without a setting for `before`, now correctly use
  the (default) `before` setting as specified in the method call.

## [7.11.0] - 2024-01-09
### Added
- All Cognite resources now have write-version. For example, we have `Asset` and `AssetWrite`, `Event` and `EventWrite`, and so on.
  The new write class reflects the required/optional fields in the API, and is now recommended when creating resources. In addition,
  all read classes and list classes now have a convenience method `as_write` that returns the write class with the same data.
  For example, if you have a `assets` of type `AssetList` you can call `assets.as_write()` which will return a `AssetWriteList`,
  and thus removing all server set fields (like `created_time` and `last_updated_time`). This is useful if you want to
  compare a resource from CDF with a local configuration. In addition, this makes it easier to create a new resource
  using an existing resource as a template.
- Missing overloading of the `.create` methods on `client.iam.security_categories.create`, `client.iam.groups.create`,
  `client.labels.create`, `client.three_d.models.create`, `client.three_d.revisions.create`, `client.three_d.asset_mappings.create`,
  `client.transformations.create`, `client.transformations.schedules.create`, and `client.relationships.create`.
### Changed
- The class `DatapointSubscriptionCreate` has been renamed to `DatapointSubscriptionWrite` to be consistent with the other write classes.
  This is not a breaking change, as the old class is still available for backwards compatibility, but will be removed in the next major version.
### Fixed
- The `node.type` was not set when calling `.as_apply()` or `.as_write()` on a `Node` or `NodeList`. This is now fixed.

## [7.10.1] - 2024-01-08
### Added
- Fix retries for `POST /raw/rows`.

## [7.10.0] - 2024-01-08
### Added
- `geospatial.search_features` and `geospatial.stream_features` now accept the `allow_dimensionality_mismatch` parameter.

## [7.9.0] - 2024-01-05
### Added
- You can now enable or disable user profiles for your CDF project with `client.iam.user_profiles.[enable/disable]`.

## [7.8.10] - 2024-01-04
### Changed
- When using `OidcCredentials` to create a transformation, `cdf_project_name` is no longer optional as required
  by the API.

## [7.8.9] - 2024-01-04
### Fixed
- Pyodide-users of the SDK can now create Transformations with non-nonce credentials without a `pyodide.JsException`
  exception being raised.

## [7.8.8] - 2024-01-03
### Added
- Support for `workflows.cancel`.

## [7.8.7] - 2024-01-03
### Fixed
- Added back `InstancesApply` that was removed in 7.8.6.

## [7.8.6] - 2023-12-27
### Improved
- SDK dependency on the `sortedcontainers` package was dropped.

## [7.8.5] - 2023-12-22
### Fixed
- `DirectRelationReference` is now immutable.
- `DirectRelationReference.load` now correctly handles unknown parameters.

## [7.8.4] - 2023-12-22
### Fixed
- Listing annotations now also accepts `None` and `inf` for the `limit` parameter (to return all), matching what
  was already described in the documentation for the endpoint (for the parameter).
- Calling `to_pandas(...)` on an `DiagramDetectItem` no longer raises `KeyError`.

## [7.8.3] - 2023-12-21
### Fixed
- Revert `SingleHopConnectionDefinition` from a string to child class of `ViewProperty`.
- If a `ViewProperty` or `ViewPropertyApply` dumped before version `7.6` was dumped and loaded after `7.6`, the
  user got a `KeyError: 'container'`. The `load` methods are now backwards compatible with the old format.

## [7.8.2] - 2023-12-21
### Fixed
- Revert `SingleHopConnectionDefinitionApply` from a string to child class of `ViewPropertyApply`.

## [7.8.1] - 2023-12-21
### Fixed
- Calling `to_pandas` with `expand_aggregates=True` on an Asset with aggregated properties would yield a pandas DataFrame
  with the column name `0` instead of `"value"`.
### Improved
- Specification of aggregated properties to `AssetsAPI.[list,filter,__call__]`.

## [7.8.0] - 2023-12-21
### Added
- Instance classes `Node`, `Edge`, `NodeList` and `EdgeList` now supports a new flag `expand_properties` in their `to_pandas` method,
  that makes it much simpler to work with the fetched properties. Additionally, `remove_property_prefix` allows easy prefix
  removal (of the view ID, e.g. `space.external_id/version.my_prop` -> `my_prop`).

## [7.7.1] - 2023-12-20
### Fixed
- Missing legacy capability ACLs: `modelHostingAcl` and `genericsAcl`.
- The `IAMAPI.compare_capabilities` fails with a `AttributeError: 'UnknownAcl' object has no attribute '_capability_name'`
  if the user has an unknwon ACL. This is now fixed by skipping comparison of unknown ACLs and issuing a warning.

## [7.7.0] - 2023-12-20
### Added
- Support for `ViewProperty` types `SingleReverseDirectRelation` and `MultiReverseDirectRelation` in data modeling.

## [7.6.0] - 2023-12-13
### Added
- Support for querying data models through graphql. See `client.data_modeling.graphql.query`.

## [7.5.7] - 2023-12-12
### Fixed
- Certain combinations of `start`/`end` and `granularity` would cause `retrieve_dataframe_in_tz` to raise due to
  a bug in the calender-arithmetic (`MonthAligner`).

## [7.5.6] - 2023-12-11
### Added
- Missing legacy scopes for `Capability`: `LegacySpaceScope` and `LegacyDataModelScope`.

## [7.5.5] - 2023-12-11
### Added
- Added `poll_timeout` parameter on `time_series.subscriptions.iterate_data`. Will keep the connection open and waiting,
  until new data is available, up to `poll_timeout` seconds.

## [7.5.4] - 2023-12-06
### Changed
- The `partitions` parameter is no longer respected when using generator methods to list resources
- The `max_workers` config option has been moved from ClientConfig to the global config.

## [7.5.3] - 2023-12-06
### Added
- Support for `subworkflow` tasks in `workflows`.

## [7.5.2] - 2023-12-05
### Fixed
- The built-in `hash` function was mistakenly stored on `WorkflowDefinitionUpsert` instances after `__init__` and has been removed.

## [7.5.1] - 2023-12-01
### Changed
- Raise an exception if `ClientConfig:base_url` is set to `None` or an empty string

## [7.5.0] - 2023-11-30
### Added
- `chain_to` to `NodeResultSetExpression` and `NodeResultSetExpression`, and `direction` to `NodeResultSetExpression`.

## [7.4.2] - 2023-11-28
### Improved
- Quality of life improvement to `client.extraction_pipelines.runs.list` method. The `statuses` parameter now accepts
  a single value and the annotation is improved. The parameter `created_time` can now be given on the format `12d-ago`.

## [7.4.1] - 2023-11-28
### Fixed
- Error in validation logic when creating a `Transformation` caused many calls to `client.transformations.update` to fail.

## [7.4.0] - 2023-11-27
### Changed
- Unit Catalog API is out of beta and will no longer issue warnings on usage. Access is unchanged: `client.units`.

## [7.3.3] - 2023-11-22
### Fixed
- Added action `Delete` in `ProjectsAcl`.

## [7.3.2] - 2023-11-21
### Fixed
- `workflows.retrieve` and `workflows.versions.retrieve` returned None if the provided workflow external id contained special characters. This is now fixed.

## [7.3.1] - 2023-11-21
### Fixed
- Replaced action `Write` with `Create` in `ProjectsAcl`, as `Write` is not a valid action and `Create` is the correct one.

## [7.3.0] - 2023-11-20
### Added
- Added Scope `DataSet` for `TimeSeriesSubscriptionsAcl`.
- Added `data_set_id` to `DatapointSubscription`.

## [7.2.1] - 2023-11-17
### Fixed
- The new compare methods for capabilities in major version 7, `IAMAPI.verify_capabilities` and `IAMAPI.compare_capabilities`
  now works correctly for rawAcl with database scope ("all tables").
### Removed
- Capability scopes no longer have the `is_within` method, and capabilities no longer have `has_capability`. Use the more
  general `IAMAPI.compare_capabilities` instead.

## [7.2.0] - 2023-11-16
### Added
- The `trigger` method of the Workflow Execution API, now accepts a `client_credentials` to allow specifying specific
  credentials to run with. Previously, the current credentials set on the CogniteClient object doing the call would be used.

## [7.1.0] - 2023-11-16
### Added
- The list method for asset mappings in the 3D API now supports `intersects_bounding_box`, allowing users to only
  return asset mappings for assets whose bounding box intersects with the given bounding box.

## [7.0.3] - 2023-11-15
### Fixed
- Bug when `cognite.client.data_classes.filter` used with any `data_modeling` endpoint raised a `CogniteAPIError` for
  snake_cased properties. This is now fixed.
- When calling `client.relationships.retrieve`, `.retrieve_multiple`, or `.list` with `fetch_resources=True`, the
  `target` and `source` resources were not instantiated with a `cognite_client`. This is now fixed.

## [7.0.2] - 2023-11-15
### Fixed
- Missing Scope `DataSet` for `TemplateGroupAcl` and `TemplateInstancesAcl`.

## [7.0.1] - 2023-11-14
### Fixed
- Data modeling APIs now work in WASM-like environments missing the threading module.

## [7.0.0] - 2023-11-14
This release ensure that all CogniteResources have `.dump` and `.load` methods, and that calling these two methods
in sequence produces an equal object to the original, for example,
`my_asset == Asset.load(my_asset.dump(camel_case=True)`. In addition, this ensures that the output of all `.dump`
methods are `json` and `yaml` serializable. Additionally, the default for `camel_case` has been changed to `True`.

### Improved
- Read operations, like `retrieve_multiple` will now fast-fail. Previously, all requests would be executed
  before the error was raised, potentially fetching thousands of unneccesary resources.

### Added
- `CogniteResource.to_pandas` and `CogniteResourceList.to_pandas` now converts known timestamps to `datetime` by
  default. Can be turned off with the new parameter `convert_timestamps`. Note: To comply with older pandas v1, the
  dtype will always be `datetime64[ns]`, although in v2 this could have been `datetime64[ms]`.
- `CogniteImportError` can now be caught as `ImportError`.

### Deprecated
- The Templates API (migrate to Data Modeling).
- The `client.assets.aggregate` use `client.assets.aggregate_count` instead.
- The `client.events.aggregate` use `client.events.aggregate_count` instead.
- The `client.sequence.aggregate` use `client.sequence.aggregate_count` instead.
- The `client.time_series.aggregate` use `client.time_series.aggregate_count` instead.
- In `Transformations` attributes `has_source_oidc_credentials` and `has_destination_oidc_credentials` are deprecated,
  and replaced by properties with the same names.

### Changed
- All `.dump` methods now uses `camel_case=True` by default. This is to match the intended use case, preparing the
  object to be sent in an API request.
- `CogniteResource.to_pandas` now more closely resembles `CogniteResourceList.to_pandas` with parameters
`expand_metadata` and `metadata_prefix`, instead of accepting a sequence of column names (`expand`) to expand,
with no easy way to add a prefix. Also, it no longer expands metadata by default.
- Additionally, `Asset.to_pandas`, now accepts the parameters `expand_aggregates` and `aggregates_prefix`. Since
  the possible `aggregates` keys are known, `camel_case` will also apply to these (if expanded) as opposed to
  the metadata keys.
- More narrow exception types like `CogniteNotFoundError` and `CogniteDuplicatedError` are now raised instead of
  `CogniteAPIError` for the following methods: `DatapointsAPI.retrieve_latest`, `RawRowsAPI.list`,
  `RelationshipsAPI.list`, `SequencesDataAPI.retrieve`, `SyntheticDatapointsAPI.query`. Additionally, all calls
  using `partitions` to API methods like `list` (or the generator version) now do the same.
- The `CogniteResource._load` has been made public, i.e., it is now `CogniteResource.load`.
- The `CogniteResourceList._load` has been made public, i.e., it is now `CogniteResourceList.load`.
- All `.delete` and `.retrieve_multiple` methods now accepts an empty sequence, and will return an empty `CogniteResourceList`.
- All `assert`s meant for the SDK user, now raise appropriate errors instead (`ValueError`, `RuntimeError`...).
- `CogniteAssetHierarchyError` is no longer possible to catch as an `AssertionError`.
- Several methods in the data modelling APIs have had parameter names now correctly reflect whether they accept
  a single or multiple items (i.e. id -> ids).
- `client.data_modeling.instances.aggregate` returns `AggregatedNumberedValue | list[AggregatedNumberedValue] | InstanceAggregationResultList` depending
  on the `aggregates` and `group_by` parameters. Previously, it always returned `InstanceAggregationResultList`.
- The `Group` attribute `capabilities` is now a `Capabilities` object, instead of a `dict`.
- Support for `YAML` in all `CogniteResource.load()` and `CogniteResourceList.load()` methods.
- The `client.sequences.data` methods `.retrieve`, `.retrieve_last_row` (previously `retrieve_latest`), `.insert`  method has changed signature:
  The parameter `column_external_ids` is renamed `columns`. The old parameter `column_external_ids` is still there, but is
  deprecated. In addition, int the `.retrieve` method, the parameters `id` and `external_id` have
  been moved to the beginning of the signature. This is to better match the API and have a consistent overload
  implementation.
- The class `SequenceData` has been replaced by `SequenceRows`. The old `SequenceData` class is still available for
  backwards compatibility, but will be removed in the next major version. However, all API methods now return
  `SequenceRows` instead of `SequenceData`.
- The attribute `columns` in `Sequence` has been changed from `typing.Sequence[dict]` to `SequnceColumnList`.
- The class `SequenceRows` in `client.data_classes.transformations.common` has been renamed to `SequenceRowsDestination`.
- The `client.sequences.data.retrieve_latest` is renamed `client.sequences.data.retrieve_last_row`.
- Classes `Geometry`, `AssetAggregate`, `AggregateResultItem`, `EndTimeFilter`, `Label`, `LabelFilter`, `ExtractionPipelineContact`,
  `TimestampRange`, `AggregateResult`, `GeometryFilter`, `GeoLocation`, `RevisionCameraProperties`, `BoundingBox3D` are no longer
  `dict` but classes with attributes matching the API.
- Calling `client.iam.token.inspect()` now gives an object `TokenInspection` with attribute `capabilities` of type `ProjectCapabilityList`
  instead of `list[dict]`
- In data class `Transformation` the attribute `schedule`, `running_job`, and `last_running_job`, `external_id` and `id`
  are set to the `Transformation` `id` and `external_id` if not set. If they are set to a different value, a `ValueError` is raised

### Added
- Added `load` implementation for `VisionResource`s: `ObjectDetection`, `TextRegion`, `AssetLink`, `BoundingBox`,
  `CdfRerourceRef`, `Polygon`, `Polyline`, `VisionExtractPredictions`, `FeatureParameters`.
- Missing `dump` and `load` methods for `ClientCredentials`.
- Literal annotation for `source_type` and `target_type` in `Relationship`
- In transformations, `NonceCredentials` was missing `load` method.
- In transformations, `TransformationBlockedInfo` was missing `.dump` method
- `capabilities` in `cognite.client.data_classes` with data classes for all CDF capabilities.
- All `CogniteResource` and `CogniteResourcelist` objects have `.dump_yaml` methods, for example, `my_asset_list.dump_yaml()`.

### Removed
- Deprecated methods `aggregate_metadata_keys` and `aggregate_metadata_values` on AssetsAPI.
- Deprecated method `update_feature_types` on GeospatialAPI.
- Parameters `property` and `aggregates` for method `aggregate_unique_values` on GeospatialAPI.
- Parameter `fields` for method `aggregate_unique_values` on EventsAPI.
- Parameter `function_external_id` for method `create` on FunctionSchedulesAPI (function_id has been required
  since the deprecation of API keys).
- The `SequenceColumns` no longer set the `external_id` to `column{no}` if it is missing. It now must be set
  explicitly by the user.
- Dataclasses `ViewDirectRelation` and `ContainerDirectRelation` are replaced by `DirectRelation`.
- Dataclasses `MappedPropertyDefinition` and `MappedApplyPropertyDefinition` are replaced by `MappedProperty` and `MappedPropertyApply`.
- Dataclasses `RequiresConstraintDefinition` and `UniquenessConstraintDefinition` are replaced by `RequiresConstraint` and `UniquenessConstraint`.
- In data class `Transformation` attributes `has_source_oidc_credentials` and `has_destination_oidc_credentials` are replaced by properties.

### Fixed
- Passing `limit=0` no longer returns `DEFAULT_LIMIT_READ` (25) resources, but raises a `ValueError`.
- `Asset.dump()` was not dumping attributes `geo_location` and `aggregates` to `json` serializable data structures.
- In data modeling, `NodeOrEdgeData.load` method was not loading the `source` attribute to `ContainerId` or `ViewId`. This is now fixed.
- In data modeling, the attribute `property` used in `Node` and `Edge` was not `yaml` serializable.
- In `DatapointsArray`, `load` method was not compatible with `.dump` method.
- In extraction pipelines, `ExtractionPipelineContact.dump` was not `yaml` serializable
- `ExtractionPipeline.dump` attribute `contacts` was not `json` serializable.
- `FileMetadata.dump` attributes `labels` and `geo_location` was not `json` serializable.
- In filtering, filter `ContainsAll` was missing in `Filter.load` method.
- Annotation for `cpu` and `memory` in `Function`.
- `GeospatialComputedResponse.dump` attribute `items` was not `yaml` serializable
- `Relationship.dump` was not `json` serializable.
- `Geometry.dump` was not `json` serializable.
- In templates, `GraphQlResponse.dump` was not `json` serializable, and `GraphQlResponse.dump` failed to load
  `errors` `GraphQlError`.
- `ThreeDModelRevision` attribute `camera` was not dumped as `yaml` serializable and
  not loaded as `RevisionCameraProperties`.
- `ThreeDNode` attribute `bounding_box` was not dumped as `yaml` serializable and
  not loaded as `BoundingBox3D`.
- `Transformation` attributes `source_nonce`, `source_oidc_credential`, `destination_nonce`,
  and `destination_oidc_credentials` were not dumped as `json` serializable and `loaded` with
  the appropriate data structure. In addition, `TransformationBlockedInfo` and `TransformationJob`
  were not dumped as `json` serializable.
- `TransformationPreviewResult` was not dumping attribute `schema` as `yaml` serializable, and the
  `load` and `dump` methods were not compatible.
- In transformations, `TransformationJob.dump` was not `json` serializable, and attributes
  `destination` and `status` were not loaded into appropriate data structures.
- In transformations, `TransformationSchemaMapType.dump` was not `json` serializable.
- In `annotation_types_images`, implemented `.load` for `KeypointCollection` and `KeypointCollectionWithObjectDetection`.
- Bug when dumping `documents.SourceFile.dump(camel_case=True)`.
- Bug in `WorkflowExecution.dump`
- Bug in `PropertyType.load`

## [6.39.6] - 2023-11-13
## Fixed
- HTTP status code retry strategy for RAW and labels. `/rows/insert` and `/rows/delete` will now
  be retried for all status codes in `config.status_forcelist` (default 429, 502, 503, 504), while
  `/dbs/{db}` and `/tables/{table}` will now only be retried for 429s and connection errors as those
  endpoints are not idempotent.
- Also, `labels/list` will now also be retried.

## [6.39.5] - 2023-11-12
## Fixed
- The `.apply()` methods of `MappedProperty` now has the missing property `source`.

## [6.39.4] - 2023-11-09
## Fixed
- Fetching datapoints from dense time series using a `targetUnit` or a target `targetUnitSystem` could result
  in some batches not being converted to the new unit.

## [6.39.3] - 2023-11-08
## Fixed
- The newly introduced parameter `connectionType` was assumed to be required from the API. This is not the case.

## [6.39.2] - 2023-11-08
## Fixed
- When listing `client.data_modeling.views` the SDK raises a `TypeError`. This is now fixed.

## [6.39.1] - 2023-11-01
## Fixed
- When creating transformations using backup auth. flow (aka a session could not be created for any reason),
  the scopes for the credentials would not be passed correctly (bug introduced in 6.25.1).

## [6.39.0] - 2023-11-01
## Added
- Support for `concurrencyPolicy` property in Workflows `TransformationsWorker`.

## [6.38.1] - 2023-10-31
### Fixed
- `onFailure` property in Workflows was expected as mandatory and was raising KeyError if it was not returned by the API.
  The SDK now assumes the field to be optional and loads it as None instead of raising an error.

## [6.38.0] - 2023-10-30
### Added
- Support `onFailure` property in Workflows, allowing marking Tasks as optional in a Workflow.

## [6.37.0] - 2023-10-27
### Added
- Support for `type` property in `NodeApply` and `Node`.

## [6.36.0] - 2023-10-25
### Added
- Support for listing members of Data Point Subscription, `client.time_series.subscriptions.list_member_time_series()`. Note this is an experimental feature.

## [6.35.0] - 2023-10-25
### Added
- Support for `through` on node result set expressions.

### Fixed
- `unit` on properties in data modeling. This was typed as a string, but it is in fact a direct relation.

## [6.34.2] - 2023-10-23
### Fixed
- Loading a `ContainerApply` from source failed with `KeyError` if `nullable`, `autoIncrement`, or `cursorable` were not set
  in the `ContainerProperty` and `BTreeIndex` classes even though they are optional. This is now fixed.

## [6.34.1] - 2023-10-23
### Added
- Support for setting `data_set_id` and `metadata` in `ThreeDModelsAPI.create`.
- Support for updating `data_set_id` in `ThreeDModelsAPI.update`.

## [6.34.0] - 2023-10-20
### Fixed
- `PropertyType`s no longer fail on instantiation, but warn on missing SDK support for the new property(-ies).

### Added
- `PropertyType`s `Float32`, `Float64`, `Int32`, `Int64` now support `unit`.

## [6.33.3] - 2023-10-18
### Added
- `functions.create()` now accepts a `data_set_id` parameter. Note: This is not for the Cognite function, but for the zipfile containing
  the source code files that is uploaded on the user's behalf (from which the function is then created). Specifying a data set may
  help resolve the error 'Resource not found' (403) that happens when a user is not allowed to create files outside a data set.

## [6.33.2] - 2023-10-16
### Fixed
- When fetching datapoints from "a few time series" (implementation detail), all missing, non-ignorable time series
  are now raised together in a `CogniteNotFoundError` rather than only the first encountered.

### Improved
- Datapoints fetching has a lower peak memory consumption when fetching from multiple time series simultaneously.

## [6.33.1] - 2023-10-14
### Fixed
- `Function.list_schedules()` would return schedules unrelated to the function if the function did not have an external id.

## [6.33.0] - 2023-10-13
### Added
- Support for providing `DirectRelationReference` and `NodeId` as direct relation values when
ingesting node and edge data.

## [6.32.4] - 2023-10-12
### Fixed
- Filters using e.g. metadata keys no longer dumps the key in camel case.

## [6.32.3] - 2023-10-12
### Added
- Ability to toggle the SDK debug logging on/off by setting `config.debug` property on a CogniteClient to True (enable) or False (disable).

## [6.32.2] - 2023-10-10
### Added
- The credentials class used in TransformationsAPI, `OidcCredentials`, now also accepts `scopes` as a list of strings
  (used to be comma separated string only).

## [6.32.1] - 2023-10-10
### Added
- Missing `unit_external_id` and `unit_quantity` fields on `TimeSeriesProperty`.

## [6.32.0] - 2023-10-09
### Fixed
- Ref to openapi doc in Vision extract docstring
- Parameters to Vision models can be given as Python dict (updated doc accordingly).
- Don't throw exception when trying to save empty list of vision extract predictions as annotations. This is to avoid having to wrap this method in try-except for every invocation of the method.

### Added
- Support for new computer vision models in Vision extract service: digital gauge reader, dial gauge reader, level gauge reader and valve state detection.

## [6.31.0] - 2023-10-09
### Added
Support for setting and fetching TimeSeries and Datapoints with "real" units (`unit_external_id`).
- TimeSeries has a new field `unit_external_id`, which can be set when creating or updating it. This ID must refer to a
  valid unit in the UnitCatalog, see `client.units.list` for reference.
- If the `unit_external_id` is set for a TimeSeries, then you may retrieve datapoints from that time series in any compatible
  units. You do this by specifying the `target_unit` (or `target_unit_system`) in a call to any of the datapoints `retrieve`
  methods, `retrieve`, `retrieve_arrays`, `retrieve_dataframe`, or `retrieve_dataframe_in_tz`.

## [6.30.2] - 2023-10-09
### Fixed
- Serialization of `Transformation` or `TransformationList` no longer fails in `json.dumps` due to unhandled composite objects.

## [6.30.1] - 2023-10-06
### Added
- Support for metadata on Workflow executions. Set custom metadata when triggering a workflow (`workflows.executions.trigger()`). The metadata is included in results from `workflows.executions.list()` and `workflows.executions.retrieve_detailed()`.

## [6.30.0] - 2023-10-06
### Added
- Support for the UnitCatalog with the implementation `client.units`.

## [6.29.2] - 2023-10-04
### Fixed
- Calling some of the methods `assets.filter()`, `events.filter()`, `sequences.filter()`, `time_series.filter()` without a `sort` parameter could cause a `CogniteAPIError` with a 400 code. This is now fixed.

## [6.29.1] - 2023-10-04
### Added
- Convenience method `to_text` on the `FunctionCallLog` class which simplifies printing out function call logs.

## [6.29.0] - 2023-10-04
### Added
- Added parameter `resolve_duplicate_file_names` to `client.files.download`.
  This will keep all the files when downloading to local machine, even if they have the same name.

## [6.28.5] - 2023-10-03
### Fixed
- Bugfix for serialization of Workflows' `DynamicTasksParameters` during `workflows.versions.upsert` and `workflows.execution.retrieve_detailed`

## [6.28.4] - 2023-10-03
### Fixed
- Overload data_set/create for improved type safety

## [6.28.3] - 2023-10-03
### Fixed
- When uploading files as strings using `client.files.upload_bytes` the wrong encoding is used on Windows, which is causing
  part of the content to be lost when uploading. This is now fixed.

## [6.28.2] - 2023-10-02
### Fixed
- When cache lookup did not yield a token for `CredentialProvider`s like `OAuthDeviceCode` or `OAuthInteractive`, a
  `TypeError` could be raised instead of initiating their authentication flow.

## [6.28.1] - 2023-09-30
### Improved
- Warning when using alpha/beta features.

## [6.28.0] - 2023-09-26
### Added
- Support for the WorkflowOrchestrationAPI with the implementation `client.workflows`.

## [6.27.0] - 2023-09-24
### Changed
- Reduce concurrency in data modeling client to 1

## [6.26.0] - 2023-09-22
### Added
- Support `partition` and `cursor` parameters on `time_series.subscriptions.iterate_data`
- Include the `cursor` attribute on `DatapointSubscriptionBatch`, which is yielded in every iteration
of `time_series.subscriptions.iterate_data`.

## [6.25.3] - 2023-09-19
### Added
- Support for setting and retrieving `data_set_id` in data class `client.data_classes.ThreeDModel`.

## [6.25.2] - 2023-09-17
### Fixed
- Using the `HasData` filter would raise an API error in CDF.

## [6.25.1] - 2023-09-15
### Fixed
- Using nonce credentials now works as expected for `transformations.[create, update]`. Previously, the attempt to create
  a session would always fail, leading to nonce credentials never being used (full credentials were passed to- and
  stored in the transformations backend service).
- Additionally, the automatic creation of a session no longer fails silently when an `CogniteAuthError` is encountered
  (which happens when the credentials are invalid).
- While processing source- and destination credentials in `client.transformations.[create, update]`, an `AttributeError`
  can no longer be raised (by not specifying project).
### Added
- `TransformationList` now correctly inherits the two (missing) helper methods `as_ids()` and `as_external_ids()`.

## [6.25.0] - 2023-09-14
### Added
- Support for `ignore_unknown_ids` in `client.functions.retrieve_multiple` method.

## [6.24.1] - 2023-09-13
### Fixed
- Bugfix for `AssetsAPI.create_hierarchy` when running in upsert mode: It could skip certain updates above
  the single-request create limit (currently 1000 assets).

## [6.24.0] - 2023-09-12
### Fixed
- Bugfix for `FilesAPI.upload` and `FilesAPI.upload_bytes` not raising an error on file contents upload failure. Now `CogniteFileUploadError` is raised based on upload response.

## [6.23.0] - 2023-09-08
### Added
- Supporting for deleting constraints and indexes on containers.

### Changed
- The abstract class `Index` can no longer be instantiated. Use BTreeIndex or InvertedIndex instead.

## [6.22.0] - 2023-09-08
### Added
- `client.data_modeling.instances.subscribe` which lets you subscribe to a given
data modeling query and receive updates through a provided callback.
- Example on how to use the subscribe method to sync nodes to a local sqlite db.

## [6.21.1] - 2023-09-07
### Fixed
- Concurrent usage of the `CogniteClient` could result in API calls being made with the wrong value for `api_subversion`.

## [6.21.0] - 2023-09-06
### Added
- Supporting pattern mode and extra configuration for diagram detect in beta.

## [6.20.0] - 2023-09-05
### Fixed
- When creating functions with `client.functions.create` using the `folder` argument, a trial-import is executed as part of
  the verification process. This could leave leftover modules still in scope, possibly affecting subsequent calls. This is
  now done in a separate process to guarantee it has no side-effects on the main process.
- For pyodide/WASM users, a backup implementation is used, with an improved cleanup procedure.

### Added
- The import-check in `client.functions.create` (when `folder` is used) can now be disabled by passing
  `skip_folder_validation=True`. Basic validation is still done, now additionally by parsing the AST.

## [6.19.0] - 2023-09-04
## Added
- Now possible to retrieve and update translation and scale of 3D model revisions.

## [6.18.0] - 2023-09-04
### Added
- Added parameter `keep_directory_structure` to `client.files.download` to allow downloading files to a folder structure matching the one in CDF.

### Improved
- Using `client.files.download` will still skip files with the same name when writing to disk, but now a `UserWarning` is raised, specifying which files are affected.

## [6.17.0] - 2023-09-01
### Added
- Support for the UserProfilesAPI with the implementation `client.iam.user_profiles`.

## [6.16.0] - 2023-09-01
### Added
- Support for `ignore_unknown_ids` in `client.relationships.retrieve_multiple` method.

## [6.15.3] - 2023-08-30
### Fixed
- Uploading files using `client.files.upload` now works when running with `pyodide`.

## [6.15.2] - 2023-08-29
### Improved
- Improved error message for `CogniteMissingClientError`. Now includes the type of object missing the `CogniteClient` reference.

## [6.15.1] - 2023-08-29
### Fixed
- Bugfix for `InstanceSort._load` that always raised `TypeError` (now public, `.load`). Also, indirect fix for `Select.load` for non-empty `sort`.

## [6.15.0] - 2023-08-23
### Added
- Support for the DocumentsAPI with the implementation `client.documents`.
- Support for advanced filtering for `Events`, `TimeSeries`, `Assets` and `Sequences`. This is available through the
  `.filter()` method, for example, `client.events.filter`.
- Extended aggregation support for `Events`, `TimeSeries`, `Assets` and `Sequences`. This is available through the five
  methods `.aggregate_count(...)`, `aggregate_cardinality_values(...)`, `aggregate_cardinality_properties(...)`,
  `.aggregate_unique_values(...)`, and `.aggregate_unique_properties(...)`. For example,
  `client.assets.aggregate_count(...)`.
- Added helper methods `as_external_ids` and `as_ids` for `EventList`, `TimeSeriesList`, `AssetList`, `SequenceList`,
  `FileMetaDataList`, `FunctionList`, `ExtractionPipelineList`, and `DataSetList`.

### Deprecated
- Added `DeprecationWarning` to methods `client.assets.aggregate_metadata_keys` and
  `client.assets.aggregate_metadata_values`. The use parameter the `fields` in
  `client.events.aggregate_unique_values` will also lead to a deprecation warning. The reason is that the endpoints
  these methods are using have been deprecated in the CDF API.

## [6.14.2] - 2023-08-22
### Fixed
- All data modeling endpoints will now be retried. This was not the case for POST endpoints.

## [6.14.1] - 2023-08-19
### Fixed
- Passing `sources` as a tuple no longer raises `ValueError` in `InstancesAPI.retrieve`.

## [6.14.0] - 2023-08-14
### Changed
- Don't terminate client.time_series.subscriptions.iterate_data() when `has_next=false` as more data
may be returned in the future. Instead we return the `has_next` field in the batch, and let the user
decide whether to terminate iteration. This is a breaking change, but this particular API is still
in beta and thus we reserve the right to break it without bumping the major version.

## [6.13.3] - 2023-08-14
### Fixed
- Fixed bug in `ViewApply.properties` had type hint `ConnectionDefinition` instead of `ConnectionDefinitionApply`.
- Fixed bug in `dump` methods of `ViewApply.properties` causing the return code `400` with message
  `Request had 1 constraint violations. Please fix the request and try again. [type must not be null]` to be returned
  from the CDF API.

## [6.13.2] - 2023-08-11
### Fixed
- Fixed bug in `Index.load` that would raise `TypeError` when trying to load `indexes`, when an unexpected field was
  encountered (e.g. during a call to `client.data_modeling.container.list`).

## [6.13.1] - 2023-08-09
### Fixed
- Fixed bug when calling a `retrieve`, `list`, or `create` in `client.data_modeling.container` raised a `TypeError`.
  This is caused by additions of fields to the API, this is now fixed by ignoring unknown fields.

## [6.13.0] - 2023-08-07
### Fixed
- Fixed a bug raising a `KeyError` when calling `client.data_modeling.graphql.apply_dml` with an invalid `DataModelingId`.
- Fixed a bug raising `AttributeError` in `SpaceList.to_space_apply_list`, `DataModelList.to_data_model_apply_list`,
  `ViewList.to_view_apply`. These methods have also been renamed to `.as_apply` for consistency
  with the other data modeling resources.

### Removed
- The method `.as_apply` from `ContainerApplyList` as this method should be on the `ContainerList` instead.

### Added
- Missing `as_ids()` for `DataModelApplyList`, `ContainerList`, `ContainerApplyList`, `SpaceApplyList`, `SpaceList`,
  `ViewApplyList`, `ViewList`.
- Added helper method `.as_id` to `DMLApplyResult`.
- Added helper method `.latest_version` to `DataModelList`.
- Added helper method `.as_apply` to `ContainerList`.
- Added container classes `NodeApplyList`, `EdgeApplyList`, and `InstancesApply`.

## [6.12.2] - 2023-08-04
### Fixed
- Certain errors that were previously silently ignored in calls to `client.data_modeling.graphql.apply_dml` are now properly raised (used to fail as the API error was passed nested inside the API response).

## [6.12.1] - 2023-08-03
### Fixed
- Changed the structure of the GraphQL query used when updating DML models through `client.data_modeling.graphql.apply_dml` to properly handle (i.e. escape) all valid symbols/characters.

## [6.12.0] - 2023-07-26
### Added
- Added option `expand_metadata` to `.to_pandas()` method for list resource types which converts the metadata (if any) into separate columns in the returned dataframe. Also added `metadata_prefix` to control the naming of these columns (default is "metadata.").

## [6.11.1] - 2023-07-19
### Changed
- Return type `SubscriptionTimeSeriesUpdate` in `client.time_series.subscriptions.iterate_data` is now required and not optional.

## [6.11.0] - 2023-07-19
### Added
- Support for Data Point Subscription, `client.time_series.subscriptions`. Note this is an experimental feature.


## [6.10.0] - 2023-07-19
### Added
- Upsert method for `assets`, `events`, `timeseries`, `sequences`, and `relationships`.
- Added `ignore_unknown_ids` flag to `client.sequences.delete`

## [6.9.0] - 2023-07-19
### Added
- Basic runtime validation of ClientConfig.project

## [6.8.7] - 2023-07-18
### Fixed
- Dumping of `Relationship` with `labels` is not `yaml` serializable. This is now fixed.

## [6.8.6] - 2023-07-18
### Fixed
- Include `version` in __repr__ for View and DataModel

## [6.8.5] - 2023-07-18
### Fixed
- Change all implicit Optional types to explicit Optional types.

## [6.8.4] - 2023-07-12
### Fixed
- `max_worker` limit match backend for `client.data_modeling`.

## [6.8.3] - 2023-07-12
### Fixed
- `last_updated_time` and `created_time` are no longer optional on InstanceApplyResult

## [6.8.2] - 2023-07-12
### Fixed
- The `.dump()` method for `InstanceAggregationResult` caused an `AttributeError` when called.

## [6.8.1] - 2023-07-08
### Changed
- The `AssetHierarchy` class would consider assets linking their parent by ID only as orphans, contradicting the
  docstring stating "All assets linking a parent by ID are assumed valid". This is now true (they are no longer
  considered orphans).

## [6.8.0] - 2023-07-07
### Added
- Support for annotations reverse lookup.

## [6.7.1] - 2023-07-07
### Fixed
- Needless function "as_id" on View as it was already inherited
### Added
- Flag "all_versions" on data_modeling.data_models.retrieve() to retrieve all versions of a data model or only the latest one
- Extra documentation on how to delete edges and nodes.
- Support for using full Node and Edge objects when deleting instances.

## [6.7.0] - 2023-07-07
### Added
- Support for applying graphql dml using `client.data_modeling.graphql.apply_dml()`.

## [6.6.1] - 2023-07-07
### Improved
- Added convenience function to instantiate a `CogniteClient.default(...)` to save the users from typing the
  default URLs.

## [6.6.0] - 2023-07-06
### Fixed
- Support for query and sync endpoints across instances in the Data Modeling API with the implementation
  `client.data_modeling.instances`, the methods `query` and `sync`.

## [6.5.8] - 2023-06-30
### Fixed
- Serialization of `DataModel`. The bug caused `DataModel.load(data_model.dump(camel_case=True))` to fail with
  a `TypeError`. This is now fixed.

## [6.5.7] - 2023-06-29
### Fixed
- A bug caused by use of snake case in field types causing `NodeApply.dump(camel_case=True)`
  trigger a 400 response from the API.

## [6.5.6] - 2023-06-29
### Fixed
- A bug causing `ClientConfig(debug=True)` to raise an AttributeError

## [6.5.5] - 2023-06-28
### Fixed
- A bug where we would raise the wrong exception when errors on occurred on `data_modeling.spaces.delete`
- A bug causing inconsistent MRO in DataModelList

## [6.5.4] - 2023-06-28
### Added
- Missing query parameters:
     * `inline_views` in `data_modeling.data_models.retrieve()`.
     * `include_global` in `data_modeling.spaces.list()`.
     * `include_inherited_properties` in `data_modeling.views.retrieve()`.

## [6.5.3] - 2023-06-28
### Fixed
- Only validate `space` and `external_id` for `data_modeling` write classes.


## [6.5.2] - 2023-06-27
### Fixed
- Added missing `metadata` attribute to `iam.Group`

## [6.5.1] - 2023-06-27
### Fixed
- Fix typehints on `data_modeling.instances.aggregate()` to not allow Histogram aggregate.
- Moved `ViewDirectRelation.source` property to `MappedProperty.source` where it belongs.

## [6.5.0] - 2023-06-27
### Added
- Support for searching and aggregating across instances in the Data Modeling API with the implementation
  `client.data_modeling.instances`, the methods `search`, `histogram` and `aggregate`.

## [6.4.8] - 2023-06-23
### Fixed
- Handling non 200 responses in `data_modeling.spaces.apply`, `data_modeling.data_models.apply`,
  `data_modeling.views.apply` and `data_modeling.containers.apply`

## [6.4.7] - 2023-06-22
### Fixed
- Consistently return the correct id types in data modeling resource clients

## [6.4.6] - 2023-06-22
### Fixed
- Don't swallow keyword args on Apply classes in Data Modeling client

## [6.4.5] - 2023-06-21
### Added
- Included tuple-notation when retrieving or listing data model instances

### Improved
- Fixed docstring for retrieving data model instances and extended the examples.

## [6.4.4] - 2023-06-21
Some breaking changes to the datamodeling client. We don't expect any more breaking changes,
but we accept the cost of breaking a few consumers now early on the really nail the user experience.
### Added
- ViewId:as_property_ref and ContainerId:as_property_ref to make it easier to create property references.

### Changed
- Renamed ViewCore:as_reference and ContainerCore:as_reference to :as_id() for consistency with other resources.
- Change Instance:properties to be a `MutableMapping[ViewIdentifier, MutableMapping[PropertyIdentifier, PropertyValue]]`, in order to make it easier to consume
- Make VersionedDataModelingId:load accept `tuple[str, str]`
- Rename ConstraintIdentifier to Constraint - it was not an id but the definition itself
- Rename IndexIdentifier to Index - it was not an id but the definition itself
- Rename ContainerPropertyIdentifier to ContainerProperty - it was not an id but the definition itself

### Removed
- Redundant EdgeApply:create method. It simply mirrored the EdgeApply constructor.


## [6.4.3] - 2023-06-15
### Added
- Accept direct relation values as tuples in `EdgeApply`

## [6.4.2] - 2023-06-15
### Changed
- When providing ids as tuples in `instances.retrieve` and `instances.delete` you should not
have to specify the instance type in each tuple

### Fixed
- Bug where edges and nodes would get mixed up on `instances.retrieve`

## [6.4.1] - 2023-06-14
### Fixed
- Add the missing page_count field for diagram detect items.

## [6.4.0] - 2023-06-12
### Added
- Partial support for the instance resource in the Data Modeling API with the implementation
  `client.data_modeling.instances`, the endpoints `list`, `delete`, `retrieve`, and `apply`

## [6.3.2] - 2023-06-08
### Fixed
- Requests being retried around a token refresh cycle, no longer risk getting stuck with an outdated token.

### Added
- `CredentialProviders` subclassing `_OAuthCredentialProviderWithTokenRefresh`, now accepts a new parameter, `token_expiry_leeway_seconds`, controlling how early a token refresh request should be initiated (before it expires).

### Changed
- `CredentialProviders` subclassing `_OAuthCredentialProviderWithTokenRefresh` now uses a safer default of 15 seconds (up from 3 sec) to control how early a token refresh request should be initiated (before it expires).

## [6.3.1] - 2023-06-07
### Fixed
- Signature of `client.data_modeling.views.retrieve` and `client.data_modeling.data_models.retrieve` to always return a list.

## [6.3.0] - 2023-06-07
### Added
- Support for the container resource in the Data Modeling API with the implementation `client.data_modeling.containers`.
- Support for the view resource in the Data Modeling API with the implementation `client.data_modeling.views`.
- Support for the data models resource in the Data Modeling API with the implementation `client.data_modeling.data_models`.

### Removed
- Removed `retrieve_multiple` from the `SpacesAPI` to have a consistent API with the `views`, `containers`, and `data_models`.

## [6.2.2] - 2023-06-05
### Fixed
- Creating function schedules with current user credentials now works (used to fail at runtime with "Could not fetch a valid token (...)" because a session was never created.)

## [6.2.1] - 2023-05-26
### Added
- Data model centric support in transformation

## [6.2.0] - 2023-05-25
### Added
- Support for the spaces resource in the Data Modeling API with the implementation `client.data_modeling.spaces`.

### Improved
- Reorganized documentation to match API documentation.

## [6.1.10] - 2023-05-22
### Fixed
- Data modelling is now GA. Renaming instance_nodes -> nodes and instance_edges -> edges to make the naming in SDK consistent with Transformation API and CLI

## [6.1.9] - 2023-05-16
### Fixed
- Fixed a rare issue with datapoints fetching that could raise `AttributeError` when running with `pyodide`.

## [6.1.8] - 2023-05-12
### Fixed
- ExtractionPipelinesRun:dump method will not throw an error when camel_case=True anymore

## [6.1.7] - 2023-05-11
### Removed
- Removed DMS v2 destination in transformations

## [6.1.6] - 2023-05-11
### Fixed
- `FunctionsAPI.create` now work in Wasm-like Python runtimes such as `pyodide`.

## [6.1.5] - 2023-05-10
### Fixed
- When creating a transformation with a different source- and destination CDF project, the project setting is no longer overridden by the setting in the `CogniteClient` configuration allowing the user to read from the specified source project and write to the specified and potentially different destination project.

## [6.1.4] - 2023-05-08
### Fixed
- Pickling a `CogniteClient` instance with certain `CredentialProvider`s no longer causes a `TypeError: cannot pickle ...` to be raised.

## [6.1.3] - 2023-05-08
### Added
- Add the license of the package in poetry build.

## [6.1.2] - 2023-05-04
### Improved
- The SDK has received several minor bugfixes to be more user-friendly on Windows.

### Fixed
- The utility function `cognite.client.utils.datetime_to_ms` now raises an understandable `ValueError` when unable to convert pre-epoch datetimes.
- Several functions reading and writing to disk now explicitly use UTF-8 encoding

## [6.1.1] - 2023-05-02
### Fixed
- `AttributeError` when passing `pandas.Timestamp`s with different timezones (*of which one was UTC*) to `DatapointsAPI.retrieve_dataframe_in_tz`.
- A `ValueError` is no longer raised when passing `pandas.Timestamp`s in the same timezone, but with different underlying implementations (e.g. `datetime.timezone.utc` / `pytz.UTC` / `ZoneInfo("UTC")`) to `DatapointsAPI.retrieve_dataframe_in_tz`.

## [6.1.0] - 2023-04-28
### Added
- Support for giving `start` and `end` arguments as `pandas.Timestamp` in `DatapointsAPI.retrieve_dataframe_in_tz`.

### Improved
- Type hints for the `DatapointsAPI` methods.

## [6.0.2] - 2023-04-27
### Fixed
- Fixed a bug in `DatapointsAPI.retrieve_dataframe_in_tz` that could raise `AmbiguousTimeError` when subdividing the user-specified time range into UTC intervals (with fixed offset).

## [6.0.1] - 2023-04-20
### Fixed
- Fixed a bug that would cause `DatapointsAPI.retrieve_dataframe_in_tz` to raise an `IndexError` if there were only empty time series in the response.

## [6.0.0] - 2023-04-19
### Removed
- Removed support for legacy auth (API keys, service accounts, login.status)
- Removed the deprecated `extractionPipeline` argument to `client.extraction_pipelines.create`. Only `extraction_pipeline` is accepted now.
- Removed the deprecated `client.datapoints` accessor attribute. The datapoints API can only be accessed through `client.time_series.data` now.
- Removed the deprecated `client.extraction_pipeline_runs` accessor attribute. The extraction pipeline run API can only be accessed through `client.extraction_pipelines.runs` now.
- Removed the deprecated `external_id` attribute on `ExtractionPipelineRun`. This has been replaced with `extpipe_external_id`.

## [5.12.0] - 2023-04-18
### Changed
- Enforce that types are explicitly exported in order to make very strict type checkers happy.

## [5.11.1] - 2023-04-17
### Fixed
- List (and `__call__`) methods for assets, events, files, labels, relationships, sequences and time series now raise if given bad input for `data_set_ids`, `data_set_external_ids`, `asset_subtree_ids` and `asset_subtree_external_ids` instead of ignoring/returning everything.

### Improved
- The listed parameters above have silently accepted non-list input, i.e. single `int` (for `ids`) or single `str` (for `external_ids`). Function signatures and docstrings have now been updated to reflect this "hidden functionality".

## [5.11.0] - 2023-04-17
### Added
- The `DatapointsAPI` now supports time zones with the addition of a new method, `retrieve_dataframe_in_tz`. It does not support individual customization of query parameters (for good reasons, e.g. a DataFrame has a single index).
- Asking for datapoints in a specific time zone, e.g. `America/New_York` or `Europe/London` is now easily accomplished: the user can just pass in their `datetimes` localized to their time zone directly.
- Queries for aggregate datapoints are also supported, with the key feature being automatic handling of daylight savings time (DST) transitions, as this is not supported by the official API. Example usage: A user living in Oslo, Norway, wants daily averages in their local time. In Oslo, the standard time is UTC+1, with UTC+2 during the summer. This means during spring, there is a 23-hour long day when clocks roll 1 hour forward and a 25-hour day during fall.
- New granularities with a longer time span have been added (only to this new method, for now): 'week', 'month', 'quarter' and 'year'. These do not all represent a fixed frequency, but like the example above, neither does for example 'day' when we use time zones without a fixed UTC offset.

## [5.10.5] - 2023-04-13
### Fixed
- Subclasses of `VisionResource` inheriting `.dump` and `to_pandas` now work as expected for attributes storing lists of subclass instances like `Polygon`, `PolyLine`, `ObjectDetection` or `VisionExtractPredictions` directly or indirectly.

## [5.10.4] - 2023-04-13
### Fixed
- A lot of nullable integer attributes ended up as float after calling `.to_pandas`. These are now correctly converted to `dtype=Int64`.

## [5.10.3] - 2023-04-13
### Fixed
- When passing `CogniteResource` classes (like `Asset` or `Event`) to `update`, any labels were skipped in the update (passing `AssetUpdate` works). This has been fixed for all Cognite resource classes.

## [5.10.2] - 2023-04-12
### Fixed
- Fixed a bug that would cause `AssetsAPI.create_hierarchy` to not respect `upsert=False`.

## [5.10.1] - 2023-04-04
### Fixed
- Add missing field `when` (human readable version of the CRON expression) to `FunctionSchedule` class.

## [5.10.0] - 2023-04-03
### Fixed
- Implemented automatic retries for connection errors by default, improving the reliability of the connection to the Cognite API.
- Added a user-readable message to `CogniteConnectionRefused` error for improved user experience.

### Changed
- Introduce a `max_retries_connect` attribute on the global config, and default it to 3.

## [5.9.3] - 2023-03-27
### Fixed
- After creating a schedule for a function, the returned `FunctionSchedule` was missing a reference to the `CogniteClient`, meaning later calls to `.get_input_data()` would fail and raise `CogniteMissingClientError`.
- When calling `.get_input_data()` on a `FunctionSchedule` instance, it would fail and raise `KeyError` if no input data was specified for the schedule. This now returns `None`.

## [5.9.2] - 2023-03-27
### Fixed
- After calling e.g. `.time_series()` or `.events()` on an `AssetList` instance, the resulting resource list would be missing the lookup tables that allow for quick lookups by ID or external ID through the `.get()` method. Additionally, for future-proofing, the resulting resource list now also correctly has a `CogniteClient` reference.

## [5.9.1] - 2023-03-23
### Fixed
- `FunctionsAPI.call` now also works for clients using auth flow `OAuthInteractive`, `OAuthDeviceCode`, and any user-made subclass of `CredentialProvider`.

### Improved
- `FunctionSchedulesAPI.create` now also accepts an instance of `ClientCredentials` (used to be dictionary only).

## [5.9.0] - 2023-03-21
### Added
- New class `AssetHierarchy` for easy verification and reporting on asset hierarchy issues without explicitly trying to insert them.
- Orphan assets can now be reported on (orphan is an asset whose parent is not part of the given assets). Also, `AssetHierarchy` accepts an `ignore_orphans` argument to mimic the old behaviour where all orphans were assumed to be valid.
- `AssetsAPI.create_hierarchy` now accepts two new parameters: `upsert` and `upsert_mode`. These allow the user to do "insert or update" instead of an error being raised when trying to create an already existing asset. Upsert mode controls whether updates should replace/overwrite or just patch (partial update to non-null values only).
- `AssetsAPI.create_hierarchy` now also verifies the `name` parameter which is required and that `id` has not been set.

### Changed
- `AssetsAPI.create_hierarchy` now uses `AssetHierarchy` under the hood to offer concrete feedback on asset hierarchy issues, accessible through attributes on the raised exception, e.g. invalid assets, duplicates, orphans, or any cyclical asset references.

### Fixed
- `AssetsAPI.create_hierarchy`...:
  - Now respects `max_workers` when spawning worker threads.
  - Can no longer raise `RecursionError`. Used to be an issue for asset hierarchies deeper than `sys.getrecursionlimit()` (typically set at 1000 to avoid stack overflow).
  - Is now `pyodide` compatible.

## [5.8.0] - 2023-03-20
### Added
- Support for client certificate authentication to Azure AD.

## [5.7.4] - 2023-03-20
### Added
- Use `X-Job-Token` header for contextualization jobs to reduce required capabilities.

## [5.7.3] - 2023-03-14
### Improved
- For users unknowingly using a too old version of `numpy` (against the SDK dependency requirements), an exception could be raised (`NameError: name 'np' is not defined`). This has been fixed.

## [5.7.2] - 2023-03-10
### Fixed
- Fix method dump in TransformationDestination to ignore None.

## [5.7.1] - 2023-03-10
### Changed
- Split `instances` destination type of Transformations to `nodes` and `edges`.

## [5.7.0] - 2023-03-08
### Removed
- `ExtractionPipelineRunUpdate` was removed as runs are immutable.

### Fixed
- `ExtractionPipelinesRunsAPI` was hiding `id` of runs because `ExtractionPipelineRun` only defined `external_id` which doesn't exist for the "run resource", only for the "parent" ext.pipe (but this is not returned by the API; only used to query).

### Changed
- Rename and deprecate `external_id` in `ExtractionPipelinesRunsAPI` in favour of the more descriptive `extpipe_external_id`. The change is backwards-compatible, but will issue a `UserWarning` for the old usage pattern.

## [5.6.4] - 2023-02-28
### Added
- Input validation on `DatapointsAPI.[insert, insert_multiple, delete_ranges]` now raise on missing keys, not just invalid keys.

## [5.6.3] - 2023-02-23
### Added
- Make the SDK compatible with `pandas` major version 2 ahead of release.

## [5.6.2] - 2023-02-21
### Fixed
- Fixed an issue where `Content-Type` was not correctly set on file uploads to Azure.

## [5.6.1] - 2023-02-20
### Fixed
- Fixed an issue where `IndexError` was raised when a user queried `DatapointsAPI.retrieve_latest` for a single, non-existent time series while also passing `ignore_unknown_ids=True`. Changed to returning `None`, inline with other `retrieve` methods.

## [5.6.0] - 2023-02-16
### Added
- The SDK has been made `pyodide` compatible (to allow running natively in browsers). Missing features are `CredentialProvider`s with token refresh and `AssetsAPI.create_hierarchy`.

## [5.5.2] - 2023-02-15
### Fixed
- Fixed JSON dumps serialization error of instances of `ExtractionPipelineConfigRevision` and all subclasses (`ExtractionPipelineConfig`) as they stored a reference to the CogniteClient as a non-private attribute.

## [5.5.1] - 2023-02-14
### Changed
- Change `CredentialProvider` `Token` to be thread safe when given a callable that does token refresh.

## [5.5.0] - 2023-02-10
### Added
- Support `instances` destination type on Transformations.

## [5.4.4] - 2023-02-06
### Added
- Added user warnings when wrongly calling `/login/status` (i.e. without an API key) and `/token/inspect` (without OIDC credentials).

## [5.4.3] - 2023-02-05
### Fixed
- `OAuthDeviceCode` and `OAuthInteractive` now respect `global_config.disable_ssl` setting.

## [5.4.2] - 2023-02-03
### Changed
- Improved error handling (propagate IDP error message) for `OAuthDeviceCode` and `OAuthInteractive` upon authentication failure.

## [5.4.1] - 2023-02-02
### Fixed
- Bug where create_hierarchy would stop progressing after encountering more than `config.max_workers` failures.

## [5.4.0] - 2023-02-02
### Added
- Support for aggregating metadata keys/values for assets

## [5.3.7] - 2023-02-01
### Improved
- Issues with the SessionsAPI documentation have been addressed, and the `.create()` have been further clarified.

## [5.3.6] - 2023-01-30
### Changed
- A file-not-found error has been changed from `TypeError` to `FileNotFoundError` as part of the validation in FunctionsAPI.

## [5.3.5] - 2023-01-27
### Fixed
- Fixed an atexit-exception (`TypeError: '<' not supported between instances of 'tuple' and 'NoneType'`) that could be raised on PY39+ after fetching datapoints (which uses a custom thread pool implementation).

## [5.3.4] - 2023-01-25
### Fixed
- Displaying Cognite resources like an `Asset` or a `TimeSeriesList` in a Jupyter notebook or similar environments depending on `._repr_html_`, no longer raises `CogniteImportError` stating that `pandas` is required. Instead, a warning is issued and `.dump()` is used as fallback.

## [5.3.3] - 2023-01-24
### Added
- New parameter `token_cache_path` now accepted by `OAuthInteractive` and `OAuthDeviceCode` to allow overriding location of token cache.

### Fixed
- Platform dependent temp directory for the caching of the token in `OAuthInteractive` and `OAuthDeviceCode` (no longer crashes at exit on Windows).

## [5.3.2] - 2023-01-24
### Security
- Update `pytest` and other dependencies to get rid of dependency on the `py` package (CVE-2022-42969).

## [5.3.1] - 2023-01-20
### Fixed
- Last possible valid timestamp would not be returned as first (if first by some miracle...) by the `TimeSeries.first` method due to `end` being exclusive.

## [5.3.0] - 2023-01-20
### Added
- `DatapointsAPI.retrieve_latest` now support customising the `before` argument, by passing one or more objects of the newly added `LatestDatapointQuery` class.

## [5.2.0] - 2023-01-19
### Changed
- The SDK has been refactored to support `protobuf>=3.16.0` (no longer requires v4 or higher). This was done to fix dependency conflicts with several popular Python packages like `tensorflow` and `streamlit` - and also Azure Functions - that required major version 3.x of `protobuf`.

## [5.1.1] - 2023-01-19
### Changed
- Change RAW rows insert chunk size to make individual requests faster.

## [5.1.0] - 2023-01-03
### Added
- The diagram detect function can take file reference objects that contain file (external) id as well as a page range. This is an alternative to the lists of file ids or file external ids that are still possible to use. Page ranges were not possible to specify before.

## [5.0.2] - 2022-12-21
### Changed
- The valid time range for datapoints has been increased to support timestamps up to end of the year 2099 in the TimeSeriesAPI. The utility function `ms_to_datetime` has been updated accordingly.

## [5.0.1] - 2022-12-07
### Fixed
- `DatapointsArray.dump` would return timestamps in nanoseconds instead of milliseconds when `convert_timestamps=False`.
- Converting a `Datapoints` object coming from a synthetic datapoints query to a `pandas.DataFrame` would, when passed `include_errors=True`, starting in version `5.0.0`, erroneously cast the `error` column to a numeric data type and sort it *before* the returned values. Both of these behaviours have been reverted.
- Several documentation issues: Missing methods, wrong descriptions through inheritance and some pure visual/aesthetic.

## [5.0.0] - 2022-12-06
### Improved
- Greatly increased speed of datapoints fetching (new adaptable implementation and change from `JSON` to `protobuf`), especially when asking for... (measured in fetched `dps/sec` using the new `retrieve_arrays` method, with default settings for concurrency):
  - A large number of time series
    - 200 ts: ~1-4x speedup
    - 8000 ts: ~4-7x speedup
    - 20k-100k ts: Up to 20x faster
  - Very few time series (1-3)
    - Up to 4x faster
  - Very dense time series (>>10k dps/day)
    - Up to 5x faster
  - Any query for `string` datapoints
    - Faster the more dps, e.g. single ts, 500k: 6x speedup
- Peak memory consumption (for numeric data) is 0-55 % lower when using `retrieve` and 65-75 % lower for the new `retrieve_arrays` method.
- Fetching newly inserted datapoints no longer suffers from (potentially) very long wait times (or timeout risk).
- Converting fetched datapoints to a Pandas `DataFrame` via `to_pandas()` has changed from `O(N)` to `O(1)`, i.e., speedup no longer depends on the number of datapoints and is typically 4-5 orders of magnitude faster (!). NB: Only applies to `DatapointsArray` as returned by the `retrieve_arrays` method.
- Full customizability of queries is now available for *all retrieve* endpoints, thus the `query()` is no longer needed and has been removed. Previously only `aggregates` could be individually specified. Now all parameters can be passed either as top-level or as *individual settings*, even `ignore_unknown_ids`. This is now aligned with the API (except `ignore_unknown_ids` making the SDK arguably better!).
- Documentation for the retrieve endpoints has been overhauled with lots of new usage patterns and better examples. **Check it out**!
- Vastly better test coverage for datapoints fetching logic. You may have increased trust in the results from the SDK!

### Added
- New required dependency, `protobuf`. This is currently only used by the DatapointsAPI, but other endpoints may be changed without needing to release a new major version.
- New optional dependency, `numpy`.
- A new datapoints fetching method, `retrieve_arrays`, that loads data directly into NumPy arrays for improved speed and *much* lower memory usage.
- These arrays are stored in the new resource types `DatapointsArray` with corresponding container (list) type, `DatapointsArrayList` which offer much more efficient memory usage. `DatapointsArray` also offer zero-overhead pandas-conversion.
- `DatapointsAPI.insert` now also accepts `DatapointsArray`. It also does basic error checking like making sure the number of datapoints match the number of timestamps, and that it contains raw datapoints (as opposed to aggregate data which raises an error). This also applies to `Datapoints` input.
- `DatapointsAPI.insert_multiple` now accepts `Datapoints` and `DatapointsArray` as part of the (possibly) multiple inputs. Applies the same error checking as `insert`.

### Changed
- Datapoints are no longer fetched using `JSON`: the age of `protobuf` has begun.
- The main way to interact with the `DatapointsAPI` has been moved from `client.datapoints` to `client.time_series.data` to align and unify with the `SequenceAPI`. All example code has been updated to reflect this change. Note, however, that the `client.datapoints` will still work until the next major release, but will until then issue a `DeprecationWarning`.
- All parameters to all retrieve methods are now keyword-only (meaning no positional arguments are supported).
- All retrieve methods now accept a string for the `aggregates` parameter when asking for just one, e.g. `aggregates="max"`. This short-cut avoids having to wrap it inside a list. Both `snake_case` and `camelCase` are supported.
- The utility function `datetime_to_ms` no longer issues a `FutureWarning` on missing timezone information. It will now interpret naive `datetime`s as local time as is Python's default interpretation.
- The utility function `ms_to_datetime` no longer issues a `FutureWarning` on returning a naive `datetime` in UTC. It will now return an aware `datetime` object in UTC.
- All data classes in the SDK that represent a Cognite resource type have a `to_pandas` (or `to_geopandas`) method. Previously, these had various defaults for the `camel_case` parameter, but they have all been changed to `False`.
- All retrieve methods (when passing dict(s) with query settings) now accept identifier and aggregates in snake case (and camel case for convenience / backwards compatibility). Note that all newly added/supported customisable parameters (e.g. `include_outside_points` or `ignore_unknown_ids` *must* be passed in snake case or a `KeyError` will be raised.)
- The method `DatapointsAPI.insert_dataframe` has new default values for `dropna` (now `True`, still being applied on a per-column basis to not lose any data) and `external_id_headers` (now `True`, disincentivizing the use of internal IDs).
- The previous fetching logic awaited and collected all errors before raising (through the use of an "initiate-and-forget" thread pool). This is great, e.g., updates/inserts to make sure you are aware of all partial changes. However, when reading datapoints, a better option is to just fail fast (which it does now).
- `DatapointsAPI.[retrieve/retrieve_arrays/retrieve_dataframe]` no longer requires `start` (default: `0`, i.e. 1970-01-01) and `end` (default: `now`). This is now aligned with the API.
- Additionally, `DatapointsAPI.retrieve_dataframe` no longer requires `granularity` and `aggregates`.
- All retrieve methods accept a list of full query dictionaries for `id` and `external_id` giving full flexibility for all individual settings: `start`, `end`, `aggregates`, `granularity`, `limit`, `include_outside_points`, `ignore_unknown_ids`.
- Aggregates returned now include the time period(s) (given by the `granularity` unit) that `start` and `end` are part of (as opposed to only "fully in-between" points). This change is the *only breaking change* to the `DatapointsAPI.retrieve` method for aggregates and makes it so that the SDK match manual queries sent using e.g. `curl` or Postman. In other words, this is now aligned with the API.
Note also that this is a **bugfix**: Due to the SDK rounding differently than the API, you could supply `start` and `end` (with `start < end`) and still be given an error that `start is not before end`. This can no longer happen.
- Fetching raw datapoints using `include_outside_points=True` now returns both outside points (if they exist), regardless of `limit` setting (this is the *only breaking change* for limited raw datapoint queries; unlimited queries are fully backwards compatible). Previously the total number of points was capped at `limit`, thus typically only returning the first. Now up to `limit+2` datapoints are always returned. This is now aligned with the API.
- When passing a relative or absolute time specifier string like `"2w-ago"` or `"now"`, all time series in the same query will use the exact same value for 'now' to avoid any inconsistencies in the results.
- Fetching newly inserted datapoints no longer suffers from very long wait times (or timeout risk) as the code's dependency on `count` aggregates has been removed entirely (implementation detail) which could delay fetching by anything between a few seconds to several minutes/go to timeout while the aggregate was computed on-the-fly. This was mostly a problem for datapoints inserted into low-priority time periods (far away from current time).
- Asking for the same time series any number of times no longer raises an error (from the SDK), which is useful for instance when fetching disconnected time periods. This is now aligned with the API. Thus, the custom exception `CogniteDuplicateColumnsError` is no longer needed and has been removed from the SDK.
- ...this change also causes the `.get` method of `DatapointsList` and `DatapointsArrayList` to now return a list of `Datapoints` or `DatapointsArray` respectively *when duplicated identifiers are queried*. For data scientists and others used to `pandas`, this syntax is familiar to the slicing logic of `Series` and `DataFrame` when used with non-unique indices.
There is also a very subtle **bugfix** here: since the previous implementation allowed the same time series to be specified by both its `id` and `external_id`, using `.get` to access it would always yield the settings that were specified by the `external_id`. This will now return a `list` as explained above.
- `Datapoints` and `DatapointsArray` now store the `granularity` string given by the user (when querying aggregates) which allows both `to_pandas` methods (on `DatapointsList` and `DatapointsArrayList` as well) to accept `include_granularity_name` that appends this to the end of the column name(s).
- Datapoints fetching algorithm has changed from one that relies on up-to-date and correct `count` aggregates to be fast (with fallback on serial fetching when missing/unavailable), to recursively (and reactively) splitting the time-domain into smaller and smaller pieces, depending on the discovered-as-fetched density-distribution of datapoints in time and the number of available workers/threads. The new approach also has the ability to group more than 1 (one) time series per API request (when beneficial) and short-circuit once a user-given limit has been reached (if/when given). This method is now used for *all types of queries*; numeric raw-, string raw-, and aggregate datapoints.

#### Change: `retrieve_dataframe`
- Previously, fetching was constricted (🐍) to either raw- OR aggregate datapoints. This restriction has been lifted and the method now works exactly like the other retrieve-methods (with a few extra options relevant only for pandas `DataFrame`s).
- Used to fetch time series given by `id` and `external_id` separately - this is no longer the case. This gives a significant, additional speedup when both are supplied.
- The `complete` parameter has been removed and partially replaced by `uniform_index (bool)` which covers a subset of the previous features (with some modifications: now gives a uniform index all the way from the first given `start` to the last given `end`). Rationale: Old method had a weird and had unintuitive syntax (passing a string using commas to separate options).
- Interpolating, forward-filling or in general, imputation (also prev. controlled via the `complete` parameter) is completely removed as the resampling logic *really* should be up to the user fetching the data to decide, not the SDK.
- New parameter `column_names` (as already used in several existing `to_pandas` methods) decides whether to pick `id`s or `external_id`s as the dataframe column names. Previously, when both were supplied, the dataframe ended up with a mix.
Read more below in the removed section or check out the method's updated documentation.
- The ordering of columns for aggregates is now always chronological instead of the somewhat arbitrary choice made in `Datapoints.__init__`, (since `dict`s keep insertion order in newer python versions and instance variables lives in `__dict__`)).
- New parameter `include_granularity_name` that appends the specified granularity to the column names if passed as `True`. Mimics the behaviour of the older, well-known argument `include_aggregate_name`, but adds after: `my-ts|average|13m`.

### Fixed
- `CogniteClientMock` has been updated with 24 missing APIs (including sub-composited APIs like `FunctionsAPI.schedules`) and is now used internally in testing instead of a similar, additional implementation.
- Loads of `assert`s meant for the SDK user have been changed to raising exceptions instead as a safeguard since `assert`s are ignored when running in optimized mode `-O` (or `-OO`).

### Fixed: Extended time domain
- `TimeSeries.[first/count/latest]()` now work with the expanded time domain (minimum age of datapoints was moved from 1970 to 1900, see [4.2.1]).
  - `TimeSeries.latest()` now supports the `before` argument similar to `DatapointsAPI.retrieve_latest`.
  - `TimeSeries.first()` now considers datapoints before 1970 and after "now".
  - `TimeSeries.count()` now considers datapoints before 1970 and after "now" and will raise an error for string time series as `count` (or any other aggregate) is not defined.
- `DatapointsAPI.retrieve_latest` would give latest datapoint `before="now"` when given `before=0` (1970) because of a bad boolean check. Used to not be a problem since there were no data before epoch.
- The utility function `ms_to_datetime` no longer raises `ValueError` for inputs from before 1970, but will raise for input outside the allowed minimum- and maximum supported timestamps in the API.
**Note**: that support for `datetime`s before 1970 may be limited on Windows, but `ms_to_datetime` should still work (magic!).

### Fixed: Datapoints-related
- **Critical**: Fetching aggregate datapoints now works properly with the `limit` parameter. In the old implementation, `count` aggregates were first fetched to split the time domain efficiently - but this has little-to-no informational value when fetching *aggregates* with a granularity, as the datapoints distribution can take on "any shape or form". This often led to just a few returned batches of datapoints due to miscounting (e.g. as little as 10% of the actual data could be returned(!)).
- Fetching datapoints using `limit=0` now returns zero datapoints, instead of "unlimited". This is now aligned with the API.
- Removing aggregate names from the columns in a Pandas `DataFrame` in the previous implementation used `Datapoints._strip_aggregate_name()`, but this had a bug: Whenever raw datapoints were fetched all characters after the last pipe character (`|`) in the tag name would be removed completely. In the new version, the aggregate name is only added when asked for.
- The method `Datapoints.to_pandas` could return `dtype=object` for numeric time series when all aggregate datapoints were missing; which is not *that* unlikely, e.g., when using `interpolation` aggregate on a `is_step=False` time series with datapoints spacing above one hour on average. In such cases, an object array only containing `None` would be returned instead of float array dtype with `NaN`s. Correct dtype is now enforced by an explicit `pandas.to_numeric()` cast.
- Fixed a bug in all `DatapointsAPI` retrieve-methods when no time series was/were found, a single identifier was *not* given (either list of length 1 or all given were missing), `ignore_unknown_ids=True`, and `.get` was used on the empty returned `DatapointsList` object. This would raise an exception (`AttributeError`) because the mappings from `id` or `external_id` to `Datapoints` were not defined on the object (only set when containing at least 1 resource).

### Removed
- Method: `DatapointsAPI.query`. No longer needed as all "optionality" has been moved to the three `retrieve` methods.
- Method: `DatapointsAPI.retrieve_dataframe_dict`. Rationale: Due to its slightly confusing syntax and return value, it basically saw no use "in the wild".
- Custom exception: `CogniteDuplicateColumnsError`. No longer needed as the retrieve endpoints now support duplicated identifiers to be passed (similar to the API).
- All convenience methods related to plotting and the use of `matplotlib`. Rationale: No usage and low utility value: the SDK should not be a data science library.

## [4.11.3] - 2022-11-17
### Fixed
- Fix FunctionCallsAPI filtering

## [4.11.2] - 2022-11-16
### Changed
- Detect endpoint (for Engineering Diagram detect jobs) is updated to spawn and handle multiple jobs.
### Added
- `DetectJobBundle` dataclass: A way to manage multiple files and jobs.

## [4.11.1] - 2022-11-15
### Changed
- Update doc for Vision extract method
- Improve error message in `VisionExtractJob.save_annotations`

## [4.11.0] - 2022-10-17
### Added
- Add `compute` method to `cognite.client.geospatial`

## [4.10.0] - 2022-10-13
### Added
- Add `retrieve_latest` method to `cognite.client.sequences`
- Add support for extending the expiration time of download links returned by `cognite.client.files.retrieve_download_urls()`

## [4.9.0] - 2022-10-10
### Added
- Add support for extraction pipeline configuration files
### Deprecated
- Extraction pipeline runs has been moved from `client.extraction_pipeline_runs` to `client.extraction_pipelines.runs`

## [4.8.1] - 2022-10-06
### Fixed
- Fix `__str__` method of `TransformationSchedule`

## [4.8.0] - 2022-09-30
### Added
- Add operations for geospatial rasters

## [4.7.1] - 2022-09-29
### Fixed
- Fixed the `FunctionsAPI.create` method for Windows-users by removing
  validation of `requirements.txt`.

## [4.7.0] - 2022-09-28
### Added
- Support `tags` on `transformations`.

### Changed
- Change geospatial.aggregate_features to support `aggregate_output`

## [4.5.4] - 2022-09-19
### Fixed
- The raw rows insert endpoint is now subject to the same retry logic as other idempotent endpoints.

## [4.5.3] - 2022-09-15
### Fixed
- Fixes the OS specific issue where the `requirements.txt`-validation failed
  with `Permission Denied` on Windows.

## [4.5.2] - 2022-09-09
### Fixed
- Fixes the issue when updating transformations with new nonce credentials

## [4.5.1] - 2022-09-08
### Fixed
- Don't depend on typing_extensions module, since we don't have it as a dependency.

## [4.5.0] - 2022-09-08
### Added
- Vision extract implementation, providing access to the corresponding [Vision Extract API](https://docs.cognite.com/api/v1/#tag/Vision).

## [4.4.3] - 2022-09-08
### Fixed
- Fixed NaN/NA value check in geospatial FeatureList

## [4.4.2] - 2022-09-07
### Fixed
- Don't import numpy in the global space in geospatial module as it's an optional dependency

## [4.4.1] - 2022-09-06
### Fixed
- Fixed FeatureList.from_geopandas to handle NaN values

## [4.4.0] - 2022-09-06
### Changed
- Change geospatial.aggregate_features to support order_by

## [4.3.0] - 2022-09-06
### Added
- Add geospatial.list_features

## [4.2.1] - 2022-08-23
### Changed
- Change timeseries datapoints' time range to start from 01.01.1900

## [4.2.0] - 2022-08-23
### Added
- OAuthInteractive credential provider. This credential provider will redirect you to a login page
and require that the user authenticates. It will also cache the token between runs.
- OAuthDeviceCode credential provider. Display a device code to enter into a trusted device.
It will also cache the token between runs.

## [4.1.2] - 2022-08-22
### Fixed
- geospatial: support asset links for features

## [4.1.1] - 2022-08-19
### Fixed
- Fixed the issue on SDK when Python installation didn't include pip.

### Added
- Added Optional dependency called functions. Usage: `pip install "cognite-sdk[functions]"`

## [4.1.0] - 2022-08-18
### Added
- ensure_parent parameter to client.raw.insert_dataframe method

## [4.0.1] - 2022-08-17
### Added
- OAuthClientCredentials now supports token_custom_args.

## [4.0.0] - 2022-08-15
### Changed
- Client configuration no longer respects any environment variables. There are other libraries better
suited for loading configuration from the environment (such as builtin `os` or `pydantic`). There have also
been several reports of envvar name clash issues in tools built on top the SDK. We therefore
consider this something that should be handled by the application consuming the SDK. All configuration of
`cognite.client.CogniteClient` now happens using a `cognite.client.ClientConfig` object. Global configuration such as
`max_connection_pool_size` and other options which apply to all client instances are now configured through
the `cognite.client.global_config` object which is an instance of `cognite.client.GlobalConfig`. Examples
have been added to the docs.
- Auth has been reworked. The client configuration no longer accepts the `api_key` and `token_...` arguments.
It accepts only a single `credentials` argument which must be a `CredentialProvider` object. A few
implementations have been provided (`APIKey`, `Token`, `OAuthClientCredentials`). Example usage has
been added to the docs. More credential provider implementations will be added in the future to accommodate
other OAuth flows.

### Fixed
- A bug in the Functions SDK where the lifecycle of temporary files was not properly managed.

## [3.9.0] - 2022-08-11
### Added
- Moved Cognite Functions from Experimental SDK to Main SDK.

## [3.8.0] - 2022-08-11
### Added
- Add ignore_unknown_ids parameter to sequences.retrieve_multiple

## [3.7.0] - 2022-08-10
### Changed
- Changed grouping of Sequence rows on insert. Each group now contains at most 100k values and at most 10k rows.

## [3.6.1] - 2022-08-10
### Fixed
- Fixed a minor casing error for the geo_location field on files

### Added
- Add ignore_unknown_ids parameter to files.retrieve_multiple

## [3.5.0] - 2022-08-10
### Changed
- Improve type annotations. Use overloads in more places to help static type checkers.

## [3.4.3] - 2022-08-10
### Changed
- Cache result from pypi version check so it's not executed for every client instantiation.

## [3.4.2] - 2022-08-09
### Fixed
- Fix the wrong destination name in transformations.

## [3.4.1] - 2022-08-01
### Fixed
- fixed exception when printing exceptions generated on transformations creation/update.

## [3.4.0] - 2022-07-25
### Added
- added support for nonce authentication on transformations

### Changed
- if no source or destination credentials are provided on transformation create, an attempt will be made to create a session with the CogniteClient credentials, if it succeeds, the acquired nonce will be used.
- if OIDC credentials are provided on transformation create/update, an attempt will be made to create a session with the given credentials. If it succeeds, the acquired nonce credentials will replace the given client credentials before sending the request.

## [3.3.0] - 2022-07-21
### Added
- added the sessions API

## [3.2.0] - 2022-07-15
### Removed
- Unused cognite.client.experimental module

## [3.1.0] - 2022-07-13
### Changed
- Helper functions for conversion to/from datetime now warns on naive datetimes and their interpretation.
### Fixed
- Helper function `datetime_to_ms` now accepts timezone aware datetimes.

## [3.0.1] - 2022-07-13
### Fixed
- fixed missing README.md in package

## [3.0.0] - 2022-07-12
### Changed
- Poetry build, one single package "cognite-sdk"
- Require python 3.8 or greater (used to be 3.5 or greater)
### Removed
- support for root_asset_id and root_asset_external_id filters. use asset subtree filters instead.

## [2.56.1] - 2022-06-22
### Added
- Time series property `is_step` can now be updated.

## [2.56.0] - 2022-06-21
### Added
- added the diagrams API

## [2.55.0] - 2022-06-20
### Fixed
- Improve geospatial documentation and implement better parameter resilience for filter and feature type update

## [2.54.0] - 2022-06-17
### Added
- Allow to set the chunk size when creating or updating geospatial features

## [2.53.1] - 2022-06-17
### Fixed
- Fixed destination type decoding of `transformation.destination`

## [2.53.0] - 2022-06-16
### Added
- Annotations implementation, providing access to the corresponding [Annotations API](https://docs.cognite.com/api/v1/#tag/Annotations).
    - Added `Annotation`, `AnnotationFilter`, `AnnotationUpdate` dataclasses to `cognite.client.data_classes`
    - Added `annotations` API to `cognite.client.CogniteClient`
    - **Create** annotations with `client.annotations.create` passing `Annotation` instance(s)
    - **Suggest** annotations with `client.annotations.suggest` passing `Annotation` instance(s)
    - **Delete** annotations with `client.annotations.delete` passing the id(s) of annotation(s) to delete
    - **Filter** annotations with `client.annotations.list` passing a `AnnotationFilter `dataclass instance or a filter `dict`
    - **Update** annotations with `client.annotations.update` passing updated `Annotation` or `AnnotationUpdate` instance(s)
    - **Get single** annotation with `client.annotations.retrieve` passing the id
    - **Get multiple** annotations with `client.annotations.retrieve_multiple` passing the ids

### Changed
- Reverted the optimizations introduced to datapoints fetching in 2.47.0 due to buggy implementation.

## [2.51.0] - 2022-06-13
### Added
- added the new geo_location field to the Asset resource

## [2.50.2] - 2022-06-09
### Fixed
- Geospatial: fix FeatureList.from_geopandas issue with optional properties

## [2.50.1] - 2022-06-09
### Fixed
- Geospatial: keep feature properties as is

## [2.50.0] - 2022-05-30
### Changed
- Geospatial: deprecate update_feature_types and add patch_feature_types

## [2.49.1] - 2022-05-19
### Changed
- Geospatial: Support dataset

## [2.49.0] - 2022-05-09
### Changed
- Geospatial: Support output selection for getting features by ids

## [2.48.0] - 2022-05-09
### Removed
- Experimental model hosting API

## [2.47.0] - 2022-05-02
### Changed
- Performance gain for `datapoints.retrieve` by grouping together time series in single requests against the underlying API.

## [2.46.1] - 2022-04-22
### Changed
- POST requests to the `sessions/revoke`-endpoint are now automatically retried
- Fix retrieval of empty raster in experimental geospatial api: http 204 as ok status

## [2.45.0] - 2022-03-25
### Added
- support `sequence_rows` destination type on Transformations.

## [2.44.1] - 2022-03-24
### Fixed
- fix typo in `data_set_ids` parameter type on `transformations.list`.

## [2.44.0] - 2022-03-24
### Added
- support conflict mode parameter on `transformations.schema.retrieve`.

## [2.43.1] - 2022-03-24
### Added
- update pillow dependency 9.0.0 -> 9.0.1

## [2.43.0] - 2022-03-24
### Added
- new list parameters added to `transformations.list`.

## [2.42.0] - 2022-02-25
### Added
- FeatureList.from_geopandas() improvements

### Fixed
- example for templates view.

## [2.41.0] - 2022-02-16
### Added
- support for deleting properties and search specs in GeospatialAPI.update_feature_types(...).

## [2.40.1] - 2022-02-15
### Fixed
- geospatial examples.

## [2.40.0] - 2022-02-11
### Added
- dataSetId support for transformations.

## [2.39.1] - 2022-01-25
### Added
- pandas and geospatial dependencies optional for cognite-sdk-core.

## [2.39.0] - 2022-01-20
### Added
- geospatial API support

## [2.38.6] - 2022-01-14
### Added
- add the possibility to cancel transformation jobs.

## [2.38.5] - 2022-01-12
### Fixed
- Bug where creating/updating/deleting more than 5 transformation schedules in a single call would fail.

## [2.38.4] - 2021-12-23
### Fixed
- Bug where list generator helper will return more than chunk_size items.

## [2.38.3] - 2021-12-13
### Fixed
- Bug where client consumes all streaming content when logging request.

## [2.38.2] - 2021-12-09
### Added
- add the possibility to pass extra body fields to APIClient._create_multiple.

## [2.38.1] - 2021-12-07
### Fixed
- Bug where loading `transformations.jobs` from JSON fails for raw destinations.

## [2.38.0] - 2021-12-06
### Added
- `transformations` api client, which allows the creation, deletion, update, run and retrieval of transformations.
- `transformations.schedules` api client, which allows the schedule, unschedule and retrieval of recurring runs of a transformation.
- `transformations.notifications` api client, which allows the creation, deletion and retrieval of transformation email notifications.
- `transformations.schema` api client, which allows the retrieval of the expected schema of sql transformations based on the destination data type.
- `transformations.jobs` api client, which retrieves the  status of transformation runs.

## [2.37.1] - 2021-12-01
### Fixed
- Bug where `sequences` full update attempts to "set" column spec. "set" is not supported for sequence column spec.

## [2.37.0] - 2021-11-30
### Added
- Added support for retrieving file download urls

## [2.36.0] - 2021-11-30
### Fixed
- Changes default JSON `.dumps()` behaviour to be in strict compliance with the standard: if any NaNs or +/- Infs are encountered, an exception will now be raised.

## [2.35.0] - 2021-11-29
### Added
- Added support for `columns` update on sequences
- Added support for `data_set_id` on template views

### Security
- Disallow downloading files to path outside download directory in `files.download()`.

## [2.32.0] - 2021-10-04
### Added
 - Support for extraction pipelines

## [2.31.1] - 2021-09-30
### Fixed
- Fixed a bug related to handling of binary response payloads.

## [2.31.0] - 2021-08-26
### Added
- View resolver for template fields.

## [2.30.0] - 2021-08-25
### Added
- Support for Template Views

## [2.29.0] - 2021-08-16
### Added
- Raw rows are retrieved using parallel cursors when no limit is set.

## [2.28.2] - 2021-08-12
### Added
- Relationships now supports `partitions` parameter for [parallel retrieval](https://docs.cognite.com/api/v1/#section/Parallel-retrieval)

## [2.28.1] - 2021-08-10
### Changed
- debug mode now logs response payload and headers.

## [2.27.0] - 2021-07-20

### Fixed
- When using CogniteClient with the client-secret auth flow, the object would not be pickle-able (e.g. when using multiprocessing) because of an anonymous function.

## [2.26.1] - 2021-07-20

### Changed
- Optimization. Do not get windows if remaining data points is 0. Reduces number of requests when asking for 100k data points/10k aggregates from 2 to 1.

## [2.26.0] - 2021-07-08

### Added
- Support for set labels on AssetUpdate

## [2.25.0] - 2021-07-06

### Added
- filter_nodes function to ThreeDRevisionsAPI

## [2.24.0] - 2021-06-28

### Added
- ignore_unknown_ids flag to Relationships delete method

## [2.23.0] - 2021-06-25

### Added
- insert_dataframe and retrieve_dataframe methods to the Raw client

## [2.22.0] - 2021-06-22

### Added
- More contextualization job statuses
### Changed
- Refactor contextualization constant representation

## [2.21.0] - 2021-06-21

### Added
- Datasets support for labels

## [2.20.0] - 2021-06-18

### Added
- rows() in RawRowsAPI support filtering with `columns` and `min/maxLastUpdatedTime`

## [2.19.0] - 2021-05-11

### Added
- Support for /token/inspect endpoint

## [2.18.2] - 2021-04-23

### Fixed
- Bug in templates instances filter that would cause `template_names` to be ignored.

## [2.18.1] - 2021-04-22

### Added
- Configure file download/upload timeouts with `COGNITE_FILE_TRANSFER_TIMEOUT` environment variable or
`file_transfer_timeout` parameter on `CogniteClient`.

### Changed
- Increased default file transfer timeout from 180 to 600 seconds
- Retry more failure modes (read timeouts, 502, 503, 504) for files upload/download requests.

## [2.18.0] - 2021-04-20

### Changed
- `COGNITE_DISABLE_SSL` now also covers ssl verification on IDP endpoints used for generating tokens.


## [2.17.1] - 2021-04-15

### Added
- `created_time`, and `last_updated_time` to template data classes.
- `data_set_id` to template instance data class.


## [2.17.0] - 2021-03-26

### Changed
- Ignore exceptions from pypi version check and reduce its timeout to 5 seconds.

### Fixed
- Only 200/201/202 is treated as successful response. 301 led to json decoding errors -
now handled gracefully.
- datasets create limit was set to 1000 in the sdk, leading to cases of 400 from the api where the limit is 10.

### Added
- Support for specifying proxies in the CogniteClient constructor

### Removed
- py.typed file. Will not declare library as typed until we run a typechecker on the codebase.


## [2.16.0] - 2021-03-26

### Added
- support for templates.
- date-based `cdf-version` header.

## [2.15.0] - 2021-03-22

### Added
- `createdTime` field on raw dbs and tables.

## [2.14.0] - 2021-03-18

### Added
- dropna argument to insert_dataframe method in DatapointsAPI

## [2.13.0] - 2021-03-16

### Added
- `sortByNodeId` and `partitions` query parameters to `list_nodes` method.

## [2.12.2] - 2021-03-11

### Fixed
- CogniteAPIError raised (instead of internal KeyError) when inserting a RAW row without a key.

## [2.12.1] - 2021-03-09

### Fixed
- CogniteMissingClientError raised when creating relationship with malformed body.

## [2.12.0] - 2021-03-08

### Changed
- Move Entity matching API from beta to v1.

## [2.11.1] - 2021-02-18

### Changed
- Resources are now more lenient on which types they accept in for labels
- Entity matching fit will flatten dictionaries and resources to "metadata.subfield" similar to pipelines.

### Added
- Relationships now support update

## [2.10.7] - 2021-02-02

### Fixed
- Relationships API list calls via the generator now support `chunk_size` as parameter.

## [2.10.6] - 2021-02-02

### Fixed
- Retry urllib3.NewConnectionError when it isn't in the context of a ConnectionRefusedError

## [2.10.5] - 2021-01-25

### Fixed
- Fixed asset subtree not returning an object with id->item cache for use in .get

## [2.10.4] - 2020-12-14

### Changed
- Relationships filter will now chain filters on large amounts of sources or targets in batches of 1000 rather than 100.


## [2.10.3] - 2020-12-09

### Fixed
- Retries now have backup time tracking per request, rather than occasionally shared between threads.
- Sequences delete ranges now no longer gives an error if no data is present

## [2.10.2] - 2020-12-08

### Fixed
- Set geoLocation.type in files to "Feature" if missing

## [2.10.1] - 2020-12-03

### Added
- Chaining of requests to the relationships list method,
allowing the method to take arbitrarily long lists for `source_external_ids` and `target_external_ids`

## [2.10.0] - 2020-12-01

### Added
- Authentication token generation and lifecycle management

## [2.9.0] - 2020-11-25

### Added
- Entity matching API is now available in the beta client.

## [2.8.0] - 2020-11-23

### Changed
- Move relationships to release python SDK

## [2.7.0] - 2020-11-10

### Added
- `fetch_resources` parameter to the relationships `list` and `retrieve_multiple` methods, which attempts to fetch the resource referenced in the relationship.

## [2.6.4] - 2020-11-10

### Fixed
- Fixed a bug where 429 was not retried on all endpoints

## [2.6.3] - 2020-11-10

### Fixed
- Resource metadata should be able to set empty using `.metadata.set(None)` or `.metadata.set({})`.

## [2.6.2] - 2020-11-05

### Fixed
- Asset retrieve subtree should return empty AssetList if asset does not exist.

## [2.6.1] - 2020-10-30

### Added
- `geospatial` to list of valid relationship resource types.

## [2.6.0] - 2020-10-26

### Changed
- Relationships list should take dataset internal and external id as different parameters.

## [2.5.4] - 2020-10-22

### Fixed
- `_is_retryable` didn't handle clusters with a dash in the name.

## [2.5.3] - 2020-10-14

### Fixed
- `delete_ranges` didn't cast string timestamp into number properly.

## [2.5.2] - 2020-10-06

### Fixed
- `labels` in FileMetadata is not cast correctly to a list of `Label` objects.

## [2.5.1] - 2020-10-01
- Include `py.typed` file in sdk distribution

## [2.5.0] - 2020-09-29

### Added
- Relationships beta support.

### Removed
- Experimental Model Hosting client.

## [2.4.3] - 2020-09-18
- Increase raw rows list limit to 10,000

## [2.4.2] - 2020-09-10
- Fixed a bug where urls with query parameters were excluded from the retryable endpoints.

## [2.4.1] - 2020-09-09

### Changed
- Generator-based listing now supports partitions. Example:
  ``` python
  for asset in client.assets(partitions=10):
    # do something
  ```

## [2.4.0] - 2020-08-31

### Added
- New 'directory' in Files

## [2.3.0] - 2020-08-25

### Changed
- Add support for mypy and other type checking tools by adding packaging type information

## [2.2.2] - 2020-08-18

### Fixed
- HTTP transport logic to better handle retrying of connection errors
- read timeouts will now raise a CogniteReadTimeout
- connection errors will now raise a CogniteConnectionError, while connection refused errors will raise the more
 specific CogniteConnectionRefused exception.

### Added
- Jitter to exponential backoff on retries

### Changed
- Make HTTP requests no longer follow redirects by default
- All exceptions now inherit from CogniteException

## [2.2.1] - 2020-08-17

### Added
- Fixed a bug where `/timeseries/list` was missing from the retryable endpoints.

## [2.2.0] - 2020-08-17

### Added
- Files labelling support

## [2.1.2] - 2020-08-13

### Fixed
- Fixed a bug where only v1 endpoints (not playground) could be added as retryable

## [2.1.1] - 2020-08-13

### Fixed
- Calls to datapoints `retrieve_dataframe` with `complete="fill"` would break using Pandas version 1.1.0 because it raises TypeError when calling `.interpolate(...)` on a dataframe with no columns.

## [2.1.0] - 2020-07-22

### Added
- Support for passing a single string to `AssetUpdate().labels.add` and `AssetUpdate().labels.remove`. Both a single string and a list of strings is supported. Example:
  ```python
  # using a single string
  my_update = AssetUpdate(id=1).labels.add("PUMP").labels.remove("VALVE")
  res = client.assets.update(my_update)

  # using a list of strings
  my_update = AssetUpdate(id=1).labels.add(["PUMP", "ROTATING_EQUIPMENT"]).labels.remove(["VALVE"])
  res = client.assets.update(my_update)
  ```

## [2.0.0] - 2020-07-21

### Changed
- The interface to interact with labels has changed. A new, improved interface is now in place to make it easier to work with CDF labels. The new interface behaves this way:
  ```python
  # crate label definition(s)
  client.labels.create(LabelDefinition(external_id="PUMP", name="Pump", description="Pump equipment"))
  # ... or multiple
  client.labels.create([LabelDefinition(external_id="PUMP"), LabelDefinition(external_id="VALVE")])

  # list label definitions
  label_definitions = client.labels.list(name="Pump")

  # delete label definitions
  client.labels.delete("PUMP")
  # ... or multiple
  client.labels.delete(["PUMP", "VALVE"])

  # create an asset with label
  asset = Asset(name="my_pump", labels=[Label(external_id="PUMP")])
  client.assets.create(assets)

  # filter assets by labels
  my_label_filter = LabelFilter(contains_all=["PUMP", "VERIFIED"])
  asset_list = client.assets.list(labels=my_label_filter)

  # attach/detach labels to/from assets
  my_update = AssetUpdate(id=1).labels.add(["PUMP"]).labels.remove(["VALVE"])
  res = client.assets.update(my_update)
  ```

### Fixed
- Fixed bug where `_call_` in SequencesAPI (`client.sequences`) was incorrectly returning a `GET` method instead of `POST`.

## [1.8.1] - 2020-07-07
### Changed
- For 3d mappings delete, only use node_id and asset_id pairs in delete request to avoid potential bad request.
- Support attaching/detaching multiple labels on assets in a single method

## [1.8.0] - 2020-06-30
### Added
- Synthetic timeseries endpoint for DatapointsApi
- Labels endpoint support
- Assets labelling support
- Support for unique value aggregation for events.

### Changed
- When `debug=true`, redirects are shown more clearly.

## [1.7.0] - 2020-06-03
### Fixed
- datasetId is kept as an integer in dataframes.

### Changed
- Internal list of retryable endpoints was changed to a class variable so it can be modified.

## [1.6.0] - 2020-04-28
### Added
- Support events filtering by ongoing events (events without `end_time` defined)
- Support events filtering by active timerange of event
- Support files metadata filtering by `asset_external_ids`
- Aggregation endpoint for Assets, DataSets, Events, Files, Sequences and TimeSeries API

## [1.5.2] - 2020-04-02
### Added
- Support for security categories on file methods

## [1.5.1] - 2020-04-01
### Added
- Support for security categories on files
- active_at_time on relationships

### Fixed
- No longer retry calls to /files/initupload
- Retry retryable POST endpoints in datasets API

## [1.5.0] - 2020-03-12
### Added
- DataSets API and support for this in assets, events, time series, files and sequences.
- .asset helper function on time series.
- asset external id filter on time series.

## [1.4.13] - 2020-03-03
### Added
- Relationship list supports multiple sources, targets, relationship types and datasets.

## [1.4.12] - 2020-03-02

### Fixed
- Fixed a bug in file uploads where fields other than name were not being passed to uploaded directories.

## [1.4.11] - 2020-02-21

### Changed
- Datapoint insertion changed to be less memory intensive.

### Fixed
- Fixed a bug where add service account to group expected items in response.
- Jupyter notebook output and non-camel cased to_pandas uses nullable int fields instead of float for relevant fields.

## [1.4.10] - 2020-01-27
### Added
- Support for the error field for synthetic time series query in the experimental client.
- Support for retrieving data from multiple sequences at once.

## [1.4.9] - 2020-01-08

### Fixed
- Fixed a bug where datapoints `retrieve` could return less than limit even if there were more datapoints.
- Fixed an issue where `insert_dataframe` would give an error with older pandas versions.

## [1.4.8] - 2019-12-19

### Added
- Support for `ignore_unknown_ids` on time series `retrieve_multiple`, `delete` and datapoints `retrieve` and `latest` and related endpoints.
- Support for asset subtree filters on files, sequences, and time series.
- Support for parent external id filters on assets.
- Synthetic datapoints retrieve has additional functions including variable replacement and sympy support.

### Changed
- Synthetic datapoints now return errors in the `.error` field, in the jupyter output, and optionally in pandas dataframes if `include_errors` is set.

## [1.4.7] - 2019-12-05

### Added
- Support for synthetic time series queries in the experimental client.
- parent external id filter added for assets.

### Fixed
- startTime in event dataframes is now a nullable int dtype, consistent with endTime.

## [1.4.6] - 2019-12-02

### Fixed
- Fixed notebook output for Asset, Datapoint and Raw.

## [1.4.5] - 2019-12-02

### Changed

- The ModelHostingAPI now calls Model Hosting endpoints in playground instead of 0.6.

## [1.4.4] - 2019-11-29

### Added
 - Option to turn off version checking from CogniteClient constructor

### Changed
- In sequences create, the column definitions object accepts both camelCased and snake_cased keys.
- Retry 429 on all endpoints

### Fixed
- Fixed notebook output for DatapointsList

## [1.4.3] - 2019-11-27
### Fixed
- In Jupyter notebooks, the output from built-in list types is no longer camel cased.

## [1.4.2] - 2019-11-27

### Changed
- In the 3D API, the call and list methods now include all models by default instead of only unpublished ones.
- In Jupyter notebooks, the output from built-in types is no longer camel cased.

### Added
- Support for filtering events by asset subtree ids.

## [1.4.1] - 2019-11-18

### Added
- Support for filtering events by asset external id.
- query parameter on asset search.
- `ignore_unknown_ids` parameter on asset and events method `delete` and `retrieve_multiple`.

## [1.4.0] - 2019-11-14

### Changed
- In the ModelHostingAPI, models, versions and schedules are now referenced by name instead of id. The ids are no longer available.
- In the ModelHostingAPI, functions related to model versions are moved from the ModelsAPI to the new ModelVersionsAPI.
- In the ModelHostingAPI, the model names must be unique. Also, the version names and schedule names must be unique per model.
- Default value for `limit` in search method is now 100 instead of None to clarify api default behaviour when no limit is passed.

## [1.3.4] - 2019-11-07

### Changed
- Error 500's are no longer retried by default, only HTTP 429, 502, 503, 504 are.
- Optimized HTTP calls by caching user agent.
- Relationship filtering is now integrated into `list` instead of `search`.
- Sequences `insert_dataframe` parameter `external_id_headers` documentation updated.
- Type hints for several objects formerly `Dict[str, Any]` improved along with introducing matching dict derived classes.

### Fixed
- `source_created_time` and `source_modified_time` on files now displayed as time fields.
- Fixed pagination for `include_outside_points` and other edge cases in datapoints.
- Fixed a bug where `insert_dataframe` with strings caused a numpy error.

### Added
- Relationships can now have sequences as source or target.

## [1.3.3] - 2019-10-21

### Changed
- Datapoints insert dataframe function will check for infinity values.
- Allow for multiple calls to .add / .remove in object updates such as metadata, without later calls overwriting former.
- List time series now ignores the include_metadata parameter.

### Added
- Advanced list endpoint is used for listing time series, adding several new filters and partitions.

## [1.3.2] - 2019-10-16

### Added
- Datapoints objects now store is_string, is_step and unit to allow for better interpretation of the data.
- Sorting when listing events
- Added a search function in the relationships API.

### Changed
- `list` and `__call__` methods for files now support list parameters for `root_ids`, `root_external_ids`.
- retrieve_dataframe with `complete` using Datapoints fields instead of retrieving time series metadata.

### Fixed
- Fixed chunking logic in list_generator to always return last partial chunk.
- Fixed an error on missing target/source in relationships.

## [1.3.1] - 2019-10-09
### Fixed
- Fixed support for totalVariation aggregate completion.
- Changed conversion of raw RowList to pandas DataFrame to handle missing values (in columns) across the rows. This also fixes the bug where one-off values would be distributed to all rows in the DataFrame (unknown bug).

## [1.3.0] - 2019-10-03
### Changed
- Sequences officially released and no longer considered experimental.
- Sequences data insert no longer takes a default value for columns.

## [1.2.1] - 2019-10-01
### Fixed
- Tokens are sent with the correct "Authorization" header instead of "Authentication".

## [1.2.0] - 2019-10-01
### Added
- Support for authenticating with bearer tokens. Can now supply a jwt or jwt-factory to CogniteClient. This token will override any api-key which has been set.

## [1.1.12] - 2019-10-01
### Fixed
- Fixed a bug in time series pagination where getting 100k datapoints could cause a missing id error when using include_outside_points.
- SequencesData `to_pandas` no longer returns NaN on integer zero columns.
- Fixed a bug where the JSON encoder would throw circular reference errors on unknown data types, including numpy floats.

## [1.1.11] - 2019-09-23
### Fixed
- Fix testing.CogniteClientMock so it is possible to get attributes on child which have not been explicitly in the CogniteClientMock constructor

## [1.1.10] - 2019-09-23
### Fixed
- Fix testing.CogniteClientMock so it is possible to get child mock not explicitly defined

### Added
- `list` and `__call__` methods for events now support list parameters for `root_asset_ids`, `root_asset_external_ids`.

## [1.1.9] - 2019-09-20
### Changed
- Renamed testing.mock_cognite_client to testing.monkeypatch_cognite_client

### Added
- testing.CogniteClientMock object

## [1.1.8] - 2019-09-19
### Added
- Support for aggregated properties of assets.
- `Asset` and `AssetList` classes now have a `sequences` function which retrieves related sequences.
- Support for partitioned listing of assets and events.

### Changed
- `list` and `__call__` methods for assets now support list parameters for `root_ids`, `root_external_ids`.
- Sequences API no longer supports column ids, all relevant functions have been changed to only use external ids.

### Fixed
- Fixed a bug in time series pagination where getting 100k dense datapoints would cause a missing id error.
- Sequences retrieve functions fixed to match API change, to single item per retrieve.
- Sequences retrieve/insert functions fixed to match API change to take lists of external ids.

## [1.1.7] - 2019-09-13
### Fixed
- `testing.mock_cognite_client()` so that it still accepts arguments after exiting from mock context.

## [1.1.6] - 2019-09-12
### Fixed
- `testing.mock_cognite_client()` so that the mocked CogniteClient may accept arguments.

## [1.1.5] - 2019-09-12
### Added
- Method `files.download_to_path` for streaming a file to a specific path

## [1.1.4] - 2019-09-12
### Added
- `root_asset_ids` parameter for time series list.

### Changed
- Formatted output in jupyter notebooks for `SequenceData`.
- `retrieve_latest` function in theDatapoints API extended to support more than 100 items.
- Log requests at DEBUG level instead of INFO.

## [1.1.3] - 2019-09-05
### Changed
- Disabled automatic handling of cookies on the requests session objects

### Fixed
- `to_pandas` method on CogniteResource in the case of objects without metadata

## [1.1.2] - 2019-08-28
### Added
- `limit` parameter on sequence data retrieval.
- Support for relationships exposed through experimental client.
- `end` parameter of sequence.data retrieval and range delete accepts -1 to indicate last index of sequence.

### Changed
- Output in jupyter notebooks is now pandas-like by default, instead of outputting long json strings.

### Fixed
- id parameters and timestamps now accept any integer type including numpy.int64, so values from dataframes can be passed directly.
- Compatibility fix for renaming of sequences cursor and start/end parameters in the API.

## [1.1.1] - 2019-08-23
### Added
- `complete` parameter on `datapoints.retrieve_dataframe`, used for forward-filling/interpolating intervals with missing data.
- `include_aggregate_name` option on `datapoints.retrieve_dataframe` and `DatapointsList.to_pandas`, used for removing the `|<aggregate-name>` postfix on dataframe column headers.
- datapoints.retrieve_dataframe_dict function, which returns {aggregate:dataframe} without adding aggregate names to columns
- source_created_time and source_modified_time support for files

## [1.1.0] - 2019-08-21
### Added
- New method create_hierarchy() added to assets API.
- SequencesAPI.list now accepts an asset_ids parameter for searching by asset
- SequencesDataAPI.insert now accepts a SequenceData object for easier copying
- DatapointsAPI.insert now accepts a Datapoints object for easier copying
- helper method `cognite.client.testing.mock_cognite_client()` for mocking CogniteClient
- parent_id and parent_external_id to AssetUpdate class.

### Changed
- assets.create() no longer validates asset hierarchy and sorts assets before posting. This functionality has been moved to assets.create_hierarchy().
- AssetList.files() and AssetList.events() now deduplicate results while fetching related resources, significantly reducing memory load.

## [1.0.5] - 2019-08-15
### Added
- files.create() method to enable creating a file without uploading content.
- `recursive` parameter to raw.databases.delete() for recursively deleting tables.

### Changed
- Renamed .iteritems() on SequenceData to .items()
- raw.insert() now chunks raw rows into batches of 10,000 instead of 1,000

### Fixed
- Sequences queries are now retried if safe
- .update() in all APIs now accept a subclass of CogniteResourceList as input
- Sequences datapoint retrieval updated to use the new cursor feature in the API
- Json serializiation in `__str__()` of base data classes. Now handles Decimal and Number objects.
- Now possible to create asset hierarchy using parent external id when the parent is not part of the batch being inserted.
- `name` parameter of files.upload_bytes is now required, so as not to raise an exception in the underlying API.

## [1.0.4] - 2019-08-05
### Added
- Variety of useful helper functions for Sequence and SequenceData objects, including .column_ids and .column_external_ids properties, iterators and slice operators.
- Sequences insert_dataframe function.
- Sequences delete_range function.
- Support for external id column headers in datapoints.insert_dataframe()

### Changed
- Sequences data retrieval now returns a SequenceData object.
- Sequences insert takes its parameters row data first, and no longer requires columns to be passed.
- Sequences insert now accepts tuples and raw-style data input.
- Sequences create now clears invalid fields such as 'id' in columns specification, so sequences can more easily re-use existing specifications.
- Sequence data function now require column_ids or column_external_ids to be explicitly set, rather than both being passed through a single columns field

## [1.0.3] - 2019-07-26
### Fixed
- Renamed Model.schedule_data_spec to Model.data_spec so the field from the API will be included on the object.
- Handling edge case in Sequences pagination when last datapoint retrieved is at requested end
- Fixing data points retrieval when count aggregates are missing
- Displays unexpected fields on error response from API when raising CogniteAPIError

## [1.0.2] - 2019-07-22
### Added
- Support for model hosting exposed through experimental client

### Fixed
- Handling dynamic limits in Sequences API

## [1.0.1] - 2019-07-19
### Added
- Experimental client
- Support for sequences exposed through experimental client

## [1.0.0] - 2019-07-11
### Added
- Support for all endpoints in Cognite API
- Generator with hidden cursor for all resource types
- Concurrent writes for all resources
- Distribution of "core" sdk which does not depend on pandas and numpy
- Typehints for all methods
- Support for posting an entire asset hierarchy, resolving ref_id/parent_ref_id automatically
- config attribute on CogniteClient to view current configuration.

### Changed
- Renamed methods so they reflect what the method does instead of what http method is used
- Updated documentation with automatically tested examples
- Renamed `stable` namespace to `api`
- Rewrote logic for concurrent reads of datapoints
- Renamed CogniteClient parameter `num_of_workers` to `max_workers`

### Removed
- `experimental` client in order to ensure sdk stability.<|MERGE_RESOLUTION|>--- conflicted
+++ resolved
@@ -17,15 +17,13 @@
 - `Fixed` for any bug fixes.
 - `Security` in case of vulnerabilities.
 
-<<<<<<< HEAD
 ## [7.80.0] - 2025-08-04
 ### Added
 - Support for external dependencies in simulator and simulator model revisions resources.
-=======
+
 ## [7.79.0] - 2025-08-01
 ### Changed
 - [alpha] Breaking change: Filtering consistency in __call__ methods for simulator integrations, model and model revisions.
->>>>>>> 0c17b63e
 
 ## [7.78.1] - 2025-08-01
 ### Changed
