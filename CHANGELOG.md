# Changelog
All notable changes to this project will be documented in this file.

The format is based on [Keep a Changelog](https://keepachangelog.com/en/1.0.0/),
and this project adheres to [Semantic Versioning](https://semver.org/spec/v2.0.0.html).

The changelog for SDK version 0.x.x can be found [here](https://github.com/cognitedata/cognite-sdk-python/blob/0.13/CHANGELOG.md).

For users wanting to upgrade major version, a migration guide can be found [here](MIGRATION_GUIDE.md).

Changes are grouped as follows
- `Added` for new features.
- `Changed` for changes in existing functionality.
- `Deprecated` for soon-to-be removed features.
- `Improved` for transparent changes, e.g. better performance.
- `Removed` for now removed features.
- `Fixed` for any bug fixes.
- `Security` in case of vulnerabilities.


<<<<<<< HEAD
=======
## [7.53.1] - 2024-07-02
### Fixed
- In the new `.retrieve_nodes` and `retrieve_edges` methods in the `client.data_modeling.instances` module, if you 
  give the identifier of a single node or edge, you will now get a single `TypedNode` or `TypedEdge` instance back.

>>>>>>> 80e74ff3
## [7.53.0] - 2024-07-02
### Added
- New classes `TypedNode` and `TypedEdge` (in addition to `TypedNodeApply` and `TypedEdgeApply`) to be used as
  base classes for user created classes that represent nodes and edges with properties in a specific view. For example,
  is you have a view `Person` with properties `name` and `age`, you can create a class `Person` that inherits from
  `TypedNode` and add properties `name` and `age` to it. This class can then be used with the 
  `client.data_modeling.instances.retrieve(..)`, `.apply(...)`, `.list(...)` and `.search(...)` methods.

## [7.52.3] - 2024-06-27
### Added
- Added `partitions` parameter to `retrieve_dataframe()` method of the `RawRowsAPI`.

## [7.52.2] - 2024-06-26
### Added
- Alpha feature, in `client.time_series.data` support for `instance_id` in `.insert`, `insert_multiple`,
  `.delete`, and `.retrieve` methods. This is an experimental feature and may change without warning.

## [7.52.1] - 2024-06-26
### Fixed
-  Calling `.extend` on a `NodeListWithCursor` or `EdgeListWithCursor` would raise a `TypeError`. This is now fixed.
<<<<<<< HEAD

## [7.52.0] - 2024-06-19
### Added
- Support the `immutable` flag on container/view properties

=======

## [7.52.0] - 2024-06-19
### Added
- Support the `immutable` flag on container/view properties

>>>>>>> 80e74ff3
## [7.51.1] - 2024-06-18
### Added
- Added support for serializing Node/Edge properties of type `list` of `NodeId`and `DirectRelationReference`, 
  `date`, `datetime` and list of `date` and `datetime` to `json` format.

## [7.51.0] - 2024-06-16
### Added
- Support for iterating over `Functions`, `FunctionSchedules`, `DatapointSubscriptions`, `Transformations`,
  `TransformationSchedules`, `TransformationNotifications`, `ExtractionPipelines`, `Workflows`, `WorkflowVersions`.

## [7.50.0] - 2024-06-14
### Changed
- DatapointsAPI support for timezones and calendar-based aggregates reaches general availability (GA).
### Deprecated
- The function `DatapointsAPI.retrieve_dataframe_in_tz` is deprecated. Use the other retrieve methods instead
  and pass in `timezone`.

## [7.49.2] - 2024-06-12
### Fixed
- Converting rows (`RowList` and `RowListWrite`) to a pandas DataFrame no longer silently drops rows that do not have
  any columnar data.

## [7.49.1] - 2024-06-11
### Fixed
- Fixes resetting dataSetId to None in a ThreeDModelUpdate.

## [7.49.0] - 2024-06-05
### Added
- `WorkfowExecutionAPI.list` now allows filtering by execution status.

## [7.48.1] - 2024-06-04
### Fixed
- A bug introduced in `7.45.0` that would short-circuit raw datapoint queries too early when a lot of time series was
  requested at the same time, and `include_outside_points=True` was used (empty cursor are to be expected).

## [7.48.0] - 2024-06-04
### Changed
- Mark Data Workflows SDK implementation as Generally Available.

## [7.47.0] - 2024-06-04
### Added
- Support for retrieving `Labels`, `client.labels.retrieve`.

## [7.46.2] - 2024-06-03
### Added
- Added option for silencing `FeaturePreviewWarnings` in the `cognite.client.global_config`.

## [7.46.1] - 2024-05-31
### Fixed
- Pyodide issue related to missing tzdata package.

## [7.46.0] - 2024-05-31
### Added
- `RawRowsAPI.insert_dataframe` now has a new `dropna` setting (defaulting to True, as this would otherwise raise later).

## [7.45.0] - 2024-05-31
### Added
- DatapointsAPI now support `timezone` and new calendar-based granularities like `month`, `quarter` and `year`.
  These API features are in beta, and the SDK implementation in alpha, meaning breaking changes can
  occur without warning. Set beta header to avoid warning. Users of `retrieve_dataframe_in_tz` should
  consider preparing to upgrade as soon as the features reach general availability (GA).

## [7.44.1] - 2024-05-24
### Added
- Missing parameter `timeout` to `client.transformations.preview`.

## [7.44.0] - 2024-05-24
### Added
- New utility function `datetime_to_ms_iso_timestamp` in `cognite.client.utils` to convert a datetime object
  to a string representing a timestamp in the format expected by the Cognite GraphQL API.

## [7.43.6] - 2024-05-27
### Improved
- JSON is no longer attempted decoded when e.g. expecting protobuf, which currently leads to a small performance
  improvement for datapoints fetching.

## [7.43.5] - 2024-05-22
### Fixed
- Transformation schemas no longer raise when loaded into its resource type.

## [7.43.4] - 2024-05-20
### Fixed
- The data modeling APIs (Views, Containers, Data Models and Spaces) limits for create, retrieve, delete,
  and list were not matching the API spec, causing the SDK to wrongly split large calls into too few requests.
  This means that the SDK will no longer raise a `CogniteAPIError` if you, for example, try to delete
  more than 100 containers in a single method call.

## [7.43.3] - 2024-05-15
### Fixed
- Identity providers that return `expires_in` as a string no longer causes `TypeError` when authenticating.

## [7.43.2] - 2024-05-10
### Fixed
- In containers, `PropertyType` `Text` required parameter `collation` is now optional when `load()`ing, matching the API spec.

## [7.43.1] - 2024-05-10
### Fixed
- `RawRowsAPI.insert()` silently ignored rows of type `RowWriteList`.

## [7.43.0] - 2024-05-09
### Added
- Added new data classes to the contextualization module to simplify configuring diagram detect options: `DiagramDetectConfig`,`ConnectionFlags`, `CustomizeFuzziness`, `DirectionWeights`.
- `DiagramsAPI.detect()` method's parameter `configuration` now also accepts `DiagramDetectConfig` instances.

## [7.42.0] - 2024-05-06
### Changed
- Breaking change: the `workflows.executions.cancel` method now only allows cancelling one execution at a time to reflect its non-atomic operation.

## [7.41.1] - 2024-05-06
### Fixed
- An edge case when a request for datapoints from several hundred time series (with specific finite limits) would return
  more datapoints than the user-specified limit.

## [7.41.0] - 2024-04-30
### Added
- Support for Status Codes in the DatapointsAPI and DatapointSubscriptionsAPI reaches General Availability (GA).
  - You can read more in the Cognite Data Fusion developer documentation: [Status Codes reference](https://developer.cognite.com/dev/concepts/reference/quality_codes/).

## [7.40.2] - 2024-04-30
### Fixed
- `InAssetSubtree` is no longer (mistakenly) accepted as a time series filter.

## [7.40.1] - 2024-04-30
### Fixed
- Deleting multiple Datapoint Subscriptions now work as expected.

## [7.40.0] - 2024-04-30
### Added
- Datapoint Subscriptions now support status codes.

## [7.39.0] - 2024-04-25
### Added
- Support for internally managed groups (inside CDF, as opposed to the external identity provider).

## [7.38.3] - 2024-04-25
### Improved
- The classes `WorkflowUpsert`, `Filter`, `Query`, `Node`, `Edge`, `Container`, `Document`, and
  `Transformation` which are used for parsing API responses were not handling adding new parameters in
  the API correctly. These are now future-proofed.

## [7.38.2] - 2024-04-24
### Added
- Added new parameter `function_external_id` to `FunctionScheduleAPI.create` as a convenience to the user. Note
  that schedules must be attached to a Function by (internal) ID, so a lookup is first done on behalf of the user.

## [7.38.1] - 2024-04-23
### Added
- Added missing `partitions` parameter to `list()` and `__call__()` methods for `FilesAPI`.

## [7.38.0] - 2024-04-22
### Added
- Support for `workflows.executions.retry`

## [7.37.4] - 2024-04-22
### Improved
- Enabled automatic retries on Data Workflows POST endpoints

## [7.37.3] - 2024-04-18
### Improved
- Minor quality of life change for comparing capabilities involving `DataModelInstancesAcl.WRITE_PROPERTIES`; any
  ACL already covered by `WRITE` will not be reported as missing.

## [7.37.2] - 2024-04-18
### Fixed
- Datapoints inserted into non-existent time series, no longer get their identifier hidden in the `failed` attribute
  on the raised `CogniteNotFoundError`. Any `successful` now also gets reported correctly.

## [7.37.1] - 2024-04-17
### Fixed
- Updating data set ID now works as expected for `ThreeDModelUpdate`.

## [7.37.0] - 2024-04-16
### Fixed
- Now handle unknown data types in DM

## [7.36.0] - 2024-04-16
### Fixed
- Now handle unknown filter types in DM
- Add support for the "invalid" filter type in DM

## [7.35.0] - 2024-04-16
### Added
- Datapoints insert methods `insert` and `insert_multiple` now support ingesting (optional) status codes.

## [7.34.0] - 2024-04-11
### Added
- Datapoints method `retrieve_latest` now supports status codes.
- Slicing or indexing a `Datapoints` or `DatapointsArray` instance, now propagates status codes (when present).

## [7.33.1] - 2024-04-10
### Fixed
- Ordering of elements from calls to `retrieve_multiple` now match the requested elements. For SDK versions between
  7.0.0 and 7.33.1, the ordering has been broken when >> 1k elements has been requested (the more requests used, the
  more likely that a chunk was out of order).

## [7.33.0] - 2024-04-08
### Added
- All datapoints retrieve methods (except `retrieve_latest`) now support status codes. Note: Support for *inserting*
  datapoints with status codes will be released shortly. There are three new arguments:
    * `include_status (bool)`: Toggle the return of status code and -symbol on/off, only valid for raw datapoints.
    * `ignore_bad_datapoints (bool)`: For raw datapoints: Whether to return those marked bad (or not).
      For aggregates: Whether the time periods of bad datapoints should affect aggregate calculations (or not).
    * `treat_uncertain_as_bad (bool)`: Toggle whether datapoints marked uncertain should be regarded as good or bad.
- The `to_pandas` method for `Datapoints`, `DatapointsList`, `DatapointsArray` and `DatapointsArrayList` now accepts
  a new parameter, `include_status (bool)`, that controls whether to include status codes & -symbols as separate columns.
- New datapoints query class, `DatapointsQuery`, to make writing custom queries easier, type-safe and more robust,
  as opposed to passing dictionaries (of settings).
### Deprecated
- Passing *custom* datapoints queries using dictionaries is deprecated and will be removed in the next major release.
  Consider refactoring already to `DatapointsQuery`. Example: `{"id": 12, "aggregates" : "min", "granularity": "6h"} ->
  DatapointsQuery(id=12, aggregates="min", granularity="6h")`.

## [7.32.8] - 2024-04-08
### Fixed
- When using TimeSeries objects without `external_id` as part of the `variables` parameter in a synthetic datapoints
  query, a `CogniteNotFoundError` would most likely be raised, due to `None` being silently cast to a string. It now
  raises a friendly `ValueError`.
- An invalid expression could be created when using multiple variables in a synthetic datapoints query. This happened
  while substituting the variables into the expression; this was done one at a time, leading to later replacements
  possibly affecting earlier ones. Now all variables are substituted at the same time/in a single call.
### Improved
- Passing sympy symbols as part of the variables mapping (in synthetic datapoints queries) is now documented properly
  and "officially supported".

## [7.32.7] - 2024-04-05
### Fixed
- Inserting sequence data using `insert_dataframe` would by default drop all rows that contained at least one missing value.
  This has now been fixed to only remove rows where all values are missing.

## [7.32.6] - 2024-04-05
### Fixed
- `AssetsAPI.create_hierarchy` now properly supports `AssetWrite`.

## [7.32.5] - 2024-04-04
### Improved
- Type validation of identifiers

## [7.32.4] - 2024-03-28
### Fixed
- Several methods for `DatapointsArray` that previously failed for string datapoints due to bad handling
  of numpy `dtype`-to-native conversion.

## [7.32.3] - 2024-03-27
### Removed
- Support for `protobuf==3.*` was dropped.

## [7.32.2] - 2024-03-26
### Added
- Missing filterable properties `unit_external_id` and `unit_quantity` to `DatapointSubscriptionProperty`.
  Note: was renamed from `DatapointSubscriptionFilterProperties`, which is now a deprecated alias.

## [7.32.1] - 2024-03-25
### Fixed
- Fix type hints for functions data classes Function/FunctionSchedule/FunctionCall

## [7.32.0] - 2024-03-25
### Changed
- Type hint for `id`, `last_updated_time`, and `create_time` attributes are no longer `Optional` on
  subclasses of `CogniteResource`. This is to reflect that these attributes are always set when the
  object is returned by the SDK.

## [7.31.0] - 2024-03-24
### Added
- Retrieve method for session, `client.iam.session.retrieve`
- The parameter `limit` to the method `client.iam.session.list`.
### Fixed
- The method `client.iam.session.revoke` is now overloaded correctly and returns a `Session` for single id
  and a `SessionList` for multiple ids.

## [7.30.1] - 2024-03-23
### Fixed
- When calling `client.sequences.data.retrieve` in a Jupyter Notebook the returning `SequenceRowsList` no longer raises
  `AttributeError: 'dict' object has no attribute '_repr_html_'` (the HTML representation of `SequenceRowsList` was failing).

## [7.30.0] - 2024-03-20
### Added
- `Properties` class, as used on e.g. `Node` and `Edge`, now renders in Jupyter Notebooks (`_repr_html_` added).

## [7.29.0] - 2024-03-20
### Added
- Direct access to the columns/data stored on raw rows have been added (alongside a `.get` method). Example usage:
  `row["my_col"]` (short-cut for: `row.columns["my_col"]`).

## [7.28.2] - 2024-03-14
### Fixed
- Retrieving more than 100 containers, views, data models, or spaces no longer raises a `CogniteAPIError`.

## [7.28.1] - 2024-03-13
### Fixed
- Fixed issue causing multipart file upload to fail when mime-type was set.

## [7.28.0] - 2024-03-13
### Added
- Added support for advanced filter query in the `list()` (and `__call__()`) method of `assets`, `events`, `sequences`,
  and `time_series` APIs. Now you are able to use advanced filter (like in `filter()`) at the same time as the simple
  filter properties, allowing for more complex requests.
- Added missing `sort` parameter to `list()` and `__call__()` methods for `AssetsAPI`.
- Added missing `sort` parameter to `list()` and `__call__()` methods for `TimeSeriesAPI`.
- Added missing `sort` and `partitions` parameters to `list()` and `__call__()` methods for `SequencesAPI`.
### Deprecated
- Added a deprecation warning on the `filter()` method of `assets`, `events`, `sequences`, and `time_series` APIs as
  its functionality is fully covered by the `list()` method.

## [7.27.2] - 2024-03-08
### Added
- Retry 429s on graphql endpoints

## [7.27.1] - 2024-03-08
### Improved
- When iterating raw rows concurrently, a max queue size for pending results have been added to keep a stable low
  bounded memory usage profile (for when the caller's code isn't processing fast enough to keep up). Worth noting
  that this has no effect on the total retrieval time.

## [7.27.0] - 2024-03-04
### Added
- Added support for multipart file uploads using the `client.files.multipart_upload_session` method.

## [7.26.2] - 2024-03-05
### Fixed
- Fixed a regression from 7.26.1 in the logic for when to refresh token.

## [7.26.1] - 2024-03-05
### Fixed
- The `CredentialProvider` class for client credentials, `OAuthClientCredentials`, was switched from using the non-standard
  field `expires_at` to `expires_in` that's part of the OAuth 2.0 standard (RFC 6749).

## [7.26.0] - 2024-02-29
### Added
- In data modeling, added support for setting floats with units in containers. In addition, added support for retrieving,
  listing, searching, aggregating, querying and syncing nodes/edges with a target unit or target unit system.

## [7.25.0] - 2024-02-29
### Added
- Support for sorting on `client.data_modeling.instances.search`

## [7.24.4] - 2024-02-28
### Fixed
- Unknown ACLs, actions or scopes no longer causes `IAMAPI.[groups.list(...), token.inspect()]` to raise.
### Added
- New action for `DataModelInstancesAcl` added: `Write_Properties`.

## [7.24.3] - 2024-02-28
### Fixed
- Fix handling of GeometryCollection objects in the Documents API.

## [7.24.2] - 2024-02-25
### Fixed
- [Pyodide/WASM only] The list method for raw rows now works for non-finite queries (got broken in `7.24.1`).

## [7.24.1] - 2024-02-25
### Fixed
- [Pyodide/WASM only] The iteration method for raw rows now yields rows _while running_ (instead of waiting for tasks to finish first).

## [7.24.0] - 2024-02-25
### Added
- New parameter for `client.raw.rows(...)`: `partitions`. This enables greater throughput thorough concurrent reads when using
  the generator method (while still keeping a low memory impact). For backwards compatibility, the default is _no concurrency_.
  When specified, can be used together with a finite limit, as opposed to most (if not all) other resources/APIs.
- New parameter for `client.raw.rows.list(...)`: `partitions`. For backwards compatibility, the default is _no concurrency_ when
  a finite `limit` is given, and _"max" concurrency_ (`partitions=max_workers`) otherwise. Partitions can be used with finite limits.
  With this change it is easy to set an appropriate level of concurrency without messing with the global client configuration.
### Changed
- Default configuration setting of `max_workers` has been changed from 10 to 5 (to match the documentation).

## [7.23.1] - 2024-02-23
### Fixed
- Add missing `partition` scope to `seismicAcl`.

## [7.23.0] - 2024-02-23
### Added
- Make properties on instances (`Node`, `Edge`) easier to work with, by implementing support for direct indexing (and a `.get` method).
  If the instances have properties from no source or multiple sources, an error is raised instead. Example usage: `instance["my_prop"]`
  (short-cut for: `instance.properties[ViewId("space", "ext.id", "version")]["my_prop"]`)

## [7.22.0] - 2024-02-21
### Added
- Data point subscriptions reaches General Availability (GA).
  - Use the new [Data point subscriptions](https://developer.cognite.com/dev/concepts/data_point_subscriptions/)
    feature to configure a subscription to listen to changes in one or more time series (in ingestion order).
    The feature is intended to be used where data points consumers need to keep up to date with
    changes to one or more time series without the need to read the entire time series again.
### Changed
- Removed the `ignore_unknown_ids` flag from `client.time_series.subscriptions.retrieve()` to stay consistent with other resource types.

## [7.21.1] - 2024-02-20
### Fixed
- Data Workflows: mark parameter `jobId` as optional in `TransformationTaskOutput`, as it may not be populated in case of a failure.

## [7.21.0] - 2024-02-10
### Added
- Parameter `sort` to `client.documents.list`.

## [7.20.1] - 2024-02-19
### Fixed
- `DMLApplyResult` no longer fails when converted to a string (representation).

## [7.20.0] - 2024-02-13
### Fixed
- internal json encoder now understands CogniteObject and CogniteFilter objects, so that they are
  correctly serialized when used in nested structures.

## [7.19.2] - 2024-02-13
### Fixed
- Addressed `FutureWarning` coming from pandas dependency (granularity to pandas frequency translation of sec/min/hour and 'year start')
- Fixed `granularity` setting in `DatapointsAPI.retrieve_dataframe_in_tz` showing up as number of hours instead of e.g. week or year.

## [7.19.1] - 2024-02-12
### Fixed
- Calls to ... are now retried automatically:
    * Functions API: `list`, `retrieve`, `retrieve_multiple`, `activate`
    * FunctionCalls API: `list`, `retrieve`
    * FunctionSchedules API: `list`, `retrieve`
    * ExtractionPipelines API: `retrieve_multiple`
    * ExtractionPipelineRuns API: `list`
    * Transformations API: `list`, `retrieve`, `retrieve_multiple`, `preview`
    * TransformationJobs API: `retrieve`, `retrieve_multiple`
    * TransformationSchedules API: `retrieve`, `retrieve_multiple`
    * Geospatial API:  `list_feature_types`, `retrieve_feature_types`, `retrieve_features`, `list_features`,
      `search_features`, `stream_features`, `aggregate_features`, `get_coordinate_reference_systems`, `get_raster`, `compute`,
    * UserProfiles API: `retrieve`, `search`
    * Documents API: `search`, `list`, `__call__`, `aggregate_count`, `aggregate_cardinality_values`, `aggregate_cardinality_properties`,
      `aggregate_unique_values`, `aggregate_unique_properties`
    * ThreeDRevisions API: `filter_nodes`

## [7.19.0] - 2024-02-12
### Added
- Helper methods to `View`, `ViewApply`, `ViewList` and `ViewApplyList` `referenced_containers` which returns the
  containers referenced by in the view(s).

## [7.18.0] - 2024-02-08
### Added
- Support for `target_unit` and `target_unit_system` in synthetic time series.

## [7.17.4] - 2024-02-07
### Added
- Allow using container property reference in `NodeResultSetExpression.through` in addition to view property reference

## [7.17.3] - 2024-02-06
### Fixed
- Creating a Cognite Function from a directory with `skip_folder_validation=False` no longer raises `ModuleNotFoundError`
  for Pyodide (WASM) users.

## [7.17.2] - 2024-02-04
### Fixed
- Uploading files now accepts Labels again as part of file metadata. This addresses a bug introduced in v7, which caused
  a `ValueError` to be raised.

## [7.17.1] - 2024-02-02
### Fixed
- An (extreme) edge case where an empty, unnecessary API request for datapoints would be sent leading to a `CogniteAPIError`.
- Certain granularity inputs (when using the `DatapointsAPI`) no longer cause a `ValueError` to be raised with confusing/wrong wording.

## [7.17.0] - 2024-02-01
### Fixed
- Calls to `AnnotationsAPI.[list|retrieve|retrieve_multiple|reverse_lookup]` are now retried automatically.
- Calls to `AnnotationsAPI.reverse_lookup` now also accept the standard values (`-1, inf`) to indicate 'no limit'.
### Improved
- Calls to `AnnotationsAPI.list` with more than 1000 `annotated_resource_ids` are now batched automatically for the user.
  Previously these would raise an API error.

## [7.16.0] - 2024-01-30
### Added
- When listing instances (and when using `search`, `aggregate` and `histogram`), a new `space` parameter has been added;
  you may pass either a single space identifier (or a list of several). Note that this is just for convenience, using
  `filter` still works (and is necessary for more complex queries).
- New convenience filter, `SpaceFilter`, makes filtering on space simpler.

## [7.15.1] - 2024-01-23
### Fixed
- When calling `to_pandas` with `expand_properties=True` on an instance or instance list with no properties, the SDK will
  no longer raise ValueError, but drop the empty properties row/column.

## [7.15.0] - 2024-01-22
### Improved
- Only run pypi version check once, despite instantiating multiple clients. And make it async too.

## [7.14.0] - 2024-01-22
### Changed
- Helper methods to get related resources on `Asset` class now accept `asset_ids` as part of keyword arguments.
### Added
- Helper methods to get related resources on `AssetList` class now accept keyword arguments that are passed on to
  the list endpoint (for server-side filtering).

## [7.13.8] - 2024-01-19
### Fixed
- `FilesAPI.upload` when using `geo_location` (serialize error).

## [7.13.7] - 2024-01-19
### Fixed
- Type hints for all `.update` and `.upsert` methods accept Write classes in addition to Read and Update classes.
- Missing overloading of the `.update` methods on `client.three_d.models.update`, `client.transformations.update`,
  `client.transformations.schedules.update`, `client.relationships.update`, and `client.data_sets.update`.

## [7.13.6] - 2024-01-18
### Added
- Helper method `as_tuple` to `NodeId` and `EdgeId`.

## [7.13.5] - 2024-01-16
### Added
- EdgeConnection, MultiEdgeConnection, MultiReverseDirectRelation and their corresponding Apply View dataclasses are now importable from `cognite.client.dataclasses.data_modeling`.

## [7.13.4] - 2024-01-11
### Fixed
- When calling `WorkflowExecution.load` not having a `schedule` would raise a `KeyError` even though it is optional. This is now fixed.
- When calling `Datapoints.load` not having a `isString` would raise a `KeyError` even though it is optional. This is now fixed.
- Most `CogniteResourceList.as_write()` would raise a `CogniteMissingClientError` when called from a class with missing cognite_client. This is now fixed.

## [7.13.3] - 2024-01-12
### Added
- `View.as_property_ref` and `Container.as_property_ref` to make it easier to create property references
  (used to only be available on `ViewId` and `ContainerId`).

## [7.13.2] - 2024-01-11
### Fixed
- When calling `ExtractionPipeline.load` not having a `schedule` would raise a `KeyError` even though it is optional. This is now fixed.

## [7.13.1] - 2024-01-10
### Improved
- Respect the `isAutoRetryable` flag on error responses from the API when retrying requests.

## [7.13.0] - 2024-01-09
### Changed
- Units on Time Series (including unit conversion) is out of beta and will no longer issue warnings on usage.

## [7.12.0] - 2024-01-09
### Added
- `DatapointsAPI.retrieve_latest` now accepts `target_unit` or `target_unit_system` parameter.
### Fixed
- `DatapointsAPI.retrieve_latest` when given `LatestDatapointQuery`(s) without a setting for `before`, now correctly use
  the (default) `before` setting as specified in the method call.

## [7.11.0] - 2024-01-09
### Added
- All Cognite resources now have write-version. For example, we have `Asset` and `AssetWrite`, `Event` and `EventWrite`, and so on.
  The new write class reflects the required/optional fields in the API, and is now recommended when creating resources. In addition,
  all read classes and list classes now have a convenience method `as_write` that returns the write class with the same data.
  For example, if you have a `assets` of type `AssetList` you can call `assets.as_write()` which will return a `AssetWriteList`,
  and thus removing all server set fields (like `created_time` and `last_updated_time`). This is useful if you want to
  compare a resource from CDF with a local configuration. In addition, this makes it easier to create a new resource
  using an existing resource as a template.
- Missing overloading of the `.create` methods on `client.iam.security_categories.create`, `client.iam.groups.create`,
  `client.labels.create`, `client.three_d.models.create`, `client.three_d.revisions.create`, `client.three_d.asset_mappings.create`,
  `client.transformations.create`, `client.transformations.schedules.create`, and `client.relationships.create`.
### Changed
- The class `DatapointSubscriptionCreate` has been renamed to `DatapointSubscriptionWrite` to be consistent with the other write classes.
  This is not a breaking change, as the old class is still available for backwards compatibility, but will be removed in the next major version.
### Fixed
- The `node.type` was not set when calling `.as_apply()` or `.as_write()` on a `Node` or `NodeList`. This is now fixed.

## [7.10.1] - 2024-01-08
### Added
- Fix retries for `POST /raw/rows`.

## [7.10.0] - 2024-01-08
### Added
- `geospatial.search_features` and `geospatial.stream_features` now accept the `allow_dimensionality_mismatch` parameter.

## [7.9.0] - 2024-01-05
### Added
- You can now enable or disable user profiles for your CDF project with `client.iam.user_profiles.[enable/disable]`.

## [7.8.10] - 2024-01-04
### Changed
- When using `OidcCredentials` to create a transformation, `cdf_project_name` is no longer optional as required
  by the API.

## [7.8.9] - 2024-01-04
### Fixed
- Pyodide-users of the SDK can now create Transformations with non-nonce credentials without a `pyodide.JsException`
  exception being raised.

## [7.8.8] - 2024-01-03
### Added
- Support for `workflows.cancel`.

## [7.8.7] - 2024-01-03
### Fixed
- Added back `InstancesApply` that was removed in 7.8.6.

## [7.8.6] - 2023-12-27
### Improved
- SDK dependency on the `sortedcontainers` package was dropped.

## [7.8.5] - 2023-12-22
### Fixed
- `DirectRelationReference` is now immutable.
- `DirectRelationReference.load` now correctly handles unknown parameters.

## [7.8.4] - 2023-12-22
### Fixed
- Listing annotations now also accepts `None` and `inf` for the `limit` parameter (to return all), matching what
  was already described in the documentation for the endpoint (for the parameter).
- Calling `to_pandas(...)` on an `DiagramDetectItem` no longer raises `KeyError`.

## [7.8.3] - 2023-12-21
### Fixed
- Revert `SingleHopConnectionDefinition` from a string to child class of `ViewProperty`.
- If a `ViewProperty` or `ViewPropertyApply` dumped before version `7.6` was dumped and loaded after `7.6`, the
  user got a `KeyError: 'container'`. The `load` methods are now backwards compatible with the old format.

## [7.8.2] - 2023-12-21
### Fixed
- Revert `SingleHopConnectionDefinitionApply` from a string to child class of `ViewPropertyApply`.

## [7.8.1] - 2023-12-21
### Fixed
- Calling `to_pandas` with `expand_aggregates=True` on an Asset with aggregated properties would yield a pandas DataFrame
  with the column name `0` instead of `"value"`.
### Improved
- Specification of aggregated properties to `AssetsAPI.[list,filter,__call__]`.

## [7.8.0] - 2023-12-21
### Added
- Instance classes `Node`, `Edge`, `NodeList` and `EdgeList` now supports a new flag `expand_properties` in their `to_pandas` method,
  that makes it much simpler to work with the fetched properties. Additionally, `remove_property_prefix` allows easy prefix
  removal (of the view ID, e.g. `space.external_id/version.my_prop` -> `my_prop`).

## [7.7.1] - 2023-12-20
### Fixed
- Missing legacy capability ACLs: `modelHostingAcl` and `genericsAcl`.
- The `IAMAPI.compare_capabilities` fails with a `AttributeError: 'UnknownAcl' object has no attribute '_capability_name'`
  if the user has an unknwon ACL. This is now fixed by skipping comparison of unknown ACLs and issuing a warning.

## [7.7.0] - 2023-12-20
### Added
- Support for `ViewProperty` types `SingleReverseDirectRelation` and `MultiReverseDirectRelation` in data modeling.

## [7.6.0] - 2023-12-13
### Added
- Support for querying data models through graphql. See `client.data_modeling.graphql.query`.

## [7.5.7] - 2023-12-12
### Fixed
- Certain combinations of `start`/`end` and `granularity` would cause `retrieve_dataframe_in_tz` to raise due to
  a bug in the calender-arithmetic (`MonthAligner`).

## [7.5.6] - 2023-12-11
### Added
- Missing legacy scopes for `Capability`: `LegacySpaceScope` and `LegacyDataModelScope`.

## [7.5.5] - 2023-12-11
### Added
- Added `poll_timeout` parameter on `time_series.subscriptions.iterate_data`. Will keep the connection open and waiting,
  until new data is available, up to `poll_timeout` seconds.

## [7.5.4] - 2023-12-06
### Changed
- The `partitions` parameter is no longer respected when using generator methods to list resources
- The `max_workers` config option has been moved from ClientConfig to the global config.

## [7.5.3] - 2023-12-06
### Added
- Support for `subworkflow` tasks in `workflows`.

## [7.5.2] - 2023-12-05
### Fixed
- The built-in `hash` function was mistakenly stored on `WorkflowDefinitionUpsert` instances after `__init__` and has been removed.

## [7.5.1] - 2023-12-01
### Changed
- Raise an exception if `ClientConfig:base_url` is set to `None` or an empty string

## [7.5.0] - 2023-11-30
### Added
- `chain_to` to `NodeResultSetExpression` and `NodeResultSetExpression`, and `direction` to `NodeResultSetExpression`.

## [7.4.2] - 2023-11-28
### Improved
- Quality of life improvement to `client.extraction_pipelines.runs.list` method. The `statuses` parameter now accepts
  a single value and the annotation is improved. The parameter `created_time` can now be given on the format `12d-ago`.

## [7.4.1] - 2023-11-28
### Fixed
- Error in validation logic when creating a `Transformation` caused many calls to `client.transformations.update` to fail.

## [7.4.0] - 2023-11-27
### Changed
- Unit Catalog API is out of beta and will no longer issue warnings on usage. Access is unchanged: `client.units`.

## [7.3.3] - 2023-11-22
### Fixed
- Added action `Delete` in `ProjectsAcl`.

## [7.3.2] - 2023-11-21
### Fixed
- `workflows.retrieve` and `workflows.versions.retrieve` returned None if the provided workflow external id contained special characters. This is now fixed.

## [7.3.1] - 2023-11-21
### Fixed
- Replaced action `Write` with `Create` in `ProjectsAcl`, as `Write` is not a valid action and `Create` is the correct one.

## [7.3.0] - 2023-11-20
### Added
- Added Scope `DataSet` for `TimeSeriesSubscriptionsAcl`.
- Added `data_set_id` to `DatapointSubscription`.

## [7.2.1] - 2023-11-17
### Fixed
- The new compare methods for capabilities in major version 7, `IAMAPI.verify_capabilities` and `IAMAPI.compare_capabilities`
  now works correctly for rawAcl with database scope ("all tables").
### Removed
- Capability scopes no longer have the `is_within` method, and capabilities no longer have `has_capability`. Use the more
  general `IAMAPI.compare_capabilities` instead.

## [7.2.0] - 2023-11-16
### Added
- The `trigger` method of the Workflow Execution API, now accepts a `client_credentials` to allow specifying specific
  credentials to run with. Previously, the current credentials set on the CogniteClient object doing the call would be used.

## [7.1.0] - 2023-11-16
### Added
- The list method for asset mappings in the 3D API now supports `intersects_bounding_box`, allowing users to only
  return asset mappings for assets whose bounding box intersects with the given bounding box.

## [7.0.3] - 2023-11-15
### Fixed
- Bug when `cognite.client.data_classes.filter` used with any `data_modeling` endpoint raised a `CogniteAPIError` for
  snake_cased properties. This is now fixed.
- When calling `client.relationships.retrieve`, `.retrieve_multiple`, or `.list` with `fetch_resources=True`, the
  `target` and `source` resources were not instantiated with a `cognite_client`. This is now fixed.

## [7.0.2] - 2023-11-15
### Fixed
- Missing Scope `DataSet` for `TemplateGroupAcl` and `TemplateInstancesAcl`.

## [7.0.1] - 2023-11-14
### Fixed
- Data modeling APIs now work in WASM-like environments missing the threading module.

## [7.0.0] - 2023-11-14
This release ensure that all CogniteResources have `.dump` and `.load` methods, and that calling these two methods
in sequence produces an equal object to the original, for example,
`my_asset == Asset.load(my_asset.dump(camel_case=True)`. In addition, this ensures that the output of all `.dump`
methods are `json` and `yaml` serializable. Additionally, the default for `camel_case` has been changed to `True`.

### Improved
- Read operations, like `retrieve_multiple` will now fast-fail. Previously, all requests would be executed
  before the error was raised, potentially fetching thousands of unneccesary resources.

### Added
- `CogniteResource.to_pandas` and `CogniteResourceList.to_pandas` now converts known timestamps to `datetime` by
  default. Can be turned off with the new parameter `convert_timestamps`. Note: To comply with older pandas v1, the
  dtype will always be `datetime64[ns]`, although in v2 this could have been `datetime64[ms]`.
- `CogniteImportError` can now be caught as `ImportError`.

### Deprecated
- The Templates API (migrate to Data Modeling).
- The `client.assets.aggregate` use `client.assets.aggregate_count` instead.
- The `client.events.aggregate` use `client.events.aggregate_count` instead.
- The `client.sequence.aggregate` use `client.sequence.aggregate_count` instead.
- The `client.time_series.aggregate` use `client.time_series.aggregate_count` instead.
- In `Transformations` attributes `has_source_oidc_credentials` and `has_destination_oidc_credentials` are deprecated,
  and replaced by properties with the same names.

### Changed
- All `.dump` methods now uses `camel_case=True` by default. This is to match the intended use case, preparing the
  object to be sent in an API request.
- `CogniteResource.to_pandas` now more closely resembles `CogniteResourceList.to_pandas` with parameters
`expand_metadata` and `metadata_prefix`, instead of accepting a sequence of column names (`expand`) to expand,
with no easy way to add a prefix. Also, it no longer expands metadata by default.
- Additionally, `Asset.to_pandas`, now accepts the parameters `expand_aggregates` and `aggregates_prefix`. Since
  the possible `aggregates` keys are known, `camel_case` will also apply to these (if expanded) as opposed to
  the metadata keys.
- More narrow exception types like `CogniteNotFoundError` and `CogniteDuplicatedError` are now raised instead of
  `CogniteAPIError` for the following methods: `DatapointsAPI.retrieve_latest`, `RawRowsAPI.list`,
  `RelationshipsAPI.list`, `SequencesDataAPI.retrieve`, `SyntheticDatapointsAPI.query`. Additionally, all calls
  using `partitions` to API methods like `list` (or the generator version) now do the same.
- The `CogniteResource._load` has been made public, i.e., it is now `CogniteResource.load`.
- The `CogniteResourceList._load` has been made public, i.e., it is now `CogniteResourceList.load`.
- All `.delete` and `.retrieve_multiple` methods now accepts an empty sequence, and will return an empty `CogniteResourceList`.
- All `assert`s meant for the SDK user, now raise appropriate errors instead (`ValueError`, `RuntimeError`...).
- `CogniteAssetHierarchyError` is no longer possible to catch as an `AssertionError`.
- Several methods in the data modelling APIs have had parameter names now correctly reflect whether they accept
  a single or multiple items (i.e. id -> ids).
- `client.data_modeling.instances.aggregate` returns `AggregatedNumberedValue | list[AggregatedNumberedValue] | InstanceAggregationResultList` depending
  on the `aggregates` and `group_by` parameters. Previously, it always returned `InstanceAggregationResultList`.
- The `Group` attribute `capabilities` is now a `Capabilities` object, instead of a `dict`.
- Support for `YAML` in all `CogniteResource.load()` and `CogniteResourceList.load()` methods.
- The `client.sequences.data` methods `.retrieve`, `.retrieve_last_row` (previously `retrieve_latest`), `.insert`  method has changed signature:
  The parameter `column_external_ids` is renamed `columns`. The old parameter `column_external_ids` is still there, but is
  deprecated. In addition, int the `.retrieve` method, the parameters `id` and `external_id` have
  been moved to the beginning of the signature. This is to better match the API and have a consistent overload
  implementation.
- The class `SequenceData` has been replaced by `SequenceRows`. The old `SequenceData` class is still available for
  backwards compatibility, but will be removed in the next major version. However, all API methods now return
  `SequenceRows` instead of `SequenceData`.
- The attribute `columns` in `Sequence` has been changed from `typing.Sequence[dict]` to `SequnceColumnList`.
- The class `SequenceRows` in `client.data_classes.transformations.common` has been renamed to `SequenceRowsDestination`.
- The `client.sequences.data.retrieve_latest` is renamed `client.sequences.data.retrieve_last_row`.
- Classes `Geometry`, `AssetAggregate`, `AggregateResultItem`, `EndTimeFilter`, `Label`, `LabelFilter`, `ExtractionPipelineContact`,
  `TimestampRange`, `AggregateResult`, `GeometryFilter`, `GeoLocation`, `RevisionCameraProperties`, `BoundingBox3D` are no longer
  `dict` but classes with attributes matching the API.
- Calling `client.iam.token.inspect()` now gives an object `TokenInspection` with attribute `capabilities` of type `ProjectCapabilityList`
  instead of `list[dict]`
- In data class `Transformation` the attribute `schedule`, `running_job`, and `last_running_job`, `external_id` and `id`
  are set to the `Transformation` `id` and `external_id` if not set. If they are set to a different value, a `ValueError` is raised

### Added
- Added `load` implementation for `VisionResource`s: `ObjectDetection`, `TextRegion`, `AssetLink`, `BoundingBox`,
  `CdfRerourceRef`, `Polygon`, `Polyline`, `VisionExtractPredictions`, `FeatureParameters`.
- Missing `dump` and `load` methods for `ClientCredentials`.
- Literal annotation for `source_type` and `target_type` in `Relationship`
- In transformations, `NonceCredentials` was missing `load` method.
- In transformations, `TransformationBlockedInfo` was missing `.dump` method
- `capabilities` in `cognite.client.data_classes` with data classes for all CDF capabilities.
- All `CogniteResource` and `CogniteResourcelist` objects have `.dump_yaml` methods, for example, `my_asset_list.dump_yaml()`.

### Removed
- Deprecated methods `aggregate_metadata_keys` and `aggregate_metadata_values` on AssetsAPI.
- Deprecated method `update_feature_types` on GeospatialAPI.
- Parameters `property` and `aggregates` for method `aggregate_unique_values` on GeospatialAPI.
- Parameter `fields` for method `aggregate_unique_values` on EventsAPI.
- Parameter `function_external_id` for method `create` on FunctionSchedulesAPI (function_id has been required
  since the deprecation of API keys).
- The `SequenceColumns` no longer set the `external_id` to `column{no}` if it is missing. It now must be set
  explicitly by the user.
- Dataclasses `ViewDirectRelation` and `ContainerDirectRelation` are replaced by `DirectRelation`.
- Dataclasses `MappedPropertyDefinition` and `MappedApplyPropertyDefinition` are replaced by `MappedProperty` and `MappedPropertyApply`.
- Dataclasses `RequiresConstraintDefinition` and `UniquenessConstraintDefinition` are replaced by `RequiresConstraint` and `UniquenessConstraint`.
- In data class `Transformation` attributes `has_source_oidc_credentials` and `has_destination_oidc_credentials` are replaced by properties.

### Fixed
- Passing `limit=0` no longer returns `DEFAULT_LIMIT_READ` (25) resources, but raises a `ValueError`.
- `Asset.dump()` was not dumping attributes `geo_location` and `aggregates` to `json` serializable data structures.
- In data modeling, `NodeOrEdgeData.load` method was not loading the `source` attribute to `ContainerId` or `ViewId`. This is now fixed.
- In data modeling, the attribute `property` used in `Node` and `Edge` was not `yaml` serializable.
- In `DatapointsArray`, `load` method was not compatible with `.dump` method.
- In extraction pipelines, `ExtractionPipelineContact.dump` was not `yaml` serializable
- `ExtractionPipeline.dump` attribute `contacts` was not `json` serializable.
- `FileMetadata.dump` attributes `labels` and `geo_location` was not `json` serializable.
- In filtering, filter `ContainsAll` was missing in `Filter.load` method.
- Annotation for `cpu` and `memory` in `Function`.
- `GeospatialComputedResponse.dump` attribute `items` was not `yaml` serializable
- `Relationship.dump` was not `json` serializable.
- `Geometry.dump` was not `json` serializable.
- In templates, `GraphQlResponse.dump` was not `json` serializable, and `GraphQlResponse.dump` failed to load
  `errors` `GraphQlError`.
- `ThreeDModelRevision` attribute `camera` was not dumped as `yaml` serializable and
  not loaded as `RevisionCameraProperties`.
- `ThreeDNode` attribute `bounding_box` was not dumped as `yaml` serializable and
  not loaded as `BoundingBox3D`.
- `Transformation` attributes `source_nonce`, `source_oidc_credential`, `destination_nonce`,
  and `destination_oidc_credentials` were not dumped as `json` serializable and `loaded` with
  the appropriate data structure. In addition, `TransformationBlockedInfo` and `TransformationJob`
  were not dumped as `json` serializable.
- `TransformationPreviewResult` was not dumping attribute `schema` as `yaml` serializable, and the
  `load` and `dump` methods were not compatible.
- In transformations, `TransformationJob.dump` was not `json` serializable, and attributes
  `destination` and `status` were not loaded into appropriate data structures.
- In transformations, `TransformationSchemaMapType.dump` was not `json` serializable.
- In `annotation_types_images`, implemented `.load` for `KeypointCollection` and `KeypointCollectionWithObjectDetection`.
- Bug when dumping `documents.SourceFile.dump(camel_case=True)`.
- Bug in `WorkflowExecution.dump`
- Bug in `PropertyType.load`

## [6.39.6] - 2023-11-13
## Fixed
- HTTP status code retry strategy for RAW and labels. `/rows/insert` and `/rows/delete` will now
  be retried for all status codes in `config.status_forcelist` (default 429, 502, 503, 504), while
  `/dbs/{db}` and `/tables/{table}` will now only be retried for 429s and connection errors as those
  endpoints are not idempotent.
- Also, `labels/list` will now also be retried.

## [6.39.5] - 2023-11-12
## Fixed
- The `.apply()` methods of `MappedProperty` now has the missing property `source`.

## [6.39.4] - 2023-11-09
## Fixed
- Fetching datapoints from dense time series using a `targetUnit` or a target `targetUnitSystem` could result
  in some batches not being converted to the new unit.

## [6.39.3] - 2023-11-08
## Fixed
- The newly introduced parameter `connectionType` was assumed to be required from the API. This is not the case.

## [6.39.2] - 2023-11-08
## Fixed
- When listing `client.data_modeling.views` the SDK raises a `TypeError`. This is now fixed.

## [6.39.1] - 2023-11-01
## Fixed
- When creating transformations using backup auth. flow (aka a session could not be created for any reason),
  the scopes for the credentials would not be passed correctly (bug introduced in 6.25.1).

## [6.39.0] - 2023-11-01
## Added
- Support for `concurrencyPolicy` property in Workflows `TransformationsWorker`.

## [6.38.1] - 2023-10-31
### Fixed
- `onFailure` property in Workflows was expected as mandatory and was raising KeyError if it was not returned by the API.
  The SDK now assumes the field to be optional and loads it as None instead of raising an error.

## [6.38.0] - 2023-10-30
### Added
- Support `onFailure` property in Workflows, allowing marking Tasks as optional in a Workflow.

## [6.37.0] - 2023-10-27
### Added
- Support for `type` property in `NodeApply` and `Node`.

## [6.36.0] - 2023-10-25
### Added
- Support for listing members of Data Point Subscription, `client.time_series.subscriptions.list_member_time_series()`. Note this is an experimental feature.

## [6.35.0] - 2023-10-25
### Added
- Support for `through` on node result set expressions.

### Fixed
- `unit` on properties in data modeling. This was typed as a string, but it is in fact a direct relation.

## [6.34.2] - 2023-10-23
### Fixed
- Loading a `ContainerApply` from source failed with `KeyError` if `nullable`, `autoIncrement`, or `cursorable` were not set
  in the `ContainerProperty` and `BTreeIndex` classes even though they are optional. This is now fixed.

## [6.34.1] - 2023-10-23
### Added
- Support for setting `data_set_id` and `metadata` in `ThreeDModelsAPI.create`.
- Support for updating `data_set_id` in `ThreeDModelsAPI.update`.

## [6.34.0] - 2023-10-20
### Fixed
- `PropertyType`s no longer fail on instantiation, but warn on missing SDK support for the new property(-ies).

### Added
- `PropertyType`s `Float32`, `Float64`, `Int32`, `Int64` now support `unit`.

## [6.33.3] - 2023-10-18
### Added
- `functions.create()` now accepts a `data_set_id` parameter. Note: This is not for the Cognite function, but for the zipfile containing
  the source code files that is uploaded on the user's behalf (from which the function is then created). Specifying a data set may
  help resolve the error 'Resource not found' (403) that happens when a user is not allowed to create files outside a data set.

## [6.33.2] - 2023-10-16
### Fixed
- When fetching datapoints from "a few time series" (implementation detail), all missing, non-ignorable time series
  are now raised together in a `CogniteNotFoundError` rather than only the first encountered.

### Improved
- Datapoints fetching has a lower peak memory consumption when fetching from multiple time series simultaneously.

## [6.33.1] - 2023-10-14
### Fixed
- `Function.list_schedules()` would return schedules unrelated to the function if the function did not have an external id.

## [6.33.0] - 2023-10-13
### Added
- Support for providing `DirectRelationReference` and `NodeId` as direct relation values when
ingesting node and edge data.

## [6.32.4] - 2023-10-12
### Fixed
- Filters using e.g. metadata keys no longer dumps the key in camel case.

## [6.32.3] - 2023-10-12
### Added
- Ability to toggle the SDK debug logging on/off by setting `config.debug` property on a CogniteClient to True (enable) or False (disable).

## [6.32.2] - 2023-10-10
### Added
- The credentials class used in TransformationsAPI, `OidcCredentials`, now also accepts `scopes` as a list of strings
  (used to be comma separated string only).

## [6.32.1] - 2023-10-10
### Added
- Missing `unit_external_id` and `unit_quantity` fields on `TimeSeriesProperty`.

## [6.32.0] - 2023-10-09
### Fixed
- Ref to openapi doc in Vision extract docstring
- Parameters to Vision models can be given as Python dict (updated doc accordingly).
- Don't throw exception when trying to save empty list of vision extract predictions as annotations. This is to avoid having to wrap this method in try-except for every invocation of the method.

### Added
- Support for new computer vision models in Vision extract service: digital gauge reader, dial gauge reader, level gauge reader and valve state detection.

## [6.31.0] - 2023-10-09
### Added
Support for setting and fetching TimeSeries and Datapoints with "real" units (`unit_external_id`).
- TimeSeries has a new field `unit_external_id`, which can be set when creating or updating it. This ID must refer to a
  valid unit in the UnitCatalog, see `client.units.list` for reference.
- If the `unit_external_id` is set for a TimeSeries, then you may retrieve datapoints from that time series in any compatible
  units. You do this by specifying the `target_unit` (or `target_unit_system`) in a call to any of the datapoints `retrieve`
  methods, `retrieve`, `retrieve_arrays`, `retrieve_dataframe`, or `retrieve_dataframe_in_tz`.

## [6.30.2] - 2023-10-09
### Fixed
- Serialization of `Transformation` or `TransformationList` no longer fails in `json.dumps` due to unhandled composite objects.

## [6.30.1] - 2023-10-06
### Added
- Support for metadata on Workflow executions. Set custom metadata when triggering a workflow (`workflows.executions.trigger()`). The metadata is included in results from `workflows.executions.list()` and `workflows.executions.retrieve_detailed()`.

## [6.30.0] - 2023-10-06
### Added
- Support for the UnitCatalog with the implementation `client.units`.

## [6.29.2] - 2023-10-04
### Fixed
- Calling some of the methods `assets.filter()`, `events.filter()`, `sequences.filter()`, `time_series.filter()` without a `sort` parameter could cause a `CogniteAPIError` with a 400 code. This is now fixed.

## [6.29.1] - 2023-10-04
### Added
- Convenience method `to_text` on the `FunctionCallLog` class which simplifies printing out function call logs.

## [6.29.0] - 2023-10-04
### Added
- Added parameter `resolve_duplicate_file_names` to `client.files.download`.
  This will keep all the files when downloading to local machine, even if they have the same name.

## [6.28.5] - 2023-10-03
### Fixed
- Bugfix for serialization of Workflows' `DynamicTasksParameters` during `workflows.versions.upsert` and `workflows.execution.retrieve_detailed`

## [6.28.4] - 2023-10-03
### Fixed
- Overload data_set/create for improved type safety

## [6.28.3] - 2023-10-03
### Fixed
- When uploading files as strings using `client.files.upload_bytes` the wrong encoding is used on Windows, which is causing
  part of the content to be lost when uploading. This is now fixed.

## [6.28.2] - 2023-10-02
### Fixed
- When cache lookup did not yield a token for `CredentialProvider`s like `OAuthDeviceCode` or `OAuthInteractive`, a
  `TypeError` could be raised instead of initiating their authentication flow.

## [6.28.1] - 2023-09-30
### Improved
- Warning when using alpha/beta features.

## [6.28.0] - 2023-09-26
### Added
- Support for the WorkflowOrchestrationAPI with the implementation `client.workflows`.

## [6.27.0] - 2023-09-13
### Changed
- Reduce concurrency in data modeling client to 1

## [6.26.0] - 2023-09-22
### Added
- Support `partition` and `cursor` parameters on `time_series.subscriptions.iterate_data`
- Include the `cursor` attribute on `DatapointSubscriptionBatch`, which is yielded in every iteration
of `time_series.subscriptions.iterate_data`.

## [6.25.3] - 2023-09-19
### Added
- Support for setting and retrieving `data_set_id` in data class `client.data_classes.ThreeDModel`.

## [6.25.2] - 2023-09-12
### Fixed
- Using the `HasData` filter would raise an API error in CDF.

## [6.25.1] - 2023-09-15
### Fixed
- Using nonce credentials now works as expected for `transformations.[create, update]`. Previously, the attempt to create
  a session would always fail, leading to nonce credentials never being used (full credentials were passed to- and
  stored in the transformations backend service).
- Additionally, the automatic creation of a session no longer fails silently when an `CogniteAuthError` is encountered
  (which happens when the credentials are invalid).
- While processing source- and destination credentials in `client.transformations.[create, update]`, an `AttributeError`
  can no longer be raised (by not specifying project).
### Added
- `TransformationList` now correctly inherits the two (missing) helper methods `as_ids()` and `as_external_ids()`.

## [6.25.0] - 2023-09-14
### Added
- Support for `ignore_unknown_ids` in `client.functions.retrieve_multiple` method.

## [6.24.1] - 2023-09-13
### Fixed
- Bugfix for `AssetsAPI.create_hierarchy` when running in upsert mode: It could skip certain updates above
  the single-request create limit (currently 1000 assets).

## [6.24.0] - 2023-09-12
### Fixed
- Bugfix for `FilesAPI.upload` and `FilesAPI.upload_bytes` not raising an error on file contents upload failure. Now `CogniteFileUploadError` is raised based on upload response.

## [6.23.0] - 2023-09-08
### Added
- Supporting for deleting constraints and indexes on containers.

### Changed
- The abstract class `Index` can no longer be instantiated. Use BTreeIndex or InvertedIndex instead.

## [6.22.0] - 2023-09-08
### Added
- `client.data_modeling.instances.subscribe` which lets you subscribe to a given
data modeling query and receive updates through a provided callback.
- Example on how to use the subscribe method to sync nodes to a local sqlite db.

## [6.21.1] - 2023-09-07
### Fixed
- Concurrent usage of the `CogniteClient` could result in API calls being made with the wrong value for `api_subversion`.

## [6.21.0] - 2023-09-06
### Added
- Supporting pattern mode and extra configuration for diagram detect in beta.

## [6.20.0] - 2023-09-05
### Fixed
- When creating functions with `client.functions.create` using the `folder` argument, a trial-import is executed as part of
  the verification process. This could leave leftover modules still in scope, possibly affecting subsequent calls. This is
  now done in a separate process to guarantee it has no side-effects on the main process.
- For pyodide/WASM users, a backup implementation is used, with an improved cleanup procedure.

### Added
- The import-check in `client.functions.create` (when `folder` is used) can now be disabled by passing
  `skip_folder_validation=True`. Basic validation is still done, now additionally by parsing the AST.

## [6.19.0] - 2023-09-04
## Added
- Now possible to retrieve and update translation and scale of 3D model revisions.

## [6.18.0] - 2023-09-04
### Added
- Added parameter `keep_directory_structure` to `client.files.download` to allow downloading files to a folder structure matching the one in CDF.

### Improved
- Using `client.files.download` will still skip files with the same name when writing to disk, but now a `UserWarning` is raised, specifying which files are affected.

## [6.17.0] - 2023-09-01
### Added
- Support for the UserProfilesAPI with the implementation `client.iam.user_profiles`.

## [6.16.0] - 2023-09-01
### Added
- Support for `ignore_unknown_ids` in `client.relationships.retrieve_multiple` method.

## [6.15.3] - 2023-08-30
### Fixed
- Uploading files using `client.files.upload` now works when running with `pyodide`.

## [6.15.2] - 2023-08-29
### Improved
- Improved error message for `CogniteMissingClientError`. Now includes the type of object missing the `CogniteClient` reference.

## [6.15.1] - 2023-08-29
### Fixed
- Bugfix for `InstanceSort._load` that always raised `TypeError` (now public, `.load`). Also, indirect fix for `Select.load` for non-empty `sort`.

## [6.15.0] - 2023-08-23
### Added
- Support for the DocumentsAPI with the implementation `client.documents`.
- Support for advanced filtering for `Events`, `TimeSeries`, `Assets` and `Sequences`. This is available through the
  `.filter()` method, for example, `client.events.filter`.
- Extended aggregation support for `Events`, `TimeSeries`, `Assets` and `Sequences`. This is available through the five
  methods `.aggregate_count(...)`, `aggregate_cardinality_values(...)`, `aggregate_cardinality_properties(...)`,
  `.aggregate_unique_values(...)`, and `.aggregate_unique_properties(...)`. For example,
  `client.assets.aggregate_count(...)`.
- Added helper methods `as_external_ids` and `as_ids` for `EventList`, `TimeSeriesList`, `AssetList`, `SequenceList`,
  `FileMetaDataList`, `FunctionList`, `ExtractionPipelineList`, and `DataSetList`.

### Deprecated
- Added `DeprecationWarning` to methods `client.assets.aggregate_metadata_keys` and
  `client.assets.aggregate_metadata_values`. The use parameter the `fields` in
  `client.events.aggregate_unique_values` will also lead to a deprecation warning. The reason is that the endpoints
  these methods are using have been deprecated in the CDF API.

## [6.14.2] - 2023-08-22
### Fixed
- All data modeling endpoints will now be retried. This was not the case for POST endpoints.

## [6.14.1] - 2023-08-19
### Fixed
- Passing `sources` as a tuple no longer raises `ValueError` in `InstancesAPI.retrieve`.

## [6.14.0] - 2023-08-14
### Changed
- Don't terminate client.time_series.subscriptions.iterate_data() when `has_next=false` as more data
may be returned in the future. Instead we return the `has_next` field in the batch, and let the user
decide whether to terminate iteration. This is a breaking change, but this particular API is still
in beta and thus we reserve the right to break it without bumping the major version.

## [6.13.3] - 2023-08-14
### Fixed
- Fixed bug in `ViewApply.properties` had type hint `ConnectionDefinition` instead of `ConnectionDefinitionApply`.
- Fixed bug in `dump` methods of `ViewApply.properties` causing the return code `400` with message
  `Request had 1 constraint violations. Please fix the request and try again. [type must not be null]` to be returned
  from the CDF API.

## [6.13.2] - 2023-08-11
### Fixed
- Fixed bug in `Index.load` that would raise `TypeError` when trying to load `indexes`, when an unexpected field was
  encountered (e.g. during a call to `client.data_modeling.container.list`).

## [6.13.1] - 2023-08-09
### Fixed
- Fixed bug when calling a `retrieve`, `list`, or `create` in `client.data_modeling.container` raised a `TypeError`.
  This is caused by additions of fields to the API, this is now fixed by ignoring unknown fields.

## [6.13.0] - 2023-08-07
### Fixed
- Fixed a bug raising a `KeyError` when calling `client.data_modeling.graphql.apply_dml` with an invalid `DataModelingId`.
- Fixed a bug raising `AttributeError` in `SpaceList.to_space_apply_list`, `DataModelList.to_data_model_apply_list`,
  `ViewList.to_view_apply`. These methods have also been renamed to `.as_apply` for consistency
  with the other data modeling resources.

### Removed
- The method `.as_apply` from `ContainerApplyList` as this method should be on the `ContainerList` instead.

### Added
- Missing `as_ids()` for `DataModelApplyList`, `ContainerList`, `ContainerApplyList`, `SpaceApplyList`, `SpaceList`,
  `ViewApplyList`, `ViewList`.
- Added helper method `.as_id` to `DMLApplyResult`.
- Added helper method `.latest_version` to `DataModelList`.
- Added helper method `.as_apply` to `ContainerList`.
- Added container classes `NodeApplyList`, `EdgeApplyList`, and `InstancesApply`.

## [6.12.2] - 2023-08-04
### Fixed
- Certain errors that were previously silently ignored in calls to `client.data_modeling.graphql.apply_dml` are now properly raised (used to fail as the API error was passed nested inside the API response).

## [6.12.1] - 2023-08-03
### Fixed
- Changed the structure of the GraphQL query used when updating DML models through `client.data_modeling.graphql.apply_dml` to properly handle (i.e. escape) all valid symbols/characters.

## [6.12.0] - 2023-07-26
### Added
- Added option `expand_metadata` to `.to_pandas()` method for list resource types which converts the metadata (if any) into separate columns in the returned dataframe. Also added `metadata_prefix` to control the naming of these columns (default is "metadata.").

## [6.11.1] - 2023-07-19
### Changed
- Return type `SubscriptionTimeSeriesUpdate` in `client.time_series.subscriptions.iterate_data` is now required and not optional.

## [6.11.0] - 2023-07-19
### Added
- Support for Data Point Subscription, `client.time_series.subscriptions`. Note this is an experimental feature.


## [6.10.0] - 2023-07-19
### Added
- Upsert method for `assets`, `events`, `timeseries`, `sequences`, and `relationships`.
- Added `ignore_unknown_ids` flag to `client.sequences.delete`

## [6.9.0] - 2023-07-19
### Added
- Basic runtime validation of ClientConfig.project

## [6.8.7] - 2023-07-18
### Fixed
- Dumping of `Relationship` with `labels` is not `yaml` serializable. This is now fixed.

## [6.8.6] - 2023-07-18
### Fixed
- Include `version` in __repr__ for View and DataModel

## [6.8.5] - 2023-07-18
### Fixed
- Change all implicit Optional types to explicit Optional types.

## [6.8.4] - 2023-07-12
### Fixed
- `max_worker` limit match backend for `client.data_modeling`.

## [6.8.3] - 2023-07-12
### Fixed
- `last_updated_time` and `created_time` are no longer optional on InstanceApplyResult

## [6.8.2] - 2023-07-12
### Fixed
- The `.dump()` method for `InstanceAggregationResult` caused an `AttributeError` when called.

## [6.8.1] - 2023-07-08
### Changed
- The `AssetHierarchy` class would consider assets linking their parent by ID only as orphans, contradicting the
  docstring stating "All assets linking a parent by ID are assumed valid". This is now true (they are no longer
  considered orphans).

## [6.8.0] - 2023-07-07
### Added
- Support for annotations reverse lookup.

## [6.7.1] - 2023-07-07
### Fixed
- Needless function "as_id" on View as it was already inherited
### Added
- Flag "all_versions" on data_modeling.data_models.retrieve() to retrieve all versions of a data model or only the latest one
- Extra documentation on how to delete edges and nodes.
- Support for using full Node and Edge objects when deleting instances.

## [6.7.0] - 2023-07-07
### Added
- Support for applying graphql dml using `client.data_modeling.graphql.apply_dml()`.

## [6.6.1] - 2023-07-07
### Improved
- Added convenience function to instantiate a `CogniteClient.default(...)` to save the users from typing the
  default URLs.

## [6.6.0] - 2023-07-06
### Fixed
- Support for query and sync endpoints across instances in the Data Modeling API with the implementation
  `client.data_modeling.instances`, the methods `query` and `sync`.

## [6.5.8] - 2023-06-30
### Fixed
- Serialization of `DataModel`. The bug caused `DataModel.load(data_model.dump(camel_case=True))` to fail with
  a `TypeError`. This is now fixed.

## [6.5.7] - 2023-06-29
### Fixed
- A bug caused by use of snake case in field types causing `NodeApply.dump(camel_case=True)`
  trigger a 400 response from the API.

## [6.5.6] - 2023-06-29
### Fixed
- A bug causing `ClientConfig(debug=True)` to raise an AttributeError

## [6.5.5] - 2023-06-28
### Fixed
- A bug where we would raise the wrong exception when errors on occurred on `data_modeling.spaces.delete`
- A bug causing inconsistent MRO in DataModelList

## [6.5.4] - 2023-06-28
### Added
- Missing query parameters:
     * `inline_views` in `data_modeling.data_models.retrieve()`.
     * `include_global` in `data_modeling.spaces.list()`.
     * `include_inherited_properties` in `data_modeling.views.retrieve()`.

## [6.5.3] - 2023-06-28
### Fixed
- Only validate `space` and `external_id` for `data_modeling` write classes.


## [6.5.2] - 2023-06-27
### Fixed
- Added missing `metadata` attribute to `iam.Group`

## [6.5.1] - 2023-06-27
### Fixed
- Fix typehints on `data_modeling.instances.aggregate()` to not allow Histogram aggregate.
- Moved `ViewDirectRelation.source` property to `MappedProperty.source` where it belongs.

## [6.5.0] - 2023-06-27
### Added
- Support for searching and aggregating across instances in the Data Modeling API with the implementation
  `client.data_modeling.instances`, the methods `search`, `histogram` and `aggregate`.

## [6.4.8] - 2023-06-23
### Fixed
- Handling non 200 responses in `data_modeling.spaces.apply`, `data_modeling.data_models.apply`,
  `data_modeling.views.apply` and `data_modeling.containers.apply`

## [6.4.7] - 2023-06-22
### Fixed
- Consistently return the correct id types in data modeling resource clients

## [6.4.6] - 2023-06-22
### Fixed
- Don't swallow keyword args on Apply classes in Data Modeling client

## [6.4.5] - 2023-06-21
### Added
- Included tuple-notation when retrieving or listing data model instances

### Improved
- Fixed docstring for retrieving data model instances and extended the examples.

## [6.4.4] - 2023-06-21
Some breaking changes to the datamodeling client. We don't expect any more breaking changes,
but we accept the cost of breaking a few consumers now early on the really nail the user experience.
### Added
- ViewId:as_property_ref and ContainerId:as_property_ref to make it easier to create property references.

### Changed
- Renamed ViewCore:as_reference and ContainerCore:as_reference to :as_id() for consistency with other resources.
- Change Instance:properties to be a `MutableMapping[ViewIdentifier, MutableMapping[PropertyIdentifier, PropertyValue]]`, in order to make it easier to consume
- Make VersionedDataModelingId:load accept `tuple[str, str]`
- Rename ConstraintIdentifier to Constraint - it was not an id but the definition itself
- Rename IndexIdentifier to Index - it was not an id but the definition itself
- Rename ContainerPropertyIdentifier to ContainerProperty - it was not an id but the definition itself

### Removed
- Redundant EdgeApply:create method. It simply mirrored the EdgeApply constructor.


## [6.4.3] - 2023-06-15
### Added
- Accept direct relation values as tuples in `EdgeApply`

## [6.4.2] - 2023-06-15
### Changed
- When providing ids as tuples in `instances.retrieve` and `instances.delete` you should not
have to specify the instance type in each tuple

### Fixed
- Bug where edges and nodes would get mixed up on `instances.retrieve`

## [6.4.1] - 2023-06-14
### Fixed
- Add the missing page_count field for diagram detect items.

## [6.4.0] - 2023-06-12
### Added
- Partial support for the instance resource in the Data Modeling API with the implementation
  `client.data_modeling.instances`, the endpoints `list`, `delete`, `retrieve`, and `apply`

## [6.3.2] - 2023-06-08
### Fixed
- Requests being retried around a token refresh cycle, no longer risk getting stuck with an outdated token.

### Added
- `CredentialProviders` subclassing `_OAuthCredentialProviderWithTokenRefresh`, now accepts a new parameter, `token_expiry_leeway_seconds`, controlling how early a token refresh request should be initiated (before it expires).

### Changed
- `CredentialProviders` subclassing `_OAuthCredentialProviderWithTokenRefresh` now uses a safer default of 15 seconds (up from 3 sec) to control how early a token refresh request should be initiated (before it expires).

## [6.3.1] - 2023-06-07
### Fixed
- Signature of `client.data_modeling.views.retrieve` and `client.data_modeling.data_models.retrieve` to always return a list.

## [6.3.0] - 2023-06-07
### Added
- Support for the container resource in the Data Modeling API with the implementation `client.data_modeling.containers`.
- Support for the view resource in the Data Modeling API with the implementation `client.data_modeling.views`.
- Support for the data models resource in the Data Modeling API with the implementation `client.data_modeling.data_models`.

### Removed
- Removed `retrieve_multiple` from the `SpacesAPI` to have a consistent API with the `views`, `containers`, and `data_models`.

## [6.2.2] - 2023-06-05
### Fixed
- Creating function schedules with current user credentials now works (used to fail at runtime with "Could not fetch a valid token (...)" because a session was never created.)

## [6.2.1] - 2023-05-26
### Added
- Data model centric support in transformation

## [6.2.0] - 2023-05-25
### Added
- Support for the spaces resource in the Data Modeling API with the implementation `client.data_modeling.spaces`.

### Improved
- Reorganized documentation to match API documentation.

## [6.1.10] - 2023-05-22
### Fixed
- Data modelling is now GA. Renaming instance_nodes -> nodes and instance_edges -> edges to make the naming in SDK consistent with Transformation API and CLI

## [6.1.9] - 2023-05-16
### Fixed
- Fixed a rare issue with datapoints fetching that could raise `AttributeError` when running with `pyodide`.

## [6.1.8] - 2023-05-12
### Fixed
- ExtractionPipelinesRun:dump method will not throw an error when camel_case=True anymore

## [6.1.7] - 2023-05-11
### Removed
- Removed DMS v2 destination in transformations

## [6.1.6] - 2023-05-11
### Fixed
- `FunctionsAPI.create` now work in Wasm-like Python runtimes such as `pyodide`.

## [6.1.5] - 2023-05-10
### Fixed
- When creating a transformation with a different source- and destination CDF project, the project setting is no longer overridden by the setting in the `CogniteClient` configuration allowing the user to read from the specified source project and write to the specified and potentially different destination project.

## [6.1.4] - 2023-05-08
### Fixed
- Pickling a `CogniteClient` instance with certain `CredentialProvider`s no longer causes a `TypeError: cannot pickle ...` to be raised.

## [6.1.3] - 2023-05-08
### Added
- Add the license of the package in poetry build.

## [6.1.2] - 2023-05-04
### Improved
- The SDK has received several minor bugfixes to be more user-friendly on Windows.

### Fixed
- The utility function `cognite.client.utils.datetime_to_ms` now raises an understandable `ValueError` when unable to convert pre-epoch datetimes.
- Several functions reading and writing to disk now explicitly use UTF-8 encoding

## [6.1.1] - 2023-05-02
### Fixed
- `AttributeError` when passing `pandas.Timestamp`s with different timezones (*of which one was UTC*) to `DatapointsAPI.retrieve_dataframe_in_tz`.
- A `ValueError` is no longer raised when passing `pandas.Timestamp`s in the same timezone, but with different underlying implementations (e.g. `datetime.timezone.utc` / `pytz.UTC` / `ZoneInfo("UTC")`) to `DatapointsAPI.retrieve_dataframe_in_tz`.

## [6.1.0] - 2023-04-28
### Added
- Support for giving `start` and `end` arguments as `pandas.Timestamp` in `DatapointsAPI.retrieve_dataframe_in_tz`.

### Improved
- Type hints for the `DatapointsAPI` methods.

## [6.0.2] - 2023-04-27
### Fixed
- Fixed a bug in `DatapointsAPI.retrieve_dataframe_in_tz` that could raise `AmbiguousTimeError` when subdividing the user-specified time range into UTC intervals (with fixed offset).

## [6.0.1] - 2023-04-20
### Fixed
- Fixed a bug that would cause `DatapointsAPI.retrieve_dataframe_in_tz` to raise an `IndexError` if there were only empty time series in the response.

## [6.0.0] - 2023-04-19
### Removed
- Removed support for legacy auth (API keys, service accounts, login.status)
- Removed the deprecated `extractionPipeline` argument to `client.extraction_pipelines.create`. Only `extraction_pipeline` is accepted now.
- Removed the deprecated `client.datapoints` accessor attribute. The datapoints API can only be accessed through `client.time_series.data` now.
- Removed the deprecated `client.extraction_pipeline_runs` accessor attribute. The extraction pipeline run API can only be accessed through `client.extraction_pipelines.runs` now.
- Removed the deprecated `external_id` attribute on `ExtractionPipelineRun`. This has been replaced with `extpipe_external_id`.

## [5.12.0] - 2023-04-18
### Changed
- Enforce that types are explicitly exported in order to make very strict type checkers happy.

## [5.11.1] - 2023-04-17
### Fixed
- List (and `__call__`) methods for assets, events, files, labels, relationships, sequences and time series now raise if given bad input for `data_set_ids`, `data_set_external_ids`, `asset_subtree_ids` and `asset_subtree_external_ids` instead of ignoring/returning everything.

### Improved
- The listed parameters above have silently accepted non-list input, i.e. single `int` (for `ids`) or single `str` (for `external_ids`). Function signatures and docstrings have now been updated to reflect this "hidden functionality".

## [5.11.0] - 2023-04-17
### Added
- The `DatapointsAPI` now supports time zones with the addition of a new method, `retrieve_dataframe_in_tz`. It does not support individual customization of query parameters (for good reasons, e.g. a DataFrame has a single index).
- Asking for datapoints in a specific time zone, e.g. `America/New_York` or `Europe/London` is now easily accomplished: the user can just pass in their `datetimes` localized to their time zone directly.
- Queries for aggregate datapoints are also supported, with the key feature being automatic handling of daylight savings time (DST) transitions, as this is not supported by the official API. Example usage: A user living in Oslo, Norway, wants daily averages in their local time. In Oslo, the standard time is UTC+1, with UTC+2 during the summer. This means during spring, there is a 23-hour long day when clocks roll 1 hour forward and a 25-hour day during fall.
- New granularities with a longer time span have been added (only to this new method, for now): 'week', 'month', 'quarter' and 'year'. These do not all represent a fixed frequency, but like the example above, neither does for example 'day' when we use time zones without a fixed UTC offset.

## [5.10.5] - 2023-04-13
### Fixed
- Subclasses of `VisionResource` inheriting `.dump` and `to_pandas` now work as expected for attributes storing lists of subclass instances like `Polygon`, `PolyLine`, `ObjectDetection` or `VisionExtractPredictions` directly or indirectly.

## [5.10.4] - 2023-04-13
### Fixed
- A lot of nullable integer attributes ended up as float after calling `.to_pandas`. These are now correctly converted to `dtype=Int64`.

## [5.10.3] - 2023-04-13
### Fixed
- When passing `CogniteResource` classes (like `Asset` or `Event`) to `update`, any labels were skipped in the update (passing `AssetUpdate` works). This has been fixed for all Cognite resource classes.

## [5.10.2] - 2023-04-12
### Fixed
- Fixed a bug that would cause `AssetsAPI.create_hierarchy` to not respect `upsert=False`.

## [5.10.1] - 2023-04-04
### Fixed
- Add missing field `when` (human readable version of the CRON expression) to `FunctionSchedule` class.

## [5.10.0] - 2023-04-03
### Fixed
- Implemented automatic retries for connection errors by default, improving the reliability of the connection to the Cognite API.
- Added a user-readable message to `CogniteConnectionRefused` error for improved user experience.

### Changed
- Introduce a `max_retries_connect` attribute on the global config, and default it to 3.

## [5.9.3] - 2023-03-27
### Fixed
- After creating a schedule for a function, the returned `FunctionSchedule` was missing a reference to the `CogniteClient`, meaning later calls to `.get_input_data()` would fail and raise `CogniteMissingClientError`.
- When calling `.get_input_data()` on a `FunctionSchedule` instance, it would fail and raise `KeyError` if no input data was specified for the schedule. This now returns `None`.

## [5.9.2] - 2023-03-27
### Fixed
- After calling e.g. `.time_series()` or `.events()` on an `AssetList` instance, the resulting resource list would be missing the lookup tables that allow for quick lookups by ID or external ID through the `.get()` method. Additionally, for future-proofing, the resulting resource list now also correctly has a `CogniteClient` reference.

## [5.9.1] - 2023-03-23
### Fixed
- `FunctionsAPI.call` now also works for clients using auth flow `OAuthInteractive`, `OAuthDeviceCode`, and any user-made subclass of `CredentialProvider`.

### Improved
- `FunctionSchedulesAPI.create` now also accepts an instance of `ClientCredentials` (used to be dictionary only).

## [5.9.0] - 2023-03-21
### Added
- New class `AssetHierarchy` for easy verification and reporting on asset hierarchy issues without explicitly trying to insert them.
- Orphan assets can now be reported on (orphan is an asset whose parent is not part of the given assets). Also, `AssetHierarchy` accepts an `ignore_orphans` argument to mimic the old behaviour where all orphans were assumed to be valid.
- `AssetsAPI.create_hierarchy` now accepts two new parameters: `upsert` and `upsert_mode`. These allow the user to do "insert or update" instead of an error being raised when trying to create an already existing asset. Upsert mode controls whether updates should replace/overwrite or just patch (partial update to non-null values only).
- `AssetsAPI.create_hierarchy` now also verifies the `name` parameter which is required and that `id` has not been set.

### Changed
- `AssetsAPI.create_hierarchy` now uses `AssetHierarchy` under the hood to offer concrete feedback on asset hierarchy issues, accessible through attributes on the raised exception, e.g. invalid assets, duplicates, orphans, or any cyclical asset references.

### Fixed
- `AssetsAPI.create_hierarchy`...:
  - Now respects `max_workers` when spawning worker threads.
  - Can no longer raise `RecursionError`. Used to be an issue for asset hierarchies deeper than `sys.getrecursionlimit()` (typically set at 1000 to avoid stack overflow).
  - Is now `pyodide` compatible.

## [5.8.0] - 2023-03-20
### Added
- Support for client certificate authentication to Azure AD.

## [5.7.4] - 2023-03-20
### Added
- Use `X-Job-Token` header for contextualization jobs to reduce required capabilities.

## [5.7.3] - 2023-03-14
### Improved
- For users unknowingly using a too old version of `numpy` (against the SDK dependency requirements), an exception could be raised (`NameError: name 'np' is not defined`). This has been fixed.

## [5.7.2] - 2023-03-10
### Fixed
- Fix method dump in TransformationDestination to ignore None.

## [5.7.1] - 2023-03-10
### Changed
- Split `instances` destination type of Transformations to `nodes` and `edges`.

## [5.7.0] - 2023-03-08
### Removed
- `ExtractionPipelineRunUpdate` was removed as runs are immutable.

### Fixed
- `ExtractionPipelinesRunsAPI` was hiding `id` of runs because `ExtractionPipelineRun` only defined `external_id` which doesn't exist for the "run resource", only for the "parent" ext.pipe (but this is not returned by the API; only used to query).

### Changed
- Rename and deprecate `external_id` in `ExtractionPipelinesRunsAPI` in favour of the more descriptive `extpipe_external_id`. The change is backwards-compatible, but will issue a `UserWarning` for the old usage pattern.

## [5.6.4] - 2023-02-28
### Added
- Input validation on `DatapointsAPI.[insert, insert_multiple, delete_ranges]` now raise on missing keys, not just invalid keys.

## [5.6.3] - 2023-02-23
### Added
- Make the SDK compatible with `pandas` major version 2 ahead of release.

## [5.6.2] - 2023-02-21
### Fixed
- Fixed an issue where `Content-Type` was not correctly set on file uploads to Azure.

## [5.6.1] - 2023-02-20
### Fixed
- Fixed an issue where `IndexError` was raised when a user queried `DatapointsAPI.retrieve_latest` for a single, non-existent time series while also passing `ignore_unknown_ids=True`. Changed to returning `None`, inline with other `retrieve` methods.

## [5.6.0] - 2023-02-16
### Added
- The SDK has been made `pyodide` compatible (to allow running natively in browsers). Missing features are `CredentialProvider`s with token refresh and `AssetsAPI.create_hierarchy`.

## [5.5.2] - 2023-02-15
### Fixed
- Fixed JSON dumps serialization error of instances of `ExtractionPipelineConfigRevision` and all subclasses (`ExtractionPipelineConfig`) as they stored a reference to the CogniteClient as a non-private attribute.

## [5.5.1] - 2023-02-14
### Changed
- Change `CredentialProvider` `Token` to be thread safe when given a callable that does token refresh.

## [5.5.0] - 2023-02-10
### Added
- Support `instances` destination type on Transformations.

## [5.4.4] - 2023-02-06
### Added
- Added user warnings when wrongly calling `/login/status` (i.e. without an API key) and `/token/inspect` (without OIDC credentials).

## [5.4.3] - 2023-02-05
### Fixed
- `OAuthDeviceCode` and `OAuthInteractive` now respect `global_config.disable_ssl` setting.

## [5.4.2] - 2023-02-03
### Changed
- Improved error handling (propagate IDP error message) for `OAuthDeviceCode` and `OAuthInteractive` upon authentication failure.

## [5.4.1] - 2023-02-02
### Fixed
- Bug where create_hierarchy would stop progressing after encountering more than `config.max_workers` failures.

## [5.4.0] - 2023-02-02
### Added
- Support for aggregating metadata keys/values for assets

## [5.3.7] - 2023-02-01
### Improved
- Issues with the SessionsAPI documentation have been addressed, and the `.create()` have been further clarified.

## [5.3.6] - 2023-01-30
### Changed
- A file-not-found error has been changed from `TypeError` to `FileNotFoundError` as part of the validation in FunctionsAPI.

## [5.3.5] - 2023-01-27
### Fixed
- Fixed an atexit-exception (`TypeError: '<' not supported between instances of 'tuple' and 'NoneType'`) that could be raised on PY39+ after fetching datapoints (which uses a custom thread pool implementation).

## [5.3.4] - 2023-01-25
### Fixed
- Displaying Cognite resources like an `Asset` or a `TimeSeriesList` in a Jupyter notebook or similar environments depending on `._repr_html_`, no longer raises `CogniteImportError` stating that `pandas` is required. Instead, a warning is issued and `.dump()` is used as fallback.

## [5.3.3] - 2023-01-24
### Added
- New parameter `token_cache_path` now accepted by `OAuthInteractive` and `OAuthDeviceCode` to allow overriding location of token cache.

### Fixed
- Platform dependent temp directory for the caching of the token in `OAuthInteractive` and `OAuthDeviceCode` (no longer crashes at exit on Windows).

## [5.3.2] - 2023-01-24
### Security
- Update `pytest` and other dependencies to get rid of dependency on the `py` package (CVE-2022-42969).

## [5.3.1] - 2023-01-20
### Fixed
- Last possible valid timestamp would not be returned as first (if first by some miracle...) by the `TimeSeries.first` method due to `end` being exclusive.

## [5.3.0] - 2023-01-20
### Added
- `DatapointsAPI.retrieve_latest` now support customising the `before` argument, by passing one or more objects of the newly added `LatestDatapointQuery` class.

## [5.2.0] - 2023-01-19
### Changed
- The SDK has been refactored to support `protobuf>=3.16.0` (no longer requires v4 or higher). This was done to fix dependency conflicts with several popular Python packages like `tensorflow` and `streamlit` - and also Azure Functions - that required major version 3.x of `protobuf`.

## [5.1.1] - 2023-01-19
### Changed
- Change RAW rows insert chunk size to make individual requests faster.

## [5.1.0] - 2023-01-03
### Added
- The diagram detect function can take file reference objects that contain file (external) id as well as a page range. This is an alternative to the lists of file ids or file external ids that are still possible to use. Page ranges were not possible to specify before.

## [5.0.2] - 2022-12-21
### Changed
- The valid time range for datapoints has been increased to support timestamps up to end of the year 2099 in the TimeSeriesAPI. The utility function `ms_to_datetime` has been updated accordingly.

## [5.0.1] - 2022-12-07
### Fixed
- `DatapointsArray.dump` would return timestamps in nanoseconds instead of milliseconds when `convert_timestamps=False`.
- Converting a `Datapoints` object coming from a synthetic datapoints query to a `pandas.DataFrame` would, when passed `include_errors=True`, starting in version `5.0.0`, erroneously cast the `error` column to a numeric data type and sort it *before* the returned values. Both of these behaviours have been reverted.
- Several documentation issues: Missing methods, wrong descriptions through inheritance and some pure visual/aesthetic.

## [5.0.0] - 2022-12-06
### Improved
- Greatly increased speed of datapoints fetching (new adaptable implementation and change from `JSON` to `protobuf`), especially when asking for... (measured in fetched `dps/sec` using the new `retrieve_arrays` method, with default settings for concurrency):
  - A large number of time series
    - 200 ts: ~1-4x speedup
    - 8000 ts: ~4-7x speedup
    - 20k-100k ts: Up to 20x faster
  - Very few time series (1-3)
    - Up to 4x faster
  - Very dense time series (>>10k dps/day)
    - Up to 5x faster
  - Any query for `string` datapoints
    - Faster the more dps, e.g. single ts, 500k: 6x speedup
- Peak memory consumption (for numeric data) is 0-55 % lower when using `retrieve` and 65-75 % lower for the new `retrieve_arrays` method.
- Fetching newly inserted datapoints no longer suffers from (potentially) very long wait times (or timeout risk).
- Converting fetched datapoints to a Pandas `DataFrame` via `to_pandas()` has changed from `O(N)` to `O(1)`, i.e., speedup no longer depends on the number of datapoints and is typically 4-5 orders of magnitude faster (!). NB: Only applies to `DatapointsArray` as returned by the `retrieve_arrays` method.
- Full customizability of queries is now available for *all retrieve* endpoints, thus the `query()` is no longer needed and has been removed. Previously only `aggregates` could be individually specified. Now all parameters can be passed either as top-level or as *individual settings*, even `ignore_unknown_ids`. This is now aligned with the API (except `ignore_unknown_ids` making the SDK arguably better!).
- Documentation for the retrieve endpoints has been overhauled with lots of new usage patterns and better examples. **Check it out**!
- Vastly better test coverage for datapoints fetching logic. You may have increased trust in the results from the SDK!

### Added
- New required dependency, `protobuf`. This is currently only used by the DatapointsAPI, but other endpoints may be changed without needing to release a new major version.
- New optional dependency, `numpy`.
- A new datapoints fetching method, `retrieve_arrays`, that loads data directly into NumPy arrays for improved speed and *much* lower memory usage.
- These arrays are stored in the new resource types `DatapointsArray` with corresponding container (list) type, `DatapointsArrayList` which offer much more efficient memory usage. `DatapointsArray` also offer zero-overhead pandas-conversion.
- `DatapointsAPI.insert` now also accepts `DatapointsArray`. It also does basic error checking like making sure the number of datapoints match the number of timestamps, and that it contains raw datapoints (as opposed to aggregate data which raises an error). This also applies to `Datapoints` input.
- `DatapointsAPI.insert_multiple` now accepts `Datapoints` and `DatapointsArray` as part of the (possibly) multiple inputs. Applies the same error checking as `insert`.

### Changed
- Datapoints are no longer fetched using `JSON`: the age of `protobuf` has begun.
- The main way to interact with the `DatapointsAPI` has been moved from `client.datapoints` to `client.time_series.data` to align and unify with the `SequenceAPI`. All example code has been updated to reflect this change. Note, however, that the `client.datapoints` will still work until the next major release, but will until then issue a `DeprecationWarning`.
- All parameters to all retrieve methods are now keyword-only (meaning no positional arguments are supported).
- All retrieve methods now accept a string for the `aggregates` parameter when asking for just one, e.g. `aggregates="max"`. This short-cut avoids having to wrap it inside a list. Both `snake_case` and `camelCase` are supported.
- The utility function `datetime_to_ms` no longer issues a `FutureWarning` on missing timezone information. It will now interpret naive `datetime`s as local time as is Python's default interpretation.
- The utility function `ms_to_datetime` no longer issues a `FutureWarning` on returning a naive `datetime` in UTC. It will now return an aware `datetime` object in UTC.
- All data classes in the SDK that represent a Cognite resource type have a `to_pandas` (or `to_geopandas`) method. Previously, these had various defaults for the `camel_case` parameter, but they have all been changed to `False`.
- All retrieve methods (when passing dict(s) with query settings) now accept identifier and aggregates in snake case (and camel case for convenience / backwards compatibility). Note that all newly added/supported customisable parameters (e.g. `include_outside_points` or `ignore_unknown_ids` *must* be passed in snake case or a `KeyError` will be raised.)
- The method `DatapointsAPI.insert_dataframe` has new default values for `dropna` (now `True`, still being applied on a per-column basis to not lose any data) and `external_id_headers` (now `True`, disincentivizing the use of internal IDs).
- The previous fetching logic awaited and collected all errors before raising (through the use of an "initiate-and-forget" thread pool). This is great, e.g., updates/inserts to make sure you are aware of all partial changes. However, when reading datapoints, a better option is to just fail fast (which it does now).
- `DatapointsAPI.[retrieve/retrieve_arrays/retrieve_dataframe]` no longer requires `start` (default: `0`, i.e. 1970-01-01) and `end` (default: `now`). This is now aligned with the API.
- Additionally, `DatapointsAPI.retrieve_dataframe` no longer requires `granularity` and `aggregates`.
- All retrieve methods accept a list of full query dictionaries for `id` and `external_id` giving full flexibility for all individual settings: `start`, `end`, `aggregates`, `granularity`, `limit`, `include_outside_points`, `ignore_unknown_ids`.
- Aggregates returned now include the time period(s) (given by the `granularity` unit) that `start` and `end` are part of (as opposed to only "fully in-between" points). This change is the *only breaking change* to the `DatapointsAPI.retrieve` method for aggregates and makes it so that the SDK match manual queries sent using e.g. `curl` or Postman. In other words, this is now aligned with the API.
Note also that this is a **bugfix**: Due to the SDK rounding differently than the API, you could supply `start` and `end` (with `start < end`) and still be given an error that `start is not before end`. This can no longer happen.
- Fetching raw datapoints using `include_outside_points=True` now returns both outside points (if they exist), regardless of `limit` setting (this is the *only breaking change* for limited raw datapoint queries; unlimited queries are fully backwards compatible). Previously the total number of points was capped at `limit`, thus typically only returning the first. Now up to `limit+2` datapoints are always returned. This is now aligned with the API.
- When passing a relative or absolute time specifier string like `"2w-ago"` or `"now"`, all time series in the same query will use the exact same value for 'now' to avoid any inconsistencies in the results.
- Fetching newly inserted datapoints no longer suffers from very long wait times (or timeout risk) as the code's dependency on `count` aggregates has been removed entirely (implementation detail) which could delay fetching by anything between a few seconds to several minutes/go to timeout while the aggregate was computed on-the-fly. This was mostly a problem for datapoints inserted into low-priority time periods (far away from current time).
- Asking for the same time series any number of times no longer raises an error (from the SDK), which is useful for instance when fetching disconnected time periods. This is now aligned with the API. Thus, the custom exception `CogniteDuplicateColumnsError` is no longer needed and has been removed from the SDK.
- ...this change also causes the `.get` method of `DatapointsList` and `DatapointsArrayList` to now return a list of `Datapoints` or `DatapointsArray` respectively *when duplicated identifiers are queried*. For data scientists and others used to `pandas`, this syntax is familiar to the slicing logic of `Series` and `DataFrame` when used with non-unique indices.
There is also a very subtle **bugfix** here: since the previous implementation allowed the same time series to be specified by both its `id` and `external_id`, using `.get` to access it would always yield the settings that were specified by the `external_id`. This will now return a `list` as explained above.
- `Datapoints` and `DatapointsArray` now store the `granularity` string given by the user (when querying aggregates) which allows both `to_pandas` methods (on `DatapointsList` and `DatapointsArrayList` as well) to accept `include_granularity_name` that appends this to the end of the column name(s).
- Datapoints fetching algorithm has changed from one that relies on up-to-date and correct `count` aggregates to be fast (with fallback on serial fetching when missing/unavailable), to recursively (and reactively) splitting the time-domain into smaller and smaller pieces, depending on the discovered-as-fetched density-distribution of datapoints in time and the number of available workers/threads. The new approach also has the ability to group more than 1 (one) time series per API request (when beneficial) and short-circuit once a user-given limit has been reached (if/when given). This method is now used for *all types of queries*; numeric raw-, string raw-, and aggregate datapoints.

#### Change: `retrieve_dataframe`
- Previously, fetching was constricted (🐍) to either raw- OR aggregate datapoints. This restriction has been lifted and the method now works exactly like the other retrieve-methods (with a few extra options relevant only for pandas `DataFrame`s).
- Used to fetch time series given by `id` and `external_id` separately - this is no longer the case. This gives a significant, additional speedup when both are supplied.
- The `complete` parameter has been removed and partially replaced by `uniform_index (bool)` which covers a subset of the previous features (with some modifications: now gives a uniform index all the way from the first given `start` to the last given `end`). Rationale: Old method had a weird and had unintuitive syntax (passing a string using commas to separate options).
- Interpolating, forward-filling or in general, imputation (also prev. controlled via the `complete` parameter) is completely removed as the resampling logic *really* should be up to the user fetching the data to decide, not the SDK.
- New parameter `column_names` (as already used in several existing `to_pandas` methods) decides whether to pick `id`s or `external_id`s as the dataframe column names. Previously, when both were supplied, the dataframe ended up with a mix.
Read more below in the removed section or check out the method's updated documentation.
- The ordering of columns for aggregates is now always chronological instead of the somewhat arbitrary choice made in `Datapoints.__init__`, (since `dict`s keep insertion order in newer python versions and instance variables lives in `__dict__`)).
- New parameter `include_granularity_name` that appends the specified granularity to the column names if passed as `True`. Mimics the behaviour of the older, well-known argument `include_aggregate_name`, but adds after: `my-ts|average|13m`.

### Fixed
- `CogniteClientMock` has been updated with 24 missing APIs (including sub-composited APIs like `FunctionsAPI.schedules`) and is now used internally in testing instead of a similar, additional implementation.
- Loads of `assert`s meant for the SDK user have been changed to raising exceptions instead as a safeguard since `assert`s are ignored when running in optimized mode `-O` (or `-OO`).

### Fixed: Extended time domain
- `TimeSeries.[first/count/latest]()` now work with the expanded time domain (minimum age of datapoints was moved from 1970 to 1900, see [4.2.1]).
  - `TimeSeries.latest()` now supports the `before` argument similar to `DatapointsAPI.retrieve_latest`.
  - `TimeSeries.first()` now considers datapoints before 1970 and after "now".
  - `TimeSeries.count()` now considers datapoints before 1970 and after "now" and will raise an error for string time series as `count` (or any other aggregate) is not defined.
- `DatapointsAPI.retrieve_latest` would give latest datapoint `before="now"` when given `before=0` (1970) because of a bad boolean check. Used to not be a problem since there were no data before epoch.
- The utility function `ms_to_datetime` no longer raises `ValueError` for inputs from before 1970, but will raise for input outside the allowed minimum- and maximum supported timestamps in the API.
**Note**: that support for `datetime`s before 1970 may be limited on Windows, but `ms_to_datetime` should still work (magic!).

### Fixed: Datapoints-related
- **Critical**: Fetching aggregate datapoints now works properly with the `limit` parameter. In the old implementation, `count` aggregates were first fetched to split the time domain efficiently - but this has little-to-no informational value when fetching *aggregates* with a granularity, as the datapoints distribution can take on "any shape or form". This often led to just a few returned batches of datapoints due to miscounting (e.g. as little as 10% of the actual data could be returned(!)).
- Fetching datapoints using `limit=0` now returns zero datapoints, instead of "unlimited". This is now aligned with the API.
- Removing aggregate names from the columns in a Pandas `DataFrame` in the previous implementation used `Datapoints._strip_aggregate_name()`, but this had a bug: Whenever raw datapoints were fetched all characters after the last pipe character (`|`) in the tag name would be removed completely. In the new version, the aggregate name is only added when asked for.
- The method `Datapoints.to_pandas` could return `dtype=object` for numeric time series when all aggregate datapoints were missing; which is not *that* unlikely, e.g., when using `interpolation` aggregate on a `is_step=False` time series with datapoints spacing above one hour on average. In such cases, an object array only containing `None` would be returned instead of float array dtype with `NaN`s. Correct dtype is now enforced by an explicit `pandas.to_numeric()` cast.
- Fixed a bug in all `DatapointsAPI` retrieve-methods when no time series was/were found, a single identifier was *not* given (either list of length 1 or all given were missing), `ignore_unknown_ids=True`, and `.get` was used on the empty returned `DatapointsList` object. This would raise an exception (`AttributeError`) because the mappings from `id` or `external_id` to `Datapoints` were not defined on the object (only set when containing at least 1 resource).

### Removed
- Method: `DatapointsAPI.query`. No longer needed as all "optionality" has been moved to the three `retrieve` methods.
- Method: `DatapointsAPI.retrieve_dataframe_dict`. Rationale: Due to its slightly confusing syntax and return value, it basically saw no use "in the wild".
- Custom exception: `CogniteDuplicateColumnsError`. No longer needed as the retrieve endpoints now support duplicated identifiers to be passed (similar to the API).
- All convenience methods related to plotting and the use of `matplotlib`. Rationale: No usage and low utility value: the SDK should not be a data science library.

## [4.11.3] - 2022-11-17
### Fixed
- Fix FunctionCallsAPI filtering

## [4.11.2] - 2022-11-16
### Changed
- Detect endpoint (for Engineering Diagram detect jobs) is updated to spawn and handle multiple jobs.
### Added
- `DetectJobBundle` dataclass: A way to manage multiple files and jobs.

## [4.11.1] - 2022-11-15
### Changed
- Update doc for Vision extract method
- Improve error message in `VisionExtractJob.save_annotations`

## [4.11.0] - 2022-10-17
### Added
- Add `compute` method to `cognite.client.geospatial`

## [4.10.0] - 2022-10-13
### Added
- Add `retrieve_latest` method to `cognite.client.sequences`
- Add support for extending the expiration time of download links returned by `cognite.client.files.retrieve_download_urls()`

## [4.9.0] - 2022-10-10
### Added
- Add support for extraction pipeline configuration files
### Deprecated
- Extraction pipeline runs has been moved from `client.extraction_pipeline_runs` to `client.extraction_pipelines.runs`

## [4.8.1] - 2022-10-06
### Fixed
- Fix `__str__` method of `TransformationSchedule`

## [4.8.0] - 2022-09-30
### Added
- Add operations for geospatial rasters

## [4.7.1] - 2022-09-29
### Fixed
- Fixed the `FunctionsAPI.create` method for Windows-users by removing
  validation of `requirements.txt`.

## [4.7.0] - 2022-09-28
### Added
- Support `tags` on `transformations`.

### Changed
- Change geospatial.aggregate_features to support `aggregate_output`

## [4.5.4] - 2022-09-19
### Fixed
- The raw rows insert endpoint is now subject to the same retry logic as other idempotent endpoints.

## [4.5.3] - 2022-09-15
### Fixed
- Fixes the OS specific issue where the `requirements.txt`-validation failed
  with `Permission Denied` on Windows.

## [4.5.2] - 2022-09-09
### Fixed
- Fixes the issue when updating transformations with new nonce credentials

## [4.5.1] - 2022-09-08
### Fixed
- Don't depend on typing_extensions module, since we don't have it as a dependency.

## [4.5.0] - 2022-09-08
### Added
- Vision extract implementation, providing access to the corresponding [Vision Extract API](https://docs.cognite.com/api/v1/#tag/Vision).

## [4.4.3] - 2022-09-08
### Fixed
- Fixed NaN/NA value check in geospatial FeatureList

## [4.4.2] - 2022-09-07
### Fixed
- Don't import numpy in the global space in geospatial module as it's an optional dependency

## [4.4.1] - 2022-09-06
### Fixed
- Fixed FeatureList.from_geopandas to handle NaN values

## [4.4.0] - 2022-09-06
### Changed
- Change geospatial.aggregate_features to support order_by

## [4.3.0] - 2022-09-06
### Added
- Add geospatial.list_features

## [4.2.1] - 2022-08-23
### Changed
- Change timeseries datapoints' time range to start from 01.01.1900

## [4.2.0] - 2022-08-23
### Added
- OAuthInteractive credential provider. This credential provider will redirect you to a login page
and require that the user authenticates. It will also cache the token between runs.
- OAuthDeviceCode credential provider. Display a device code to enter into a trusted device.
It will also cache the token between runs.

## [4.1.2] - 2022-08-22
### Fixed
- geospatial: support asset links for features

## [4.1.1] - 2022-08-19
### Fixed
- Fixed the issue on SDK when Python installation didn't include pip.

### Added
- Added Optional dependency called functions. Usage: `pip install "cognite-sdk[functions]"`

## [4.1.0] - 2022-08-18
### Added
- ensure_parent parameter to client.raw.insert_dataframe method

## [4.0.1] - 2022-08-17
### Added
- OAuthClientCredentials now supports token_custom_args.

## [4.0.0] - 2022-08-15
### Changed
- Client configuration no longer respects any environment variables. There are other libraries better
suited for loading configuration from the environment (such as builtin `os` or `pydantic`). There have also
been several reports of envvar name clash issues in tools built on top the SDK. We therefore
consider this something that should be handled by the application consuming the SDK. All configuration of
`cognite.client.CogniteClient` now happens using a `cognite.client.ClientConfig` object. Global configuration such as
`max_connection_pool_size` and other options which apply to all client instances are now configured through
the `cognite.client.global_config` object which is an instance of `cognite.client.GlobalConfig`. Examples
have been added to the docs.
- Auth has been reworked. The client configuration no longer accepts the `api_key` and `token_...` arguments.
It accepts only a single `credentials` argument which must be a `CredentialProvider` object. A few
implementations have been provided (`APIKey`, `Token`, `OAuthClientCredentials`). Example usage has
been added to the docs. More credential provider implementations will be added in the future to accommodate
other OAuth flows.

### Fixed
- A bug in the Functions SDK where the lifecycle of temporary files was not properly managed.

## [3.9.0] - 2022-08-11
### Added
- Moved Cognite Functions from Experimental SDK to Main SDK.

## [3.8.0] - 2022-08-11
### Added
- Add ignore_unknown_ids parameter to sequences.retrieve_multiple

## [3.7.0] - 2022-08-10
### Changed
- Changed grouping of Sequence rows on insert. Each group now contains at most 100k values and at most 10k rows.

## [3.6.1] - 2022-08-10
### Fixed
- Fixed a minor casing error for the geo_location field on files

### Added
- Add ignore_unknown_ids parameter to files.retrieve_multiple

## [3.5.0] - 2022-08-10
### Changed
- Improve type annotations. Use overloads in more places to help static type checkers.

## [3.4.3] - 2022-08-10
### Changed
- Cache result from pypi version check so it's not executed for every client instantiation.

## [3.4.2] - 2022-08-09
### Fixed
- Fix the wrong destination name in transformations.

## [3.4.1] - 2022-08-01
### Fixed
- fixed exception when printing exceptions generated on transformations creation/update.

## [3.4.0] - 2022-07-25
### Added
- added support for nonce authentication on transformations

### Changed
- if no source or destination credentials are provided on transformation create, an attempt will be made to create a session with the CogniteClient credentials, if it succeeds, the acquired nonce will be used.
- if OIDC credentials are provided on transformation create/update, an attempt will be made to create a session with the given credentials. If it succeeds, the acquired nonce credentials will replace the given client credentials before sending the request.

## [3.3.0] - 2022-07-21
### Added
- added the sessions API

## [3.2.0] - 2022-07-15
### Removed
- Unused cognite.client.experimental module

## [3.1.0] - 2022-07-13
### Changed
- Helper functions for conversion to/from datetime now warns on naive datetimes and their interpretation.
### Fixed
- Helper function `datetime_to_ms` now accepts timezone aware datetimes.

## [3.0.1] - 2022-07-13
### Fixed
- fixed missing README.md in package

## [3.0.0] - 2022-07-12
### Changed
- Poetry build, one single package "cognite-sdk"
- Require python 3.8 or greater (used to be 3.5 or greater)
### Removed
- support for root_asset_id and root_asset_external_id filters. use asset subtree filters instead.

## [2.56.1] - 2022-06-22
### Added
- Time series property `is_step` can now be updated.

## [2.56.0] - 2022-06-21
### Added
- added the diagrams API

## [2.55.0] - 2022-06-20
### Fixed
- Improve geospatial documentation and implement better parameter resilience for filter and feature type update

## [2.54.0] - 2022-06-17
### Added
- Allow to set the chunk size when creating or updating geospatial features

## [2.53.1] - 2022-06-17
### Fixed
- Fixed destination type decoding of `transformation.destination`

## [2.53.0] - 2022-06-16
### Added
- Annotations implementation, providing access to the corresponding [Annotations API](https://docs.cognite.com/api/v1/#tag/Annotations).
    - Added `Annotation`, `AnnotationFilter`, `AnnotationUpdate` dataclasses to `cognite.client.data_classes`
    - Added `annotations` API to `cognite.client.CogniteClient`
    - **Create** annotations with `client.annotations.create` passing `Annotation` instance(s)
    - **Suggest** annotations with `client.annotations.suggest` passing `Annotation` instance(s)
    - **Delete** annotations with `client.annotations.delete` passing the id(s) of annotation(s) to delete
    - **Filter** annotations with `client.annotations.list` passing a `AnnotationFilter `dataclass instance or a filter `dict`
    - **Update** annotations with `client.annotations.update` passing updated `Annotation` or `AnnotationUpdate` instance(s)
    - **Get single** annotation with `client.annotations.retrieve` passing the id
    - **Get multiple** annotations with `client.annotations.retrieve_multiple` passing the ids

### Changed
- Reverted the optimizations introduced to datapoints fetching in 2.47.0 due to buggy implementation.

## [2.51.0] - 2022-06-13
### Added
- added the new geo_location field to the Asset resource

## [2.50.2] - 2022-06-09
### Fixed
- Geospatial: fix FeatureList.from_geopandas issue with optional properties

## [2.50.1] - 2022-06-09
### Fixed
- Geospatial: keep feature properties as is

## [2.50.0] - 2022-05-30
### Changed
- Geospatial: deprecate update_feature_types and add patch_feature_types

## [2.49.1] - 2022-05-19
### Changed
- Geospatial: Support dataset

## [2.49.0] - 2022-05-09
### Changed
- Geospatial: Support output selection for getting features by ids

## [2.48.0] - 2022-05-09
### Removed
- Experimental model hosting API

## [2.47.0] - 2022-05-02
### Changed
- Performance gain for `datapoints.retrieve` by grouping together time series in single requests against the underlying API.

## [2.46.1] - 2022-04-22
### Changed
- POST requests to the `sessions/revoke`-endpoint are now automatically retried
- Fix retrieval of empty raster in experimental geospatial api: http 204 as ok status

## [2.45.0] - 2022-03-25
### Added
- support `sequence_rows` destination type on Transformations.

## [2.44.1] - 2022-03-24
### Fixed
- fix typo in `data_set_ids` parameter type on `transformations.list`.

## [2.44.0] - 2022-03-24
### Added
- support conflict mode parameter on `transformations.schema.retrieve`.

## [2.43.1] - 2022-03-24
### Added
- update pillow dependency 9.0.0 -> 9.0.1

## [2.43.0] - 2022-03-24
### Added
- new list parameters added to `transformations.list`.

## [2.42.0] - 2022-02-25
### Added
- FeatureList.from_geopandas() improvements

### Fixed
- example for templates view.

## [2.41.0] - 2022-02-16
### Added
- support for deleting properties and search specs in GeospatialAPI.update_feature_types(...).

## [2.40.1] - 2022-02-15
### Fixed
- geospatial examples.

## [2.40.0] - 2022-02-11
### Added
- dataSetId support for transformations.

## [2.39.1] - 2022-01-25
### Added
- pandas and geospatial dependencies optional for cognite-sdk-core.

## [2.39.0] - 2022-01-20
### Added
- geospatial API support

## [2.38.6] - 2022-01-14
### Added
- add the possibility to cancel transformation jobs.

## [2.38.5] - 2022-01-12
### Fixed
- Bug where creating/updating/deleting more than 5 transformation schedules in a single call would fail.

## [2.38.4] - 2021-12-23
### Fixed
- Bug where list generator helper will return more than chunk_size items.

## [2.38.3] - 2021-12-13
### Fixed
- Bug where client consumes all streaming content when logging request.

## [2.38.2] - 2021-12-09
### Added
- add the possibility to pass extra body fields to APIClient._create_multiple.

## [2.38.1] - 2021-12-07
### Fixed
- Bug where loading `transformations.jobs` from JSON fails for raw destinations.

## [2.38.0] - 2021-12-06
### Added
- `transformations` api client, which allows the creation, deletion, update, run and retrieval of transformations.
- `transformations.schedules` api client, which allows the schedule, unschedule and retrieval of recurring runs of a transformation.
- `transformations.notifications` api client, which allows the creation, deletion and retrieval of transformation email notifications.
- `transformations.schema` api client, which allows the retrieval of the expected schema of sql transformations based on the destination data type.
- `transformations.jobs` api client, which retrieves the  status of transformation runs.

## [2.37.1] - 2021-12-01
### Fixed
- Bug where `sequences` full update attempts to "set" column spec. "set" is not supported for sequence column spec.

## [2.37.0] - 2021-11-30
### Added
- Added support for retrieving file download urls

## [2.36.0] - 2021-11-30
### Fixed
- Changes default JSON `.dumps()` behaviour to be in strict compliance with the standard: if any NaNs or +/- Infs are encountered, an exception will now be raised.

## [2.35.0] - 2021-11-29
### Added
- Added support for `columns` update on sequences
- Added support for `data_set_id` on template views

### Security
- Disallow downloading files to path outside download directory in `files.download()`.

## [2.32.0] - 2021-10-04
### Added
 - Support for extraction pipelines

## [2.31.1] - 2021-09-30
### Fixed
- Fixed a bug related to handling of binary response payloads.

## [2.31.0] - 2021-08-26
### Added
- View resolver for template fields.

## [2.30.0] - 2021-08-25
### Added
- Support for Template Views

## [2.29.0] - 2021-08-16
### Added
- Raw rows are retrieved using parallel cursors when no limit is set.

## [2.28.2] - 2021-08-12
### Added
- Relationships now supports `partitions` parameter for [parallel retrieval](https://docs.cognite.com/api/v1/#section/Parallel-retrieval)

## [2.28.1] - 2021-08-10
### Changed
- debug mode now logs response payload and headers.

## [2.27.0] - 2021-07-20

### Fixed
- When using CogniteClient with the client-secret auth flow, the object would not be pickle-able (e.g. when using multiprocessing) because of an anonymous function.

## [2.26.1] - 2021-07-20

### Changed
- Optimization. Do not get windows if remaining data points is 0. Reduces number of requests when asking for 100k data points/10k aggregates from 2 to 1.

## [2.26.0] - 2021-07-08

### Added
- Support for set labels on AssetUpdate

## [2.25.0] - 2021-07-06

### Added
- filter_nodes function to ThreeDRevisionsAPI

## [2.24.0] - 2021-06-28

### Added
- ignore_unknown_ids flag to Relationships delete method

## [2.23.0] - 2021-06-25

### Added
- insert_dataframe and retrieve_dataframe methods to the Raw client

## [2.22.0] - 2021-06-22

### Added
- More contextualization job statuses
### Changed
- Refactor contextualization constant representation

## [2.21.0] - 2021-06-21

### Added
- Datasets support for labels

## [2.20.0] - 2021-06-18

### Added
- rows() in RawRowsAPI support filtering with `columns` and `min/maxLastUpdatedTime`

## [2.19.0] - 2021-05-11

### Added
- Support for /token/inspect endpoint

## [2.18.2] - 2021-04-23

### Fixed
- Bug in templates instances filter that would cause `template_names` to be ignored.

## [2.18.1] - 2021-04-22

### Added
- Configure file download/upload timeouts with `COGNITE_FILE_TRANSFER_TIMEOUT` environment variable or
`file_transfer_timeout` parameter on `CogniteClient`.

### Changed
- Increased default file transfer timeout from 180 to 600 seconds
- Retry more failure modes (read timeouts, 502, 503, 504) for files upload/download requests.

## [2.18.0] - 2021-04-20

### Changed
- `COGNITE_DISABLE_SSL` now also covers ssl verification on IDP endpoints used for generating tokens.


## [2.17.1] - 2021-04-15

### Added
- `created_time`, and `last_updated_time` to template data classes.
- `data_set_id` to template instance data class.


## [2.17.0] - 2021-03-26

### Changed
- Ignore exceptions from pypi version check and reduce its timeout to 5 seconds.

### Fixed
- Only 200/201/202 is treated as successful response. 301 led to json decoding errors -
now handled gracefully.
- datasets create limit was set to 1000 in the sdk, leading to cases of 400 from the api where the limit is 10.

### Added
- Support for specifying proxies in the CogniteClient constructor

### Removed
- py.typed file. Will not declare library as typed until we run a typechecker on the codebase.


## [2.16.0] - 2021-03-26

### Added
- support for templates.
- date-based `cdf-version` header.

## [2.15.0] - 2021-03-22

### Added
- `createdTime` field on raw dbs and tables.

## [2.14.0] - 2021-03-18

### Added
- dropna argument to insert_dataframe method in DatapointsAPI

## [2.13.0] - 2021-03-16

### Added
- `sortByNodeId` and `partitions` query parameters to `list_nodes` method.

## [2.12.2] - 2021-03-11

### Fixed
- CogniteAPIError raised (instead of internal KeyError) when inserting a RAW row without a key.

## [2.12.1] - 2021-03-09

### Fixed
- CogniteMissingClientError raised when creating relationship with malformed body.

## [2.12.0] - 2021-03-08

### Changed
- Move Entity matching API from beta to v1.

## [2.11.1] - 2021-02-18

### Changed
- Resources are now more lenient on which types they accept in for labels
- Entity matching fit will flatten dictionaries and resources to "metadata.subfield" similar to pipelines.

### Added
- Relationships now support update

## [2.10.7] - 2021-02-02

### Fixed
- Relationships API list calls via the generator now support `chunk_size` as parameter.

## [2.10.6] - 2021-02-02

### Fixed
- Retry urllib3.NewConnectionError when it isn't in the context of a ConnectionRefusedError

## [2.10.5] - 2021-01-25

### Fixed
- Fixed asset subtree not returning an object with id->item cache for use in .get

## [2.10.4] - 2020-12-14

### Changed
- Relationships filter will now chain filters on large amounts of sources or targets in batches of 1000 rather than 100.


## [2.10.3] - 2020-12-09

### Fixed
- Retries now have backup time tracking per request, rather than occasionally shared between threads.
- Sequences delete ranges now no longer gives an error if no data is present

## [2.10.2] - 2020-12-08

### Fixed
- Set geoLocation.type in files to "Feature" if missing

## [2.10.1] - 2020-12-03

### Added
- Chaining of requests to the relationships list method,
allowing the method to take arbitrarily long lists for `source_external_ids` and `target_external_ids`

## [2.10.0] - 2020-12-01

### Added
- Authentication token generation and lifecycle management

## [2.9.0] - 2020-11-25

### Added
- Entity matching API is now available in the beta client.

## [2.8.0] - 2020-11-23

### Changed
- Move relationships to release python SDK

## [2.7.0] - 2020-11-10

### Added
- `fetch_resources` parameter to the relationships `list` and `retrieve_multiple` methods, which attempts to fetch the resource referenced in the relationship.

## [2.6.4] - 2020-11-10

### Fixed
- Fixed a bug where 429 was not retried on all endpoints

## [2.6.3] - 2020-11-10

### Fixed
- Resource metadata should be able to set empty using `.metadata.set(None)` or `.metadata.set({})`.

## [2.6.2] - 2020-11-05

### Fixed
- Asset retrieve subtree should return empty AssetList if asset does not exist.

## [2.6.1] - 2020-10-30

### Added
- `geospatial` to list of valid relationship resource types.

## [2.6.0] - 2020-10-26

### Changed
- Relationships list should take dataset internal and external id as different parameters.

## [2.5.4] - 2020-10-22

### Fixed
- `_is_retryable` didn't handle clusters with a dash in the name.

## [2.5.3] - 2020-10-14

### Fixed
- `delete_ranges` didn't cast string timestamp into number properly.

## [2.5.2] - 2020-10-06

### Fixed
- `labels` in FileMetadata is not cast correctly to a list of `Label` objects.

## [2.5.1] - 2020-10-01
- Include `py.typed` file in sdk distribution

## [2.5.0] - 2020-09-29

### Added
- Relationships beta support.

### Removed
- Experimental Model Hosting client.

## [2.4.3] - 2020-09-18
- Increase raw rows list limit to 10,000

## [2.4.2] - 2020-09-10
- Fixed a bug where urls with query parameters were excluded from the retryable endpoints.

## [2.4.1] - 2020-09-09

### Changed
- Generator-based listing now supports partitions. Example:
  ``` python
  for asset in client.assets(partitions=10):
    # do something
  ```

## [2.4.0] - 2020-08-31

### Added
- New 'directory' in Files

## [2.3.0] - 2020-08-25

### Changed
- Add support for mypy and other type checking tools by adding packaging type information

## [2.2.2] - 2020-08-18

### Fixed
- HTTP transport logic to better handle retrying of connection errors
- read timeouts will now raise a CogniteReadTimeout
- connection errors will now raise a CogniteConnectionError, while connection refused errors will raise the more
 specific CogniteConnectionRefused exception.

### Added
- Jitter to exponential backoff on retries

### Changed
- Make HTTP requests no longer follow redirects by default
- All exceptions now inherit from CogniteException

## [2.2.1] - 2020-08-17

### Added
- Fixed a bug where `/timeseries/list` was missing from the retryable endpoints.

## [2.2.0] - 2020-08-17

### Added
- Files labelling support

## [2.1.2] - 2020-08-13

### Fixed
- Fixed a bug where only v1 endpoints (not playground) could be added as retryable

## [2.1.1] - 2020-08-13

### Fixed
- Calls to datapoints `retrieve_dataframe` with `complete="fill"` would break using Pandas version 1.1.0 because it raises TypeError when calling `.interpolate(...)` on a dataframe with no columns.

## [2.1.0] - 2020-07-22

### Added
- Support for passing a single string to `AssetUpdate().labels.add` and `AssetUpdate().labels.remove`. Both a single string and a list of strings is supported. Example:
  ```python
  # using a single string
  my_update = AssetUpdate(id=1).labels.add("PUMP").labels.remove("VALVE")
  res = client.assets.update(my_update)

  # using a list of strings
  my_update = AssetUpdate(id=1).labels.add(["PUMP", "ROTATING_EQUIPMENT"]).labels.remove(["VALVE"])
  res = client.assets.update(my_update)
  ```

## [2.0.0] - 2020-07-21

### Changed
- The interface to interact with labels has changed. A new, improved interface is now in place to make it easier to work with CDF labels. The new interface behaves this way:
  ```python
  # crate label definition(s)
  client.labels.create(LabelDefinition(external_id="PUMP", name="Pump", description="Pump equipment"))
  # ... or multiple
  client.labels.create([LabelDefinition(external_id="PUMP"), LabelDefinition(external_id="VALVE")])

  # list label definitions
  label_definitions = client.labels.list(name="Pump")

  # delete label definitions
  client.labels.delete("PUMP")
  # ... or multiple
  client.labels.delete(["PUMP", "VALVE"])

  # create an asset with label
  asset = Asset(name="my_pump", labels=[Label(external_id="PUMP")])
  client.assets.create(assets)

  # filter assets by labels
  my_label_filter = LabelFilter(contains_all=["PUMP", "VERIFIED"])
  asset_list = client.assets.list(labels=my_label_filter)

  # attach/detach labels to/from assets
  my_update = AssetUpdate(id=1).labels.add(["PUMP"]).labels.remove(["VALVE"])
  res = client.assets.update(my_update)
  ```

### Fixed
- Fixed bug where `_call_` in SequencesAPI (`client.sequences`) was incorrectly returning a `GET` method instead of `POST`.

## [1.8.1] - 2020-07-07
### Changed
- For 3d mappings delete, only use node_id and asset_id pairs in delete request to avoid potential bad request.
- Support attaching/detaching multiple labels on assets in a single method

## [1.8.0] - 2020-06-30
### Added
- Synthetic timeseries endpoint for DatapointsApi
- Labels endpoint support
- Assets labelling support
- Support for unique value aggregation for events.

### Changed
- When `debug=true`, redirects are shown more clearly.

## [1.7.0] - 2020-06-03
### Fixed
- datasetId is kept as an integer in dataframes.

### Changed
- Internal list of retryable endpoints was changed to a class variable so it can be modified.

## [1.6.0] - 2020-04-28
### Added
- Support events filtering by ongoing events (events without `end_time` defined)
- Support events filtering by active timerange of event
- Support files metadata filtering by `asset_external_ids`
- Aggregation endpoint for Assets, DataSets, Events, Files, Sequences and TimeSeries API

## [1.5.2] - 2020-04-02
### Added
- Support for security categories on file methods

## [1.5.1] - 2020-04-01
### Added
- Support for security categories on files
- active_at_time on relationships

### Fixed
- No longer retry calls to /files/initupload
- Retry retryable POST endpoints in datasets API

## [1.5.0] - 2020-03-12
### Added
- DataSets API and support for this in assets, events, time series, files and sequences.
- .asset helper function on time series.
- asset external id filter on time series.

## [1.4.13] - 2020-03-03
### Added
- Relationship list supports multiple sources, targets, relationship types and datasets.

## [1.4.12] - 2020-03-02

### Fixed
- Fixed a bug in file uploads where fields other than name were not being passed to uploaded directories.

## [1.4.11] - 2020-02-21

### Changed
- Datapoint insertion changed to be less memory intensive.

### Fixed
- Fixed a bug where add service account to group expected items in response.
- Jupyter notebook output and non-camel cased to_pandas uses nullable int fields instead of float for relevant fields.

## [1.4.10] - 2020-01-27
### Added
- Support for the error field for synthetic time series query in the experimental client.
- Support for retrieving data from multiple sequences at once.

## [1.4.9] - 2020-01-08

### Fixed
- Fixed a bug where datapoints `retrieve` could return less than limit even if there were more datapoints.
- Fixed an issue where `insert_dataframe` would give an error with older pandas versions.

## [1.4.8] - 2019-12-19

### Added
- Support for `ignore_unknown_ids` on time series `retrieve_multiple`, `delete` and datapoints `retrieve` and `latest` and related endpoints.
- Support for asset subtree filters on files, sequences, and time series.
- Support for parent external id filters on assets.
- Synthetic datapoints retrieve has additional functions including variable replacement and sympy support.

### Changed
- Synthetic datapoints now return errors in the `.error` field, in the jupyter output, and optionally in pandas dataframes if `include_errors` is set.

## [1.4.7] - 2019-12-05

### Added
- Support for synthetic time series queries in the experimental client.
- parent external id filter added for assets.

### Fixed
- startTime in event dataframes is now a nullable int dtype, consistent with endTime.

## [1.4.6] - 2019-12-02

### Fixed
- Fixed notebook output for Asset, Datapoint and Raw.

## [1.4.5] - 2019-12-02

### Changed

- The ModelHostingAPI now calls Model Hosting endpoints in playground instead of 0.6.

## [1.4.4] - 2019-11-29

### Added
 - Option to turn off version checking from CogniteClient constructor

### Changed
- In sequences create, the column definitions object accepts both camelCased and snake_cased keys.
- Retry 429 on all endpoints

### Fixed
- Fixed notebook output for DatapointsList

## [1.4.3] - 2019-11-27
### Fixed
- In Jupyter notebooks, the output from built-in list types is no longer camel cased.

## [1.4.2] - 2019-11-27

### Changed
- In the 3D API, the call and list methods now include all models by default instead of only unpublished ones.
- In Jupyter notebooks, the output from built-in types is no longer camel cased.

### Added
- Support for filtering events by asset subtree ids.

## [1.4.1] - 2019-11-18

### Added
- Support for filtering events by asset external id.
- query parameter on asset search.
- `ignore_unknown_ids` parameter on asset and events method `delete` and `retrieve_multiple`.

## [1.4.0] - 2019-11-14

### Changed
- In the ModelHostingAPI, models, versions and schedules are now referenced by name instead of id. The ids are no longer available.
- In the ModelHostingAPI, functions related to model versions are moved from the ModelsAPI to the new ModelVersionsAPI.
- In the ModelHostingAPI, the model names must be unique. Also, the version names and schedule names must be unique per model.
- Default value for `limit` in search method is now 100 instead of None to clarify api default behaviour when no limit is passed.

## [1.3.4] - 2019-11-07

### Changed
- Error 500's are no longer retried by default, only HTTP 429, 502, 503, 504 are.
- Optimized HTTP calls by caching user agent.
- Relationship filtering is now integrated into `list` instead of `search`.
- Sequences `insert_dataframe` parameter `external_id_headers` documentation updated.
- Type hints for several objects formerly `Dict[str, Any]` improved along with introducing matching dict derived classes.

### Fixed
- `source_created_time` and `source_modified_time` on files now displayed as time fields.
- Fixed pagination for `include_outside_points` and other edge cases in datapoints.
- Fixed a bug where `insert_dataframe` with strings caused a numpy error.

### Added
- Relationships can now have sequences as source or target.

## [1.3.3] - 2019-10-21

### Changed
- Datapoints insert dataframe function will check for infinity values.
- Allow for multiple calls to .add / .remove in object updates such as metadata, without later calls overwriting former.
- List time series now ignores the include_metadata parameter.

### Added
- Advanced list endpoint is used for listing time series, adding several new filters and partitions.

## [1.3.2] - 2019-10-16

### Added
- Datapoints objects now store is_string, is_step and unit to allow for better interpretation of the data.
- Sorting when listing events
- Added a search function in the relationships API.

### Changed
- `list` and `__call__` methods for files now support list parameters for `root_ids`, `root_external_ids`.
- retrieve_dataframe with `complete` using Datapoints fields instead of retrieving time series metadata.

### Fixed
- Fixed chunking logic in list_generator to always return last partial chunk.
- Fixed an error on missing target/source in relationships.

## [1.3.1] - 2019-10-09
### Fixed
- Fixed support for totalVariation aggregate completion.
- Changed conversion of raw RowList to pandas DataFrame to handle missing values (in columns) across the rows. This also fixes the bug where one-off values would be distributed to all rows in the DataFrame (unknown bug).

## [1.3.0] - 2019-10-03
### Changed
- Sequences officially released and no longer considered experimental.
- Sequences data insert no longer takes a default value for columns.

## [1.2.1] - 2019-10-01
### Fixed
- Tokens are sent with the correct "Authorization" header instead of "Authentication".

## [1.2.0] - 2019-10-01
### Added
- Support for authenticating with bearer tokens. Can now supply a jwt or jwt-factory to CogniteClient. This token will override any api-key which has been set.

## [1.1.12] - 2019-10-01
### Fixed
- Fixed a bug in time series pagination where getting 100k datapoints could cause a missing id error when using include_outside_points.
- SequencesData `to_pandas` no longer returns NaN on integer zero columns.
- Fixed a bug where the JSON encoder would throw circular reference errors on unknown data types, including numpy floats.

## [1.1.11] - 2019-09-23
### Fixed
- Fix testing.CogniteClientMock so it is possible to get attributes on child which have not been explicitly in the CogniteClientMock constructor

## [1.1.10] - 2019-09-23
### Fixed
- Fix testing.CogniteClientMock so it is possible to get child mock not explicitly defined

### Added
- `list` and `__call__` methods for events now support list parameters for `root_asset_ids`, `root_asset_external_ids`.

## [1.1.9] - 2019-09-20
### Changed
- Renamed testing.mock_cognite_client to testing.monkeypatch_cognite_client

### Added
- testing.CogniteClientMock object

## [1.1.8] - 2019-09-19
### Added
- Support for aggregated properties of assets.
- `Asset` and `AssetList` classes now have a `sequences` function which retrieves related sequences.
- Support for partitioned listing of assets and events.

### Changed
- `list` and `__call__` methods for assets now support list parameters for `root_ids`, `root_external_ids`.
- Sequences API no longer supports column ids, all relevant functions have been changed to only use external ids.

### Fixed
- Fixed a bug in time series pagination where getting 100k dense datapoints would cause a missing id error.
- Sequences retrieve functions fixed to match API change, to single item per retrieve.
- Sequences retrieve/insert functions fixed to match API change to take lists of external ids.

## [1.1.7] - 2019-09-13
### Fixed
- `testing.mock_cognite_client()` so that it still accepts arguments after exiting from mock context.

## [1.1.6] - 2019-09-12
### Fixed
- `testing.mock_cognite_client()` so that the mocked CogniteClient may accept arguments.

## [1.1.5] - 2019-09-12
### Added
- Method `files.download_to_path` for streaming a file to a specific path

## [1.1.4] - 2019-09-12
### Added
- `root_asset_ids` parameter for time series list.

### Changed
- Formatted output in jupyter notebooks for `SequenceData`.
- `retrieve_latest` function in theDatapoints API extended to support more than 100 items.
- Log requests at DEBUG level instead of INFO.

## [1.1.3] - 2019-09-05
### Changed
- Disabled automatic handling of cookies on the requests session objects

### Fixed
- `to_pandas` method on CogniteResource in the case of objects without metadata

## [1.1.2] - 2019-08-28
### Added
- `limit` parameter on sequence data retrieval.
- Support for relationships exposed through experimental client.
- `end` parameter of sequence.data retrieval and range delete accepts -1 to indicate last index of sequence.

### Changed
- Output in jupyter notebooks is now pandas-like by default, instead of outputting long json strings.

### Fixed
- id parameters and timestamps now accept any integer type including numpy.int64, so values from dataframes can be passed directly.
- Compatibility fix for renaming of sequences cursor and start/end parameters in the API.

## [1.1.1] - 2019-08-23
### Added
- `complete` parameter on `datapoints.retrieve_dataframe`, used for forward-filling/interpolating intervals with missing data.
- `include_aggregate_name` option on `datapoints.retrieve_dataframe` and `DatapointsList.to_pandas`, used for removing the `|<aggregate-name>` postfix on dataframe column headers.
- datapoints.retrieve_dataframe_dict function, which returns {aggregate:dataframe} without adding aggregate names to columns
- source_created_time and source_modified_time support for files

## [1.1.0] - 2019-08-21
### Added
- New method create_hierarchy() added to assets API.
- SequencesAPI.list now accepts an asset_ids parameter for searching by asset
- SequencesDataAPI.insert now accepts a SequenceData object for easier copying
- DatapointsAPI.insert now accepts a Datapoints object for easier copying
- helper method `cognite.client.testing.mock_cognite_client()` for mocking CogniteClient
- parent_id and parent_external_id to AssetUpdate class.

### Changed
- assets.create() no longer validates asset hierarchy and sorts assets before posting. This functionality has been moved to assets.create_hierarchy().
- AssetList.files() and AssetList.events() now deduplicate results while fetching related resources, significantly reducing memory load.

## [1.0.5] - 2019-08-15
### Added
- files.create() method to enable creating a file without uploading content.
- `recursive` parameter to raw.databases.delete() for recursively deleting tables.

### Changed
- Renamed .iteritems() on SequenceData to .items()
- raw.insert() now chunks raw rows into batches of 10,000 instead of 1,000

### Fixed
- Sequences queries are now retried if safe
- .update() in all APIs now accept a subclass of CogniteResourceList as input
- Sequences datapoint retrieval updated to use the new cursor feature in the API
- Json serializiation in `__str__()` of base data classes. Now handles Decimal and Number objects.
- Now possible to create asset hierarchy using parent external id when the parent is not part of the batch being inserted.
- `name` parameter of files.upload_bytes is now required, so as not to raise an exception in the underlying API.

## [1.0.4] - 2019-08-05
### Added
- Variety of useful helper functions for Sequence and SequenceData objects, including .column_ids and .column_external_ids properties, iterators and slice operators.
- Sequences insert_dataframe function.
- Sequences delete_range function.
- Support for external id column headers in datapoints.insert_dataframe()

### Changed
- Sequences data retrieval now returns a SequenceData object.
- Sequences insert takes its parameters row data first, and no longer requires columns to be passed.
- Sequences insert now accepts tuples and raw-style data input.
- Sequences create now clears invalid fields such as 'id' in columns specification, so sequences can more easily re-use existing specifications.
- Sequence data function now require column_ids or column_external_ids to be explicitly set, rather than both being passed through a single columns field

## [1.0.3] - 2019-07-26
### Fixed
- Renamed Model.schedule_data_spec to Model.data_spec so the field from the API will be included on the object.
- Handling edge case in Sequences pagination when last datapoint retrieved is at requested end
- Fixing data points retrieval when count aggregates are missing
- Displays unexpected fields on error response from API when raising CogniteAPIError

## [1.0.2] - 2019-07-22
### Added
- Support for model hosting exposed through experimental client

### Fixed
- Handling dynamic limits in Sequences API

## [1.0.1] - 2019-07-19
### Added
- Experimental client
- Support for sequences exposed through experimental client

## [1.0.0] - 2019-07-11
### Added
- Support for all endpoints in Cognite API
- Generator with hidden cursor for all resource types
- Concurrent writes for all resources
- Distribution of "core" sdk which does not depend on pandas and numpy
- Typehints for all methods
- Support for posting an entire asset hierarchy, resolving ref_id/parent_ref_id automatically
- config attribute on CogniteClient to view current configuration.

### Changed
- Renamed methods so they reflect what the method does instead of what http method is used
- Updated documentation with automatically tested examples
- Renamed `stable` namespace to `api`
- Rewrote logic for concurrent reads of datapoints
- Renamed CogniteClient parameter `num_of_workers` to `max_workers`

### Removed
- `experimental` client in order to ensure sdk stability.<|MERGE_RESOLUTION|>--- conflicted
+++ resolved
@@ -18,14 +18,11 @@
 - `Security` in case of vulnerabilities.
 
 
-<<<<<<< HEAD
-=======
 ## [7.53.1] - 2024-07-02
 ### Fixed
 - In the new `.retrieve_nodes` and `retrieve_edges` methods in the `client.data_modeling.instances` module, if you 
   give the identifier of a single node or edge, you will now get a single `TypedNode` or `TypedEdge` instance back.
 
->>>>>>> 80e74ff3
 ## [7.53.0] - 2024-07-02
 ### Added
 - New classes `TypedNode` and `TypedEdge` (in addition to `TypedNodeApply` and `TypedEdgeApply`) to be used as
@@ -46,19 +43,11 @@
 ## [7.52.1] - 2024-06-26
 ### Fixed
 -  Calling `.extend` on a `NodeListWithCursor` or `EdgeListWithCursor` would raise a `TypeError`. This is now fixed.
-<<<<<<< HEAD
 
 ## [7.52.0] - 2024-06-19
 ### Added
 - Support the `immutable` flag on container/view properties
 
-=======
-
-## [7.52.0] - 2024-06-19
-### Added
-- Support the `immutable` flag on container/view properties
-
->>>>>>> 80e74ff3
 ## [7.51.1] - 2024-06-18
 ### Added
 - Added support for serializing Node/Edge properties of type `list` of `NodeId`and `DirectRelationReference`, 
