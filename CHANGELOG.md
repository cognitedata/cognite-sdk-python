--- conflicted
+++ resolved
@@ -17,11 +17,10 @@
 - `Fixed` for any bug fixes.
 - `Security` in case of vulnerabilities.
 
-<<<<<<< HEAD
-## [6.28.1] - 2023-09-26
+## [6.28.5] - 2023-09-26
 ### Fixed
 - Calling any of the methods `assets.filter()`, `events.filter()`, `sequences.filter()`, `time_series.filter()` without a `sort` parameter caused a `CogniteAPIError` with a 400 code. This is now fixed. 
-=======
+
 ## [6.28.4] - 2023-10-03
 ### Fixed
 - Overload data_set/create for improved type safety
@@ -39,7 +38,6 @@
 ## [6.28.1] - 2023-09-30
 ### Improved
 - Warning when using alpha/beta features.
->>>>>>> 96d99c5e
 
 ## [6.28.0] - 2023-09-26
 ### Added
