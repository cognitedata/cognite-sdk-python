# Changelog
All notable changes to this project will be documented in this file.

The format is based on [Keep a Changelog](https://keepachangelog.com/en/1.0.0/),
and this project adheres to [Semantic Versioning](https://semver.org/spec/v2.0.0.html).

The changelog for SDK version 0.x.x can be found [here](https://github.com/cognitedata/cognite-sdk-python/blob/0.13/CHANGELOG.md).

For users wanting to upgrade major version, a migration guide can be found [here](MIGRATION_GUIDE.md).

Changes are grouped as follows
- `Added` for new features.
- `Changed` for changes in existing functionality.
- `Deprecated` for soon-to-be removed features.
- `Improved` for transparent changes, e.g. better performance.
- `Removed` for now removed features.
- `Fixed` for any bug fixes.
- `Security` in case of vulnerabilities.

<<<<<<< HEAD
## [6.17.1] - 2023-09-02
### Fixed
- An `AttributeError` can no longer be raised in `client.transformations.[create, update]` when processing credentials.
=======

## [6.18.0] - 2023-09-02
### Added
- Added parameter `keep_directory_structure` to `client.files.download` to allow downloading files to a folder structure matching the one in CDF.

### Improved
- Using `client.files.download` will still skip files with the same name when writing to disk, but now a `UserWarning` is raised, specifying which files are affected.
>>>>>>> a5698940

## [6.17.0] - 2023-09-01
### Added
- Support for the UserProfilesAPI with the implementation `client.iam.user_profiles`.

## [6.16.0] - 2023-09-01
### Added
- Support for `ignore_unknown_ids` in `client.relationships.retrieve_multiple` method.

## [6.15.3] - 2023-08-30
### Fixed
- Uploading files using `client.files.upload` now works when running with `pyodide`.

## [6.15.2] - 2023-08-29
### Improved
- Improved error message for `CogniteMissingClientError`. Now includes the type of object missing the `CogniteClient` reference.

## [6.15.1] - 2023-08-29
### Fixed
- Bugfix for `InstanceSort._load` that always raised `TypeError` (now public, `.load`). Also, indirect fix for `Select.load` for non-empty `sort`.

## [6.15.0] - 2023-08-23
### Added
- Support for the DocumentsAPI with the implementation `client.documents`.
- Support for advanced filtering for `Events`, `TimeSeries`, `Assets` and `Sequences`. This is available through the
  `.filter()` method, for example, `client.events.filter`.
- Extended aggregation support for `Events`, `TimeSeries`, `Assets` and `Sequences`. This is available through the five
  methods `.aggregate_count(...)`, `aggregate_cardinality_values(...)`, `aggregate_cardinality_properties(...)`,
  `.aggregate_unique_values(...)`, and `.aggregate_unique_properties(...)`. For example,
  `client.assets.aggregate_count(...)`.
- Added helper methods `as_external_ids` and `as_ids` for `EventList`, `TimeSeriesList`, `AssetList`, `SequenceList`,
  `FileMetaDataList`, `FunctionList`, `ExtractionPipelineList`, and `DataSetList`.

### Deprecated
- Added `DeprecationWarning` to methods `client.assets.aggregate_metadata_keys` and
  `client.assets.aggregate_metadata_values`. The use parameter the `fields` in
  `client.events.aggregate_unique_values` will also lead to a deprecation warning. The reason is that the endpoints
  these methods are using have been deprecated in the CDF API.

## [6.14.2] - 2023-08-22
### Fixed
- All data modeling endpoints will now be retried. This was not the case for POST endpoints.

## [6.14.1] - 2023-08-19
### Fixed
- Passing `sources` as a tuple no longer raises `ValueError` in `InstancesAPI.retrieve`.

## [6.14.0] - 2023-08-14
### Changed
- Don't terminate client.time_series.subscriptions.iterate_data() when `has_next=false` as more data
may be returned in the future. Instead we return the `has_next` field in the batch, and let the user
decide whether to terminate iteration. This is a breaking change, but this particular API is still
in beta and thus we reserve the right to break it without bumping the major version.

## [6.13.3] - 2023-08-14
### Fixed
- Fixed bug in `ViewApply.properties` had type hint `ConnectionDefinition` instead of `ConnectionDefinitionApply`.
- Fixed bug in `dump` methods of `ViewApply.properties` causing the return code `400` with message
  `Request had 1 constraint violations. Please fix the request and try again. [type must not be null]` to be returned
  from the CDF API.

## [6.13.2] - 2023-08-11
### Fixed
- Fixed bug in `Index.load` that would raise `TypeError` when trying to load `indexes`, when an unexpected field was
  encountered (e.g. during a call to `client.data_modeling.container.list`).

## [6.13.1] - 2023-08-09
### Fixed
- Fixed bug when calling a `retrieve`, `list`, or `create` in `client.data_modeling.container` raised a `TypeError`.
  This is caused by additions of fields to the API, this is now fixed by ignoring unknown fields.

## [6.13.0] - 2023-08-07
### Fixed
- Fixed a bug raising a `KeyError` when calling `client.data_modeling.graphql.apply_dml` with an invalid `DataModelingId`.
- Fixed a bug raising `AttributeError` in `SpaceList.to_space_apply_list`, `DataModelList.to_data_model_apply_list`,
  `ViewList.to_view_apply`. These methods have also been renamed to `.as_apply` for consistency
  with the other data modeling resources.

### Removed
- The method `.as_apply` from `ContainerApplyList` as this method should be on the `ContainerList` instead.

### Added
- Missing `as_ids()` for `DataModelApplyList`, `ContainerList`, `ContainerApplyList`, `SpaceApplyList`, `SpaceList`,
  `ViewApplyList`, `ViewList`.
- Added helper method `.as_id` to `DMLApplyResult`.
- Added helper method `.latest_version` to `DataModelList`.
- Added helper method `.as_apply` to `ContainerList`.
- Added container classes `NodeApplyList`, `EdgeApplyList`, and `InstancesApply`.

## [6.12.2] - 2023-08-04
### Fixed
- Certain errors that were previously silently ignored in calls to `client.data_modeling.graphql.apply_dml` are now properly raised (used to fail as the API error was passed nested inside the API response).

## [6.12.1] - 2023-08-03
### Fixed
- Changed the structure of the GraphQL query used when updating DML models through `client.data_modeling.graphql.apply_dml` to properly handle (i.e. escape) all valid symbols/characters.

## [6.12.0] - 2023-07-26
### Added
- Added option `expand_metadata` to `.to_pandas()` method for list resource types which converts the metadata (if any) into separate columns in the returned dataframe. Also added `metadata_prefix` to control the naming of these columns (default is "metadata.").

## [6.11.1] - 2023-07-19
### Changed
- Return type `SubscriptionTimeSeriesUpdate` in `client.time_series.subscriptions.iterate_data` is now required and not optional.

## [6.11.0] - 2023-07-19
### Added
- Support for Data Point Subscription, `client.time_series.subscriptions`. Note this is an experimental feature.


## [6.10.0] - 2023-07-19
### Added
- Upsert method for `assets`, `events`, `timeseries`, `sequences`, and `relationships`.
- Added `ignore_unknown_ids` flag to `client.sequences.delete`

## [6.9.0] - 2023-07-19
### Added
- Basic runtime validation of ClientConfig.project

## [6.8.7] - 2023-07-18
### Fixed
- Dumping of `Relationship` with `labels` is not `yaml` serializable. This is now fixed.

## [6.8.6] - 2023-07-18
### Fixed
- Include `version` in __repr__ for View and DataModel

## [6.8.5] - 2023-07-18
### Fixed
- Change all implicit Optional types to explicit Optional types.

## [6.8.4] - 2023-07-12
### Fixed
- `max_worker` limit match backend for `client.data_modeling`.

## [6.8.3] - 2023-07-12
### Fixed
- `last_updated_time` and `created_time` are no longer optional on InstanceApplyResult

## [6.8.2] - 2023-07-12
### Fixed
- The `.dump()` method for `InstanceAggregationResult` caused an `AttributeError` when called.

## [6.8.1] - 2023-07-08
### Changed
- The `AssetHierarchy` class would consider assets linking their parent by ID only as orphans, contradicting the
  docstring stating "All assets linking a parent by ID are assumed valid". This is now true (they are no longer
  considered orphans).

## [6.8.0] - 2023-07-07
### Added
- Support for annotations reverse lookup.

## [6.7.1] - 2023-07-07
### Fixed
- Needless function "as_id" on View as it was already inherited
### Added
- Flag "all_versions" on data_modeling.data_models.retrieve() to retrieve all versions of a data model or only the latest one
- Extra documentation on how to delete edges and nodes.
- Support for using full Node and Edge objects when deleting instances.

## [6.7.0] - 2023-07-07
### Added
- Support for applying graphql dml using `client.data_modeling.graphql.apply_dml()`.

## [6.6.1] - 2023-07-07
### Improved
- Added convenience function to instantiate a `CogniteClient.default(...)` to save the users from typing the
  default URLs.

## [6.6.0] - 2023-07-06
### Fixed
- Support for query and sync endpoints across instances in the Data Modeling API with the implementation
  `client.data_modeling.instances`, the methods `query` and `sync`.

## [6.5.8] - 2023-06-30
### Fixed
- Serialization of `DataModel`. The bug caused `DataModel.load(data_model.dump(camel_case=True))` to fail with
  a `TypeError`. This is now fixed.

## [6.5.7] - 2023-06-29
### Fixed
- A bug caused by use of snake case in field types causing `NodeApply.dump(camel_case=True)`
  trigger a 400 response from the API.

## [6.5.6] - 2023-06-29
### Fixed
- A bug causing `ClientConfig(debug=True)` to raise an AttributeError

## [6.5.5] - 2023-06-28
### Fixed
- A bug where we would raise the wrong exception when errors on occured on `data_modeling.spaces.delete`
- A bug causing incosistent MRO in DataModelList

## [6.5.4] - 2023-06-28
### Added
- Missing query parameters:
     * `inline_views` in `data_modeling.data_models.retrieve()`.
     * `include_global` in `data_modeling.spaces.list()`.
     * `include_inherited_properties` in `data_modeling.views.retrieve()`.

## [6.5.3] - 2023-06-28
### Fixed
- Only validate `space` and `external_id` for `data_modeling` write classes.


## [6.5.2] - 2023-06-27
### Fixed
- Added missing `metadata` attribute to `iam.Group`

## [6.5.1] - 2023-06-27
### Fixed
- Fix typehints on `data_modeling.instances.aggregate()` to not allow Histogram aggregate.
- Moved `ViewDirectRelation.source` property to `MappedProperty.source` where it belongs.

## [6.5.0] - 2023-06-27
### Added
- Support for searching and aggregating across instances in the Data Modeling API with the implementation
  `client.data_modeling.instances`, the methods `search`, `histogram` and `aggregate`.

## [6.4.8] - 2023-06-23
### Fixed
- Handling non 200 responses in `data_modeling.spaces.apply`, `data_modeling.data_models.apply`,
  `data_modeling.views.apply` and `data_modeling.containers.apply`

## [6.4.7] - 2023-06-22
### Fixed
- Consistently return the correct id types in data modeling resource clients

## [6.4.6] - 2023-06-22
### Fixed
- Don't swallow keyword args on Apply classes in Data Modeling client

## [6.4.5] - 2023-06-21
### Added
- Included tuple-notation when retrieving or listing data model instances

### Improved
- Fixed docstring for retrieving data model instances and extended the examples.

## [6.4.4] - 2023-06-21
Some breaking changes to the datamodeling client. We don't expect any more breaking changes,
but we accept the cost of breaking a few consumers now early on the really nail the user experience.
### Added
- ViewId:as_property_ref and ContainerId:as_property_ref to make it easier to create property references.

### Changed
- Renamed ViewCore:as_reference and ContainerCore:as_reference to :as_id() for consistency with other resources.
- Change Instance:properties to be a `MutableMapping[ViewIdentifier, MutableMapping[PropertyIdentifier, PropertyValue]]`, in order to make it easier to consume
- Make VersionedDataModelingId:load accept `tuple[str, str]`
- Rename ConstraintIdentifier to Constraint - it was not an id but the definition itself
- Rename IndexIdentifier to Index - it was not an id but the definition itself
- Rename ContainerPropertyIdentifier to ContaienrProperty - it was not an id but the definition itself

### Removed
- Redundant EdgeApply:create method. It simply mirrored the EdgeApply constructor.


## [6.4.3] - 2023-06-15
### Added
- Accept direct relation values as tuples in `EdgeApply`

## [6.4.2] - 2023-06-15
### Changed
- When providing ids as tuples in `instances.retrieve` and `instances.delete` you should not
have to specify the instance type in each tuple

### Fixed
- Bug where edges and nodes would get mixed up on `instances.retrieve`

## [6.4.1] - 2023-06-14
### Fixed
- Add the missing page_count field for diagram detect items.

## [6.4.0] - 2023-06-12
### Added
- Partial support for the instance resource in the Data Modeling API with the implementation
  `client.data_modeling.instances`, the endpoints `list`, `delete`, `retrieve`, and `apply`

## [6.3.2] - 2023-06-08
### Fixed
- Requests being retried around a token refresh cycle, no longer risk getting stuck with an outdated token.

### Added
- `CredentialProviders` subclassing `_OAuthCredentialProviderWithTokenRefresh`, now accepts a new parameter, `token_expiry_leeway_seconds`, controlling how early a token refresh request should be initiated (before it expires).

### Changed
- `CredentialProviders` subclassing `_OAuthCredentialProviderWithTokenRefresh` now uses a safer default of 15 seconds (up from 3 sec) to control how early a token refresh request should be initiated (before it expires).

## [6.3.1] - 2023-06-07
### Fixed
- Signature of `client.data_modeling.views.retrieve` and `client.data_modeling.data_models.retrieve` to always return a list.

## [6.3.0] - 2023-06-07
### Added
- Support for the container resource in the Data Modeling API with the implementation `client.data_modeling.containers`.
- Support for the view resource in the Data Modeling API with the implementation `client.data_modeling.views`.
- Support for the data models resource in the Data Modeling API with the implementation `client.data_modeling.data_models`.

### Removed
- Removed `retrieve_multiple` from the `SpacesAPI` to have a consistent API with the `views`, `containers`, and `data_models`.

## [6.2.2] - 2023-06-05
### Fixed
- Creating function schedules with current user credentials now works (used to fail at runtime with "Could not fetch a valid token (...)" because a session was never created.)

## [6.2.1] - 2023-05-26
### Added
- Data model centric support in transformation

## [6.2.0] - 2023-05-25
### Added
- Support for the spaces resource in the Data Modeling API with the implementation `client.data_modeling.spaces`.

### Improved
- Reorganized documentation to match API documentation.

## [6.1.10] - 2023-05-22
### Fixed
- Data modelling is now GA. Renaming instance_nodes -> nodes and instance_edges -> edges to make the naming in SDK consistent with Transformation API and CLI

## [6.1.9] - 2023-05-16
### Fixed
- Fixed a rare issue with datapoints fetching that could raise `AttributeError` when running with `pyodide`.

## [6.1.8] - 2023-05-12
### Fixed
- ExtractionPipelinesRun:dump method will not throw an error when camel_case=True anymore

## [6.1.7] - 2023-05-11
### Removed
- Removed DMS v2 destination in transformations

## [6.1.6] - 2023-05-11
### Fixed
- `FunctionsAPI.create` now work in Wasm-like Python runtimes such as `pyodide`.

## [6.1.5] - 2023-05-10
### Fixed
- When creating a transformation with a different source- and destination CDF project, the project setting is no longer overridden by the setting in the `CogniteClient` configuration allowing the user to read from the specified source project and write to the specified and potentially different destination project.

## [6.1.4] - 2023-05-08
### Fixed
- Pickling a `CogniteClient` instance with certain `CredentialProvider`s no longer causes a `TypeError: cannot pickle ...` to be raised.

## [6.1.3] - 2023-05-08
### Added
- Add the license of the package in poetry build.

## [6.1.2] - 2023-05-04
### Improved
- The SDK has received several minor bugfixes to be more user-friendly on Windows.

### Fixed
- The utility function `cognite.client.utils.datetime_to_ms` now raises an understandable `ValueError` when unable to convert pre-epoch datetimes.
- Several functions reading and writing to disk now explicitly use UTF-8 encoding

## [6.1.1] - 2023-05-02
### Fixed
- `AttributeError` when passing `pandas.Timestamp`s with different timezones (*of which one was UTC*) to `DatapointsAPI.retrieve_dataframe_in_tz`.
- A `ValueError` is no longer raised when passing `pandas.Timestamp`s in the same timezone, but with different underlying implementations (e.g. `datetime.timezone.utc` / `pytz.UTC` / `ZoneInfo("UTC")`) to `DatapointsAPI.retrieve_dataframe_in_tz`.

## [6.1.0] - 2023-04-28
### Added
- Support for giving `start` and `end` arguments as `pandas.Timestamp` in `DatapointsAPI.retrieve_dataframe_in_tz`.

### Improved
- Type hints for the `DatapointsAPI` methods.

## [6.0.2] - 2023-04-27
### Fixed
- Fixed a bug in `DatapointsAPI.retrieve_dataframe_in_tz` that could raise `AmbiguousTimeError` when subdividing the user-specified time range into UTC intervals (with fixed offset).

## [6.0.1] - 2023-04-20
### Fixed
- Fixed a bug that would cause `DatapointsAPI.retrieve_dataframe_in_tz` to raise an `IndexError` if there were only empty time series in the response.

## [6.0.0] - 2023-04-19
### Removed
- Removed support for legacy auth (API keys, service accounts, login.status)
- Removed the deprecated `extractionPipeline` argument to `client.extraction_pipelines.create`. Only `extraction_pipeline` is accepted now.
- Removed the deprecated `client.datapoints` accessor attribute. The datapoints API can only be accessed through `client.time_series.data` now.
- Removed the deprecated `client.extraction_pipeline_runs` accessor attribute. The extraction pipeline run API can only be accessed through `client.extraction_pipelines.runs` now.
- Removed the deprecated `external_id` attribute on `ExtractionPipelineRun`. This has been replaced with `extpipe_external_id`.

## [5.12.0] - 2023-04-18
### Changed
- Enforce that types are explicitly exported in order to make very strict type checkers happy.

## [5.11.1] - 2023-04-17
### Fixed
- List (and `__call__`) methods for assets, events, files, labels, relationships, sequences and time series now raise if given bad input for `data_set_ids`, `data_set_external_ids`, `asset_subtree_ids` and `asset_subtree_external_ids` instead of ignoring/returning everything.

### Improved
- The listed parameters above have silently accepted non-list input, i.e. single `int` (for `ids`) or single `str` (for `external_ids`). Function signatures and docstrings have now been updated to reflect this "hidden functionality".

## [5.11.0] - 2023-04-17
### Added
- The `DatapointsAPI` now supports time zones with the addition of a new method, `retrieve_dataframe_in_tz`. It does not support individual customization of query parameters (for good reasons, e.g. a DataFrame has a single index).
- Asking for datapoints in a specific time zone, e.g. `America/New_York` or `Europe/London` is now easily accomplished: the user can just pass in their `datetimes` localized to their time zone directly.
- Queries for aggregate datapoints are also supported, with the key feature being automatic handling of daylight savings time (DST) transitions, as this is not supported by the official API. Example usage: A user living in Oslo, Norway, wants daily averages in their local time. In Oslo, the standard time is UTC+1, with UTC+2 during the summer. This means during spring, there is a 23-hour long day when clocks roll 1 hour forward and a 25-hour day during fall.
- New granularities with a longer time span have been added (only to this new method, for now): 'week', 'month', 'quarter' and 'year'. These do not all represent a fixed frequency, but like the example above, neither does for example 'day' when we use time zones without a fixed UTC offset.

## [5.10.5] - 2023-04-13
### Fixed
- Subclasses of `VisionResource` inheriting `.dump` and `to_pandas` now work as expected for attributes storing lists of subclass instances like `Polygon`, `PolyLine`, `ObjectDetection` or `VisionExtractPredictions` directly or indirectly.

## [5.10.4] - 2023-04-13
### Fixed
- A lot of nullable integer attributes ended up as float after calling `.to_pandas`. These are now correctly converted to `dtype=Int64`.

## [5.10.3] - 2023-04-13
### Fixed
- When passing `CogniteResource` classes (like `Asset` or `Event`) to `update`, any labels were skipped in the update (passing `AssetUpdate` works). This has been fixed for all Cognite resource classes.

## [5.10.2] - 2023-04-12
### Fixed
- Fixed a bug that would cause `AssetsAPI.create_hierarchy` to not respect `upsert=False`.

## [5.10.1] - 2023-04-04
### Fixed
- Add missing field `when` (human readable version of the CRON expression) to `FunctionSchedule` class.

## [5.10.0] - 2023-04-03
### Fixed
- Implemented automatic retries for connection errors by default, improving the reliability of the connection to the Cognite API.
- Added a user-readable message to `CogniteConnectionRefused` error for improved user experience.

### Changed
- Introduce a `max_retries_connect` attribute on the global config, and default it to 3.

## [5.9.3] - 2023-03-27
### Fixed
- After creating a schedule for a function, the returned `FunctionSchedule` was missing a reference to the `CogniteClient`, meaning later calls to `.get_input_data()` would fail and raise `CogniteMissingClientError`.
- When calling `.get_input_data()` on a `FunctionSchedule` instance, it would fail and raise `KeyError` if no input data was specified for the schedule. This now returns `None`.

## [5.9.2] - 2023-03-27
### Fixed
- After calling e.g. `.time_series()` or `.events()` on an `AssetList` instance, the resulting resource list would be missing the lookup tables that allow for quick lookups by ID or external ID through the `.get()` method. Additionally, for future-proofing, the resulting resource list now also correctly has a `CogniteClient` reference.

## [5.9.1] - 2023-03-23
### Fixed
- `FunctionsAPI.call` now also works for clients using auth flow `OAuthInteractive`, `OAuthDeviceCode`, and any user-made subclass of `CredentialProvider`.

### Improved
- `FunctionSchedulesAPI.create` now also accepts an instance of `ClientCredentials` (used to be dictionary only).

## [5.9.0] - 2023-03-21
### Added
- New class `AssetHierarchy` for easy verification and reporting on asset hierarchy issues without explicitly trying to insert them.
- Orphan assets can now be reported on (orphan is an asset whose parent is not part of the given assets). Also, `AssetHierarchy` accepts an `ignore_orphans` argument to mimic the old behaviour where all orphans were assumed to be valid.
- `AssetsAPI.create_hierarchy` now accepts two new parameters: `upsert` and `upsert_mode`. These allow the user to do "insert or update" instead of an error being raised when trying to create an already existing asset. Upsert mode controls whether updates should replace/overwrite or just patch (partial update to non-null values only).
- `AssetsAPI.create_hierarchy` now also verifies the `name` parameter which is required and that `id` has not been set.

### Changed
- `AssetsAPI.create_hierarchy` now uses `AssetHierarchy` under the hood to offer concrete feedback on asset hierarchy issues, accessible through attributes on the raised exception, e.g. invalid assets, duplicates, orphans, or any cyclical asset references.

### Fixed
- `AssetsAPI.create_hierarchy`...:
  - Now respects `max_workers` when spawning worker threads.
  - Can no longer raise `RecursionError`. Used to be an issue for asset hierarchies deeper than `sys.getrecursionlimit()` (typically set at 1000 to avoid stack overflow).
  - Is now `pyodide` compatible.

## [5.8.0] - 2023-03-20
### Added
- Support for client certificate authentication to Azure AD.

## [5.7.4] - 2023-03-20
### Added
- Use `X-Job-Token` header for contextualization jobs to reduce required capabilities.

## [5.7.3] - 2023-03-14
### Improved
- For users unknowingly using a too old version of `numpy` (against the SDK dependency requirements), an exception could be raised (`NameError: name 'np' is not defined`). This has been fixed.

## [5.7.2] - 2023-03-10
### Fixed
- Fix method dump in TransformationDestination to ignore None.

## [5.7.1] - 2023-03-10
### Changed
- Split `instances` destination type of Transformations to `nodes` and `edges`.

## [5.7.0] - 2023-03-08
### Removed
- `ExtractionPipelineRunUpdate` was removed as runs are immutable.

### Fixed
- `ExtractionPipelinesRunsAPI` was hiding `id` of runs because `ExtractionPipelineRun` only defined `external_id` which doesn't exist for the "run resource", only for the "parent" ext.pipe (but this is not returned by the API; only used to query).

### Changed
- Rename and deprecate `external_id` in `ExtractionPipelinesRunsAPI` in favour of the more descriptive `extpipe_external_id`. The change is backwards-compatible, but will issue a `UserWarning` for the old usage pattern.

## [5.6.4] - 2023-02-28
### Added
- Input validation on `DatapointsAPI.[insert, insert_multiple, delete_ranges]` now raise on missing keys, not just invalid keys.

## [5.6.3] - 2023-02-23
### Added
- Make the SDK compatible with `pandas` major version 2 ahead of release.

## [5.6.2] - 2023-02-21
### Fixed
- Fixed an issue where `Content-Type` was not correctly set on file uploads to Azure.

## [5.6.1] - 2023-02-20
### Fixed
- Fixed an issue where `IndexError` was raised when a user queried `DatapointsAPI.retrieve_latest` for a single, non-existent time series while also passing `ignore_unknown_ids=True`. Changed to returning `None`, inline with other `retrieve` methods.

## [5.6.0] - 2023-02-16
### Added
- The SDK has been made `pyodide` compatible (to allow running natively in browsers). Missing features are `CredentialProvider`s with token refresh and `AssetsAPI.create_hierarchy`.

## [5.5.2] - 2023-02-15
### Fixed
- Fixed JSON dumps serialization error of instances of `ExtractionPipelineConfigRevision` and all subclasses (`ExtractionPipelineConfig`) as they stored a reference to the CogniteClient as a non-private attribute.

## [5.5.1] - 2023-02-14
### Changed
- Change `CredentialProvider` `Token` to be thread safe when given a callable that does token refresh.

## [5.5.0] - 2023-02-10
### Added
- Support `instances` destination type on Transformations.

## [5.4.4] - 2023-02-06
### Added
- Added user warnings when wrongly calling `/login/status` (i.e. without an API key) and `/token/inspect` (without OIDC credentials).

## [5.4.3] - 2023-02-05
### Fixed
- `OAuthDeviceCode` and `OAuthInteractive` now respect `global_config.disable_ssl` setting.

## [5.4.2] - 2023-02-03
### Changed
- Improved error handling (propagate IDP error message) for `OAuthDeviceCode` and `OAuthInteractive` upon authentication failure.

## [5.4.1] - 2023-02-02
### Fixed
- Bug where create_hierarchy would stop progressing after encountering more than `config.max_workers` failures.

## [5.4.0] - 2023-02-02
### Added
- Support for aggregating metadata keys/values for assets

## [5.3.7] - 2023-02-01
### Improved
- Issues with the SessionsAPI documentation have been addressed, and the `.create()` have been further clarified.

## [5.3.6] - 2023-01-30
### Changed
- A file-not-found error has been changed from `TypeError` to `FileNotFoundError` as part of the validation in FunctionsAPI.

## [5.3.5] - 2023-01-27
### Fixed
- Fixed an atexit-exception (`TypeError: '<' not supported between instances of 'tuple' and 'NoneType'`) that could be raised on PY39+ after fetching datapoints (which uses a custom thread pool implementation).

## [5.3.4] - 2023-01-25
### Fixed
- Displaying Cognite resources like an `Asset` or a `TimeSeriesList` in a Jupyter notebook or similar environments depending on `._repr_html_`, no longer raises `CogniteImportError` stating that `pandas` is required. Instead, a warning is issued and `.dump()` is used as fallback.

## [5.3.3] - 2023-01-24
### Added
- New parameter `token_cache_path` now accepted by `OAuthInteractive` and `OAuthDeviceCode` to allow overriding location of token cache.

### Fixed
- Platform dependent temp directory for the caching of the token in `OAuthInteractive` and `OAuthDeviceCode` (no longer crashes at exit on Windows).

## [5.3.2] - 2023-01-24
### Security
- Update `pytest` and other dependencies to get rid of dependency on the `py` package (CVE-2022-42969).

## [5.3.1] - 2023-01-20
### Fixed
- Last possible valid timestamp would not be returned as first (if first by some miracle...) by the `TimeSeries.first` method due to `end` being exclusive.

## [5.3.0] - 2023-01-20
### Added
- `DatapointsAPI.retrieve_latest` now support customising the `before` argument, by passing one or more objects of the newly added `LatestDatapointQuery` class.

## [5.2.0] - 2023-01-19
### Changed
- The SDK has been refactored to support `protobuf>=3.16.0` (no longer requires v4 or higher). This was done to fix dependency conflicts with several popular Python packages like `tensorflow` and `streamlit` - and also Azure Functions - that required major version 3.x of `protobuf`.

## [5.1.1] - 2023-01-19
### Changed
- Change RAW rows insert chunk size to make individual requests faster.

## [5.1.0] - 2023-01-03
### Added
- The diagram detect function can take file reference objects that contain file (external) id as well as a page range. This is an alternative to the lists of file ids or file external ids that are still possible to use. Page ranges were not possible to specify before.

## [5.0.2] - 2022-12-21
### Changed
- The valid time range for datapoints has been increased to support timestamps up to end of the year 2099 in the TimeSeriesAPI. The utility function `ms_to_datetime` has been updated accordingly.

## [5.0.1] - 2022-12-07
### Fixed
- `DatapointsArray.dump` would return timestamps in nanoseconds instead of milliseconds when `convert_timestamps=False`.
- Converting a `Datapoints` object coming from a synthetic datapoints query to a `pandas.DataFrame` would, when passed `include_errors=True`, starting in version `5.0.0`, erroneously cast the `error` column to a numeric data type and sort it *before* the returned values. Both of these behaviours have been reverted.
- Several documentation issues: Missing methods, wrong descriptions through inheritance and some pure visual/aesthetic.

## [5.0.0] - 2022-12-06
### Improved
- Greatly increased speed of datapoints fetching (new adaptable implementation and change from `JSON` to `protobuf`), especially when asking for... (measured in fetched `dps/sec` using the new `retrieve_arrays` method, with default settings for concurrency):
  - A large number of time series
    - 200 ts: ~1-4x speedup
    - 8000 ts: ~4-7x speedup
    - 20k-100k ts: Up to 20x faster
  - Very few time series (1-3)
    - Up to 4x faster
  - Very dense time series (>>10k dps/day)
    - Up to 5x faster
  - Any query for `string` datapoints
    - Faster the more dps, e.g. single ts, 500k: 6x speedup
- Peak memory consumption (for numeric data) is 0-55 % lower when using `retrieve` and 65-75 % lower for the new `retrieve_arrays` method.
- Fetching newly inserted datapoints no longer suffers from (potentially) very long wait times (or timeout risk).
- Converting fetched datapoints to a Pandas `DataFrame` via `to_pandas()` has changed from `O(N)` to `O(1)`, i.e., speedup no longer depends on the number of datapoints and is typically 4-5 orders of magnitude faster (!). NB: Only applies to `DatapointsArray` as returned by the `retrieve_arrays` method.
- Full customizability of queries is now available for *all retrieve* endpoints, thus the `query()` is no longer needed and has been removed. Previously only `aggregates` could be individually specified. Now all parameters can be passed either as top-level or as *individual settings*, even `ignore_unknown_ids`. This is now aligned with the API (except `ignore_unknown_ids` making the SDK arguably better!).
- Documentation for the retrieve endpoints has been overhauled with lots of new usage patterns and better examples. **Check it out**!
- Vastly better test coverage for datapoints fetching logic. You may have increased trust in the results from the SDK!

### Added
- New required dependency, `protobuf`. This is currently only used by the DatapointsAPI, but other endpoints may be changed without needing to release a new major version.
- New optional dependency, `numpy`.
- A new datapoints fetching method, `retrieve_arrays`, that loads data directly into NumPy arrays for improved speed and *much* lower memory usage.
- These arrays are stored in the new resource types `DatapointsArray` with corresponding container (list) type, `DatapointsArrayList` which offer much more efficient memory usage. `DatapointsArray` also offer zero-overhead pandas-conversion.
- `DatapointsAPI.insert` now also accepts `DatapointsArray`. It also does basic error checking like making sure the number of datapoints match the number of timestamps, and that it contains raw datapoints (as opposed to aggregate data which raises an error). This also applies to `Datapoints` input.
- `DatapointsAPI.insert_multiple` now accepts `Datapoints` and `DatapointsArray` as part of the (possibly) multiple inputs. Applies the same error checking as `insert`.

### Changed
- Datapoints are no longer fetched using `JSON`: the age of `protobuf` has begun.
- The main way to interact with the `DatapointsAPI` has been moved from `client.datapoints` to `client.time_series.data` to align and unify with the `SequenceAPI`. All example code has been updated to reflect this change. Note, however, that the `client.datapoints` will still work until the next major release, but will until then issue a `DeprecationWarning`.
- All parameters to all retrieve methods are now keyword-only (meaning no positional arguments are supported).
- All retrieve methods now accept a string for the `aggregates` parameter when asking for just one, e.g. `aggregates="max"`. This short-cut avoids having to wrap it inside a list. Both `snake_case` and `camelCase` are supported.
- The utility function `datetime_to_ms` no longer issues a `FutureWarning` on missing timezone information. It will now interpret naive `datetime`s as local time as is Python's default interpretation.
- The utility function `ms_to_datetime` no longer issues a `FutureWarning` on returning a naive `datetime` in UTC. It will now return an aware `datetime` object in UTC.
- All data classes in the SDK that represent a Cognite resource type have a `to_pandas` (or `to_geopandas`) method. Previously, these had various defaults for the `camel_case` parameter, but they have all been changed to `False`.
- All retrieve methods (when passing dict(s) with query settings) now accept identifier and aggregates in snake case (and camel case for convenience / backwards compatibility). Note that all newly added/supported customisable parameters (e.g. `include_outside_points` or `ignore_unknown_ids` *must* be passed in snake case or a `KeyError` will be raised.)
- The method `DatapointsAPI.insert_dataframe` has new default values for `dropna` (now `True`, still being applied on a per-column basis to not lose any data) and `external_id_headers` (now `True`, disincentivizing the use of internal IDs).
- The previous fetching logic awaited and collected all errors before raising (through the use of an "initiate-and-forget" thread pool). This is great, e.g., updates/inserts to make sure you are aware of all partial changes. However, when reading datapoints, a better option is to just fail fast (which it does now).
- `DatapointsAPI.[retrieve/retrieve_arrays/retrieve_dataframe]` no longer requires `start` (default: `0`, i.e. 1970-01-01) and `end` (default: `now`). This is now aligned with the API.
- Additionally, `DatapointsAPI.retrieve_dataframe` no longer requires `granularity` and `aggregates`.
- All retrieve methods accept a list of full query dictionaries for `id` and `external_id` giving full flexibility for all individual settings: `start`, `end`, `aggregates`, `granularity`, `limit`, `include_outside_points`, `ignore_unknown_ids`.
- Aggregates returned now include the time period(s) (given by the `granularity` unit) that `start` and `end` are part of (as opposed to only "fully in-between" points). This change is the *only breaking change* to the `DatapointsAPI.retrieve` method for aggregates and makes it so that the SDK match manual queries sent using e.g. `curl` or Postman. In other words, this is now aligned with the API.
Note also that this is a **bugfix**: Due to the SDK rounding differently than the API, you could supply `start` and `end` (with `start < end`) and still be given an error that `start is not before end`. This can no longer happen.
- Fetching raw datapoints using `include_outside_points=True` now returns both outside points (if they exist), regardless of `limit` setting (this is the *only breaking change* for limited raw datapoint queries; unlimited queries are fully backwards compatible). Previously the total number of points was capped at `limit`, thus typically only returning the first. Now up to `limit+2` datapoints are always returned. This is now aligned with the API.
- When passing a relative or absolute time specifier string like `"2w-ago"` or `"now"`, all time series in the same query will use the exact same value for 'now' to avoid any inconsistencies in the results.
- Fetching newly inserted datapoints no longer suffers from very long wait times (or timeout risk) as the code's dependency on `count` aggregates has been removed entirely (implementation detail) which could delay fetching by anything between a few seconds to several minutes/go to timeout while the aggregate was computed on-the-fly. This was mostly a problem for datapoints inserted into low-priority time periods (far away from current time).
- Asking for the same time series any number of times no longer raises an error (from the SDK), which is useful for instance when fetching disconnected time periods. This is now aligned with the API. Thus, the custom exception `CogniteDuplicateColumnsError` is no longer needed and has been removed from the SDK.
- ...this change also causes the `.get` method of `DatapointsList` and `DatapointsArrayList` to now return a list of `Datapoints` or `DatapointsArray` respectively *when duplicated identifiers are queried*. For data scientists and others used to `pandas`, this syntax is familiar to the slicing logic of `Series` and `DataFrame` when used with non-unique indices.
There is also a very subtle **bugfix** here: since the previous implementation allowed the same time series to be specified by both its `id` and `external_id`, using `.get` to access it would always yield the settings that were specified by the `external_id`. This will now return a `list` as explained above.
- `Datapoints` and `DatapointsArray` now store the `granularity` string given by the user (when querying aggregates) which allows both `to_pandas` methods (on `DatapointsList` and `DatapointsArrayList` as well) to accept `include_granularity_name` that appends this to the end of the column name(s).
- Datapoints fetching algorithm has changed from one that relies on up-to-date and correct `count` aggregates to be fast (with fallback on serial fetching when missing/unavailable), to recursively (and reactively) splitting the time-domain into smaller and smaller pieces, depending on the discovered-as-fetched density-distribution of datapoints in time and the number of available workers/threads. The new approach also has the ability to group more than 1 (one) time series per API request (when beneficial) and short-circuit once a user-given limit has been reached (if/when given). This method is now used for *all types of queries*; numeric raw-, string raw-, and aggregate datapoints.

#### Change: `retrieve_dataframe`
- Previously, fetching was constricted (🐍) to either raw- OR aggregate datapoints. This restriction has been lifted and the method now works exactly like the other retrieve-methods (with a few extra options relevant only for pandas `DataFrame`s).
- Used to fetch time series given by `id` and `external_id` separately - this is no longer the case. This gives a significant, additional speedup when both are supplied.
- The `complete` parameter has been removed and partially replaced by `uniform_index (bool)` which covers a subset of the previous features (with some modifications: now gives a uniform index all the way from the first given `start` to the last given `end`). Rationale: Old method had a weird and had unintuitive syntax (passing a string using commas to separate options).
- Interpolating, forward-filling or in general, imputation (also prev. controlled via the `complete` parameter) is completely removed as the resampling logic *really* should be up to the user fetching the data to decide, not the SDK.
- New parameter `column_names` (as already used in several existing `to_pandas` methods) decides whether to pick `id`s or `external_id`s as the dataframe column names. Previously, when both were supplied, the dataframe ended up with a mix.
Read more below in the removed section or check out the method's updated documentation.
- The ordering of columns for aggregates is now always chronological instead of the somewhat arbitrary choice made in `Datapoints.__init__`, (since `dict`s keep insertion order in newer python versions and instance variables lives in `__dict__`)).
- New parameter `include_granularity_name` that appends the specified granularity to the column names if passed as `True`. Mimics the behaviour of the older, well-known argument `include_aggregate_name`, but adds after: `my-ts|average|13m`.

### Fixed
- `CogniteClientMock` has been updated with 24 missing APIs (including sub-composited APIs like `FunctionsAPI.schedules`) and is now used internally in testing instead of a similar, additional implementation.
- Loads of `assert`s meant for the SDK user have been changed to raising exceptions instead as a safeguard since `assert`s are ignored when running in optimized mode `-O` (or `-OO`).

### Fixed: Extended time domain
- `TimeSeries.[first/count/latest]()` now work with the expanded time domain (minimum age of datapoints was moved from 1970 to 1900, see [4.2.1]).
  - `TimeSeries.latest()` now supports the `before` argument similar to `DatapointsAPI.retrieve_latest`.
  - `TimeSeries.first()` now considers datapoints before 1970 and after "now".
  - `TimeSeries.count()` now considers datapoints before 1970 and after "now" and will raise an error for string time series as `count` (or any other aggregate) is not defined.
- `DatapointsAPI.retrieve_latest` would give latest datapoint `before="now"` when given `before=0` (1970) because of a bad boolean check. Used to not be a problem since there were no data before epoch.
- The utility function `ms_to_datetime` no longer raises `ValueError` for inputs from before 1970, but will raise for input outside the allowed minimum- and maximum supported timestamps in the API.
**Note**: that support for `datetime`s before 1970 may be limited on Windows, but `ms_to_datetime` should still work (magic!).

### Fixed: Datapoints-related
- **Critical**: Fetching aggregate datapoints now works properly with the `limit` parameter. In the old implementation, `count` aggregates were first fetched to split the time domain efficiently - but this has little-to-no informational value when fetching *aggregates* with a granularity, as the datapoints distribution can take on "any shape or form". This often led to just a few returned batches of datapoints due to miscounting (e.g. as little as 10% of the actual data could be returned(!)).
- Fetching datapoints using `limit=0` now returns zero datapoints, instead of "unlimited". This is now aligned with the API.
- Removing aggregate names from the columns in a Pandas `DataFrame` in the previous implementation used `Datapoints._strip_aggregate_name()`, but this had a bug: Whenever raw datapoints were fetched all characters after the last pipe character (`|`) in the tag name would be removed completely. In the new version, the aggregate name is only added when asked for.
- The method `Datapoints.to_pandas` could return `dtype=object` for numeric time series when all aggregate datapoints were missing; which is not *that* unlikely, e.g., when using `interpolation` aggregate on a `is_step=False` time series with datapoints spacing above one hour on average. In such cases, an object array only containing `None` would be returned instead of float array dtype with `NaN`s. Correct dtype is now enforced by an explicit `pandas.to_numeric()` cast.
- Fixed a bug in all `DatapointsAPI` retrieve-methods when no time series was/were found, a single identifier was *not* given (either list of length 1 or all given were missing), `ignore_unknown_ids=True`, and `.get` was used on the empty returned `DatapointsList` object. This would raise an exception (`AttributeError`) because the mappings from `id` or `external_id` to `Datapoints` were not defined on the object (only set when containing at least 1 resource).

### Removed
- Method: `DatapointsAPI.query`. No longer needed as all "optionality" has been moved to the three `retrieve` methods.
- Method: `DatapointsAPI.retrieve_dataframe_dict`. Rationale: Due to its slightly confusing syntax and return value, it basically saw no use "in the wild".
- Custom exception: `CogniteDuplicateColumnsError`. No longer needed as the retrieve endpoints now support duplicated identifiers to be passed (similar to the API).
- All convenience methods related to plotting and the use of `matplotlib`. Rationale: No usage and low utility value: the SDK should not be a data science library.

## [4.11.3] - 2022-11-17
### Fixed
- Fix FunctionCallsAPI filtering

## [4.11.2] - 2022-11-16
### Changed
- Detect endpoint (for Engineering Diagram detect jobs) is updated to spawn and handle multiple jobs.
### Added
- `DetectJobBundle` dataclass: A way to manage multiple files and jobs.

## [4.11.1] - 2022-11-15
### Changed
- Update doc for Vision extract method
- Improve error message in `VisionExtractJob.save_annotations`

## [4.11.0] - 2022-10-17
### Added
- Add `compute` method to `cognite.client.geospatial`

## [4.10.0] - 2022-10-13
### Added
- Add `retrieve_latest` method to `cognite.client.sequences`
- Add support for extending the expiration time of download links returned by `cognite.client.files.retrieve_download_urls()`

## [4.9.0] - 2022-10-10
### Added
- Add support for extraction pipeline configuration files
### Deprecated
- Extraction pipeline runs has been moved from `client.extraction_pipeline_runs` to `client.extraction_pipelines.runs`

## [4.8.1] - 2022-10-06
### Fixed
- Fix `__str__` method of `TransformationSchedule`

## [4.8.0] - 2022-09-30
### Added
- Add operations for geospatial rasters

## [4.7.1] - 2022-09-29
### Fixed
- Fixed the `FunctionsAPI.create` method for Windows-users by removing
  validation of `requirements.txt`.

## [4.7.0] - 2022-09-28
### Added
- Support `tags` on `transformations`.

### Changed
- Change geospatial.aggregate_features to support `aggregate_output`

## [4.5.4] - 2022-09-19
### Fixed
- The raw rows insert endpoint is now subject to the same retry logic as other idempotent endpoints.

## [4.5.3] - 2022-09-15
### Fixed
- Fixes the OS specific issue where the `requirements.txt`-validation failed
  with `Permission Denied` on Windows.

## [4.5.2] - 2022-09-09
### Fixed
- Fixes the issue when updating transformations with new nonce credentials

## [4.5.1] - 2022-09-08
### Fixed
- Don't depend on typing_extensions module, since we don't have it as a dependency.

## [4.5.0] - 2022-09-08
### Added
- Vision extract implementation, providing access to the corresponding [Vision Extract API](https://docs.cognite.com/api/v1/#tag/Vision).

## [4.4.3] - 2022-09-08
### Fixed
- Fixed NaN/NA value check in geospatial FeatureList

## [4.4.2] - 2022-09-07
### Fixed
- Don't import numpy in the global space in geospatial module as it's an optional dependency

## [4.4.1] - 2022-09-06
### Fixed
- Fixed FeatureList.from_geopandas to handle NaN values

## [4.4.0] - 2022-09-06
### Changed
- Change geospatial.aggregate_features to support order_by

## [4.3.0] - 2022-09-06
### Added
- Add geospatial.list_features

## [4.2.1] - 2022-08-23
### Changed
- Change timeseries datapoints' time range to start from 01.01.1900

## [4.2.0] - 2022-08-23
### Added
- OAuthInteractive credential provider. This credential provider will redirect you to a login page
and require that the user authenticates. It will also cache the token between runs.
- OAuthDeviceCode credential provider. Display a device code to enter into a trusted device.
It will also cache the token between runs.

## [4.1.2] - 2022-08-22
### Fixed
- geospatial: support asset links for features

## [4.1.1] - 2022-08-19
### Fixed
- Fixed the issue on SDK when Python installation didn't include pip.

### Added
- Added Optional dependency called functions. Usage: `pip install "cognite-sdk[functions]"`

## [4.1.0] - 2022-08-18
### Added
- ensure_parent parameter to client.raw.insert_dataframe method

## [4.0.1] - 2022-08-17
### Added
- OAuthClientCredentials now supports token_custom_args.

## [4.0.0] - 2022-08-15
### Changed
- Client configuration no longer respects any environment variables. There are other libraries better
suited for loading configuration from the environment (such as builtin `os` or `pydantic`). There have also
been several reports of ennvar name clash issues in tools built on top the SDK. We therefore
consider this something that should be handled by the application consuming the SDK. All configuration of
`cognite.client.CogniteClient` now happens using a `cognite.client.ClientConfig` object. Global configuration such as
`max_connection_pool_size` and other options which apply to all client instances are now configured through
the `cognite.client.global_config` object which is an instance of `cognite.client.GlobalConfig`. Examples
have been added to the docs.
- Auth has been reworked. The client configuration no longer accepts the `api_key` and `token_...` arguments.
It accepts only a single `credentials` argument which must be a `CredentialProvider` object. A few
implementations have been provided (`APIKey`, `Token`, `OAuthClientCredentials`). Example usage has
been added to the docs. More credential provider implementations will be added in the future to accommodate
other OAuth flows.

### Fixed
- A bug in the Functions SDK where the lifecycle of temporary files was not properly managed.

## [3.9.0] - 2022-08-11
### Added
- Moved Cognite Functions from Experimental SDK to Main SDK.

## [3.8.0] - 2022-08-11
### Added
- Add ignore_unknown_ids parameter to sequences.retrieve_multiple

## [3.7.0] - 2022-08-10
### Changed
- Changed grouping of Sequence rows on insert. Each group now contains at most 100k values and at most 10k rows.

## [3.6.1] - 2022-08-10
### Fixed
- Fixed a minor casing error for the geo_location field on files

### Added
- Add ignore_unknown_ids parameter to files.retrieve_multiple

## [3.5.0] - 2022-08-10
### Changed
- Improve type annotations. Use overloads in more places to help static type checkers.

## [3.4.3] - 2022-08-10
### Changed
- Cache result from pypi version check so it's not executed for every client instantiation.

## [3.4.2] - 2022-08-09
### Fixed
- Fix the wrong destination name in transformations.

## [3.4.1] - 2022-08-01
### Fixed
- fixed exception when printing exceptions generated on transformations creation/update.

## [3.4.0] - 2022-07-25
### Added
- added support for nonce authentication on transformations

### Changed
- if no source or destination credentials are provided on transformation create, an attempt will be made to create a session with the CogniteClient credentials, if it succeeds, the acquired nonce will be used.
- if OIDC credentials are provided on transformation create/update, an attempt will be made to create a session with the given credentials. If it succeeds, the acquired nonce credentials will replace the given client credentials before sending the request.

## [3.3.0] - 2022-07-21
### Added
- added the sessions API

## [3.2.0] - 2022-07-15
### Removed
- Unused cognite.client.experimental module

## [3.1.0] - 2022-07-13
### Changed
- Helper functions for conversion to/from datetime now warns on naive datetimes and their interpretation.
### Fixed
- Helper function `datetime_to_ms` now accepts timezone aware datetimes.

## [3.0.1] - 2022-07-13
### Fixed
- fixed missing README.md in package

## [3.0.0] - 2022-07-12
### Changed
- Poetry build, one single package "cognite-sdk"
- Require python 3.8 or greater (used to be 3.5 or greater)
### Removed
- support for root_asset_id and root_asset_external_id filters. use asset subtree filters instead.

## [2.56.1] - 2022-06-22
### Added
- Time series property `is_step` can now be updated.

## [2.56.0] - 2022-06-21
### Added
- added the diagrams API

## [2.55.0] - 2022-06-20
### Fixed
- Improve geospatial documentation and implement better parameter resilience for filter and feature type update

## [2.54.0] - 2022-06-17
### Added
- Allow to set the chunk size when creating or updating geospatial features

## [2.53.1] - 2022-06-17
### Fixed
- Fixed destination type decoding of `transformation.destination`

## [2.53.0] - 2022-06-16
### Added
- Annotations implementation, providing access to the corresponding [Annotations API](https://docs.cognite.com/api/v1/#tag/Annotations).
    - Added `Annotation`, `AnnotationFilter`, `AnnotationUpdate` dataclasses to `cognite.client.data_classes`
    - Added `annotations` API to `cognite.client.CogniteClient`
    - **Create** annotations with `client.annotations.create` passing `Annotation` instance(s)
    - **Suggest** annotations with `client.annotations.suggest` passing `Annotation` instance(s)
    - **Delete** annotations with `client.annotations.delete` passing the id(s) of annotation(s) to delete
    - **Filter** annotations with `client.annotations.list` passing a `AnnotationFilter `dataclass instance or a filter `dict`
    - **Update** annotations with `client.annotations.update` passing updated `Annotation` or `AnnotationUpdate` instance(s)
    - **Get single** annotation with `client.annotations.retrieve` passing the id
    - **Get multiple** annotations with `client.annotations.retrieve_multiple` passing the ids

### Changed
- Reverted the optimizations introduced to datapoints fetching in 2.47.0 due to buggy implementation.

## [2.51.0] - 2022-06-13
### Added
- added the new geo_location field to the Asset resource

## [2.50.2] - 2022-06-09
### Fixed
- Geospatial: fix FeatureList.from_geopandas issue with optional properties

## [2.50.1] - 2022-06-09
### Fixed
- Geospatial: keep feature properties as is

## [2.50.0] - 2022-05-30
### Changed
- Geospatial: deprecate update_feature_types and add patch_feature_types

## [2.49.1] - 2022-05-19
### Changed
- Geospatial: Support dataset

## [2.49.0] - 2022-05-09
### Changed
- Geospatial: Support output selection for getting features by ids

## [2.48.0] - 2022-05-09
### Removed
- Experimental model hosting API

## [2.47.0] - 2022-05-02
### Changed
- Performance gain for `datapoints.retrieve` by grouping together time series in single requests against the underlying API.

## [2.46.1] - 2022-04-22
### Changed
- POST requests to the `sessions/revoke`-endpoint are now automatically retried
- Fix retrieval of empty raster in experimental geospatial api: http 204 as ok status

## [2.45.0] - 2022-03-25
### Added
- support `sequence_rows` destination type on Transformations.

## [2.44.1] - 2022-03-24
### Fixed
- fix typo in `data_set_ids` parameter type on `transformations.list`.

## [2.44.0] - 2022-03-24
### Added
- support conflict mode parameter on `transformations.schema.retrieve`.

## [2.43.1] - 2022-03-24
### Added
- update pillow dependency 9.0.0 -> 9.0.1

## [2.43.0] - 2022-03-24
### Added
- new list parameters added to `transformations.list`.

## [2.42.0] - 2022-02-25
### Added
- FeatureList.from_geopandas() improvements

### Fixed
- example for templates view.

## [2.41.0] - 2022-02-16
### Added
- support for deleting properties and search specs in GeospatialAPI.update_feature_types(...).

## [2.40.1] - 2022-02-15
### Fixed
- geospatial examples.

## [2.40.0] - 2022-02-11
### Added
- dataSetId support for transformations.

## [2.39.1] - 2022-01-25
### Added
- pandas and geospatial dependencies optional for cognite-sdk-core.

## [2.39.0] - 2022-01-20
### Added
- geospatial API support

## [2.38.6] - 2022-01-14
### Added
- add the possibility to cancel transformation jobs.

## [2.38.5] - 2022-01-12
### Fixed
- Bug where creating/updating/deleting more than 5 transformation schedules in a single call would fail.

## [2.38.4] - 2021-12-23
### Fixed
- Bug where list generator helper will return more than chunk_size items.

## [2.38.3] - 2021-12-13
### Fixed
- Bug where client consumes all streaming content when logging request.

## [2.38.2] - 2021-12-09
### Added
- add the possibility to pass extra body fields to APIClient._create_multiple.

## [2.38.1] - 2021-12-07
### Fixed
- Bug where loading `transformations.jobs` from JSON fails for raw destinations.

## [2.38.0] - 2021-12-06
### Added
- `transformations` api client, which allows the creation, deletion, update, run and retrieval of transformations.
- `transformations.schedules` api client, which allows the schedule, unschedule and retrieval of recurring runs of a transformation.
- `transformations.notifications` api client, which allows the creation, deletion and retrieval of transformation email notifications.
- `transformations.schema` api client, which allows the retrieval of the expected schema of sql transformations based on the destination data type.
- `transformations.jobs` api client, which retrieves the  status of transformation runs.

## [2.37.1] - 2021-12-01
### Fixed
- Bug where `sequences` full update attempts to "set" column spec. "set" is not supported for sequence column spec.

## [2.37.0] - 2021-11-30
### Added
- Added support for retrieving file download urls

## [2.36.0] - 2021-11-30
### Fixed
- Changes default JSON `.dumps()` behaviour to be in strict compliance with the standard: if any NaNs or +/- Infs are encountered, an exception will now be raised.

## [2.35.0] - 2021-11-29
### Added
- Added support for `columns` update on sequences
- Added support for `data_set_id` on template views

### Security
- Disallow downloading files to path outside download directory in `files.download()`.

## [2.32.0] - 2021-10-04
### Added
 - Support for extraction pipelines

## [2.31.1] - 2021-09-30
### Fixed
- Fixed a bug related to handling of binary response payloads.

## [2.31.0] - 2021-08-26
### Added
- View resolver for template fields.

## [2.30.0] - 2021-08-25
### Added
- Support for Template Views

## [2.29.0] - 2021-08-16
### Added
- Raw rows are retrieved using parallel cursors when no limit is set.

## [2.28.2] - 2021-08-12
### Added
- Relationships now supports `partitions` parameter for [parallel retrieval](https://docs.cognite.com/api/v1/#section/Parallel-retrieval)

## [2.28.1] - 2021-08-10
### Changed
- debug mode now logs response payload and headers.

## [2.27.0] - 2021-07-20

### Fixed
- When using CogniteClient with the client-secret auth flow, the object would not be pickle-able (e.g. when using multiprocessing) because of an anonymous function.

## [2.26.1] - 2021-07-20

### Changed
- Optimization. Do not get windows if remaining data points is 0. Reduces number of requests when asking for 100k data points/10k aggregates from 2 to 1.

## [2.26.0] - 2021-07-08

### Added
- Support for set labels on AssetUpdate

## [2.25.0] - 2021-07-06

### Added
- filter_nodes function to ThreeDRevisionsAPI

## [2.24.0] - 2021-06-28

### Added
- ignore_unknown_ids flag to Relationships delete method

## [2.23.0] - 2021-06-25

### Added
- insert_dataframe and retrieve_dataframe methods to the Raw client

## [2.22.0] - 2021-06-22

### Added
- More contextualization job statuses
### Changed
- Refactor contextualization constant representation

## [2.21.0] - 2021-06-21

### Added
- Datasets support for labels

## [2.20.0] - 2021-06-18

### Added
- rows() in RawRowsAPI support filtering with `columns` and `min/maxLastUpdatedTime`

## [2.19.0] - 2021-05-11

### Added
- Support for /token/inspect endpoint

## [2.18.2] - 2021-04-23

### Fixed
- Bug in templates instances filter that would cause `template_names` to be ignored.

## [2.18.1] - 2021-04-22

### Added
- Configure file download/upload timeouts with `COGNITE_FILE_TRANSFER_TIMEOUT` environment variable or
`file_transfer_timeout` parameter on `CogniteClient`.

### Changed
- Increased default file transfer timeout from 180 to 600 seconds
- Retry more failure modes (read timeouts, 502, 503, 504) for files upload/download requests.

## [2.18.0] - 2021-04-20

### Changed
- `COGNITE_DISABLE_SSL` now also covers ssl verification on IDP endpoints used for generating tokens.


## [2.17.1] - 2021-04-15

### Added
- `created_time`, and `last_updated_time` to template data classes.
- `data_set_id` to template instance data class.


## [2.17.0] - 2021-03-26

### Changed
- Ignore exceptions from pypi version check and reduce its timeout to 5 seconds.

### Fixed
- Only 200/201/202 is treated as successful response. 301 led to json decoding errors -
now handled gracefully.
- datasets create limit was set to 1000 in the sdk, leading to cases of 400 from the api where the limit is 10.

### Added
- Support for specifying proxies in the CogniteClient constructor

### Removed
- py.typed file. Will not declare library as typed until we run a typechecker on the codebase.


## [2.16.0] - 2021-03-26

### Added
- support for templates.
- date-based `cdf-version` header.

## [2.15.0] - 2021-03-22

### Added
- `createdTime` field on raw dbs and tables.

## [2.14.0] - 2021-03-18

### Added
- dropna argument to insert_dataframe method in DatapointsAPI

## [2.13.0] - 2021-03-16

### Added
- `sortByNodeId` and `partitions` query parameters to `list_nodes` method.

## [2.12.2] - 2021-03-11

### Fixed
- CogniteAPIError raised (instead of internal KeyError) when inserting a RAW row without a key.

## [2.12.1] - 2021-03-09

### Fixed
- CogniteMissingClientError raised when creating relationship with malformed body.

## [2.12.0] - 2021-03-08

### Changed
- Move Entity matching API from beta to v1.

## [2.11.1] - 2021-02-18

### Changed
- Resources are now more lenient on which types they accept in for labels
- Entity matching fit will flatten dictionaries and resources to "metadata.subfield" similar to pipelines.

### Added
- Relationships now support update

## [2.10.7] - 2021-02-02

### Fixed
- Relationships API list calls via the generator now support `chunk_size` as parameter.

## [2.10.6] - 2021-02-02

### Fixed
- Retry urllib3.NewConnectionError when it isn't in the context of a ConnectionRefusedError

## [2.10.5] - 2021-01-25

### Fixed
- Fixed asset subtree not returning an object with id->item cache for use in .get

## [2.10.4] - 2020-12-14

### Changed
- Relationships filter will now chain filters on large amounts of sources or targets in batches of 1000 rather than 100.


## [2.10.3] - 2020-12-09

### Fixed
- Retries now have backup time tracking per request, rather than occasionally shared between threads.
- Sequences delete ranges now no longer gives an error if no data is present

## [2.10.2] - 2020-12-08

### Fixed
- Set geoLocation.type in files to "Feature" if missing

## [2.10.1] - 2020-12-03

### Added
- Chaining of requests to the relationships list method,
allowing the method to take arbitrarily long lists for `source_external_ids` and `target_external_ids`

## [2.10.0] - 2020-12-01

### Added
- Authentication token generation and lifecycle management

## [2.9.0] - 2020-11-25

### Added
- Entity matching API is now available in the beta client.

## [2.8.0] - 2020-11-23

### Changed
- Move relationships to release python SDK

## [2.7.0] - 2020-11-10

### Added
- `fetch_resources` parameter to the relationships `list` and `retrieve_multiple` methods, which attempts to fetch the resource referenced in the relationship.

## [2.6.4] - 2020-11-10

### Fixed
- Fixed a bug where 429 was not retried on all endpoints

## [2.6.3] - 2020-11-10

### Fixed
- Resource metadata should be able to set empty using `.metadata.set(None)` or `.metadata.set({})`.

## [2.6.2] - 2020-11-05

### Fixed
- Asset retrieve subtree should return empty AssetList if asset does not exist.

## [2.6.1] - 2020-10-30

### Added
- `geospatial` to list of valid relationship resource types.

## [2.6.0] - 2020-10-26

### Changed
- Relationships list should take dataset internal and external id as different parameters.

## [2.5.4] - 2020-10-22

### Fixed
- `_is_retryable` didn't handle clusters with a dash in the name.

## [2.5.3] - 2020-10-14

### Fixed
- `delete_ranges` didn't cast string timestamp into number properly.

## [2.5.2] - 2020-10-06

### Fixed
- `labels` in FileMetadata is not cast correctly to a list of `Label` objects.

## [2.5.1] - 2020-10-01
- Include `py.typed` file in sdk distribution

## [2.5.0] - 2020-09-29

### Added
- Relationships beta support.

### Removed
- Experimental Model Hosting client.

## [2.4.3] - 2020-09-18
- Increase raw rows list limit to 10,000

## [2.4.2] - 2020-09-10
- Fixed a bug where urls with query parameters were excluded from the retryable endpoints.

## [2.4.1] - 2020-09-09

### Changed
- Generator-based listing now supports partitions. Example:
  ``` python
  for asset in client.assets(partitions=10):
    # do something
  ```

## [2.4.0] - 2020-08-31

### Added
- New 'directory' in Files

## [2.3.0] - 2020-08-25

### Changed
- Add support for mypy and other type checking tools by adding packaging type information

## [2.2.2] - 2020-08-18

### Fixed
- HTTP transport logic to better handle retrying of connection errors
- read timeouts will now raise a CogniteReadTimeout
- connection errors will now raise a CogniteConnectionError, while connection refused errors will raise the more
 specific CogniteConnectionRefused exception.

### Added
- Jitter to exponential backoff on retries

### Changed
- Make HTTP requests no longer follow redirects by default
- All exceptions now inherit from CogniteException

## [2.2.1] - 2020-08-17

### Added
- Fixed a bug where `/timeseries/list` was missing from the retryable endpoints.

## [2.2.0] - 2020-08-17

### Added
- Files labelling support

## [2.1.2] - 2020-08-13

### Fixed
- Fixed a bug where only v1 endpoints (not playground) could be added as retryable

## [2.1.1] - 2020-08-13

### Fixed
- Calls to datapoints `retrieve_dataframe` with `complete="fill"` would break using Pandas version 1.1.0 because it raises TypeError when calling `.interpolate(...)` on a dataframe with no columns.

## [2.1.0] - 2020-07-22

### Added
- Support for passing a single string to `AssetUpdate().labels.add` and `AssetUpdate().labels.remove`. Both a single string and a list of strings is supported. Example:
  ```python
  # using a single string
  my_update = AssetUpdate(id=1).labels.add("PUMP").labels.remove("VALVE")
  res = c.assets.update(my_update)

  # using a list of strings
  my_update = AssetUpdate(id=1).labels.add(["PUMP", "ROTATING_EQUIPMENT"]).labels.remove(["VALVE"])
  res = c.assets.update(my_update)
  ```

## [2.0.0] - 2020-07-21

### Changed
- The interface to interact with labels has changed. A new, improved interface is now in place to make it easier to work with CDF labels. The new interface behaves this way:
  ```python
  # crate label definition(s)
  client.labels.create(LabelDefinition(external_id="PUMP", name="Pump", description="Pump equipment"))
  # ... or multiple
  client.labels.create([LabelDefinition(external_id="PUMP"), LabelDefinition(external_id="VALVE")])

  # list label definitions
  label_definitions = client.labels.list(name="Pump")

  # delete label definitions
  client.labels.delete("PUMP")
  # ... or multiple
  client.labels.delete(["PUMP", "VALVE"])

  # create an asset with label
  asset = Asset(name="my_pump", labels=[Label(external_id="PUMP")])
  client.assets.create(assets)

  # filter assets by labels
  my_label_filter = LabelFilter(contains_all=["PUMP", "VERIFIED"])
  asset_list = client.assets.list(labels=my_label_filter)

  # attach/detach labels to/from assets
  my_update = AssetUpdate(id=1).labels.add(["PUMP"]).labels.remove(["VALVE"])
  res = c.assets.update(my_update)
  ```

### Fixed
- Fixed bug where `_call_` in SequencesAPI (`client.sequences`) was incorrectly returning a `GET` method instead of `POST`.

## [1.8.1] - 2020-07-07
### Changed
- For 3d mappings delete, only use node_id and asset_id pairs in delete request to avoid potential bad request.
- Support attaching/detaching multiple labels on assets in a single method

## [1.8.0] - 2020-06-30
### Added
- Synthetic timeseries endpoint for DatapointsApi
- Labels endpoint support
- Assets labelling support
- Support for unique value aggregation for events.

### Changed
- When `debug=true`, redirects are shown more clearly.

## [1.7.0] - 2020-06-03
### Fixed
- datasetId is kept as an integer in dataframes.

### Changed
- Internal list of retryable endpoints was changed to a class variable so it can be modified.

## [1.6.0] - 2020-04-28
### Added
- Support events filtering by ongoing events (events without `end_time` defined)
- Support events filtering by active timerange of event
- Support files metadata filtering by `asset_external_ids`
- Aggregation endpoint for Assets, DataSets, Events, Files, Sequences and TimeSeries API

## [1.5.2] - 2020-04-02
### Added
- Support for security categories on file methods

## [1.5.1] - 2020-04-01
### Added
- Support for security categories on files
- active_at_time on relationships

### Fixed
- No longer retry calls to /files/initupload
- Retry retryable POST endpoints in datasets API

## [1.5.0] - 2020-03-12
### Added
- DataSets API and support for this in assets, events, time series, files and sequences.
- .asset helper function on time series.
- asset external id filter on time series.

## [1.4.13] - 2020-03-03
### Added
- Relationship list supports multiple sources, targets, relationship types and datasets.

## [1.4.12] - 2020-03-02

### Fixed
- Fixed a bug in file uploads where fields other than name were not being passed to uploaded directories.

## [1.4.11] - 2020-02-21

### Changed
- Datapoint insertion changed to be less memory intensive.

### Fixed
- Fixed a bug where add service account to group expected items in response.
- Jupyter notebook output and non-camel cased to_pandas uses nullable int fields instead of float for relevant fields.

## [1.4.10] - 2020-01-27
### Added
- Support for the error field for synthetic time series query in the experimental client.
- Support for retrieving data from multiple sequences at once.

## [1.4.9] - 2020-01-08

### Fixed
- Fixed a bug where datapoints `retrieve` could return less than limit even if there were more datapoints.
- Fixed an issue where `insert_dataframe` would give an error with older pandas versions.

## [1.4.8] - 2019-12-19

### Added
- Support for `ignore_unknown_ids` on time series `retrieve_multiple`, `delete` and datapoints `retrieve` and `latest` and related endpoints.
- Support for asset subtree filters on files, sequences, and time series.
- Support for parent external id filters on assets.
- Synthetic datapoints retrieve has additional functions including variable replacement and sympy support.

### Changed
- Synthetic datapoints now return errors in the `.error` field, in the jupyter output, and optionally in pandas dataframes if `include_errors` is set.

## [1.4.7] - 2019-12-05

### Added
- Support for synthetic time series queries in the experimental client.
- parent external id filter added for assets.

### Fixed
- startTime in event dataframes is now a nullable int dtype, consistent with endTime.

## [1.4.6] - 2019-12-02

### Fixed
- Fixed notebook output for Asset, Datapoint and Raw.

## [1.4.5] - 2019-12-02

### Changed

- The ModelHostingAPI now calls Model Hosting endpoints in playground instead of 0.6.

## [1.4.4] - 2019-11-29

### Added
 - Option to turn off version checking from CogniteClient constructor

### Changed
- In sequences create, the column definitions object accepts both camelCased and snake_cased keys.
- Retry 429 on all endpoints

### Fixed
- Fixed notebook output for DatapointsList

## [1.4.3] - 2019-11-27
### Fixed
- In Jupyter notebooks, the output from built-in list types is no longer camel cased.

## [1.4.2] - 2019-11-27

### Changed
- In the 3D API, the call and list methods now include all models by default instead of only unpublished ones.
- In Jupyter notebooks, the output from built-in types is no longer camel cased.

### Added
- Support for filtering events by asset subtree ids.

## [1.4.1] - 2019-11-18

### Added
- Support for filtering events by asset external id.
- query parameter on asset search.
- `ignore_unknown_ids` parameter on asset and events method `delete` and `retrieve_multiple`.

## [1.4.0] - 2019-11-14

### Changed
- In the ModelHostingAPI, models, versions and schedules are now referenced by name instead of id. The ids are no longer available.
- In the ModelHostingAPI, functions related to model versions are moved from the ModelsAPI to the new ModelVersionsAPI.
- In the ModelHostingAPI, the model names must be unique. Also, the version names and schedule names must be unique per model.
- Default value for `limit` in search method is now 100 instead of None to clarify api default behaviour when no limit is passed.

## [1.3.4] - 2019-11-07

### Changed
- Error 500's are no longer retried by default, only HTTP 429, 502, 503, 504 are.
- Optimized HTTP calls by caching user agent.
- Relationship filtering is now integrated into `list` instead of `search`.
- Sequences `insert_dataframe` parameter `external_id_headers` documentation updated.
- Type hints for several objects formerly `Dict[str, Any]` improved along with introducing matching dict derived classes.

### Fixed
- `source_created_time` and `source_modified_time` on files now displayed as time fields.
- Fixed pagination for `include_outside_points` and other edge cases in datapoints.
- Fixed a bug where `insert_dataframe` with strings caused a numpy error.

### Added
- Relationships can now have sequences as source or target.

## [1.3.3] - 2019-10-21

### Changed
- Datapoints insert dataframe function will check for infinity values.
- Allow for multiple calls to .add / .remove in object updates such as metadata, without later calls overwriting former.
- List time series now ignores the include_metadata parameter.

### Added
- Advanced list endpoint is used for listing time series, adding several new filters and partitions.

## [1.3.2] - 2019-10-16

### Added
- Datapoints objects now store is_string, is_step and unit to allow for better interpretation of the data.
- Sorting when listing events
- Added a search function in the relationships API.

### Changed
- `list` and `__call__` methods for files now support list parameters for `root_ids`, `root_external_ids`.
- retrieve_dataframe with `complete` using Datapoints fields instead of retrieving time series metadata.

### Fixed
- Fixed chunking logic in list_generator to always return last partial chunk.
- Fixed an error on missing target/source in relationships.

## [1.3.1] - 2019-10-09
### Fixed
- Fixed support for totalVariation aggregate completion.
- Changed conversion of raw RowList to pandas DataFrame to handle missing values (in columns) across the rows. This also fixes the bug where one-off values would be distributed to all rows in the DataFrame (unknown bug).

## [1.3.0] - 2019-10-03
### Changed
- Sequences officially released and no longer considered experimental.
- Sequences data insert no longer takes a default value for columns.

## [1.2.1] - 2019-10-01
### Fixed
- Tokens are sent with the correct "Authorization" header instead of "Authentication".

## [1.2.0] - 2019-10-01
### Added
- Support for authenticating with bearer tokens. Can now supply a jwt or jwt-factory to CogniteClient. This token will override any api-key which has been set.

## [1.1.12] - 2019-10-01
### Fixed
- Fixed a bug in time series pagination where getting 100k datapoints could cause a missing id error when using include_outside_points.
- SequencesData `to_pandas` no longer returns NaN on integer zero columns.
- Fixed a bug where the JSON encoder would throw circular reference errors on unknown data types, including numpy floats.

## [1.1.11] - 2019-09-23
### Fixed
- Fix testing.CogniteClientMock so it is possible to get attributes on child which have not been explicitly in the CogniteClientMock constructor

## [1.1.10] - 2019-09-23
### Fixed
- Fix testing.CogniteClientMock so it is possible to get child mock not explicitly defined

### Added
- `list` and `__call__` methods for events now support list parameters for `root_asset_ids`, `root_asset_external_ids`.

## [1.1.9] - 2019-09-20
### Changed
- Renamed testing.mock_cognite_client to testing.monkeypatch_cognite_client

### Added
- testing.CogniteClientMock object

## [1.1.8] - 2019-09-19
### Added
- Support for aggregated properties of assets.
- `Asset` and `AssetList` classes now have a `sequences` function which retrieves related sequences.
- Support for partitioned listing of assets and events.

### Changed
- `list` and `__call__` methods for assets now support list parameters for `root_ids`, `root_external_ids`.
- Sequences API no longer supports column ids, all relevant functions have been changed to only use external ids.

### Fixed
- Fixed a bug in time series pagination where getting 100k dense datapoints would cause a missing id error.
- Sequences retrieve functions fixed to match API change, to single item per retrieve.
- Sequences retrieve/insert functions fixed to match API change to take lists of external ids.

## [1.1.7] - 2019-09-13
### Fixed
- `testing.mock_cognite_client()` so that it still accepts arguments after exiting from mock context.

## [1.1.6] - 2019-09-12
### Fixed
- `testing.mock_cognite_client()` so that the mocked CogniteClient may accept arguments.

## [1.1.5] - 2019-09-12
### Added
- Method `files.download_to_path` for streaming a file to a specific path

## [1.1.4] - 2019-09-12
### Added
- `root_asset_ids` parameter for time series list.

### Changed
- Formatted output in jupyter notebooks for `SequenceData`.
- `retrieve_latest` function in theDatapoints API extended to support more than 100 items.
- Log requests at DEBUG level instead of INFO.

## [1.1.3] - 2019-09-05
### Changed
- Disabled automatic handling of cookies on the requests session objects

### Fixed
- `to_pandas` method on CogniteResource in the case of objects without metadata

## [1.1.2] - 2019-08-28
### Added
- `limit` parameter on sequence data retrieval.
- Support for relationships exposed through experimental client.
- `end` parameter of sequence.data retrieval and range delete accepts -1 to indicate last index of sequence.

### Changed
- Output in jupyter notebooks is now pandas-like by default, instead of outputting long json strings.

### Fixed
- id parameters and timestamps now accept any integer type including numpy.int64, so values from dataframes can be passed directly.
- Compatibility fix for renaming of sequences cursor and start/end parameters in the API.

## [1.1.1] - 2019-08-23
### Added
- `complete` parameter on `datapoints.retrieve_dataframe`, used for forward-filling/interpolating intervals with missing data.
- `include_aggregate_name` option on `datapoints.retrieve_dataframe` and `DatapointsList.to_pandas`, used for removing the `|<aggregate-name>` postfix on dataframe column headers.
- datapoints.retrieve_dataframe_dict function, which returns {aggregate:dataframe} without adding aggregate names to columns
- source_created_time and source_modified_time support for files

## [1.1.0] - 2019-08-21
### Added
- New method create_hierarchy() added to assets API.
- SequencesAPI.list now accepts an asset_ids parameter for searching by asset
- SequencesDataAPI.insert now accepts a SequenceData object for easier copying
- DatapointsAPI.insert now accepts a Datapoints object for easier copying
- helper method `cognite.client.testing.mock_cognite_client()` for mocking CogniteClient
- parent_id and parent_external_id to AssetUpdate class.

### Changed
- assets.create() no longer validates asset hierarchy and sorts assets before posting. This functionality has been moved to assets.create_hierarchy().
- AssetList.files() and AssetList.events() now deduplicate results while fetching related resources, significantly reducing memory load.

## [1.0.5] - 2019-08-15
### Added
- files.create() method to enable creating a file without uploading content.
- `recursive` parameter to raw.databases.delete() for recursively deleting tables.

### Changed
- Renamed .iteritems() on SequenceData to .items()
- raw.insert() now chunks raw rows into batches of 10,000 instead of 1,000

### Fixed
- Sequences queries are now retried if safe
- .update() in all APIs now accept a subclass of CogniteResourceList as input
- Sequences datapoint retrieval updated to use the new cursor feature in the API
- Json serializiation in `__str__()` of base data classes. Now handles Decimal and Number objects.
- Now possible to create asset hierarchy using parent external id when the parent is not part of the batch being inserted.
- `name` parameter of files.upload_bytes is now required, so as not to raise an exception in the underlying API.

## [1.0.4] - 2019-08-05
### Added
- Variety of useful helper functions for Sequence and SequenceData objects, including .column_ids and .column_external_ids properties, iterators and slice operators.
- Sequences insert_dataframe function.
- Sequences delete_range function.
- Support for external id column headers in datapoints.insert_dataframe()

### Changed
- Sequences data retrieval now returns a SequenceData object.
- Sequences insert takes its parameters row data first, and no longer requires columns to be passed.
- Sequences insert now accepts tuples and raw-style data input.
- Sequences create now clears invalid fields such as 'id' in columns specification, so sequences can more easily re-use existing specifications.
- Sequence data function now require column_ids or column_external_ids to be explicitly set, rather than both being passed through a single columns field

## [1.0.3] - 2019-07-26
### Fixed
- Renamed Model.schedule_data_spec to Model.data_spec so the field from the API will be included on the object.
- Handling edge case in Sequences pagination when last datapoint retrieved is at requested end
- Fixing data points retrieval when count aggregates are missing
- Displays unexpected fields on error response from API when raising CogniteAPIError

## [1.0.2] - 2019-07-22
### Added
- Support for model hosting exposed through experimental client

### Fixed
- Handling dynamic limits in Sequences API

## [1.0.1] - 2019-07-19
### Added
- Experimental client
- Support for sequences exposed through experimental client

## [1.0.0] - 2019-07-11
### Added
- Support for all endpoints in Cognite API
- Generator with hidden cursor for all resource types
- Concurrent writes for all resources
- Distribution of "core" sdk which does not depend on pandas and numpy
- Typehints for all methods
- Support for posting an entire asset hierarchy, resolving ref_id/parent_ref_id automatically
- config attribute on CogniteClient to view current configuration.

### Changed
- Renamed methods so they reflect what the method does instead of what http method is used
- Updated documentation with automatically tested examples
- Renamed `stable` namespace to `api`
- Rewrote logic for concurrent reads of datapoints
- Renamed CogniteClient parameter `num_of_workers` to `max_workers`

### Removed
- `experimental` client in order to ensure sdk stability.<|MERGE_RESOLUTION|>--- conflicted
+++ resolved
@@ -17,11 +17,10 @@
 - `Fixed` for any bug fixes.
 - `Security` in case of vulnerabilities.
 
-<<<<<<< HEAD
-## [6.17.1] - 2023-09-02
+
+## [6.18.1] - 2023-09-03
 ### Fixed
 - An `AttributeError` can no longer be raised in `client.transformations.[create, update]` when processing credentials.
-=======
 
 ## [6.18.0] - 2023-09-02
 ### Added
@@ -29,7 +28,6 @@
 
 ### Improved
 - Using `client.files.download` will still skip files with the same name when writing to disk, but now a `UserWarning` is raised, specifying which files are affected.
->>>>>>> a5698940
 
 ## [6.17.0] - 2023-09-01
 ### Added
