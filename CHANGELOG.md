# Changelog
All notable changes to this project will be documented in this file.

The format is based on [Keep a Changelog](https://keepachangelog.com/en/1.0.0/),
and this project adheres to [Semantic Versioning](https://semver.org/spec/v2.0.0.html).

The changelog for SDK version 0.x.x can be found [here](https://github.com/cognitedata/cognite-sdk-python/blob/0.13/CHANGELOG.md).

For users wanting to upgrade major version, a migration guide can be found [here](MIGRATION_GUIDE.md).

Changes are grouped as follows
- `Added` for new features.
- `Changed` for changes in existing functionality.
- `Deprecated` for soon-to-be removed features.
- `Improved` for transparent changes, e.g. better performance.
- `Removed` for now removed features.
- `Fixed` for any bug fixes.
- `Security` in case of vulnerabilities.

## [6.28.3] - 2023-10-03
### Fixed
<<<<<<< HEAD
- Bugfix for serialization of Workflows' `DynamicTasksParameters` during `workflows.versions.upsert` and `workflows.execution.retrieve_detailed`
=======
- When uploading files as strings using `client.files.upload_bytes` the wrong encoding is used on Windows, which is causing
  part of the content to be lost when uploading. This is now fixed.
>>>>>>> 4512da3b

## [6.28.2] - 2023-10-02
### Fixed
- When cache lookup did not yield a token for `CredentialProvider`s like `OAuthDeviceCode` or `OAuthInteractive`, a
  `TypeError` could be raised instead of initiating their authentication flow.

## [6.28.1] - 2023-09-30
### Improved
- Warning when using alpha/beta features.

## [6.28.0] - 2023-09-26
### Added
- Support for the WorkflowOrchestrationAPI with the implementation `client.workflows`.

## [6.27.0] - 2023-09-13
### Changed
- Reduce concurrency in data modeling client to 1

## [6.26.0] - 2023-09-22
### Added
- Support `partition` and `cursor` parameters on `time_series.subscriptions.iterate_data`
- Include the `cursor` attribute on `DatapointSubscriptionBatch`, which is yielded in every iteration
of `time_series.subscriptions.iterate_data`.

## [6.25.3] - 2023-09-19
### Added
- Support for setting and retrieving `data_set_id` in data class `client.data_classes.ThreeDModel`.

## [6.25.2] - 2023-09-12
### Fixed
- Using the `HasData` filter would raise an API error in CDF.

## [6.25.1] - 2023-09-15
### Fixed
- Using nonce credentials now works as expected for `transformations.[create, update]`. Previously, the attempt to create
  a session would always fail, leading to nonce credentials never being used (full credentials were passed to- and
  stored in the transformations backend service).
- Additionally, the automatic creation of a session no longer fails silently when an `CogniteAuthError` is encountered
  (which happens when the credentials are invalid).
- While processing source- and destination credentials in `client.transformations.[create, update]`, an `AttributeError`
  can no longer be raised (by not specifying project).
### Added
- `TransformationList` now correctly inherits the two (missing) helper methods `as_ids()` and `as_external_ids()`.

## [6.25.0] - 2023-09-14
### Added
- Support for `ignore_unknown_ids` in `client.functions.retrieve_multiple` method.

## [6.24.1] - 2023-09-13
### Fixed
- Bugfix for `AssetsAPI.create_hierarchy` when running in upsert mode: It could skip certain updates above
  the single-request create limit (currently 1000 assets).

## [6.24.0] - 2023-09-12
### Fixed
- Bugfix for `FilesAPI.upload` and `FilesAPI.upload_bytes` not raising an error on file contents upload failure. Now `CogniteFileUploadError` is raised based on upload response.

## [6.23.0] - 2023-09-08
### Added
- Supporting for deleting constraints and indexes on containers.

### Changed
- The abstract class `Index` can no longer be instantiated. Use BTreeIndex or InvertedIndex instead.

## [6.22.0] - 2023-09-08
### Added
- `client.data_modeling.instances.subscribe` which lets you subscribe to a given
data modeling query and receive updates through a provided callback.
- Example on how to use the subscribe method to sync nodes to a local sqlite db.

## [6.21.1] - 2023-09-07
### Fixed
- Concurrent usage of the `CogniteClient` could result in API calls being made with the wrong value for `api_subversion`.

## [6.21.0] - 2023-09-06
### Added
- Supporting pattern mode and extra configuration for diagram detect in beta.

## [6.20.0] - 2023-09-05
### Fixed
- When creating functions with `client.functions.create` using the `folder` argument, a trial-import is executed as part of
  the verification process. This could leave leftover modules still in scope, possibly affecting subsequent calls. This is
  now done in a separate process to guarantee it has no side-effects on the main process.
- For pyodide/WASM users, a backup implementation is used, with an improved cleanup procedure.

### Added
- The import-check in `client.functions.create` (when `folder` is used) can now be disabled by passing
  `skip_folder_validation=True`. Basic validation is still done, now additionally by parsing the AST.

## [6.19.0] - 2023-09-04
## Added
- Now possible to retrieve and update translation and scale of 3D model revisions.

## [6.18.0] - 2023-09-04
### Added
- Added parameter `keep_directory_structure` to `client.files.download` to allow downloading files to a folder structure matching the one in CDF.

### Improved
- Using `client.files.download` will still skip files with the same name when writing to disk, but now a `UserWarning` is raised, specifying which files are affected.

## [6.17.0] - 2023-09-01
### Added
- Support for the UserProfilesAPI with the implementation `client.iam.user_profiles`.

## [6.16.0] - 2023-09-01
### Added
- Support for `ignore_unknown_ids` in `client.relationships.retrieve_multiple` method.

## [6.15.3] - 2023-08-30
### Fixed
- Uploading files using `client.files.upload` now works when running with `pyodide`.

## [6.15.2] - 2023-08-29
### Improved
- Improved error message for `CogniteMissingClientError`. Now includes the type of object missing the `CogniteClient` reference.

## [6.15.1] - 2023-08-29
### Fixed
- Bugfix for `InstanceSort._load` that always raised `TypeError` (now public, `.load`). Also, indirect fix for `Select.load` for non-empty `sort`.

## [6.15.0] - 2023-08-23
### Added
- Support for the DocumentsAPI with the implementation `client.documents`.
- Support for advanced filtering for `Events`, `TimeSeries`, `Assets` and `Sequences`. This is available through the
  `.filter()` method, for example, `client.events.filter`.
- Extended aggregation support for `Events`, `TimeSeries`, `Assets` and `Sequences`. This is available through the five
  methods `.aggregate_count(...)`, `aggregate_cardinality_values(...)`, `aggregate_cardinality_properties(...)`,
  `.aggregate_unique_values(...)`, and `.aggregate_unique_properties(...)`. For example,
  `client.assets.aggregate_count(...)`.
- Added helper methods `as_external_ids` and `as_ids` for `EventList`, `TimeSeriesList`, `AssetList`, `SequenceList`,
  `FileMetaDataList`, `FunctionList`, `ExtractionPipelineList`, and `DataSetList`.

### Deprecated
- Added `DeprecationWarning` to methods `client.assets.aggregate_metadata_keys` and
  `client.assets.aggregate_metadata_values`. The use parameter the `fields` in
  `client.events.aggregate_unique_values` will also lead to a deprecation warning. The reason is that the endpoints
  these methods are using have been deprecated in the CDF API.

## [6.14.2] - 2023-08-22
### Fixed
- All data modeling endpoints will now be retried. This was not the case for POST endpoints.

## [6.14.1] - 2023-08-19
### Fixed
- Passing `sources` as a tuple no longer raises `ValueError` in `InstancesAPI.retrieve`.

## [6.14.0] - 2023-08-14
### Changed
- Don't terminate client.time_series.subscriptions.iterate_data() when `has_next=false` as more data
may be returned in the future. Instead we return the `has_next` field in the batch, and let the user
decide whether to terminate iteration. This is a breaking change, but this particular API is still
in beta and thus we reserve the right to break it without bumping the major version.

## [6.13.3] - 2023-08-14
### Fixed
- Fixed bug in `ViewApply.properties` had type hint `ConnectionDefinition` instead of `ConnectionDefinitionApply`.
- Fixed bug in `dump` methods of `ViewApply.properties` causing the return code `400` with message
  `Request had 1 constraint violations. Please fix the request and try again. [type must not be null]` to be returned
  from the CDF API.

## [6.13.2] - 2023-08-11
### Fixed
- Fixed bug in `Index.load` that would raise `TypeError` when trying to load `indexes`, when an unexpected field was
  encountered (e.g. during a call to `client.data_modeling.container.list`).

## [6.13.1] - 2023-08-09
### Fixed
- Fixed bug when calling a `retrieve`, `list`, or `create` in `client.data_modeling.container` raised a `TypeError`.
  This is caused by additions of fields to the API, this is now fixed by ignoring unknown fields.

## [6.13.0] - 2023-08-07
### Fixed
- Fixed a bug raising a `KeyError` when calling `client.data_modeling.graphql.apply_dml` with an invalid `DataModelingId`.
- Fixed a bug raising `AttributeError` in `SpaceList.to_space_apply_list`, `DataModelList.to_data_model_apply_list`,
  `ViewList.to_view_apply`. These methods have also been renamed to `.as_apply` for consistency
  with the other data modeling resources.

### Removed
- The method `.as_apply` from `ContainerApplyList` as this method should be on the `ContainerList` instead.

### Added
- Missing `as_ids()` for `DataModelApplyList`, `ContainerList`, `ContainerApplyList`, `SpaceApplyList`, `SpaceList`,
  `ViewApplyList`, `ViewList`.
- Added helper method `.as_id` to `DMLApplyResult`.
- Added helper method `.latest_version` to `DataModelList`.
- Added helper method `.as_apply` to `ContainerList`.
- Added container classes `NodeApplyList`, `EdgeApplyList`, and `InstancesApply`.

## [6.12.2] - 2023-08-04
### Fixed
- Certain errors that were previously silently ignored in calls to `client.data_modeling.graphql.apply_dml` are now properly raised (used to fail as the API error was passed nested inside the API response).

## [6.12.1] - 2023-08-03
### Fixed
- Changed the structure of the GraphQL query used when updating DML models through `client.data_modeling.graphql.apply_dml` to properly handle (i.e. escape) all valid symbols/characters.

## [6.12.0] - 2023-07-26
### Added
- Added option `expand_metadata` to `.to_pandas()` method for list resource types which converts the metadata (if any) into separate columns in the returned dataframe. Also added `metadata_prefix` to control the naming of these columns (default is "metadata.").

## [6.11.1] - 2023-07-19
### Changed
- Return type `SubscriptionTimeSeriesUpdate` in `client.time_series.subscriptions.iterate_data` is now required and not optional.

## [6.11.0] - 2023-07-19
### Added
- Support for Data Point Subscription, `client.time_series.subscriptions`. Note this is an experimental feature.


## [6.10.0] - 2023-07-19
### Added
- Upsert method for `assets`, `events`, `timeseries`, `sequences`, and `relationships`.
- Added `ignore_unknown_ids` flag to `client.sequences.delete`

## [6.9.0] - 2023-07-19
### Added
- Basic runtime validation of ClientConfig.project

## [6.8.7] - 2023-07-18
### Fixed
- Dumping of `Relationship` with `labels` is not `yaml` serializable. This is now fixed.

## [6.8.6] - 2023-07-18
### Fixed
- Include `version` in __repr__ for View and DataModel

## [6.8.5] - 2023-07-18
### Fixed
- Change all implicit Optional types to explicit Optional types.

## [6.8.4] - 2023-07-12
### Fixed
- `max_worker` limit match backend for `client.data_modeling`.

## [6.8.3] - 2023-07-12
### Fixed
- `last_updated_time` and `created_time` are no longer optional on InstanceApplyResult

## [6.8.2] - 2023-07-12
### Fixed
- The `.dump()` method for `InstanceAggregationResult` caused an `AttributeError` when called.

## [6.8.1] - 2023-07-08
### Changed
- The `AssetHierarchy` class would consider assets linking their parent by ID only as orphans, contradicting the
  docstring stating "All assets linking a parent by ID are assumed valid". This is now true (they are no longer
  considered orphans).

## [6.8.0] - 2023-07-07
### Added
- Support for annotations reverse lookup.

## [6.7.1] - 2023-07-07
### Fixed
- Needless function "as_id" on View as it was already inherited
### Added
- Flag "all_versions" on data_modeling.data_models.retrieve() to retrieve all versions of a data model or only the latest one
- Extra documentation on how to delete edges and nodes.
- Support for using full Node and Edge objects when deleting instances.

## [6.7.0] - 2023-07-07
### Added
- Support for applying graphql dml using `client.data_modeling.graphql.apply_dml()`.

## [6.6.1] - 2023-07-07
### Improved
- Added convenience function to instantiate a `CogniteClient.default(...)` to save the users from typing the
  default URLs.

## [6.6.0] - 2023-07-06
### Fixed
- Support for query and sync endpoints across instances in the Data Modeling API with the implementation
  `client.data_modeling.instances`, the methods `query` and `sync`.

## [6.5.8] - 2023-06-30
### Fixed
- Serialization of `DataModel`. The bug caused `DataModel.load(data_model.dump(camel_case=True))` to fail with
  a `TypeError`. This is now fixed.

## [6.5.7] - 2023-06-29
### Fixed
- A bug caused by use of snake case in field types causing `NodeApply.dump(camel_case=True)`
  trigger a 400 response from the API.

## [6.5.6] - 2023-06-29
### Fixed
- A bug causing `ClientConfig(debug=True)` to raise an AttributeError

## [6.5.5] - 2023-06-28
### Fixed
- A bug where we would raise the wrong exception when errors on occurred on `data_modeling.spaces.delete`
- A bug causing inconsistent MRO in DataModelList

## [6.5.4] - 2023-06-28
### Added
- Missing query parameters:
     * `inline_views` in `data_modeling.data_models.retrieve()`.
     * `include_global` in `data_modeling.spaces.list()`.
     * `include_inherited_properties` in `data_modeling.views.retrieve()`.

## [6.5.3] - 2023-06-28
### Fixed
- Only validate `space` and `external_id` for `data_modeling` write classes.


## [6.5.2] - 2023-06-27
### Fixed
- Added missing `metadata` attribute to `iam.Group`

## [6.5.1] - 2023-06-27
### Fixed
- Fix typehints on `data_modeling.instances.aggregate()` to not allow Histogram aggregate.
- Moved `ViewDirectRelation.source` property to `MappedProperty.source` where it belongs.

## [6.5.0] - 2023-06-27
### Added
- Support for searching and aggregating across instances in the Data Modeling API with the implementation
  `client.data_modeling.instances`, the methods `search`, `histogram` and `aggregate`.

## [6.4.8] - 2023-06-23
### Fixed
- Handling non 200 responses in `data_modeling.spaces.apply`, `data_modeling.data_models.apply`,
  `data_modeling.views.apply` and `data_modeling.containers.apply`

## [6.4.7] - 2023-06-22
### Fixed
- Consistently return the correct id types in data modeling resource clients

## [6.4.6] - 2023-06-22
### Fixed
- Don't swallow keyword args on Apply classes in Data Modeling client

## [6.4.5] - 2023-06-21
### Added
- Included tuple-notation when retrieving or listing data model instances

### Improved
- Fixed docstring for retrieving data model instances and extended the examples.

## [6.4.4] - 2023-06-21
Some breaking changes to the datamodeling client. We don't expect any more breaking changes,
but we accept the cost of breaking a few consumers now early on the really nail the user experience.
### Added
- ViewId:as_property_ref and ContainerId:as_property_ref to make it easier to create property references.

### Changed
- Renamed ViewCore:as_reference and ContainerCore:as_reference to :as_id() for consistency with other resources.
- Change Instance:properties to be a `MutableMapping[ViewIdentifier, MutableMapping[PropertyIdentifier, PropertyValue]]`, in order to make it easier to consume
- Make VersionedDataModelingId:load accept `tuple[str, str]`
- Rename ConstraintIdentifier to Constraint - it was not an id but the definition itself
- Rename IndexIdentifier to Index - it was not an id but the definition itself
- Rename ContainerPropertyIdentifier to ContainerProperty - it was not an id but the definition itself

### Removed
- Redundant EdgeApply:create method. It simply mirrored the EdgeApply constructor.


## [6.4.3] - 2023-06-15
### Added
- Accept direct relation values as tuples in `EdgeApply`

## [6.4.2] - 2023-06-15
### Changed
- When providing ids as tuples in `instances.retrieve` and `instances.delete` you should not
have to specify the instance type in each tuple

### Fixed
- Bug where edges and nodes would get mixed up on `instances.retrieve`

## [6.4.1] - 2023-06-14
### Fixed
- Add the missing page_count field for diagram detect items.

## [6.4.0] - 2023-06-12
### Added
- Partial support for the instance resource in the Data Modeling API with the implementation
  `client.data_modeling.instances`, the endpoints `list`, `delete`, `retrieve`, and `apply`

## [6.3.2] - 2023-06-08
### Fixed
- Requests being retried around a token refresh cycle, no longer risk getting stuck with an outdated token.

### Added
- `CredentialProviders` subclassing `_OAuthCredentialProviderWithTokenRefresh`, now accepts a new parameter, `token_expiry_leeway_seconds`, controlling how early a token refresh request should be initiated (before it expires).

### Changed
- `CredentialProviders` subclassing `_OAuthCredentialProviderWithTokenRefresh` now uses a safer default of 15 seconds (up from 3 sec) to control how early a token refresh request should be initiated (before it expires).

## [6.3.1] - 2023-06-07
### Fixed
- Signature of `client.data_modeling.views.retrieve` and `client.data_modeling.data_models.retrieve` to always return a list.

## [6.3.0] - 2023-06-07
### Added
- Support for the container resource in the Data Modeling API with the implementation `client.data_modeling.containers`.
- Support for the view resource in the Data Modeling API with the implementation `client.data_modeling.views`.
- Support for the data models resource in the Data Modeling API with the implementation `client.data_modeling.data_models`.

### Removed
- Removed `retrieve_multiple` from the `SpacesAPI` to have a consistent API with the `views`, `containers`, and `data_models`.

## [6.2.2] - 2023-06-05
### Fixed
- Creating function schedules with current user credentials now works (used to fail at runtime with "Could not fetch a valid token (...)" because a session was never created.)

## [6.2.1] - 2023-05-26
### Added
- Data model centric support in transformation

## [6.2.0] - 2023-05-25
### Added
- Support for the spaces resource in the Data Modeling API with the implementation `client.data_modeling.spaces`.

### Improved
- Reorganized documentation to match API documentation.

## [6.1.10] - 2023-05-22
### Fixed
- Data modelling is now GA. Renaming instance_nodes -> nodes and instance_edges -> edges to make the naming in SDK consistent with Transformation API and CLI

## [6.1.9] - 2023-05-16
### Fixed
- Fixed a rare issue with datapoints fetching that could raise `AttributeError` when running with `pyodide`.

## [6.1.8] - 2023-05-12
### Fixed
- ExtractionPipelinesRun:dump method will not throw an error when camel_case=True anymore

## [6.1.7] - 2023-05-11
### Removed
- Removed DMS v2 destination in transformations

## [6.1.6] - 2023-05-11
### Fixed
- `FunctionsAPI.create` now work in Wasm-like Python runtimes such as `pyodide`.

## [6.1.5] - 2023-05-10
### Fixed
- When creating a transformation with a different source- and destination CDF project, the project setting is no longer overridden by the setting in the `CogniteClient` configuration allowing the user to read from the specified source project and write to the specified and potentially different destination project.

## [6.1.4] - 2023-05-08
### Fixed
- Pickling a `CogniteClient` instance with certain `CredentialProvider`s no longer causes a `TypeError: cannot pickle ...` to be raised.

## [6.1.3] - 2023-05-08
### Added
- Add the license of the package in poetry build.

## [6.1.2] - 2023-05-04
### Improved
- The SDK has received several minor bugfixes to be more user-friendly on Windows.

### Fixed
- The utility function `cognite.client.utils.datetime_to_ms` now raises an understandable `ValueError` when unable to convert pre-epoch datetimes.
- Several functions reading and writing to disk now explicitly use UTF-8 encoding

## [6.1.1] - 2023-05-02
### Fixed
- `AttributeError` when passing `pandas.Timestamp`s with different timezones (*of which one was UTC*) to `DatapointsAPI.retrieve_dataframe_in_tz`.
- A `ValueError` is no longer raised when passing `pandas.Timestamp`s in the same timezone, but with different underlying implementations (e.g. `datetime.timezone.utc` / `pytz.UTC` / `ZoneInfo("UTC")`) to `DatapointsAPI.retrieve_dataframe_in_tz`.

## [6.1.0] - 2023-04-28
### Added
- Support for giving `start` and `end` arguments as `pandas.Timestamp` in `DatapointsAPI.retrieve_dataframe_in_tz`.

### Improved
- Type hints for the `DatapointsAPI` methods.

## [6.0.2] - 2023-04-27
### Fixed
- Fixed a bug in `DatapointsAPI.retrieve_dataframe_in_tz` that could raise `AmbiguousTimeError` when subdividing the user-specified time range into UTC intervals (with fixed offset).

## [6.0.1] - 2023-04-20
### Fixed
- Fixed a bug that would cause `DatapointsAPI.retrieve_dataframe_in_tz` to raise an `IndexError` if there were only empty time series in the response.

## [6.0.0] - 2023-04-19
### Removed
- Removed support for legacy auth (API keys, service accounts, login.status)
- Removed the deprecated `extractionPipeline` argument to `client.extraction_pipelines.create`. Only `extraction_pipeline` is accepted now.
- Removed the deprecated `client.datapoints` accessor attribute. The datapoints API can only be accessed through `client.time_series.data` now.
- Removed the deprecated `client.extraction_pipeline_runs` accessor attribute. The extraction pipeline run API can only be accessed through `client.extraction_pipelines.runs` now.
- Removed the deprecated `external_id` attribute on `ExtractionPipelineRun`. This has been replaced with `extpipe_external_id`.

## [5.12.0] - 2023-04-18
### Changed
- Enforce that types are explicitly exported in order to make very strict type checkers happy.

## [5.11.1] - 2023-04-17
### Fixed
- List (and `__call__`) methods for assets, events, files, labels, relationships, sequences and time series now raise if given bad input for `data_set_ids`, `data_set_external_ids`, `asset_subtree_ids` and `asset_subtree_external_ids` instead of ignoring/returning everything.

### Improved
- The listed parameters above have silently accepted non-list input, i.e. single `int` (for `ids`) or single `str` (for `external_ids`). Function signatures and docstrings have now been updated to reflect this "hidden functionality".

## [5.11.0] - 2023-04-17
### Added
- The `DatapointsAPI` now supports time zones with the addition of a new method, `retrieve_dataframe_in_tz`. It does not support individual customization of query parameters (for good reasons, e.g. a DataFrame has a single index).
- Asking for datapoints in a specific time zone, e.g. `America/New_York` or `Europe/London` is now easily accomplished: the user can just pass in their `datetimes` localized to their time zone directly.
- Queries for aggregate datapoints are also supported, with the key feature being automatic handling of daylight savings time (DST) transitions, as this is not supported by the official API. Example usage: A user living in Oslo, Norway, wants daily averages in their local time. In Oslo, the standard time is UTC+1, with UTC+2 during the summer. This means during spring, there is a 23-hour long day when clocks roll 1 hour forward and a 25-hour day during fall.
- New granularities with a longer time span have been added (only to this new method, for now): 'week', 'month', 'quarter' and 'year'. These do not all represent a fixed frequency, but like the example above, neither does for example 'day' when we use time zones without a fixed UTC offset.

## [5.10.5] - 2023-04-13
### Fixed
- Subclasses of `VisionResource` inheriting `.dump` and `to_pandas` now work as expected for attributes storing lists of subclass instances like `Polygon`, `PolyLine`, `ObjectDetection` or `VisionExtractPredictions` directly or indirectly.

## [5.10.4] - 2023-04-13
### Fixed
- A lot of nullable integer attributes ended up as float after calling `.to_pandas`. These are now correctly converted to `dtype=Int64`.

## [5.10.3] - 2023-04-13
### Fixed
- When passing `CogniteResource` classes (like `Asset` or `Event`) to `update`, any labels were skipped in the update (passing `AssetUpdate` works). This has been fixed for all Cognite resource classes.

## [5.10.2] - 2023-04-12
### Fixed
- Fixed a bug that would cause `AssetsAPI.create_hierarchy` to not respect `upsert=False`.

## [5.10.1] - 2023-04-04
### Fixed
- Add missing field `when` (human readable version of the CRON expression) to `FunctionSchedule` class.

## [5.10.0] - 2023-04-03
### Fixed
- Implemented automatic retries for connection errors by default, improving the reliability of the connection to the Cognite API.
- Added a user-readable message to `CogniteConnectionRefused` error for improved user experience.

### Changed
- Introduce a `max_retries_connect` attribute on the global config, and default it to 3.

## [5.9.3] - 2023-03-27
### Fixed
- After creating a schedule for a function, the returned `FunctionSchedule` was missing a reference to the `CogniteClient`, meaning later calls to `.get_input_data()` would fail and raise `CogniteMissingClientError`.
- When calling `.get_input_data()` on a `FunctionSchedule` instance, it would fail and raise `KeyError` if no input data was specified for the schedule. This now returns `None`.

## [5.9.2] - 2023-03-27
### Fixed
- After calling e.g. `.time_series()` or `.events()` on an `AssetList` instance, the resulting resource list would be missing the lookup tables that allow for quick lookups by ID or external ID through the `.get()` method. Additionally, for future-proofing, the resulting resource list now also correctly has a `CogniteClient` reference.

## [5.9.1] - 2023-03-23
### Fixed
- `FunctionsAPI.call` now also works for clients using auth flow `OAuthInteractive`, `OAuthDeviceCode`, and any user-made subclass of `CredentialProvider`.

### Improved
- `FunctionSchedulesAPI.create` now also accepts an instance of `ClientCredentials` (used to be dictionary only).

## [5.9.0] - 2023-03-21
### Added
- New class `AssetHierarchy` for easy verification and reporting on asset hierarchy issues without explicitly trying to insert them.
- Orphan assets can now be reported on (orphan is an asset whose parent is not part of the given assets). Also, `AssetHierarchy` accepts an `ignore_orphans` argument to mimic the old behaviour where all orphans were assumed to be valid.
- `AssetsAPI.create_hierarchy` now accepts two new parameters: `upsert` and `upsert_mode`. These allow the user to do "insert or update" instead of an error being raised when trying to create an already existing asset. Upsert mode controls whether updates should replace/overwrite or just patch (partial update to non-null values only).
- `AssetsAPI.create_hierarchy` now also verifies the `name` parameter which is required and that `id` has not been set.

### Changed
- `AssetsAPI.create_hierarchy` now uses `AssetHierarchy` under the hood to offer concrete feedback on asset hierarchy issues, accessible through attributes on the raised exception, e.g. invalid assets, duplicates, orphans, or any cyclical asset references.

### Fixed
- `AssetsAPI.create_hierarchy`...:
  - Now respects `max_workers` when spawning worker threads.
  - Can no longer raise `RecursionError`. Used to be an issue for asset hierarchies deeper than `sys.getrecursionlimit()` (typically set at 1000 to avoid stack overflow).
  - Is now `pyodide` compatible.

## [5.8.0] - 2023-03-20
### Added
- Support for client certificate authentication to Azure AD.

## [5.7.4] - 2023-03-20
### Added
- Use `X-Job-Token` header for contextualization jobs to reduce required capabilities.

## [5.7.3] - 2023-03-14
### Improved
- For users unknowingly using a too old version of `numpy` (against the SDK dependency requirements), an exception could be raised (`NameError: name 'np' is not defined`). This has been fixed.

## [5.7.2] - 2023-03-10
### Fixed
- Fix method dump in TransformationDestination to ignore None.

## [5.7.1] - 2023-03-10
### Changed
- Split `instances` destination type of Transformations to `nodes` and `edges`.

## [5.7.0] - 2023-03-08
### Removed
- `ExtractionPipelineRunUpdate` was removed as runs are immutable.

### Fixed
- `ExtractionPipelinesRunsAPI` was hiding `id` of runs because `ExtractionPipelineRun` only defined `external_id` which doesn't exist for the "run resource", only for the "parent" ext.pipe (but this is not returned by the API; only used to query).

### Changed
- Rename and deprecate `external_id` in `ExtractionPipelinesRunsAPI` in favour of the more descriptive `extpipe_external_id`. The change is backwards-compatible, but will issue a `UserWarning` for the old usage pattern.

## [5.6.4] - 2023-02-28
### Added
- Input validation on `DatapointsAPI.[insert, insert_multiple, delete_ranges]` now raise on missing keys, not just invalid keys.

## [5.6.3] - 2023-02-23
### Added
- Make the SDK compatible with `pandas` major version 2 ahead of release.

## [5.6.2] - 2023-02-21
### Fixed
- Fixed an issue where `Content-Type` was not correctly set on file uploads to Azure.

## [5.6.1] - 2023-02-20
### Fixed
- Fixed an issue where `IndexError` was raised when a user queried `DatapointsAPI.retrieve_latest` for a single, non-existent time series while also passing `ignore_unknown_ids=True`. Changed to returning `None`, inline with other `retrieve` methods.

## [5.6.0] - 2023-02-16
### Added
- The SDK has been made `pyodide` compatible (to allow running natively in browsers). Missing features are `CredentialProvider`s with token refresh and `AssetsAPI.create_hierarchy`.

## [5.5.2] - 2023-02-15
### Fixed
- Fixed JSON dumps serialization error of instances of `ExtractionPipelineConfigRevision` and all subclasses (`ExtractionPipelineConfig`) as they stored a reference to the CogniteClient as a non-private attribute.

## [5.5.1] - 2023-02-14
### Changed
- Change `CredentialProvider` `Token` to be thread safe when given a callable that does token refresh.

## [5.5.0] - 2023-02-10
### Added
- Support `instances` destination type on Transformations.

## [5.4.4] - 2023-02-06
### Added
- Added user warnings when wrongly calling `/login/status` (i.e. without an API key) and `/token/inspect` (without OIDC credentials).

## [5.4.3] - 2023-02-05
### Fixed
- `OAuthDeviceCode` and `OAuthInteractive` now respect `global_config.disable_ssl` setting.

## [5.4.2] - 2023-02-03
### Changed
- Improved error handling (propagate IDP error message) for `OAuthDeviceCode` and `OAuthInteractive` upon authentication failure.

## [5.4.1] - 2023-02-02
### Fixed
- Bug where create_hierarchy would stop progressing after encountering more than `config.max_workers` failures.

## [5.4.0] - 2023-02-02
### Added
- Support for aggregating metadata keys/values for assets

## [5.3.7] - 2023-02-01
### Improved
- Issues with the SessionsAPI documentation have been addressed, and the `.create()` have been further clarified.

## [5.3.6] - 2023-01-30
### Changed
- A file-not-found error has been changed from `TypeError` to `FileNotFoundError` as part of the validation in FunctionsAPI.

## [5.3.5] - 2023-01-27
### Fixed
- Fixed an atexit-exception (`TypeError: '<' not supported between instances of 'tuple' and 'NoneType'`) that could be raised on PY39+ after fetching datapoints (which uses a custom thread pool implementation).

## [5.3.4] - 2023-01-25
### Fixed
- Displaying Cognite resources like an `Asset` or a `TimeSeriesList` in a Jupyter notebook or similar environments depending on `._repr_html_`, no longer raises `CogniteImportError` stating that `pandas` is required. Instead, a warning is issued and `.dump()` is used as fallback.

## [5.3.3] - 2023-01-24
### Added
- New parameter `token_cache_path` now accepted by `OAuthInteractive` and `OAuthDeviceCode` to allow overriding location of token cache.

### Fixed
- Platform dependent temp directory for the caching of the token in `OAuthInteractive` and `OAuthDeviceCode` (no longer crashes at exit on Windows).

## [5.3.2] - 2023-01-24
### Security
- Update `pytest` and other dependencies to get rid of dependency on the `py` package (CVE-2022-42969).

## [5.3.1] - 2023-01-20
### Fixed
- Last possible valid timestamp would not be returned as first (if first by some miracle...) by the `TimeSeries.first` method due to `end` being exclusive.

## [5.3.0] - 2023-01-20
### Added
- `DatapointsAPI.retrieve_latest` now support customising the `before` argument, by passing one or more objects of the newly added `LatestDatapointQuery` class.

## [5.2.0] - 2023-01-19
### Changed
- The SDK has been refactored to support `protobuf>=3.16.0` (no longer requires v4 or higher). This was done to fix dependency conflicts with several popular Python packages like `tensorflow` and `streamlit` - and also Azure Functions - that required major version 3.x of `protobuf`.

## [5.1.1] - 2023-01-19
### Changed
- Change RAW rows insert chunk size to make individual requests faster.

## [5.1.0] - 2023-01-03
### Added
- The diagram detect function can take file reference objects that contain file (external) id as well as a page range. This is an alternative to the lists of file ids or file external ids that are still possible to use. Page ranges were not possible to specify before.

## [5.0.2] - 2022-12-21
### Changed
- The valid time range for datapoints has been increased to support timestamps up to end of the year 2099 in the TimeSeriesAPI. The utility function `ms_to_datetime` has been updated accordingly.

## [5.0.1] - 2022-12-07
### Fixed
- `DatapointsArray.dump` would return timestamps in nanoseconds instead of milliseconds when `convert_timestamps=False`.
- Converting a `Datapoints` object coming from a synthetic datapoints query to a `pandas.DataFrame` would, when passed `include_errors=True`, starting in version `5.0.0`, erroneously cast the `error` column to a numeric data type and sort it *before* the returned values. Both of these behaviours have been reverted.
- Several documentation issues: Missing methods, wrong descriptions through inheritance and some pure visual/aesthetic.

## [5.0.0] - 2022-12-06
### Improved
- Greatly increased speed of datapoints fetching (new adaptable implementation and change from `JSON` to `protobuf`), especially when asking for... (measured in fetched `dps/sec` using the new `retrieve_arrays` method, with default settings for concurrency):
  - A large number of time series
    - 200 ts: ~1-4x speedup
    - 8000 ts: ~4-7x speedup
    - 20k-100k ts: Up to 20x faster
  - Very few time series (1-3)
    - Up to 4x faster
  - Very dense time series (>>10k dps/day)
    - Up to 5x faster
  - Any query for `string` datapoints
    - Faster the more dps, e.g. single ts, 500k: 6x speedup
- Peak memory consumption (for numeric data) is 0-55 % lower when using `retrieve` and 65-75 % lower for the new `retrieve_arrays` method.
- Fetching newly inserted datapoints no longer suffers from (potentially) very long wait times (or timeout risk).
- Converting fetched datapoints to a Pandas `DataFrame` via `to_pandas()` has changed from `O(N)` to `O(1)`, i.e., speedup no longer depends on the number of datapoints and is typically 4-5 orders of magnitude faster (!). NB: Only applies to `DatapointsArray` as returned by the `retrieve_arrays` method.
- Full customizability of queries is now available for *all retrieve* endpoints, thus the `query()` is no longer needed and has been removed. Previously only `aggregates` could be individually specified. Now all parameters can be passed either as top-level or as *individual settings*, even `ignore_unknown_ids`. This is now aligned with the API (except `ignore_unknown_ids` making the SDK arguably better!).
- Documentation for the retrieve endpoints has been overhauled with lots of new usage patterns and better examples. **Check it out**!
- Vastly better test coverage for datapoints fetching logic. You may have increased trust in the results from the SDK!

### Added
- New required dependency, `protobuf`. This is currently only used by the DatapointsAPI, but other endpoints may be changed without needing to release a new major version.
- New optional dependency, `numpy`.
- A new datapoints fetching method, `retrieve_arrays`, that loads data directly into NumPy arrays for improved speed and *much* lower memory usage.
- These arrays are stored in the new resource types `DatapointsArray` with corresponding container (list) type, `DatapointsArrayList` which offer much more efficient memory usage. `DatapointsArray` also offer zero-overhead pandas-conversion.
- `DatapointsAPI.insert` now also accepts `DatapointsArray`. It also does basic error checking like making sure the number of datapoints match the number of timestamps, and that it contains raw datapoints (as opposed to aggregate data which raises an error). This also applies to `Datapoints` input.
- `DatapointsAPI.insert_multiple` now accepts `Datapoints` and `DatapointsArray` as part of the (possibly) multiple inputs. Applies the same error checking as `insert`.

### Changed
- Datapoints are no longer fetched using `JSON`: the age of `protobuf` has begun.
- The main way to interact with the `DatapointsAPI` has been moved from `client.datapoints` to `client.time_series.data` to align and unify with the `SequenceAPI`. All example code has been updated to reflect this change. Note, however, that the `client.datapoints` will still work until the next major release, but will until then issue a `DeprecationWarning`.
- All parameters to all retrieve methods are now keyword-only (meaning no positional arguments are supported).
- All retrieve methods now accept a string for the `aggregates` parameter when asking for just one, e.g. `aggregates="max"`. This short-cut avoids having to wrap it inside a list. Both `snake_case` and `camelCase` are supported.
- The utility function `datetime_to_ms` no longer issues a `FutureWarning` on missing timezone information. It will now interpret naive `datetime`s as local time as is Python's default interpretation.
- The utility function `ms_to_datetime` no longer issues a `FutureWarning` on returning a naive `datetime` in UTC. It will now return an aware `datetime` object in UTC.
- All data classes in the SDK that represent a Cognite resource type have a `to_pandas` (or `to_geopandas`) method. Previously, these had various defaults for the `camel_case` parameter, but they have all been changed to `False`.
- All retrieve methods (when passing dict(s) with query settings) now accept identifier and aggregates in snake case (and camel case for convenience / backwards compatibility). Note that all newly added/supported customisable parameters (e.g. `include_outside_points` or `ignore_unknown_ids` *must* be passed in snake case or a `KeyError` will be raised.)
- The method `DatapointsAPI.insert_dataframe` has new default values for `dropna` (now `True`, still being applied on a per-column basis to not lose any data) and `external_id_headers` (now `True`, disincentivizing the use of internal IDs).
- The previous fetching logic awaited and collected all errors before raising (through the use of an "initiate-and-forget" thread pool). This is great, e.g., updates/inserts to make sure you are aware of all partial changes. However, when reading datapoints, a better option is to just fail fast (which it does now).
- `DatapointsAPI.[retrieve/retrieve_arrays/retrieve_dataframe]` no longer requires `start` (default: `0`, i.e. 1970-01-01) and `end` (default: `now`). This is now aligned with the API.
- Additionally, `DatapointsAPI.retrieve_dataframe` no longer requires `granularity` and `aggregates`.
- All retrieve methods accept a list of full query dictionaries for `id` and `external_id` giving full flexibility for all individual settings: `start`, `end`, `aggregates`, `granularity`, `limit`, `include_outside_points`, `ignore_unknown_ids`.
- Aggregates returned now include the time period(s) (given by the `granularity` unit) that `start` and `end` are part of (as opposed to only "fully in-between" points). This change is the *only breaking change* to the `DatapointsAPI.retrieve` method for aggregates and makes it so that the SDK match manual queries sent using e.g. `curl` or Postman. In other words, this is now aligned with the API.
Note also that this is a **bugfix**: Due to the SDK rounding differently than the API, you could supply `start` and `end` (with `start < end`) and still be given an error that `start is not before end`. This can no longer happen.
- Fetching raw datapoints using `include_outside_points=True` now returns both outside points (if they exist), regardless of `limit` setting (this is the *only breaking change* for limited raw datapoint queries; unlimited queries are fully backwards compatible). Previously the total number of points was capped at `limit`, thus typically only returning the first. Now up to `limit+2` datapoints are always returned. This is now aligned with the API.
- When passing a relative or absolute time specifier string like `"2w-ago"` or `"now"`, all time series in the same query will use the exact same value for 'now' to avoid any inconsistencies in the results.
- Fetching newly inserted datapoints no longer suffers from very long wait times (or timeout risk) as the code's dependency on `count` aggregates has been removed entirely (implementation detail) which could delay fetching by anything between a few seconds to several minutes/go to timeout while the aggregate was computed on-the-fly. This was mostly a problem for datapoints inserted into low-priority time periods (far away from current time).
- Asking for the same time series any number of times no longer raises an error (from the SDK), which is useful for instance when fetching disconnected time periods. This is now aligned with the API. Thus, the custom exception `CogniteDuplicateColumnsError` is no longer needed and has been removed from the SDK.
- ...this change also causes the `.get` method of `DatapointsList` and `DatapointsArrayList` to now return a list of `Datapoints` or `DatapointsArray` respectively *when duplicated identifiers are queried*. For data scientists and others used to `pandas`, this syntax is familiar to the slicing logic of `Series` and `DataFrame` when used with non-unique indices.
There is also a very subtle **bugfix** here: since the previous implementation allowed the same time series to be specified by both its `id` and `external_id`, using `.get` to access it would always yield the settings that were specified by the `external_id`. This will now return a `list` as explained above.
- `Datapoints` and `DatapointsArray` now store the `granularity` string given by the user (when querying aggregates) which allows both `to_pandas` methods (on `DatapointsList` and `DatapointsArrayList` as well) to accept `include_granularity_name` that appends this to the end of the column name(s).
- Datapoints fetching algorithm has changed from one that relies on up-to-date and correct `count` aggregates to be fast (with fallback on serial fetching when missing/unavailable), to recursively (and reactively) splitting the time-domain into smaller and smaller pieces, depending on the discovered-as-fetched density-distribution of datapoints in time and the number of available workers/threads. The new approach also has the ability to group more than 1 (one) time series per API request (when beneficial) and short-circuit once a user-given limit has been reached (if/when given). This method is now used for *all types of queries*; numeric raw-, string raw-, and aggregate datapoints.

#### Change: `retrieve_dataframe`
- Previously, fetching was constricted (🐍) to either raw- OR aggregate datapoints. This restriction has been lifted and the method now works exactly like the other retrieve-methods (with a few extra options relevant only for pandas `DataFrame`s).
- Used to fetch time series given by `id` and `external_id` separately - this is no longer the case. This gives a significant, additional speedup when both are supplied.
- The `complete` parameter has been removed and partially replaced by `uniform_index (bool)` which covers a subset of the previous features (with some modifications: now gives a uniform index all the way from the first given `start` to the last given `end`). Rationale: Old method had a weird and had unintuitive syntax (passing a string using commas to separate options).
- Interpolating, forward-filling or in general, imputation (also prev. controlled via the `complete` parameter) is completely removed as the resampling logic *really* should be up to the user fetching the data to decide, not the SDK.
- New parameter `column_names` (as already used in several existing `to_pandas` methods) decides whether to pick `id`s or `external_id`s as the dataframe column names. Previously, when both were supplied, the dataframe ended up with a mix.
Read more below in the removed section or check out the method's updated documentation.
- The ordering of columns for aggregates is now always chronological instead of the somewhat arbitrary choice made in `Datapoints.__init__`, (since `dict`s keep insertion order in newer python versions and instance variables lives in `__dict__`)).
- New parameter `include_granularity_name` that appends the specified granularity to the column names if passed as `True`. Mimics the behaviour of the older, well-known argument `include_aggregate_name`, but adds after: `my-ts|average|13m`.

### Fixed
- `CogniteClientMock` has been updated with 24 missing APIs (including sub-composited APIs like `FunctionsAPI.schedules`) and is now used internally in testing instead of a similar, additional implementation.
- Loads of `assert`s meant for the SDK user have been changed to raising exceptions instead as a safeguard since `assert`s are ignored when running in optimized mode `-O` (or `-OO`).

### Fixed: Extended time domain
- `TimeSeries.[first/count/latest]()` now work with the expanded time domain (minimum age of datapoints was moved from 1970 to 1900, see [4.2.1]).
  - `TimeSeries.latest()` now supports the `before` argument similar to `DatapointsAPI.retrieve_latest`.
  - `TimeSeries.first()` now considers datapoints before 1970 and after "now".
  - `TimeSeries.count()` now considers datapoints before 1970 and after "now" and will raise an error for string time series as `count` (or any other aggregate) is not defined.
- `DatapointsAPI.retrieve_latest` would give latest datapoint `before="now"` when given `before=0` (1970) because of a bad boolean check. Used to not be a problem since there were no data before epoch.
- The utility function `ms_to_datetime` no longer raises `ValueError` for inputs from before 1970, but will raise for input outside the allowed minimum- and maximum supported timestamps in the API.
**Note**: that support for `datetime`s before 1970 may be limited on Windows, but `ms_to_datetime` should still work (magic!).

### Fixed: Datapoints-related
- **Critical**: Fetching aggregate datapoints now works properly with the `limit` parameter. In the old implementation, `count` aggregates were first fetched to split the time domain efficiently - but this has little-to-no informational value when fetching *aggregates* with a granularity, as the datapoints distribution can take on "any shape or form". This often led to just a few returned batches of datapoints due to miscounting (e.g. as little as 10% of the actual data could be returned(!)).
- Fetching datapoints using `limit=0` now returns zero datapoints, instead of "unlimited". This is now aligned with the API.
- Removing aggregate names from the columns in a Pandas `DataFrame` in the previous implementation used `Datapoints._strip_aggregate_name()`, but this had a bug: Whenever raw datapoints were fetched all characters after the last pipe character (`|`) in the tag name would be removed completely. In the new version, the aggregate name is only added when asked for.
- The method `Datapoints.to_pandas` could return `dtype=object` for numeric time series when all aggregate datapoints were missing; which is not *that* unlikely, e.g., when using `interpolation` aggregate on a `is_step=False` time series with datapoints spacing above one hour on average. In such cases, an object array only containing `None` would be returned instead of float array dtype with `NaN`s. Correct dtype is now enforced by an explicit `pandas.to_numeric()` cast.
- Fixed a bug in all `DatapointsAPI` retrieve-methods when no time series was/were found, a single identifier was *not* given (either list of length 1 or all given were missing), `ignore_unknown_ids=True`, and `.get` was used on the empty returned `DatapointsList` object. This would raise an exception (`AttributeError`) because the mappings from `id` or `external_id` to `Datapoints` were not defined on the object (only set when containing at least 1 resource).

### Removed
- Method: `DatapointsAPI.query`. No longer needed as all "optionality" has been moved to the three `retrieve` methods.
- Method: `DatapointsAPI.retrieve_dataframe_dict`. Rationale: Due to its slightly confusing syntax and return value, it basically saw no use "in the wild".
- Custom exception: `CogniteDuplicateColumnsError`. No longer needed as the retrieve endpoints now support duplicated identifiers to be passed (similar to the API).
- All convenience methods related to plotting and the use of `matplotlib`. Rationale: No usage and low utility value: the SDK should not be a data science library.

## [4.11.3] - 2022-11-17
### Fixed
- Fix FunctionCallsAPI filtering

## [4.11.2] - 2022-11-16
### Changed
- Detect endpoint (for Engineering Diagram detect jobs) is updated to spawn and handle multiple jobs.
### Added
- `DetectJobBundle` dataclass: A way to manage multiple files and jobs.

## [4.11.1] - 2022-11-15
### Changed
- Update doc for Vision extract method
- Improve error message in `VisionExtractJob.save_annotations`

## [4.11.0] - 2022-10-17
### Added
- Add `compute` method to `cognite.client.geospatial`

## [4.10.0] - 2022-10-13
### Added
- Add `retrieve_latest` method to `cognite.client.sequences`
- Add support for extending the expiration time of download links returned by `cognite.client.files.retrieve_download_urls()`

## [4.9.0] - 2022-10-10
### Added
- Add support for extraction pipeline configuration files
### Deprecated
- Extraction pipeline runs has been moved from `client.extraction_pipeline_runs` to `client.extraction_pipelines.runs`

## [4.8.1] - 2022-10-06
### Fixed
- Fix `__str__` method of `TransformationSchedule`

## [4.8.0] - 2022-09-30
### Added
- Add operations for geospatial rasters

## [4.7.1] - 2022-09-29
### Fixed
- Fixed the `FunctionsAPI.create` method for Windows-users by removing
  validation of `requirements.txt`.

## [4.7.0] - 2022-09-28
### Added
- Support `tags` on `transformations`.

### Changed
- Change geospatial.aggregate_features to support `aggregate_output`

## [4.5.4] - 2022-09-19
### Fixed
- The raw rows insert endpoint is now subject to the same retry logic as other idempotent endpoints.

## [4.5.3] - 2022-09-15
### Fixed
- Fixes the OS specific issue where the `requirements.txt`-validation failed
  with `Permission Denied` on Windows.

## [4.5.2] - 2022-09-09
### Fixed
- Fixes the issue when updating transformations with new nonce credentials

## [4.5.1] - 2022-09-08
### Fixed
- Don't depend on typing_extensions module, since we don't have it as a dependency.

## [4.5.0] - 2022-09-08
### Added
- Vision extract implementation, providing access to the corresponding [Vision Extract API](https://docs.cognite.com/api/v1/#tag/Vision).

## [4.4.3] - 2022-09-08
### Fixed
- Fixed NaN/NA value check in geospatial FeatureList

## [4.4.2] - 2022-09-07
### Fixed
- Don't import numpy in the global space in geospatial module as it's an optional dependency

## [4.4.1] - 2022-09-06
### Fixed
- Fixed FeatureList.from_geopandas to handle NaN values

## [4.4.0] - 2022-09-06
### Changed
- Change geospatial.aggregate_features to support order_by

## [4.3.0] - 2022-09-06
### Added
- Add geospatial.list_features

## [4.2.1] - 2022-08-23
### Changed
- Change timeseries datapoints' time range to start from 01.01.1900

## [4.2.0] - 2022-08-23
### Added
- OAuthInteractive credential provider. This credential provider will redirect you to a login page
and require that the user authenticates. It will also cache the token between runs.
- OAuthDeviceCode credential provider. Display a device code to enter into a trusted device.
It will also cache the token between runs.

## [4.1.2] - 2022-08-22
### Fixed
- geospatial: support asset links for features

## [4.1.1] - 2022-08-19
### Fixed
- Fixed the issue on SDK when Python installation didn't include pip.

### Added
- Added Optional dependency called functions. Usage: `pip install "cognite-sdk[functions]"`

## [4.1.0] - 2022-08-18
### Added
- ensure_parent parameter to client.raw.insert_dataframe method

## [4.0.1] - 2022-08-17
### Added
- OAuthClientCredentials now supports token_custom_args.

## [4.0.0] - 2022-08-15
### Changed
- Client configuration no longer respects any environment variables. There are other libraries better
suited for loading configuration from the environment (such as builtin `os` or `pydantic`). There have also
been several reports of envvar name clash issues in tools built on top the SDK. We therefore
consider this something that should be handled by the application consuming the SDK. All configuration of
`cognite.client.CogniteClient` now happens using a `cognite.client.ClientConfig` object. Global configuration such as
`max_connection_pool_size` and other options which apply to all client instances are now configured through
the `cognite.client.global_config` object which is an instance of `cognite.client.GlobalConfig`. Examples
have been added to the docs.
- Auth has been reworked. The client configuration no longer accepts the `api_key` and `token_...` arguments.
It accepts only a single `credentials` argument which must be a `CredentialProvider` object. A few
implementations have been provided (`APIKey`, `Token`, `OAuthClientCredentials`). Example usage has
been added to the docs. More credential provider implementations will be added in the future to accommodate
other OAuth flows.

### Fixed
- A bug in the Functions SDK where the lifecycle of temporary files was not properly managed.

## [3.9.0] - 2022-08-11
### Added
- Moved Cognite Functions from Experimental SDK to Main SDK.

## [3.8.0] - 2022-08-11
### Added
- Add ignore_unknown_ids parameter to sequences.retrieve_multiple

## [3.7.0] - 2022-08-10
### Changed
- Changed grouping of Sequence rows on insert. Each group now contains at most 100k values and at most 10k rows.

## [3.6.1] - 2022-08-10
### Fixed
- Fixed a minor casing error for the geo_location field on files

### Added
- Add ignore_unknown_ids parameter to files.retrieve_multiple

## [3.5.0] - 2022-08-10
### Changed
- Improve type annotations. Use overloads in more places to help static type checkers.

## [3.4.3] - 2022-08-10
### Changed
- Cache result from pypi version check so it's not executed for every client instantiation.

## [3.4.2] - 2022-08-09
### Fixed
- Fix the wrong destination name in transformations.

## [3.4.1] - 2022-08-01
### Fixed
- fixed exception when printing exceptions generated on transformations creation/update.

## [3.4.0] - 2022-07-25
### Added
- added support for nonce authentication on transformations

### Changed
- if no source or destination credentials are provided on transformation create, an attempt will be made to create a session with the CogniteClient credentials, if it succeeds, the acquired nonce will be used.
- if OIDC credentials are provided on transformation create/update, an attempt will be made to create a session with the given credentials. If it succeeds, the acquired nonce credentials will replace the given client credentials before sending the request.

## [3.3.0] - 2022-07-21
### Added
- added the sessions API

## [3.2.0] - 2022-07-15
### Removed
- Unused cognite.client.experimental module

## [3.1.0] - 2022-07-13
### Changed
- Helper functions for conversion to/from datetime now warns on naive datetimes and their interpretation.
### Fixed
- Helper function `datetime_to_ms` now accepts timezone aware datetimes.

## [3.0.1] - 2022-07-13
### Fixed
- fixed missing README.md in package

## [3.0.0] - 2022-07-12
### Changed
- Poetry build, one single package "cognite-sdk"
- Require python 3.8 or greater (used to be 3.5 or greater)
### Removed
- support for root_asset_id and root_asset_external_id filters. use asset subtree filters instead.

## [2.56.1] - 2022-06-22
### Added
- Time series property `is_step` can now be updated.

## [2.56.0] - 2022-06-21
### Added
- added the diagrams API

## [2.55.0] - 2022-06-20
### Fixed
- Improve geospatial documentation and implement better parameter resilience for filter and feature type update

## [2.54.0] - 2022-06-17
### Added
- Allow to set the chunk size when creating or updating geospatial features

## [2.53.1] - 2022-06-17
### Fixed
- Fixed destination type decoding of `transformation.destination`

## [2.53.0] - 2022-06-16
### Added
- Annotations implementation, providing access to the corresponding [Annotations API](https://docs.cognite.com/api/v1/#tag/Annotations).
    - Added `Annotation`, `AnnotationFilter`, `AnnotationUpdate` dataclasses to `cognite.client.data_classes`
    - Added `annotations` API to `cognite.client.CogniteClient`
    - **Create** annotations with `client.annotations.create` passing `Annotation` instance(s)
    - **Suggest** annotations with `client.annotations.suggest` passing `Annotation` instance(s)
    - **Delete** annotations with `client.annotations.delete` passing the id(s) of annotation(s) to delete
    - **Filter** annotations with `client.annotations.list` passing a `AnnotationFilter `dataclass instance or a filter `dict`
    - **Update** annotations with `client.annotations.update` passing updated `Annotation` or `AnnotationUpdate` instance(s)
    - **Get single** annotation with `client.annotations.retrieve` passing the id
    - **Get multiple** annotations with `client.annotations.retrieve_multiple` passing the ids

### Changed
- Reverted the optimizations introduced to datapoints fetching in 2.47.0 due to buggy implementation.

## [2.51.0] - 2022-06-13
### Added
- added the new geo_location field to the Asset resource

## [2.50.2] - 2022-06-09
### Fixed
- Geospatial: fix FeatureList.from_geopandas issue with optional properties

## [2.50.1] - 2022-06-09
### Fixed
- Geospatial: keep feature properties as is

## [2.50.0] - 2022-05-30
### Changed
- Geospatial: deprecate update_feature_types and add patch_feature_types

## [2.49.1] - 2022-05-19
### Changed
- Geospatial: Support dataset

## [2.49.0] - 2022-05-09
### Changed
- Geospatial: Support output selection for getting features by ids

## [2.48.0] - 2022-05-09
### Removed
- Experimental model hosting API

## [2.47.0] - 2022-05-02
### Changed
- Performance gain for `datapoints.retrieve` by grouping together time series in single requests against the underlying API.

## [2.46.1] - 2022-04-22
### Changed
- POST requests to the `sessions/revoke`-endpoint are now automatically retried
- Fix retrieval of empty raster in experimental geospatial api: http 204 as ok status

## [2.45.0] - 2022-03-25
### Added
- support `sequence_rows` destination type on Transformations.

## [2.44.1] - 2022-03-24
### Fixed
- fix typo in `data_set_ids` parameter type on `transformations.list`.

## [2.44.0] - 2022-03-24
### Added
- support conflict mode parameter on `transformations.schema.retrieve`.

## [2.43.1] - 2022-03-24
### Added
- update pillow dependency 9.0.0 -> 9.0.1

## [2.43.0] - 2022-03-24
### Added
- new list parameters added to `transformations.list`.

## [2.42.0] - 2022-02-25
### Added
- FeatureList.from_geopandas() improvements

### Fixed
- example for templates view.

## [2.41.0] - 2022-02-16
### Added
- support for deleting properties and search specs in GeospatialAPI.update_feature_types(...).

## [2.40.1] - 2022-02-15
### Fixed
- geospatial examples.

## [2.40.0] - 2022-02-11
### Added
- dataSetId support for transformations.

## [2.39.1] - 2022-01-25
### Added
- pandas and geospatial dependencies optional for cognite-sdk-core.

## [2.39.0] - 2022-01-20
### Added
- geospatial API support

## [2.38.6] - 2022-01-14
### Added
- add the possibility to cancel transformation jobs.

## [2.38.5] - 2022-01-12
### Fixed
- Bug where creating/updating/deleting more than 5 transformation schedules in a single call would fail.

## [2.38.4] - 2021-12-23
### Fixed
- Bug where list generator helper will return more than chunk_size items.

## [2.38.3] - 2021-12-13
### Fixed
- Bug where client consumes all streaming content when logging request.

## [2.38.2] - 2021-12-09
### Added
- add the possibility to pass extra body fields to APIClient._create_multiple.

## [2.38.1] - 2021-12-07
### Fixed
- Bug where loading `transformations.jobs` from JSON fails for raw destinations.

## [2.38.0] - 2021-12-06
### Added
- `transformations` api client, which allows the creation, deletion, update, run and retrieval of transformations.
- `transformations.schedules` api client, which allows the schedule, unschedule and retrieval of recurring runs of a transformation.
- `transformations.notifications` api client, which allows the creation, deletion and retrieval of transformation email notifications.
- `transformations.schema` api client, which allows the retrieval of the expected schema of sql transformations based on the destination data type.
- `transformations.jobs` api client, which retrieves the  status of transformation runs.

## [2.37.1] - 2021-12-01
### Fixed
- Bug where `sequences` full update attempts to "set" column spec. "set" is not supported for sequence column spec.

## [2.37.0] - 2021-11-30
### Added
- Added support for retrieving file download urls

## [2.36.0] - 2021-11-30
### Fixed
- Changes default JSON `.dumps()` behaviour to be in strict compliance with the standard: if any NaNs or +/- Infs are encountered, an exception will now be raised.

## [2.35.0] - 2021-11-29
### Added
- Added support for `columns` update on sequences
- Added support for `data_set_id` on template views

### Security
- Disallow downloading files to path outside download directory in `files.download()`.

## [2.32.0] - 2021-10-04
### Added
 - Support for extraction pipelines

## [2.31.1] - 2021-09-30
### Fixed
- Fixed a bug related to handling of binary response payloads.

## [2.31.0] - 2021-08-26
### Added
- View resolver for template fields.

## [2.30.0] - 2021-08-25
### Added
- Support for Template Views

## [2.29.0] - 2021-08-16
### Added
- Raw rows are retrieved using parallel cursors when no limit is set.

## [2.28.2] - 2021-08-12
### Added
- Relationships now supports `partitions` parameter for [parallel retrieval](https://docs.cognite.com/api/v1/#section/Parallel-retrieval)

## [2.28.1] - 2021-08-10
### Changed
- debug mode now logs response payload and headers.

## [2.27.0] - 2021-07-20

### Fixed
- When using CogniteClient with the client-secret auth flow, the object would not be pickle-able (e.g. when using multiprocessing) because of an anonymous function.

## [2.26.1] - 2021-07-20

### Changed
- Optimization. Do not get windows if remaining data points is 0. Reduces number of requests when asking for 100k data points/10k aggregates from 2 to 1.

## [2.26.0] - 2021-07-08

### Added
- Support for set labels on AssetUpdate

## [2.25.0] - 2021-07-06

### Added
- filter_nodes function to ThreeDRevisionsAPI

## [2.24.0] - 2021-06-28

### Added
- ignore_unknown_ids flag to Relationships delete method

## [2.23.0] - 2021-06-25

### Added
- insert_dataframe and retrieve_dataframe methods to the Raw client

## [2.22.0] - 2021-06-22

### Added
- More contextualization job statuses
### Changed
- Refactor contextualization constant representation

## [2.21.0] - 2021-06-21

### Added
- Datasets support for labels

## [2.20.0] - 2021-06-18

### Added
- rows() in RawRowsAPI support filtering with `columns` and `min/maxLastUpdatedTime`

## [2.19.0] - 2021-05-11

### Added
- Support for /token/inspect endpoint

## [2.18.2] - 2021-04-23

### Fixed
- Bug in templates instances filter that would cause `template_names` to be ignored.

## [2.18.1] - 2021-04-22

### Added
- Configure file download/upload timeouts with `COGNITE_FILE_TRANSFER_TIMEOUT` environment variable or
`file_transfer_timeout` parameter on `CogniteClient`.

### Changed
- Increased default file transfer timeout from 180 to 600 seconds
- Retry more failure modes (read timeouts, 502, 503, 504) for files upload/download requests.

## [2.18.0] - 2021-04-20

### Changed
- `COGNITE_DISABLE_SSL` now also covers ssl verification on IDP endpoints used for generating tokens.


## [2.17.1] - 2021-04-15

### Added
- `created_time`, and `last_updated_time` to template data classes.
- `data_set_id` to template instance data class.


## [2.17.0] - 2021-03-26

### Changed
- Ignore exceptions from pypi version check and reduce its timeout to 5 seconds.

### Fixed
- Only 200/201/202 is treated as successful response. 301 led to json decoding errors -
now handled gracefully.
- datasets create limit was set to 1000 in the sdk, leading to cases of 400 from the api where the limit is 10.

### Added
- Support for specifying proxies in the CogniteClient constructor

### Removed
- py.typed file. Will not declare library as typed until we run a typechecker on the codebase.


## [2.16.0] - 2021-03-26

### Added
- support for templates.
- date-based `cdf-version` header.

## [2.15.0] - 2021-03-22

### Added
- `createdTime` field on raw dbs and tables.

## [2.14.0] - 2021-03-18

### Added
- dropna argument to insert_dataframe method in DatapointsAPI

## [2.13.0] - 2021-03-16

### Added
- `sortByNodeId` and `partitions` query parameters to `list_nodes` method.

## [2.12.2] - 2021-03-11

### Fixed
- CogniteAPIError raised (instead of internal KeyError) when inserting a RAW row without a key.

## [2.12.1] - 2021-03-09

### Fixed
- CogniteMissingClientError raised when creating relationship with malformed body.

## [2.12.0] - 2021-03-08

### Changed
- Move Entity matching API from beta to v1.

## [2.11.1] - 2021-02-18

### Changed
- Resources are now more lenient on which types they accept in for labels
- Entity matching fit will flatten dictionaries and resources to "metadata.subfield" similar to pipelines.

### Added
- Relationships now support update

## [2.10.7] - 2021-02-02

### Fixed
- Relationships API list calls via the generator now support `chunk_size` as parameter.

## [2.10.6] - 2021-02-02

### Fixed
- Retry urllib3.NewConnectionError when it isn't in the context of a ConnectionRefusedError

## [2.10.5] - 2021-01-25

### Fixed
- Fixed asset subtree not returning an object with id->item cache for use in .get

## [2.10.4] - 2020-12-14

### Changed
- Relationships filter will now chain filters on large amounts of sources or targets in batches of 1000 rather than 100.


## [2.10.3] - 2020-12-09

### Fixed
- Retries now have backup time tracking per request, rather than occasionally shared between threads.
- Sequences delete ranges now no longer gives an error if no data is present

## [2.10.2] - 2020-12-08

### Fixed
- Set geoLocation.type in files to "Feature" if missing

## [2.10.1] - 2020-12-03

### Added
- Chaining of requests to the relationships list method,
allowing the method to take arbitrarily long lists for `source_external_ids` and `target_external_ids`

## [2.10.0] - 2020-12-01

### Added
- Authentication token generation and lifecycle management

## [2.9.0] - 2020-11-25

### Added
- Entity matching API is now available in the beta client.

## [2.8.0] - 2020-11-23

### Changed
- Move relationships to release python SDK

## [2.7.0] - 2020-11-10

### Added
- `fetch_resources` parameter to the relationships `list` and `retrieve_multiple` methods, which attempts to fetch the resource referenced in the relationship.

## [2.6.4] - 2020-11-10

### Fixed
- Fixed a bug where 429 was not retried on all endpoints

## [2.6.3] - 2020-11-10

### Fixed
- Resource metadata should be able to set empty using `.metadata.set(None)` or `.metadata.set({})`.

## [2.6.2] - 2020-11-05

### Fixed
- Asset retrieve subtree should return empty AssetList if asset does not exist.

## [2.6.1] - 2020-10-30

### Added
- `geospatial` to list of valid relationship resource types.

## [2.6.0] - 2020-10-26

### Changed
- Relationships list should take dataset internal and external id as different parameters.

## [2.5.4] - 2020-10-22

### Fixed
- `_is_retryable` didn't handle clusters with a dash in the name.

## [2.5.3] - 2020-10-14

### Fixed
- `delete_ranges` didn't cast string timestamp into number properly.

## [2.5.2] - 2020-10-06

### Fixed
- `labels` in FileMetadata is not cast correctly to a list of `Label` objects.

## [2.5.1] - 2020-10-01
- Include `py.typed` file in sdk distribution

## [2.5.0] - 2020-09-29

### Added
- Relationships beta support.

### Removed
- Experimental Model Hosting client.

## [2.4.3] - 2020-09-18
- Increase raw rows list limit to 10,000

## [2.4.2] - 2020-09-10
- Fixed a bug where urls with query parameters were excluded from the retryable endpoints.

## [2.4.1] - 2020-09-09

### Changed
- Generator-based listing now supports partitions. Example:
  ``` python
  for asset in client.assets(partitions=10):
    # do something
  ```

## [2.4.0] - 2020-08-31

### Added
- New 'directory' in Files

## [2.3.0] - 2020-08-25

### Changed
- Add support for mypy and other type checking tools by adding packaging type information

## [2.2.2] - 2020-08-18

### Fixed
- HTTP transport logic to better handle retrying of connection errors
- read timeouts will now raise a CogniteReadTimeout
- connection errors will now raise a CogniteConnectionError, while connection refused errors will raise the more
 specific CogniteConnectionRefused exception.

### Added
- Jitter to exponential backoff on retries

### Changed
- Make HTTP requests no longer follow redirects by default
- All exceptions now inherit from CogniteException

## [2.2.1] - 2020-08-17

### Added
- Fixed a bug where `/timeseries/list` was missing from the retryable endpoints.

## [2.2.0] - 2020-08-17

### Added
- Files labelling support

## [2.1.2] - 2020-08-13

### Fixed
- Fixed a bug where only v1 endpoints (not playground) could be added as retryable

## [2.1.1] - 2020-08-13

### Fixed
- Calls to datapoints `retrieve_dataframe` with `complete="fill"` would break using Pandas version 1.1.0 because it raises TypeError when calling `.interpolate(...)` on a dataframe with no columns.

## [2.1.0] - 2020-07-22

### Added
- Support for passing a single string to `AssetUpdate().labels.add` and `AssetUpdate().labels.remove`. Both a single string and a list of strings is supported. Example:
  ```python
  # using a single string
  my_update = AssetUpdate(id=1).labels.add("PUMP").labels.remove("VALVE")
  res = c.assets.update(my_update)

  # using a list of strings
  my_update = AssetUpdate(id=1).labels.add(["PUMP", "ROTATING_EQUIPMENT"]).labels.remove(["VALVE"])
  res = c.assets.update(my_update)
  ```

## [2.0.0] - 2020-07-21

### Changed
- The interface to interact with labels has changed. A new, improved interface is now in place to make it easier to work with CDF labels. The new interface behaves this way:
  ```python
  # crate label definition(s)
  client.labels.create(LabelDefinition(external_id="PUMP", name="Pump", description="Pump equipment"))
  # ... or multiple
  client.labels.create([LabelDefinition(external_id="PUMP"), LabelDefinition(external_id="VALVE")])

  # list label definitions
  label_definitions = client.labels.list(name="Pump")

  # delete label definitions
  client.labels.delete("PUMP")
  # ... or multiple
  client.labels.delete(["PUMP", "VALVE"])

  # create an asset with label
  asset = Asset(name="my_pump", labels=[Label(external_id="PUMP")])
  client.assets.create(assets)

  # filter assets by labels
  my_label_filter = LabelFilter(contains_all=["PUMP", "VERIFIED"])
  asset_list = client.assets.list(labels=my_label_filter)

  # attach/detach labels to/from assets
  my_update = AssetUpdate(id=1).labels.add(["PUMP"]).labels.remove(["VALVE"])
  res = c.assets.update(my_update)
  ```

### Fixed
- Fixed bug where `_call_` in SequencesAPI (`client.sequences`) was incorrectly returning a `GET` method instead of `POST`.

## [1.8.1] - 2020-07-07
### Changed
- For 3d mappings delete, only use node_id and asset_id pairs in delete request to avoid potential bad request.
- Support attaching/detaching multiple labels on assets in a single method

## [1.8.0] - 2020-06-30
### Added
- Synthetic timeseries endpoint for DatapointsApi
- Labels endpoint support
- Assets labelling support
- Support for unique value aggregation for events.

### Changed
- When `debug=true`, redirects are shown more clearly.

## [1.7.0] - 2020-06-03
### Fixed
- datasetId is kept as an integer in dataframes.

### Changed
- Internal list of retryable endpoints was changed to a class variable so it can be modified.

## [1.6.0] - 2020-04-28
### Added
- Support events filtering by ongoing events (events without `end_time` defined)
- Support events filtering by active timerange of event
- Support files metadata filtering by `asset_external_ids`
- Aggregation endpoint for Assets, DataSets, Events, Files, Sequences and TimeSeries API

## [1.5.2] - 2020-04-02
### Added
- Support for security categories on file methods

## [1.5.1] - 2020-04-01
### Added
- Support for security categories on files
- active_at_time on relationships

### Fixed
- No longer retry calls to /files/initupload
- Retry retryable POST endpoints in datasets API

## [1.5.0] - 2020-03-12
### Added
- DataSets API and support for this in assets, events, time series, files and sequences.
- .asset helper function on time series.
- asset external id filter on time series.

## [1.4.13] - 2020-03-03
### Added
- Relationship list supports multiple sources, targets, relationship types and datasets.

## [1.4.12] - 2020-03-02

### Fixed
- Fixed a bug in file uploads where fields other than name were not being passed to uploaded directories.

## [1.4.11] - 2020-02-21

### Changed
- Datapoint insertion changed to be less memory intensive.

### Fixed
- Fixed a bug where add service account to group expected items in response.
- Jupyter notebook output and non-camel cased to_pandas uses nullable int fields instead of float for relevant fields.

## [1.4.10] - 2020-01-27
### Added
- Support for the error field for synthetic time series query in the experimental client.
- Support for retrieving data from multiple sequences at once.

## [1.4.9] - 2020-01-08

### Fixed
- Fixed a bug where datapoints `retrieve` could return less than limit even if there were more datapoints.
- Fixed an issue where `insert_dataframe` would give an error with older pandas versions.

## [1.4.8] - 2019-12-19

### Added
- Support for `ignore_unknown_ids` on time series `retrieve_multiple`, `delete` and datapoints `retrieve` and `latest` and related endpoints.
- Support for asset subtree filters on files, sequences, and time series.
- Support for parent external id filters on assets.
- Synthetic datapoints retrieve has additional functions including variable replacement and sympy support.

### Changed
- Synthetic datapoints now return errors in the `.error` field, in the jupyter output, and optionally in pandas dataframes if `include_errors` is set.

## [1.4.7] - 2019-12-05

### Added
- Support for synthetic time series queries in the experimental client.
- parent external id filter added for assets.

### Fixed
- startTime in event dataframes is now a nullable int dtype, consistent with endTime.

## [1.4.6] - 2019-12-02

### Fixed
- Fixed notebook output for Asset, Datapoint and Raw.

## [1.4.5] - 2019-12-02

### Changed

- The ModelHostingAPI now calls Model Hosting endpoints in playground instead of 0.6.

## [1.4.4] - 2019-11-29

### Added
 - Option to turn off version checking from CogniteClient constructor

### Changed
- In sequences create, the column definitions object accepts both camelCased and snake_cased keys.
- Retry 429 on all endpoints

### Fixed
- Fixed notebook output for DatapointsList

## [1.4.3] - 2019-11-27
### Fixed
- In Jupyter notebooks, the output from built-in list types is no longer camel cased.

## [1.4.2] - 2019-11-27

### Changed
- In the 3D API, the call and list methods now include all models by default instead of only unpublished ones.
- In Jupyter notebooks, the output from built-in types is no longer camel cased.

### Added
- Support for filtering events by asset subtree ids.

## [1.4.1] - 2019-11-18

### Added
- Support for filtering events by asset external id.
- query parameter on asset search.
- `ignore_unknown_ids` parameter on asset and events method `delete` and `retrieve_multiple`.

## [1.4.0] - 2019-11-14

### Changed
- In the ModelHostingAPI, models, versions and schedules are now referenced by name instead of id. The ids are no longer available.
- In the ModelHostingAPI, functions related to model versions are moved from the ModelsAPI to the new ModelVersionsAPI.
- In the ModelHostingAPI, the model names must be unique. Also, the version names and schedule names must be unique per model.
- Default value for `limit` in search method is now 100 instead of None to clarify api default behaviour when no limit is passed.

## [1.3.4] - 2019-11-07

### Changed
- Error 500's are no longer retried by default, only HTTP 429, 502, 503, 504 are.
- Optimized HTTP calls by caching user agent.
- Relationship filtering is now integrated into `list` instead of `search`.
- Sequences `insert_dataframe` parameter `external_id_headers` documentation updated.
- Type hints for several objects formerly `Dict[str, Any]` improved along with introducing matching dict derived classes.

### Fixed
- `source_created_time` and `source_modified_time` on files now displayed as time fields.
- Fixed pagination for `include_outside_points` and other edge cases in datapoints.
- Fixed a bug where `insert_dataframe` with strings caused a numpy error.

### Added
- Relationships can now have sequences as source or target.

## [1.3.3] - 2019-10-21

### Changed
- Datapoints insert dataframe function will check for infinity values.
- Allow for multiple calls to .add / .remove in object updates such as metadata, without later calls overwriting former.
- List time series now ignores the include_metadata parameter.

### Added
- Advanced list endpoint is used for listing time series, adding several new filters and partitions.

## [1.3.2] - 2019-10-16

### Added
- Datapoints objects now store is_string, is_step and unit to allow for better interpretation of the data.
- Sorting when listing events
- Added a search function in the relationships API.

### Changed
- `list` and `__call__` methods for files now support list parameters for `root_ids`, `root_external_ids`.
- retrieve_dataframe with `complete` using Datapoints fields instead of retrieving time series metadata.

### Fixed
- Fixed chunking logic in list_generator to always return last partial chunk.
- Fixed an error on missing target/source in relationships.

## [1.3.1] - 2019-10-09
### Fixed
- Fixed support for totalVariation aggregate completion.
- Changed conversion of raw RowList to pandas DataFrame to handle missing values (in columns) across the rows. This also fixes the bug where one-off values would be distributed to all rows in the DataFrame (unknown bug).

## [1.3.0] - 2019-10-03
### Changed
- Sequences officially released and no longer considered experimental.
- Sequences data insert no longer takes a default value for columns.

## [1.2.1] - 2019-10-01
### Fixed
- Tokens are sent with the correct "Authorization" header instead of "Authentication".

## [1.2.0] - 2019-10-01
### Added
- Support for authenticating with bearer tokens. Can now supply a jwt or jwt-factory to CogniteClient. This token will override any api-key which has been set.

## [1.1.12] - 2019-10-01
### Fixed
- Fixed a bug in time series pagination where getting 100k datapoints could cause a missing id error when using include_outside_points.
- SequencesData `to_pandas` no longer returns NaN on integer zero columns.
- Fixed a bug where the JSON encoder would throw circular reference errors on unknown data types, including numpy floats.

## [1.1.11] - 2019-09-23
### Fixed
- Fix testing.CogniteClientMock so it is possible to get attributes on child which have not been explicitly in the CogniteClientMock constructor

## [1.1.10] - 2019-09-23
### Fixed
- Fix testing.CogniteClientMock so it is possible to get child mock not explicitly defined

### Added
- `list` and `__call__` methods for events now support list parameters for `root_asset_ids`, `root_asset_external_ids`.

## [1.1.9] - 2019-09-20
### Changed
- Renamed testing.mock_cognite_client to testing.monkeypatch_cognite_client

### Added
- testing.CogniteClientMock object

## [1.1.8] - 2019-09-19
### Added
- Support for aggregated properties of assets.
- `Asset` and `AssetList` classes now have a `sequences` function which retrieves related sequences.
- Support for partitioned listing of assets and events.

### Changed
- `list` and `__call__` methods for assets now support list parameters for `root_ids`, `root_external_ids`.
- Sequences API no longer supports column ids, all relevant functions have been changed to only use external ids.

### Fixed
- Fixed a bug in time series pagination where getting 100k dense datapoints would cause a missing id error.
- Sequences retrieve functions fixed to match API change, to single item per retrieve.
- Sequences retrieve/insert functions fixed to match API change to take lists of external ids.

## [1.1.7] - 2019-09-13
### Fixed
- `testing.mock_cognite_client()` so that it still accepts arguments after exiting from mock context.

## [1.1.6] - 2019-09-12
### Fixed
- `testing.mock_cognite_client()` so that the mocked CogniteClient may accept arguments.

## [1.1.5] - 2019-09-12
### Added
- Method `files.download_to_path` for streaming a file to a specific path

## [1.1.4] - 2019-09-12
### Added
- `root_asset_ids` parameter for time series list.

### Changed
- Formatted output in jupyter notebooks for `SequenceData`.
- `retrieve_latest` function in theDatapoints API extended to support more than 100 items.
- Log requests at DEBUG level instead of INFO.

## [1.1.3] - 2019-09-05
### Changed
- Disabled automatic handling of cookies on the requests session objects

### Fixed
- `to_pandas` method on CogniteResource in the case of objects without metadata

## [1.1.2] - 2019-08-28
### Added
- `limit` parameter on sequence data retrieval.
- Support for relationships exposed through experimental client.
- `end` parameter of sequence.data retrieval and range delete accepts -1 to indicate last index of sequence.

### Changed
- Output in jupyter notebooks is now pandas-like by default, instead of outputting long json strings.

### Fixed
- id parameters and timestamps now accept any integer type including numpy.int64, so values from dataframes can be passed directly.
- Compatibility fix for renaming of sequences cursor and start/end parameters in the API.

## [1.1.1] - 2019-08-23
### Added
- `complete` parameter on `datapoints.retrieve_dataframe`, used for forward-filling/interpolating intervals with missing data.
- `include_aggregate_name` option on `datapoints.retrieve_dataframe` and `DatapointsList.to_pandas`, used for removing the `|<aggregate-name>` postfix on dataframe column headers.
- datapoints.retrieve_dataframe_dict function, which returns {aggregate:dataframe} without adding aggregate names to columns
- source_created_time and source_modified_time support for files

## [1.1.0] - 2019-08-21
### Added
- New method create_hierarchy() added to assets API.
- SequencesAPI.list now accepts an asset_ids parameter for searching by asset
- SequencesDataAPI.insert now accepts a SequenceData object for easier copying
- DatapointsAPI.insert now accepts a Datapoints object for easier copying
- helper method `cognite.client.testing.mock_cognite_client()` for mocking CogniteClient
- parent_id and parent_external_id to AssetUpdate class.

### Changed
- assets.create() no longer validates asset hierarchy and sorts assets before posting. This functionality has been moved to assets.create_hierarchy().
- AssetList.files() and AssetList.events() now deduplicate results while fetching related resources, significantly reducing memory load.

## [1.0.5] - 2019-08-15
### Added
- files.create() method to enable creating a file without uploading content.
- `recursive` parameter to raw.databases.delete() for recursively deleting tables.

### Changed
- Renamed .iteritems() on SequenceData to .items()
- raw.insert() now chunks raw rows into batches of 10,000 instead of 1,000

### Fixed
- Sequences queries are now retried if safe
- .update() in all APIs now accept a subclass of CogniteResourceList as input
- Sequences datapoint retrieval updated to use the new cursor feature in the API
- Json serializiation in `__str__()` of base data classes. Now handles Decimal and Number objects.
- Now possible to create asset hierarchy using parent external id when the parent is not part of the batch being inserted.
- `name` parameter of files.upload_bytes is now required, so as not to raise an exception in the underlying API.

## [1.0.4] - 2019-08-05
### Added
- Variety of useful helper functions for Sequence and SequenceData objects, including .column_ids and .column_external_ids properties, iterators and slice operators.
- Sequences insert_dataframe function.
- Sequences delete_range function.
- Support for external id column headers in datapoints.insert_dataframe()

### Changed
- Sequences data retrieval now returns a SequenceData object.
- Sequences insert takes its parameters row data first, and no longer requires columns to be passed.
- Sequences insert now accepts tuples and raw-style data input.
- Sequences create now clears invalid fields such as 'id' in columns specification, so sequences can more easily re-use existing specifications.
- Sequence data function now require column_ids or column_external_ids to be explicitly set, rather than both being passed through a single columns field

## [1.0.3] - 2019-07-26
### Fixed
- Renamed Model.schedule_data_spec to Model.data_spec so the field from the API will be included on the object.
- Handling edge case in Sequences pagination when last datapoint retrieved is at requested end
- Fixing data points retrieval when count aggregates are missing
- Displays unexpected fields on error response from API when raising CogniteAPIError

## [1.0.2] - 2019-07-22
### Added
- Support for model hosting exposed through experimental client

### Fixed
- Handling dynamic limits in Sequences API

## [1.0.1] - 2019-07-19
### Added
- Experimental client
- Support for sequences exposed through experimental client

## [1.0.0] - 2019-07-11
### Added
- Support for all endpoints in Cognite API
- Generator with hidden cursor for all resource types
- Concurrent writes for all resources
- Distribution of "core" sdk which does not depend on pandas and numpy
- Typehints for all methods
- Support for posting an entire asset hierarchy, resolving ref_id/parent_ref_id automatically
- config attribute on CogniteClient to view current configuration.

### Changed
- Renamed methods so they reflect what the method does instead of what http method is used
- Updated documentation with automatically tested examples
- Renamed `stable` namespace to `api`
- Rewrote logic for concurrent reads of datapoints
- Renamed CogniteClient parameter `num_of_workers` to `max_workers`

### Removed
- `experimental` client in order to ensure sdk stability.<|MERGE_RESOLUTION|>--- conflicted
+++ resolved
@@ -17,14 +17,14 @@
 - `Fixed` for any bug fixes.
 - `Security` in case of vulnerabilities.
 
+## [6.28.4] - 2023-10-03
+### Fixed
+- Bugfix for serialization of Workflows' `DynamicTasksParameters` during `workflows.versions.upsert` and `workflows.execution.retrieve_detailed`
+
 ## [6.28.3] - 2023-10-03
 ### Fixed
-<<<<<<< HEAD
-- Bugfix for serialization of Workflows' `DynamicTasksParameters` during `workflows.versions.upsert` and `workflows.execution.retrieve_detailed`
-=======
 - When uploading files as strings using `client.files.upload_bytes` the wrong encoding is used on Windows, which is causing
   part of the content to be lost when uploading. This is now fixed.
->>>>>>> 4512da3b
 
 ## [6.28.2] - 2023-10-02
 ### Fixed
