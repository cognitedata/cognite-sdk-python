# Changelog
All notable changes to this project will be documented in this file.

The format is based on [Keep a Changelog](https://keepachangelog.com/en/1.0.0/),
and this project adheres to [Semantic Versioning](https://semver.org/spec/v2.0.0.html).

The changelog for SDK version 0.x.x can be found [here](https://github.com/cognitedata/cognite-sdk-python/blob/0.13/CHANGELOG.md).

For users wanting to upgrade major version, a migration guide can be found [here](MIGRATION_GUIDE.md).

Changes are grouped as follows
- `Added` for new features.
- `Changed` for changes in existing functionality.
- `Deprecated` for soon-to-be removed features.
- `Improved` for transparent changes, e.g. better performance.
- `Removed` for now removed features.
- `Fixed` for any bug fixes.
- `Security` in case of vulnerabilities.

## [Unreleased]
### Added
- Support for the `/simulators/logs` API endpoint.
- Support for the `/simulators/routines` and `/simulators/routines/revisions` API endpoints.
- Support for the `/simulators/models` and `/simulators/models/revisions` API endpoints.
- Support for the `/simulators` and `/simulators/integration` API endpoints.

## [7.74.2] - 2025-04-01
<<<<<<< HEAD
### Changed
- Removes beta header from postgres gateway APIs.
- Removes "beta" warning from postgres gateway APIs.
### Added
- Adds `PostgresGatewayAcl` to postgres gateway ACLs.
=======
### Fixed
- When loading a Workflow version from dict, no longer gives a `400` when calling 
  `client.workflows.versions.upsert(...)`. For example the following workflow version can now be upserted:
```python
WorkflowVersionUpsert.load({
    "workflowExternalId": "my_workflow", "version": 1, 
    "workflowDefinition": {
      "tasks": {
        "externalId": "task1",
        "type": "function",
        "parameters": {"function": {"externalId": "myFunction"}}}
    }
})
```
>>>>>>> e53b6cf2

## [7.74.1] - 2025-04-01
### Fixed
- When iterating through datapoints, any instance IDs used would max out after 100k values.

## [7.74.0] - 2025-04-01
### Added
- Support for new (object) datapoint aggregates `min_datapoint` and `max_datapoint`.

## [7.73.9] - 2025-03-25
### Fixed
- The `transformation.source/destinationOidcCredentials.scope` is no longer required when creating a Transformation.

## [7.73.8] - 2025-03-21
### Fixed
- Functions: Removed `"py38"` from list of valid runtimes for Functions in docstrings and type annotations. Runtime `"py38"` was removed in the API in October 2024.

## [7.73.7] - 2025-03-14
### Fixed
- When RestSource for hosted extractors were updated, the authentication and ca_certificate objects were omitted. This is now fixed.

## [7.73.6] - 2025-03-10
### Fixed
- An issue with `client.data_modeling.instances.aggregates(..., filter=my_filter)` no longer raises a `KeyError` if you
  have a filter that returns no results.

## [7.73.5] - 2025-02-26
### Fixed
- The `client.data_modeling.instances.aggregate/search()` methods now correctly returns maximum, 1000, results when setting
  the `limit` parameter to `None`, `-1`, or `math.inf`.

## [7.73.4] - 2025-02-24
### Fixed
- An issue with `DatapointsAPI.retrieve_latest` and usage of `instance_id` when using `ignore_unknown_ids=True`
  and *any type* of identifier was not found (no longer raises `TypeError`).

## [7.73.3] - 2025-02-07
### Added
- Listable property types for containers in Data Modeling now accept `max_list_size`.

## [7.73.2] - 2025-02-05
### Fixed
- An edge case where instance IDs in failing requests would not be reported in the error attributes `unknown`
  or `failed`.
### Changed
- Set the limit for create, update, and delete endpoints for postgres gateway users to 1.

## [7.73.1] - 2025-01-23
### Fixed
- Data Workflows hotfix: mark `useTransformationCredentials` as optional.

## [7.73.0] - 2025-01-22
### Added
- Data Workflows: Support for `useTransformationCredentials` for the transformations task. This allows running
  transformation tasks with pre-configured client credentials.

## [7.72.2] - 2025-01-20
### Fixed
- Updating a Kafka or MQTT source with a write object in `mode="replace"` no longer raises a `CogniteAPIError` with
  422 status code.

## [7.72.1] - 2025-01-14
### Fixed
- Data Modeling container type Enum now dumps correctly and no longer camelCases the user-defined values.

## [7.72.0] - 2025-01-14
### Added
- Document Summary and Document Question Answering endpoints from the AI API.

## [7.71.4] - 2025-01-09
### Changed
- Update classes accepting instance_id now raise when id/external_id are also given.
### Added
- All update classes warn when external_id is ignored (when id is also given, it takes precedence)

## [7.71.3] - 2025-01-09
### Added
- `ResultSetExpression` now support the `skip_already_deleted` flag.

## [7.71.2] - 2025-01-07
### Added
- Instance ID is now supported for `retrieve_latest` in the datapoints API.
### Fixed
- Using `retrieve_latest` with `ignore_unknown_ids=True` could raise KeyError if at least one
  time series were missing and any of the non-missing did not have `external_id` set.
- Using `retrieve_latest` with `ignore_unknown_ids=True` could yield mixed-up results if at least one
  time series were missing and and any of the non-missing were a duplicated time series (with an individually specified (and different) setting). This will now raise a RuntimeError.

## [7.71.1] - 2025-01-07
### Fixed
- Version checker (stopped working after 5.3.1 due to subtle package naming change)

## [7.71.0] - 2025-01-06
### Added
- Support for InstanceReferences filter for Data Modeling

## [7.70.7] - 2024-12-20
### Fixed
- Passing a valid but empty string as external_id no longer raises an error for certain SDK methods

## [7.70.6] - 2024-12-14
### Fixed
- Updating a Sequence and repeating existing columns no longer raises a `CogniteDuplicatedError`.

## [7.70.5] - 2024-12-12
### Fixed
- Upserting a Sequence with columns no longer silently skips the columns, but instead updates them as intended.

## [7.70.4] - 2024-12-11
### Fixed
- Added missing `diagramParsingACl` to capabilities.

## [7.70.3] - 2024-12-11
### Fixed
- Aggregation requests with custom properties, like a metadata key, are no longer converted to camelCase
  automatically.

## [7.70.2] - 2024-12-04
### Fixed
- Retrieving `ExtractionPipeline` no longer raises a `KeyError` if any of the piplines have a contact with missing fields.

## [7.70.1] - 2024-12-04
### Fixed
- Fix `workflows.executions.retrieve_detailed` type for `SimulationInputOverride` to allow for `None` value for `unit`.

## [7.70.0] - 2024-12-02
### Added
- Workflow support for "simulation" task type.

## [7.69.4] - 2024-12-02
### Added
- An IsNull filter has been added for use in Data Modeling.

## [7.69.3] - 2024-12-02
### Added
- API endpoints currently accepting relative time strings like `2d-ago` now support a forward-looking syntax, e.g. `2w-ahead` or `15m-ahead`.
### Fixed
- Revoking sessions through `client.iam.sessions.revoke` no longer raises an API error for very large payloads


## [7.69.2] - 2024-11-28
### Improved
- Handle conversion of instance lists like NodeList to pandas DataFrame in scenarios where: a) properties are expanded
  into columns, b) the view ID prefix has be removed and c) one or more user properties have a naming conflict with
  base properties. This no longer raises a documented error by pandas, but gives a warning instead.

## [7.69.1] - 2024-11-27
### Fixed
- Convenience methods for `TimeSeries` (defined through Data Modeling with `instance_id`) now works as
  intended: `count`, `latest` and `first`.

## [7.69.0] - 2024-11-23
### Added
- Synthetic Datapoints API has better support for `instance_id`. Previously you had to specify these directly
  in the expression(s), but now you can use the `variables` parameter to more easily substitute the time series
  identifiers directly into the expression(s).

## [7.68.0] - 2024-11-22
### Added
- New methods: `WorkflowTriggerAPI.[list, list_runs]`
- `WorkflowAPI.upsert` now supports upserting multiple.
- `WorkflowAPI.retrieve` now supports retrieving multiple.
- `WorkflowVersionAPI.upsert` now supports upserting multiple.
- `WorkflowVersionAPI.retrieve` now supports retrieving multiple.
- `WorkflowTriggerAPI.delete` now supports deleting multiple.
- Missing field `last_updated_time` for `Workflow`.
- Missing fields `last_updated_time` and `created_time` for `WorkflowVersion`.
### Deprecated
- `WorkflowTriggerAPI.get_triggers` is now deprecated in favor of `WorkflowTriggerAPI.list`
- `WorkflowTriggerAPI.get_trigger_run_history` is now deprecated in favor of `WorkflowTriggerAPI.list_runs`
### Fixed
- Listing the history of (workflow trigger) runs now work as expected for all external_ids (properly URL encoded).

## [7.67.4] - 2024-11-21
### Fixed
- Creating a `CogniteClient` no longer gives a `UserWarning` for private link projects.

## [7.67.3] - 2024-11-20
### Fixed
- Fixed wrong url paths for `client.hosted_extractors.jobs.[list_logs, list_metrics]`

## [7.67.2] - 2024-11-19
### Added
- Instance ID is now supported for DatapointsSubscriptionsAPI (`client.time_series.subscriptions`)

## [7.67.1] - 2024-11-19
### Added
- Workflow triggers support metadata field
### Fixed
- Workflow description is optional

## [7.67.0] - 2024-11-19
### Added
- Convenience method `from_alias` to the UnitsAPI (`client.units.from_alias`) to help with looking up
  units by their aliases (similarity search is supported).

## [7.66.1] - 2024-11-18
### Removed
- The Core Data Model (v1) is now considered stable and the alpha warning has been removed.
- Usage of `instance_id` in the FilesAPI is considered stable and the alpha warning has been removed.

## [7.66.0] - 2024-11-15
### Added
- User's trying to access a CDF project they do not have access to, will now be met with a more helpful
  exception: `CogniteProjectAccessError` will be raised and accessible projects on the given cluser will
  be listed, rather than just "401 - Unauthorized".

## [7.65.1] - 2024-11-14
### Added
- Workflows now support data sets

## [7.65.0] - 2024-11-13
### Added
- DatapointsAPI now support iteration like most other APIs: `for dps in client.time_series.data(...)`.
  You may control memory usage by specifying how many time series to fetch in parallel with the
  `chunk_size_time_series` parameter, and datapoints with `chunk_size_datapoints`.

## [7.64.14] - 2024-11-12
### Added
- [Feature Preview - beta] Adding data modeling triggers support for data workflows.

## [7.64.13] - 2024-11-12
### Added
- Added new `SAPWriteback` and `SAPWritebackRequests` capabilities.

## [7.64.12] - 2024-11-12
### Fixed
- `FunctionSchedulesAPI.__call__()` calls `FunctionSchedulesAPI.list()` instead of `APIClient._list_generator()`.
  (The latter relied on pagination, which was not implemented by `/schedules/list`).

## [7.64.11] - 2024-11-12
### Added
- [Feature Preview - alpha] Support for `PostgresGateway` `Tables` `client.postegres_gateway.tables`.

## [7.64.10] - 2024-11-12
### Fixed
- [Feature Preview - alpha] Updated `PostgresGateway` `Users` `client.postegres_gateway.users` to changes in the API.

## [7.64.9] - 2024-11-12
### Fixed
- Fixed an IndexError that could be raised in an edge cases where datapoints methods should return None.

## [7.64.8] - 2024-11-06
### Fixed
- Made `compression` and `encoding` of hosted extractor job formats optional to conform with the API.

## [7.64.7] - 2024-11-04
### Fixed
- Set batch size to 10 for `create` and `update` of hosted extractor jobs, destinations, sources and mappings
  to avoid hitting the API limits.

## [7.64.6] - 2024-11-02
### Added
- Data modeling filters now support the use of `NodeId` (and `EdgeId`) directly.

## [7.64.5] - 2024-11-01
### Fixed
- The `client.functions.schedules.create` method no longer mutates the input `FunctionScheduleWrite` object.

## [7.64.4] - 2024-11-01
### Fixed
- Data Workflows: apply more robust path parameter encoding.

## [7.64.3] - 2024-11-01
### Fixed
- Removed superfluous properties from authentication subclass read objects

## [7.64.2] - 2024-10-31
### Fixed
- `HostedExtractor` REST source `authentication` property updated to follow API change.

## [7.64.1] - 2024-10-30
### Fixed
- Loading `HostedExtractor` class `RestSourceWrite` no longer requires the optional `scheme` parameter.

## [7.64.0] - 2024-10-28
### Added
- New instance inspection endpoint `client.data_modeling.instances.inspect` enabling easy reverse
  lookup to find which views and containers they have data in.

## [7.63.11] - 2024-10-26
### Fixed
- The `/context/diagram/` endpoints are now retried on 5xx and 429 errors.

## [7.63.10] - 2024-10-22
### Fixed
- The Not() filter now only accepts a single filter (and no longer silently ignores the rest).
- The And(), Or() and Not() filter now requires at least one argument.

## [7.63.9] - 2024-10-21
### Added
- Filters can now be combined using `And` and `Or` by using the operators `&` and `|`.
- Filters can now be negated by using the `~` operator (instead of using the `Not` filter)

## [7.63.8] - 2024-10-21
### Fixed
- Data Workflows: workflow external ID and version are now URL encoded to allow characters like `/`  when calling `workflows.executions.run`

## [7.63.7] - 2024-10-18
### Fixed
- Calling `cognite_client.data_modeling.instances(..., chunk_size=False, include_typing=False)` no longer raises a
  `TypeError`.

## [7.63.6] - 2024-10-17
### Fixed
- Files, or other resources with geo.location data, created long ago before the current API restriction(s) were in-place
  now load as UnknownCogniteObject, rather than throwing an exception (typically `KeyError`).

## [7.63.5] - 2024-10-15
### Fixed
- Added missing parameter `notification_config` to `ExtractionPipeline`.

## [7.63.4] - 2024-10-14
### Fixed
- Using `OAuthDeviceCode.load` now includes the missing parameters `oauth_discovery_url`, `clear_cache`, and `mem_cache_only`.
- All unknown parameters to `OAuthDeviceCode.load` are now passed on as `token_custom_args`.

## [7.63.3] - 2024-10-13
### Fixed
- NodeList and EdgeList (and subclasses) now support using `.get` with an `external_id` as a shortcut over
  using `instance_id`. When the `external_id` is ambiguous (non-unique, multiple spaces), a ValueError
  is raised. Thus, using `external_id` is no longer deprecated.

## [7.63.2] - 2024-10-11
### Fixed
- Setting up interactive `OAuthInteractive` sessions no longer raises `TypeError` as the lower bound for the `msal`
  dependency has been increased to `1.31`.

## [7.63.1] - 2024-10-10
### Fixed
- [Feature Preview - alpha] Dumping `HostedExtractor` `Job` and `Source` data classes creates valid JSON/YAML
  even when unknown fields are present.

## [7.63.0] - 2024-10-10
### Removed
- Dropped support for Python 3.8 and 3.9.

## [7.62.8] - 2024-10-07
### Added
- [Feature Preview - alpha] Support for `PostgresGateway` `Users` `client.postegres_gateway.users`.

## [7.62.7] - 2024-10-07
### Fixed
- Several bugfixes for the filter `InAssetSubtree`:
  - No longer causes `CogniteAPIError` when used, by accepting a list of values rather than a single value.
  - Loading via `Filter.load` now works as expected (a regression introduced in 7.38.3).

## [7.62.6] - 2024-09-27
### Fixed
- Instances with a single property no longer fail `to_pandas()` with `TypeError`, when using `expand_properties=True`.

## [7.62.5] - 2024-09-26
### Added
- Add new `client.workflows.triggers.upsert`, this allows upserts of triggers.
### Deprecated
- Deprecate `client.workflows.triggers.create`, as its functionality is covered by the new `client.workflows.triggers.upsert`

## [7.62.4] - 2024-09-25
### Fixed
- In the CoreModel, `client.data_classes.data_modeling.cdm` the fields `isUploaded` and `uploadedTime` in
  `CogniteFile` are  now considered read-only

## [7.62.3] - 2024-09-24
### Added
- [Feature Preview - alpha] Support for `Kafka` and `Rest` sources in `client.hosted_extractors.sources`.

## [7.62.2] - 2024-09-24
### Added
- [Feature Preview - alpha] Support for `client.hosted_extractors.mappings`.

## [7.62.1] - 2024-09-23
### Changed
- Support for `OAuthDeviceCode` now supports non Entra IdPs

## [7.62.0] - 2024-09-19
### Added
- All `update` methods now accept a new parameter `mode` that controls how non-update objects should be
  interpreted. For example, should we do a partial update or a full replacement.

## [7.61.1] - 2024-09-19
### Added
- [Feature Preview - alpha] Support for `client.hosted_extractors.jobs`.

## [7.61.0] - 2024-09-18
### Changed
- TimeSeriesAPI and DatapointsAPI support for `instance_id` reaches general availability (GA).
### Added
- `instance_id` can now be used freely alongside `id` and `external_id`, and is now accepted by
  retrieve/retrieve_array/retrieve_dataframe.
- `instance_id` now works in `to_pandas` methods, with fallbacks on `external_id` and `id`.
### Fixed
- A bug caused all datapoints objects to load an empty instance_id.

## [7.60.6] - 2024-09-17
### Fixed
- Fixed bug in `replace` upsert mode which caused objects to not be cleared.

## [7.60.5] - 2024-09-17
### Changed
- Remove beta notice on the Data Workflows `WorkflowTriggerAPI`

## [7.60.4] - 2024-09-15
### Added
- Fix bug in column name remapping for `TypedInstance.to_pandas()`

## [7.60.3] - 2024-09-14
### Changed
- The Core Model and Extractor Extension (`cognite.client.data_classes.data_modeling.cdm/extractor_extension`) are
  now implemented as composition and no longer inherits from each other. This is to reflect the underlying API.

## [7.60.2] - 2024-09-14
### Added
- [Feature Preview - alpha] Support for `client.hosted_extractors.destinations`.

## [7.60.1] - 2024-09-13
### Fixed
- LocationFiltersACl.Scope.SpaceID changed to ID

## [7.60.0] - 2024-09-12
### Changed
- Some changes to the typed instances functionality in the data modeling client
  - The `TypedNode`, `TypedEdge`, etc. classes are moved from `data_classes.data_modeling.typed_instances` to `data_classes.data_modeling.instances`
  - The `properties` attribute on `TypedNode`/`TypedEdge` now return data
  - The `sources` attribute on `TypedNodeApply`/`TypedEdgeApply` now returns data

## [7.59.3] - 2024-09-12
### Fixed
- JSONDecodeError can no longer be raised in environments where simplejson is used instead of built-in json.

## [7.59.2] - 2024-09-12
### Fixed
- A bug in `client.sequences.data.retrieve_dataframe(...)` where passing a column to `column_external_ids` caused a TypeError.

## [7.59.1] - 2024-09-12
### Fixed
- Creating a function using files dated before 1980 no longer raises ValueError,
  by overriding the timestamps to 1980-01-01.

## [7.59.0] - 2024-09-12
### Added
- Added `ignore_unknown_ids` to `client.files.delete`.

## [7.58.8] - 2024-09-10
### Added
- Added missing `WorkflowTriggerCreateList` to `cognite.client.data_classes.workflows`.

## [7.58.7] - 2024-09-06
### Changed
- [Feature Preview - alpha] Updated the `Core Model` and added `ExtractorExtension` model handling of the reserved
  property names `type` and `version` (`cognite.client.data_classed.data_modeling.cdm` and
  `cognite.client.data_classed.data_modeling.extractor_extension`). Now, these properties are prefixed with
  the original view external id instead of suffixed with underscore. For example, `CogniteAsset` now has
  `asset_type` instead of `type_` attribute. This is to avoid confusion with the node type, which is
  the `type` attribute.

## [7.58.6] - 2024-09-05
### Fixed
- Data modeling convenience filter `SpaceFilter` now allows listing of global nodes by using `equals`
  (when a single space is requested (requirement)). This also affects the `space` parameter to e.g.
  `client.data_modeling.instances.list(...)`

## [7.58.5] - 2024-09-04
### Added
- Data modeling filters now support properties that are lists.
### Fixed
- Read-only properties on CogniteAssetApply (root, path and last_updated_time) are now removed.

## [7.58.4] - 2024-09-03
### Fixed
- The deserialization `datetime` properties in `TypedNode`/`TypedEdge` now correctly handles truncated milliseconds.

## [7.58.3] - 2024-09-03
### Fixed
- The parameter `query` is now optional in `client.data_modeling.instances.search(...)`.

## [7.58.2] - 2024-09-03
### Added
- [Feature Preview - alpha] Support for `client.hosted_extractors.sources`.

## [7.58.1] - 2024-09-03
### Fixed
- [Feature Preview - beta] data workflows: `workflowExecutionId` in `cognite.client.data_classes.workflows.WorkflowTriggerRun`
 can be null or missing, as according to the API spec.

## [7.58.0] - 2024-09-03
### Added
- Data Workflows: add support for `SubworkflowReferenceParameters` subworkflow task type. Allowing embedding other workflows into a workflow.

## [7.57.0] - 2024-09-03
### Added
- Add a `load` method to CogniteClient, ClientConfig, and CredenitalProvider (and all it's subclasses).
- Add `apply_settings` method to `global_config` to pass in a dict of settings

## [7.56.0] - 2024-09-02
### Added
- Support for referencing files by instance id when running diagrams.detect

## [7.55.2] - 2024-08-29
### Fixed
- Turn workflow_orchestration into data_workflows and add trigger doc, fix attribute names in data classes

## [7.55.1] - 2024-08-29
### Fixed
- Missing exports for workflow triggers

## [7.55.0] - 2024-08-27
### Added
- Support for creating a session using a one-shot token in the `client.iam.session.create` method.
- Parameter `nonce` to the `client.functions.call()` and `client.workflow.executions.run()` methods to allow passing
  a custom nonce instead of letting the SDK generate it from your current credentials.

## [7.54.19] - 2024-08-27
### Added
- [Feature Preview - beta] Support for `client.workflows.triggers`.

## [7.54.18] - 2024-08-26
### Added
- When retrieving datapoints, `instance_id` is now set on the objects (for time series created
  through Data Modelling).

## [7.54.17] - 2024-08-22
### Added
- [Feature Preview]  Added `ExtractorExtension` model of the Core Model.

## [7.54.16] - 2024-08-22
### Added
- Added new LocationFiltersAcl capability.

## [7.54.15] - 2024-08-21
### Fixed
- [Feature Preview]  Updated the Core Model to latest version.

## [7.54.14] - 2024-08-19
### Fixed
- [Feature Preview - alpha] fix `files.upload_content`, `files.upload_content_bytes` and
  `files.multipart_upload_content_session`

## [7.54.13] - 2024-08-13
### Added
- [Feature Preview - alpha] Support for `instanceId` in the `client.files.retrieve`, `client.files.retrieve_multiple`,
  `client.files.update`, `client.files.retrieve_download_urls`, `client.files.download_bytes`, `client.files.download_to_path`,
  `client.files.download`.
- [Feature Preview - alpha] Add three new methods for uploading content: `client.files.upload_content`,
  `client.files.upload_content_bytes`, `client.files.multipart_upload_content_session`.

  This is an experimental feature and may change without warning.

## [7.54.12] - 2024-08-08
### Fixed
- NodeList and EdgeList (and subclasses) now expects an instance ID, `(space, external_id)` in the `.get` method.
  Using just an `external_id` is still possible, but deprecated as it is ambiguous in the absence of the space
  identifier, and will just return the last matching instance (as previously).
- SpaceList.get now works and expects a space identifier in the `.get` method.

## [7.54.11] - 2024-07-26
### Fixed
- Creating a Group with an `UnknownAcl` supported by the API no longer raises a client-side `ValueError` after
  successfully creating the group.

## [7.54.10] - 2024-07-26
### Changed
- Added option to add last_updated_time to the index of client.raw.rows.retrieve_dataframe.

## [7.54.9] - 2024-07-22
### Changed
- [Feature Preview] Updated the Core Model to require keyword arguments for all classes and include
  docstring.

## [7.54.8] - 2024-07-22
### Added
- The method `client.functions.schedules.retrieve` now accepts the missing parameter `ignore_unknown_ids` as well
  as retrieving multiple schedules at once.
- The method `client.functions.schedules.create` now supports creating using a `FunctionScheduleWrite` object.

### Changed
- When creating a new function schedule without specifying `description`, the default value is now
  correctly set to `None` instead of `""`.

## [7.54.7] - 2024-07-22
### Fixed
- The method `client.three_d.models.update` no longer accepts `ThreeDModelWrite` as this will raise a `ValueError`.
- The method `client.three_d.models.create` now supports creating multiple models with different metdata fields
  in a single call.

## [7.54.6] - 2024-07-19
### Fixed
- In the data classe, `NodeApply` and `EdgeApply` the argument `camel_case=False` is now
  respected in `.dump()`.

## [7.54.5] - 2024-07-19
### Changed
- [Feature Preview] Updated the Core Model to the newest version released on July 12th, 2024. The
  introduction of the `Cognite` prefix for all classes.

## [7.54.4] - 2024-07-19
### Changed
- Instance classes like `Node` and `NodeList` now expand properties by default in notebook-like environments.

## [7.54.3] - 2024-07-18
### Added
- [Feature Preview] Support for `enum` as container property type in the data modeling APIs. Note that this is not
  yet supported in the API, and is an experimental feature that may change without warning.

## [7.54.2] - 2024-07-16
### Fixed
- A bug in the list method of the RelationshipsAPI that could cause a thread deadlock.

## [7.54.1] - 2024-07-15
### Fixed
- Calling `client.functions.retrieve` or `client.functions.delete` with more than 10 ids no longer
  raises a `CogniteAPIError`.
- Iterating over functions using `client.functions` or `client.functions(...)` no longer raises a `CogniteAPIError`.
### Added
- Added missing filter parameter `metadata` to `client.functions.list`.
### Changed
- When creating a new function without specifying `description` or `owner`, the default values are now
  correctly set to `None` instead of `""`.

## [7.54.0] - 2024-07-12
### Added
- In the `client.data_modeling.instances` the methods `.search`, `.retrieve`,`.list`, `.query`, and `.sync` now
  support the `include_typing` parameter. This parameter is used to include typing information in the response,
  that can be accessed via the `.typing` attribute on the result object.

## [7.53.4] - 2024-07-11
### Added
- `FilesAPI.upload_bytes` and `FilesAPI.upload` are updated to be compatible with Private Link projects.

## [7.53.3] - 2024-07-11
### Added
- [Feature Preview - alpha] Support for `instanceId` in the `client.time_series` `.retrieve`, `.retrieve_multiple`,
  and `.update` methods. This is an experimental feature and may change without warning.

## [7.53.2] - 2024-07-03
### Fixed
- If you derived from `TypedNode` or `TypedEdge`, and then derived the `load` method would not include the parent
  class properties. Same if you used multiple inheritance. This is now fixed.
### Added
- [Feature Preview - alpha] Core Model, available `cognite.client.data_classes import cdm`.

## [7.53.1] - 2024-07-02
### Fixed
- In the new `retrieve_nodes` and `retrieve_edges` methods in the `client.data_modeling.instances` module, if you
  give the identifier of a single node or edge, you will now get a single `TypedNode` or `TypedEdge` instance back.

## [7.53.0] - 2024-07-02
### Added
- New classes `TypedNode` and `TypedEdge` (in addition to `TypedNodeApply` and `TypedEdgeApply`) to be used as
  base classes for user created classes that represent nodes and edges with properties in a specific view. For example,
  is you have a view `Person` with properties `name` and `age`, you can create a class `Person` that inherits from
  `TypedNode` and add properties `name` and `age` to it. This class can then be used with the
  `client.data_modeling.instances.retrieve(..)`, `.apply(...)`, `.list(...)` and `.search(...)` methods.

## [7.52.3] - 2024-06-27
### Added
- Added `partitions` parameter to `retrieve_dataframe()` method of the `RawRowsAPI`.

## [7.52.2] - 2024-06-26
### Added
- Alpha feature: `client.time_series.data` support for `instance_id` in `insert`, `insert_multiple`,
  `delete`, and `retrieve` methods. This is an experimental feature and may change without warning.

## [7.52.1] - 2024-06-26
### Fixed
- Calling `.extend` on a `NodeListWithCursor` or `EdgeListWithCursor` no longer raises a `TypeError`.

## [7.52.0] - 2024-06-19
### Added
- Support the `immutable` flag on container/view properties

## [7.51.1] - 2024-06-18
### Added
- Added support for serializing Node/Edge properties of type `list` of `NodeId` and `DirectRelationReference`,
  `date`, `datetime` and list of `date` and `datetime` to `json` format.

## [7.51.0] - 2024-06-16
### Added
- Support for iterating over `Functions`, `FunctionSchedules`, `DatapointSubscriptions`, `Transformations`,
  `TransformationSchedules`, `TransformationNotifications`, `ExtractionPipelines`, `Workflows`, `WorkflowVersions`.

## [7.50.0] - 2024-06-14
### Changed
- DatapointsAPI support for timezones and calendar-based aggregates reaches general availability (GA).
### Deprecated
- The function `DatapointsAPI.retrieve_dataframe_in_tz` is deprecated. Use the other retrieve methods instead
  and pass in `timezone`.

## [7.49.2] - 2024-06-12
### Fixed
- Converting rows (`RowList` and `RowListWrite`) to a pandas DataFrame no longer silently drops rows that do not have
  any columnar data.

## [7.49.1] - 2024-06-11
### Fixed
- Fixes resetting dataSetId to None in a ThreeDModelUpdate.

## [7.49.0] - 2024-06-05
### Added
- `WorkfowExecutionAPI.list` now allows filtering by execution status.

## [7.48.1] - 2024-06-04
### Fixed
- A bug introduced in `7.45.0` that would short-circuit raw datapoint queries too early when a lot of time series was
  requested at the same time, and `include_outside_points=True` was used (empty cursor are to be expected).

## [7.48.0] - 2024-06-04
### Changed
- Mark Data Workflows SDK implementation as Generally Available.

## [7.47.0] - 2024-06-04
### Added
- Support for retrieving `Labels`, `client.labels.retrieve`.

## [7.46.2] - 2024-06-03
### Added
- Added option for silencing `FeaturePreviewWarnings` in the `cognite.client.global_config`.

## [7.46.1] - 2024-05-31
### Fixed
- Pyodide issue related to missing tzdata package.

## [7.46.0] - 2024-05-31
### Added
- `RawRowsAPI.insert_dataframe` now has a new `dropna` setting (defaulting to True, as this would otherwise raise later).

## [7.45.0] - 2024-05-31
### Added
- DatapointsAPI now support `timezone` and new calendar-based granularities like `month`, `quarter` and `year`.
  These API features are in beta, and the SDK implementation in alpha, meaning breaking changes can
  occur without warning. Set beta header to avoid warning. Users of `retrieve_dataframe_in_tz` should
  consider preparing to upgrade as soon as the features reach general availability (GA).

## [7.44.1] - 2024-05-29
### Added
- Missing parameter `timeout` to `client.transformations.preview`.

## [7.44.0] - 2024-05-29
### Added
- New utility function `datetime_to_ms_iso_timestamp` in `cognite.client.utils` to convert a datetime object
  to a string representing a timestamp in the format expected by the Cognite GraphQL API.

## [7.43.6] - 2024-05-27
### Improved
- JSON is no longer attempted decoded when e.g. expecting protobuf, which currently leads to a small performance
  improvement for datapoints fetching.

## [7.43.5] - 2024-05-22
### Fixed
- Transformation schemas no longer raise when loaded into its resource type.

## [7.43.4] - 2024-05-20
### Fixed
- The data modeling APIs (Views, Containers, Data Models and Spaces) limits for create, retrieve, delete,
  and list were not matching the API spec, causing the SDK to wrongly split large calls into too few requests.
  This means that the SDK will no longer raise a `CogniteAPIError` if you, for example, try to delete
  more than 100 containers in a single method call.

## [7.43.3] - 2024-05-15
### Fixed
- Identity providers that return `expires_in` as a string no longer causes `TypeError` when authenticating.

## [7.43.2] - 2024-05-10
### Fixed
- In containers, `PropertyType` `Text` required parameter `collation` is now optional when `load()`ing, matching the API spec.

## [7.43.1] - 2024-05-10
### Fixed
- `RawRowsAPI.insert()` silently ignored rows of type `RowWriteList`.

## [7.43.0] - 2024-05-09
### Added
- Added new data classes to the contextualization module to simplify configuring diagram detect options: `DiagramDetectConfig`,`ConnectionFlags`, `CustomizeFuzziness`, `DirectionWeights`.
- `DiagramsAPI.detect()` method's parameter `configuration` now also accepts `DiagramDetectConfig` instances.

## [7.42.0] - 2024-05-06
### Changed
- Breaking change: the `workflows.executions.cancel` method now only allows cancelling one execution at a time to reflect its non-atomic operation.

## [7.41.1] - 2024-05-06
### Fixed
- An edge case when a request for datapoints from several hundred time series (with specific finite limits) would return
  more datapoints than the user-specified limit.

## [7.41.0] - 2024-04-30
### Added
- Support for Status Codes in the DatapointsAPI and DatapointSubscriptionsAPI reaches General Availability (GA).
  - You can read more in the Cognite Data Fusion developer documentation: [Status Codes reference](https://developer.cognite.com/dev/concepts/reference/quality_codes/).

## [7.40.2] - 2024-04-30
### Fixed
- `InAssetSubtree` is no longer (mistakenly) accepted as a time series filter.

## [7.40.1] - 2024-04-30
### Fixed
- Deleting multiple Datapoint Subscriptions now work as expected.

## [7.40.0] - 2024-04-30
### Added
- Datapoint Subscriptions now support status codes.

## [7.39.0] - 2024-04-25
### Added
- Support for internally managed groups (inside CDF, as opposed to the external identity provider).

## [7.38.3] - 2024-04-25
### Improved
- The classes `WorkflowUpsert`, `Filter`, `Query`, `Node`, `Edge`, `Container`, `Document`, and
  `Transformation` which are used for parsing API responses were not handling adding new parameters in
  the API correctly. These are now future-proofed.

## [7.38.2] - 2024-04-24
### Added
- Added new parameter `function_external_id` to `FunctionScheduleAPI.create` as a convenience to the user. Note
  that schedules must be attached to a Function by (internal) ID, so a lookup is first done on behalf of the user.

## [7.38.1] - 2024-04-23
### Added
- Added missing `partitions` parameter to `list()` and `__call__()` methods for `FilesAPI`.

## [7.38.0] - 2024-04-22
### Added
- Support for `workflows.executions.retry`

## [7.37.4] - 2024-04-22
### Improved
- Enabled automatic retries on Data Workflows POST endpoints

## [7.37.3] - 2024-04-18
### Improved
- Minor quality of life change for comparing capabilities involving `DataModelInstancesAcl.WRITE_PROPERTIES`; any
  ACL already covered by `WRITE` will not be reported as missing.

## [7.37.2] - 2024-04-18
### Fixed
- Datapoints inserted into non-existent time series, no longer get their identifier hidden in the `failed` attribute
  on the raised `CogniteNotFoundError`. Any `successful` now also gets reported correctly.

## [7.37.1] - 2024-04-17
### Fixed
- Updating data set ID now works as expected for `ThreeDModelUpdate`.

## [7.37.0] - 2024-04-16
### Fixed
- Now handle unknown data types in DM

## [7.36.0] - 2024-04-16
### Fixed
- Now handle unknown filter types in DM
- Add support for the "invalid" filter type in DM

## [7.35.0] - 2024-04-16
### Added
- Datapoints insert methods `insert` and `insert_multiple` now support ingesting (optional) status codes.

## [7.34.0] - 2024-04-11
### Added
- Datapoints method `retrieve_latest` now supports status codes.
- Slicing or indexing a `Datapoints` or `DatapointsArray` instance, now propagates status codes (when present).

## [7.33.1] - 2024-04-10
### Fixed
- Ordering of elements from calls to `retrieve_multiple` now match the requested elements. For SDK versions between
  7.0.0 and 7.33.1, the ordering has been broken when >> 1k elements has been requested (the more requests used, the
  more likely that a chunk was out of order).

## [7.33.0] - 2024-04-08
### Added
- All datapoints retrieve methods (except `retrieve_latest`) now support status codes. Note: Support for *inserting*
  datapoints with status codes will be released shortly. There are three new arguments:
    * `include_status (bool)`: Toggle the return of status code and -symbol on/off, only valid for raw datapoints.
    * `ignore_bad_datapoints (bool)`: For raw datapoints: Whether to return those marked bad (or not).
      For aggregates: Whether the time periods of bad datapoints should affect aggregate calculations (or not).
    * `treat_uncertain_as_bad (bool)`: Toggle whether datapoints marked uncertain should be regarded as good or bad.
- The `to_pandas` method for `Datapoints`, `DatapointsList`, `DatapointsArray` and `DatapointsArrayList` now accepts
  a new parameter, `include_status (bool)`, that controls whether to include status codes & -symbols as separate columns.
- New datapoints query class, `DatapointsQuery`, to make writing custom queries easier, type-safe and more robust,
  as opposed to passing dictionaries (of settings).
### Deprecated
- Passing *custom* datapoints queries using dictionaries is deprecated and will be removed in the next major release.
  Consider refactoring already to `DatapointsQuery`. Example: `{"id": 12, "aggregates" : "min", "granularity": "6h"} ->
  DatapointsQuery(id=12, aggregates="min", granularity="6h")`.

## [7.32.8] - 2024-04-08
### Fixed
- When using TimeSeries objects without `external_id` as part of the `variables` parameter in a synthetic datapoints
  query, a `CogniteNotFoundError` would most likely be raised, due to `None` being silently cast to a string. It now
  raises a friendly `ValueError`.
- An invalid expression could be created when using multiple variables in a synthetic datapoints query. This happened
  while substituting the variables into the expression; this was done one at a time, leading to later replacements
  possibly affecting earlier ones. Now all variables are substituted at the same time/in a single call.
### Improved
- Passing sympy symbols as part of the variables mapping (in synthetic datapoints queries) is now documented properly
  and "officially supported".

## [7.32.7] - 2024-04-05
### Fixed
- Inserting sequence data using `insert_dataframe` would by default drop all rows that contained at least one missing value.
  This has now been fixed to only remove rows where all values are missing.

## [7.32.6] - 2024-04-05
### Fixed
- `AssetsAPI.create_hierarchy` now properly supports `AssetWrite`.

## [7.32.5] - 2024-04-04
### Improved
- Type validation of identifiers

## [7.32.4] - 2024-03-28
### Fixed
- Several methods for `DatapointsArray` that previously failed for string datapoints due to bad handling
  of numpy `dtype`-to-native conversion.

## [7.32.3] - 2024-03-27
### Removed
- Support for `protobuf==3.*` was dropped.

## [7.32.2] - 2024-03-26
### Added
- Missing filterable properties `unit_external_id` and `unit_quantity` to `DatapointSubscriptionProperty`.
  Note: was renamed from `DatapointSubscriptionFilterProperties`, which is now a deprecated alias.

## [7.32.1] - 2024-03-25
### Fixed
- Fix type hints for functions data classes Function/FunctionSchedule/FunctionCall

## [7.32.0] - 2024-03-25
### Changed
- Type hint for `id`, `last_updated_time`, and `create_time` attributes are no longer `Optional` on
  subclasses of `CogniteResource`. This is to reflect that these attributes are always set when the
  object is returned by the SDK.

## [7.31.0] - 2024-03-24
### Added
- Retrieve method for session, `client.iam.session.retrieve`
- The parameter `limit` to the method `client.iam.session.list`.
### Fixed
- The method `client.iam.session.revoke` is now overloaded correctly and returns a `Session` for single id
  and a `SessionList` for multiple ids.

## [7.30.1] - 2024-03-23
### Fixed
- When calling `client.sequences.data.retrieve` in a Jupyter Notebook the returning `SequenceRowsList` no longer raises
  `AttributeError: 'dict' object has no attribute '_repr_html_'` (the HTML representation of `SequenceRowsList` was failing).

## [7.30.0] - 2024-03-20
### Added
- `Properties` class, as used on e.g. `Node` and `Edge`, now renders in Jupyter Notebooks (`_repr_html_` added).

## [7.29.0] - 2024-03-20
### Added
- Direct access to the columns/data stored on raw rows have been added (alongside a `.get` method). Example usage:
  `row["my_col"]` (short-cut for: `row.columns["my_col"]`).

## [7.28.2] - 2024-03-14
### Fixed
- Retrieving more than 100 containers, views, data models, or spaces no longer raises a `CogniteAPIError`.

## [7.28.1] - 2024-03-13
### Fixed
- Fixed issue causing multipart file upload to fail when mime-type was set.

## [7.28.0] - 2024-03-13
### Added
- Added support for advanced filter query in the `list()` (and `__call__()`) method of `assets`, `events`, `sequences`,
  and `time_series` APIs. Now you are able to use advanced filter (like in `filter()`) at the same time as the simple
  filter properties, allowing for more complex requests.
- Added missing `sort` parameter to `list()` and `__call__()` methods for `AssetsAPI`.
- Added missing `sort` parameter to `list()` and `__call__()` methods for `TimeSeriesAPI`.
- Added missing `sort` and `partitions` parameters to `list()` and `__call__()` methods for `SequencesAPI`.
### Deprecated
- Added a deprecation warning on the `filter()` method of `assets`, `events`, `sequences`, and `time_series` APIs as
  its functionality is fully covered by the `list()` method.

## [7.27.2] - 2024-03-08
### Added
- Retry 429s on graphql endpoints

## [7.27.1] - 2024-03-08
### Improved
- When iterating raw rows concurrently, a max queue size for pending results have been added to keep a stable low
  bounded memory usage profile (for when the caller's code isn't processing fast enough to keep up). Worth noting
  that this has no effect on the total retrieval time.

## [7.27.0] - 2024-03-06
### Added
- Added support for multipart file uploads using the `client.files.multipart_upload_session` method.

## [7.26.2] - 2024-03-05
### Fixed
- Fixed a regression from 7.26.1 in the logic for when to refresh token.

## [7.26.1] - 2024-03-05
### Fixed
- The `CredentialProvider` class for client credentials, `OAuthClientCredentials`, was switched from using the non-standard
  field `expires_at` to `expires_in` that's part of the OAuth 2.0 standard (RFC 6749).

## [7.26.0] - 2024-02-29
### Added
- In data modeling, added support for setting floats with units in containers. In addition, added support for retrieving,
  listing, searching, aggregating, querying and syncing nodes/edges with a target unit or target unit system.

## [7.25.0] - 2024-02-29
### Added
- Support for sorting on `client.data_modeling.instances.search`

## [7.24.4] - 2024-02-28
### Fixed
- Unknown ACLs, actions or scopes no longer causes `IAMAPI.[groups.list(...), token.inspect()]` to raise.
### Added
- New action for `DataModelInstancesAcl` added: `Write_Properties`.

## [7.24.3] - 2024-02-28
### Fixed
- Fix handling of GeometryCollection objects in the Documents API.

## [7.24.2] - 2024-02-25
### Fixed
- [Pyodide/WASM only] The list method for raw rows now works for non-finite queries (got broken in `7.24.1`).

## [7.24.1] - 2024-02-25
### Fixed
- [Pyodide/WASM only] The iteration method for raw rows now yields rows _while running_ (instead of waiting for tasks to finish first).

## [7.24.0] - 2024-02-25
### Added
- New parameter for `client.raw.rows(...)`: `partitions`. This enables greater throughput thorough concurrent reads when using
  the generator method (while still keeping a low memory impact). For backwards compatibility, the default is _no concurrency_.
  When specified, can be used together with a finite limit, as opposed to most (if not all) other resources/APIs.
- New parameter for `client.raw.rows.list(...)`: `partitions`. For backwards compatibility, the default is _no concurrency_ when
  a finite `limit` is given, and _"max" concurrency_ (`partitions=max_workers`) otherwise. Partitions can be used with finite limits.
  With this change it is easy to set an appropriate level of concurrency without messing with the global client configuration.
### Changed
- Default configuration setting of `max_workers` has been changed from 10 to 5 (to match the documentation).

## [7.23.1] - 2024-02-23
### Fixed
- Add missing `partition` scope to `seismicAcl`.

## [7.23.0] - 2024-02-23
### Added
- Make properties on instances (`Node`, `Edge`) easier to work with, by implementing support for direct indexing (and a `.get` method).
  If the instances have properties from no source or multiple sources, an error is raised instead. Example usage: `instance["my_prop"]`
  (short-cut for: `instance.properties[ViewId("space", "ext.id", "version")]["my_prop"]`)

## [7.22.0] - 2024-02-21
### Added
- Data point subscriptions reaches General Availability (GA).
  - Use the new [Data point subscriptions](https://developer.cognite.com/dev/concepts/data_point_subscriptions/)
    feature to configure a subscription to listen to changes in one or more time series (in ingestion order).
    The feature is intended to be used where data points consumers need to keep up to date with
    changes to one or more time series without the need to read the entire time series again.
### Changed
- Removed the `ignore_unknown_ids` flag from `client.time_series.subscriptions.retrieve()` to stay consistent with other resource types.

## [7.21.1] - 2024-02-20
### Fixed
- Data Workflows: mark parameter `jobId` as optional in `TransformationTaskOutput`, as it may not be populated in case of a failure.

## [7.21.0] - 2024-02-20
### Added
- Parameter `sort` to `client.documents.list`.

## [7.20.1] - 2024-02-19
### Fixed
- `DMLApplyResult` no longer fails when converted to a string (representation).

## [7.20.0] - 2024-02-13
### Fixed
- internal json encoder now understands CogniteObject and CogniteFilter objects, so that they are
  correctly serialized when used in nested structures.

## [7.19.2] - 2024-02-13
### Fixed
- Addressed `FutureWarning` coming from pandas dependency (granularity to pandas frequency translation of sec/min/hour and 'year start')
- Fixed `granularity` setting in `DatapointsAPI.retrieve_dataframe_in_tz` showing up as number of hours instead of e.g. week or year.

## [7.19.1] - 2024-02-12
### Fixed
- Calls to ... are now retried automatically:
    * Functions API: `list`, `retrieve`, `retrieve_multiple`, `activate`
    * FunctionCalls API: `list`, `retrieve`
    * FunctionSchedules API: `list`, `retrieve`
    * ExtractionPipelines API: `retrieve_multiple`
    * ExtractionPipelineRuns API: `list`
    * Transformations API: `list`, `retrieve`, `retrieve_multiple`, `preview`
    * TransformationJobs API: `retrieve`, `retrieve_multiple`
    * TransformationSchedules API: `retrieve`, `retrieve_multiple`
    * Geospatial API:  `list_feature_types`, `retrieve_feature_types`, `retrieve_features`, `list_features`,
      `search_features`, `stream_features`, `aggregate_features`, `get_coordinate_reference_systems`, `get_raster`, `compute`,
    * UserProfiles API: `retrieve`, `search`
    * Documents API: `search`, `list`, `__call__`, `aggregate_count`, `aggregate_cardinality_values`, `aggregate_cardinality_properties`,
      `aggregate_unique_values`, `aggregate_unique_properties`
    * ThreeDRevisions API: `filter_nodes`

## [7.19.0] - 2024-02-12
### Added
- Helper methods to `View`, `ViewApply`, `ViewList` and `ViewApplyList` `referenced_containers` which returns the
  containers referenced by in the view(s).

## [7.18.0] - 2024-02-08
### Added
- Support for `target_unit` and `target_unit_system` in synthetic time series.

## [7.17.4] - 2024-02-07
### Added
- Allow using container property reference in `NodeResultSetExpression.through` in addition to view property reference

## [7.17.3] - 2024-02-06
### Fixed
- Creating a Cognite Function from a directory with `skip_folder_validation=False` no longer raises `ModuleNotFoundError`
  for Pyodide (WASM) users.

## [7.17.2] - 2024-02-04
### Fixed
- Uploading files now accepts Labels again as part of file metadata. This addresses a bug introduced in v7, which caused
  a `ValueError` to be raised.

## [7.17.1] - 2024-02-02
### Fixed
- An (extreme) edge case where an empty, unnecessary API request for datapoints would be sent leading to a `CogniteAPIError`.
- Certain granularity inputs (when using the `DatapointsAPI`) no longer cause a `ValueError` to be raised with confusing/wrong wording.

## [7.17.0] - 2024-02-01
### Fixed
- Calls to `AnnotationsAPI.[list|retrieve|retrieve_multiple|reverse_lookup]` are now retried automatically.
- Calls to `AnnotationsAPI.reverse_lookup` now also accept the standard values (`-1, inf`) to indicate 'no limit'.
### Improved
- Calls to `AnnotationsAPI.list` with more than 1000 `annotated_resource_ids` are now batched automatically for the user.
  Previously these would raise an API error.

## [7.16.0] - 2024-01-30
### Added
- When listing instances (and when using `search`, `aggregate` and `histogram`), a new `space` parameter has been added;
  you may pass either a single space identifier (or a list of several). Note that this is just for convenience, using
  `filter` still works (and is necessary for more complex queries).
- New convenience filter, `SpaceFilter`, makes filtering on space simpler.

## [7.15.1] - 2024-01-23
### Fixed
- When calling `to_pandas` with `expand_properties=True` on an instance or instance list with no properties, the SDK will
  no longer raise ValueError, but drop the empty properties row/column.

## [7.15.0] - 2024-01-22
### Improved
- Only run pypi version check once, despite instantiating multiple clients. And make it async too.

## [7.14.0] - 2024-01-22
### Changed
- Helper methods to get related resources on `Asset` class now accept `asset_ids` as part of keyword arguments.
### Added
- Helper methods to get related resources on `AssetList` class now accept keyword arguments that are passed on to
  the list endpoint (for server-side filtering).

## [7.13.8] - 2024-01-19
### Fixed
- `FilesAPI.upload` when using `geo_location` (serialize error).

## [7.13.7] - 2024-01-19
### Fixed
- Type hints for all `.update` and `.upsert` methods accept Write classes in addition to Read and Update classes.
- Missing overloading of the `.update` methods on `client.three_d.models.update`, `client.transformations.update`,
  `client.transformations.schedules.update`, `client.relationships.update`, and `client.data_sets.update`.

## [7.13.6] - 2024-01-18
### Added
- Helper method `as_tuple` to `NodeId` and `EdgeId`.

## [7.13.5] - 2024-01-16
### Added
- EdgeConnection, MultiEdgeConnection, MultiReverseDirectRelation and their corresponding Apply View dataclasses are now importable from `cognite.client.dataclasses.data_modeling`.

## [7.13.4] - 2024-01-13
### Fixed
- When calling `WorkflowExecution.load` not having a `schedule` would raise a `KeyError` even though it is optional. This is now fixed.
- When calling `Datapoints.load` not having a `isString` would raise a `KeyError` even though it is optional. This is now fixed.
- Most `CogniteResourceList.as_write()` would raise a `CogniteMissingClientError` when called from a class with missing cognite_client. This is now fixed.

## [7.13.3] - 2024-01-12
### Added
- `View.as_property_ref` and `Container.as_property_ref` to make it easier to create property references
  (used to only be available on `ViewId` and `ContainerId`).

## [7.13.2] - 2024-01-11
### Fixed
- When calling `ExtractionPipeline.load` not having a `schedule` would raise a `KeyError` even though it is optional. This is now fixed.

## [7.13.1] - 2024-01-10
### Improved
- Respect the `isAutoRetryable` flag on error responses from the API when retrying requests.

## [7.13.0] - 2024-01-09
### Changed
- Units on Time Series (including unit conversion) is out of beta and will no longer issue warnings on usage.

## [7.12.0] - 2024-01-09
### Added
- `DatapointsAPI.retrieve_latest` now accepts `target_unit` or `target_unit_system` parameter.
### Fixed
- `DatapointsAPI.retrieve_latest` when given `LatestDatapointQuery`(s) without a setting for `before`, now correctly use
  the (default) `before` setting as specified in the method call.

## [7.11.0] - 2024-01-09
### Added
- All Cognite resources now have write-version. For example, we have `Asset` and `AssetWrite`, `Event` and `EventWrite`, and so on.
  The new write class reflects the required/optional fields in the API, and is now recommended when creating resources. In addition,
  all read classes and list classes now have a convenience method `as_write` that returns the write class with the same data.
  For example, if you have a `assets` of type `AssetList` you can call `assets.as_write()` which will return a `AssetWriteList`,
  and thus removing all server set fields (like `created_time` and `last_updated_time`). This is useful if you want to
  compare a resource from CDF with a local configuration. In addition, this makes it easier to create a new resource
  using an existing resource as a template.
- Missing overloading of the `.create` methods on `client.iam.security_categories.create`, `client.iam.groups.create`,
  `client.labels.create`, `client.three_d.models.create`, `client.three_d.revisions.create`, `client.three_d.asset_mappings.create`,
  `client.transformations.create`, `client.transformations.schedules.create`, and `client.relationships.create`.
### Changed
- The class `DatapointSubscriptionCreate` has been renamed to `DatapointSubscriptionWrite` to be consistent with the other write classes.
  This is not a breaking change, as the old class is still available for backwards compatibility, but will be removed in the next major version.
### Fixed
- The `node.type` was not set when calling `.as_apply()` or `.as_write()` on a `Node` or `NodeList`. This is now fixed.

## [7.10.1] - 2024-01-08
### Added
- Fix retries for `POST /raw/rows`.

## [7.10.0] - 2024-01-08
### Added
- `geospatial.search_features` and `geospatial.stream_features` now accept the `allow_dimensionality_mismatch` parameter.

## [7.9.0] - 2024-01-05
### Added
- You can now enable or disable user profiles for your CDF project with `client.iam.user_profiles.[enable/disable]`.

## [7.8.10] - 2024-01-04
### Changed
- When using `OidcCredentials` to create a transformation, `cdf_project_name` is no longer optional as required
  by the API.

## [7.8.9] - 2024-01-04
### Fixed
- Pyodide-users of the SDK can now create Transformations with non-nonce credentials without a `pyodide.JsException`
  exception being raised.

## [7.8.8] - 2024-01-03
### Added
- Support for `workflows.cancel`.

## [7.8.7] - 2024-01-03
### Fixed
- Added back `InstancesApply` that was removed in 7.8.6.

## [7.8.6] - 2023-12-27
### Improved
- SDK dependency on the `sortedcontainers` package was dropped.

## [7.8.5] - 2023-12-22
### Fixed
- `DirectRelationReference` is now immutable.
- `DirectRelationReference.load` now correctly handles unknown parameters.

## [7.8.4] - 2023-12-22
### Fixed
- Listing annotations now also accepts `None` and `inf` for the `limit` parameter (to return all), matching what
  was already described in the documentation for the endpoint (for the parameter).
- Calling `to_pandas(...)` on an `DiagramDetectItem` no longer raises `KeyError`.

## [7.8.3] - 2023-12-21
### Fixed
- Revert `SingleHopConnectionDefinition` from a string to child class of `ViewProperty`.
- If a `ViewProperty` or `ViewPropertyApply` dumped before version `7.6` was dumped and loaded after `7.6`, the
  user got a `KeyError: 'container'`. The `load` methods are now backwards compatible with the old format.

## [7.8.2] - 2023-12-21
### Fixed
- Revert `SingleHopConnectionDefinitionApply` from a string to child class of `ViewPropertyApply`.

## [7.8.1] - 2023-12-21
### Fixed
- Calling `to_pandas` with `expand_aggregates=True` on an Asset with aggregated properties would yield a pandas DataFrame
  with the column name `0` instead of `"value"`.
### Improved
- Specification of aggregated properties to `AssetsAPI.[list,filter,__call__]`.

## [7.8.0] - 2023-12-21
### Added
- Instance classes `Node`, `Edge`, `NodeList` and `EdgeList` now supports a new flag `expand_properties` in their `to_pandas` method,
  that makes it much simpler to work with the fetched properties. Additionally, `remove_property_prefix` allows easy prefix
  removal (of the view ID, e.g. `space.external_id/version.my_prop` -> `my_prop`).

## [7.7.1] - 2023-12-20
### Fixed
- Missing legacy capability ACLs: `modelHostingAcl` and `genericsAcl`.
- The `IAMAPI.compare_capabilities` fails with a `AttributeError: 'UnknownAcl' object has no attribute '_capability_name'`
  if the user has an unknwon ACL. This is now fixed by skipping comparison of unknown ACLs and issuing a warning.

## [7.7.0] - 2023-12-20
### Added
- Support for `ViewProperty` types `SingleReverseDirectRelation` and `MultiReverseDirectRelation` in data modeling.

## [7.6.0] - 2023-12-13
### Added
- Support for querying data models through graphql. See `client.data_modeling.graphql.query`.

## [7.5.7] - 2023-12-12
### Fixed
- Certain combinations of `start`/`end` and `granularity` would cause `retrieve_dataframe_in_tz` to raise due to
  a bug in the calender-arithmetic (`MonthAligner`).

## [7.5.6] - 2023-12-11
### Added
- Missing legacy scopes for `Capability`: `LegacySpaceScope` and `LegacyDataModelScope`.

## [7.5.5] - 2023-12-11
### Added
- Added `poll_timeout` parameter on `time_series.subscriptions.iterate_data`. Will keep the connection open and waiting,
  until new data is available, up to `poll_timeout` seconds.

## [7.5.4] - 2023-12-06
### Changed
- The `partitions` parameter is no longer respected when using generator methods to list resources
- The `max_workers` config option has been moved from ClientConfig to the global config.

## [7.5.3] - 2023-12-06
### Added
- Support for `subworkflow` tasks in `workflows`.

## [7.5.2] - 2023-12-05
### Fixed
- The built-in `hash` function was mistakenly stored on `WorkflowDefinitionUpsert` instances after `__init__` and has been removed.

## [7.5.1] - 2023-12-01
### Changed
- Raise an exception if `ClientConfig:base_url` is set to `None` or an empty string

## [7.5.0] - 2023-11-30
### Added
- `chain_to` to `NodeResultSetExpression` and `NodeResultSetExpression`, and `direction` to `NodeResultSetExpression`.

## [7.4.2] - 2023-11-28
### Improved
- Quality of life improvement to `client.extraction_pipelines.runs.list` method. The `statuses` parameter now accepts
  a single value and the annotation is improved. The parameter `created_time` can now be given on the format `12d-ago`.

## [7.4.1] - 2023-11-28
### Fixed
- Error in validation logic when creating a `Transformation` caused many calls to `client.transformations.update` to fail.

## [7.4.0] - 2023-11-27
### Changed
- Unit Catalog API is out of beta and will no longer issue warnings on usage. Access is unchanged: `client.units`.

## [7.3.3] - 2023-11-22
### Fixed
- Added action `Delete` in `ProjectsAcl`.

## [7.3.2] - 2023-11-21
### Fixed
- `workflows.retrieve` and `workflows.versions.retrieve` returned None if the provided workflow external id contained special characters. This is now fixed.

## [7.3.1] - 2023-11-21
### Fixed
- Replaced action `Write` with `Create` in `ProjectsAcl`, as `Write` is not a valid action and `Create` is the correct one.

## [7.3.0] - 2023-11-20
### Added
- Added Scope `DataSet` for `TimeSeriesSubscriptionsAcl`.
- Added `data_set_id` to `DatapointSubscription`.

## [7.2.1] - 2023-11-17
### Fixed
- The new compare methods for capabilities in major version 7, `IAMAPI.verify_capabilities` and `IAMAPI.compare_capabilities`
  now works correctly for rawAcl with database scope ("all tables").
### Removed
- Capability scopes no longer have the `is_within` method, and capabilities no longer have `has_capability`. Use the more
  general `IAMAPI.compare_capabilities` instead.

## [7.2.0] - 2023-11-16
### Added
- The `trigger` method of the Workflow Execution API, now accepts a `client_credentials` to allow specifying specific
  credentials to run with. Previously, the current credentials set on the CogniteClient object doing the call would be used.

## [7.1.0] - 2023-11-16
### Added
- The list method for asset mappings in the 3D API now supports `intersects_bounding_box`, allowing users to only
  return asset mappings for assets whose bounding box intersects with the given bounding box.

## [7.0.3] - 2023-11-15
### Fixed
- Bug when `cognite.client.data_classes.filter` used with any `data_modeling` endpoint raised a `CogniteAPIError` for
  snake_cased properties. This is now fixed.
- When calling `client.relationships.retrieve`, `.retrieve_multiple`, or `.list` with `fetch_resources=True`, the
  `target` and `source` resources were not instantiated with a `cognite_client`. This is now fixed.

## [7.0.2] - 2023-11-15
### Fixed
- Missing Scope `DataSet` for `TemplateGroupAcl` and `TemplateInstancesAcl`.

## [7.0.1] - 2023-11-14
### Fixed
- Data modeling APIs now work in WASM-like environments missing the threading module.

## [7.0.0] - 2023-11-14
This release ensure that all CogniteResources have `.dump` and `.load` methods, and that calling these two methods
in sequence produces an equal object to the original, for example,
`my_asset == Asset.load(my_asset.dump(camel_case=True)`. In addition, this ensures that the output of all `.dump`
methods are `json` and `yaml` serializable. Additionally, the default for `camel_case` has been changed to `True`.

### Improved
- Read operations, like `retrieve_multiple` will now fast-fail. Previously, all requests would be executed
  before the error was raised, potentially fetching thousands of unneccesary resources.

### Added
- `CogniteResource.to_pandas` and `CogniteResourceList.to_pandas` now converts known timestamps to `datetime` by
  default. Can be turned off with the new parameter `convert_timestamps`. Note: To comply with older pandas v1, the
  dtype will always be `datetime64[ns]`, although in v2 this could have been `datetime64[ms]`.
- `CogniteImportError` can now be caught as `ImportError`.

### Deprecated
- The Templates API (migrate to Data Modeling).
- The `client.assets.aggregate` use `client.assets.aggregate_count` instead.
- The `client.events.aggregate` use `client.events.aggregate_count` instead.
- The `client.sequence.aggregate` use `client.sequence.aggregate_count` instead.
- The `client.time_series.aggregate` use `client.time_series.aggregate_count` instead.
- In `Transformations` attributes `has_source_oidc_credentials` and `has_destination_oidc_credentials` are deprecated,
  and replaced by properties with the same names.

### Changed
- All `.dump` methods now uses `camel_case=True` by default. This is to match the intended use case, preparing the
  object to be sent in an API request.
- `CogniteResource.to_pandas` now more closely resembles `CogniteResourceList.to_pandas` with parameters
`expand_metadata` and `metadata_prefix`, instead of accepting a sequence of column names (`expand`) to expand,
with no easy way to add a prefix. Also, it no longer expands metadata by default.
- Additionally, `Asset.to_pandas`, now accepts the parameters `expand_aggregates` and `aggregates_prefix`. Since
  the possible `aggregates` keys are known, `camel_case` will also apply to these (if expanded) as opposed to
  the metadata keys.
- More narrow exception types like `CogniteNotFoundError` and `CogniteDuplicatedError` are now raised instead of
  `CogniteAPIError` for the following methods: `DatapointsAPI.retrieve_latest`, `RawRowsAPI.list`,
  `RelationshipsAPI.list`, `SequencesDataAPI.retrieve`, `SyntheticDatapointsAPI.query`. Additionally, all calls
  using `partitions` to API methods like `list` (or the generator version) now do the same.
- The `CogniteResource._load` has been made public, i.e., it is now `CogniteResource.load`.
- The `CogniteResourceList._load` has been made public, i.e., it is now `CogniteResourceList.load`.
- All `.delete` and `.retrieve_multiple` methods now accepts an empty sequence, and will return an empty `CogniteResourceList`.
- All `assert`s meant for the SDK user, now raise appropriate errors instead (`ValueError`, `RuntimeError`...).
- `CogniteAssetHierarchyError` is no longer possible to catch as an `AssertionError`.
- Several methods in the data modelling APIs have had parameter names now correctly reflect whether they accept
  a single or multiple items (i.e. id -> ids).
- `client.data_modeling.instances.aggregate` returns `AggregatedNumberedValue | list[AggregatedNumberedValue] | InstanceAggregationResultList` depending
  on the `aggregates` and `group_by` parameters. Previously, it always returned `InstanceAggregationResultList`.
- The `Group` attribute `capabilities` is now a `Capabilities` object, instead of a `dict`.
- Support for `YAML` in all `CogniteResource.load()` and `CogniteResourceList.load()` methods.
- The `client.sequences.data` methods `.retrieve`, `.retrieve_last_row` (previously `retrieve_latest`), `.insert`  method has changed signature:
  The parameter `column_external_ids` is renamed `columns`. The old parameter `column_external_ids` is still there, but is
  deprecated. In addition, int the `.retrieve` method, the parameters `id` and `external_id` have
  been moved to the beginning of the signature. This is to better match the API and have a consistent overload
  implementation.
- The class `SequenceData` has been replaced by `SequenceRows`. The old `SequenceData` class is still available for
  backwards compatibility, but will be removed in the next major version. However, all API methods now return
  `SequenceRows` instead of `SequenceData`.
- The attribute `columns` in `Sequence` has been changed from `typing.Sequence[dict]` to `SequnceColumnList`.
- The class `SequenceRows` in `client.data_classes.transformations.common` has been renamed to `SequenceRowsDestination`.
- The `client.sequences.data.retrieve_latest` is renamed `client.sequences.data.retrieve_last_row`.
- Classes `Geometry`, `AssetAggregate`, `AggregateResultItem`, `EndTimeFilter`, `Label`, `LabelFilter`, `ExtractionPipelineContact`,
  `TimestampRange`, `AggregateResult`, `GeometryFilter`, `GeoLocation`, `RevisionCameraProperties`, `BoundingBox3D` are no longer
  `dict` but classes with attributes matching the API.
- Calling `client.iam.token.inspect()` now gives an object `TokenInspection` with attribute `capabilities` of type `ProjectCapabilityList`
  instead of `list[dict]`
- In data class `Transformation` the attribute `schedule`, `running_job`, and `last_running_job`, `external_id` and `id`
  are set to the `Transformation` `id` and `external_id` if not set. If they are set to a different value, a `ValueError` is raised

### Added
- Added `load` implementation for `VisionResource`s: `ObjectDetection`, `TextRegion`, `AssetLink`, `BoundingBox`,
  `CdfRerourceRef`, `Polygon`, `Polyline`, `VisionExtractPredictions`, `FeatureParameters`.
- Missing `dump` and `load` methods for `ClientCredentials`.
- Literal annotation for `source_type` and `target_type` in `Relationship`
- In transformations, `NonceCredentials` was missing `load` method.
- In transformations, `TransformationBlockedInfo` was missing `.dump` method
- `capabilities` in `cognite.client.data_classes` with data classes for all CDF capabilities.
- All `CogniteResource` and `CogniteResourcelist` objects have `.dump_yaml` methods, for example, `my_asset_list.dump_yaml()`.

### Removed
- Deprecated methods `aggregate_metadata_keys` and `aggregate_metadata_values` on AssetsAPI.
- Deprecated method `update_feature_types` on GeospatialAPI.
- Parameters `property` and `aggregates` for method `aggregate_unique_values` on GeospatialAPI.
- Parameter `fields` for method `aggregate_unique_values` on EventsAPI.
- Parameter `function_external_id` for method `create` on FunctionSchedulesAPI (function_id has been required
  since the deprecation of API keys).
- The `SequenceColumns` no longer set the `external_id` to `column{no}` if it is missing. It now must be set
  explicitly by the user.
- Dataclasses `ViewDirectRelation` and `ContainerDirectRelation` are replaced by `DirectRelation`.
- Dataclasses `MappedPropertyDefinition` and `MappedApplyPropertyDefinition` are replaced by `MappedProperty` and `MappedPropertyApply`.
- Dataclasses `RequiresConstraintDefinition` and `UniquenessConstraintDefinition` are replaced by `RequiresConstraint` and `UniquenessConstraint`.
- In data class `Transformation` attributes `has_source_oidc_credentials` and `has_destination_oidc_credentials` are replaced by properties.

### Fixed
- Passing `limit=0` no longer returns `DEFAULT_LIMIT_READ` (25) resources, but raises a `ValueError`.
- `Asset.dump()` was not dumping attributes `geo_location` and `aggregates` to `json` serializable data structures.
- In data modeling, `NodeOrEdgeData.load` method was not loading the `source` attribute to `ContainerId` or `ViewId`. This is now fixed.
- In data modeling, the attribute `property` used in `Node` and `Edge` was not `yaml` serializable.
- In `DatapointsArray`, `load` method was not compatible with `.dump` method.
- In extraction pipelines, `ExtractionPipelineContact.dump` was not `yaml` serializable
- `ExtractionPipeline.dump` attribute `contacts` was not `json` serializable.
- `FileMetadata.dump` attributes `labels` and `geo_location` was not `json` serializable.
- In filtering, filter `ContainsAll` was missing in `Filter.load` method.
- Annotation for `cpu` and `memory` in `Function`.
- `GeospatialComputedResponse.dump` attribute `items` was not `yaml` serializable
- `Relationship.dump` was not `json` serializable.
- `Geometry.dump` was not `json` serializable.
- In templates, `GraphQlResponse.dump` was not `json` serializable, and `GraphQlResponse.dump` failed to load
  `errors` `GraphQlError`.
- `ThreeDModelRevision` attribute `camera` was not dumped as `yaml` serializable and
  not loaded as `RevisionCameraProperties`.
- `ThreeDNode` attribute `bounding_box` was not dumped as `yaml` serializable and
  not loaded as `BoundingBox3D`.
- `Transformation` attributes `source_nonce`, `source_oidc_credential`, `destination_nonce`,
  and `destination_oidc_credentials` were not dumped as `json` serializable and `loaded` with
  the appropriate data structure. In addition, `TransformationBlockedInfo` and `TransformationJob`
  were not dumped as `json` serializable.
- `TransformationPreviewResult` was not dumping attribute `schema` as `yaml` serializable, and the
  `load` and `dump` methods were not compatible.
- In transformations, `TransformationJob.dump` was not `json` serializable, and attributes
  `destination` and `status` were not loaded into appropriate data structures.
- In transformations, `TransformationSchemaMapType.dump` was not `json` serializable.
- In `annotation_types_images`, implemented `.load` for `KeypointCollection` and `KeypointCollectionWithObjectDetection`.
- Bug when dumping `documents.SourceFile.dump(camel_case=True)`.
- Bug in `WorkflowExecution.dump`
- Bug in `PropertyType.load`

## [6.39.6] - 2023-11-13
## Fixed
- HTTP status code retry strategy for RAW and labels. `/rows/insert` and `/rows/delete` will now
  be retried for all status codes in `config.status_forcelist` (default 429, 502, 503, 504), while
  `/dbs/{db}` and `/tables/{table}` will now only be retried for 429s and connection errors as those
  endpoints are not idempotent.
- Also, `labels/list` will now also be retried.

## [6.39.5] - 2023-11-12
## Fixed
- The `.apply()` methods of `MappedProperty` now has the missing property `source`.

## [6.39.4] - 2023-11-09
## Fixed
- Fetching datapoints from dense time series using a `targetUnit` or a target `targetUnitSystem` could result
  in some batches not being converted to the new unit.

## [6.39.3] - 2023-11-08
## Fixed
- The newly introduced parameter `connectionType` was assumed to be required from the API. This is not the case.

## [6.39.2] - 2023-11-08
## Fixed
- When listing `client.data_modeling.views` the SDK raises a `TypeError`. This is now fixed.

## [6.39.1] - 2023-11-01
## Fixed
- When creating transformations using backup auth. flow (aka a session could not be created for any reason),
  the scopes for the credentials would not be passed correctly (bug introduced in 6.25.1).

## [6.39.0] - 2023-11-01
## Added
- Support for `concurrencyPolicy` property in Workflows `TransformationsWorker`.

## [6.38.1] - 2023-10-31
### Fixed
- `onFailure` property in Workflows was expected as mandatory and was raising KeyError if it was not returned by the API.
  The SDK now assumes the field to be optional and loads it as None instead of raising an error.

## [6.38.0] - 2023-10-30
### Added
- Support `onFailure` property in Workflows, allowing marking Tasks as optional in a Workflow.

## [6.37.0] - 2023-10-27
### Added
- Support for `type` property in `NodeApply` and `Node`.

## [6.36.0] - 2023-10-25
### Added
- Support for listing members of Data Point Subscription, `client.time_series.subscriptions.list_member_time_series()`. Note this is an experimental feature.

## [6.35.0] - 2023-10-25
### Added
- Support for `through` on node result set expressions.

### Fixed
- `unit` on properties in data modeling. This was typed as a string, but it is in fact a direct relation.

## [6.34.2] - 2023-10-23
### Fixed
- Loading a `ContainerApply` from source failed with `KeyError` if `nullable`, `autoIncrement`, or `cursorable` were not set
  in the `ContainerProperty` and `BTreeIndex` classes even though they are optional. This is now fixed.

## [6.34.1] - 2023-10-23
### Added
- Support for setting `data_set_id` and `metadata` in `ThreeDModelsAPI.create`.
- Support for updating `data_set_id` in `ThreeDModelsAPI.update`.

## [6.34.0] - 2023-10-20
### Fixed
- `PropertyType`s no longer fail on instantiation, but warn on missing SDK support for the new property(-ies).

### Added
- `PropertyType`s `Float32`, `Float64`, `Int32`, `Int64` now support `unit`.

## [6.33.3] - 2023-10-18
### Added
- `functions.create()` now accepts a `data_set_id` parameter. Note: This is not for the Cognite function, but for the zipfile containing
  the source code files that is uploaded on the user's behalf (from which the function is then created). Specifying a data set may
  help resolve the error 'Resource not found' (403) that happens when a user is not allowed to create files outside a data set.

## [6.33.2] - 2023-10-16
### Fixed
- When fetching datapoints from "a few time series" (implementation detail), all missing, non-ignorable time series
  are now raised together in a `CogniteNotFoundError` rather than only the first encountered.

### Improved
- Datapoints fetching has a lower peak memory consumption when fetching from multiple time series simultaneously.

## [6.33.1] - 2023-10-14
### Fixed
- `Function.list_schedules()` would return schedules unrelated to the function if the function did not have an external id.

## [6.33.0] - 2023-10-13
### Added
- Support for providing `DirectRelationReference` and `NodeId` as direct relation values when
ingesting node and edge data.

## [6.32.4] - 2023-10-12
### Fixed
- Filters using e.g. metadata keys no longer dumps the key in camel case.

## [6.32.3] - 2023-10-12
### Added
- Ability to toggle the SDK debug logging on/off by setting `config.debug` property on a CogniteClient to True (enable) or False (disable).

## [6.32.2] - 2023-10-10
### Added
- The credentials class used in TransformationsAPI, `OidcCredentials`, now also accepts `scopes` as a list of strings
  (used to be comma separated string only).

## [6.32.1] - 2023-10-10
### Added
- Missing `unit_external_id` and `unit_quantity` fields on `TimeSeriesProperty`.

## [6.32.0] - 2023-10-09
### Fixed
- Ref to openapi doc in Vision extract docstring
- Parameters to Vision models can be given as Python dict (updated doc accordingly).
- Don't throw exception when trying to save empty list of vision extract predictions as annotations. This is to avoid having to wrap this method in try-except for every invocation of the method.

### Added
- Support for new computer vision models in Vision extract service: digital gauge reader, dial gauge reader, level gauge reader and valve state detection.

## [6.31.0] - 2023-10-09
### Added
Support for setting and fetching TimeSeries and Datapoints with "real" units (`unit_external_id`).
- TimeSeries has a new field `unit_external_id`, which can be set when creating or updating it. This ID must refer to a
  valid unit in the UnitCatalog, see `client.units.list` for reference.
- If the `unit_external_id` is set for a TimeSeries, then you may retrieve datapoints from that time series in any compatible
  units. You do this by specifying the `target_unit` (or `target_unit_system`) in a call to any of the datapoints `retrieve`
  methods, `retrieve`, `retrieve_arrays`, `retrieve_dataframe`, or `retrieve_dataframe_in_tz`.

## [6.30.2] - 2023-10-09
### Fixed
- Serialization of `Transformation` or `TransformationList` no longer fails in `json.dumps` due to unhandled composite objects.

## [6.30.1] - 2023-10-06
### Added
- Support for metadata on Workflow executions. Set custom metadata when triggering a workflow (`workflows.executions.trigger()`). The metadata is included in results from `workflows.executions.list()` and `workflows.executions.retrieve_detailed()`.

## [6.30.0] - 2023-10-06
### Added
- Support for the UnitCatalog with the implementation `client.units`.

## [6.29.2] - 2023-10-04
### Fixed
- Calling some of the methods `assets.filter()`, `events.filter()`, `sequences.filter()`, `time_series.filter()` without a `sort` parameter could cause a `CogniteAPIError` with a 400 code. This is now fixed.

## [6.29.1] - 2023-10-04
### Added
- Convenience method `to_text` on the `FunctionCallLog` class which simplifies printing out function call logs.

## [6.29.0] - 2023-10-04
### Added
- Added parameter `resolve_duplicate_file_names` to `client.files.download`.
  This will keep all the files when downloading to local machine, even if they have the same name.

## [6.28.5] - 2023-10-03
### Fixed
- Bugfix for serialization of Workflows' `DynamicTasksParameters` during `workflows.versions.upsert` and `workflows.execution.retrieve_detailed`

## [6.28.4] - 2023-10-03
### Fixed
- Overload data_set/create for improved type safety

## [6.28.3] - 2023-10-03
### Fixed
- When uploading files as strings using `client.files.upload_bytes` the wrong encoding is used on Windows, which is causing
  part of the content to be lost when uploading. This is now fixed.

## [6.28.2] - 2023-10-02
### Fixed
- When cache lookup did not yield a token for `CredentialProvider`s like `OAuthDeviceCode` or `OAuthInteractive`, a
  `TypeError` could be raised instead of initiating their authentication flow.

## [6.28.1] - 2023-09-30
### Improved
- Warning when using alpha/beta features.

## [6.28.0] - 2023-09-26
### Added
- Support for the WorkflowOrchestrationAPI with the implementation `client.workflows`.

## [6.27.0] - 2023-09-24
### Changed
- Reduce concurrency in data modeling client to 1

## [6.26.0] - 2023-09-22
### Added
- Support `partition` and `cursor` parameters on `time_series.subscriptions.iterate_data`
- Include the `cursor` attribute on `DatapointSubscriptionBatch`, which is yielded in every iteration
of `time_series.subscriptions.iterate_data`.

## [6.25.3] - 2023-09-19
### Added
- Support for setting and retrieving `data_set_id` in data class `client.data_classes.ThreeDModel`.

## [6.25.2] - 2023-09-17
### Fixed
- Using the `HasData` filter would raise an API error in CDF.

## [6.25.1] - 2023-09-15
### Fixed
- Using nonce credentials now works as expected for `transformations.[create, update]`. Previously, the attempt to create
  a session would always fail, leading to nonce credentials never being used (full credentials were passed to- and
  stored in the transformations backend service).
- Additionally, the automatic creation of a session no longer fails silently when an `CogniteAuthError` is encountered
  (which happens when the credentials are invalid).
- While processing source- and destination credentials in `client.transformations.[create, update]`, an `AttributeError`
  can no longer be raised (by not specifying project).
### Added
- `TransformationList` now correctly inherits the two (missing) helper methods `as_ids()` and `as_external_ids()`.

## [6.25.0] - 2023-09-14
### Added
- Support for `ignore_unknown_ids` in `client.functions.retrieve_multiple` method.

## [6.24.1] - 2023-09-13
### Fixed
- Bugfix for `AssetsAPI.create_hierarchy` when running in upsert mode: It could skip certain updates above
  the single-request create limit (currently 1000 assets).

## [6.24.0] - 2023-09-12
### Fixed
- Bugfix for `FilesAPI.upload` and `FilesAPI.upload_bytes` not raising an error on file contents upload failure. Now `CogniteFileUploadError` is raised based on upload response.

## [6.23.0] - 2023-09-08
### Added
- Supporting for deleting constraints and indexes on containers.

### Changed
- The abstract class `Index` can no longer be instantiated. Use BTreeIndex or InvertedIndex instead.

## [6.22.0] - 2023-09-08
### Added
- `client.data_modeling.instances.subscribe` which lets you subscribe to a given
data modeling query and receive updates through a provided callback.
- Example on how to use the subscribe method to sync nodes to a local sqlite db.

## [6.21.1] - 2023-09-07
### Fixed
- Concurrent usage of the `CogniteClient` could result in API calls being made with the wrong value for `api_subversion`.

## [6.21.0] - 2023-09-06
### Added
- Supporting pattern mode and extra configuration for diagram detect in beta.

## [6.20.0] - 2023-09-05
### Fixed
- When creating functions with `client.functions.create` using the `folder` argument, a trial-import is executed as part of
  the verification process. This could leave leftover modules still in scope, possibly affecting subsequent calls. This is
  now done in a separate process to guarantee it has no side-effects on the main process.
- For pyodide/WASM users, a backup implementation is used, with an improved cleanup procedure.

### Added
- The import-check in `client.functions.create` (when `folder` is used) can now be disabled by passing
  `skip_folder_validation=True`. Basic validation is still done, now additionally by parsing the AST.

## [6.19.0] - 2023-09-04
## Added
- Now possible to retrieve and update translation and scale of 3D model revisions.

## [6.18.0] - 2023-09-04
### Added
- Added parameter `keep_directory_structure` to `client.files.download` to allow downloading files to a folder structure matching the one in CDF.

### Improved
- Using `client.files.download` will still skip files with the same name when writing to disk, but now a `UserWarning` is raised, specifying which files are affected.

## [6.17.0] - 2023-09-01
### Added
- Support for the UserProfilesAPI with the implementation `client.iam.user_profiles`.

## [6.16.0] - 2023-09-01
### Added
- Support for `ignore_unknown_ids` in `client.relationships.retrieve_multiple` method.

## [6.15.3] - 2023-08-30
### Fixed
- Uploading files using `client.files.upload` now works when running with `pyodide`.

## [6.15.2] - 2023-08-29
### Improved
- Improved error message for `CogniteMissingClientError`. Now includes the type of object missing the `CogniteClient` reference.

## [6.15.1] - 2023-08-29
### Fixed
- Bugfix for `InstanceSort._load` that always raised `TypeError` (now public, `.load`). Also, indirect fix for `Select.load` for non-empty `sort`.

## [6.15.0] - 2023-08-23
### Added
- Support for the DocumentsAPI with the implementation `client.documents`.
- Support for advanced filtering for `Events`, `TimeSeries`, `Assets` and `Sequences`. This is available through the
  `.filter()` method, for example, `client.events.filter`.
- Extended aggregation support for `Events`, `TimeSeries`, `Assets` and `Sequences`. This is available through the five
  methods `.aggregate_count(...)`, `aggregate_cardinality_values(...)`, `aggregate_cardinality_properties(...)`,
  `.aggregate_unique_values(...)`, and `.aggregate_unique_properties(...)`. For example,
  `client.assets.aggregate_count(...)`.
- Added helper methods `as_external_ids` and `as_ids` for `EventList`, `TimeSeriesList`, `AssetList`, `SequenceList`,
  `FileMetaDataList`, `FunctionList`, `ExtractionPipelineList`, and `DataSetList`.

### Deprecated
- Added `DeprecationWarning` to methods `client.assets.aggregate_metadata_keys` and
  `client.assets.aggregate_metadata_values`. The use parameter the `fields` in
  `client.events.aggregate_unique_values` will also lead to a deprecation warning. The reason is that the endpoints
  these methods are using have been deprecated in the CDF API.

## [6.14.2] - 2023-08-22
### Fixed
- All data modeling endpoints will now be retried. This was not the case for POST endpoints.

## [6.14.1] - 2023-08-19
### Fixed
- Passing `sources` as a tuple no longer raises `ValueError` in `InstancesAPI.retrieve`.

## [6.14.0] - 2023-08-14
### Changed
- Don't terminate client.time_series.subscriptions.iterate_data() when `has_next=false` as more data
may be returned in the future. Instead we return the `has_next` field in the batch, and let the user
decide whether to terminate iteration. This is a breaking change, but this particular API is still
in beta and thus we reserve the right to break it without bumping the major version.

## [6.13.3] - 2023-08-14
### Fixed
- Fixed bug in `ViewApply.properties` had type hint `ConnectionDefinition` instead of `ConnectionDefinitionApply`.
- Fixed bug in `dump` methods of `ViewApply.properties` causing the return code `400` with message
  `Request had 1 constraint violations. Please fix the request and try again. [type must not be null]` to be returned
  from the CDF API.

## [6.13.2] - 2023-08-11
### Fixed
- Fixed bug in `Index.load` that would raise `TypeError` when trying to load `indexes`, when an unexpected field was
  encountered (e.g. during a call to `client.data_modeling.container.list`).

## [6.13.1] - 2023-08-09
### Fixed
- Fixed bug when calling a `retrieve`, `list`, or `create` in `client.data_modeling.container` raised a `TypeError`.
  This is caused by additions of fields to the API, this is now fixed by ignoring unknown fields.

## [6.13.0] - 2023-08-07
### Fixed
- Fixed a bug raising a `KeyError` when calling `client.data_modeling.graphql.apply_dml` with an invalid `DataModelingId`.
- Fixed a bug raising `AttributeError` in `SpaceList.to_space_apply_list`, `DataModelList.to_data_model_apply_list`,
  `ViewList.to_view_apply`. These methods have also been renamed to `.as_apply` for consistency
  with the other data modeling resources.

### Removed
- The method `.as_apply` from `ContainerApplyList` as this method should be on the `ContainerList` instead.

### Added
- Missing `as_ids()` for `DataModelApplyList`, `ContainerList`, `ContainerApplyList`, `SpaceApplyList`, `SpaceList`,
  `ViewApplyList`, `ViewList`.
- Added helper method `.as_id` to `DMLApplyResult`.
- Added helper method `.latest_version` to `DataModelList`.
- Added helper method `.as_apply` to `ContainerList`.
- Added container classes `NodeApplyList`, `EdgeApplyList`, and `InstancesApply`.

## [6.12.2] - 2023-08-04
### Fixed
- Certain errors that were previously silently ignored in calls to `client.data_modeling.graphql.apply_dml` are now properly raised (used to fail as the API error was passed nested inside the API response).

## [6.12.1] - 2023-08-03
### Fixed
- Changed the structure of the GraphQL query used when updating DML models through `client.data_modeling.graphql.apply_dml` to properly handle (i.e. escape) all valid symbols/characters.

## [6.12.0] - 2023-07-26
### Added
- Added option `expand_metadata` to `.to_pandas()` method for list resource types which converts the metadata (if any) into separate columns in the returned dataframe. Also added `metadata_prefix` to control the naming of these columns (default is "metadata.").

## [6.11.1] - 2023-07-19
### Changed
- Return type `SubscriptionTimeSeriesUpdate` in `client.time_series.subscriptions.iterate_data` is now required and not optional.

## [6.11.0] - 2023-07-19
### Added
- Support for Data Point Subscription, `client.time_series.subscriptions`. Note this is an experimental feature.


## [6.10.0] - 2023-07-19
### Added
- Upsert method for `assets`, `events`, `timeseries`, `sequences`, and `relationships`.
- Added `ignore_unknown_ids` flag to `client.sequences.delete`

## [6.9.0] - 2023-07-19
### Added
- Basic runtime validation of ClientConfig.project

## [6.8.7] - 2023-07-18
### Fixed
- Dumping of `Relationship` with `labels` is not `yaml` serializable. This is now fixed.

## [6.8.6] - 2023-07-18
### Fixed
- Include `version` in __repr__ for View and DataModel

## [6.8.5] - 2023-07-18
### Fixed
- Change all implicit Optional types to explicit Optional types.

## [6.8.4] - 2023-07-12
### Fixed
- `max_worker` limit match backend for `client.data_modeling`.

## [6.8.3] - 2023-07-12
### Fixed
- `last_updated_time` and `created_time` are no longer optional on InstanceApplyResult

## [6.8.2] - 2023-07-12
### Fixed
- The `.dump()` method for `InstanceAggregationResult` caused an `AttributeError` when called.

## [6.8.1] - 2023-07-08
### Changed
- The `AssetHierarchy` class would consider assets linking their parent by ID only as orphans, contradicting the
  docstring stating "All assets linking a parent by ID are assumed valid". This is now true (they are no longer
  considered orphans).

## [6.8.0] - 2023-07-07
### Added
- Support for annotations reverse lookup.

## [6.7.1] - 2023-07-07
### Fixed
- Needless function "as_id" on View as it was already inherited
### Added
- Flag "all_versions" on data_modeling.data_models.retrieve() to retrieve all versions of a data model or only the latest one
- Extra documentation on how to delete edges and nodes.
- Support for using full Node and Edge objects when deleting instances.

## [6.7.0] - 2023-07-07
### Added
- Support for applying graphql dml using `client.data_modeling.graphql.apply_dml()`.

## [6.6.1] - 2023-07-07
### Improved
- Added convenience function to instantiate a `CogniteClient.default(...)` to save the users from typing the
  default URLs.

## [6.6.0] - 2023-07-06
### Fixed
- Support for query and sync endpoints across instances in the Data Modeling API with the implementation
  `client.data_modeling.instances`, the methods `query` and `sync`.

## [6.5.8] - 2023-06-30
### Fixed
- Serialization of `DataModel`. The bug caused `DataModel.load(data_model.dump(camel_case=True))` to fail with
  a `TypeError`. This is now fixed.

## [6.5.7] - 2023-06-29
### Fixed
- A bug caused by use of snake case in field types causing `NodeApply.dump(camel_case=True)`
  trigger a 400 response from the API.

## [6.5.6] - 2023-06-29
### Fixed
- A bug causing `ClientConfig(debug=True)` to raise an AttributeError

## [6.5.5] - 2023-06-28
### Fixed
- A bug where we would raise the wrong exception when errors on occurred on `data_modeling.spaces.delete`
- A bug causing inconsistent MRO in DataModelList

## [6.5.4] - 2023-06-28
### Added
- Missing query parameters:
     * `inline_views` in `data_modeling.data_models.retrieve()`.
     * `include_global` in `data_modeling.spaces.list()`.
     * `include_inherited_properties` in `data_modeling.views.retrieve()`.

## [6.5.3] - 2023-06-28
### Fixed
- Only validate `space` and `external_id` for `data_modeling` write classes.


## [6.5.2] - 2023-06-27
### Fixed
- Added missing `metadata` attribute to `iam.Group`

## [6.5.1] - 2023-06-27
### Fixed
- Fix typehints on `data_modeling.instances.aggregate()` to not allow Histogram aggregate.
- Moved `ViewDirectRelation.source` property to `MappedProperty.source` where it belongs.

## [6.5.0] - 2023-06-27
### Added
- Support for searching and aggregating across instances in the Data Modeling API with the implementation
  `client.data_modeling.instances`, the methods `search`, `histogram` and `aggregate`.

## [6.4.8] - 2023-06-23
### Fixed
- Handling non 200 responses in `data_modeling.spaces.apply`, `data_modeling.data_models.apply`,
  `data_modeling.views.apply` and `data_modeling.containers.apply`

## [6.4.7] - 2023-06-22
### Fixed
- Consistently return the correct id types in data modeling resource clients

## [6.4.6] - 2023-06-22
### Fixed
- Don't swallow keyword args on Apply classes in Data Modeling client

## [6.4.5] - 2023-06-21
### Added
- Included tuple-notation when retrieving or listing data model instances

### Improved
- Fixed docstring for retrieving data model instances and extended the examples.

## [6.4.4] - 2023-06-21
Some breaking changes to the datamodeling client. We don't expect any more breaking changes,
but we accept the cost of breaking a few consumers now early on the really nail the user experience.
### Added
- ViewId:as_property_ref and ContainerId:as_property_ref to make it easier to create property references.

### Changed
- Renamed ViewCore:as_reference and ContainerCore:as_reference to :as_id() for consistency with other resources.
- Change Instance:properties to be a `MutableMapping[ViewIdentifier, MutableMapping[PropertyIdentifier, PropertyValue]]`, in order to make it easier to consume
- Make VersionedDataModelingId:load accept `tuple[str, str]`
- Rename ConstraintIdentifier to Constraint - it was not an id but the definition itself
- Rename IndexIdentifier to Index - it was not an id but the definition itself
- Rename ContainerPropertyIdentifier to ContainerProperty - it was not an id but the definition itself

### Removed
- Redundant EdgeApply:create method. It simply mirrored the EdgeApply constructor.


## [6.4.3] - 2023-06-15
### Added
- Accept direct relation values as tuples in `EdgeApply`

## [6.4.2] - 2023-06-15
### Changed
- When providing ids as tuples in `instances.retrieve` and `instances.delete` you should not
have to specify the instance type in each tuple

### Fixed
- Bug where edges and nodes would get mixed up on `instances.retrieve`

## [6.4.1] - 2023-06-14
### Fixed
- Add the missing page_count field for diagram detect items.

## [6.4.0] - 2023-06-12
### Added
- Partial support for the instance resource in the Data Modeling API with the implementation
  `client.data_modeling.instances`, the endpoints `list`, `delete`, `retrieve`, and `apply`

## [6.3.2] - 2023-06-08
### Fixed
- Requests being retried around a token refresh cycle, no longer risk getting stuck with an outdated token.

### Added
- `CredentialProviders` subclassing `_OAuthCredentialProviderWithTokenRefresh`, now accepts a new parameter, `token_expiry_leeway_seconds`, controlling how early a token refresh request should be initiated (before it expires).

### Changed
- `CredentialProviders` subclassing `_OAuthCredentialProviderWithTokenRefresh` now uses a safer default of 15 seconds (up from 3 sec) to control how early a token refresh request should be initiated (before it expires).

## [6.3.1] - 2023-06-07
### Fixed
- Signature of `client.data_modeling.views.retrieve` and `client.data_modeling.data_models.retrieve` to always return a list.

## [6.3.0] - 2023-06-07
### Added
- Support for the container resource in the Data Modeling API with the implementation `client.data_modeling.containers`.
- Support for the view resource in the Data Modeling API with the implementation `client.data_modeling.views`.
- Support for the data models resource in the Data Modeling API with the implementation `client.data_modeling.data_models`.

### Removed
- Removed `retrieve_multiple` from the `SpacesAPI` to have a consistent API with the `views`, `containers`, and `data_models`.

## [6.2.2] - 2023-06-05
### Fixed
- Creating function schedules with current user credentials now works (used to fail at runtime with "Could not fetch a valid token (...)" because a session was never created.)

## [6.2.1] - 2023-05-26
### Added
- Data model centric support in transformation

## [6.2.0] - 2023-05-25
### Added
- Support for the spaces resource in the Data Modeling API with the implementation `client.data_modeling.spaces`.

### Improved
- Reorganized documentation to match API documentation.

## [6.1.10] - 2023-05-22
### Fixed
- Data modelling is now GA. Renaming instance_nodes -> nodes and instance_edges -> edges to make the naming in SDK consistent with Transformation API and CLI

## [6.1.9] - 2023-05-16
### Fixed
- Fixed a rare issue with datapoints fetching that could raise `AttributeError` when running with `pyodide`.

## [6.1.8] - 2023-05-12
### Fixed
- ExtractionPipelinesRun:dump method will not throw an error when camel_case=True anymore

## [6.1.7] - 2023-05-11
### Removed
- Removed DMS v2 destination in transformations

## [6.1.6] - 2023-05-11
### Fixed
- `FunctionsAPI.create` now work in Wasm-like Python runtimes such as `pyodide`.

## [6.1.5] - 2023-05-10
### Fixed
- When creating a transformation with a different source- and destination CDF project, the project setting is no longer overridden by the setting in the `CogniteClient` configuration allowing the user to read from the specified source project and write to the specified and potentially different destination project.

## [6.1.4] - 2023-05-08
### Fixed
- Pickling a `CogniteClient` instance with certain `CredentialProvider`s no longer causes a `TypeError: cannot pickle ...` to be raised.

## [6.1.3] - 2023-05-08
### Added
- Add the license of the package in poetry build.

## [6.1.2] - 2023-05-04
### Improved
- The SDK has received several minor bugfixes to be more user-friendly on Windows.

### Fixed
- The utility function `cognite.client.utils.datetime_to_ms` now raises an understandable `ValueError` when unable to convert pre-epoch datetimes.
- Several functions reading and writing to disk now explicitly use UTF-8 encoding

## [6.1.1] - 2023-05-02
### Fixed
- `AttributeError` when passing `pandas.Timestamp`s with different timezones (*of which one was UTC*) to `DatapointsAPI.retrieve_dataframe_in_tz`.
- A `ValueError` is no longer raised when passing `pandas.Timestamp`s in the same timezone, but with different underlying implementations (e.g. `datetime.timezone.utc` / `pytz.UTC` / `ZoneInfo("UTC")`) to `DatapointsAPI.retrieve_dataframe_in_tz`.

## [6.1.0] - 2023-04-28
### Added
- Support for giving `start` and `end` arguments as `pandas.Timestamp` in `DatapointsAPI.retrieve_dataframe_in_tz`.

### Improved
- Type hints for the `DatapointsAPI` methods.

## [6.0.2] - 2023-04-27
### Fixed
- Fixed a bug in `DatapointsAPI.retrieve_dataframe_in_tz` that could raise `AmbiguousTimeError` when subdividing the user-specified time range into UTC intervals (with fixed offset).

## [6.0.1] - 2023-04-20
### Fixed
- Fixed a bug that would cause `DatapointsAPI.retrieve_dataframe_in_tz` to raise an `IndexError` if there were only empty time series in the response.

## [6.0.0] - 2023-04-19
### Removed
- Removed support for legacy auth (API keys, service accounts, login.status)
- Removed the deprecated `extractionPipeline` argument to `client.extraction_pipelines.create`. Only `extraction_pipeline` is accepted now.
- Removed the deprecated `client.datapoints` accessor attribute. The datapoints API can only be accessed through `client.time_series.data` now.
- Removed the deprecated `client.extraction_pipeline_runs` accessor attribute. The extraction pipeline run API can only be accessed through `client.extraction_pipelines.runs` now.
- Removed the deprecated `external_id` attribute on `ExtractionPipelineRun`. This has been replaced with `extpipe_external_id`.

## [5.12.0] - 2023-04-18
### Changed
- Enforce that types are explicitly exported in order to make very strict type checkers happy.

## [5.11.1] - 2023-04-17
### Fixed
- List (and `__call__`) methods for assets, events, files, labels, relationships, sequences and time series now raise if given bad input for `data_set_ids`, `data_set_external_ids`, `asset_subtree_ids` and `asset_subtree_external_ids` instead of ignoring/returning everything.

### Improved
- The listed parameters above have silently accepted non-list input, i.e. single `int` (for `ids`) or single `str` (for `external_ids`). Function signatures and docstrings have now been updated to reflect this "hidden functionality".

## [5.11.0] - 2023-04-17
### Added
- The `DatapointsAPI` now supports time zones with the addition of a new method, `retrieve_dataframe_in_tz`. It does not support individual customization of query parameters (for good reasons, e.g. a DataFrame has a single index).
- Asking for datapoints in a specific time zone, e.g. `America/New_York` or `Europe/London` is now easily accomplished: the user can just pass in their `datetimes` localized to their time zone directly.
- Queries for aggregate datapoints are also supported, with the key feature being automatic handling of daylight savings time (DST) transitions, as this is not supported by the official API. Example usage: A user living in Oslo, Norway, wants daily averages in their local time. In Oslo, the standard time is UTC+1, with UTC+2 during the summer. This means during spring, there is a 23-hour long day when clocks roll 1 hour forward and a 25-hour day during fall.
- New granularities with a longer time span have been added (only to this new method, for now): 'week', 'month', 'quarter' and 'year'. These do not all represent a fixed frequency, but like the example above, neither does for example 'day' when we use time zones without a fixed UTC offset.

## [5.10.5] - 2023-04-13
### Fixed
- Subclasses of `VisionResource` inheriting `.dump` and `to_pandas` now work as expected for attributes storing lists of subclass instances like `Polygon`, `PolyLine`, `ObjectDetection` or `VisionExtractPredictions` directly or indirectly.

## [5.10.4] - 2023-04-13
### Fixed
- A lot of nullable integer attributes ended up as float after calling `.to_pandas`. These are now correctly converted to `dtype=Int64`.

## [5.10.3] - 2023-04-13
### Fixed
- When passing `CogniteResource` classes (like `Asset` or `Event`) to `update`, any labels were skipped in the update (passing `AssetUpdate` works). This has been fixed for all Cognite resource classes.

## [5.10.2] - 2023-04-12
### Fixed
- Fixed a bug that would cause `AssetsAPI.create_hierarchy` to not respect `upsert=False`.

## [5.10.1] - 2023-04-04
### Fixed
- Add missing field `when` (human readable version of the CRON expression) to `FunctionSchedule` class.

## [5.10.0] - 2023-04-03
### Fixed
- Implemented automatic retries for connection errors by default, improving the reliability of the connection to the Cognite API.
- Added a user-readable message to `CogniteConnectionRefused` error for improved user experience.

### Changed
- Introduce a `max_retries_connect` attribute on the global config, and default it to 3.

## [5.9.3] - 2023-03-27
### Fixed
- After creating a schedule for a function, the returned `FunctionSchedule` was missing a reference to the `CogniteClient`, meaning later calls to `.get_input_data()` would fail and raise `CogniteMissingClientError`.
- When calling `.get_input_data()` on a `FunctionSchedule` instance, it would fail and raise `KeyError` if no input data was specified for the schedule. This now returns `None`.

## [5.9.2] - 2023-03-27
### Fixed
- After calling e.g. `.time_series()` or `.events()` on an `AssetList` instance, the resulting resource list would be missing the lookup tables that allow for quick lookups by ID or external ID through the `.get()` method. Additionally, for future-proofing, the resulting resource list now also correctly has a `CogniteClient` reference.

## [5.9.1] - 2023-03-23
### Fixed
- `FunctionsAPI.call` now also works for clients using auth flow `OAuthInteractive`, `OAuthDeviceCode`, and any user-made subclass of `CredentialProvider`.

### Improved
- `FunctionSchedulesAPI.create` now also accepts an instance of `ClientCredentials` (used to be dictionary only).

## [5.9.0] - 2023-03-21
### Added
- New class `AssetHierarchy` for easy verification and reporting on asset hierarchy issues without explicitly trying to insert them.
- Orphan assets can now be reported on (orphan is an asset whose parent is not part of the given assets). Also, `AssetHierarchy` accepts an `ignore_orphans` argument to mimic the old behaviour where all orphans were assumed to be valid.
- `AssetsAPI.create_hierarchy` now accepts two new parameters: `upsert` and `upsert_mode`. These allow the user to do "insert or update" instead of an error being raised when trying to create an already existing asset. Upsert mode controls whether updates should replace/overwrite or just patch (partial update to non-null values only).
- `AssetsAPI.create_hierarchy` now also verifies the `name` parameter which is required and that `id` has not been set.

### Changed
- `AssetsAPI.create_hierarchy` now uses `AssetHierarchy` under the hood to offer concrete feedback on asset hierarchy issues, accessible through attributes on the raised exception, e.g. invalid assets, duplicates, orphans, or any cyclical asset references.

### Fixed
- `AssetsAPI.create_hierarchy`...:
  - Now respects `max_workers` when spawning worker threads.
  - Can no longer raise `RecursionError`. Used to be an issue for asset hierarchies deeper than `sys.getrecursionlimit()` (typically set at 1000 to avoid stack overflow).
  - Is now `pyodide` compatible.

## [5.8.0] - 2023-03-20
### Added
- Support for client certificate authentication to Azure AD.

## [5.7.4] - 2023-03-20
### Added
- Use `X-Job-Token` header for contextualization jobs to reduce required capabilities.

## [5.7.3] - 2023-03-14
### Improved
- For users unknowingly using a too old version of `numpy` (against the SDK dependency requirements), an exception could be raised (`NameError: name 'np' is not defined`). This has been fixed.

## [5.7.2] - 2023-03-10
### Fixed
- Fix method dump in TransformationDestination to ignore None.

## [5.7.1] - 2023-03-10
### Changed
- Split `instances` destination type of Transformations to `nodes` and `edges`.

## [5.7.0] - 2023-03-08
### Removed
- `ExtractionPipelineRunUpdate` was removed as runs are immutable.

### Fixed
- `ExtractionPipelinesRunsAPI` was hiding `id` of runs because `ExtractionPipelineRun` only defined `external_id` which doesn't exist for the "run resource", only for the "parent" ext.pipe (but this is not returned by the API; only used to query).

### Changed
- Rename and deprecate `external_id` in `ExtractionPipelinesRunsAPI` in favour of the more descriptive `extpipe_external_id`. The change is backwards-compatible, but will issue a `UserWarning` for the old usage pattern.

## [5.6.4] - 2023-02-28
### Added
- Input validation on `DatapointsAPI.[insert, insert_multiple, delete_ranges]` now raise on missing keys, not just invalid keys.

## [5.6.3] - 2023-02-23
### Added
- Make the SDK compatible with `pandas` major version 2 ahead of release.

## [5.6.2] - 2023-02-21
### Fixed
- Fixed an issue where `Content-Type` was not correctly set on file uploads to Azure.

## [5.6.1] - 2023-02-20
### Fixed
- Fixed an issue where `IndexError` was raised when a user queried `DatapointsAPI.retrieve_latest` for a single, non-existent time series while also passing `ignore_unknown_ids=True`. Changed to returning `None`, inline with other `retrieve` methods.

## [5.6.0] - 2023-02-16
### Added
- The SDK has been made `pyodide` compatible (to allow running natively in browsers). Missing features are `CredentialProvider`s with token refresh and `AssetsAPI.create_hierarchy`.

## [5.5.2] - 2023-02-15
### Fixed
- Fixed JSON dumps serialization error of instances of `ExtractionPipelineConfigRevision` and all subclasses (`ExtractionPipelineConfig`) as they stored a reference to the CogniteClient as a non-private attribute.

## [5.5.1] - 2023-02-14
### Changed
- Change `CredentialProvider` `Token` to be thread safe when given a callable that does token refresh.

## [5.5.0] - 2023-02-10
### Added
- Support `instances` destination type on Transformations.

## [5.4.4] - 2023-02-06
### Added
- Added user warnings when wrongly calling `/login/status` (i.e. without an API key) and `/token/inspect` (without OIDC credentials).

## [5.4.3] - 2023-02-05
### Fixed
- `OAuthDeviceCode` and `OAuthInteractive` now respect `global_config.disable_ssl` setting.

## [5.4.2] - 2023-02-03
### Changed
- Improved error handling (propagate IDP error message) for `OAuthDeviceCode` and `OAuthInteractive` upon authentication failure.

## [5.4.1] - 2023-02-02
### Fixed
- Bug where create_hierarchy would stop progressing after encountering more than `config.max_workers` failures.

## [5.4.0] - 2023-02-02
### Added
- Support for aggregating metadata keys/values for assets

## [5.3.7] - 2023-02-01
### Improved
- Issues with the SessionsAPI documentation have been addressed, and the `.create()` have been further clarified.

## [5.3.6] - 2023-01-30
### Changed
- A file-not-found error has been changed from `TypeError` to `FileNotFoundError` as part of the validation in FunctionsAPI.

## [5.3.5] - 2023-01-27
### Fixed
- Fixed an atexit-exception (`TypeError: '<' not supported between instances of 'tuple' and 'NoneType'`) that could be raised on PY39+ after fetching datapoints (which uses a custom thread pool implementation).

## [5.3.4] - 2023-01-25
### Fixed
- Displaying Cognite resources like an `Asset` or a `TimeSeriesList` in a Jupyter notebook or similar environments depending on `._repr_html_`, no longer raises `CogniteImportError` stating that `pandas` is required. Instead, a warning is issued and `.dump()` is used as fallback.

## [5.3.3] - 2023-01-24
### Added
- New parameter `token_cache_path` now accepted by `OAuthInteractive` and `OAuthDeviceCode` to allow overriding location of token cache.

### Fixed
- Platform dependent temp directory for the caching of the token in `OAuthInteractive` and `OAuthDeviceCode` (no longer crashes at exit on Windows).

## [5.3.2] - 2023-01-24
### Security
- Update `pytest` and other dependencies to get rid of dependency on the `py` package (CVE-2022-42969).

## [5.3.1] - 2023-01-20
### Fixed
- Last possible valid timestamp would not be returned as first (if first by some miracle...) by the `TimeSeries.first` method due to `end` being exclusive.

## [5.3.0] - 2023-01-20
### Added
- `DatapointsAPI.retrieve_latest` now support customising the `before` argument, by passing one or more objects of the newly added `LatestDatapointQuery` class.

## [5.2.0] - 2023-01-19
### Changed
- The SDK has been refactored to support `protobuf>=3.16.0` (no longer requires v4 or higher). This was done to fix dependency conflicts with several popular Python packages like `tensorflow` and `streamlit` - and also Azure Functions - that required major version 3.x of `protobuf`.

## [5.1.1] - 2023-01-19
### Changed
- Change RAW rows insert chunk size to make individual requests faster.

## [5.1.0] - 2023-01-03
### Added
- The diagram detect function can take file reference objects that contain file (external) id as well as a page range. This is an alternative to the lists of file ids or file external ids that are still possible to use. Page ranges were not possible to specify before.

## [5.0.2] - 2022-12-21
### Changed
- The valid time range for datapoints has been increased to support timestamps up to end of the year 2099 in the TimeSeriesAPI. The utility function `ms_to_datetime` has been updated accordingly.

## [5.0.1] - 2022-12-07
### Fixed
- `DatapointsArray.dump` would return timestamps in nanoseconds instead of milliseconds when `convert_timestamps=False`.
- Converting a `Datapoints` object coming from a synthetic datapoints query to a `pandas.DataFrame` would, when passed `include_errors=True`, starting in version `5.0.0`, erroneously cast the `error` column to a numeric data type and sort it *before* the returned values. Both of these behaviours have been reverted.
- Several documentation issues: Missing methods, wrong descriptions through inheritance and some pure visual/aesthetic.

## [5.0.0] - 2022-12-06
### Improved
- Greatly increased speed of datapoints fetching (new adaptable implementation and change from `JSON` to `protobuf`), especially when asking for... (measured in fetched `dps/sec` using the new `retrieve_arrays` method, with default settings for concurrency):
  - A large number of time series
    - 200 ts: ~1-4x speedup
    - 8000 ts: ~4-7x speedup
    - 20k-100k ts: Up to 20x faster
  - Very few time series (1-3)
    - Up to 4x faster
  - Very dense time series (>>10k dps/day)
    - Up to 5x faster
  - Any query for `string` datapoints
    - Faster the more dps, e.g. single ts, 500k: 6x speedup
- Peak memory consumption (for numeric data) is 0-55 % lower when using `retrieve` and 65-75 % lower for the new `retrieve_arrays` method.
- Fetching newly inserted datapoints no longer suffers from (potentially) very long wait times (or timeout risk).
- Converting fetched datapoints to a Pandas `DataFrame` via `to_pandas()` has changed from `O(N)` to `O(1)`, i.e., speedup no longer depends on the number of datapoints and is typically 4-5 orders of magnitude faster (!). NB: Only applies to `DatapointsArray` as returned by the `retrieve_arrays` method.
- Full customizability of queries is now available for *all retrieve* endpoints, thus the `query()` is no longer needed and has been removed. Previously only `aggregates` could be individually specified. Now all parameters can be passed either as top-level or as *individual settings*, even `ignore_unknown_ids`. This is now aligned with the API (except `ignore_unknown_ids` making the SDK arguably better!).
- Documentation for the retrieve endpoints has been overhauled with lots of new usage patterns and better examples. **Check it out**!
- Vastly better test coverage for datapoints fetching logic. You may have increased trust in the results from the SDK!

### Added
- New required dependency, `protobuf`. This is currently only used by the DatapointsAPI, but other endpoints may be changed without needing to release a new major version.
- New optional dependency, `numpy`.
- A new datapoints fetching method, `retrieve_arrays`, that loads data directly into NumPy arrays for improved speed and *much* lower memory usage.
- These arrays are stored in the new resource types `DatapointsArray` with corresponding container (list) type, `DatapointsArrayList` which offer much more efficient memory usage. `DatapointsArray` also offer zero-overhead pandas-conversion.
- `DatapointsAPI.insert` now also accepts `DatapointsArray`. It also does basic error checking like making sure the number of datapoints match the number of timestamps, and that it contains raw datapoints (as opposed to aggregate data which raises an error). This also applies to `Datapoints` input.
- `DatapointsAPI.insert_multiple` now accepts `Datapoints` and `DatapointsArray` as part of the (possibly) multiple inputs. Applies the same error checking as `insert`.

### Changed
- Datapoints are no longer fetched using `JSON`: the age of `protobuf` has begun.
- The main way to interact with the `DatapointsAPI` has been moved from `client.datapoints` to `client.time_series.data` to align and unify with the `SequenceAPI`. All example code has been updated to reflect this change. Note, however, that the `client.datapoints` will still work until the next major release, but will until then issue a `DeprecationWarning`.
- All parameters to all retrieve methods are now keyword-only (meaning no positional arguments are supported).
- All retrieve methods now accept a string for the `aggregates` parameter when asking for just one, e.g. `aggregates="max"`. This short-cut avoids having to wrap it inside a list. Both `snake_case` and `camelCase` are supported.
- The utility function `datetime_to_ms` no longer issues a `FutureWarning` on missing timezone information. It will now interpret naive `datetime`s as local time as is Python's default interpretation.
- The utility function `ms_to_datetime` no longer issues a `FutureWarning` on returning a naive `datetime` in UTC. It will now return an aware `datetime` object in UTC.
- All data classes in the SDK that represent a Cognite resource type have a `to_pandas` (or `to_geopandas`) method. Previously, these had various defaults for the `camel_case` parameter, but they have all been changed to `False`.
- All retrieve methods (when passing dict(s) with query settings) now accept identifier and aggregates in snake case (and camel case for convenience / backwards compatibility). Note that all newly added/supported customisable parameters (e.g. `include_outside_points` or `ignore_unknown_ids` *must* be passed in snake case or a `KeyError` will be raised.)
- The method `DatapointsAPI.insert_dataframe` has new default values for `dropna` (now `True`, still being applied on a per-column basis to not lose any data) and `external_id_headers` (now `True`, disincentivizing the use of internal IDs).
- The previous fetching logic awaited and collected all errors before raising (through the use of an "initiate-and-forget" thread pool). This is great, e.g., updates/inserts to make sure you are aware of all partial changes. However, when reading datapoints, a better option is to just fail fast (which it does now).
- `DatapointsAPI.[retrieve/retrieve_arrays/retrieve_dataframe]` no longer requires `start` (default: `0`, i.e. 1970-01-01) and `end` (default: `now`). This is now aligned with the API.
- Additionally, `DatapointsAPI.retrieve_dataframe` no longer requires `granularity` and `aggregates`.
- All retrieve methods accept a list of full query dictionaries for `id` and `external_id` giving full flexibility for all individual settings: `start`, `end`, `aggregates`, `granularity`, `limit`, `include_outside_points`, `ignore_unknown_ids`.
- Aggregates returned now include the time period(s) (given by the `granularity` unit) that `start` and `end` are part of (as opposed to only "fully in-between" points). This change is the *only breaking change* to the `DatapointsAPI.retrieve` method for aggregates and makes it so that the SDK match manual queries sent using e.g. `curl` or Postman. In other words, this is now aligned with the API.
Note also that this is a **bugfix**: Due to the SDK rounding differently than the API, you could supply `start` and `end` (with `start < end`) and still be given an error that `start is not before end`. This can no longer happen.
- Fetching raw datapoints using `include_outside_points=True` now returns both outside points (if they exist), regardless of `limit` setting (this is the *only breaking change* for limited raw datapoint queries; unlimited queries are fully backwards compatible). Previously the total number of points was capped at `limit`, thus typically only returning the first. Now up to `limit+2` datapoints are always returned. This is now aligned with the API.
- When passing a relative or absolute time specifier string like `"2w-ago"` or `"now"`, all time series in the same query will use the exact same value for 'now' to avoid any inconsistencies in the results.
- Fetching newly inserted datapoints no longer suffers from very long wait times (or timeout risk) as the code's dependency on `count` aggregates has been removed entirely (implementation detail) which could delay fetching by anything between a few seconds to several minutes/go to timeout while the aggregate was computed on-the-fly. This was mostly a problem for datapoints inserted into low-priority time periods (far away from current time).
- Asking for the same time series any number of times no longer raises an error (from the SDK), which is useful for instance when fetching disconnected time periods. This is now aligned with the API. Thus, the custom exception `CogniteDuplicateColumnsError` is no longer needed and has been removed from the SDK.
- ...this change also causes the `.get` method of `DatapointsList` and `DatapointsArrayList` to now return a list of `Datapoints` or `DatapointsArray` respectively *when duplicated identifiers are queried*. For data scientists and others used to `pandas`, this syntax is familiar to the slicing logic of `Series` and `DataFrame` when used with non-unique indices.
There is also a very subtle **bugfix** here: since the previous implementation allowed the same time series to be specified by both its `id` and `external_id`, using `.get` to access it would always yield the settings that were specified by the `external_id`. This will now return a `list` as explained above.
- `Datapoints` and `DatapointsArray` now store the `granularity` string given by the user (when querying aggregates) which allows both `to_pandas` methods (on `DatapointsList` and `DatapointsArrayList` as well) to accept `include_granularity_name` that appends this to the end of the column name(s).
- Datapoints fetching algorithm has changed from one that relies on up-to-date and correct `count` aggregates to be fast (with fallback on serial fetching when missing/unavailable), to recursively (and reactively) splitting the time-domain into smaller and smaller pieces, depending on the discovered-as-fetched density-distribution of datapoints in time and the number of available workers/threads. The new approach also has the ability to group more than 1 (one) time series per API request (when beneficial) and short-circuit once a user-given limit has been reached (if/when given). This method is now used for *all types of queries*; numeric raw-, string raw-, and aggregate datapoints.

#### Change: `retrieve_dataframe`
- Previously, fetching was constricted (🐍) to either raw- OR aggregate datapoints. This restriction has been lifted and the method now works exactly like the other retrieve-methods (with a few extra options relevant only for pandas `DataFrame`s).
- Used to fetch time series given by `id` and `external_id` separately - this is no longer the case. This gives a significant, additional speedup when both are supplied.
- The `complete` parameter has been removed and partially replaced by `uniform_index (bool)` which covers a subset of the previous features (with some modifications: now gives a uniform index all the way from the first given `start` to the last given `end`). Rationale: Old method had a weird and had unintuitive syntax (passing a string using commas to separate options).
- Interpolating, forward-filling or in general, imputation (also prev. controlled via the `complete` parameter) is completely removed as the resampling logic *really* should be up to the user fetching the data to decide, not the SDK.
- New parameter `column_names` (as already used in several existing `to_pandas` methods) decides whether to pick `id`s or `external_id`s as the dataframe column names. Previously, when both were supplied, the dataframe ended up with a mix.
Read more below in the removed section or check out the method's updated documentation.
- The ordering of columns for aggregates is now always chronological instead of the somewhat arbitrary choice made in `Datapoints.__init__`, (since `dict`s keep insertion order in newer python versions and instance variables lives in `__dict__`)).
- New parameter `include_granularity_name` that appends the specified granularity to the column names if passed as `True`. Mimics the behaviour of the older, well-known argument `include_aggregate_name`, but adds after: `my-ts|average|13m`.

### Fixed
- `CogniteClientMock` has been updated with 24 missing APIs (including sub-composited APIs like `FunctionsAPI.schedules`) and is now used internally in testing instead of a similar, additional implementation.
- Loads of `assert`s meant for the SDK user have been changed to raising exceptions instead as a safeguard since `assert`s are ignored when running in optimized mode `-O` (or `-OO`).

### Fixed: Extended time domain
- `TimeSeries.[first/count/latest]()` now work with the expanded time domain (minimum age of datapoints was moved from 1970 to 1900, see [4.2.1]).
  - `TimeSeries.latest()` now supports the `before` argument similar to `DatapointsAPI.retrieve_latest`.
  - `TimeSeries.first()` now considers datapoints before 1970 and after "now".
  - `TimeSeries.count()` now considers datapoints before 1970 and after "now" and will raise an error for string time series as `count` (or any other aggregate) is not defined.
- `DatapointsAPI.retrieve_latest` would give latest datapoint `before="now"` when given `before=0` (1970) because of a bad boolean check. Used to not be a problem since there were no data before epoch.
- The utility function `ms_to_datetime` no longer raises `ValueError` for inputs from before 1970, but will raise for input outside the allowed minimum- and maximum supported timestamps in the API.
**Note**: that support for `datetime`s before 1970 may be limited on Windows, but `ms_to_datetime` should still work (magic!).

### Fixed: Datapoints-related
- **Critical**: Fetching aggregate datapoints now works properly with the `limit` parameter. In the old implementation, `count` aggregates were first fetched to split the time domain efficiently - but this has little-to-no informational value when fetching *aggregates* with a granularity, as the datapoints distribution can take on "any shape or form". This often led to just a few returned batches of datapoints due to miscounting (e.g. as little as 10% of the actual data could be returned(!)).
- Fetching datapoints using `limit=0` now returns zero datapoints, instead of "unlimited". This is now aligned with the API.
- Removing aggregate names from the columns in a Pandas `DataFrame` in the previous implementation used `Datapoints._strip_aggregate_name()`, but this had a bug: Whenever raw datapoints were fetched all characters after the last pipe character (`|`) in the tag name would be removed completely. In the new version, the aggregate name is only added when asked for.
- The method `Datapoints.to_pandas` could return `dtype=object` for numeric time series when all aggregate datapoints were missing; which is not *that* unlikely, e.g., when using `interpolation` aggregate on a `is_step=False` time series with datapoints spacing above one hour on average. In such cases, an object array only containing `None` would be returned instead of float array dtype with `NaN`s. Correct dtype is now enforced by an explicit `pandas.to_numeric()` cast.
- Fixed a bug in all `DatapointsAPI` retrieve-methods when no time series was/were found, a single identifier was *not* given (either list of length 1 or all given were missing), `ignore_unknown_ids=True`, and `.get` was used on the empty returned `DatapointsList` object. This would raise an exception (`AttributeError`) because the mappings from `id` or `external_id` to `Datapoints` were not defined on the object (only set when containing at least 1 resource).

### Removed
- Method: `DatapointsAPI.query`. No longer needed as all "optionality" has been moved to the three `retrieve` methods.
- Method: `DatapointsAPI.retrieve_dataframe_dict`. Rationale: Due to its slightly confusing syntax and return value, it basically saw no use "in the wild".
- Custom exception: `CogniteDuplicateColumnsError`. No longer needed as the retrieve endpoints now support duplicated identifiers to be passed (similar to the API).
- All convenience methods related to plotting and the use of `matplotlib`. Rationale: No usage and low utility value: the SDK should not be a data science library.

## [4.11.3] - 2022-11-17
### Fixed
- Fix FunctionCallsAPI filtering

## [4.11.2] - 2022-11-16
### Changed
- Detect endpoint (for Engineering Diagram detect jobs) is updated to spawn and handle multiple jobs.
### Added
- `DetectJobBundle` dataclass: A way to manage multiple files and jobs.

## [4.11.1] - 2022-11-15
### Changed
- Update doc for Vision extract method
- Improve error message in `VisionExtractJob.save_annotations`

## [4.11.0] - 2022-10-17
### Added
- Add `compute` method to `cognite.client.geospatial`

## [4.10.0] - 2022-10-13
### Added
- Add `retrieve_latest` method to `cognite.client.sequences`
- Add support for extending the expiration time of download links returned by `cognite.client.files.retrieve_download_urls()`

## [4.9.0] - 2022-10-10
### Added
- Add support for extraction pipeline configuration files
### Deprecated
- Extraction pipeline runs has been moved from `client.extraction_pipeline_runs` to `client.extraction_pipelines.runs`

## [4.8.1] - 2022-10-06
### Fixed
- Fix `__str__` method of `TransformationSchedule`

## [4.8.0] - 2022-09-30
### Added
- Add operations for geospatial rasters

## [4.7.1] - 2022-09-29
### Fixed
- Fixed the `FunctionsAPI.create` method for Windows-users by removing
  validation of `requirements.txt`.

## [4.7.0] - 2022-09-28
### Added
- Support `tags` on `transformations`.

### Changed
- Change geospatial.aggregate_features to support `aggregate_output`

## [4.5.4] - 2022-09-19
### Fixed
- The raw rows insert endpoint is now subject to the same retry logic as other idempotent endpoints.

## [4.5.3] - 2022-09-15
### Fixed
- Fixes the OS specific issue where the `requirements.txt`-validation failed
  with `Permission Denied` on Windows.

## [4.5.2] - 2022-09-09
### Fixed
- Fixes the issue when updating transformations with new nonce credentials

## [4.5.1] - 2022-09-08
### Fixed
- Don't depend on typing_extensions module, since we don't have it as a dependency.

## [4.5.0] - 2022-09-08
### Added
- Vision extract implementation, providing access to the corresponding [Vision Extract API](https://docs.cognite.com/api/v1/#tag/Vision).

## [4.4.3] - 2022-09-08
### Fixed
- Fixed NaN/NA value check in geospatial FeatureList

## [4.4.2] - 2022-09-07
### Fixed
- Don't import numpy in the global space in geospatial module as it's an optional dependency

## [4.4.1] - 2022-09-06
### Fixed
- Fixed FeatureList.from_geopandas to handle NaN values

## [4.4.0] - 2022-09-06
### Changed
- Change geospatial.aggregate_features to support order_by

## [4.3.0] - 2022-09-06
### Added
- Add geospatial.list_features

## [4.2.1] - 2022-08-23
### Changed
- Change timeseries datapoints' time range to start from 01.01.1900

## [4.2.0] - 2022-08-23
### Added
- OAuthInteractive credential provider. This credential provider will redirect you to a login page
and require that the user authenticates. It will also cache the token between runs.
- OAuthDeviceCode credential provider. Display a device code to enter into a trusted device.
It will also cache the token between runs.

## [4.1.2] - 2022-08-22
### Fixed
- geospatial: support asset links for features

## [4.1.1] - 2022-08-19
### Fixed
- Fixed the issue on SDK when Python installation didn't include pip.

### Added
- Added Optional dependency called functions. Usage: `pip install "cognite-sdk[functions]"`

## [4.1.0] - 2022-08-18
### Added
- ensure_parent parameter to client.raw.insert_dataframe method

## [4.0.1] - 2022-08-17
### Added
- OAuthClientCredentials now supports token_custom_args.

## [4.0.0] - 2022-08-15
### Changed
- Client configuration no longer respects any environment variables. There are other libraries better
suited for loading configuration from the environment (such as builtin `os` or `pydantic`). There have also
been several reports of envvar name clash issues in tools built on top the SDK. We therefore
consider this something that should be handled by the application consuming the SDK. All configuration of
`cognite.client.CogniteClient` now happens using a `cognite.client.ClientConfig` object. Global configuration such as
`max_connection_pool_size` and other options which apply to all client instances are now configured through
the `cognite.client.global_config` object which is an instance of `cognite.client.GlobalConfig`. Examples
have been added to the docs.
- Auth has been reworked. The client configuration no longer accepts the `api_key` and `token_...` arguments.
It accepts only a single `credentials` argument which must be a `CredentialProvider` object. A few
implementations have been provided (`APIKey`, `Token`, `OAuthClientCredentials`). Example usage has
been added to the docs. More credential provider implementations will be added in the future to accommodate
other OAuth flows.

### Fixed
- A bug in the Functions SDK where the lifecycle of temporary files was not properly managed.

## [3.9.0] - 2022-08-11
### Added
- Moved Cognite Functions from Experimental SDK to Main SDK.

## [3.8.0] - 2022-08-11
### Added
- Add ignore_unknown_ids parameter to sequences.retrieve_multiple

## [3.7.0] - 2022-08-10
### Changed
- Changed grouping of Sequence rows on insert. Each group now contains at most 100k values and at most 10k rows.

## [3.6.1] - 2022-08-10
### Fixed
- Fixed a minor casing error for the geo_location field on files

### Added
- Add ignore_unknown_ids parameter to files.retrieve_multiple

## [3.5.0] - 2022-08-10
### Changed
- Improve type annotations. Use overloads in more places to help static type checkers.

## [3.4.3] - 2022-08-10
### Changed
- Cache result from pypi version check so it's not executed for every client instantiation.

## [3.4.2] - 2022-08-09
### Fixed
- Fix the wrong destination name in transformations.

## [3.4.1] - 2022-08-01
### Fixed
- fixed exception when printing exceptions generated on transformations creation/update.

## [3.4.0] - 2022-07-25
### Added
- added support for nonce authentication on transformations

### Changed
- if no source or destination credentials are provided on transformation create, an attempt will be made to create a session with the CogniteClient credentials, if it succeeds, the acquired nonce will be used.
- if OIDC credentials are provided on transformation create/update, an attempt will be made to create a session with the given credentials. If it succeeds, the acquired nonce credentials will replace the given client credentials before sending the request.

## [3.3.0] - 2022-07-21
### Added
- added the sessions API

## [3.2.0] - 2022-07-15
### Removed
- Unused cognite.client.experimental module

## [3.1.0] - 2022-07-13
### Changed
- Helper functions for conversion to/from datetime now warns on naive datetimes and their interpretation.
### Fixed
- Helper function `datetime_to_ms` now accepts timezone aware datetimes.

## [3.0.1] - 2022-07-13
### Fixed
- fixed missing README.md in package

## [3.0.0] - 2022-07-12
### Changed
- Poetry build, one single package "cognite-sdk"
- Require python 3.8 or greater (used to be 3.5 or greater)
### Removed
- support for root_asset_id and root_asset_external_id filters. use asset subtree filters instead.

## [2.56.1] - 2022-06-22
### Added
- Time series property `is_step` can now be updated.

## [2.56.0] - 2022-06-21
### Added
- added the diagrams API

## [2.55.0] - 2022-06-20
### Fixed
- Improve geospatial documentation and implement better parameter resilience for filter and feature type update

## [2.54.0] - 2022-06-17
### Added
- Allow to set the chunk size when creating or updating geospatial features

## [2.53.1] - 2022-06-17
### Fixed
- Fixed destination type decoding of `transformation.destination`

## [2.53.0] - 2022-06-16
### Added
- Annotations implementation, providing access to the corresponding [Annotations API](https://docs.cognite.com/api/v1/#tag/Annotations).
    - Added `Annotation`, `AnnotationFilter`, `AnnotationUpdate` dataclasses to `cognite.client.data_classes`
    - Added `annotations` API to `cognite.client.CogniteClient`
    - **Create** annotations with `client.annotations.create` passing `Annotation` instance(s)
    - **Suggest** annotations with `client.annotations.suggest` passing `Annotation` instance(s)
    - **Delete** annotations with `client.annotations.delete` passing the id(s) of annotation(s) to delete
    - **Filter** annotations with `client.annotations.list` passing a `AnnotationFilter `dataclass instance or a filter `dict`
    - **Update** annotations with `client.annotations.update` passing updated `Annotation` or `AnnotationUpdate` instance(s)
    - **Get single** annotation with `client.annotations.retrieve` passing the id
    - **Get multiple** annotations with `client.annotations.retrieve_multiple` passing the ids

### Changed
- Reverted the optimizations introduced to datapoints fetching in 2.47.0 due to buggy implementation.

## [2.51.0] - 2022-06-13
### Added
- added the new geo_location field to the Asset resource

## [2.50.2] - 2022-06-09
### Fixed
- Geospatial: fix FeatureList.from_geopandas issue with optional properties

## [2.50.1] - 2022-06-09
### Fixed
- Geospatial: keep feature properties as is

## [2.50.0] - 2022-05-30
### Changed
- Geospatial: deprecate update_feature_types and add patch_feature_types

## [2.49.1] - 2022-05-19
### Changed
- Geospatial: Support dataset

## [2.49.0] - 2022-05-09
### Changed
- Geospatial: Support output selection for getting features by ids

## [2.48.0] - 2022-05-09
### Removed
- Experimental model hosting API

## [2.47.0] - 2022-05-02
### Changed
- Performance gain for `datapoints.retrieve` by grouping together time series in single requests against the underlying API.

## [2.46.1] - 2022-04-22
### Changed
- POST requests to the `sessions/revoke`-endpoint are now automatically retried
- Fix retrieval of empty raster in experimental geospatial api: http 204 as ok status

## [2.45.0] - 2022-03-25
### Added
- support `sequence_rows` destination type on Transformations.

## [2.44.1] - 2022-03-24
### Fixed
- fix typo in `data_set_ids` parameter type on `transformations.list`.

## [2.44.0] - 2022-03-24
### Added
- support conflict mode parameter on `transformations.schema.retrieve`.

## [2.43.1] - 2022-03-24
### Added
- update pillow dependency 9.0.0 -> 9.0.1

## [2.43.0] - 2022-03-24
### Added
- new list parameters added to `transformations.list`.

## [2.42.0] - 2022-02-25
### Added
- FeatureList.from_geopandas() improvements

### Fixed
- example for templates view.

## [2.41.0] - 2022-02-16
### Added
- support for deleting properties and search specs in GeospatialAPI.update_feature_types(...).

## [2.40.1] - 2022-02-15
### Fixed
- geospatial examples.

## [2.40.0] - 2022-02-11
### Added
- dataSetId support for transformations.

## [2.39.1] - 2022-01-25
### Added
- pandas and geospatial dependencies optional for cognite-sdk-core.

## [2.39.0] - 2022-01-20
### Added
- geospatial API support

## [2.38.6] - 2022-01-14
### Added
- add the possibility to cancel transformation jobs.

## [2.38.5] - 2022-01-12
### Fixed
- Bug where creating/updating/deleting more than 5 transformation schedules in a single call would fail.

## [2.38.4] - 2021-12-23
### Fixed
- Bug where list generator helper will return more than chunk_size items.

## [2.38.3] - 2021-12-13
### Fixed
- Bug where client consumes all streaming content when logging request.

## [2.38.2] - 2021-12-09
### Added
- add the possibility to pass extra body fields to APIClient._create_multiple.

## [2.38.1] - 2021-12-07
### Fixed
- Bug where loading `transformations.jobs` from JSON fails for raw destinations.

## [2.38.0] - 2021-12-06
### Added
- `transformations` api client, which allows the creation, deletion, update, run and retrieval of transformations.
- `transformations.schedules` api client, which allows the schedule, unschedule and retrieval of recurring runs of a transformation.
- `transformations.notifications` api client, which allows the creation, deletion and retrieval of transformation email notifications.
- `transformations.schema` api client, which allows the retrieval of the expected schema of sql transformations based on the destination data type.
- `transformations.jobs` api client, which retrieves the  status of transformation runs.

## [2.37.1] - 2021-12-01
### Fixed
- Bug where `sequences` full update attempts to "set" column spec. "set" is not supported for sequence column spec.

## [2.37.0] - 2021-11-30
### Added
- Added support for retrieving file download urls

## [2.36.0] - 2021-11-30
### Fixed
- Changes default JSON `.dumps()` behaviour to be in strict compliance with the standard: if any NaNs or +/- Infs are encountered, an exception will now be raised.

## [2.35.0] - 2021-11-29
### Added
- Added support for `columns` update on sequences
- Added support for `data_set_id` on template views

### Security
- Disallow downloading files to path outside download directory in `files.download()`.

## [2.32.0] - 2021-10-04
### Added
 - Support for extraction pipelines

## [2.31.1] - 2021-09-30
### Fixed
- Fixed a bug related to handling of binary response payloads.

## [2.31.0] - 2021-08-26
### Added
- View resolver for template fields.

## [2.30.0] - 2021-08-25
### Added
- Support for Template Views

## [2.29.0] - 2021-08-16
### Added
- Raw rows are retrieved using parallel cursors when no limit is set.

## [2.28.2] - 2021-08-12
### Added
- Relationships now supports `partitions` parameter for [parallel retrieval](https://docs.cognite.com/api/v1/#section/Parallel-retrieval)

## [2.28.1] - 2021-08-10
### Changed
- debug mode now logs response payload and headers.

## [2.27.0] - 2021-07-20

### Fixed
- When using CogniteClient with the client-secret auth flow, the object would not be pickle-able (e.g. when using multiprocessing) because of an anonymous function.

## [2.26.1] - 2021-07-20

### Changed
- Optimization. Do not get windows if remaining data points is 0. Reduces number of requests when asking for 100k data points/10k aggregates from 2 to 1.

## [2.26.0] - 2021-07-08

### Added
- Support for set labels on AssetUpdate

## [2.25.0] - 2021-07-06

### Added
- filter_nodes function to ThreeDRevisionsAPI

## [2.24.0] - 2021-06-28

### Added
- ignore_unknown_ids flag to Relationships delete method

## [2.23.0] - 2021-06-25

### Added
- insert_dataframe and retrieve_dataframe methods to the Raw client

## [2.22.0] - 2021-06-22

### Added
- More contextualization job statuses
### Changed
- Refactor contextualization constant representation

## [2.21.0] - 2021-06-21

### Added
- Datasets support for labels

## [2.20.0] - 2021-06-18

### Added
- rows() in RawRowsAPI support filtering with `columns` and `min/maxLastUpdatedTime`

## [2.19.0] - 2021-05-11

### Added
- Support for /token/inspect endpoint

## [2.18.2] - 2021-04-23

### Fixed
- Bug in templates instances filter that would cause `template_names` to be ignored.

## [2.18.1] - 2021-04-22

### Added
- Configure file download/upload timeouts with `COGNITE_FILE_TRANSFER_TIMEOUT` environment variable or
`file_transfer_timeout` parameter on `CogniteClient`.

### Changed
- Increased default file transfer timeout from 180 to 600 seconds
- Retry more failure modes (read timeouts, 502, 503, 504) for files upload/download requests.

## [2.18.0] - 2021-04-20

### Changed
- `COGNITE_DISABLE_SSL` now also covers ssl verification on IDP endpoints used for generating tokens.


## [2.17.1] - 2021-04-15

### Added
- `created_time`, and `last_updated_time` to template data classes.
- `data_set_id` to template instance data class.


## [2.17.0] - 2021-03-26

### Changed
- Ignore exceptions from pypi version check and reduce its timeout to 5 seconds.

### Fixed
- Only 200/201/202 is treated as successful response. 301 led to json decoding errors -
now handled gracefully.
- datasets create limit was set to 1000 in the sdk, leading to cases of 400 from the api where the limit is 10.

### Added
- Support for specifying proxies in the CogniteClient constructor

### Removed
- py.typed file. Will not declare library as typed until we run a typechecker on the codebase.


## [2.16.0] - 2021-03-26

### Added
- support for templates.
- date-based `cdf-version` header.

## [2.15.0] - 2021-03-22

### Added
- `createdTime` field on raw dbs and tables.

## [2.14.0] - 2021-03-18

### Added
- dropna argument to insert_dataframe method in DatapointsAPI

## [2.13.0] - 2021-03-16

### Added
- `sortByNodeId` and `partitions` query parameters to `list_nodes` method.

## [2.12.2] - 2021-03-11

### Fixed
- CogniteAPIError raised (instead of internal KeyError) when inserting a RAW row without a key.

## [2.12.1] - 2021-03-09

### Fixed
- CogniteMissingClientError raised when creating relationship with malformed body.

## [2.12.0] - 2021-03-08

### Changed
- Move Entity matching API from beta to v1.

## [2.11.1] - 2021-02-18

### Changed
- Resources are now more lenient on which types they accept in for labels
- Entity matching fit will flatten dictionaries and resources to "metadata.subfield" similar to pipelines.

### Added
- Relationships now support update

## [2.10.7] - 2021-02-02

### Fixed
- Relationships API list calls via the generator now support `chunk_size` as parameter.

## [2.10.6] - 2021-02-02

### Fixed
- Retry urllib3.NewConnectionError when it isn't in the context of a ConnectionRefusedError

## [2.10.5] - 2021-01-25

### Fixed
- Fixed asset subtree not returning an object with id->item cache for use in .get

## [2.10.4] - 2020-12-14

### Changed
- Relationships filter will now chain filters on large amounts of sources or targets in batches of 1000 rather than 100.


## [2.10.3] - 2020-12-09

### Fixed
- Retries now have backup time tracking per request, rather than occasionally shared between threads.
- Sequences delete ranges now no longer gives an error if no data is present

## [2.10.2] - 2020-12-08

### Fixed
- Set geoLocation.type in files to "Feature" if missing

## [2.10.1] - 2020-12-03

### Added
- Chaining of requests to the relationships list method,
allowing the method to take arbitrarily long lists for `source_external_ids` and `target_external_ids`

## [2.10.0] - 2020-12-01

### Added
- Authentication token generation and lifecycle management

## [2.9.0] - 2020-11-25

### Added
- Entity matching API is now available in the beta client.

## [2.8.0] - 2020-11-23

### Changed
- Move relationships to release python SDK

## [2.7.0] - 2020-11-10

### Added
- `fetch_resources` parameter to the relationships `list` and `retrieve_multiple` methods, which attempts to fetch the resource referenced in the relationship.

## [2.6.4] - 2020-11-10

### Fixed
- Fixed a bug where 429 was not retried on all endpoints

## [2.6.3] - 2020-11-10

### Fixed
- Resource metadata should be able to set empty using `.metadata.set(None)` or `.metadata.set({})`.

## [2.6.2] - 2020-11-05

### Fixed
- Asset retrieve subtree should return empty AssetList if asset does not exist.

## [2.6.1] - 2020-10-30

### Added
- `geospatial` to list of valid relationship resource types.

## [2.6.0] - 2020-10-26

### Changed
- Relationships list should take dataset internal and external id as different parameters.

## [2.5.4] - 2020-10-22

### Fixed
- `_is_retryable` didn't handle clusters with a dash in the name.

## [2.5.3] - 2020-10-14

### Fixed
- `delete_ranges` didn't cast string timestamp into number properly.

## [2.5.2] - 2020-10-06

### Fixed
- `labels` in FileMetadata is not cast correctly to a list of `Label` objects.

## [2.5.1] - 2020-10-01
- Include `py.typed` file in sdk distribution

## [2.5.0] - 2020-09-29

### Added
- Relationships beta support.

### Removed
- Experimental Model Hosting client.

## [2.4.3] - 2020-09-18
- Increase raw rows list limit to 10,000

## [2.4.2] - 2020-09-10
- Fixed a bug where urls with query parameters were excluded from the retryable endpoints.

## [2.4.1] - 2020-09-09

### Changed
- Generator-based listing now supports partitions. Example:
  ``` python
  for asset in client.assets(partitions=10):
    # do something
  ```

## [2.4.0] - 2020-08-31

### Added
- New 'directory' in Files

## [2.3.0] - 2020-08-25

### Changed
- Add support for mypy and other type checking tools by adding packaging type information

## [2.2.2] - 2020-08-18

### Fixed
- HTTP transport logic to better handle retrying of connection errors
- read timeouts will now raise a CogniteReadTimeout
- connection errors will now raise a CogniteConnectionError, while connection refused errors will raise the more
 specific CogniteConnectionRefused exception.

### Added
- Jitter to exponential backoff on retries

### Changed
- Make HTTP requests no longer follow redirects by default
- All exceptions now inherit from CogniteException

## [2.2.1] - 2020-08-17

### Added
- Fixed a bug where `/timeseries/list` was missing from the retryable endpoints.

## [2.2.0] - 2020-08-17

### Added
- Files labelling support

## [2.1.2] - 2020-08-13

### Fixed
- Fixed a bug where only v1 endpoints (not playground) could be added as retryable

## [2.1.1] - 2020-08-13

### Fixed
- Calls to datapoints `retrieve_dataframe` with `complete="fill"` would break using Pandas version 1.1.0 because it raises TypeError when calling `.interpolate(...)` on a dataframe with no columns.

## [2.1.0] - 2020-07-22

### Added
- Support for passing a single string to `AssetUpdate().labels.add` and `AssetUpdate().labels.remove`. Both a single string and a list of strings is supported. Example:
  ```python
  # using a single string
  my_update = AssetUpdate(id=1).labels.add("PUMP").labels.remove("VALVE")
  res = client.assets.update(my_update)

  # using a list of strings
  my_update = AssetUpdate(id=1).labels.add(["PUMP", "ROTATING_EQUIPMENT"]).labels.remove(["VALVE"])
  res = client.assets.update(my_update)
  ```

## [2.0.0] - 2020-07-21

### Changed
- The interface to interact with labels has changed. A new, improved interface is now in place to make it easier to work with CDF labels. The new interface behaves this way:
  ```python
  # crate label definition(s)
  client.labels.create(LabelDefinition(external_id="PUMP", name="Pump", description="Pump equipment"))
  # ... or multiple
  client.labels.create([LabelDefinition(external_id="PUMP"), LabelDefinition(external_id="VALVE")])

  # list label definitions
  label_definitions = client.labels.list(name="Pump")

  # delete label definitions
  client.labels.delete("PUMP")
  # ... or multiple
  client.labels.delete(["PUMP", "VALVE"])

  # create an asset with label
  asset = Asset(name="my_pump", labels=[Label(external_id="PUMP")])
  client.assets.create(assets)

  # filter assets by labels
  my_label_filter = LabelFilter(contains_all=["PUMP", "VERIFIED"])
  asset_list = client.assets.list(labels=my_label_filter)

  # attach/detach labels to/from assets
  my_update = AssetUpdate(id=1).labels.add(["PUMP"]).labels.remove(["VALVE"])
  res = client.assets.update(my_update)
  ```

### Fixed
- Fixed bug where `_call_` in SequencesAPI (`client.sequences`) was incorrectly returning a `GET` method instead of `POST`.

## [1.8.1] - 2020-07-07
### Changed
- For 3d mappings delete, only use node_id and asset_id pairs in delete request to avoid potential bad request.
- Support attaching/detaching multiple labels on assets in a single method

## [1.8.0] - 2020-06-30
### Added
- Synthetic timeseries endpoint for DatapointsApi
- Labels endpoint support
- Assets labelling support
- Support for unique value aggregation for events.

### Changed
- When `debug=true`, redirects are shown more clearly.

## [1.7.0] - 2020-06-03
### Fixed
- datasetId is kept as an integer in dataframes.

### Changed
- Internal list of retryable endpoints was changed to a class variable so it can be modified.

## [1.6.0] - 2020-04-28
### Added
- Support events filtering by ongoing events (events without `end_time` defined)
- Support events filtering by active timerange of event
- Support files metadata filtering by `asset_external_ids`
- Aggregation endpoint for Assets, DataSets, Events, Files, Sequences and TimeSeries API

## [1.5.2] - 2020-04-02
### Added
- Support for security categories on file methods

## [1.5.1] - 2020-04-01
### Added
- Support for security categories on files
- active_at_time on relationships

### Fixed
- No longer retry calls to /files/initupload
- Retry retryable POST endpoints in datasets API

## [1.5.0] - 2020-03-12
### Added
- DataSets API and support for this in assets, events, time series, files and sequences.
- .asset helper function on time series.
- asset external id filter on time series.

## [1.4.13] - 2020-03-03
### Added
- Relationship list supports multiple sources, targets, relationship types and datasets.

## [1.4.12] - 2020-03-02

### Fixed
- Fixed a bug in file uploads where fields other than name were not being passed to uploaded directories.

## [1.4.11] - 2020-02-21

### Changed
- Datapoint insertion changed to be less memory intensive.

### Fixed
- Fixed a bug where add service account to group expected items in response.
- Jupyter notebook output and non-camel cased to_pandas uses nullable int fields instead of float for relevant fields.

## [1.4.10] - 2020-01-27
### Added
- Support for the error field for synthetic time series query in the experimental client.
- Support for retrieving data from multiple sequences at once.

## [1.4.9] - 2020-01-08

### Fixed
- Fixed a bug where datapoints `retrieve` could return less than limit even if there were more datapoints.
- Fixed an issue where `insert_dataframe` would give an error with older pandas versions.

## [1.4.8] - 2019-12-19

### Added
- Support for `ignore_unknown_ids` on time series `retrieve_multiple`, `delete` and datapoints `retrieve` and `latest` and related endpoints.
- Support for asset subtree filters on files, sequences, and time series.
- Support for parent external id filters on assets.
- Synthetic datapoints retrieve has additional functions including variable replacement and sympy support.

### Changed
- Synthetic datapoints now return errors in the `.error` field, in the jupyter output, and optionally in pandas dataframes if `include_errors` is set.

## [1.4.7] - 2019-12-05

### Added
- Support for synthetic time series queries in the experimental client.
- parent external id filter added for assets.

### Fixed
- startTime in event dataframes is now a nullable int dtype, consistent with endTime.

## [1.4.6] - 2019-12-02

### Fixed
- Fixed notebook output for Asset, Datapoint and Raw.

## [1.4.5] - 2019-12-02

### Changed

- The ModelHostingAPI now calls Model Hosting endpoints in playground instead of 0.6.

## [1.4.4] - 2019-11-29

### Added
 - Option to turn off version checking from CogniteClient constructor

### Changed
- In sequences create, the column definitions object accepts both camelCased and snake_cased keys.
- Retry 429 on all endpoints

### Fixed
- Fixed notebook output for DatapointsList

## [1.4.3] - 2019-11-27
### Fixed
- In Jupyter notebooks, the output from built-in list types is no longer camel cased.

## [1.4.2] - 2019-11-27

### Changed
- In the 3D API, the call and list methods now include all models by default instead of only unpublished ones.
- In Jupyter notebooks, the output from built-in types is no longer camel cased.

### Added
- Support for filtering events by asset subtree ids.

## [1.4.1] - 2019-11-18

### Added
- Support for filtering events by asset external id.
- query parameter on asset search.
- `ignore_unknown_ids` parameter on asset and events method `delete` and `retrieve_multiple`.

## [1.4.0] - 2019-11-14

### Changed
- In the ModelHostingAPI, models, versions and schedules are now referenced by name instead of id. The ids are no longer available.
- In the ModelHostingAPI, functions related to model versions are moved from the ModelsAPI to the new ModelVersionsAPI.
- In the ModelHostingAPI, the model names must be unique. Also, the version names and schedule names must be unique per model.
- Default value for `limit` in search method is now 100 instead of None to clarify api default behaviour when no limit is passed.

## [1.3.4] - 2019-11-07

### Changed
- Error 500's are no longer retried by default, only HTTP 429, 502, 503, 504 are.
- Optimized HTTP calls by caching user agent.
- Relationship filtering is now integrated into `list` instead of `search`.
- Sequences `insert_dataframe` parameter `external_id_headers` documentation updated.
- Type hints for several objects formerly `Dict[str, Any]` improved along with introducing matching dict derived classes.

### Fixed
- `source_created_time` and `source_modified_time` on files now displayed as time fields.
- Fixed pagination for `include_outside_points` and other edge cases in datapoints.
- Fixed a bug where `insert_dataframe` with strings caused a numpy error.

### Added
- Relationships can now have sequences as source or target.

## [1.3.3] - 2019-10-21

### Changed
- Datapoints insert dataframe function will check for infinity values.
- Allow for multiple calls to .add / .remove in object updates such as metadata, without later calls overwriting former.
- List time series now ignores the include_metadata parameter.

### Added
- Advanced list endpoint is used for listing time series, adding several new filters and partitions.

## [1.3.2] - 2019-10-16

### Added
- Datapoints objects now store is_string, is_step and unit to allow for better interpretation of the data.
- Sorting when listing events
- Added a search function in the relationships API.

### Changed
- `list` and `__call__` methods for files now support list parameters for `root_ids`, `root_external_ids`.
- retrieve_dataframe with `complete` using Datapoints fields instead of retrieving time series metadata.

### Fixed
- Fixed chunking logic in list_generator to always return last partial chunk.
- Fixed an error on missing target/source in relationships.

## [1.3.1] - 2019-10-09
### Fixed
- Fixed support for totalVariation aggregate completion.
- Changed conversion of raw RowList to pandas DataFrame to handle missing values (in columns) across the rows. This also fixes the bug where one-off values would be distributed to all rows in the DataFrame (unknown bug).

## [1.3.0] - 2019-10-03
### Changed
- Sequences officially released and no longer considered experimental.
- Sequences data insert no longer takes a default value for columns.

## [1.2.1] - 2019-10-01
### Fixed
- Tokens are sent with the correct "Authorization" header instead of "Authentication".

## [1.2.0] - 2019-10-01
### Added
- Support for authenticating with bearer tokens. Can now supply a jwt or jwt-factory to CogniteClient. This token will override any api-key which has been set.

## [1.1.12] - 2019-10-01
### Fixed
- Fixed a bug in time series pagination where getting 100k datapoints could cause a missing id error when using include_outside_points.
- SequencesData `to_pandas` no longer returns NaN on integer zero columns.
- Fixed a bug where the JSON encoder would throw circular reference errors on unknown data types, including numpy floats.

## [1.1.11] - 2019-09-23
### Fixed
- Fix testing.CogniteClientMock so it is possible to get attributes on child which have not been explicitly in the CogniteClientMock constructor

## [1.1.10] - 2019-09-23
### Fixed
- Fix testing.CogniteClientMock so it is possible to get child mock not explicitly defined

### Added
- `list` and `__call__` methods for events now support list parameters for `root_asset_ids`, `root_asset_external_ids`.

## [1.1.9] - 2019-09-20
### Changed
- Renamed testing.mock_cognite_client to testing.monkeypatch_cognite_client

### Added
- testing.CogniteClientMock object

## [1.1.8] - 2019-09-19
### Added
- Support for aggregated properties of assets.
- `Asset` and `AssetList` classes now have a `sequences` function which retrieves related sequences.
- Support for partitioned listing of assets and events.

### Changed
- `list` and `__call__` methods for assets now support list parameters for `root_ids`, `root_external_ids`.
- Sequences API no longer supports column ids, all relevant functions have been changed to only use external ids.

### Fixed
- Fixed a bug in time series pagination where getting 100k dense datapoints would cause a missing id error.
- Sequences retrieve functions fixed to match API change, to single item per retrieve.
- Sequences retrieve/insert functions fixed to match API change to take lists of external ids.

## [1.1.7] - 2019-09-13
### Fixed
- `testing.mock_cognite_client()` so that it still accepts arguments after exiting from mock context.

## [1.1.6] - 2019-09-12
### Fixed
- `testing.mock_cognite_client()` so that the mocked CogniteClient may accept arguments.

## [1.1.5] - 2019-09-12
### Added
- Method `files.download_to_path` for streaming a file to a specific path

## [1.1.4] - 2019-09-12
### Added
- `root_asset_ids` parameter for time series list.

### Changed
- Formatted output in jupyter notebooks for `SequenceData`.
- `retrieve_latest` function in theDatapoints API extended to support more than 100 items.
- Log requests at DEBUG level instead of INFO.

## [1.1.3] - 2019-09-05
### Changed
- Disabled automatic handling of cookies on the requests session objects

### Fixed
- `to_pandas` method on CogniteResource in the case of objects without metadata

## [1.1.2] - 2019-08-28
### Added
- `limit` parameter on sequence data retrieval.
- Support for relationships exposed through experimental client.
- `end` parameter of sequence.data retrieval and range delete accepts -1 to indicate last index of sequence.

### Changed
- Output in jupyter notebooks is now pandas-like by default, instead of outputting long json strings.

### Fixed
- id parameters and timestamps now accept any integer type including numpy.int64, so values from dataframes can be passed directly.
- Compatibility fix for renaming of sequences cursor and start/end parameters in the API.

## [1.1.1] - 2019-08-23
### Added
- `complete` parameter on `datapoints.retrieve_dataframe`, used for forward-filling/interpolating intervals with missing data.
- `include_aggregate_name` option on `datapoints.retrieve_dataframe` and `DatapointsList.to_pandas`, used for removing the `|<aggregate-name>` postfix on dataframe column headers.
- datapoints.retrieve_dataframe_dict function, which returns {aggregate:dataframe} without adding aggregate names to columns
- source_created_time and source_modified_time support for files

## [1.1.0] - 2019-08-21
### Added
- New method create_hierarchy() added to assets API.
- SequencesAPI.list now accepts an asset_ids parameter for searching by asset
- SequencesDataAPI.insert now accepts a SequenceData object for easier copying
- DatapointsAPI.insert now accepts a Datapoints object for easier copying
- helper method `cognite.client.testing.mock_cognite_client()` for mocking CogniteClient
- parent_id and parent_external_id to AssetUpdate class.

### Changed
- assets.create() no longer validates asset hierarchy and sorts assets before posting. This functionality has been moved to assets.create_hierarchy().
- AssetList.files() and AssetList.events() now deduplicate results while fetching related resources, significantly reducing memory load.

## [1.0.5] - 2019-08-15
### Added
- files.create() method to enable creating a file without uploading content.
- `recursive` parameter to raw.databases.delete() for recursively deleting tables.

### Changed
- Renamed .iteritems() on SequenceData to .items()
- raw.insert() now chunks raw rows into batches of 10,000 instead of 1,000

### Fixed
- Sequences queries are now retried if safe
- .update() in all APIs now accept a subclass of CogniteResourceList as input
- Sequences datapoint retrieval updated to use the new cursor feature in the API
- Json serializiation in `__str__()` of base data classes. Now handles Decimal and Number objects.
- Now possible to create asset hierarchy using parent external id when the parent is not part of the batch being inserted.
- `name` parameter of files.upload_bytes is now required, so as not to raise an exception in the underlying API.

## [1.0.4] - 2019-08-05
### Added
- Variety of useful helper functions for Sequence and SequenceData objects, including .column_ids and .column_external_ids properties, iterators and slice operators.
- Sequences insert_dataframe function.
- Sequences delete_range function.
- Support for external id column headers in datapoints.insert_dataframe()

### Changed
- Sequences data retrieval now returns a SequenceData object.
- Sequences insert takes its parameters row data first, and no longer requires columns to be passed.
- Sequences insert now accepts tuples and raw-style data input.
- Sequences create now clears invalid fields such as 'id' in columns specification, so sequences can more easily re-use existing specifications.
- Sequence data function now require column_ids or column_external_ids to be explicitly set, rather than both being passed through a single columns field

## [1.0.3] - 2019-07-26
### Fixed
- Renamed Model.schedule_data_spec to Model.data_spec so the field from the API will be included on the object.
- Handling edge case in Sequences pagination when last datapoint retrieved is at requested end
- Fixing data points retrieval when count aggregates are missing
- Displays unexpected fields on error response from API when raising CogniteAPIError

## [1.0.2] - 2019-07-22
### Added
- Support for model hosting exposed through experimental client

### Fixed
- Handling dynamic limits in Sequences API

## [1.0.1] - 2019-07-19
### Added
- Experimental client
- Support for sequences exposed through experimental client

## [1.0.0] - 2019-07-11
### Added
- Support for all endpoints in Cognite API
- Generator with hidden cursor for all resource types
- Concurrent writes for all resources
- Distribution of "core" sdk which does not depend on pandas and numpy
- Typehints for all methods
- Support for posting an entire asset hierarchy, resolving ref_id/parent_ref_id automatically
- config attribute on CogniteClient to view current configuration.

### Changed
- Renamed methods so they reflect what the method does instead of what http method is used
- Updated documentation with automatically tested examples
- Renamed `stable` namespace to `api`
- Rewrote logic for concurrent reads of datapoints
- Renamed CogniteClient parameter `num_of_workers` to `max_workers`

### Removed
- `experimental` client in order to ensure sdk stability.<|MERGE_RESOLUTION|>--- conflicted
+++ resolved
@@ -24,14 +24,14 @@
 - Support for the `/simulators/models` and `/simulators/models/revisions` API endpoints.
 - Support for the `/simulators` and `/simulators/integration` API endpoints.
 
-## [7.74.2] - 2025-04-01
-<<<<<<< HEAD
+## [7.74.3] - 2025-04-04
 ### Changed
 - Removes beta header from postgres gateway APIs.
 - Removes "beta" warning from postgres gateway APIs.
 ### Added
 - Adds `PostgresGatewayAcl` to postgres gateway ACLs.
-=======
+
+## [7.74.2] - 2025-04-01
 ### Fixed
 - When loading a Workflow version from dict, no longer gives a `400` when calling 
   `client.workflows.versions.upsert(...)`. For example the following workflow version can now be upserted:
@@ -46,7 +46,6 @@
     }
 })
 ```
->>>>>>> e53b6cf2
 
 ## [7.74.1] - 2025-04-01
 ### Fixed
