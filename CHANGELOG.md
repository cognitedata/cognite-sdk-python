# Changelog
All notable changes to this project will be documented in this file.

The format is based on [Keep a Changelog](https://keepachangelog.com/en/1.0.0/),
and this project adheres to [Semantic Versioning](https://semver.org/spec/v2.0.0.html).

The changelog for SDK version 0.x.x can be found [here](https://github.com/cognitedata/cognite-sdk-python/blob/0.13/CHANGELOG.md).

Changes are grouped as follows
- `Added` for new features.
- `Changed` for changes in existing functionality.
- `Deprecated` for soon-to-be removed features.
- `Removed` for now removed features.
- `Fixed` for any bug fixes.
- `Security` in case of vulnerabilities.

## [Planned]
- Concurrent reads for all resource types using `/cursors` endpoints
- Upserts for all resource types
- Separate read/write fields on data classes

## [Unreleased]

### Changed
- Error 500's are no longer retried by default, only HTTP 429, 502, 503, 504 are.
- Optimized HTTP calls by caching user agent.

### Fixed
- Fixed pagination for include_outside_points and other edge cases in datapoints.
- source_created_time and source_modified_time on files now displayed as time fields.

<<<<<<< HEAD
=======
### Added
- Added columns option to raw rows list
>>>>>>> adeb7533

## [1.3.3] - 2019-10-21

### Changed
- Datapoints insert dataframe function will check for infinity values.
- Allow for multiple calls to .add / .remove in object updates such as metadata, without later calls overwriting former. 
- List time series now ignores the include_metadata parameter.

### Added
- Advanced list endpoint is used for listing time series, adding several new filters and partitions.

## [1.3.2] - 2019-10-16

### Added
- Datapoints objects now store is_string, is_step and unit to allow for better interpretation of the data.
- Sorting when listing events
- Added a search function in the relationships API.

### Changed
- `list` and `__call__` methods for files now support list parameters for `root_ids`, `root_external_ids`.
- retrieve_dataframe with `complete` using Datapoints fields instead of retrieving time series metadata. 

### Fixed
- Fixed chunking logic in list_generator to always return last partial chunk.
- Fixed an error on missing target/source in relationships.

## [1.3.1] - 2019-10-09
### Fixed
- Fixed support for totalVariation aggregate completion.
- Changed conversion of raw RowList to pandas DataFrame to handle missing values (in columns) across the rows. This also fixes the bug where one-off values would be distributed to all rows in the DataFrame (unknown bug).

## [1.3.0] - 2019-10-03
### Changed
- Sequences officially released and no longer considered experimental.
- Sequences data insert no longer takes a default value for columns.

## [1.2.1] - 2019-10-01
### Fixed
- Tokens are sent with the correct "Authorization" header instead of "Authentication".

## [1.2.0] - 2019-10-01
### Added
- Support for authenticating with bearer tokens. Can now supply a jwt or jwt-factory to CogniteClient. This token will override any api-key which has been set.

## [1.1.12] - 2019-10-01
### Fixed
- Fixed a bug in time series pagination where getting 100k datapoints could cause a missing id error when using include_outside_points.
- SequencesData `to_pandas` no longer returns NaN on integer zero columns.
- Fixed a bug where the JSON encoder would throw circular reference errors on unknown data types, including numpy floats.

## [1.1.11] - 2019-09-23
### Fixed
- Fix testing.CogniteClientMock so it is possible to get attributes on child which have not been explicitly in the CogniteClientMock constructor

## [1.1.10] - 2019-09-23
### Fixed
- Fix testing.CogniteClientMock so it is possible to get child mock not explicitly defined

### Added
- `list` and `__call__` methods for events now support list parameters for `root_asset_ids`, `root_asset_external_ids`.

## [1.1.9] - 2019-09-20
### Changed
- Renamed testing.mock_cognite_client to testing.monkeypatch_cognite_client

### Added
- testing.CogniteClientMock object

## [1.1.8] - 2019-09-19
### Added
- Support for aggregated properties of assets.
- `Asset` and `AssetList` classes now have a `sequences` function which retrieves related sequences.
- Support for partitioned listing of assets and events.

### Changed
- `list` and `__call__` methods for assets now support list parameters for `root_ids`, `root_external_ids`.
- Sequences API no longer supports column ids, all relevant functions have been changed to only use external ids.

### Fixed
- Fixed a bug in time series pagination where getting 100k dense datapoints would cause a missing id error.
- Sequences retrieve functions fixed to match API change, to single item per retrieve.
- Sequences retrieve/insert functions fixed to match API change to take lists of external ids.

## [1.1.7] - 2019-09-13
### Fixed
- `testing.mock_cognite_client()` so that it still accepts arguments after exiting from mock context.

## [1.1.6] - 2019-09-12
### Fixed
- `testing.mock_cognite_client()` so that the mocked CogniteClient may accept arguments.

## [1.1.5] - 2019-09-12
### Added
- Method `files.download_to_path` for streaming a file to a specific path

## [1.1.4] - 2019-09-12
### Added
- `root_asset_ids` parameter for time series list.

### Changed
- Formatted output in jupyter notebooks for `SequenceData`.
- `retrieve_latest` function in theDatapoints API extended to support more than 100 items.
- Log requests at DEBUG level instead of INFO.

## [1.1.3] - 2019-09-05
### Changed
- Disabled automatic handling of cookies on the requests session objects

### Fixed
- `to_pandas` method on CogniteResource in the case of objects without metadata

## [1.1.2] - 2019-08-28
### Added
- `limit` parameter on sequence data retrieval.
- Support for relationships exposed through experimental client.
- `end` parameter of sequence.data retrieval and range delete accepts -1 to indicate last index of sequence.

### Changed
- Output in jupyter notebooks is now pandas-like by default, instead of outputting long json strings.

### Fixed
- id parameters and timestamps now accept any integer type including numpy.int64, so values from dataframes can be passed directly.
- Compatibility fix for renaming of sequences cursor and start/end parameters in the API.

## [1.1.1] - 2019-08-23
### Added
- `complete` parameter on `datapoints.retrieve_dataframe`, used for forward-filling/interpolating intervals with missing data.
- `include_aggregate_names` option on `datapoints.retrieve_dataframe` and `DatapointsList.to_pandas`, used for removing the `|<aggregate-name>` postfix on dataframe column headers.
- datapoints.retrieve_dataframe_dict function, which returns {aggregate:dataframe} without adding aggregate names to columns
- source_created_time and source_modified_time support for files

## [1.1.0] - 2019-08-21
### Added
- New method create_hierarchy() added to assets API.
- SequencesAPI.list now accepts an asset_ids parameter for searching by asset
- SequencesDataAPI.insert now accepts a SequenceData object for easier copying
- DatapointsAPI.insert now accepts a Datapoints object for easier copying
- helper method `cognite.client.testing.mock_cognite_client()` for mocking CogniteClient
- parent_id and parent_external_id to AssetUpdate class.

### Changed
- assets.create() no longer validates asset hierarchy and sorts assets before posting. This functionality has been moved to assets.create_hierarchy().
- AssetList.files() and AssetList.events() now deduplicate results while fetching related resources, significantly reducing memory load.

## [1.0.5] - 2019-08-15
### Added
- files.create() method to enable creating a file without uploading content.
- `recursive` parameter to raw.databases.delete() for recursively deleting tables.

### Changed
- Renamed .iteritems() on SequenceData to .items()
- raw.insert() now chunks raw rows into batches of 10,000 instead of 1,000

### Fixed
- Sequences queries are now retried if safe
- .update() in all APIs now accept a subclass of CogniteResourceList as input
- Sequences datapoint retrieval updated to use the new cursor feature in the API
- Json serializiation in `__str__()` of base data classes. Now handles Decimal and Number objects.
- Now possible to create asset hierarchy using parent external id when the parent is not part of the batch being inserted.
- `name` parameter of files.upload_bytes is now required, so as not to raise an exception in the underlying API.

## [1.0.4] - 2019-08-05
### Added
- Variety of useful helper functions for Sequence and SequenceData objects, including .column_ids and .column_external_ids properties, iterators and slice operators.
- Sequences insert_dataframe function.
- Sequences delete_range function.
- Support for external id column headers in datapoints.insert_dataframe()

### Changed
- Sequences data retrieval now returns a SequenceData object.
- Sequences insert takes its parameters row data first, and no longer requires columns to be passed.
- Sequences insert now accepts tuples and raw-style data input.
- Sequences create now clears invalid fields such as 'id' in columns specification, so sequences can more easily re-use existing specifications.
- Sequence data function now require column_ids or column_external_ids to be explicitly set, rather than both being passed through a single columns field

## [1.0.3] - 2019-07-26
### Fixed
- Renamed Model.schedule_data_spec to Model.data_spec so the field from the API will be included on the object.
- Handling edge case in Sequences pagination when last datapoint retrieved is at requested end
- Fixing data points retrieval when count aggregates are missing
- Displays unexpected fields on error response from API when raising CogniteAPIError

## [1.0.2] - 2019-07-22
### Added
- Support for model hosting exposed through experimental client

### Fixed
- Handling dynamic limits in Sequences API

## [1.0.1] - 2019-07-19
### Added
- Experimental client
- Support for sequences exposed through experimental client

## [1.0.0] - 2019-07-11
### Added
- Support for all endpoints in Cognite API
- Generator with hidden cursor for all resource types
- Concurrent writes for all resources
- Distribution of "core" sdk which does not depend on pandas and numpy
- Typehints for all methods
- Support for posting an entire asset hierarchy, resolving ref_id/parent_ref_id automatically
- config attribute on CogniteClient to view current configuration.

### Changed
- Renamed methods so they reflect what the method does instead of what http method is used
- Updated documentation with automatically tested examples
- Renamed `stable` namespace to `api`
- Rewrote logic for concurrent reads of datapoints
- Renamed CogniteClient parameter `num_of_workers` to `max_workers`

### Removed
- `experimental` client in order to ensure sdk stability.<|MERGE_RESOLUTION|>--- conflicted
+++ resolved
@@ -29,11 +29,7 @@
 - Fixed pagination for include_outside_points and other edge cases in datapoints.
 - source_created_time and source_modified_time on files now displayed as time fields.
 
-<<<<<<< HEAD
-=======
-### Added
-- Added columns option to raw rows list
->>>>>>> adeb7533
+### Added
 
 ## [1.3.3] - 2019-10-21
 
