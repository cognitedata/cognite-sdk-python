--- conflicted
+++ resolved
@@ -18,14 +18,14 @@
 - Concurrent reads for all resource types using `/cursors` endpoints
 - Upserts for all resource types
 - Separate read/write fields on data classes
-<<<<<<< HEAD
+
 ## [Unreleased]
+### Changed
 - Sequences data insert no longer takes a default value for columns.
-=======
+
 ## [1.2.1] - 2019-10-01
 ### Fixed
 - Tokens are sent with the correct "Authorization" header instead of "Authentication".
->>>>>>> 2053771b
 
 ## [1.2.0] - 2019-10-01
 ### Added
