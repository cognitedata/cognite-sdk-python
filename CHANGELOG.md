# Changelog
All notable changes to this project will be documented in this file.

The format is based on [Keep a Changelog](https://keepachangelog.com/en/1.0.0/),
and this project adheres to [Semantic Versioning](https://semver.org/spec/v2.0.0.html).

The changelog for SDK version 0.x.x can be found [here](https://github.com/cognitedata/cognite-sdk-python/blob/0.13/CHANGELOG.md).

Changes are grouped as follows
- `Added` for new features.
- `Changed` for changes in existing functionality.
- `Deprecated` for soon-to-be removed features.
- `Removed` for now removed features.
- `Fixed` for any bug fixes.
- `Security` in case of vulnerabilities.

## [Planned]
- Concurrent reads for all resource types using `/cursors` endpoints
- Upserts for all resource types
- Separate read/write fields on data classes

## [Unreleased]
<<<<<<< HEAD
### Added
- complete parameter on datapoints.retrieve_dataframe, which completes the index to be regularly spaced at the granularity and fills in missing values
- datapoints.retrieve_dataframe_dict function, which returns {aggregate:dataframe} without adding aggregate names to columns
=======
### Changed
- Fixed naming for sequencesdata iteritems() -> items()

### Fixed
- Sequence POST queries are retried if safe (e.g. search)
- .update in the different APIs now correctly acceps a CogniteResourceList

### Added
- The files API can now create a file without uploading content.
>>>>>>> b072d98b

## [1.0.4] - 2019-08-05
### Changed
- Sequences data retrieval now returns a SequenceData object.
- Sequences insert takes its parameters row data first, and no longer requires columns to be passed.
- Sequences insert now accepts tuples and raw-style data input.
- Sequences create now clears invalid fields such as 'id' in columns specification, so sequences can more easily re-use existing specifications.
- Sequence data function now require column_ids or column_external_ids to be explicitly set, rather than both being passed through a single columns field

### Added
- Variety of useful helper functions for Sequence and SequenceData objects, including .column_ids and .column_external_ids properties, iterators and slice operators.
- Sequences insert_dataframe function.
- Sequences delete_range function.
- Support for external id column headers in datapoints.insert_dataframe()

## [1.0.3] - 2019-07-26
### Fixed
- Renamed Model.schedule_data_spec to Model.data_spec so the field from the API will be included on the object.
- Handling edge case in Sequences pagination when last datapoint retrieved is at requested end
- Fixing data points retrieval when count aggregates are missing
- Displays unexpected fields on error response from API when raising CogniteAPIError

## [1.0.2] - 2019-07-22
### Added
- Support for model hosting exposed through experimental client

### Fixed
- Handling dynamic limits in Sequences API

## [1.0.1] - 2019-07-19
### Added
- Experimental client
- Support for sequences exposed through experimental client

## [1.0.0] - 2019-07-11
### Added
- Support for all endpoints in Cognite API
- Generator with hidden cursor for all resource types
- Concurrent writes for all resources
- Distribution of "core" sdk which does not depend on pandas and numpy
- Typehints for all methods
- Support for posting an entire asset hierarchy, resolving ref_id/parent_ref_id automatically
- config attribute on CogniteClient to view current configuration. 

### Removed
- `experimental` client in order to ensure sdk stability.

### Changed
- Renamed methods so they reflect what the method does instead of what http method is used
- Updated documentation with automatically tested examples
- Renamed `stable` namespace to `api`
- Rewrote logic for concurrent reads of datapoints
- Renamed CogniteClient parameter `num_of_workers` to `max_workers`<|MERGE_RESOLUTION|>--- conflicted
+++ resolved
@@ -20,11 +20,7 @@
 - Separate read/write fields on data classes
 
 ## [Unreleased]
-<<<<<<< HEAD
-### Added
-- complete parameter on datapoints.retrieve_dataframe, which completes the index to be regularly spaced at the granularity and fills in missing values
-- datapoints.retrieve_dataframe_dict function, which returns {aggregate:dataframe} without adding aggregate names to columns
-=======
+
 ### Changed
 - Fixed naming for sequencesdata iteritems() -> items()
 
@@ -34,7 +30,8 @@
 
 ### Added
 - The files API can now create a file without uploading content.
->>>>>>> b072d98b
+- complete parameter on datapoints.retrieve_dataframe, which completes the index to be regularly spaced at the granularity and fills in missing values
+- datapoints.retrieve_dataframe_dict function, which returns {aggregate:dataframe} without adding aggregate names to columns
 
 ## [1.0.4] - 2019-08-05
 ### Changed
