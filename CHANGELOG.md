--- conflicted
+++ resolved
@@ -17,14 +17,13 @@
 - `Fixed` for any bug fixes.
 - `Security` in case of vulnerabilities.
 
+## [7.13.2] - 2024-01-11
+### Fixed
+* When calling `ExtractinoPipeline.load` not having a `schedule` would raise a `KeyError` even though it is optional. This is now fixed.
+
 ## [7.13.1] - 2024-01-10
-<<<<<<< HEAD
-### Fixed
-* When calling `ExtractinoPipeline.load` not having a `schedule` would raise a `KeyError` even though it is optional. This is now fixed.
-=======
 ### Improved
 - Respect the `isAutoRetryable` flag on error responses from the API when retrying requests.
->>>>>>> 138772a4
 
 ## [7.13.0] - 2024-01-09
 ### Changed
