--- conflicted
+++ resolved
@@ -17,12 +17,11 @@
 - `Fixed` for any bug fixes.
 - `Security` in case of vulnerabilities.
 
-<<<<<<< HEAD
 ## [7.25.0] - 2024-02-26
 ### Added
 - In data modeling, added support for setting floats with units in containers. In addition, added support for retrieving,
   listing, searching, aggregating, querying and syncing nodes/edges with a target unit or target unit system.
-=======
+
 ## [7.24.4] - 2024-02-28
 ### Fixed
 - Unknown ACLs, actions or scopes no longer causes `IAMAPI.[groups.list(...), token.inspect()]` to raise.
@@ -32,7 +31,6 @@
 ## [7.24.3] - 2024-02-28
 ### Fixed
 - Fix handling of GeometryCollection objects in the Documents API.
->>>>>>> f2876042
 
 ## [7.24.2] - 2024-02-25
 ### Fixed
