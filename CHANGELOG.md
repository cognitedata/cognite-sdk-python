--- conflicted
+++ resolved
@@ -17,8 +17,7 @@
 - `Fixed` for any bug fixes.
 - `Security` in case of vulnerabilities.
 
-<<<<<<< HEAD
-## [7.9.0] - 2024-01-03
+## [7.9.0] - 2024-01-04
 ### Added
 - All Cognite resources now have write-version. For example, we have `Asset` and `AssetWrite`, `Event` and `EventWrite`, and so on.
   The new write class reflects the required/optional fields in the API, and is now recommended when creating resources. In addition,
@@ -35,7 +34,7 @@
   This is not a breaking change, as the old class is still available for backwards compatibility, but will be removed in the next major version.
 ### Fixed
 - The `node.type` was not set when calling `.as_apply()` or `.as_write()` on a `Node` or `NodeList`. This is now fixed.
-=======
+
 ## [7.8.9] - 2024-01-04
 ### Fixed
 - Pyodide-users of the SDK can now create Transformations with non-nonce credentials without a `pyodide.JsException`
@@ -48,7 +47,6 @@
 ## [7.8.7] - 2024-01-03
 ### Fixed
 - Added back `InstancesApply` that was removed in 7.8.6.
->>>>>>> 5ce7a4f9
 
 ## [7.8.6] - 2023-12-27
 ### Improved
