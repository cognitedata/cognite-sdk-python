# Changelog
All notable changes to this project will be documented in this file.

The format is based on [Keep a Changelog](https://keepachangelog.com/en/1.0.0/),
and this project adheres to [Semantic Versioning](https://semver.org/spec/v2.0.0.html).

The changelog for SDK version 0.x.x can be found [here](https://github.com/cognitedata/cognite-sdk-python/blob/0.13/CHANGELOG.md).

Changes are grouped as follows
- `Added` for new features.
- `Changed` for changes in existing functionality.
- `Deprecated` for soon-to-be removed features.
- `Removed` for now removed features.
- `Fixed` for any bug fixes.
- `Security` in case of vulnerabilities.

<<<<<<< HEAD
## [3.XX.X] - 2002-XX-XX
### Added
- Moved Cognite Functions from Experimental SDK to Main SDK.
=======
>>>>>>> faf60dfb

## [3.8.0] - 2022-08-11
### Added
- Add ignore_unknown_ids parameter to sequences.retrieve_multiple

## [3.7.0] - 2022-08-10
### Changed
- Changed grouping of Sequence rows on insert. Each group now contains at most 100k values and at most 10k rows.

## [3.6.1] - 2022-08-10
### Fixed
- Fixed a minor casing error for the geo_location field on files

## [3.6.0] - 2022-08-10
### Added
- Add ignore_unknown_ids parameter to files.retrieve_multiple

## [3.5.0] - 2022-08-10
### Changed
- Improve type annotations. Use overloads in more places to help static type checkers.

## [3.4.3] - 2022-08-10
### Changed
- Cache result from pypi version check so it's not executed for every client instantiation.

## [3.4.2] - 2022-07-28
### Fixed
- Fix the wrong destination name in transformations.

## [3.4.1] - 2022-07-27
### Fixed
- fixed exception when printing exceptions generated on transformations creation/update.

## [3.4.0] - 2022-07-21
### Added
- added support for nonce authentication on transformations

### Changed
- if no source or destination credentials are provided on transformation create, an attempt will be made to create a session with the CogniteClient credentials, if it succeeds the aquired nonce will be used.
- if OIDC credentials are provided on transformation create/update, an attempt will be made to create a session with the given credentials, if it succeeds the aquired nonce credentials will replace the given client credentials before sending the request.

## [3.3.0] - 2022-07-21
### Added
- added the sessions API

## [3.2.0] - 2022-07-15
### Removed
- Unused cognite.client.experimental module

## [3.1.0] - 2022-07-13
### Changed
- Helper functions for conversion to/from datetime now warns on naive datetimes and their interpretation.
### Fixed
- Helper function `datetime_to_ms` now accepts timezone aware datetimes.

## [3.0.1] - 2022-07-13
### Fixed
- fixed missing README.md in package

## [3.0.0] - 2022-07-12
### Changed
- Poetry build, one single package "cognite-sdk"
- Require python 3.8 or greater (used to be 3.5 or greater)
### Removed
- support for root_asset_id and root_asset_external_id filters. use asset subtree filters instead.

## [2.56.1] - 2022-06-22
### Added
- Time series property `is_step` can now be updated.

## [2.56.0] - 2022-06-21
### Added
- added the diagrams API

## [2.55.0] - 2022-06-20

### Fixed
- Improve geospatial documentation and implement better parameter resilience for filter and feature type update

## [2.54.0] - 2022-06-17

### Added
- Allow to set the chunk size when creating or updating geospatial features

## [2.53.1] - 2022-06-17

### Fixed
- Fixed destination type decoding of `transformation.destination`

## [2.53.0] - 2022-06-16

### Added
- Annotations implementation, providing access to the corresponding [Annotations API](https://docs.cognite.com/api/v1/#tag/Annotations).
    - Added `Annotation`, `AnnotationFilter`, `AnnotationUpdate` dataclasses to `cognite.client.data_classes`
    - Added `annotations` API to `cognite.client.CogniteClient`
    - **Create** annotations with `client.annotations.create` passing `Annotation` instance(s)
    - **Suggest** annotations with `client.annotations.suggest` passing `Annotation` instance(s)
    - **Delete** annotations with `client.annotations.delete` passing the id(s) of annotation(s) to delete
    - **Filter** annotations with `client.annotations.list` passing a `AnnotationFilter `dataclass instance or a filter `dict`
    - **Update** annotations with `client.annotations.update` passing updated `Annotation` or `AnnotationUpdate` instance(s)
    - **Get single** annotation with `client.annotations.retrieve` passing the id
    - **Get multiple** annotations with `client.annotations.retrieve_multiple` passing the ids

## [2.52.0] - 2022-06-10
### Changed
- Reverted the optimizations introduced to datapoints fetching in 2.47.0 due to buggy implementation.

## [2.51.0] - 2022-06-10
### Added
- added the new geo_location field to the Asset resource

## [2.50.2] - 2022-06-09
### Fixed
- Geospatial: fix FeatureList.from_geopandas issue with optional properties

## [2.50.1] - 2022-06-07
### Fixed
- Geospatial: keep feature properties as is

## [2.50.0] - 2022-05-27
### Changed
- Geospatial: deprecate update_feature_types and add patch_feature_types

## [2.49.1] - 2022-05-19
### Changed
- Geospatial: Support dataset

## [2.49.0] - 2022-05-09
### Changed
- Geospatial: Support output selection for getting features by ids

## [2.48.0] - 2022-05-09
### Removed
- Experimental model hosting API

## [2.47.0] - 2022-05-02
### Changed
- Performance gain for `datapoints.retrieve` by grouping together time series in single requests against the underlying API.

## [2.46.1] - 2022-04-22
### Changed
- POST requests to the `sessions/revoke`-endpoint are now automatically retried

## [2.46.0] - 2022-03-29
### Changed
- Fix retrieval of empty raster in experimental geospatial api: http 204 as ok status

## [2.45.0] - 2022-03-25
### Added
- support `sequence_rows` destination type on Transformations.

## [2.44.1] - 2022-03-24
### Fixed
- fix typo in `data_set_ids` parameter type on `transformations.list`.

## [2.44.0] - 2022-03-24
### Added
- support conflict mode parameter on `transformations.schema.retrieve`.

## [2.43.1] - 2022-03-24
### Added
- update pillow dependency 9.0.0 -> 9.0.1

## [2.43.0] - 2022-03-21
### Added
- new list parameters added to `transformations.list`.

## [2.42.0] - 2022-02-11
### Added
- FeatureList.from_geopandas() improvements

## [2.41.3] - 2022-02-11
### Fixed
- example for templates view.

## [2.41.2] - 2022-02-16
### Added
- support for deleting properties and search specs in GeospatialAPI.update_feature_types(...).

## [2.40.1] - 2022-02-15
### Fixed
- geospatial examples.

## [2.40.0] - 2022-02-11
### Added
- dataSetId support for transformations.

## [2.39.1] - 2022-01-25
### Added
- pandas and geospatial dependencies optional for cognite-sdk-core.

## [2.39.0] - 2022-01-20
### Added
- geospatial API support

## [2.38.6] - 2021-12-17
### Added
- add the possibility to cancel transformation jobs.

## [2.38.5] - 2022-01-12
### Fixed
- Bug where creating/updating/deleting more than 5 transformation schedules in a single call would fail.

## [2.38.4] - 2021-12-17
### Fixed
- Bug where list generator helper will return more than chunk_size items.

## [2.38.3] - 2021-12-13
### Fixed
- Bug where client consumes all streaming content when logging request.

## [2.38.2] - 2021-12-09
### Added
- add the possibility to pass extra body fields to APIClient._create_multiple.

## [2.38.1] - 2021-12-07
### Fixed
- Bug where loading `transformations.jobs` from JSON fails for raw destinations.

## [2.38.0] - 2021-11-30
### Added
- `transformations` api client, which allows the creation, deletion, update, run and retrieval of transformations.
- `transformations.schedules` api client, which allows the schedule, unschedule and retrieval of recurring runs of a transformation.
- `transformations.notifications` api client, which allows the creation, deletion and retrieval of transformation email notifications.
- `transformations.schema` api client, which allows the retrieval of the expected schema of sql transformations based on the destination data type.
- `transformations.jobs` api client, which retrieves the  status of transformation runs.

## [2.37.1] - 2021-12-01
### Fixed
- Bug where `sequences` full update attempts to "set" column spec. "set" is not supported for sequence column spec.

## [2.37.0] - 2021-11-30
### Added
- Added support for retrieving file download urls

## [2.36.0] - 2021-11-30
### Fixed
- Changes default JSON `.dumps()` behaviour to be in strict compliance with the standard: if any NaNs or +/- Infs are encountered, an exception will now be raised.

## [2.35.0] - 2021-11-29
### Added
- Added support for `columns` update on sequences

## [2.34.0] - 2021-11-5
### Added
- Added support for `data_set_id` on template views

## [2.33.0] - 2021-10-27
### Security
- Disallow downloading files to path outside download directory in `files.download()`.

## [2.32.0] - 2021-10-04
### Added
 - Support for extraction pipelines

## [2.31.1] - 2021-09-27
### Fixed
- Fixed a bug related to handling of binary response payloads.

## [2.31.0] - 2021-08-26
### Added
- View resolver for template fields.

## [2.30.0] - 2021-08-18
### Added
- Support for Template Views

## [2.29.0] - 2021-08-16
### Added
- Raw rows are retrieved using parallel cursors when no limit is set.

## [2.28.2] - 2021-08-10
### Added
- Relationships now supports `partitions` parameter for [parallel retrieval](https://docs.cognite.com/api/v1/#section/Parallel-retrieval)

## [2.28.1] - 2021-08-10
### Changed
- debug mode now logs response payload and headers.

## [2.27.0] - 2021-07-20

### Fixed
- When using CogniteClient with the client-secret auth flow, the object would not be pickle-able (e.g. when using multiprocessing) because of an anonymous function.

## [2.26.1] - 2021-07-20

### Changed
- Optimization. Do not get windows if remaining data points is 0. Reduces number of requests when asking for 100k data points/10k aggregates from 2 to 1.

## [2.26.0] - 2021-07-08

### Added
- Support for set labels on AssetUpdate

## [2.25.0] - 2021-07-06

### Added
- filter_nodes function to ThreeDRevisionsAPI

## [2.24.0] - 2021-06-28

### Added
- ignore_unknown_ids flag to Relationships delete method

## [2.23.0] - 2021-06-25

### Added
- insert_dataframe and retrieve_dataframe methods to the Raw client

## [2.22.0] - 2021-06-22

### Added
- More contextualization job statuses
### Changed
- Refactor contextualization constant representation

## [2.21.0] - 2021-06-18

### Added
- Datasets support for labels

## [2.20.0] - 2021-06-04

### Added
- rows() in RawRowsAPI support filtering with `columns` and `min/maxLastUpdatedTime`

## [2.19.0] - 2021-05-06

### Added
- Support for /token/inspect endpoint

## [2.18.2] - 2021-04-23

### Fixed
- Bug in templates instances filter that would cause `template_names` to be ignored.

## [2.18.1] - 2021-04-22

### Added
- Configure file download/upload timeouts with `COGNITE_FILE_TRANSFER_TIMEOUT` environment variable or
`file_transfer_timeout` parameter on `CogniteClient`.

### Changed
- Increased default file transfer timeout from 180 to 600 seconds
- Retry more failure modes (read timeouts, 502, 503, 504) for files upload/download requests.

## [2.18.0] - 2021-04-20

### Changed
- `COGNITE_DISABLE_SSL` now also covers ssl verification on IDP endpoints used for generating tokens.


## [2.17.1] - 2021-04-13

### Added
- `created_time`, and `last_updated_time` to template data classes.
- `data_set_id` to template instance data class.


## [2.17.0] - 2021-03-26

### Changed
- Ignore exceptions from pypi version check and reduce its timeout to 5 seconds.

### Fixed
- Only 200/201/202 is treated as succesfull response. 301 led to json decoding errors -
now handled gracefully.
- datasets create limit was set to 1000 in the sdk, leading to cases of 400 from the api where the limit is 10.

### Added
- Support for specifying proxies in the CogniteClient constructor

### Removed
- py.typed file. Will not declare library as typed until we run a typechecker on the codebase.


## [2.16.0] - 2021-03-24

### Added
- support for templates.
- date-based `cdf-version` header.

## [2.15.0] - 2021-03-12

### Added
- `createdTime` field on raw dbs and tables.

## [2.14.0] - 2021-03-18

### Added
- dropna argument to insert_dataframe method in DatapointsAPI

## [2.13.0] - 2021-03-12

### Added
- `sortByNodeId` and `partitions` query parameters to `list_nodes` method.

## [2.12.2] - 2021-03-11

### Fixed
- CogniteAPIError raised (instead of internal KeyError) when inserting a RAW row without a key.

## [2.12.1] - 2021-03-09

### Fixed
- CogniteMissingClientError raised when creating relationship with malformed body.

## [2.12.0] - 2021-03-04

### Changed
- Move Entity matching API from beta to v1.

## [2.11.1] - 2021-02-18

### Changed
- Resources are now more lenient on which types they accept in for labels

## [2.11.0] - 2021-02-18

### Changed
- Entity matching fit will flatten dictionaries and resources to "metadata.subfield" similar to pipelines.

### Added
- Relationships now support update

## [2.10.7] - 2021-02-02

### Fixed
- Relationships API list calls via the generator now support `chunk_size` as parameter.

## [2.10.6] - 2021-02-02

### Fixed
- Retry urllib3.NewConnectionError when it isn't in the context of a ConnectionRefusedError

## [2.10.5] - 2021-01-25

### Fixed
- Fixed asset subtree not returning an object with id->item cache for use in .get

## [2.10.4] - 2020-12-14

### Changed
- Relationships filter will now chain filters on large amounts of sources or targets in batches of 1000 rather than 100.


## [2.10.3] - 2020-12-09

### Fixed
- Retries now have backup time tracking per request, rather than occasionally shared between threads.
- Sequences delete ranges now no longer gives an error if no data is present

## [2.10.2] - 2020-12-08

### Fixed
- Set geoLocation.type in files to "Feature" if missing

## [2.10.1] - 2020-12-03

### Added
- Chaining of requests to the relationships list method,
allowing the method to take arbitrarily long lists for `source_external_ids` and `target_external_ids`

## [2.10.0] - 2020-12-01

### Added
- Authentication token generation and lifecycle management

## [2.9.0] - 2020-11-25

### Added
- Entity matching API is now available in the beta client.

## [2.8.0] - 2020-11-23

### Changed
- Move relationships to release python SDK

## [2.7.0] - 2020-11-10

### Added
- `fetch_resources` parameter to the relationships `list` and `retrieve_multiple` methods, which attempts to fetch the resource referenced in the relationship.

## [2.6.4] - 2020-11-10

### Fixed
- Fixed a bug where 429 was not retried on all endpoints

## [2.6.3] - 2020-11-06

### Fixed
- Resource metadata should be able to set empty using `.metadata.set(None)` or `.metadata.set({})`.

## [2.6.2] - 2020-11-05

### Fixed
- Asset retrieve subtree should return empty AssetList if asset does not exist.

## [2.6.1] - 2020-10-30

### Added
- `geospatial` to list of valid relationship resource types.

## [2.6.0] - 2020-10-26

### Changed
- Relationships list should take dataset internal and external id as different parameters.

## [2.5.4] - 2020-10-22

### Fixed
- `_is_retryable` didn't handle clusters with a dash in the name.

## [2.5.3] - 2020-10-14

### Fixed
- `delete_ranges` didn't cast string timestamp into number properly.

## [2.5.2] - 2020-10-06

### Fixed
- `labels` in FileMetadata is not cast correctly to a list of `Label` objects.

## [2.5.1] - 2020-10-01
- Include `py.typed` file in sdk distribution

## [2.5.0] - 2020-09-25

### Added
- Relationships beta support.

### Removed
- Experimental Model Hosting client.

## [2.4.3] - 2020-09-18
- Increase raw rows list limit to 10,000

## [2.4.2] - 2020-09-10
- Fixed a bug where urls with query parameters were excluded from the retryable endpoints.

## [2.4.1] - 2020-09-09

### Changed
- Generator-based listing now supports partitions. Example:
  ``` python
  for asset in client.assets(partitions=10):
    # do something
  ```

## [2.4.0] - 2020-08-31

### Added
- New 'directory' in Files

## [2.3.0] - 2020-08-25

### Changed
- Add support for mypy and other type checking tools by adding packaging type information

## [2.2.2] - 2020-08-18

### Fixed
- HTTP transport logic to better handle retrying of connection errors
- read timeouts will now raise a CogniteReadTimeout
- connection errors will now raise a CogniteConnectionError, while connection refused errors will raise the more
 specific CogniteConnectionRefused exception.

### Added
- Jitter to exponential backoff on retries

### Changed
- Make HTTP requests no longer follow redirects by default
- All exceptions now inherit from CogniteException

## [2.2.1] - 2020-08-17

### Added
- Fixed a bug where `/timeseries/list` was missing from the retryable endpoints.

## [2.2.0] - 2020-08-14

### Added
- Files labelling support

## [2.1.1] - 2020-08-13

### Fixed
- Fixed a bug where only v1 endpoints (not playground) could be added as retryable

## [2.1.1] - 2020-08-04

### Fixed
- Calls to datapoints `retrieve_dataframe` with `complete="fill"` would break using Pandas version 1.1.0 because it raises TypeError when calling `.interpolate(...)` on a dataframe with no columns.

## [2.1.0] - 2020-07-22

### Added
- Support for passing a single string to `AssetUpdate().labels.add` and `AssetUpdate().labels.remove`. Both a single string and a list of strings is supported. Example:
  ```python
  # using a single string
  my_update = AssetUpdate(id=1).labels.add("PUMP").labels.remove("VALVE")
  res = c.assets.update(my_update)

  # using a list of strings
  my_update = AssetUpdate(id=1).labels.add(["PUMP", "ROTATING_EQUIPMENT"]).labels.remove(["VALVE"])
  res = c.assets.update(my_update)
  ```

## [2.0.0] - 2020-07-17

### Changed
- The interface to interact with labels has changed. A new, improved interface is now in place to make it easier to work with CDF labels. The new interface behaves this way:
  ```python
  # crate label definition(s)
  client.labels.create(LabelDefinition(external_id="PUMP", name="Pump", description="Pump equipment"))
  # ... or multiple
  client.labels.create([LabelDefinition(external_id="PUMP"), LabelDefinition(external_id="VALVE")])

  # list label definitions
  label_definitions = client.labels.list(name="Pump")

  # delete label definitions
  client.labels.delete("PUMP")
  # ... or multiple
  client.labels.delete(["PUMP", "VALVE"])

  # create an asset with label
  asset = Asset(name="my_pump", labels=[Label(external_id="PUMP")])
  client.assets.create(assets)

  # filter assets by labels
  my_label_filter = LabelFilter(contains_all=["PUMP", "VERIFIED"])
  asset_list = client.assets.list(labels=my_label_filter)

  # attach/detach labels to/from assets
  my_update = AssetUpdate(id=1).labels.add(["PUMP"]).labels.remove(["VALVE"])
  res = c.assets.update(my_update)
  ```

### Fixed
- Fixed bug where `_call_` in SequencesAPI (`client.sequences`) was incorrectly returning a `GET` method instead of `POST`.

## [1.8.1] - 2020-07-07
### Changed
- For 3d mappings delete, only use node_id and asset_id pairs in delete request to avoid potential bad request.
- Support attaching/detaching multiple labels on assets in a single method

## [1.8.0] - 2020-06-30
### Added
- Synthetic timeseries endpoint for DatapointsApi
- Labels endpoint support
- Assets labelling support
- Support for unique value aggregation for events.

### Changed
- When `debug=true`, redirects are shown more clearly.

## [1.7.0] - 2020-06-03
### Fixed
- datasetId is kept as an integer in dataframes.

### Changed
- Internal list of retryable endpoints was changed to a class variable so it can be modified.

## [1.6.0] - 2020-04-28
### Added
- Support events filtering by ongoing events (events without `end_time` defined)
- Support events filtering by active timerange of event
- Support files metadata filtering by `asset_external_ids`
- Aggregation endpoint for Assets, DataSets, Events, Files, Sequences and TimeSeries API

## [1.5.2] - 2020-04-02
### Added
- Support for security categories on file methods

## [1.5.1] - 2020-04-01
### Added
- Support for security categories on files
- active_at_time on relationships

### Fixed
- No longer retry calls to /files/initupload
- Retry retryable POST endpoints in datasets API

## [1.5.0] - 2020-03-12
### Added
- DataSets API and support for this in assets, events, time series, files and sequences.
- .asset helper function on time series.
- asset external id filter on time series.

## [1.4.13] - 2020-03-03
### Added
- Relationship list supports multiple sources, targets, relationship types and datasets.

## [1.4.12] - 2020-03-02

### Fixed
- Fixed a bug in file uploads where fields other than name were not being passed to uploaded directories.

## [1.4.11] - 2020-02-21

### Changed
- Datapoint insertion changed to be less memory intensive.

### Fixed
- Fixed a bug where add service account to group expected items in response.
- Jupyter notebook output and non-camel cased to_pandas uses nullable int fields instead of float for relevant fields.

## [1.4.10] - 2020-01-24
### Added
- Support for the error field for synthetic time series query in the experimental client.
- Support for retrieving data from multiple sequences at once.

## [1.4.9] - 2019-12-19

### Fixed
- Fixed a bug where datapoints `retrieve` could return less than limit even if there were more datapoints.
- Fixed an issue where `insert_dataframe` would give an error with older pandas versions.

## [1.4.8] - 2019-12-19

### Added
- Support for `ignore_unknown_ids` on time series `retrieve_multiple`, `delete` and datapoints `retrieve` and `latest` and related endpoints.
- Support for asset subtree filters on files, sequences, and time series.
- Support for parent external id filters on assets.
- Synthetic datapoints retrieve has additional functions including variable replacement and sympy support.

### Changed
- Synthetic datapoints now return errors in the `.error` field, in the jupyter output, and optionally in pandas dataframes if `include_errors` is set.

## [1.4.7] - 2019-12-05

### Added
- Support for synthetic time series queries in the experimental client.
- parent external id filter added for assets.

### Fixed
- startTime in event dataframes is now a nullable int dtype, consistent with endTime.

## [1.4.6] - 2019-12-02

### Fixed
- Fixed notebook output for Asset, Datapoint and Raw.

## [1.4.5] - 2019-12-02

### Changed

- The ModelHostingAPI now calls Model Hosting endpoints in playground instead of 0.6.

## [1.4.4] - 2019-11-29

### Added
 - Option to turn off version checking from CogniteClient constructor

### Changed
- In sequences create, the column definitions object accepts both camelCased and snake_cased keys.
- Retry 429 on all endpoints

### Fixed
- Fixed notebook output for DatapointsList

## [1.4.3] - 2019-11-27
### Fixed
- In Jupyter notebooks, the output from built-in list types is no longer camel cased.

## [1.4.2] - 2019-11-27

### Changed
- In the 3D API, the call and list methods now include all models by default instead of only unpublished ones.
- In Jupyter notebooks, the output from built-in types is no longer camel cased.

### Added
- Support for filtering events by asset subtree ids.

## [1.4.1] - 2019-11-18

### Added
- Support for filtering events by asset external id.
- query parameter on asset search.
- `ignore_unknown_ids` parameter on asset and events method `delete` and `retrieve_multiple`.

## [1.4.0] - 2019-11-14

### Changed
- In the ModelHostingAPI, models, versions and schedules are now referenced by name instead of id. The ids are no longer available.
- In the ModelHostingAPI, functions related to model versions are moved from the ModelsAPI to the new ModelVersionsAPI.
- In the ModelHostingAPI, the model names must be unique. Also, the version names and schedule names must be unique per model.
- Default value for `limit` in search method is now 100 instead of None to clarify api default behaviour when no limit is passed.

## [1.3.4] - 2019-11-07

### Changed
- Error 500's are no longer retried by default, only HTTP 429, 502, 503, 504 are.
- Optimized HTTP calls by caching user agent.
- Relationship filtering is now integrated into `list` instead of `search`.
- Sequences `insert_dataframe` parameter `external_id_headers` documentation updated.
- Type hints for several objects formerly `Dict[str, Any]` improved along with introducing matching dict derived classes.

### Fixed
- `source_created_time` and `source_modified_time` on files now displayed as time fields.
- Fixed pagination for `include_outside_points` and other edge cases in datapoints.
- Fixed a bug where `insert_dataframe` with strings caused a numpy error.

### Added
- Relationships can now have sequences as source or target.

## [1.3.3] - 2019-10-21

### Changed
- Datapoints insert dataframe function will check for infinity values.
- Allow for multiple calls to .add / .remove in object updates such as metadata, without later calls overwriting former.
- List time series now ignores the include_metadata parameter.

### Added
- Advanced list endpoint is used for listing time series, adding several new filters and partitions.

## [1.3.2] - 2019-10-16

### Added
- Datapoints objects now store is_string, is_step and unit to allow for better interpretation of the data.
- Sorting when listing events
- Added a search function in the relationships API.

### Changed
- `list` and `__call__` methods for files now support list parameters for `root_ids`, `root_external_ids`.
- retrieve_dataframe with `complete` using Datapoints fields instead of retrieving time series metadata.

### Fixed
- Fixed chunking logic in list_generator to always return last partial chunk.
- Fixed an error on missing target/source in relationships.

## [1.3.1] - 2019-10-09
### Fixed
- Fixed support for totalVariation aggregate completion.
- Changed conversion of raw RowList to pandas DataFrame to handle missing values (in columns) across the rows. This also fixes the bug where one-off values would be distributed to all rows in the DataFrame (unknown bug).

## [1.3.0] - 2019-10-03
### Changed
- Sequences officially released and no longer considered experimental.
- Sequences data insert no longer takes a default value for columns.

## [1.2.1] - 2019-10-01
### Fixed
- Tokens are sent with the correct "Authorization" header instead of "Authentication".

## [1.2.0] - 2019-10-01
### Added
- Support for authenticating with bearer tokens. Can now supply a jwt or jwt-factory to CogniteClient. This token will override any api-key which has been set.

## [1.1.12] - 2019-10-01
### Fixed
- Fixed a bug in time series pagination where getting 100k datapoints could cause a missing id error when using include_outside_points.
- SequencesData `to_pandas` no longer returns NaN on integer zero columns.
- Fixed a bug where the JSON encoder would throw circular reference errors on unknown data types, including numpy floats.

## [1.1.11] - 2019-09-23
### Fixed
- Fix testing.CogniteClientMock so it is possible to get attributes on child which have not been explicitly in the CogniteClientMock constructor

## [1.1.10] - 2019-09-23
### Fixed
- Fix testing.CogniteClientMock so it is possible to get child mock not explicitly defined

### Added
- `list` and `__call__` methods for events now support list parameters for `root_asset_ids`, `root_asset_external_ids`.

## [1.1.9] - 2019-09-20
### Changed
- Renamed testing.mock_cognite_client to testing.monkeypatch_cognite_client

### Added
- testing.CogniteClientMock object

## [1.1.8] - 2019-09-19
### Added
- Support for aggregated properties of assets.
- `Asset` and `AssetList` classes now have a `sequences` function which retrieves related sequences.
- Support for partitioned listing of assets and events.

### Changed
- `list` and `__call__` methods for assets now support list parameters for `root_ids`, `root_external_ids`.
- Sequences API no longer supports column ids, all relevant functions have been changed to only use external ids.

### Fixed
- Fixed a bug in time series pagination where getting 100k dense datapoints would cause a missing id error.
- Sequences retrieve functions fixed to match API change, to single item per retrieve.
- Sequences retrieve/insert functions fixed to match API change to take lists of external ids.

## [1.1.7] - 2019-09-13
### Fixed
- `testing.mock_cognite_client()` so that it still accepts arguments after exiting from mock context.

## [1.1.6] - 2019-09-12
### Fixed
- `testing.mock_cognite_client()` so that the mocked CogniteClient may accept arguments.

## [1.1.5] - 2019-09-12
### Added
- Method `files.download_to_path` for streaming a file to a specific path

## [1.1.4] - 2019-09-12
### Added
- `root_asset_ids` parameter for time series list.

### Changed
- Formatted output in jupyter notebooks for `SequenceData`.
- `retrieve_latest` function in theDatapoints API extended to support more than 100 items.
- Log requests at DEBUG level instead of INFO.

## [1.1.3] - 2019-09-05
### Changed
- Disabled automatic handling of cookies on the requests session objects

### Fixed
- `to_pandas` method on CogniteResource in the case of objects without metadata

## [1.1.2] - 2019-08-28
### Added
- `limit` parameter on sequence data retrieval.
- Support for relationships exposed through experimental client.
- `end` parameter of sequence.data retrieval and range delete accepts -1 to indicate last index of sequence.

### Changed
- Output in jupyter notebooks is now pandas-like by default, instead of outputting long json strings.

### Fixed
- id parameters and timestamps now accept any integer type including numpy.int64, so values from dataframes can be passed directly.
- Compatibility fix for renaming of sequences cursor and start/end parameters in the API.

## [1.1.1] - 2019-08-23
### Added
- `complete` parameter on `datapoints.retrieve_dataframe`, used for forward-filling/interpolating intervals with missing data.
- `include_aggregate_names` option on `datapoints.retrieve_dataframe` and `DatapointsList.to_pandas`, used for removing the `|<aggregate-name>` postfix on dataframe column headers.
- datapoints.retrieve_dataframe_dict function, which returns {aggregate:dataframe} without adding aggregate names to columns
- source_created_time and source_modified_time support for files

## [1.1.0] - 2019-08-21
### Added
- New method create_hierarchy() added to assets API.
- SequencesAPI.list now accepts an asset_ids parameter for searching by asset
- SequencesDataAPI.insert now accepts a SequenceData object for easier copying
- DatapointsAPI.insert now accepts a Datapoints object for easier copying
- helper method `cognite.client.testing.mock_cognite_client()` for mocking CogniteClient
- parent_id and parent_external_id to AssetUpdate class.

### Changed
- assets.create() no longer validates asset hierarchy and sorts assets before posting. This functionality has been moved to assets.create_hierarchy().
- AssetList.files() and AssetList.events() now deduplicate results while fetching related resources, significantly reducing memory load.

## [1.0.5] - 2019-08-15
### Added
- files.create() method to enable creating a file without uploading content.
- `recursive` parameter to raw.databases.delete() for recursively deleting tables.

### Changed
- Renamed .iteritems() on SequenceData to .items()
- raw.insert() now chunks raw rows into batches of 10,000 instead of 1,000

### Fixed
- Sequences queries are now retried if safe
- .update() in all APIs now accept a subclass of CogniteResourceList as input
- Sequences datapoint retrieval updated to use the new cursor feature in the API
- Json serializiation in `__str__()` of base data classes. Now handles Decimal and Number objects.
- Now possible to create asset hierarchy using parent external id when the parent is not part of the batch being inserted.
- `name` parameter of files.upload_bytes is now required, so as not to raise an exception in the underlying API.

## [1.0.4] - 2019-08-05
### Added
- Variety of useful helper functions for Sequence and SequenceData objects, including .column_ids and .column_external_ids properties, iterators and slice operators.
- Sequences insert_dataframe function.
- Sequences delete_range function.
- Support for external id column headers in datapoints.insert_dataframe()

### Changed
- Sequences data retrieval now returns a SequenceData object.
- Sequences insert takes its parameters row data first, and no longer requires columns to be passed.
- Sequences insert now accepts tuples and raw-style data input.
- Sequences create now clears invalid fields such as 'id' in columns specification, so sequences can more easily re-use existing specifications.
- Sequence data function now require column_ids or column_external_ids to be explicitly set, rather than both being passed through a single columns field

## [1.0.3] - 2019-07-26
### Fixed
- Renamed Model.schedule_data_spec to Model.data_spec so the field from the API will be included on the object.
- Handling edge case in Sequences pagination when last datapoint retrieved is at requested end
- Fixing data points retrieval when count aggregates are missing
- Displays unexpected fields on error response from API when raising CogniteAPIError

## [1.0.2] - 2019-07-22
### Added
- Support for model hosting exposed through experimental client

### Fixed
- Handling dynamic limits in Sequences API

## [1.0.1] - 2019-07-19
### Added
- Experimental client
- Support for sequences exposed through experimental client

## [1.0.0] - 2019-07-11
### Added
- Support for all endpoints in Cognite API
- Generator with hidden cursor for all resource types
- Concurrent writes for all resources
- Distribution of "core" sdk which does not depend on pandas and numpy
- Typehints for all methods
- Support for posting an entire asset hierarchy, resolving ref_id/parent_ref_id automatically
- config attribute on CogniteClient to view current configuration.

### Changed
- Renamed methods so they reflect what the method does instead of what http method is used
- Updated documentation with automatically tested examples
- Renamed `stable` namespace to `api`
- Rewrote logic for concurrent reads of datapoints
- Renamed CogniteClient parameter `num_of_workers` to `max_workers`

### Removed
- `experimental` client in order to ensure sdk stability.<|MERGE_RESOLUTION|>--- conflicted
+++ resolved
@@ -14,12 +14,9 @@
 - `Fixed` for any bug fixes.
 - `Security` in case of vulnerabilities.
 
-<<<<<<< HEAD
-## [3.XX.X] - 2002-XX-XX
+## [3.9.0] - 2002-08-11
 ### Added
 - Moved Cognite Functions from Experimental SDK to Main SDK.
-=======
->>>>>>> faf60dfb
 
 ## [3.8.0] - 2022-08-11
 ### Added
