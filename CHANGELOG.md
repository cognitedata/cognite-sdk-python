--- conflicted
+++ resolved
@@ -17,16 +17,13 @@
 - `Fixed` for any bug fixes.
 - `Security` in case of vulnerabilities.
 
-<<<<<<< HEAD
-<<<<<<< HEAD
-## [7.13.6] - 2024-01-17
-### Fixed
-* When calling `to_pandas` with `expand_properties=True` on an instance with no properties, the SDK will ignore the properties and return a dataframe with the other instance data.
-=======
+## [7.13.7] - 2024-01-18
+### Fixed
+* When calling `to_pandas` with `expand_properties=True` on an instance or instance list with no properties, the SDK will no longer raise ValueError, but drop the empty properties row/column.
+
 ## [7.13.6] - 2024-01-18
 ### Added
 - Helper method `as_tuple` to `NodeId` and `EdgeId`. 
->>>>>>> 50e35acd
 
 ## [7.13.5] - 2024-01-16
 ### Added
