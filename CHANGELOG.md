--- conflicted
+++ resolved
@@ -22,14 +22,11 @@
 ## Unreleased
 
 ### Added
-<<<<<<< HEAD
 - Support for synthetic time series queries in the experimental client.
-=======
 - parent external id filter added for assets.
 
 ### Fixed
 - startTime in event dataframes is now a nullable int dtype, consistent with endTime.
->>>>>>> 8adab16d
 
 ## [1.4.6] - 2019-12-02
 
