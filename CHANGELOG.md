--- conflicted
+++ resolved
@@ -17,11 +17,10 @@
 - `Fixed` for any bug fixes.
 - `Security` in case of vulnerabilities.
 
-<<<<<<< HEAD
-## [7.34.1] - 2024-04-15
+## [7.37.0] - 2024-04-16
 ### Added
 - Support for retrieving labels using their external ids
-=======
+
 ## [7.36.0] - 2024-04-16
 ### Fixed
 - Now handle unknown filter types
@@ -30,7 +29,6 @@
 ## [7.35.0] - 2024-04-16
 ### Added
 - Datapoints insert methods `insert` and `insert_multiple` now support ingesting (optional) status codes.
->>>>>>> 37b4cfc5
 
 ## [7.34.0] - 2024-04-11
 ### Added
