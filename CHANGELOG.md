# Changelog
All notable changes to this project will be documented in this file.

The format is based on [Keep a Changelog](https://keepachangelog.com/en/1.0.0/),
and this project adheres to [Semantic Versioning](https://semver.org/spec/v2.0.0.html).

The changelog for SDK version 0.x.x can be found [here](https://github.com/cognitedata/cognite-sdk-python/blob/0.13/CHANGELOG.md).

For users wanting to upgrade major version, a migration guide can be found [here](MIGRATION_GUIDE.md).

Changes are grouped as follows
- `Added` for new features.
- `Changed` for changes in existing functionality.
- `Deprecated` for soon-to-be removed features.
- `Improved` for transparent changes, e.g. better performance.
- `Removed` for now removed features.
- `Fixed` for any bug fixes.
- `Security` in case of vulnerabilities.

<<<<<<< HEAD

## [7.40.0] - 2024-04-30
### Added
- Added new data classes to the contextualization module to simplify configuring diagram detect options: `DiagramDetectConfig`,`ConnectionFlags`, `CustomizeFuzziness`, `DirectionWeights`.
- `DiagramsAPI.detect()` method's parameter `configuration` now also accepts `DiagramDetectConfig` instances.
=======
## [7.41.0] - 2024-04-30
### Added
- Support for Status Codes in the DatapointsAPI and DatapointSubscriptionsAPI reaches General Availability (GA).
  - You can read more in the Cognite Data Fusion developer documentation: [Status Codes reference](https://developer.cognite.com/dev/concepts/reference/quality_codes/).

## [7.40.2] - 2024-04-30
### Fixed
- `InAssetSubtree` is no longer (mistakenly) accepted as a time series filter.

## [7.40.1] - 2024-04-30
### Fixed
- Deleting multiple Datapoint Subscriptions now work as expected.

## [7.40.0] - 2024-04-30
### Added
- Datapoint Subscriptions now support status codes.
>>>>>>> 92e6fce0

## [7.39.0] - 2024-04-25
### Added
- Support for internally managed groups (inside CDF, as opposed to the external identity provider).

## [7.38.3] - 2024-04-25
### Improved
- The classes `WorkflowUpsert`, `Filter`, `Query`, `Node`, `Edge`, `Container`, `Document`, and
  `Transformation` which are used for parsing API responses were not handling adding new parameters in
  the API correctly. These are now future-proofed.

## [7.38.2] - 2024-04-24
### Added
- Added new parameter `function_external_id` to `FunctionScheduleAPI.create` as a convenience to the user. Note
  that schedules must be attached to a Function by (internal) ID, so a lookup is first done on behalf of the user.

## [7.38.1] - 2024-04-23
### Added
- Added missing `partitions` parameter to `list()` and `__call__()` methods for `FilesAPI`.

## [7.38.0] - 2024-04-22
### Added
- Support for `workflows.executions.retry`

## [7.37.4] - 2024-04-22
### Improved
- Enabled automatic retries on Data Workflows POST endpoints

## [7.37.3] - 2024-04-18
### Improved
- Minor quality of life change for comparing capabilities involving `DataModelInstancesAcl.WRITE_PROPERTIES`; any
  ACL already covered by `WRITE` will not be reported as missing.

## [7.37.2] - 2024-04-18
### Fixed
- Datapoints inserted into non-existent time series, no longer get their identifier hidden in the `failed` attribute
  on the raised `CogniteNotFoundError`. Any `successful` now also gets reported correctly.

## [7.37.1] - 2024-04-17
### Fixed
- Updating data set ID now works as expected for `ThreeDModelUpdate`.

## [7.37.0] - 2024-04-16
### Fixed
- Now handle unknown data types in DM

## [7.36.0] - 2024-04-16
### Fixed
- Now handle unknown filter types in DM
- Add support for the "invalid" filter type in DM

## [7.35.0] - 2024-04-16
### Added
- Datapoints insert methods `insert` and `insert_multiple` now support ingesting (optional) status codes.

## [7.34.0] - 2024-04-11
### Added
- Datapoints method `retrieve_latest` now supports status codes.
- Slicing or indexing a `Datapoints` or `DatapointsArray` instance, now propagates status codes (when present).

## [7.33.1] - 2024-04-10
### Fixed
- Ordering of elements from calls to `retrieve_multiple` now match the requested elements. For SDK versions between
  7.0.0 and 7.33.1, the ordering has been broken when >> 1k elements has been requested (the more requests used, the
  more likely that a chunk was out of order).

## [7.33.0] - 2024-04-08
### Added
- All datapoints retrieve methods (except `retrieve_latest`) now support status codes. Note: Support for *inserting*
  datapoints with status codes will be released shortly. There are three new arguments:
    * `include_status (bool)`: Toggle the return of status code and -symbol on/off, only valid for raw datapoints.
    * `ignore_bad_datapoints (bool)`: For raw datapoints: Whether to return those marked bad (or not).
      For aggregates: Whether the time periods of bad datapoints should affect aggregate calculations (or not).
    * `treat_uncertain_as_bad (bool)`: Toggle whether datapoints marked uncertain should be regarded as good or bad.
- The `to_pandas` method for `Datapoints`, `DatapointsList`, `DatapointsArray` and `DatapointsArrayList` now accepts
  a new parameter, `include_status (bool)`, that controls whether to include status codes & -symbols as separate columns.
- New datapoints query class, `DatapointsQuery`, to make writing custom queries easier, type-safe and more robust,
  as opposed to passing dictionaries (of settings).
### Deprecated
- Passing *custom* datapoints queries using dictionaries is deprecated and will be removed in the next major release.
  Consider refactoring already to `DatapointsQuery`. Example: `{"id": 12, "aggregates" : "min", "granularity": "6h"} ->
  DatapointsQuery(id=12, aggregates="min", granularity="6h")`.

## [7.32.8] - 2024-04-08
### Fixed
- When using TimeSeries objects without `external_id` as part of the `variables` parameter in a synthetic datapoints
  query, a `CogniteNotFoundError` would most likely be raised, due to `None` being silently cast to a string. It now
  raises a friendly `ValueError`.
- An invalid expression could be created when using multiple variables in a synthetic datapoints query. This happened
  while substituting the variables into the expression; this was done one at a time, leading to later replacements
  possibly affecting earlier ones. Now all variables are substituted at the same time/in a single call.
### Improved
- Passing sympy symbols as part of the variables mapping (in synthetic datapoints queries) is now documented properly
  and "officially supported".

## [7.32.7] - 2024-04-05
### Fixed
- Inserting sequence data using `insert_dataframe` would by default drop all rows that contained at least one missing value.
  This has now been fixed to only remove rows where all values are missing.

## [7.32.6] - 2024-04-05
### Fixed
- `AssetsAPI.create_hierarchy` now properly supports `AssetWrite`.

## [7.32.5] - 2024-04-04
### Improved
- Type validation of identifiers

## [7.32.4] - 2024-03-28
### Fixed
- Several methods for `DatapointsArray` that previously failed for string datapoints due to bad handling
  of numpy `dtype`-to-native conversion.

## [7.32.3] - 2024-03-27
### Removed
- Support for `protobuf==3.*` was dropped.

## [7.32.2] - 2024-03-26
### Added
- Missing filterable properties `unit_external_id` and `unit_quantity` to `DatapointSubscriptionProperty`.
  Note: was renamed from `DatapointSubscriptionFilterProperties`, which is now a deprecated alias.

## [7.32.1] - 2024-03-25
### Fixed
- Fix type hints for functions data classes Function/FunctionSchedule/FunctionCall

## [7.32.0] - 2024-03-25
### Changed
- Type hint for `id`, `last_updated_time`, and `create_time` attributes are no longer `Optional` on
  subclasses of `CogniteResource`. This is to reflect that these attributes are always set when the
  object is returned by the SDK.

## [7.31.0] - 2024-03-24
### Added
- Retrieve method for session, `client.iam.session.retrieve`
- The parameter `limit` to the method `client.iam.session.list`.
### Fixed
- The method `client.iam.session.revoke` is now overloaded correctly and returns a `Session` for single id
  and a `SessionList` for multiple ids.

## [7.30.1] - 2024-03-23
### Fixed
- When calling `client.sequences.data.retrieve` in a Jupyter Notebook the returning `SequenceRowsList` no longer raises
  `AttributeError: 'dict' object has no attribute '_repr_html_'` (the HTML representation of `SequenceRowsList` was failing).

## [7.30.0] - 2024-03-20
### Added
- `Properties` class, as used on e.g. `Node` and `Edge`, now renders in Jupyter Notebooks (`_repr_html_` added).

## [7.29.0] - 2024-03-20
### Added
- Direct access to the columns/data stored on raw rows have been added (alongside a `.get` method). Example usage:
  `row["my_col"]` (short-cut for: `row.columns["my_col"]`).

## [7.28.2] - 2024-03-14
### Fixed
- Retrieving more than 100 containers, views, data models, or spaces no longer raises a `CogniteAPIError`.

## [7.28.1] - 2024-03-13
### Fixed
- Fixed issue causing multipart file upload to fail when mime-type was set.

## [7.28.0] - 2024-03-13
### Added
- Added support for advanced filter query in the `list()` (and `__call__()`) method of `assets`, `events`, `sequences`,
  and `time_series` APIs. Now you are able to use advanced filter (like in `filter()`) at the same time as the simple
  filter properties, allowing for more complex requests.
- Added missing `sort` parameter to `list()` and `__call__()` methods for `AssetsAPI`.
- Added missing `sort` parameter to `list()` and `__call__()` methods for `TimeSeriesAPI`.
- Added missing `sort` and `partitions` parameters to `list()` and `__call__()` methods for `SequencesAPI`.
### Deprecated
- Added a deprecation warning on the `filter()` method of `assets`, `events`, `sequences`, and `time_series` APIs as
  its functionality is fully covered by the `list()` method.

## [7.27.2] - 2024-03-08
### Added
- Retry 429s on graphql endpoints

## [7.27.1] - 2024-03-08
### Improved
- When iterating raw rows concurrently, a max queue size for pending results have been added to keep a stable low
  bounded memory usage profile (for when the caller's code isn't processing fast enough to keep up). Worth noting
  that this has no effect on the total retrieval time.

## [7.27.0] - 2024-03-04
### Added
- Added support for multipart file uploads using the `client.files.multipart_upload_session` method.

## [7.26.2] - 2024-03-05
### Fixed
- Fixed a regression from 7.26.1 in the logic for when to refresh token.

## [7.26.1] - 2024-03-05
### Fixed
- The `CredentialProvider` class for client credentials, `OAuthClientCredentials`, was switched from using the non-standard
  field `expires_at` to `expires_in` that's part of the OAuth 2.0 standard (RFC 6749).

## [7.26.0] - 2024-02-29
### Added
- In data modeling, added support for setting floats with units in containers. In addition, added support for retrieving,
  listing, searching, aggregating, querying and syncing nodes/edges with a target unit or target unit system.

## [7.25.0] - 2024-02-29
### Added
- Support for sorting on `client.data_modeling.instances.search`

## [7.24.4] - 2024-02-28
### Fixed
- Unknown ACLs, actions or scopes no longer causes `IAMAPI.[groups.list(...), token.inspect()]` to raise.
### Added
- New action for `DataModelInstancesAcl` added: `Write_Properties`.

## [7.24.3] - 2024-02-28
### Fixed
- Fix handling of GeometryCollection objects in the Documents API.

## [7.24.2] - 2024-02-25
### Fixed
- [Pyodide/WASM only] The list method for raw rows now works for non-finite queries (got broken in `7.24.1`).

## [7.24.1] - 2024-02-25
### Fixed
- [Pyodide/WASM only] The iteration method for raw rows now yields rows _while running_ (instead of waiting for tasks to finish first).

## [7.24.0] - 2024-02-25
### Added
- New parameter for `client.raw.rows(...)`: `partitions`. This enables greater throughput thorough concurrent reads when using
  the generator method (while still keeping a low memory impact). For backwards compatibility, the default is _no concurrency_.
  When specified, can be used together with a finite limit, as opposed to most (if not all) other resources/APIs.
- New parameter for `client.raw.rows.list(...)`: `partitions`. For backwards compatibility, the default is _no concurrency_ when
  a finite `limit` is given, and _"max" concurrency_ (`partitions=max_workers`) otherwise. Partitions can be used with finite limits.
  With this change it is easy to set an appropriate level of concurrency without messing with the global client configuration.
### Changed
- Default configuration setting of `max_workers` has been changed from 10 to 5 (to match the documentation).

## [7.23.1] - 2024-02-23
### Fixed
- Add missing `partition` scope to `seismicAcl`.

## [7.23.0] - 2024-02-23
### Added
- Make properties on instances (`Node`, `Edge`) easier to work with, by implementing support for direct indexing (and a `.get` method).
  If the instances have properties from no source or multiple sources, an error is raised instead. Example usage: `instance["my_prop"]`
  (short-cut for: `instance.properties[ViewId("space", "ext.id", "version")]["my_prop"]`)

## [7.22.0] - 2024-02-21
### Added
- Data point subscriptions reaches General Availability (GA).
  - Use the new [Data point subscriptions](https://developer.cognite.com/dev/concepts/data_point_subscriptions/)
    feature to configure a subscription to listen to changes in one or more time series (in ingestion order).
    The feature is intended to be used where data points consumers need to keep up to date with
    changes to one or more time series without the need to read the entire time series again.
### Changed
- Removed the `ignore_unknown_ids` flag from `client.time_series.subscriptions.retrieve()` to stay consistent with other resource types.

## [7.21.1] - 2024-02-20
### Fixed
- Data Workflows: mark parameter `jobId` as optional in `TransformationTaskOutput`, as it may not be populated in case of a failure.

## [7.21.0] - 2024-02-10
### Added
- Parameter `sort` to `client.documents.list`.

## [7.20.1] - 2024-02-19
### Fixed
- `DMLApplyResult` no longer fails when converted to a string (representation).

## [7.20.0] - 2024-02-13
### Fixed
- internal json encoder now understands CogniteObject and CogniteFilter objects, so that they are
  correctly serialized when used in nested structures.

## [7.19.2] - 2024-02-13
### Fixed
- Addressed `FutureWarning` coming from pandas dependency (granularity to pandas frequency translation of sec/min/hour and 'year start')
- Fixed `granularity` setting in `DatapointsAPI.retrieve_dataframe_in_tz` showing up as number of hours instead of e.g. week or year.

## [7.19.1] - 2024-02-12
### Fixed
- Calls to ... are now retried automatically:
    * Functions API: `list`, `retrieve`, `retrieve_multiple`, `activate`
    * FunctionCalls API: `list`, `retrieve`
    * FunctionSchedules API: `list`, `retrieve`
    * ExtractionPipelines API: `retrieve_multiple`
    * ExtractionPipelineRuns API: `list`
    * Transformations API: `list`, `retrieve`, `retrieve_multiple`, `preview`
    * TransformationJobs API: `retrieve`, `retrieve_multiple`
    * TransformationSchedules API: `retrieve`, `retrieve_multiple`
    * Geospatial API:  `list_feature_types`, `retrieve_feature_types`, `retrieve_features`, `list_features`,
      `search_features`, `stream_features`, `aggregate_features`, `get_coordinate_reference_systems`, `get_raster`, `compute`,
    * UserProfiles API: `retrieve`, `search`
    * Documents API: `search`, `list`, `__call__`, `aggregate_count`, `aggregate_cardinality_values`, `aggregate_cardinality_properties`,
      `aggregate_unique_values`, `aggregate_unique_properties`
    * ThreeDRevisions API: `filter_nodes`

## [7.19.0] - 2024-02-12
### Added
- Helper methods to `View`, `ViewApply`, `ViewList` and `ViewApplyList` `referenced_containers` which returns the
  containers referenced by in the view(s).

## [7.18.0] - 2024-02-08
### Added
- Support for `target_unit` and `target_unit_system` in synthetic time series.

## [7.17.4] - 2024-02-07
### Added
- Allow using container property reference in `NodeResultSetExpression.through` in addition to view property reference

## [7.17.3] - 2024-02-06
### Fixed
- Creating a Cognite Function from a directory with `skip_folder_validation=False` no longer raises `ModuleNotFoundError`
  for Pyodide (WASM) users.

## [7.17.2] - 2024-02-04
### Fixed
- Uploading files now accepts Labels again as part of file metadata. This addresses a bug introduced in v7, which caused
  a `ValueError` to be raised.

## [7.17.1] - 2024-02-02
### Fixed
- An (extreme) edge case where an empty, unnecessary API request for datapoints would be sent leading to a `CogniteAPIError`.
- Certain granularity inputs (when using the `DatapointsAPI`) no longer cause a `ValueError` to be raised with confusing/wrong wording.

## [7.17.0] - 2024-02-01
### Fixed
- Calls to `AnnotationsAPI.[list|retrieve|retrieve_multiple|reverse_lookup]` are now retried automatically.
- Calls to `AnnotationsAPI.reverse_lookup` now also accept the standard values (`-1, inf`) to indicate 'no limit'.
### Improved
- Calls to `AnnotationsAPI.list` with more than 1000 `annotated_resource_ids` are now batched automatically for the user.
  Previously these would raise an API error.

## [7.16.0] - 2024-01-30
### Added
- When listing instances (and when using `search`, `aggregate` and `histogram`), a new `space` parameter has been added;
  you may pass either a single space identifier (or a list of several). Note that this is just for convenience, using
  `filter` still works (and is necessary for more complex queries).
- New convenience filter, `SpaceFilter`, makes filtering on space simpler.

## [7.15.1] - 2024-01-23
### Fixed
- When calling `to_pandas` with `expand_properties=True` on an instance or instance list with no properties, the SDK will
  no longer raise ValueError, but drop the empty properties row/column.

## [7.15.0] - 2024-01-22
### Improved
- Only run pypi version check once, despite instantiating multiple clients. And make it async too.

## [7.14.0] - 2024-01-22
### Changed
- Helper methods to get related resources on `Asset` class now accept `asset_ids` as part of keyword arguments.
### Added
- Helper methods to get related resources on `AssetList` class now accept keyword arguments that are passed on to
  the list endpoint (for server-side filtering).

## [7.13.8] - 2024-01-19
### Fixed
- `FilesAPI.upload` when using `geo_location` (serialize error).

## [7.13.7] - 2024-01-19
### Fixed
- Type hints for all `.update` and `.upsert` methods accept Write classes in addition to Read and Update classes.
- Missing overloading of the `.update` methods on `client.three_d.models.update`, `client.transformations.update`,
  `client.transformations.schedules.update`, `client.relationships.update`, and `client.data_sets.update`.

## [7.13.6] - 2024-01-18
### Added
- Helper method `as_tuple` to `NodeId` and `EdgeId`.

## [7.13.5] - 2024-01-16
### Added
- EdgeConnection, MultiEdgeConnection, MultiReverseDirectRelation and their corresponding Apply View dataclasses are now importable from `cognite.client.dataclasses.data_modeling`.

## [7.13.4] - 2024-01-11
### Fixed
- When calling `WorkflowExecution.load` not having a `schedule` would raise a `KeyError` even though it is optional. This is now fixed.
- When calling `Datapoints.load` not having a `isString` would raise a `KeyError` even though it is optional. This is now fixed.
- Most `CogniteResourceList.as_write()` would raise a `CogniteMissingClientError` when called from a class with missing cognite_client. This is now fixed.

## [7.13.3] - 2024-01-12
### Added
- `View.as_property_ref` and `Container.as_property_ref` to make it easier to create property references
  (used to only be available on `ViewId` and `ContainerId`).

## [7.13.2] - 2024-01-11
### Fixed
- When calling `ExtractionPipeline.load` not having a `schedule` would raise a `KeyError` even though it is optional. This is now fixed.

## [7.13.1] - 2024-01-10
### Improved
- Respect the `isAutoRetryable` flag on error responses from the API when retrying requests.

## [7.13.0] - 2024-01-09
### Changed
- Units on Time Series (including unit conversion) is out of beta and will no longer issue warnings on usage.

## [7.12.0] - 2024-01-09
### Added
- `DatapointsAPI.retrieve_latest` now accepts `target_unit` or `target_unit_system` parameter.
### Fixed
- `DatapointsAPI.retrieve_latest` when given `LatestDatapointQuery`(s) without a setting for `before`, now correctly use
  the (default) `before` setting as specified in the method call.

## [7.11.0] - 2024-01-09
### Added
- All Cognite resources now have write-version. For example, we have `Asset` and `AssetWrite`, `Event` and `EventWrite`, and so on.
  The new write class reflects the required/optional fields in the API, and is now recommended when creating resources. In addition,
  all read classes and list classes now have a convenience method `as_write` that returns the write class with the same data.
  For example, if you have a `assets` of type `AssetList` you can call `assets.as_write()` which will return a `AssetWriteList`,
  and thus removing all server set fields (like `created_time` and `last_updated_time`). This is useful if you want to
  compare a resource from CDF with a local configuration. In addition, this makes it easier to create a new resource
  using an existing resource as a template.
- Missing overloading of the `.create` methods on `client.iam.security_categories.create`, `client.iam.groups.create`,
  `client.labels.create`, `client.three_d.models.create`, `client.three_d.revisions.create`, `client.three_d.asset_mappings.create`,
  `client.transformations.create`, `client.transformations.schedules.create`, and `client.relationships.create`.
### Changed
- The class `DatapointSubscriptionCreate` has been renamed to `DatapointSubscriptionWrite` to be consistent with the other write classes.
  This is not a breaking change, as the old class is still available for backwards compatibility, but will be removed in the next major version.
### Fixed
- The `node.type` was not set when calling `.as_apply()` or `.as_write()` on a `Node` or `NodeList`. This is now fixed.

## [7.10.1] - 2024-01-08
### Added
- Fix retries for `POST /raw/rows`.

## [7.10.0] - 2024-01-08
### Added
- `geospatial.search_features` and `geospatial.stream_features` now accept the `allow_dimensionality_mismatch` parameter.

## [7.9.0] - 2024-01-05
### Added
- You can now enable or disable user profiles for your CDF project with `client.iam.user_profiles.[enable/disable]`.

## [7.8.10] - 2024-01-04
### Changed
- When using `OidcCredentials` to create a transformation, `cdf_project_name` is no longer optional as required
  by the API.

## [7.8.9] - 2024-01-04
### Fixed
- Pyodide-users of the SDK can now create Transformations with non-nonce credentials without a `pyodide.JsException`
  exception being raised.

## [7.8.8] - 2024-01-03
### Added
- Support for `workflows.cancel`.

## [7.8.7] - 2024-01-03
### Fixed
- Added back `InstancesApply` that was removed in 7.8.6.

## [7.8.6] - 2023-12-27
### Improved
- SDK dependency on the `sortedcontainers` package was dropped.

## [7.8.5] - 2023-12-22
### Fixed
- `DirectRelationReference` is now immutable.
- `DirectRelationReference.load` now correctly handles unknown parameters.

## [7.8.4] - 2023-12-22
### Fixed
- Listing annotations now also accepts `None` and `inf` for the `limit` parameter (to return all), matching what
  was already described in the documentation for the endpoint (for the parameter).
- Calling `to_pandas(...)` on an `DiagramDetectItem` no longer raises `KeyError`.

## [7.8.3] - 2023-12-21
### Fixed
- Revert `SingleHopConnectionDefinition` from a string to child class of `ViewProperty`.
- If a `ViewProperty` or `ViewPropertyApply` dumped before version `7.6` was dumped and loaded after `7.6`, the
  user got a `KeyError: 'container'`. The `load` methods are now backwards compatible with the old format.

## [7.8.2] - 2023-12-21
### Fixed
- Revert `SingleHopConnectionDefinitionApply` from a string to child class of `ViewPropertyApply`.

## [7.8.1] - 2023-12-21
### Fixed
- Calling `to_pandas` with `expand_aggregates=True` on an Asset with aggregated properties would yield a pandas DataFrame
  with the column name `0` instead of `"value"`.
### Improved
- Specification of aggregated properties to `AssetsAPI.[list,filter,__call__]`.

## [7.8.0] - 2023-12-21
### Added
- Instance classes `Node`, `Edge`, `NodeList` and `EdgeList` now supports a new flag `expand_properties` in their `to_pandas` method,
  that makes it much simpler to work with the fetched properties. Additionally, `remove_property_prefix` allows easy prefix
  removal (of the view ID, e.g. `space.external_id/version.my_prop` -> `my_prop`).

## [7.7.1] - 2023-12-20
### Fixed
- Missing legacy capability ACLs: `modelHostingAcl` and `genericsAcl`.
- The `IAMAPI.compare_capabilities` fails with a `AttributeError: 'UnknownAcl' object has no attribute '_capability_name'`
  if the user has an unknwon ACL. This is now fixed by skipping comparison of unknown ACLs and issuing a warning.

## [7.7.0] - 2023-12-20
### Added
- Support for `ViewProperty` types `SingleReverseDirectRelation` and `MultiReverseDirectRelation` in data modeling.

## [7.6.0] - 2023-12-13
### Added
- Support for querying data models through graphql. See `client.data_modeling.graphql.query`.

## [7.5.7] - 2023-12-12
### Fixed
- Certain combinations of `start`/`end` and `granularity` would cause `retrieve_dataframe_in_tz` to raise due to
  a bug in the calender-arithmetic (`MonthAligner`).

## [7.5.6] - 2023-12-11
### Added
- Missing legacy scopes for `Capability`: `LegacySpaceScope` and `LegacyDataModelScope`.

## [7.5.5] - 2023-12-11
### Added
- Added `poll_timeout` parameter on `time_series.subscriptions.iterate_data`. Will keep the connection open and waiting,
  until new data is available, up to `poll_timeout` seconds.

## [7.5.4] - 2023-12-06
### Changed
- The `partitions` parameter is no longer respected when using generator methods to list resources
- The `max_workers` config option has been moved from ClientConfig to the global config.

## [7.5.3] - 2023-12-06
### Added
- Support for `subworkflow` tasks in `workflows`.

## [7.5.2] - 2023-12-05
### Fixed
- The built-in `hash` function was mistakenly stored on `WorkflowDefinitionUpsert` instances after `__init__` and has been removed.

## [7.5.1] - 2023-12-01
### Changed
- Raise an exception if `ClientConfig:base_url` is set to `None` or an empty string

## [7.5.0] - 2023-11-30
### Added
- `chain_to` to `NodeResultSetExpression` and `NodeResultSetExpression`, and `direction` to `NodeResultSetExpression`.

## [7.4.2] - 2023-11-28
### Improved
- Quality of life improvement to `client.extraction_pipelines.runs.list` method. The `statuses` parameter now accepts
  a single value and the annotation is improved. The parameter `created_time` can now be given on the format `12d-ago`.

## [7.4.1] - 2023-11-28
### Fixed
- Error in validation logic when creating a `Transformation` caused many calls to `client.transformations.update` to fail.

## [7.4.0] - 2023-11-27
### Changed
- Unit Catalog API is out of beta and will no longer issue warnings on usage. Access is unchanged: `client.units`.

## [7.3.3] - 2023-11-22
### Fixed
- Added action `Delete` in `ProjectsAcl`.

## [7.3.2] - 2023-11-21
### Fixed
- `workflows.retrieve` and `workflows.versions.retrieve` returned None if the provided workflow external id contained special characters. This is now fixed.

## [7.3.1] - 2023-11-21
### Fixed
- Replaced action `Write` with `Create` in `ProjectsAcl`, as `Write` is not a valid action and `Create` is the correct one.

## [7.3.0] - 2023-11-20
### Added
- Added Scope `DataSet` for `TimeSeriesSubscriptionsAcl`.
- Added `data_set_id` to `DatapointSubscription`.

## [7.2.1] - 2023-11-17
### Fixed
- The new compare methods for capabilities in major version 7, `IAMAPI.verify_capabilities` and `IAMAPI.compare_capabilities`
  now works correctly for rawAcl with database scope ("all tables").
### Removed
- Capability scopes no longer have the `is_within` method, and capabilities no longer have `has_capability`. Use the more
  general `IAMAPI.compare_capabilities` instead.

## [7.2.0] - 2023-11-16
### Added
- The `trigger` method of the Workflow Execution API, now accepts a `client_credentials` to allow specifying specific
  credentials to run with. Previously, the current credentials set on the CogniteClient object doing the call would be used.

## [7.1.0] - 2023-11-16
### Added
- The list method for asset mappings in the 3D API now supports `intersects_bounding_box`, allowing users to only
  return asset mappings for assets whose bounding box intersects with the given bounding box.

## [7.0.3] - 2023-11-15
### Fixed
- Bug when `cognite.client.data_classes.filter` used with any `data_modeling` endpoint raised a `CogniteAPIError` for
  snake_cased properties. This is now fixed.
- When calling `client.relationships.retrieve`, `.retrieve_multiple`, or `.list` with `fetch_resources=True`, the
  `target` and `source` resources were not instantiated with a `cognite_client`. This is now fixed.

## [7.0.2] - 2023-11-15
### Fixed
- Missing Scope `DataSet` for `TemplateGroupAcl` and `TemplateInstancesAcl`.

## [7.0.1] - 2023-11-14
### Fixed
- Data modeling APIs now work in WASM-like environments missing the threading module.

## [7.0.0] - 2023-11-14
This release ensure that all CogniteResources have `.dump` and `.load` methods, and that calling these two methods
in sequence produces an equal object to the original, for example,
`my_asset == Asset.load(my_asset.dump(camel_case=True)`. In addition, this ensures that the output of all `.dump`
methods are `json` and `yaml` serializable. Additionally, the default for `camel_case` has been changed to `True`.

### Improved
- Read operations, like `retrieve_multiple` will now fast-fail. Previously, all requests would be executed
  before the error was raised, potentially fetching thousands of unneccesary resources.

### Added
- `CogniteResource.to_pandas` and `CogniteResourceList.to_pandas` now converts known timestamps to `datetime` by
  default. Can be turned off with the new parameter `convert_timestamps`. Note: To comply with older pandas v1, the
  dtype will always be `datetime64[ns]`, although in v2 this could have been `datetime64[ms]`.
- `CogniteImportError` can now be caught as `ImportError`.

### Deprecated
- The Templates API (migrate to Data Modeling).
- The `client.assets.aggregate` use `client.assets.aggregate_count` instead.
- The `client.events.aggregate` use `client.events.aggregate_count` instead.
- The `client.sequence.aggregate` use `client.sequence.aggregate_count` instead.
- The `client.time_series.aggregate` use `client.time_series.aggregate_count` instead.
- In `Transformations` attributes `has_source_oidc_credentials` and `has_destination_oidc_credentials` are deprecated,
  and replaced by properties with the same names.

### Changed
- All `.dump` methods now uses `camel_case=True` by default. This is to match the intended use case, preparing the
  object to be sent in an API request.
- `CogniteResource.to_pandas` now more closely resembles `CogniteResourceList.to_pandas` with parameters
`expand_metadata` and `metadata_prefix`, instead of accepting a sequence of column names (`expand`) to expand,
with no easy way to add a prefix. Also, it no longer expands metadata by default.
- Additionally, `Asset.to_pandas`, now accepts the parameters `expand_aggregates` and `aggregates_prefix`. Since
  the possible `aggregates` keys are known, `camel_case` will also apply to these (if expanded) as opposed to
  the metadata keys.
- More narrow exception types like `CogniteNotFoundError` and `CogniteDuplicatedError` are now raised instead of
  `CogniteAPIError` for the following methods: `DatapointsAPI.retrieve_latest`, `RawRowsAPI.list`,
  `RelationshipsAPI.list`, `SequencesDataAPI.retrieve`, `SyntheticDatapointsAPI.query`. Additionally, all calls
  using `partitions` to API methods like `list` (or the generator version) now do the same.
- The `CogniteResource._load` has been made public, i.e., it is now `CogniteResource.load`.
- The `CogniteResourceList._load` has been made public, i.e., it is now `CogniteResourceList.load`.
- All `.delete` and `.retrieve_multiple` methods now accepts an empty sequence, and will return an empty `CogniteResourceList`.
- All `assert`s meant for the SDK user, now raise appropriate errors instead (`ValueError`, `RuntimeError`...).
- `CogniteAssetHierarchyError` is no longer possible to catch as an `AssertionError`.
- Several methods in the data modelling APIs have had parameter names now correctly reflect whether they accept
  a single or multiple items (i.e. id -> ids).
- `client.data_modeling.instances.aggregate` returns `AggregatedNumberedValue | list[AggregatedNumberedValue] | InstanceAggregationResultList` depending
  on the `aggregates` and `group_by` parameters. Previously, it always returned `InstanceAggregationResultList`.
- The `Group` attribute `capabilities` is now a `Capabilities` object, instead of a `dict`.
- Support for `YAML` in all `CogniteResource.load()` and `CogniteResourceList.load()` methods.
- The `client.sequences.data` methods `.retrieve`, `.retrieve_last_row` (previously `retrieve_latest`), `.insert`  method has changed signature:
  The parameter `column_external_ids` is renamed `columns`. The old parameter `column_external_ids` is still there, but is
  deprecated. In addition, int the `.retrieve` method, the parameters `id` and `external_id` have
  been moved to the beginning of the signature. This is to better match the API and have a consistent overload
  implementation.
- The class `SequenceData` has been replaced by `SequenceRows`. The old `SequenceData` class is still available for
  backwards compatibility, but will be removed in the next major version. However, all API methods now return
  `SequenceRows` instead of `SequenceData`.
- The attribute `columns` in `Sequence` has been changed from `typing.Sequence[dict]` to `SequnceColumnList`.
- The class `SequenceRows` in `client.data_classes.transformations.common` has been renamed to `SequenceRowsDestination`.
- The `client.sequences.data.retrieve_latest` is renamed `client.sequences.data.retrieve_last_row`.
- Classes `Geometry`, `AssetAggregate`, `AggregateResultItem`, `EndTimeFilter`, `Label`, `LabelFilter`, `ExtractionPipelineContact`,
  `TimestampRange`, `AggregateResult`, `GeometryFilter`, `GeoLocation`, `RevisionCameraProperties`, `BoundingBox3D` are no longer
  `dict` but classes with attributes matching the API.
- Calling `client.iam.token.inspect()` now gives an object `TokenInspection` with attribute `capabilities` of type `ProjectCapabilityList`
  instead of `list[dict]`
- In data class `Transformation` the attribute `schedule`, `running_job`, and `last_running_job`, `external_id` and `id`
  are set to the `Transformation` `id` and `external_id` if not set. If they are set to a different value, a `ValueError` is raised

### Added
- Added `load` implementation for `VisionResource`s: `ObjectDetection`, `TextRegion`, `AssetLink`, `BoundingBox`,
  `CdfRerourceRef`, `Polygon`, `Polyline`, `VisionExtractPredictions`, `FeatureParameters`.
- Missing `dump` and `load` methods for `ClientCredentials`.
- Literal annotation for `source_type` and `target_type` in `Relationship`
- In transformations, `NonceCredentials` was missing `load` method.
- In transformations, `TransformationBlockedInfo` was missing `.dump` method
- `capabilities` in `cognite.client.data_classes` with data classes for all CDF capabilities.
- All `CogniteResource` and `CogniteResourcelist` objects have `.dump_yaml` methods, for example, `my_asset_list.dump_yaml()`.

### Removed
- Deprecated methods `aggregate_metadata_keys` and `aggregate_metadata_values` on AssetsAPI.
- Deprecated method `update_feature_types` on GeospatialAPI.
- Parameters `property` and `aggregates` for method `aggregate_unique_values` on GeospatialAPI.
- Parameter `fields` for method `aggregate_unique_values` on EventsAPI.
- Parameter `function_external_id` for method `create` on FunctionSchedulesAPI (function_id has been required
  since the deprecation of API keys).
- The `SequenceColumns` no longer set the `external_id` to `column{no}` if it is missing. It now must be set
  explicitly by the user.
- Dataclasses `ViewDirectRelation` and `ContainerDirectRelation` are replaced by `DirectRelation`.
- Dataclasses `MappedPropertyDefinition` and `MappedApplyPropertyDefinition` are replaced by `MappedProperty` and `MappedPropertyApply`.
- Dataclasses `RequiresConstraintDefinition` and `UniquenessConstraintDefinition` are replaced by `RequiresConstraint` and `UniquenessConstraint`.
- In data class `Transformation` attributes `has_source_oidc_credentials` and `has_destination_oidc_credentials` are replaced by properties.

### Fixed
- Passing `limit=0` no longer returns `DEFAULT_LIMIT_READ` (25) resources, but raises a `ValueError`.
- `Asset.dump()` was not dumping attributes `geo_location` and `aggregates` to `json` serializable data structures.
- In data modeling, `NodeOrEdgeData.load` method was not loading the `source` attribute to `ContainerId` or `ViewId`. This is now fixed.
- In data modeling, the attribute `property` used in `Node` and `Edge` was not `yaml` serializable.
- In `DatapointsArray`, `load` method was not compatible with `.dump` method.
- In extraction pipelines, `ExtractionPipelineContact.dump` was not `yaml` serializable
- `ExtractionPipeline.dump` attribute `contacts` was not `json` serializable.
- `FileMetadata.dump` attributes `labels` and `geo_location` was not `json` serializable.
- In filtering, filter `ContainsAll` was missing in `Filter.load` method.
- Annotation for `cpu` and `memory` in `Function`.
- `GeospatialComputedResponse.dump` attribute `items` was not `yaml` serializable
- `Relationship.dump` was not `json` serializable.
- `Geometry.dump` was not `json` serializable.
- In templates, `GraphQlResponse.dump` was not `json` serializable, and `GraphQlResponse.dump` failed to load
  `errors` `GraphQlError`.
- `ThreeDModelRevision` attribute `camera` was not dumped as `yaml` serializable and
  not loaded as `RevisionCameraProperties`.
- `ThreeDNode` attribute `bounding_box` was not dumped as `yaml` serializable and
  not loaded as `BoundingBox3D`.
- `Transformation` attributes `source_nonce`, `source_oidc_credential`, `destination_nonce`,
  and `destination_oidc_credentials` were not dumped as `json` serializable and `loaded` with
  the appropriate data structure. In addition, `TransformationBlockedInfo` and `TransformationJob`
  were not dumped as `json` serializable.
- `TransformationPreviewResult` was not dumping attribute `schema` as `yaml` serializable, and the
  `load` and `dump` methods were not compatible.
- In transformations, `TransformationJob.dump` was not `json` serializable, and attributes
  `destination` and `status` were not loaded into appropriate data structures.
- In transformations, `TransformationSchemaMapType.dump` was not `json` serializable.
- In `annotation_types_images`, implemented `.load` for `KeypointCollection` and `KeypointCollectionWithObjectDetection`.
- Bug when dumping `documents.SourceFile.dump(camel_case=True)`.
- Bug in `WorkflowExecution.dump`
- Bug in `PropertyType.load`

## [6.39.6] - 2023-11-13
## Fixed
- HTTP status code retry strategy for RAW and labels. `/rows/insert` and `/rows/delete` will now
  be retried for all status codes in `config.status_forcelist` (default 429, 502, 503, 504), while
  `/dbs/{db}` and `/tables/{table}` will now only be retried for 429s and connection errors as those
  endpoints are not idempotent.
- Also, `labels/list` will now also be retried.

## [6.39.5] - 2023-11-12
## Fixed
- The `.apply()` methods of `MappedProperty` now has the missing property `source`.

## [6.39.4] - 2023-11-09
## Fixed
- Fetching datapoints from dense time series using a `targetUnit` or a target `targetUnitSystem` could result
  in some batches not being converted to the new unit.

## [6.39.3] - 2023-11-08
## Fixed
- The newly introduced parameter `connectionType` was assumed to be required from the API. This is not the case.

## [6.39.2] - 2023-11-08
## Fixed
- When listing `client.data_modeling.views` the SDK raises a `TypeError`. This is now fixed.

## [6.39.1] - 2023-11-01
## Fixed
- When creating transformations using backup auth. flow (aka a session could not be created for any reason),
  the scopes for the credentials would not be passed correctly (bug introduced in 6.25.1).

## [6.39.0] - 2023-11-01
## Added
- Support for `concurrencyPolicy` property in Workflows `TransformationsWorker`.

## [6.38.1] - 2023-10-31
### Fixed
- `onFailure` property in Workflows was expected as mandatory and was raising KeyError if it was not returned by the API.
  The SDK now assumes the field to be optional and loads it as None instead of raising an error.

## [6.38.0] - 2023-10-30
### Added
- Support `onFailure` property in Workflows, allowing marking Tasks as optional in a Workflow.

## [6.37.0] - 2023-10-27
### Added
- Support for `type` property in `NodeApply` and `Node`.

## [6.36.0] - 2023-10-25
### Added
- Support for listing members of Data Point Subscription, `client.time_series.subscriptions.list_member_time_series()`. Note this is an experimental feature.

## [6.35.0] - 2023-10-25
### Added
- Support for `through` on node result set expressions.

### Fixed
- `unit` on properties in data modeling. This was typed as a string, but it is in fact a direct relation.

## [6.34.2] - 2023-10-23
### Fixed
- Loading a `ContainerApply` from source failed with `KeyError` if `nullable`, `autoIncrement`, or `cursorable` were not set
  in the `ContainerProperty` and `BTreeIndex` classes even though they are optional. This is now fixed.

## [6.34.1] - 2023-10-23
### Added
- Support for setting `data_set_id` and `metadata` in `ThreeDModelsAPI.create`.
- Support for updating `data_set_id` in `ThreeDModelsAPI.update`.

## [6.34.0] - 2023-10-20
### Fixed
- `PropertyType`s no longer fail on instantiation, but warn on missing SDK support for the new property(-ies).

### Added
- `PropertyType`s `Float32`, `Float64`, `Int32`, `Int64` now support `unit`.

## [6.33.3] - 2023-10-18
### Added
- `functions.create()` now accepts a `data_set_id` parameter. Note: This is not for the Cognite function, but for the zipfile containing
  the source code files that is uploaded on the user's behalf (from which the function is then created). Specifying a data set may
  help resolve the error 'Resource not found' (403) that happens when a user is not allowed to create files outside a data set.

## [6.33.2] - 2023-10-16
### Fixed
- When fetching datapoints from "a few time series" (implementation detail), all missing, non-ignorable time series
  are now raised together in a `CogniteNotFoundError` rather than only the first encountered.

### Improved
- Datapoints fetching has a lower peak memory consumption when fetching from multiple time series simultaneously.

## [6.33.1] - 2023-10-14
### Fixed
- `Function.list_schedules()` would return schedules unrelated to the function if the function did not have an external id.

## [6.33.0] - 2023-10-13
### Added
- Support for providing `DirectRelationReference` and `NodeId` as direct relation values when
ingesting node and edge data.

## [6.32.4] - 2023-10-12
### Fixed
- Filters using e.g. metadata keys no longer dumps the key in camel case.

## [6.32.3] - 2023-10-12
### Added
- Ability to toggle the SDK debug logging on/off by setting `config.debug` property on a CogniteClient to True (enable) or False (disable).

## [6.32.2] - 2023-10-10
### Added
- The credentials class used in TransformationsAPI, `OidcCredentials`, now also accepts `scopes` as a list of strings
  (used to be comma separated string only).

## [6.32.1] - 2023-10-10
### Added
- Missing `unit_external_id` and `unit_quantity` fields on `TimeSeriesProperty`.

## [6.32.0] - 2023-10-09
### Fixed
- Ref to openapi doc in Vision extract docstring
- Parameters to Vision models can be given as Python dict (updated doc accordingly).
- Don't throw exception when trying to save empty list of vision extract predictions as annotations. This is to avoid having to wrap this method in try-except for every invocation of the method.

### Added
- Support for new computer vision models in Vision extract service: digital gauge reader, dial gauge reader, level gauge reader and valve state detection.

## [6.31.0] - 2023-10-09
### Added
Support for setting and fetching TimeSeries and Datapoints with "real" units (`unit_external_id`).
- TimeSeries has a new field `unit_external_id`, which can be set when creating or updating it. This ID must refer to a
  valid unit in the UnitCatalog, see `client.units.list` for reference.
- If the `unit_external_id` is set for a TimeSeries, then you may retrieve datapoints from that time series in any compatible
  units. You do this by specifying the `target_unit` (or `target_unit_system`) in a call to any of the datapoints `retrieve`
  methods, `retrieve`, `retrieve_arrays`, `retrieve_dataframe`, or `retrieve_dataframe_in_tz`.

## [6.30.2] - 2023-10-09
### Fixed
- Serialization of `Transformation` or `TransformationList` no longer fails in `json.dumps` due to unhandled composite objects.

## [6.30.1] - 2023-10-06
### Added
- Support for metadata on Workflow executions. Set custom metadata when triggering a workflow (`workflows.executions.trigger()`). The metadata is included in results from `workflows.executions.list()` and `workflows.executions.retrieve_detailed()`.

## [6.30.0] - 2023-10-06
### Added
- Support for the UnitCatalog with the implementation `client.units`.

## [6.29.2] - 2023-10-04
### Fixed
- Calling some of the methods `assets.filter()`, `events.filter()`, `sequences.filter()`, `time_series.filter()` without a `sort` parameter could cause a `CogniteAPIError` with a 400 code. This is now fixed.

## [6.29.1] - 2023-10-04
### Added
- Convenience method `to_text` on the `FunctionCallLog` class which simplifies printing out function call logs.

## [6.29.0] - 2023-10-04
### Added
- Added parameter `resolve_duplicate_file_names` to `client.files.download`.
  This will keep all the files when downloading to local machine, even if they have the same name.

## [6.28.5] - 2023-10-03
### Fixed
- Bugfix for serialization of Workflows' `DynamicTasksParameters` during `workflows.versions.upsert` and `workflows.execution.retrieve_detailed`

## [6.28.4] - 2023-10-03
### Fixed
- Overload data_set/create for improved type safety

## [6.28.3] - 2023-10-03
### Fixed
- When uploading files as strings using `client.files.upload_bytes` the wrong encoding is used on Windows, which is causing
  part of the content to be lost when uploading. This is now fixed.

## [6.28.2] - 2023-10-02
### Fixed
- When cache lookup did not yield a token for `CredentialProvider`s like `OAuthDeviceCode` or `OAuthInteractive`, a
  `TypeError` could be raised instead of initiating their authentication flow.

## [6.28.1] - 2023-09-30
### Improved
- Warning when using alpha/beta features.

## [6.28.0] - 2023-09-26
### Added
- Support for the WorkflowOrchestrationAPI with the implementation `client.workflows`.

## [6.27.0] - 2023-09-13
### Changed
- Reduce concurrency in data modeling client to 1

## [6.26.0] - 2023-09-22
### Added
- Support `partition` and `cursor` parameters on `time_series.subscriptions.iterate_data`
- Include the `cursor` attribute on `DatapointSubscriptionBatch`, which is yielded in every iteration
of `time_series.subscriptions.iterate_data`.

## [6.25.3] - 2023-09-19
### Added
- Support for setting and retrieving `data_set_id` in data class `client.data_classes.ThreeDModel`.

## [6.25.2] - 2023-09-12
### Fixed
- Using the `HasData` filter would raise an API error in CDF.

## [6.25.1] - 2023-09-15
### Fixed
- Using nonce credentials now works as expected for `transformations.[create, update]`. Previously, the attempt to create
  a session would always fail, leading to nonce credentials never being used (full credentials were passed to- and
  stored in the transformations backend service).
- Additionally, the automatic creation of a session no longer fails silently when an `CogniteAuthError` is encountered
  (which happens when the credentials are invalid).
- While processing source- and destination credentials in `client.transformations.[create, update]`, an `AttributeError`
  can no longer be raised (by not specifying project).
### Added
- `TransformationList` now correctly inherits the two (missing) helper methods `as_ids()` and `as_external_ids()`.

## [6.25.0] - 2023-09-14
### Added
- Support for `ignore_unknown_ids` in `client.functions.retrieve_multiple` method.

## [6.24.1] - 2023-09-13
### Fixed
- Bugfix for `AssetsAPI.create_hierarchy` when running in upsert mode: It could skip certain updates above
  the single-request create limit (currently 1000 assets).

## [6.24.0] - 2023-09-12
### Fixed
- Bugfix for `FilesAPI.upload` and `FilesAPI.upload_bytes` not raising an error on file contents upload failure. Now `CogniteFileUploadError` is raised based on upload response.

## [6.23.0] - 2023-09-08
### Added
- Supporting for deleting constraints and indexes on containers.

### Changed
- The abstract class `Index` can no longer be instantiated. Use BTreeIndex or InvertedIndex instead.

## [6.22.0] - 2023-09-08
### Added
- `client.data_modeling.instances.subscribe` which lets you subscribe to a given
data modeling query and receive updates through a provided callback.
- Example on how to use the subscribe method to sync nodes to a local sqlite db.

## [6.21.1] - 2023-09-07
### Fixed
- Concurrent usage of the `CogniteClient` could result in API calls being made with the wrong value for `api_subversion`.

## [6.21.0] - 2023-09-06
### Added
- Supporting pattern mode and extra configuration for diagram detect in beta.

## [6.20.0] - 2023-09-05
### Fixed
- When creating functions with `client.functions.create` using the `folder` argument, a trial-import is executed as part of
  the verification process. This could leave leftover modules still in scope, possibly affecting subsequent calls. This is
  now done in a separate process to guarantee it has no side-effects on the main process.
- For pyodide/WASM users, a backup implementation is used, with an improved cleanup procedure.

### Added
- The import-check in `client.functions.create` (when `folder` is used) can now be disabled by passing
  `skip_folder_validation=True`. Basic validation is still done, now additionally by parsing the AST.

## [6.19.0] - 2023-09-04
## Added
- Now possible to retrieve and update translation and scale of 3D model revisions.

## [6.18.0] - 2023-09-04
### Added
- Added parameter `keep_directory_structure` to `client.files.download` to allow downloading files to a folder structure matching the one in CDF.

### Improved
- Using `client.files.download` will still skip files with the same name when writing to disk, but now a `UserWarning` is raised, specifying which files are affected.

## [6.17.0] - 2023-09-01
### Added
- Support for the UserProfilesAPI with the implementation `client.iam.user_profiles`.

## [6.16.0] - 2023-09-01
### Added
- Support for `ignore_unknown_ids` in `client.relationships.retrieve_multiple` method.

## [6.15.3] - 2023-08-30
### Fixed
- Uploading files using `client.files.upload` now works when running with `pyodide`.

## [6.15.2] - 2023-08-29
### Improved
- Improved error message for `CogniteMissingClientError`. Now includes the type of object missing the `CogniteClient` reference.

## [6.15.1] - 2023-08-29
### Fixed
- Bugfix for `InstanceSort._load` that always raised `TypeError` (now public, `.load`). Also, indirect fix for `Select.load` for non-empty `sort`.

## [6.15.0] - 2023-08-23
### Added
- Support for the DocumentsAPI with the implementation `client.documents`.
- Support for advanced filtering for `Events`, `TimeSeries`, `Assets` and `Sequences`. This is available through the
  `.filter()` method, for example, `client.events.filter`.
- Extended aggregation support for `Events`, `TimeSeries`, `Assets` and `Sequences`. This is available through the five
  methods `.aggregate_count(...)`, `aggregate_cardinality_values(...)`, `aggregate_cardinality_properties(...)`,
  `.aggregate_unique_values(...)`, and `.aggregate_unique_properties(...)`. For example,
  `client.assets.aggregate_count(...)`.
- Added helper methods `as_external_ids` and `as_ids` for `EventList`, `TimeSeriesList`, `AssetList`, `SequenceList`,
  `FileMetaDataList`, `FunctionList`, `ExtractionPipelineList`, and `DataSetList`.

### Deprecated
- Added `DeprecationWarning` to methods `client.assets.aggregate_metadata_keys` and
  `client.assets.aggregate_metadata_values`. The use parameter the `fields` in
  `client.events.aggregate_unique_values` will also lead to a deprecation warning. The reason is that the endpoints
  these methods are using have been deprecated in the CDF API.

## [6.14.2] - 2023-08-22
### Fixed
- All data modeling endpoints will now be retried. This was not the case for POST endpoints.

## [6.14.1] - 2023-08-19
### Fixed
- Passing `sources` as a tuple no longer raises `ValueError` in `InstancesAPI.retrieve`.

## [6.14.0] - 2023-08-14
### Changed
- Don't terminate client.time_series.subscriptions.iterate_data() when `has_next=false` as more data
may be returned in the future. Instead we return the `has_next` field in the batch, and let the user
decide whether to terminate iteration. This is a breaking change, but this particular API is still
in beta and thus we reserve the right to break it without bumping the major version.

## [6.13.3] - 2023-08-14
### Fixed
- Fixed bug in `ViewApply.properties` had type hint `ConnectionDefinition` instead of `ConnectionDefinitionApply`.
- Fixed bug in `dump` methods of `ViewApply.properties` causing the return code `400` with message
  `Request had 1 constraint violations. Please fix the request and try again. [type must not be null]` to be returned
  from the CDF API.

## [6.13.2] - 2023-08-11
### Fixed
- Fixed bug in `Index.load` that would raise `TypeError` when trying to load `indexes`, when an unexpected field was
  encountered (e.g. during a call to `client.data_modeling.container.list`).

## [6.13.1] - 2023-08-09
### Fixed
- Fixed bug when calling a `retrieve`, `list`, or `create` in `client.data_modeling.container` raised a `TypeError`.
  This is caused by additions of fields to the API, this is now fixed by ignoring unknown fields.

## [6.13.0] - 2023-08-07
### Fixed
- Fixed a bug raising a `KeyError` when calling `client.data_modeling.graphql.apply_dml` with an invalid `DataModelingId`.
- Fixed a bug raising `AttributeError` in `SpaceList.to_space_apply_list`, `DataModelList.to_data_model_apply_list`,
  `ViewList.to_view_apply`. These methods have also been renamed to `.as_apply` for consistency
  with the other data modeling resources.

### Removed
- The method `.as_apply` from `ContainerApplyList` as this method should be on the `ContainerList` instead.

### Added
- Missing `as_ids()` for `DataModelApplyList`, `ContainerList`, `ContainerApplyList`, `SpaceApplyList`, `SpaceList`,
  `ViewApplyList`, `ViewList`.
- Added helper method `.as_id` to `DMLApplyResult`.
- Added helper method `.latest_version` to `DataModelList`.
- Added helper method `.as_apply` to `ContainerList`.
- Added container classes `NodeApplyList`, `EdgeApplyList`, and `InstancesApply`.

## [6.12.2] - 2023-08-04
### Fixed
- Certain errors that were previously silently ignored in calls to `client.data_modeling.graphql.apply_dml` are now properly raised (used to fail as the API error was passed nested inside the API response).

## [6.12.1] - 2023-08-03
### Fixed
- Changed the structure of the GraphQL query used when updating DML models through `client.data_modeling.graphql.apply_dml` to properly handle (i.e. escape) all valid symbols/characters.

## [6.12.0] - 2023-07-26
### Added
- Added option `expand_metadata` to `.to_pandas()` method for list resource types which converts the metadata (if any) into separate columns in the returned dataframe. Also added `metadata_prefix` to control the naming of these columns (default is "metadata.").

## [6.11.1] - 2023-07-19
### Changed
- Return type `SubscriptionTimeSeriesUpdate` in `client.time_series.subscriptions.iterate_data` is now required and not optional.

## [6.11.0] - 2023-07-19
### Added
- Support for Data Point Subscription, `client.time_series.subscriptions`. Note this is an experimental feature.


## [6.10.0] - 2023-07-19
### Added
- Upsert method for `assets`, `events`, `timeseries`, `sequences`, and `relationships`.
- Added `ignore_unknown_ids` flag to `client.sequences.delete`

## [6.9.0] - 2023-07-19
### Added
- Basic runtime validation of ClientConfig.project

## [6.8.7] - 2023-07-18
### Fixed
- Dumping of `Relationship` with `labels` is not `yaml` serializable. This is now fixed.

## [6.8.6] - 2023-07-18
### Fixed
- Include `version` in __repr__ for View and DataModel

## [6.8.5] - 2023-07-18
### Fixed
- Change all implicit Optional types to explicit Optional types.

## [6.8.4] - 2023-07-12
### Fixed
- `max_worker` limit match backend for `client.data_modeling`.

## [6.8.3] - 2023-07-12
### Fixed
- `last_updated_time` and `created_time` are no longer optional on InstanceApplyResult

## [6.8.2] - 2023-07-12
### Fixed
- The `.dump()` method for `InstanceAggregationResult` caused an `AttributeError` when called.

## [6.8.1] - 2023-07-08
### Changed
- The `AssetHierarchy` class would consider assets linking their parent by ID only as orphans, contradicting the
  docstring stating "All assets linking a parent by ID are assumed valid". This is now true (they are no longer
  considered orphans).

## [6.8.0] - 2023-07-07
### Added
- Support for annotations reverse lookup.

## [6.7.1] - 2023-07-07
### Fixed
- Needless function "as_id" on View as it was already inherited
### Added
- Flag "all_versions" on data_modeling.data_models.retrieve() to retrieve all versions of a data model or only the latest one
- Extra documentation on how to delete edges and nodes.
- Support for using full Node and Edge objects when deleting instances.

## [6.7.0] - 2023-07-07
### Added
- Support for applying graphql dml using `client.data_modeling.graphql.apply_dml()`.

## [6.6.1] - 2023-07-07
### Improved
- Added convenience function to instantiate a `CogniteClient.default(...)` to save the users from typing the
  default URLs.

## [6.6.0] - 2023-07-06
### Fixed
- Support for query and sync endpoints across instances in the Data Modeling API with the implementation
  `client.data_modeling.instances`, the methods `query` and `sync`.

## [6.5.8] - 2023-06-30
### Fixed
- Serialization of `DataModel`. The bug caused `DataModel.load(data_model.dump(camel_case=True))` to fail with
  a `TypeError`. This is now fixed.

## [6.5.7] - 2023-06-29
### Fixed
- A bug caused by use of snake case in field types causing `NodeApply.dump(camel_case=True)`
  trigger a 400 response from the API.

## [6.5.6] - 2023-06-29
### Fixed
- A bug causing `ClientConfig(debug=True)` to raise an AttributeError

## [6.5.5] - 2023-06-28
### Fixed
- A bug where we would raise the wrong exception when errors on occurred on `data_modeling.spaces.delete`
- A bug causing inconsistent MRO in DataModelList

## [6.5.4] - 2023-06-28
### Added
- Missing query parameters:
     * `inline_views` in `data_modeling.data_models.retrieve()`.
     * `include_global` in `data_modeling.spaces.list()`.
     * `include_inherited_properties` in `data_modeling.views.retrieve()`.

## [6.5.3] - 2023-06-28
### Fixed
- Only validate `space` and `external_id` for `data_modeling` write classes.


## [6.5.2] - 2023-06-27
### Fixed
- Added missing `metadata` attribute to `iam.Group`

## [6.5.1] - 2023-06-27
### Fixed
- Fix typehints on `data_modeling.instances.aggregate()` to not allow Histogram aggregate.
- Moved `ViewDirectRelation.source` property to `MappedProperty.source` where it belongs.

## [6.5.0] - 2023-06-27
### Added
- Support for searching and aggregating across instances in the Data Modeling API with the implementation
  `client.data_modeling.instances`, the methods `search`, `histogram` and `aggregate`.

## [6.4.8] - 2023-06-23
### Fixed
- Handling non 200 responses in `data_modeling.spaces.apply`, `data_modeling.data_models.apply`,
  `data_modeling.views.apply` and `data_modeling.containers.apply`

## [6.4.7] - 2023-06-22
### Fixed
- Consistently return the correct id types in data modeling resource clients

## [6.4.6] - 2023-06-22
### Fixed
- Don't swallow keyword args on Apply classes in Data Modeling client

## [6.4.5] - 2023-06-21
### Added
- Included tuple-notation when retrieving or listing data model instances

### Improved
- Fixed docstring for retrieving data model instances and extended the examples.

## [6.4.4] - 2023-06-21
Some breaking changes to the datamodeling client. We don't expect any more breaking changes,
but we accept the cost of breaking a few consumers now early on the really nail the user experience.
### Added
- ViewId:as_property_ref and ContainerId:as_property_ref to make it easier to create property references.

### Changed
- Renamed ViewCore:as_reference and ContainerCore:as_reference to :as_id() for consistency with other resources.
- Change Instance:properties to be a `MutableMapping[ViewIdentifier, MutableMapping[PropertyIdentifier, PropertyValue]]`, in order to make it easier to consume
- Make VersionedDataModelingId:load accept `tuple[str, str]`
- Rename ConstraintIdentifier to Constraint - it was not an id but the definition itself
- Rename IndexIdentifier to Index - it was not an id but the definition itself
- Rename ContainerPropertyIdentifier to ContainerProperty - it was not an id but the definition itself

### Removed
- Redundant EdgeApply:create method. It simply mirrored the EdgeApply constructor.


## [6.4.3] - 2023-06-15
### Added
- Accept direct relation values as tuples in `EdgeApply`

## [6.4.2] - 2023-06-15
### Changed
- When providing ids as tuples in `instances.retrieve` and `instances.delete` you should not
have to specify the instance type in each tuple

### Fixed
- Bug where edges and nodes would get mixed up on `instances.retrieve`

## [6.4.1] - 2023-06-14
### Fixed
- Add the missing page_count field for diagram detect items.

## [6.4.0] - 2023-06-12
### Added
- Partial support for the instance resource in the Data Modeling API with the implementation
  `client.data_modeling.instances`, the endpoints `list`, `delete`, `retrieve`, and `apply`

## [6.3.2] - 2023-06-08
### Fixed
- Requests being retried around a token refresh cycle, no longer risk getting stuck with an outdated token.

### Added
- `CredentialProviders` subclassing `_OAuthCredentialProviderWithTokenRefresh`, now accepts a new parameter, `token_expiry_leeway_seconds`, controlling how early a token refresh request should be initiated (before it expires).

### Changed
- `CredentialProviders` subclassing `_OAuthCredentialProviderWithTokenRefresh` now uses a safer default of 15 seconds (up from 3 sec) to control how early a token refresh request should be initiated (before it expires).

## [6.3.1] - 2023-06-07
### Fixed
- Signature of `client.data_modeling.views.retrieve` and `client.data_modeling.data_models.retrieve` to always return a list.

## [6.3.0] - 2023-06-07
### Added
- Support for the container resource in the Data Modeling API with the implementation `client.data_modeling.containers`.
- Support for the view resource in the Data Modeling API with the implementation `client.data_modeling.views`.
- Support for the data models resource in the Data Modeling API with the implementation `client.data_modeling.data_models`.

### Removed
- Removed `retrieve_multiple` from the `SpacesAPI` to have a consistent API with the `views`, `containers`, and `data_models`.

## [6.2.2] - 2023-06-05
### Fixed
- Creating function schedules with current user credentials now works (used to fail at runtime with "Could not fetch a valid token (...)" because a session was never created.)

## [6.2.1] - 2023-05-26
### Added
- Data model centric support in transformation

## [6.2.0] - 2023-05-25
### Added
- Support for the spaces resource in the Data Modeling API with the implementation `client.data_modeling.spaces`.

### Improved
- Reorganized documentation to match API documentation.

## [6.1.10] - 2023-05-22
### Fixed
- Data modelling is now GA. Renaming instance_nodes -> nodes and instance_edges -> edges to make the naming in SDK consistent with Transformation API and CLI

## [6.1.9] - 2023-05-16
### Fixed
- Fixed a rare issue with datapoints fetching that could raise `AttributeError` when running with `pyodide`.

## [6.1.8] - 2023-05-12
### Fixed
- ExtractionPipelinesRun:dump method will not throw an error when camel_case=True anymore

## [6.1.7] - 2023-05-11
### Removed
- Removed DMS v2 destination in transformations

## [6.1.6] - 2023-05-11
### Fixed
- `FunctionsAPI.create` now work in Wasm-like Python runtimes such as `pyodide`.

## [6.1.5] - 2023-05-10
### Fixed
- When creating a transformation with a different source- and destination CDF project, the project setting is no longer overridden by the setting in the `CogniteClient` configuration allowing the user to read from the specified source project and write to the specified and potentially different destination project.

## [6.1.4] - 2023-05-08
### Fixed
- Pickling a `CogniteClient` instance with certain `CredentialProvider`s no longer causes a `TypeError: cannot pickle ...` to be raised.

## [6.1.3] - 2023-05-08
### Added
- Add the license of the package in poetry build.

## [6.1.2] - 2023-05-04
### Improved
- The SDK has received several minor bugfixes to be more user-friendly on Windows.

### Fixed
- The utility function `cognite.client.utils.datetime_to_ms` now raises an understandable `ValueError` when unable to convert pre-epoch datetimes.
- Several functions reading and writing to disk now explicitly use UTF-8 encoding

## [6.1.1] - 2023-05-02
### Fixed
- `AttributeError` when passing `pandas.Timestamp`s with different timezones (*of which one was UTC*) to `DatapointsAPI.retrieve_dataframe_in_tz`.
- A `ValueError` is no longer raised when passing `pandas.Timestamp`s in the same timezone, but with different underlying implementations (e.g. `datetime.timezone.utc` / `pytz.UTC` / `ZoneInfo("UTC")`) to `DatapointsAPI.retrieve_dataframe_in_tz`.

## [6.1.0] - 2023-04-28
### Added
- Support for giving `start` and `end` arguments as `pandas.Timestamp` in `DatapointsAPI.retrieve_dataframe_in_tz`.

### Improved
- Type hints for the `DatapointsAPI` methods.

## [6.0.2] - 2023-04-27
### Fixed
- Fixed a bug in `DatapointsAPI.retrieve_dataframe_in_tz` that could raise `AmbiguousTimeError` when subdividing the user-specified time range into UTC intervals (with fixed offset).

## [6.0.1] - 2023-04-20
### Fixed
- Fixed a bug that would cause `DatapointsAPI.retrieve_dataframe_in_tz` to raise an `IndexError` if there were only empty time series in the response.

## [6.0.0] - 2023-04-19
### Removed
- Removed support for legacy auth (API keys, service accounts, login.status)
- Removed the deprecated `extractionPipeline` argument to `client.extraction_pipelines.create`. Only `extraction_pipeline` is accepted now.
- Removed the deprecated `client.datapoints` accessor attribute. The datapoints API can only be accessed through `client.time_series.data` now.
- Removed the deprecated `client.extraction_pipeline_runs` accessor attribute. The extraction pipeline run API can only be accessed through `client.extraction_pipelines.runs` now.
- Removed the deprecated `external_id` attribute on `ExtractionPipelineRun`. This has been replaced with `extpipe_external_id`.

## [5.12.0] - 2023-04-18
### Changed
- Enforce that types are explicitly exported in order to make very strict type checkers happy.

## [5.11.1] - 2023-04-17
### Fixed
- List (and `__call__`) methods for assets, events, files, labels, relationships, sequences and time series now raise if given bad input for `data_set_ids`, `data_set_external_ids`, `asset_subtree_ids` and `asset_subtree_external_ids` instead of ignoring/returning everything.

### Improved
- The listed parameters above have silently accepted non-list input, i.e. single `int` (for `ids`) or single `str` (for `external_ids`). Function signatures and docstrings have now been updated to reflect this "hidden functionality".

## [5.11.0] - 2023-04-17
### Added
- The `DatapointsAPI` now supports time zones with the addition of a new method, `retrieve_dataframe_in_tz`. It does not support individual customization of query parameters (for good reasons, e.g. a DataFrame has a single index).
- Asking for datapoints in a specific time zone, e.g. `America/New_York` or `Europe/London` is now easily accomplished: the user can just pass in their `datetimes` localized to their time zone directly.
- Queries for aggregate datapoints are also supported, with the key feature being automatic handling of daylight savings time (DST) transitions, as this is not supported by the official API. Example usage: A user living in Oslo, Norway, wants daily averages in their local time. In Oslo, the standard time is UTC+1, with UTC+2 during the summer. This means during spring, there is a 23-hour long day when clocks roll 1 hour forward and a 25-hour day during fall.
- New granularities with a longer time span have been added (only to this new method, for now): 'week', 'month', 'quarter' and 'year'. These do not all represent a fixed frequency, but like the example above, neither does for example 'day' when we use time zones without a fixed UTC offset.

## [5.10.5] - 2023-04-13
### Fixed
- Subclasses of `VisionResource` inheriting `.dump` and `to_pandas` now work as expected for attributes storing lists of subclass instances like `Polygon`, `PolyLine`, `ObjectDetection` or `VisionExtractPredictions` directly or indirectly.

## [5.10.4] - 2023-04-13
### Fixed
- A lot of nullable integer attributes ended up as float after calling `.to_pandas`. These are now correctly converted to `dtype=Int64`.

## [5.10.3] - 2023-04-13
### Fixed
- When passing `CogniteResource` classes (like `Asset` or `Event`) to `update`, any labels were skipped in the update (passing `AssetUpdate` works). This has been fixed for all Cognite resource classes.

## [5.10.2] - 2023-04-12
### Fixed
- Fixed a bug that would cause `AssetsAPI.create_hierarchy` to not respect `upsert=False`.

## [5.10.1] - 2023-04-04
### Fixed
- Add missing field `when` (human readable version of the CRON expression) to `FunctionSchedule` class.

## [5.10.0] - 2023-04-03
### Fixed
- Implemented automatic retries for connection errors by default, improving the reliability of the connection to the Cognite API.
- Added a user-readable message to `CogniteConnectionRefused` error for improved user experience.

### Changed
- Introduce a `max_retries_connect` attribute on the global config, and default it to 3.

## [5.9.3] - 2023-03-27
### Fixed
- After creating a schedule for a function, the returned `FunctionSchedule` was missing a reference to the `CogniteClient`, meaning later calls to `.get_input_data()` would fail and raise `CogniteMissingClientError`.
- When calling `.get_input_data()` on a `FunctionSchedule` instance, it would fail and raise `KeyError` if no input data was specified for the schedule. This now returns `None`.

## [5.9.2] - 2023-03-27
### Fixed
- After calling e.g. `.time_series()` or `.events()` on an `AssetList` instance, the resulting resource list would be missing the lookup tables that allow for quick lookups by ID or external ID through the `.get()` method. Additionally, for future-proofing, the resulting resource list now also correctly has a `CogniteClient` reference.

## [5.9.1] - 2023-03-23
### Fixed
- `FunctionsAPI.call` now also works for clients using auth flow `OAuthInteractive`, `OAuthDeviceCode`, and any user-made subclass of `CredentialProvider`.

### Improved
- `FunctionSchedulesAPI.create` now also accepts an instance of `ClientCredentials` (used to be dictionary only).

## [5.9.0] - 2023-03-21
### Added
- New class `AssetHierarchy` for easy verification and reporting on asset hierarchy issues without explicitly trying to insert them.
- Orphan assets can now be reported on (orphan is an asset whose parent is not part of the given assets). Also, `AssetHierarchy` accepts an `ignore_orphans` argument to mimic the old behaviour where all orphans were assumed to be valid.
- `AssetsAPI.create_hierarchy` now accepts two new parameters: `upsert` and `upsert_mode`. These allow the user to do "insert or update" instead of an error being raised when trying to create an already existing asset. Upsert mode controls whether updates should replace/overwrite or just patch (partial update to non-null values only).
- `AssetsAPI.create_hierarchy` now also verifies the `name` parameter which is required and that `id` has not been set.

### Changed
- `AssetsAPI.create_hierarchy` now uses `AssetHierarchy` under the hood to offer concrete feedback on asset hierarchy issues, accessible through attributes on the raised exception, e.g. invalid assets, duplicates, orphans, or any cyclical asset references.

### Fixed
- `AssetsAPI.create_hierarchy`...:
  - Now respects `max_workers` when spawning worker threads.
  - Can no longer raise `RecursionError`. Used to be an issue for asset hierarchies deeper than `sys.getrecursionlimit()` (typically set at 1000 to avoid stack overflow).
  - Is now `pyodide` compatible.

## [5.8.0] - 2023-03-20
### Added
- Support for client certificate authentication to Azure AD.

## [5.7.4] - 2023-03-20
### Added
- Use `X-Job-Token` header for contextualization jobs to reduce required capabilities.

## [5.7.3] - 2023-03-14
### Improved
- For users unknowingly using a too old version of `numpy` (against the SDK dependency requirements), an exception could be raised (`NameError: name 'np' is not defined`). This has been fixed.

## [5.7.2] - 2023-03-10
### Fixed
- Fix method dump in TransformationDestination to ignore None.

## [5.7.1] - 2023-03-10
### Changed
- Split `instances` destination type of Transformations to `nodes` and `edges`.

## [5.7.0] - 2023-03-08
### Removed
- `ExtractionPipelineRunUpdate` was removed as runs are immutable.

### Fixed
- `ExtractionPipelinesRunsAPI` was hiding `id` of runs because `ExtractionPipelineRun` only defined `external_id` which doesn't exist for the "run resource", only for the "parent" ext.pipe (but this is not returned by the API; only used to query).

### Changed
- Rename and deprecate `external_id` in `ExtractionPipelinesRunsAPI` in favour of the more descriptive `extpipe_external_id`. The change is backwards-compatible, but will issue a `UserWarning` for the old usage pattern.

## [5.6.4] - 2023-02-28
### Added
- Input validation on `DatapointsAPI.[insert, insert_multiple, delete_ranges]` now raise on missing keys, not just invalid keys.

## [5.6.3] - 2023-02-23
### Added
- Make the SDK compatible with `pandas` major version 2 ahead of release.

## [5.6.2] - 2023-02-21
### Fixed
- Fixed an issue where `Content-Type` was not correctly set on file uploads to Azure.

## [5.6.1] - 2023-02-20
### Fixed
- Fixed an issue where `IndexError` was raised when a user queried `DatapointsAPI.retrieve_latest` for a single, non-existent time series while also passing `ignore_unknown_ids=True`. Changed to returning `None`, inline with other `retrieve` methods.

## [5.6.0] - 2023-02-16
### Added
- The SDK has been made `pyodide` compatible (to allow running natively in browsers). Missing features are `CredentialProvider`s with token refresh and `AssetsAPI.create_hierarchy`.

## [5.5.2] - 2023-02-15
### Fixed
- Fixed JSON dumps serialization error of instances of `ExtractionPipelineConfigRevision` and all subclasses (`ExtractionPipelineConfig`) as they stored a reference to the CogniteClient as a non-private attribute.

## [5.5.1] - 2023-02-14
### Changed
- Change `CredentialProvider` `Token` to be thread safe when given a callable that does token refresh.

## [5.5.0] - 2023-02-10
### Added
- Support `instances` destination type on Transformations.

## [5.4.4] - 2023-02-06
### Added
- Added user warnings when wrongly calling `/login/status` (i.e. without an API key) and `/token/inspect` (without OIDC credentials).

## [5.4.3] - 2023-02-05
### Fixed
- `OAuthDeviceCode` and `OAuthInteractive` now respect `global_config.disable_ssl` setting.

## [5.4.2] - 2023-02-03
### Changed
- Improved error handling (propagate IDP error message) for `OAuthDeviceCode` and `OAuthInteractive` upon authentication failure.

## [5.4.1] - 2023-02-02
### Fixed
- Bug where create_hierarchy would stop progressing after encountering more than `config.max_workers` failures.

## [5.4.0] - 2023-02-02
### Added
- Support for aggregating metadata keys/values for assets

## [5.3.7] - 2023-02-01
### Improved
- Issues with the SessionsAPI documentation have been addressed, and the `.create()` have been further clarified.

## [5.3.6] - 2023-01-30
### Changed
- A file-not-found error has been changed from `TypeError` to `FileNotFoundError` as part of the validation in FunctionsAPI.

## [5.3.5] - 2023-01-27
### Fixed
- Fixed an atexit-exception (`TypeError: '<' not supported between instances of 'tuple' and 'NoneType'`) that could be raised on PY39+ after fetching datapoints (which uses a custom thread pool implementation).

## [5.3.4] - 2023-01-25
### Fixed
- Displaying Cognite resources like an `Asset` or a `TimeSeriesList` in a Jupyter notebook or similar environments depending on `._repr_html_`, no longer raises `CogniteImportError` stating that `pandas` is required. Instead, a warning is issued and `.dump()` is used as fallback.

## [5.3.3] - 2023-01-24
### Added
- New parameter `token_cache_path` now accepted by `OAuthInteractive` and `OAuthDeviceCode` to allow overriding location of token cache.

### Fixed
- Platform dependent temp directory for the caching of the token in `OAuthInteractive` and `OAuthDeviceCode` (no longer crashes at exit on Windows).

## [5.3.2] - 2023-01-24
### Security
- Update `pytest` and other dependencies to get rid of dependency on the `py` package (CVE-2022-42969).

## [5.3.1] - 2023-01-20
### Fixed
- Last possible valid timestamp would not be returned as first (if first by some miracle...) by the `TimeSeries.first` method due to `end` being exclusive.

## [5.3.0] - 2023-01-20
### Added
- `DatapointsAPI.retrieve_latest` now support customising the `before` argument, by passing one or more objects of the newly added `LatestDatapointQuery` class.

## [5.2.0] - 2023-01-19
### Changed
- The SDK has been refactored to support `protobuf>=3.16.0` (no longer requires v4 or higher). This was done to fix dependency conflicts with several popular Python packages like `tensorflow` and `streamlit` - and also Azure Functions - that required major version 3.x of `protobuf`.

## [5.1.1] - 2023-01-19
### Changed
- Change RAW rows insert chunk size to make individual requests faster.

## [5.1.0] - 2023-01-03
### Added
- The diagram detect function can take file reference objects that contain file (external) id as well as a page range. This is an alternative to the lists of file ids or file external ids that are still possible to use. Page ranges were not possible to specify before.

## [5.0.2] - 2022-12-21
### Changed
- The valid time range for datapoints has been increased to support timestamps up to end of the year 2099 in the TimeSeriesAPI. The utility function `ms_to_datetime` has been updated accordingly.

## [5.0.1] - 2022-12-07
### Fixed
- `DatapointsArray.dump` would return timestamps in nanoseconds instead of milliseconds when `convert_timestamps=False`.
- Converting a `Datapoints` object coming from a synthetic datapoints query to a `pandas.DataFrame` would, when passed `include_errors=True`, starting in version `5.0.0`, erroneously cast the `error` column to a numeric data type and sort it *before* the returned values. Both of these behaviours have been reverted.
- Several documentation issues: Missing methods, wrong descriptions through inheritance and some pure visual/aesthetic.

## [5.0.0] - 2022-12-06
### Improved
- Greatly increased speed of datapoints fetching (new adaptable implementation and change from `JSON` to `protobuf`), especially when asking for... (measured in fetched `dps/sec` using the new `retrieve_arrays` method, with default settings for concurrency):
  - A large number of time series
    - 200 ts: ~1-4x speedup
    - 8000 ts: ~4-7x speedup
    - 20k-100k ts: Up to 20x faster
  - Very few time series (1-3)
    - Up to 4x faster
  - Very dense time series (>>10k dps/day)
    - Up to 5x faster
  - Any query for `string` datapoints
    - Faster the more dps, e.g. single ts, 500k: 6x speedup
- Peak memory consumption (for numeric data) is 0-55 % lower when using `retrieve` and 65-75 % lower for the new `retrieve_arrays` method.
- Fetching newly inserted datapoints no longer suffers from (potentially) very long wait times (or timeout risk).
- Converting fetched datapoints to a Pandas `DataFrame` via `to_pandas()` has changed from `O(N)` to `O(1)`, i.e., speedup no longer depends on the number of datapoints and is typically 4-5 orders of magnitude faster (!). NB: Only applies to `DatapointsArray` as returned by the `retrieve_arrays` method.
- Full customizability of queries is now available for *all retrieve* endpoints, thus the `query()` is no longer needed and has been removed. Previously only `aggregates` could be individually specified. Now all parameters can be passed either as top-level or as *individual settings*, even `ignore_unknown_ids`. This is now aligned with the API (except `ignore_unknown_ids` making the SDK arguably better!).
- Documentation for the retrieve endpoints has been overhauled with lots of new usage patterns and better examples. **Check it out**!
- Vastly better test coverage for datapoints fetching logic. You may have increased trust in the results from the SDK!

### Added
- New required dependency, `protobuf`. This is currently only used by the DatapointsAPI, but other endpoints may be changed without needing to release a new major version.
- New optional dependency, `numpy`.
- A new datapoints fetching method, `retrieve_arrays`, that loads data directly into NumPy arrays for improved speed and *much* lower memory usage.
- These arrays are stored in the new resource types `DatapointsArray` with corresponding container (list) type, `DatapointsArrayList` which offer much more efficient memory usage. `DatapointsArray` also offer zero-overhead pandas-conversion.
- `DatapointsAPI.insert` now also accepts `DatapointsArray`. It also does basic error checking like making sure the number of datapoints match the number of timestamps, and that it contains raw datapoints (as opposed to aggregate data which raises an error). This also applies to `Datapoints` input.
- `DatapointsAPI.insert_multiple` now accepts `Datapoints` and `DatapointsArray` as part of the (possibly) multiple inputs. Applies the same error checking as `insert`.

### Changed
- Datapoints are no longer fetched using `JSON`: the age of `protobuf` has begun.
- The main way to interact with the `DatapointsAPI` has been moved from `client.datapoints` to `client.time_series.data` to align and unify with the `SequenceAPI`. All example code has been updated to reflect this change. Note, however, that the `client.datapoints` will still work until the next major release, but will until then issue a `DeprecationWarning`.
- All parameters to all retrieve methods are now keyword-only (meaning no positional arguments are supported).
- All retrieve methods now accept a string for the `aggregates` parameter when asking for just one, e.g. `aggregates="max"`. This short-cut avoids having to wrap it inside a list. Both `snake_case` and `camelCase` are supported.
- The utility function `datetime_to_ms` no longer issues a `FutureWarning` on missing timezone information. It will now interpret naive `datetime`s as local time as is Python's default interpretation.
- The utility function `ms_to_datetime` no longer issues a `FutureWarning` on returning a naive `datetime` in UTC. It will now return an aware `datetime` object in UTC.
- All data classes in the SDK that represent a Cognite resource type have a `to_pandas` (or `to_geopandas`) method. Previously, these had various defaults for the `camel_case` parameter, but they have all been changed to `False`.
- All retrieve methods (when passing dict(s) with query settings) now accept identifier and aggregates in snake case (and camel case for convenience / backwards compatibility). Note that all newly added/supported customisable parameters (e.g. `include_outside_points` or `ignore_unknown_ids` *must* be passed in snake case or a `KeyError` will be raised.)
- The method `DatapointsAPI.insert_dataframe` has new default values for `dropna` (now `True`, still being applied on a per-column basis to not lose any data) and `external_id_headers` (now `True`, disincentivizing the use of internal IDs).
- The previous fetching logic awaited and collected all errors before raising (through the use of an "initiate-and-forget" thread pool). This is great, e.g., updates/inserts to make sure you are aware of all partial changes. However, when reading datapoints, a better option is to just fail fast (which it does now).
- `DatapointsAPI.[retrieve/retrieve_arrays/retrieve_dataframe]` no longer requires `start` (default: `0`, i.e. 1970-01-01) and `end` (default: `now`). This is now aligned with the API.
- Additionally, `DatapointsAPI.retrieve_dataframe` no longer requires `granularity` and `aggregates`.
- All retrieve methods accept a list of full query dictionaries for `id` and `external_id` giving full flexibility for all individual settings: `start`, `end`, `aggregates`, `granularity`, `limit`, `include_outside_points`, `ignore_unknown_ids`.
- Aggregates returned now include the time period(s) (given by the `granularity` unit) that `start` and `end` are part of (as opposed to only "fully in-between" points). This change is the *only breaking change* to the `DatapointsAPI.retrieve` method for aggregates and makes it so that the SDK match manual queries sent using e.g. `curl` or Postman. In other words, this is now aligned with the API.
Note also that this is a **bugfix**: Due to the SDK rounding differently than the API, you could supply `start` and `end` (with `start < end`) and still be given an error that `start is not before end`. This can no longer happen.
- Fetching raw datapoints using `include_outside_points=True` now returns both outside points (if they exist), regardless of `limit` setting (this is the *only breaking change* for limited raw datapoint queries; unlimited queries are fully backwards compatible). Previously the total number of points was capped at `limit`, thus typically only returning the first. Now up to `limit+2` datapoints are always returned. This is now aligned with the API.
- When passing a relative or absolute time specifier string like `"2w-ago"` or `"now"`, all time series in the same query will use the exact same value for 'now' to avoid any inconsistencies in the results.
- Fetching newly inserted datapoints no longer suffers from very long wait times (or timeout risk) as the code's dependency on `count` aggregates has been removed entirely (implementation detail) which could delay fetching by anything between a few seconds to several minutes/go to timeout while the aggregate was computed on-the-fly. This was mostly a problem for datapoints inserted into low-priority time periods (far away from current time).
- Asking for the same time series any number of times no longer raises an error (from the SDK), which is useful for instance when fetching disconnected time periods. This is now aligned with the API. Thus, the custom exception `CogniteDuplicateColumnsError` is no longer needed and has been removed from the SDK.
- ...this change also causes the `.get` method of `DatapointsList` and `DatapointsArrayList` to now return a list of `Datapoints` or `DatapointsArray` respectively *when duplicated identifiers are queried*. For data scientists and others used to `pandas`, this syntax is familiar to the slicing logic of `Series` and `DataFrame` when used with non-unique indices.
There is also a very subtle **bugfix** here: since the previous implementation allowed the same time series to be specified by both its `id` and `external_id`, using `.get` to access it would always yield the settings that were specified by the `external_id`. This will now return a `list` as explained above.
- `Datapoints` and `DatapointsArray` now store the `granularity` string given by the user (when querying aggregates) which allows both `to_pandas` methods (on `DatapointsList` and `DatapointsArrayList` as well) to accept `include_granularity_name` that appends this to the end of the column name(s).
- Datapoints fetching algorithm has changed from one that relies on up-to-date and correct `count` aggregates to be fast (with fallback on serial fetching when missing/unavailable), to recursively (and reactively) splitting the time-domain into smaller and smaller pieces, depending on the discovered-as-fetched density-distribution of datapoints in time and the number of available workers/threads. The new approach also has the ability to group more than 1 (one) time series per API request (when beneficial) and short-circuit once a user-given limit has been reached (if/when given). This method is now used for *all types of queries*; numeric raw-, string raw-, and aggregate datapoints.

#### Change: `retrieve_dataframe`
- Previously, fetching was constricted (🐍) to either raw- OR aggregate datapoints. This restriction has been lifted and the method now works exactly like the other retrieve-methods (with a few extra options relevant only for pandas `DataFrame`s).
- Used to fetch time series given by `id` and `external_id` separately - this is no longer the case. This gives a significant, additional speedup when both are supplied.
- The `complete` parameter has been removed and partially replaced by `uniform_index (bool)` which covers a subset of the previous features (with some modifications: now gives a uniform index all the way from the first given `start` to the last given `end`). Rationale: Old method had a weird and had unintuitive syntax (passing a string using commas to separate options).
- Interpolating, forward-filling or in general, imputation (also prev. controlled via the `complete` parameter) is completely removed as the resampling logic *really* should be up to the user fetching the data to decide, not the SDK.
- New parameter `column_names` (as already used in several existing `to_pandas` methods) decides whether to pick `id`s or `external_id`s as the dataframe column names. Previously, when both were supplied, the dataframe ended up with a mix.
Read more below in the removed section or check out the method's updated documentation.
- The ordering of columns for aggregates is now always chronological instead of the somewhat arbitrary choice made in `Datapoints.__init__`, (since `dict`s keep insertion order in newer python versions and instance variables lives in `__dict__`)).
- New parameter `include_granularity_name` that appends the specified granularity to the column names if passed as `True`. Mimics the behaviour of the older, well-known argument `include_aggregate_name`, but adds after: `my-ts|average|13m`.

### Fixed
- `CogniteClientMock` has been updated with 24 missing APIs (including sub-composited APIs like `FunctionsAPI.schedules`) and is now used internally in testing instead of a similar, additional implementation.
- Loads of `assert`s meant for the SDK user have been changed to raising exceptions instead as a safeguard since `assert`s are ignored when running in optimized mode `-O` (or `-OO`).

### Fixed: Extended time domain
- `TimeSeries.[first/count/latest]()` now work with the expanded time domain (minimum age of datapoints was moved from 1970 to 1900, see [4.2.1]).
  - `TimeSeries.latest()` now supports the `before` argument similar to `DatapointsAPI.retrieve_latest`.
  - `TimeSeries.first()` now considers datapoints before 1970 and after "now".
  - `TimeSeries.count()` now considers datapoints before 1970 and after "now" and will raise an error for string time series as `count` (or any other aggregate) is not defined.
- `DatapointsAPI.retrieve_latest` would give latest datapoint `before="now"` when given `before=0` (1970) because of a bad boolean check. Used to not be a problem since there were no data before epoch.
- The utility function `ms_to_datetime` no longer raises `ValueError` for inputs from before 1970, but will raise for input outside the allowed minimum- and maximum supported timestamps in the API.
**Note**: that support for `datetime`s before 1970 may be limited on Windows, but `ms_to_datetime` should still work (magic!).

### Fixed: Datapoints-related
- **Critical**: Fetching aggregate datapoints now works properly with the `limit` parameter. In the old implementation, `count` aggregates were first fetched to split the time domain efficiently - but this has little-to-no informational value when fetching *aggregates* with a granularity, as the datapoints distribution can take on "any shape or form". This often led to just a few returned batches of datapoints due to miscounting (e.g. as little as 10% of the actual data could be returned(!)).
- Fetching datapoints using `limit=0` now returns zero datapoints, instead of "unlimited". This is now aligned with the API.
- Removing aggregate names from the columns in a Pandas `DataFrame` in the previous implementation used `Datapoints._strip_aggregate_name()`, but this had a bug: Whenever raw datapoints were fetched all characters after the last pipe character (`|`) in the tag name would be removed completely. In the new version, the aggregate name is only added when asked for.
- The method `Datapoints.to_pandas` could return `dtype=object` for numeric time series when all aggregate datapoints were missing; which is not *that* unlikely, e.g., when using `interpolation` aggregate on a `is_step=False` time series with datapoints spacing above one hour on average. In such cases, an object array only containing `None` would be returned instead of float array dtype with `NaN`s. Correct dtype is now enforced by an explicit `pandas.to_numeric()` cast.
- Fixed a bug in all `DatapointsAPI` retrieve-methods when no time series was/were found, a single identifier was *not* given (either list of length 1 or all given were missing), `ignore_unknown_ids=True`, and `.get` was used on the empty returned `DatapointsList` object. This would raise an exception (`AttributeError`) because the mappings from `id` or `external_id` to `Datapoints` were not defined on the object (only set when containing at least 1 resource).

### Removed
- Method: `DatapointsAPI.query`. No longer needed as all "optionality" has been moved to the three `retrieve` methods.
- Method: `DatapointsAPI.retrieve_dataframe_dict`. Rationale: Due to its slightly confusing syntax and return value, it basically saw no use "in the wild".
- Custom exception: `CogniteDuplicateColumnsError`. No longer needed as the retrieve endpoints now support duplicated identifiers to be passed (similar to the API).
- All convenience methods related to plotting and the use of `matplotlib`. Rationale: No usage and low utility value: the SDK should not be a data science library.

## [4.11.3] - 2022-11-17
### Fixed
- Fix FunctionCallsAPI filtering

## [4.11.2] - 2022-11-16
### Changed
- Detect endpoint (for Engineering Diagram detect jobs) is updated to spawn and handle multiple jobs.
### Added
- `DetectJobBundle` dataclass: A way to manage multiple files and jobs.

## [4.11.1] - 2022-11-15
### Changed
- Update doc for Vision extract method
- Improve error message in `VisionExtractJob.save_annotations`

## [4.11.0] - 2022-10-17
### Added
- Add `compute` method to `cognite.client.geospatial`

## [4.10.0] - 2022-10-13
### Added
- Add `retrieve_latest` method to `cognite.client.sequences`
- Add support for extending the expiration time of download links returned by `cognite.client.files.retrieve_download_urls()`

## [4.9.0] - 2022-10-10
### Added
- Add support for extraction pipeline configuration files
### Deprecated
- Extraction pipeline runs has been moved from `client.extraction_pipeline_runs` to `client.extraction_pipelines.runs`

## [4.8.1] - 2022-10-06
### Fixed
- Fix `__str__` method of `TransformationSchedule`

## [4.8.0] - 2022-09-30
### Added
- Add operations for geospatial rasters

## [4.7.1] - 2022-09-29
### Fixed
- Fixed the `FunctionsAPI.create` method for Windows-users by removing
  validation of `requirements.txt`.

## [4.7.0] - 2022-09-28
### Added
- Support `tags` on `transformations`.

### Changed
- Change geospatial.aggregate_features to support `aggregate_output`

## [4.5.4] - 2022-09-19
### Fixed
- The raw rows insert endpoint is now subject to the same retry logic as other idempotent endpoints.

## [4.5.3] - 2022-09-15
### Fixed
- Fixes the OS specific issue where the `requirements.txt`-validation failed
  with `Permission Denied` on Windows.

## [4.5.2] - 2022-09-09
### Fixed
- Fixes the issue when updating transformations with new nonce credentials

## [4.5.1] - 2022-09-08
### Fixed
- Don't depend on typing_extensions module, since we don't have it as a dependency.

## [4.5.0] - 2022-09-08
### Added
- Vision extract implementation, providing access to the corresponding [Vision Extract API](https://docs.cognite.com/api/v1/#tag/Vision).

## [4.4.3] - 2022-09-08
### Fixed
- Fixed NaN/NA value check in geospatial FeatureList

## [4.4.2] - 2022-09-07
### Fixed
- Don't import numpy in the global space in geospatial module as it's an optional dependency

## [4.4.1] - 2022-09-06
### Fixed
- Fixed FeatureList.from_geopandas to handle NaN values

## [4.4.0] - 2022-09-06
### Changed
- Change geospatial.aggregate_features to support order_by

## [4.3.0] - 2022-09-06
### Added
- Add geospatial.list_features

## [4.2.1] - 2022-08-23
### Changed
- Change timeseries datapoints' time range to start from 01.01.1900

## [4.2.0] - 2022-08-23
### Added
- OAuthInteractive credential provider. This credential provider will redirect you to a login page
and require that the user authenticates. It will also cache the token between runs.
- OAuthDeviceCode credential provider. Display a device code to enter into a trusted device.
It will also cache the token between runs.

## [4.1.2] - 2022-08-22
### Fixed
- geospatial: support asset links for features

## [4.1.1] - 2022-08-19
### Fixed
- Fixed the issue on SDK when Python installation didn't include pip.

### Added
- Added Optional dependency called functions. Usage: `pip install "cognite-sdk[functions]"`

## [4.1.0] - 2022-08-18
### Added
- ensure_parent parameter to client.raw.insert_dataframe method

## [4.0.1] - 2022-08-17
### Added
- OAuthClientCredentials now supports token_custom_args.

## [4.0.0] - 2022-08-15
### Changed
- Client configuration no longer respects any environment variables. There are other libraries better
suited for loading configuration from the environment (such as builtin `os` or `pydantic`). There have also
been several reports of envvar name clash issues in tools built on top the SDK. We therefore
consider this something that should be handled by the application consuming the SDK. All configuration of
`cognite.client.CogniteClient` now happens using a `cognite.client.ClientConfig` object. Global configuration such as
`max_connection_pool_size` and other options which apply to all client instances are now configured through
the `cognite.client.global_config` object which is an instance of `cognite.client.GlobalConfig`. Examples
have been added to the docs.
- Auth has been reworked. The client configuration no longer accepts the `api_key` and `token_...` arguments.
It accepts only a single `credentials` argument which must be a `CredentialProvider` object. A few
implementations have been provided (`APIKey`, `Token`, `OAuthClientCredentials`). Example usage has
been added to the docs. More credential provider implementations will be added in the future to accommodate
other OAuth flows.

### Fixed
- A bug in the Functions SDK where the lifecycle of temporary files was not properly managed.

## [3.9.0] - 2022-08-11
### Added
- Moved Cognite Functions from Experimental SDK to Main SDK.

## [3.8.0] - 2022-08-11
### Added
- Add ignore_unknown_ids parameter to sequences.retrieve_multiple

## [3.7.0] - 2022-08-10
### Changed
- Changed grouping of Sequence rows on insert. Each group now contains at most 100k values and at most 10k rows.

## [3.6.1] - 2022-08-10
### Fixed
- Fixed a minor casing error for the geo_location field on files

### Added
- Add ignore_unknown_ids parameter to files.retrieve_multiple

## [3.5.0] - 2022-08-10
### Changed
- Improve type annotations. Use overloads in more places to help static type checkers.

## [3.4.3] - 2022-08-10
### Changed
- Cache result from pypi version check so it's not executed for every client instantiation.

## [3.4.2] - 2022-08-09
### Fixed
- Fix the wrong destination name in transformations.

## [3.4.1] - 2022-08-01
### Fixed
- fixed exception when printing exceptions generated on transformations creation/update.

## [3.4.0] - 2022-07-25
### Added
- added support for nonce authentication on transformations

### Changed
- if no source or destination credentials are provided on transformation create, an attempt will be made to create a session with the CogniteClient credentials, if it succeeds, the acquired nonce will be used.
- if OIDC credentials are provided on transformation create/update, an attempt will be made to create a session with the given credentials. If it succeeds, the acquired nonce credentials will replace the given client credentials before sending the request.

## [3.3.0] - 2022-07-21
### Added
- added the sessions API

## [3.2.0] - 2022-07-15
### Removed
- Unused cognite.client.experimental module

## [3.1.0] - 2022-07-13
### Changed
- Helper functions for conversion to/from datetime now warns on naive datetimes and their interpretation.
### Fixed
- Helper function `datetime_to_ms` now accepts timezone aware datetimes.

## [3.0.1] - 2022-07-13
### Fixed
- fixed missing README.md in package

## [3.0.0] - 2022-07-12
### Changed
- Poetry build, one single package "cognite-sdk"
- Require python 3.8 or greater (used to be 3.5 or greater)
### Removed
- support for root_asset_id and root_asset_external_id filters. use asset subtree filters instead.

## [2.56.1] - 2022-06-22
### Added
- Time series property `is_step` can now be updated.

## [2.56.0] - 2022-06-21
### Added
- added the diagrams API

## [2.55.0] - 2022-06-20
### Fixed
- Improve geospatial documentation and implement better parameter resilience for filter and feature type update

## [2.54.0] - 2022-06-17
### Added
- Allow to set the chunk size when creating or updating geospatial features

## [2.53.1] - 2022-06-17
### Fixed
- Fixed destination type decoding of `transformation.destination`

## [2.53.0] - 2022-06-16
### Added
- Annotations implementation, providing access to the corresponding [Annotations API](https://docs.cognite.com/api/v1/#tag/Annotations).
    - Added `Annotation`, `AnnotationFilter`, `AnnotationUpdate` dataclasses to `cognite.client.data_classes`
    - Added `annotations` API to `cognite.client.CogniteClient`
    - **Create** annotations with `client.annotations.create` passing `Annotation` instance(s)
    - **Suggest** annotations with `client.annotations.suggest` passing `Annotation` instance(s)
    - **Delete** annotations with `client.annotations.delete` passing the id(s) of annotation(s) to delete
    - **Filter** annotations with `client.annotations.list` passing a `AnnotationFilter `dataclass instance or a filter `dict`
    - **Update** annotations with `client.annotations.update` passing updated `Annotation` or `AnnotationUpdate` instance(s)
    - **Get single** annotation with `client.annotations.retrieve` passing the id
    - **Get multiple** annotations with `client.annotations.retrieve_multiple` passing the ids

### Changed
- Reverted the optimizations introduced to datapoints fetching in 2.47.0 due to buggy implementation.

## [2.51.0] - 2022-06-13
### Added
- added the new geo_location field to the Asset resource

## [2.50.2] - 2022-06-09
### Fixed
- Geospatial: fix FeatureList.from_geopandas issue with optional properties

## [2.50.1] - 2022-06-09
### Fixed
- Geospatial: keep feature properties as is

## [2.50.0] - 2022-05-30
### Changed
- Geospatial: deprecate update_feature_types and add patch_feature_types

## [2.49.1] - 2022-05-19
### Changed
- Geospatial: Support dataset

## [2.49.0] - 2022-05-09
### Changed
- Geospatial: Support output selection for getting features by ids

## [2.48.0] - 2022-05-09
### Removed
- Experimental model hosting API

## [2.47.0] - 2022-05-02
### Changed
- Performance gain for `datapoints.retrieve` by grouping together time series in single requests against the underlying API.

## [2.46.1] - 2022-04-22
### Changed
- POST requests to the `sessions/revoke`-endpoint are now automatically retried
- Fix retrieval of empty raster in experimental geospatial api: http 204 as ok status

## [2.45.0] - 2022-03-25
### Added
- support `sequence_rows` destination type on Transformations.

## [2.44.1] - 2022-03-24
### Fixed
- fix typo in `data_set_ids` parameter type on `transformations.list`.

## [2.44.0] - 2022-03-24
### Added
- support conflict mode parameter on `transformations.schema.retrieve`.

## [2.43.1] - 2022-03-24
### Added
- update pillow dependency 9.0.0 -> 9.0.1

## [2.43.0] - 2022-03-24
### Added
- new list parameters added to `transformations.list`.

## [2.42.0] - 2022-02-25
### Added
- FeatureList.from_geopandas() improvements

### Fixed
- example for templates view.

## [2.41.0] - 2022-02-16
### Added
- support for deleting properties and search specs in GeospatialAPI.update_feature_types(...).

## [2.40.1] - 2022-02-15
### Fixed
- geospatial examples.

## [2.40.0] - 2022-02-11
### Added
- dataSetId support for transformations.

## [2.39.1] - 2022-01-25
### Added
- pandas and geospatial dependencies optional for cognite-sdk-core.

## [2.39.0] - 2022-01-20
### Added
- geospatial API support

## [2.38.6] - 2022-01-14
### Added
- add the possibility to cancel transformation jobs.

## [2.38.5] - 2022-01-12
### Fixed
- Bug where creating/updating/deleting more than 5 transformation schedules in a single call would fail.

## [2.38.4] - 2021-12-23
### Fixed
- Bug where list generator helper will return more than chunk_size items.

## [2.38.3] - 2021-12-13
### Fixed
- Bug where client consumes all streaming content when logging request.

## [2.38.2] - 2021-12-09
### Added
- add the possibility to pass extra body fields to APIClient._create_multiple.

## [2.38.1] - 2021-12-07
### Fixed
- Bug where loading `transformations.jobs` from JSON fails for raw destinations.

## [2.38.0] - 2021-12-06
### Added
- `transformations` api client, which allows the creation, deletion, update, run and retrieval of transformations.
- `transformations.schedules` api client, which allows the schedule, unschedule and retrieval of recurring runs of a transformation.
- `transformations.notifications` api client, which allows the creation, deletion and retrieval of transformation email notifications.
- `transformations.schema` api client, which allows the retrieval of the expected schema of sql transformations based on the destination data type.
- `transformations.jobs` api client, which retrieves the  status of transformation runs.

## [2.37.1] - 2021-12-01
### Fixed
- Bug where `sequences` full update attempts to "set" column spec. "set" is not supported for sequence column spec.

## [2.37.0] - 2021-11-30
### Added
- Added support for retrieving file download urls

## [2.36.0] - 2021-11-30
### Fixed
- Changes default JSON `.dumps()` behaviour to be in strict compliance with the standard: if any NaNs or +/- Infs are encountered, an exception will now be raised.

## [2.35.0] - 2021-11-29
### Added
- Added support for `columns` update on sequences
- Added support for `data_set_id` on template views

### Security
- Disallow downloading files to path outside download directory in `files.download()`.

## [2.32.0] - 2021-10-04
### Added
 - Support for extraction pipelines

## [2.31.1] - 2021-09-30
### Fixed
- Fixed a bug related to handling of binary response payloads.

## [2.31.0] - 2021-08-26
### Added
- View resolver for template fields.

## [2.30.0] - 2021-08-25
### Added
- Support for Template Views

## [2.29.0] - 2021-08-16
### Added
- Raw rows are retrieved using parallel cursors when no limit is set.

## [2.28.2] - 2021-08-12
### Added
- Relationships now supports `partitions` parameter for [parallel retrieval](https://docs.cognite.com/api/v1/#section/Parallel-retrieval)

## [2.28.1] - 2021-08-10
### Changed
- debug mode now logs response payload and headers.

## [2.27.0] - 2021-07-20

### Fixed
- When using CogniteClient with the client-secret auth flow, the object would not be pickle-able (e.g. when using multiprocessing) because of an anonymous function.

## [2.26.1] - 2021-07-20

### Changed
- Optimization. Do not get windows if remaining data points is 0. Reduces number of requests when asking for 100k data points/10k aggregates from 2 to 1.

## [2.26.0] - 2021-07-08

### Added
- Support for set labels on AssetUpdate

## [2.25.0] - 2021-07-06

### Added
- filter_nodes function to ThreeDRevisionsAPI

## [2.24.0] - 2021-06-28

### Added
- ignore_unknown_ids flag to Relationships delete method

## [2.23.0] - 2021-06-25

### Added
- insert_dataframe and retrieve_dataframe methods to the Raw client

## [2.22.0] - 2021-06-22

### Added
- More contextualization job statuses
### Changed
- Refactor contextualization constant representation

## [2.21.0] - 2021-06-21

### Added
- Datasets support for labels

## [2.20.0] - 2021-06-18

### Added
- rows() in RawRowsAPI support filtering with `columns` and `min/maxLastUpdatedTime`

## [2.19.0] - 2021-05-11

### Added
- Support for /token/inspect endpoint

## [2.18.2] - 2021-04-23

### Fixed
- Bug in templates instances filter that would cause `template_names` to be ignored.

## [2.18.1] - 2021-04-22

### Added
- Configure file download/upload timeouts with `COGNITE_FILE_TRANSFER_TIMEOUT` environment variable or
`file_transfer_timeout` parameter on `CogniteClient`.

### Changed
- Increased default file transfer timeout from 180 to 600 seconds
- Retry more failure modes (read timeouts, 502, 503, 504) for files upload/download requests.

## [2.18.0] - 2021-04-20

### Changed
- `COGNITE_DISABLE_SSL` now also covers ssl verification on IDP endpoints used for generating tokens.


## [2.17.1] - 2021-04-15

### Added
- `created_time`, and `last_updated_time` to template data classes.
- `data_set_id` to template instance data class.


## [2.17.0] - 2021-03-26

### Changed
- Ignore exceptions from pypi version check and reduce its timeout to 5 seconds.

### Fixed
- Only 200/201/202 is treated as successful response. 301 led to json decoding errors -
now handled gracefully.
- datasets create limit was set to 1000 in the sdk, leading to cases of 400 from the api where the limit is 10.

### Added
- Support for specifying proxies in the CogniteClient constructor

### Removed
- py.typed file. Will not declare library as typed until we run a typechecker on the codebase.


## [2.16.0] - 2021-03-26

### Added
- support for templates.
- date-based `cdf-version` header.

## [2.15.0] - 2021-03-22

### Added
- `createdTime` field on raw dbs and tables.

## [2.14.0] - 2021-03-18

### Added
- dropna argument to insert_dataframe method in DatapointsAPI

## [2.13.0] - 2021-03-16

### Added
- `sortByNodeId` and `partitions` query parameters to `list_nodes` method.

## [2.12.2] - 2021-03-11

### Fixed
- CogniteAPIError raised (instead of internal KeyError) when inserting a RAW row without a key.

## [2.12.1] - 2021-03-09

### Fixed
- CogniteMissingClientError raised when creating relationship with malformed body.

## [2.12.0] - 2021-03-08

### Changed
- Move Entity matching API from beta to v1.

## [2.11.1] - 2021-02-18

### Changed
- Resources are now more lenient on which types they accept in for labels
- Entity matching fit will flatten dictionaries and resources to "metadata.subfield" similar to pipelines.

### Added
- Relationships now support update

## [2.10.7] - 2021-02-02

### Fixed
- Relationships API list calls via the generator now support `chunk_size` as parameter.

## [2.10.6] - 2021-02-02

### Fixed
- Retry urllib3.NewConnectionError when it isn't in the context of a ConnectionRefusedError

## [2.10.5] - 2021-01-25

### Fixed
- Fixed asset subtree not returning an object with id->item cache for use in .get

## [2.10.4] - 2020-12-14

### Changed
- Relationships filter will now chain filters on large amounts of sources or targets in batches of 1000 rather than 100.


## [2.10.3] - 2020-12-09

### Fixed
- Retries now have backup time tracking per request, rather than occasionally shared between threads.
- Sequences delete ranges now no longer gives an error if no data is present

## [2.10.2] - 2020-12-08

### Fixed
- Set geoLocation.type in files to "Feature" if missing

## [2.10.1] - 2020-12-03

### Added
- Chaining of requests to the relationships list method,
allowing the method to take arbitrarily long lists for `source_external_ids` and `target_external_ids`

## [2.10.0] - 2020-12-01

### Added
- Authentication token generation and lifecycle management

## [2.9.0] - 2020-11-25

### Added
- Entity matching API is now available in the beta client.

## [2.8.0] - 2020-11-23

### Changed
- Move relationships to release python SDK

## [2.7.0] - 2020-11-10

### Added
- `fetch_resources` parameter to the relationships `list` and `retrieve_multiple` methods, which attempts to fetch the resource referenced in the relationship.

## [2.6.4] - 2020-11-10

### Fixed
- Fixed a bug where 429 was not retried on all endpoints

## [2.6.3] - 2020-11-10

### Fixed
- Resource metadata should be able to set empty using `.metadata.set(None)` or `.metadata.set({})`.

## [2.6.2] - 2020-11-05

### Fixed
- Asset retrieve subtree should return empty AssetList if asset does not exist.

## [2.6.1] - 2020-10-30

### Added
- `geospatial` to list of valid relationship resource types.

## [2.6.0] - 2020-10-26

### Changed
- Relationships list should take dataset internal and external id as different parameters.

## [2.5.4] - 2020-10-22

### Fixed
- `_is_retryable` didn't handle clusters with a dash in the name.

## [2.5.3] - 2020-10-14

### Fixed
- `delete_ranges` didn't cast string timestamp into number properly.

## [2.5.2] - 2020-10-06

### Fixed
- `labels` in FileMetadata is not cast correctly to a list of `Label` objects.

## [2.5.1] - 2020-10-01
- Include `py.typed` file in sdk distribution

## [2.5.0] - 2020-09-29

### Added
- Relationships beta support.

### Removed
- Experimental Model Hosting client.

## [2.4.3] - 2020-09-18
- Increase raw rows list limit to 10,000

## [2.4.2] - 2020-09-10
- Fixed a bug where urls with query parameters were excluded from the retryable endpoints.

## [2.4.1] - 2020-09-09

### Changed
- Generator-based listing now supports partitions. Example:
  ``` python
  for asset in client.assets(partitions=10):
    # do something
  ```

## [2.4.0] - 2020-08-31

### Added
- New 'directory' in Files

## [2.3.0] - 2020-08-25

### Changed
- Add support for mypy and other type checking tools by adding packaging type information

## [2.2.2] - 2020-08-18

### Fixed
- HTTP transport logic to better handle retrying of connection errors
- read timeouts will now raise a CogniteReadTimeout
- connection errors will now raise a CogniteConnectionError, while connection refused errors will raise the more
 specific CogniteConnectionRefused exception.

### Added
- Jitter to exponential backoff on retries

### Changed
- Make HTTP requests no longer follow redirects by default
- All exceptions now inherit from CogniteException

## [2.2.1] - 2020-08-17

### Added
- Fixed a bug where `/timeseries/list` was missing from the retryable endpoints.

## [2.2.0] - 2020-08-17

### Added
- Files labelling support

## [2.1.2] - 2020-08-13

### Fixed
- Fixed a bug where only v1 endpoints (not playground) could be added as retryable

## [2.1.1] - 2020-08-13

### Fixed
- Calls to datapoints `retrieve_dataframe` with `complete="fill"` would break using Pandas version 1.1.0 because it raises TypeError when calling `.interpolate(...)` on a dataframe with no columns.

## [2.1.0] - 2020-07-22

### Added
- Support for passing a single string to `AssetUpdate().labels.add` and `AssetUpdate().labels.remove`. Both a single string and a list of strings is supported. Example:
  ```python
  # using a single string
  my_update = AssetUpdate(id=1).labels.add("PUMP").labels.remove("VALVE")
  res = client.assets.update(my_update)

  # using a list of strings
  my_update = AssetUpdate(id=1).labels.add(["PUMP", "ROTATING_EQUIPMENT"]).labels.remove(["VALVE"])
  res = client.assets.update(my_update)
  ```

## [2.0.0] - 2020-07-21

### Changed
- The interface to interact with labels has changed. A new, improved interface is now in place to make it easier to work with CDF labels. The new interface behaves this way:
  ```python
  # crate label definition(s)
  client.labels.create(LabelDefinition(external_id="PUMP", name="Pump", description="Pump equipment"))
  # ... or multiple
  client.labels.create([LabelDefinition(external_id="PUMP"), LabelDefinition(external_id="VALVE")])

  # list label definitions
  label_definitions = client.labels.list(name="Pump")

  # delete label definitions
  client.labels.delete("PUMP")
  # ... or multiple
  client.labels.delete(["PUMP", "VALVE"])

  # create an asset with label
  asset = Asset(name="my_pump", labels=[Label(external_id="PUMP")])
  client.assets.create(assets)

  # filter assets by labels
  my_label_filter = LabelFilter(contains_all=["PUMP", "VERIFIED"])
  asset_list = client.assets.list(labels=my_label_filter)

  # attach/detach labels to/from assets
  my_update = AssetUpdate(id=1).labels.add(["PUMP"]).labels.remove(["VALVE"])
  res = client.assets.update(my_update)
  ```

### Fixed
- Fixed bug where `_call_` in SequencesAPI (`client.sequences`) was incorrectly returning a `GET` method instead of `POST`.

## [1.8.1] - 2020-07-07
### Changed
- For 3d mappings delete, only use node_id and asset_id pairs in delete request to avoid potential bad request.
- Support attaching/detaching multiple labels on assets in a single method

## [1.8.0] - 2020-06-30
### Added
- Synthetic timeseries endpoint for DatapointsApi
- Labels endpoint support
- Assets labelling support
- Support for unique value aggregation for events.

### Changed
- When `debug=true`, redirects are shown more clearly.

## [1.7.0] - 2020-06-03
### Fixed
- datasetId is kept as an integer in dataframes.

### Changed
- Internal list of retryable endpoints was changed to a class variable so it can be modified.

## [1.6.0] - 2020-04-28
### Added
- Support events filtering by ongoing events (events without `end_time` defined)
- Support events filtering by active timerange of event
- Support files metadata filtering by `asset_external_ids`
- Aggregation endpoint for Assets, DataSets, Events, Files, Sequences and TimeSeries API

## [1.5.2] - 2020-04-02
### Added
- Support for security categories on file methods

## [1.5.1] - 2020-04-01
### Added
- Support for security categories on files
- active_at_time on relationships

### Fixed
- No longer retry calls to /files/initupload
- Retry retryable POST endpoints in datasets API

## [1.5.0] - 2020-03-12
### Added
- DataSets API and support for this in assets, events, time series, files and sequences.
- .asset helper function on time series.
- asset external id filter on time series.

## [1.4.13] - 2020-03-03
### Added
- Relationship list supports multiple sources, targets, relationship types and datasets.

## [1.4.12] - 2020-03-02

### Fixed
- Fixed a bug in file uploads where fields other than name were not being passed to uploaded directories.

## [1.4.11] - 2020-02-21

### Changed
- Datapoint insertion changed to be less memory intensive.

### Fixed
- Fixed a bug where add service account to group expected items in response.
- Jupyter notebook output and non-camel cased to_pandas uses nullable int fields instead of float for relevant fields.

## [1.4.10] - 2020-01-27
### Added
- Support for the error field for synthetic time series query in the experimental client.
- Support for retrieving data from multiple sequences at once.

## [1.4.9] - 2020-01-08

### Fixed
- Fixed a bug where datapoints `retrieve` could return less than limit even if there were more datapoints.
- Fixed an issue where `insert_dataframe` would give an error with older pandas versions.

## [1.4.8] - 2019-12-19

### Added
- Support for `ignore_unknown_ids` on time series `retrieve_multiple`, `delete` and datapoints `retrieve` and `latest` and related endpoints.
- Support for asset subtree filters on files, sequences, and time series.
- Support for parent external id filters on assets.
- Synthetic datapoints retrieve has additional functions including variable replacement and sympy support.

### Changed
- Synthetic datapoints now return errors in the `.error` field, in the jupyter output, and optionally in pandas dataframes if `include_errors` is set.

## [1.4.7] - 2019-12-05

### Added
- Support for synthetic time series queries in the experimental client.
- parent external id filter added for assets.

### Fixed
- startTime in event dataframes is now a nullable int dtype, consistent with endTime.

## [1.4.6] - 2019-12-02

### Fixed
- Fixed notebook output for Asset, Datapoint and Raw.

## [1.4.5] - 2019-12-02

### Changed

- The ModelHostingAPI now calls Model Hosting endpoints in playground instead of 0.6.

## [1.4.4] - 2019-11-29

### Added
 - Option to turn off version checking from CogniteClient constructor

### Changed
- In sequences create, the column definitions object accepts both camelCased and snake_cased keys.
- Retry 429 on all endpoints

### Fixed
- Fixed notebook output for DatapointsList

## [1.4.3] - 2019-11-27
### Fixed
- In Jupyter notebooks, the output from built-in list types is no longer camel cased.

## [1.4.2] - 2019-11-27

### Changed
- In the 3D API, the call and list methods now include all models by default instead of only unpublished ones.
- In Jupyter notebooks, the output from built-in types is no longer camel cased.

### Added
- Support for filtering events by asset subtree ids.

## [1.4.1] - 2019-11-18

### Added
- Support for filtering events by asset external id.
- query parameter on asset search.
- `ignore_unknown_ids` parameter on asset and events method `delete` and `retrieve_multiple`.

## [1.4.0] - 2019-11-14

### Changed
- In the ModelHostingAPI, models, versions and schedules are now referenced by name instead of id. The ids are no longer available.
- In the ModelHostingAPI, functions related to model versions are moved from the ModelsAPI to the new ModelVersionsAPI.
- In the ModelHostingAPI, the model names must be unique. Also, the version names and schedule names must be unique per model.
- Default value for `limit` in search method is now 100 instead of None to clarify api default behaviour when no limit is passed.

## [1.3.4] - 2019-11-07

### Changed
- Error 500's are no longer retried by default, only HTTP 429, 502, 503, 504 are.
- Optimized HTTP calls by caching user agent.
- Relationship filtering is now integrated into `list` instead of `search`.
- Sequences `insert_dataframe` parameter `external_id_headers` documentation updated.
- Type hints for several objects formerly `Dict[str, Any]` improved along with introducing matching dict derived classes.

### Fixed
- `source_created_time` and `source_modified_time` on files now displayed as time fields.
- Fixed pagination for `include_outside_points` and other edge cases in datapoints.
- Fixed a bug where `insert_dataframe` with strings caused a numpy error.

### Added
- Relationships can now have sequences as source or target.

## [1.3.3] - 2019-10-21

### Changed
- Datapoints insert dataframe function will check for infinity values.
- Allow for multiple calls to .add / .remove in object updates such as metadata, without later calls overwriting former.
- List time series now ignores the include_metadata parameter.

### Added
- Advanced list endpoint is used for listing time series, adding several new filters and partitions.

## [1.3.2] - 2019-10-16

### Added
- Datapoints objects now store is_string, is_step and unit to allow for better interpretation of the data.
- Sorting when listing events
- Added a search function in the relationships API.

### Changed
- `list` and `__call__` methods for files now support list parameters for `root_ids`, `root_external_ids`.
- retrieve_dataframe with `complete` using Datapoints fields instead of retrieving time series metadata.

### Fixed
- Fixed chunking logic in list_generator to always return last partial chunk.
- Fixed an error on missing target/source in relationships.

## [1.3.1] - 2019-10-09
### Fixed
- Fixed support for totalVariation aggregate completion.
- Changed conversion of raw RowList to pandas DataFrame to handle missing values (in columns) across the rows. This also fixes the bug where one-off values would be distributed to all rows in the DataFrame (unknown bug).

## [1.3.0] - 2019-10-03
### Changed
- Sequences officially released and no longer considered experimental.
- Sequences data insert no longer takes a default value for columns.

## [1.2.1] - 2019-10-01
### Fixed
- Tokens are sent with the correct "Authorization" header instead of "Authentication".

## [1.2.0] - 2019-10-01
### Added
- Support for authenticating with bearer tokens. Can now supply a jwt or jwt-factory to CogniteClient. This token will override any api-key which has been set.

## [1.1.12] - 2019-10-01
### Fixed
- Fixed a bug in time series pagination where getting 100k datapoints could cause a missing id error when using include_outside_points.
- SequencesData `to_pandas` no longer returns NaN on integer zero columns.
- Fixed a bug where the JSON encoder would throw circular reference errors on unknown data types, including numpy floats.

## [1.1.11] - 2019-09-23
### Fixed
- Fix testing.CogniteClientMock so it is possible to get attributes on child which have not been explicitly in the CogniteClientMock constructor

## [1.1.10] - 2019-09-23
### Fixed
- Fix testing.CogniteClientMock so it is possible to get child mock not explicitly defined

### Added
- `list` and `__call__` methods for events now support list parameters for `root_asset_ids`, `root_asset_external_ids`.

## [1.1.9] - 2019-09-20
### Changed
- Renamed testing.mock_cognite_client to testing.monkeypatch_cognite_client

### Added
- testing.CogniteClientMock object

## [1.1.8] - 2019-09-19
### Added
- Support for aggregated properties of assets.
- `Asset` and `AssetList` classes now have a `sequences` function which retrieves related sequences.
- Support for partitioned listing of assets and events.

### Changed
- `list` and `__call__` methods for assets now support list parameters for `root_ids`, `root_external_ids`.
- Sequences API no longer supports column ids, all relevant functions have been changed to only use external ids.

### Fixed
- Fixed a bug in time series pagination where getting 100k dense datapoints would cause a missing id error.
- Sequences retrieve functions fixed to match API change, to single item per retrieve.
- Sequences retrieve/insert functions fixed to match API change to take lists of external ids.

## [1.1.7] - 2019-09-13
### Fixed
- `testing.mock_cognite_client()` so that it still accepts arguments after exiting from mock context.

## [1.1.6] - 2019-09-12
### Fixed
- `testing.mock_cognite_client()` so that the mocked CogniteClient may accept arguments.

## [1.1.5] - 2019-09-12
### Added
- Method `files.download_to_path` for streaming a file to a specific path

## [1.1.4] - 2019-09-12
### Added
- `root_asset_ids` parameter for time series list.

### Changed
- Formatted output in jupyter notebooks for `SequenceData`.
- `retrieve_latest` function in theDatapoints API extended to support more than 100 items.
- Log requests at DEBUG level instead of INFO.

## [1.1.3] - 2019-09-05
### Changed
- Disabled automatic handling of cookies on the requests session objects

### Fixed
- `to_pandas` method on CogniteResource in the case of objects without metadata

## [1.1.2] - 2019-08-28
### Added
- `limit` parameter on sequence data retrieval.
- Support for relationships exposed through experimental client.
- `end` parameter of sequence.data retrieval and range delete accepts -1 to indicate last index of sequence.

### Changed
- Output in jupyter notebooks is now pandas-like by default, instead of outputting long json strings.

### Fixed
- id parameters and timestamps now accept any integer type including numpy.int64, so values from dataframes can be passed directly.
- Compatibility fix for renaming of sequences cursor and start/end parameters in the API.

## [1.1.1] - 2019-08-23
### Added
- `complete` parameter on `datapoints.retrieve_dataframe`, used for forward-filling/interpolating intervals with missing data.
- `include_aggregate_name` option on `datapoints.retrieve_dataframe` and `DatapointsList.to_pandas`, used for removing the `|<aggregate-name>` postfix on dataframe column headers.
- datapoints.retrieve_dataframe_dict function, which returns {aggregate:dataframe} without adding aggregate names to columns
- source_created_time and source_modified_time support for files

## [1.1.0] - 2019-08-21
### Added
- New method create_hierarchy() added to assets API.
- SequencesAPI.list now accepts an asset_ids parameter for searching by asset
- SequencesDataAPI.insert now accepts a SequenceData object for easier copying
- DatapointsAPI.insert now accepts a Datapoints object for easier copying
- helper method `cognite.client.testing.mock_cognite_client()` for mocking CogniteClient
- parent_id and parent_external_id to AssetUpdate class.

### Changed
- assets.create() no longer validates asset hierarchy and sorts assets before posting. This functionality has been moved to assets.create_hierarchy().
- AssetList.files() and AssetList.events() now deduplicate results while fetching related resources, significantly reducing memory load.

## [1.0.5] - 2019-08-15
### Added
- files.create() method to enable creating a file without uploading content.
- `recursive` parameter to raw.databases.delete() for recursively deleting tables.

### Changed
- Renamed .iteritems() on SequenceData to .items()
- raw.insert() now chunks raw rows into batches of 10,000 instead of 1,000

### Fixed
- Sequences queries are now retried if safe
- .update() in all APIs now accept a subclass of CogniteResourceList as input
- Sequences datapoint retrieval updated to use the new cursor feature in the API
- Json serializiation in `__str__()` of base data classes. Now handles Decimal and Number objects.
- Now possible to create asset hierarchy using parent external id when the parent is not part of the batch being inserted.
- `name` parameter of files.upload_bytes is now required, so as not to raise an exception in the underlying API.

## [1.0.4] - 2019-08-05
### Added
- Variety of useful helper functions for Sequence and SequenceData objects, including .column_ids and .column_external_ids properties, iterators and slice operators.
- Sequences insert_dataframe function.
- Sequences delete_range function.
- Support for external id column headers in datapoints.insert_dataframe()

### Changed
- Sequences data retrieval now returns a SequenceData object.
- Sequences insert takes its parameters row data first, and no longer requires columns to be passed.
- Sequences insert now accepts tuples and raw-style data input.
- Sequences create now clears invalid fields such as 'id' in columns specification, so sequences can more easily re-use existing specifications.
- Sequence data function now require column_ids or column_external_ids to be explicitly set, rather than both being passed through a single columns field

## [1.0.3] - 2019-07-26
### Fixed
- Renamed Model.schedule_data_spec to Model.data_spec so the field from the API will be included on the object.
- Handling edge case in Sequences pagination when last datapoint retrieved is at requested end
- Fixing data points retrieval when count aggregates are missing
- Displays unexpected fields on error response from API when raising CogniteAPIError

## [1.0.2] - 2019-07-22
### Added
- Support for model hosting exposed through experimental client

### Fixed
- Handling dynamic limits in Sequences API

## [1.0.1] - 2019-07-19
### Added
- Experimental client
- Support for sequences exposed through experimental client

## [1.0.0] - 2019-07-11
### Added
- Support for all endpoints in Cognite API
- Generator with hidden cursor for all resource types
- Concurrent writes for all resources
- Distribution of "core" sdk which does not depend on pandas and numpy
- Typehints for all methods
- Support for posting an entire asset hierarchy, resolving ref_id/parent_ref_id automatically
- config attribute on CogniteClient to view current configuration.

### Changed
- Renamed methods so they reflect what the method does instead of what http method is used
- Updated documentation with automatically tested examples
- Renamed `stable` namespace to `api`
- Rewrote logic for concurrent reads of datapoints
- Renamed CogniteClient parameter `num_of_workers` to `max_workers`

### Removed
- `experimental` client in order to ensure sdk stability.<|MERGE_RESOLUTION|>--- conflicted
+++ resolved
@@ -17,13 +17,12 @@
 - `Fixed` for any bug fixes.
 - `Security` in case of vulnerabilities.
 
-<<<<<<< HEAD
-
-## [7.40.0] - 2024-04-30
+
+## [7.42.0] - 2024-05-02
 ### Added
 - Added new data classes to the contextualization module to simplify configuring diagram detect options: `DiagramDetectConfig`,`ConnectionFlags`, `CustomizeFuzziness`, `DirectionWeights`.
 - `DiagramsAPI.detect()` method's parameter `configuration` now also accepts `DiagramDetectConfig` instances.
-=======
+
 ## [7.41.0] - 2024-04-30
 ### Added
 - Support for Status Codes in the DatapointsAPI and DatapointSubscriptionsAPI reaches General Availability (GA).
@@ -40,7 +39,6 @@
 ## [7.40.0] - 2024-04-30
 ### Added
 - Datapoint Subscriptions now support status codes.
->>>>>>> 92e6fce0
 
 ## [7.39.0] - 2024-04-25
 ### Added
