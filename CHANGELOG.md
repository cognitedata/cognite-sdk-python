# Changelog
All notable changes to this project will be documented in this file.

The format is based on [Keep a Changelog](https://keepachangelog.com/en/1.0.0/),
and this project adheres to [Semantic Versioning](https://semver.org/spec/v2.0.0.html).

The changelog for SDK version 0.x.x can be found [here](https://github.com/cognitedata/cognite-sdk-python/blob/0.13/CHANGELOG.md).

Changes are grouped as follows
- `Added` for new features.
- `Changed` for changes in existing functionality.
- `Deprecated` for soon-to-be removed features.
- `Removed` for now removed features.
- `Fixed` for any bug fixes.
- `Security` in case of vulnerabilities.

<<<<<<< HEAD
## [3.2.1] - 2022-07-18
### Fixed
- Fix the wrong destination name in transformations.
=======
## [3.4.0] - 2022-07-21
### Added
- added support for nonce authentication on transformations

### Changed
- if no source or destination credentials are provided on transformation create, an attempt will be made to create a session with the CogniteClient credentials, if it succeeds the aquired nonce will be used.
- if OIDC credentials are provided on transformation create/update, an attempt will be made to create a session with the given credentials, if it succeeds the aquired nonce credentials will replace the given client credentials before sending the request.

## [3.3.0] - 2022-07-21
### Added
- added the sessions API
>>>>>>> d3235ce0

## [3.2.0] - 2022-07-15
### Removed
- Unused cognite.client.experimental module

## [3.1.0] - 2022-07-13
### Changed
- Helper functions for conversion to/from datetime now warns on naive datetimes and their interpretation.
### Fixed
- Helper function `datetime_to_ms` now accepts timezone aware datetimes.

## [3.0.1] - 2022-07-13
### Fixed
- fixed missing README.md in package

## [3.0.0] - 2022-07-12
### Changed
- Poetry build, one single package "cognite-sdk"
- Require python 3.8 or greater (used to be 3.5 or greater)
### Removed
- support for root_asset_id and root_asset_external_id filters. use asset subtree filters instead.

## [2.56.1] - 2022-06-22
### Added
- Time series property `is_step` can now be updated.

## [2.56.0] - 2022-06-21
### Added
- added the diagrams API

## [2.55.0] - 2022-06-20

### Fixed
- Improve geospatial documentation and implement better parameter resilience for filter and feature type update

## [2.54.0] - 2022-06-17

### Added
- Allow to set the chunk size when creating or updating geospatial features

## [2.53.1] - 2022-06-17

### Fixed
- Fixed destination type decoding of `transformation.destination`

## [2.53.0] - 2022-06-16

### Added
- Annotations implementation, providing access to the corresponding [Annotations API](https://docs.cognite.com/api/v1/#tag/Annotations).
    - Added `Annotation`, `AnnotationFilter`, `AnnotationUpdate` dataclasses to `cognite.client.data_classes`
    - Added `annotations` API to `cognite.client.CogniteClient`
    - **Create** annotations with `client.annotations.create` passing `Annotation` instance(s)
    - **Suggest** annotations with `client.annotations.suggest` passing `Annotation` instance(s)
    - **Delete** annotations with `client.annotations.delete` passing the id(s) of annotation(s) to delete
    - **Filter** annotations with `client.annotations.list` passing a `AnnotationFilter `dataclass instance or a filter `dict`
    - **Update** annotations with `client.annotations.update` passing updated `Annotation` or `AnnotationUpdate` instance(s)
    - **Get single** annotation with `client.annotations.retrieve` passing the id
    - **Get multiple** annotations with `client.annotations.retrieve_multiple` passing the ids

## [2.52.0] - 2022-06-10
### Changed
- Reverted the optimizations introduced to datapoints fetching in 2.47.0 due to buggy implementation.

## [2.51.0] - 2022-06-10
### Added
- added the new geo_location field to the Asset resource

## [2.50.2] - 2022-06-09
### Fixed
- Geospatial: fix FeatureList.from_geopandas issue with optional properties

## [2.50.1] - 2022-06-07
### Fixed
- Geospatial: keep feature properties as is

## [2.50.0] - 2022-05-27
### Changed
- Geospatial: deprecate update_feature_types and add patch_feature_types

## [2.49.1] - 2022-05-19
### Changed
- Geospatial: Support dataset

## [2.49.0] - 2022-05-09
### Changed
- Geospatial: Support output selection for getting features by ids

## [2.48.0] - 2022-05-09
### Removed
- Experimental model hosting API

## [2.47.0] - 2022-05-02
### Changed
- Performance gain for `datapoints.retrieve` by grouping together time series in single requests against the underlying API.

## [2.46.1] - 2022-04-22
### Changed
- POST requests to the `sessions/revoke`-endpoint are now automatically retried

## [2.46.0] - 2022-03-29
### Changed
- Fix retrieval of empty raster in experimental geospatial api: http 204 as ok status

## [2.45.0] - 2022-03-25
### Added
- support `sequence_rows` destination type on Transformations.

## [2.44.1] - 2022-03-24
### Fixed
- fix typo in `data_set_ids` parameter type on `transformations.list`.

## [2.44.0] - 2022-03-24
### Added
- support conflict mode parameter on `transformations.schema.retrieve`.

## [2.43.1] - 2022-03-24
### Added
- update pillow dependency 9.0.0 -> 9.0.1

## [2.43.0] - 2022-03-21
### Added
- new list parameters added to `transformations.list`.

## [2.42.0] - 2022-02-11
### Added
- FeatureList.from_geopandas() improvements

## [2.41.3] - 2022-02-11
### Fixed
- example for templates view.

## [2.41.2] - 2022-02-16
### Added
- support for deleting properties and search specs in GeospatialAPI.update_feature_types(...).

## [2.40.1] - 2022-02-15
### Fixed
- geospatial examples.

## [2.40.0] - 2022-02-11
### Added
- dataSetId support for transformations.

## [2.39.1] - 2022-01-25
### Added
- pandas and geospatial dependencies optional for cognite-sdk-core.

## [2.39.0] - 2022-01-20
### Added
- geospatial API support

## [2.38.6] - 2021-12-17
### Added
- add the possibility to cancel transformation jobs.

## [2.38.5] - 2022-01-12
### Fixed
- Bug where creating/updating/deleting more than 5 transformation schedules in a single call would fail.

## [2.38.4] - 2021-12-17
### Fixed
- Bug where list generator helper will return more than chunk_size items.

## [2.38.3] - 2021-12-13
### Fixed
- Bug where client consumes all streaming content when logging request.

## [2.38.2] - 2021-12-09
### Added
- add the possibility to pass extra body fields to APIClient._create_multiple.

## [2.38.1] - 2021-12-07
### Fixed
- Bug where loading `transformations.jobs` from JSON fails for raw destinations.

## [2.38.0] - 2021-11-30
### Added
- `transformations` api client, which allows the creation, deletion, update, run and retrieval of transformations.
- `transformations.schedules` api client, which allows the schedule, unschedule and retrieval of recurring runs of a transformation.
- `transformations.notifications` api client, which allows the creation, deletion and retrieval of transformation email notifications.
- `transformations.schema` api client, which allows the retrieval of the expected schema of sql transformations based on the destination data type.
- `transformations.jobs` api client, which retrieves the  status of transformation runs.

## [2.37.1] - 2021-12-01
### Fixed
- Bug where `sequences` full update attempts to "set" column spec. "set" is not supported for sequence column spec.

## [2.37.0] - 2021-11-30
### Added
- Added support for retrieving file download urls

## [2.36.0] - 2021-11-30
### Fixed
- Changes default JSON `.dumps()` behaviour to be in strict compliance with the standard: if any NaNs or +/- Infs are encountered, an exception will now be raised.

## [2.35.0] - 2021-11-29
### Added
- Added support for `columns` update on sequences

## [2.34.0] - 2021-11-5
### Added
- Added support for `data_set_id` on template views

## [2.33.0] - 2021-10-27
### Security
- Disallow downloading files to path outside download directory in `files.download()`.

## [2.32.0] - 2021-10-04
### Added
 - Support for extraction pipelines

## [2.31.1] - 2021-09-27
### Fixed
- Fixed a bug related to handling of binary response payloads.

## [2.31.0] - 2021-08-26
### Added
- View resolver for template fields.

## [2.30.0] - 2021-08-18
### Added
- Support for Template Views

## [2.29.0] - 2021-08-16
### Added
- Raw rows are retrieved using parallel cursors when no limit is set.

## [2.28.2] - 2021-08-10
### Added
- Relationships now supports `partitions` parameter for [parallel retrieval](https://docs.cognite.com/api/v1/#section/Parallel-retrieval)

## [2.28.1] - 2021-08-10
### Changed
- debug mode now logs response payload and headers.

## [2.27.0] - 2021-07-20

### Fixed
- When using CogniteClient with the client-secret auth flow, the object would not be pickle-able (e.g. when using multiprocessing) because of an anonymous function.

## [2.26.1] - 2021-07-20

### Changed
- Optimization. Do not get windows if remaining data points is 0. Reduces number of requests when asking for 100k data points/10k aggregates from 2 to 1.

## [2.26.0] - 2021-07-08

### Added
- Support for set labels on AssetUpdate

## [2.25.0] - 2021-07-06

### Added
- filter_nodes function to ThreeDRevisionsAPI

## [2.24.0] - 2021-06-28

### Added
- ignore_unknown_ids flag to Relationships delete method

## [2.23.0] - 2021-06-25

### Added
- insert_dataframe and retrieve_dataframe methods to the Raw client

## [2.22.0] - 2021-06-22

### Added
- More contextualization job statuses
### Changed
- Refactor contextualization constant representation

## [2.21.0] - 2021-06-18

### Added
- Datasets support for labels

## [2.20.0] - 2021-06-04

### Added
- rows() in RawRowsAPI support filtering with `columns` and `min/maxLastUpdatedTime`

## [2.19.0] - 2021-05-06

### Added
- Support for /token/inspect endpoint

## [2.18.2] - 2021-04-23

### Fixed
- Bug in templates instances filter that would cause `template_names` to be ignored.

## [2.18.1] - 2021-04-22

### Added
- Configure file download/upload timeouts with `COGNITE_FILE_TRANSFER_TIMEOUT` environment variable or
`file_transfer_timeout` parameter on `CogniteClient`.

### Changed
- Increased default file transfer timeout from 180 to 600 seconds
- Retry more failure modes (read timeouts, 502, 503, 504) for files upload/download requests.

## [2.18.0] - 2021-04-20

### Changed
- `COGNITE_DISABLE_SSL` now also covers ssl verification on IDP endpoints used for generating tokens.


## [2.17.1] - 2021-04-13

### Added
- `created_time`, and `last_updated_time` to template data classes.
- `data_set_id` to template instance data class.


## [2.17.0] - 2021-03-26

### Changed
- Ignore exceptions from pypi version check and reduce its timeout to 5 seconds.

### Fixed
- Only 200/201/202 is treated as succesfull response. 301 led to json decoding errors -
now handled gracefully.
- datasets create limit was set to 1000 in the sdk, leading to cases of 400 from the api where the limit is 10.

### Added
- Support for specifying proxies in the CogniteClient constructor

### Removed
- py.typed file. Will not declare library as typed until we run a typechecker on the codebase.


## [2.16.0] - 2021-03-24

### Added
- support for templates.
- date-based `cdf-version` header.

## [2.15.0] - 2021-03-12

### Added
- `createdTime` field on raw dbs and tables.

## [2.14.0] - 2021-03-18

### Added
- dropna argument to insert_dataframe method in DatapointsAPI

## [2.13.0] - 2021-03-12

### Added
- `sortByNodeId` and `partitions` query parameters to `list_nodes` method.

## [2.12.2] - 2021-03-11

### Fixed
- CogniteAPIError raised (instead of internal KeyError) when inserting a RAW row without a key.

## [2.12.1] - 2021-03-09

### Fixed
- CogniteMissingClientError raised when creating relationship with malformed body.

## [2.12.0] - 2021-03-04

### Changed
- Move Entity matching API from beta to v1.

## [2.11.1] - 2021-02-18

### Changed
- Resources are now more lenient on which types they accept in for labels

## [2.11.0] - 2021-02-18

### Changed
- Entity matching fit will flatten dictionaries and resources to "metadata.subfield" similar to pipelines.

### Added
- Relationships now support update

## [2.10.7] - 2021-02-02

### Fixed
- Relationships API list calls via the generator now support `chunk_size` as parameter.

## [2.10.6] - 2021-02-02

### Fixed
- Retry urllib3.NewConnectionError when it isn't in the context of a ConnectionRefusedError

## [2.10.5] - 2021-01-25

### Fixed
- Fixed asset subtree not returning an object with id->item cache for use in .get

## [2.10.4] - 2020-12-14

### Changed
- Relationships filter will now chain filters on large amounts of sources or targets in batches of 1000 rather than 100.


## [2.10.3] - 2020-12-09

### Fixed
- Retries now have backup time tracking per request, rather than occasionally shared between threads.
- Sequences delete ranges now no longer gives an error if no data is present

## [2.10.2] - 2020-12-08

### Fixed
- Set geoLocation.type in files to "Feature" if missing

## [2.10.1] - 2020-12-03

### Added
- Chaining of requests to the relationships list method,
allowing the method to take arbitrarily long lists for `source_external_ids` and `target_external_ids`

## [2.10.0] - 2020-12-01

### Added
- Authentication token generation and lifecycle management

## [2.9.0] - 2020-11-25

### Added
- Entity matching API is now available in the beta client.

## [2.8.0] - 2020-11-23

### Changed
- Move relationships to release python SDK

## [2.7.0] - 2020-11-10

### Added
- `fetch_resources` parameter to the relationships `list` and `retrieve_multiple` methods, which attempts to fetch the resource referenced in the relationship.

## [2.6.4] - 2020-11-10

### Fixed
- Fixed a bug where 429 was not retried on all endpoints

## [2.6.3] - 2020-11-06

### Fixed
- Resource metadata should be able to set empty using `.metadata.set(None)` or `.metadata.set({})`.

## [2.6.2] - 2020-11-05

### Fixed
- Asset retrieve subtree should return empty AssetList if asset does not exist.

## [2.6.1] - 2020-10-30

### Added
- `geospatial` to list of valid relationship resource types.

## [2.6.0] - 2020-10-26

### Changed
- Relationships list should take dataset internal and external id as different parameters.

## [2.5.4] - 2020-10-22

### Fixed
- `_is_retryable` didn't handle clusters with a dash in the name.

## [2.5.3] - 2020-10-14

### Fixed
- `delete_ranges` didn't cast string timestamp into number properly.

## [2.5.2] - 2020-10-06

### Fixed
- `labels` in FileMetadata is not cast correctly to a list of `Label` objects.

## [2.5.1] - 2020-10-01
- Include `py.typed` file in sdk distribution

## [2.5.0] - 2020-09-25

### Added
- Relationships beta support.

### Removed
- Experimental Model Hosting client.

## [2.4.3] - 2020-09-18
- Increase raw rows list limit to 10,000

## [2.4.2] - 2020-09-10
- Fixed a bug where urls with query parameters were excluded from the retryable endpoints.

## [2.4.1] - 2020-09-09

### Changed
- Generator-based listing now supports partitions. Example:
  ``` python
  for asset in client.assets(partitions=10):
    # do something
  ```

## [2.4.0] - 2020-08-31

### Added
- New 'directory' in Files

## [2.3.0] - 2020-08-25

### Changed
- Add support for mypy and other type checking tools by adding packaging type information

## [2.2.2] - 2020-08-18

### Fixed
- HTTP transport logic to better handle retrying of connection errors
- read timeouts will now raise a CogniteReadTimeout
- connection errors will now raise a CogniteConnectionError, while connection refused errors will raise the more
 specific CogniteConnectionRefused exception.

### Added
- Jitter to exponential backoff on retries

### Changed
- Make HTTP requests no longer follow redirects by default
- All exceptions now inherit from CogniteException

## [2.2.1] - 2020-08-17

### Added
- Fixed a bug where `/timeseries/list` was missing from the retryable endpoints.

## [2.2.0] - 2020-08-14

### Added
- Files labelling support

## [2.1.1] - 2020-08-13

### Fixed
- Fixed a bug where only v1 endpoints (not playground) could be added as retryable

## [2.1.1] - 2020-08-04

### Fixed
- Calls to datapoints `retrieve_dataframe` with `complete="fill"` would break using Pandas version 1.1.0 because it raises TypeError when calling `.interpolate(...)` on a dataframe with no columns.

## [2.1.0] - 2020-07-22

### Added
- Support for passing a single string to `AssetUpdate().labels.add` and `AssetUpdate().labels.remove`. Both a single string and a list of strings is supported. Example:
  ```python
  # using a single string
  my_update = AssetUpdate(id=1).labels.add("PUMP").labels.remove("VALVE")
  res = c.assets.update(my_update)

  # using a list of strings
  my_update = AssetUpdate(id=1).labels.add(["PUMP", "ROTATING_EQUIPMENT"]).labels.remove(["VALVE"])
  res = c.assets.update(my_update)
  ```

## [2.0.0] - 2020-07-17

### Changed
- The interface to interact with labels has changed. A new, improved interface is now in place to make it easier to work with CDF labels. The new interface behaves this way:
  ```python
  # crate label definition(s)
  client.labels.create(LabelDefinition(external_id="PUMP", name="Pump", description="Pump equipment"))
  # ... or multiple
  client.labels.create([LabelDefinition(external_id="PUMP"), LabelDefinition(external_id="VALVE")])

  # list label definitions
  label_definitions = client.labels.list(name="Pump")

  # delete label definitions
  client.labels.delete("PUMP")
  # ... or multiple
  client.labels.delete(["PUMP", "VALVE"])

  # create an asset with label
  asset = Asset(name="my_pump", labels=[Label(external_id="PUMP")])
  client.assets.create(assets)

  # filter assets by labels
  my_label_filter = LabelFilter(contains_all=["PUMP", "VERIFIED"])
  asset_list = client.assets.list(labels=my_label_filter)

  # attach/detach labels to/from assets
  my_update = AssetUpdate(id=1).labels.add(["PUMP"]).labels.remove(["VALVE"])
  res = c.assets.update(my_update)
  ```

### Fixed
- Fixed bug where `_call_` in SequencesAPI (`client.sequences`) was incorrectly returning a `GET` method instead of `POST`.

## [1.8.1] - 2020-07-07
### Changed
- For 3d mappings delete, only use node_id and asset_id pairs in delete request to avoid potential bad request.
- Support attaching/detaching multiple labels on assets in a single method

## [1.8.0] - 2020-06-30
### Added
- Synthetic timeseries endpoint for DatapointsApi
- Labels endpoint support
- Assets labelling support
- Support for unique value aggregation for events.

### Changed
- When `debug=true`, redirects are shown more clearly.

## [1.7.0] - 2020-06-03
### Fixed
- datasetId is kept as an integer in dataframes.

### Changed
- Internal list of retryable endpoints was changed to a class variable so it can be modified.

## [1.6.0] - 2020-04-28
### Added
- Support events filtering by ongoing events (events without `end_time` defined)
- Support events filtering by active timerange of event
- Support files metadata filtering by `asset_external_ids`
- Aggregation endpoint for Assets, DataSets, Events, Files, Sequences and TimeSeries API

## [1.5.2] - 2020-04-02
### Added
- Support for security categories on file methods

## [1.5.1] - 2020-04-01
### Added
- Support for security categories on files
- active_at_time on relationships

### Fixed
- No longer retry calls to /files/initupload
- Retry retryable POST endpoints in datasets API

## [1.5.0] - 2020-03-12
### Added
- DataSets API and support for this in assets, events, time series, files and sequences.
- .asset helper function on time series.
- asset external id filter on time series.

## [1.4.13] - 2020-03-03
### Added
- Relationship list supports multiple sources, targets, relationship types and datasets.

## [1.4.12] - 2020-03-02

### Fixed
- Fixed a bug in file uploads where fields other than name were not being passed to uploaded directories.

## [1.4.11] - 2020-02-21

### Changed
- Datapoint insertion changed to be less memory intensive.

### Fixed
- Fixed a bug where add service account to group expected items in response.
- Jupyter notebook output and non-camel cased to_pandas uses nullable int fields instead of float for relevant fields.

## [1.4.10] - 2020-01-24
### Added
- Support for the error field for synthetic time series query in the experimental client.
- Support for retrieving data from multiple sequences at once.

## [1.4.9] - 2019-12-19

### Fixed
- Fixed a bug where datapoints `retrieve` could return less than limit even if there were more datapoints.
- Fixed an issue where `insert_dataframe` would give an error with older pandas versions.

## [1.4.8] - 2019-12-19

### Added
- Support for `ignore_unknown_ids` on time series `retrieve_multiple`, `delete` and datapoints `retrieve` and `latest` and related endpoints.
- Support for asset subtree filters on files, sequences, and time series.
- Support for parent external id filters on assets.
- Synthetic datapoints retrieve has additional functions including variable replacement and sympy support.

### Changed
- Synthetic datapoints now return errors in the `.error` field, in the jupyter output, and optionally in pandas dataframes if `include_errors` is set.

## [1.4.7] - 2019-12-05

### Added
- Support for synthetic time series queries in the experimental client.
- parent external id filter added for assets.

### Fixed
- startTime in event dataframes is now a nullable int dtype, consistent with endTime.

## [1.4.6] - 2019-12-02

### Fixed
- Fixed notebook output for Asset, Datapoint and Raw.

## [1.4.5] - 2019-12-02

### Changed

- The ModelHostingAPI now calls Model Hosting endpoints in playground instead of 0.6.

## [1.4.4] - 2019-11-29

### Added
 - Option to turn off version checking from CogniteClient constructor

### Changed
- In sequences create, the column definitions object accepts both camelCased and snake_cased keys.
- Retry 429 on all endpoints

### Fixed
- Fixed notebook output for DatapointsList

## [1.4.3] - 2019-11-27
### Fixed
- In Jupyter notebooks, the output from built-in list types is no longer camel cased.

## [1.4.2] - 2019-11-27

### Changed
- In the 3D API, the call and list methods now include all models by default instead of only unpublished ones.
- In Jupyter notebooks, the output from built-in types is no longer camel cased.

### Added
- Support for filtering events by asset subtree ids.

## [1.4.1] - 2019-11-18

### Added
- Support for filtering events by asset external id.
- query parameter on asset search.
- `ignore_unknown_ids` parameter on asset and events method `delete` and `retrieve_multiple`.

## [1.4.0] - 2019-11-14

### Changed
- In the ModelHostingAPI, models, versions and schedules are now referenced by name instead of id. The ids are no longer available.
- In the ModelHostingAPI, functions related to model versions are moved from the ModelsAPI to the new ModelVersionsAPI.
- In the ModelHostingAPI, the model names must be unique. Also, the version names and schedule names must be unique per model.
- Default value for `limit` in search method is now 100 instead of None to clarify api default behaviour when no limit is passed.

## [1.3.4] - 2019-11-07

### Changed
- Error 500's are no longer retried by default, only HTTP 429, 502, 503, 504 are.
- Optimized HTTP calls by caching user agent.
- Relationship filtering is now integrated into `list` instead of `search`.
- Sequences `insert_dataframe` parameter `external_id_headers` documentation updated.
- Type hints for several objects formerly `Dict[str, Any]` improved along with introducing matching dict derived classes.

### Fixed
- `source_created_time` and `source_modified_time` on files now displayed as time fields.
- Fixed pagination for `include_outside_points` and other edge cases in datapoints.
- Fixed a bug where `insert_dataframe` with strings caused a numpy error.

### Added
- Relationships can now have sequences as source or target.

## [1.3.3] - 2019-10-21

### Changed
- Datapoints insert dataframe function will check for infinity values.
- Allow for multiple calls to .add / .remove in object updates such as metadata, without later calls overwriting former.
- List time series now ignores the include_metadata parameter.

### Added
- Advanced list endpoint is used for listing time series, adding several new filters and partitions.

## [1.3.2] - 2019-10-16

### Added
- Datapoints objects now store is_string, is_step and unit to allow for better interpretation of the data.
- Sorting when listing events
- Added a search function in the relationships API.

### Changed
- `list` and `__call__` methods for files now support list parameters for `root_ids`, `root_external_ids`.
- retrieve_dataframe with `complete` using Datapoints fields instead of retrieving time series metadata.

### Fixed
- Fixed chunking logic in list_generator to always return last partial chunk.
- Fixed an error on missing target/source in relationships.

## [1.3.1] - 2019-10-09
### Fixed
- Fixed support for totalVariation aggregate completion.
- Changed conversion of raw RowList to pandas DataFrame to handle missing values (in columns) across the rows. This also fixes the bug where one-off values would be distributed to all rows in the DataFrame (unknown bug).

## [1.3.0] - 2019-10-03
### Changed
- Sequences officially released and no longer considered experimental.
- Sequences data insert no longer takes a default value for columns.

## [1.2.1] - 2019-10-01
### Fixed
- Tokens are sent with the correct "Authorization" header instead of "Authentication".

## [1.2.0] - 2019-10-01
### Added
- Support for authenticating with bearer tokens. Can now supply a jwt or jwt-factory to CogniteClient. This token will override any api-key which has been set.

## [1.1.12] - 2019-10-01
### Fixed
- Fixed a bug in time series pagination where getting 100k datapoints could cause a missing id error when using include_outside_points.
- SequencesData `to_pandas` no longer returns NaN on integer zero columns.
- Fixed a bug where the JSON encoder would throw circular reference errors on unknown data types, including numpy floats.

## [1.1.11] - 2019-09-23
### Fixed
- Fix testing.CogniteClientMock so it is possible to get attributes on child which have not been explicitly in the CogniteClientMock constructor

## [1.1.10] - 2019-09-23
### Fixed
- Fix testing.CogniteClientMock so it is possible to get child mock not explicitly defined

### Added
- `list` and `__call__` methods for events now support list parameters for `root_asset_ids`, `root_asset_external_ids`.

## [1.1.9] - 2019-09-20
### Changed
- Renamed testing.mock_cognite_client to testing.monkeypatch_cognite_client

### Added
- testing.CogniteClientMock object

## [1.1.8] - 2019-09-19
### Added
- Support for aggregated properties of assets.
- `Asset` and `AssetList` classes now have a `sequences` function which retrieves related sequences.
- Support for partitioned listing of assets and events.

### Changed
- `list` and `__call__` methods for assets now support list parameters for `root_ids`, `root_external_ids`.
- Sequences API no longer supports column ids, all relevant functions have been changed to only use external ids.

### Fixed
- Fixed a bug in time series pagination where getting 100k dense datapoints would cause a missing id error.
- Sequences retrieve functions fixed to match API change, to single item per retrieve.
- Sequences retrieve/insert functions fixed to match API change to take lists of external ids.

## [1.1.7] - 2019-09-13
### Fixed
- `testing.mock_cognite_client()` so that it still accepts arguments after exiting from mock context.

## [1.1.6] - 2019-09-12
### Fixed
- `testing.mock_cognite_client()` so that the mocked CogniteClient may accept arguments.

## [1.1.5] - 2019-09-12
### Added
- Method `files.download_to_path` for streaming a file to a specific path

## [1.1.4] - 2019-09-12
### Added
- `root_asset_ids` parameter for time series list.

### Changed
- Formatted output in jupyter notebooks for `SequenceData`.
- `retrieve_latest` function in theDatapoints API extended to support more than 100 items.
- Log requests at DEBUG level instead of INFO.

## [1.1.3] - 2019-09-05
### Changed
- Disabled automatic handling of cookies on the requests session objects

### Fixed
- `to_pandas` method on CogniteResource in the case of objects without metadata

## [1.1.2] - 2019-08-28
### Added
- `limit` parameter on sequence data retrieval.
- Support for relationships exposed through experimental client.
- `end` parameter of sequence.data retrieval and range delete accepts -1 to indicate last index of sequence.

### Changed
- Output in jupyter notebooks is now pandas-like by default, instead of outputting long json strings.

### Fixed
- id parameters and timestamps now accept any integer type including numpy.int64, so values from dataframes can be passed directly.
- Compatibility fix for renaming of sequences cursor and start/end parameters in the API.

## [1.1.1] - 2019-08-23
### Added
- `complete` parameter on `datapoints.retrieve_dataframe`, used for forward-filling/interpolating intervals with missing data.
- `include_aggregate_names` option on `datapoints.retrieve_dataframe` and `DatapointsList.to_pandas`, used for removing the `|<aggregate-name>` postfix on dataframe column headers.
- datapoints.retrieve_dataframe_dict function, which returns {aggregate:dataframe} without adding aggregate names to columns
- source_created_time and source_modified_time support for files

## [1.1.0] - 2019-08-21
### Added
- New method create_hierarchy() added to assets API.
- SequencesAPI.list now accepts an asset_ids parameter for searching by asset
- SequencesDataAPI.insert now accepts a SequenceData object for easier copying
- DatapointsAPI.insert now accepts a Datapoints object for easier copying
- helper method `cognite.client.testing.mock_cognite_client()` for mocking CogniteClient
- parent_id and parent_external_id to AssetUpdate class.

### Changed
- assets.create() no longer validates asset hierarchy and sorts assets before posting. This functionality has been moved to assets.create_hierarchy().
- AssetList.files() and AssetList.events() now deduplicate results while fetching related resources, significantly reducing memory load.

## [1.0.5] - 2019-08-15
### Added
- files.create() method to enable creating a file without uploading content.
- `recursive` parameter to raw.databases.delete() for recursively deleting tables.

### Changed
- Renamed .iteritems() on SequenceData to .items()
- raw.insert() now chunks raw rows into batches of 10,000 instead of 1,000

### Fixed
- Sequences queries are now retried if safe
- .update() in all APIs now accept a subclass of CogniteResourceList as input
- Sequences datapoint retrieval updated to use the new cursor feature in the API
- Json serializiation in `__str__()` of base data classes. Now handles Decimal and Number objects.
- Now possible to create asset hierarchy using parent external id when the parent is not part of the batch being inserted.
- `name` parameter of files.upload_bytes is now required, so as not to raise an exception in the underlying API.

## [1.0.4] - 2019-08-05
### Added
- Variety of useful helper functions for Sequence and SequenceData objects, including .column_ids and .column_external_ids properties, iterators and slice operators.
- Sequences insert_dataframe function.
- Sequences delete_range function.
- Support for external id column headers in datapoints.insert_dataframe()

### Changed
- Sequences data retrieval now returns a SequenceData object.
- Sequences insert takes its parameters row data first, and no longer requires columns to be passed.
- Sequences insert now accepts tuples and raw-style data input.
- Sequences create now clears invalid fields such as 'id' in columns specification, so sequences can more easily re-use existing specifications.
- Sequence data function now require column_ids or column_external_ids to be explicitly set, rather than both being passed through a single columns field

## [1.0.3] - 2019-07-26
### Fixed
- Renamed Model.schedule_data_spec to Model.data_spec so the field from the API will be included on the object.
- Handling edge case in Sequences pagination when last datapoint retrieved is at requested end
- Fixing data points retrieval when count aggregates are missing
- Displays unexpected fields on error response from API when raising CogniteAPIError

## [1.0.2] - 2019-07-22
### Added
- Support for model hosting exposed through experimental client

### Fixed
- Handling dynamic limits in Sequences API

## [1.0.1] - 2019-07-19
### Added
- Experimental client
- Support for sequences exposed through experimental client

## [1.0.0] - 2019-07-11
### Added
- Support for all endpoints in Cognite API
- Generator with hidden cursor for all resource types
- Concurrent writes for all resources
- Distribution of "core" sdk which does not depend on pandas and numpy
- Typehints for all methods
- Support for posting an entire asset hierarchy, resolving ref_id/parent_ref_id automatically
- config attribute on CogniteClient to view current configuration.

### Changed
- Renamed methods so they reflect what the method does instead of what http method is used
- Updated documentation with automatically tested examples
- Renamed `stable` namespace to `api`
- Rewrote logic for concurrent reads of datapoints
- Renamed CogniteClient parameter `num_of_workers` to `max_workers`

### Removed
- `experimental` client in order to ensure sdk stability.<|MERGE_RESOLUTION|>--- conflicted
+++ resolved
@@ -14,11 +14,10 @@
 - `Fixed` for any bug fixes.
 - `Security` in case of vulnerabilities.
 
-<<<<<<< HEAD
-## [3.2.1] - 2022-07-18
+## [3.4.1] - 2022-07-28
 ### Fixed
 - Fix the wrong destination name in transformations.
-=======
+
 ## [3.4.0] - 2022-07-21
 ### Added
 - added support for nonce authentication on transformations
@@ -30,7 +29,6 @@
 ## [3.3.0] - 2022-07-21
 ### Added
 - added the sessions API
->>>>>>> d3235ce0
 
 ## [3.2.0] - 2022-07-15
 ### Removed
