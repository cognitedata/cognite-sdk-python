# Changelog
All notable changes to this project will be documented in this file.

The format is based on [Keep a Changelog](https://keepachangelog.com/en/1.0.0/),
and this project adheres to [Semantic Versioning](https://semver.org/spec/v2.0.0.html).

The changelog for SDK version 0.x.x can be found [here](https://github.com/cognitedata/cognite-sdk-python/blob/0.13/CHANGELOG.md).

For users wanting to upgrade major version, a migration guide can be found [here](MIGRATION_GUIDE.md).

Changes are grouped as follows
- `Added` for new features.
- `Changed` for changes in existing functionality.
- `Deprecated` for soon-to-be removed features.
- `Improved` for transparent changes, e.g. better performance.
- `Removed` for now removed features.
- `Fixed` for any bug fixes.
- `Security` in case of vulnerabilities.

<<<<<<< HEAD
## [7.62.9] - 2024-10-09
### Fixed
- NodeList and EdgeList (and subclasses) now support using `.get` with an `external_id` as a shortcut over
  using `instance_id`. When the `external_id` is ambiguous (non-unique, multiple spaces), a ValueError
  is raised. Thus, using `external_id` is no longer deprecated.
=======
## [7.63.2] - 2024-10-11
### Fixed
- Setting up interactive `OAuthInteractive` sessions no longer raises `TypeError` as the lower bound for the `msal`
  dependency has been increased to `1.31`.

## [7.63.1] - 2024-10-10
### Fixed
- [Feature Preview - alpha] Dumping `HostedExtractor` `Job` and `Source` data classes creates valid JSON/YAML
  even when unknown fields are present.

## [7.63.0] - 2024-10-10
### Removed
- Removed support for Python 3.8 and 3.9.
>>>>>>> 05eadc94

## [7.62.8] - 2024-10-07
### Added
- [Feature Preview - alpha] Support for `PostgresGateway` `Users` `client.postegres_gateway.users`.

## [7.62.7] - 2024-10-07
### Fixed
- Several bugfixes for the filter `InAssetSubtree`:
  - No longer causes `CogniteAPIError` when used, by accepting a list of values rather than a single value.
  - Loading via `Filter.load` now works as expected (a regression introduced in 7.38.3).

## [7.62.6] - 2024-09-27
### Fixed
- Instances with a single property no longer fail `to_pandas()` with `TypeError`, when using `expand_properties=True`.

## [7.62.5] - 2024-09-26
### Added
- Add new `client.workflows.triggers.upsert`, this allows upserts of triggers.
### Deprecated
- Deprecate `client.workflows.triggers.create`, as its functionality is covered by the new `client.workflows.triggers.upsert`

## [7.62.4] - 2024-09-25
### Fixed
- In the CoreModel, `client.data_classes.data_modeling.cdm` the fields `isUploaded` and `uploadedTime` in
  `CogniteFile` are  now considered read-only

## [7.62.3] - 2024-09-24
### Added
- [Feature Preview - alpha] Support for `Kafka` and `Rest` sources in `client.hosted_extractors.sources`.

## [7.62.2] - 2024-09-24
### Added
- [Feature Preview - alpha] Support for `client.hosted_extractors.mappings`.

## [7.62.1] - 2024-09-23
### Changed
- Support for `OAuthDeviceCode` now supports non Entra IdPs

## [7.62.0] - 2024-09-19
### Added
- All `update` methods now accept a new parameter `mode` that controls how non-update objects should be
  interpreted. For example, should we do a partial update or a full replacement.

## [7.61.1] - 2024-09-19
### Added
- [Feature Preview - alpha] Support for `client.hosted_extractors.jobs`.

## [7.61.0] - 2024-09-18
### Changed
- TimeSeriesAPI and DatapointsAPI support for `instance_id` reaches general availability (GA).
### Added
- `instance_id` can now be used freely alongside `id` and `external_id`, and is now accepted by
  retrieve/retrieve_array/retrieve_dataframe.
- `instance_id` now works in `to_pandas` methods, with fallbacks on `external_id` and `id`.
### Fixed
- A bug caused all datapoints objects to load an empty instance_id.

## [7.60.6] - 2024-09-17
### Fixed
- Fixed bug in `replace` upsert mode which caused objects to not be cleared.

## [7.60.5] - 2024-09-17
### Changed
- Remove beta notice on the Data Workflows `WorkflowTriggerAPI`

## [7.60.4] - 2024-09-15
### Added
- Fix bug in column name remapping for `TypedInstance.to_pandas()`

## [7.60.3] - 2024-09-14
### Changed
- The Core Model and Extractor Extension (`cognite.client.data_classes.data_modeling.cdm/extractor_extension`) are
  now implemented as composition and no longer inherits from each other. This is to reflect the underlying API.

## [7.60.2] - 2024-09-14
### Added
- [Feature Preview - alpha] Support for `client.hosted_extractors.destinations`.

## [7.60.1] - 2024-09-13
### Fixed
- LocationFiltersACl.Scope.SpaceID changed to ID

## [7.60.0] - 2024-09-12
### Changed
- Some changes to the typed instances functionality in the data modeling client
  - The `TypedNode`, `TypedEdge`, etc. classes are moved from `data_classes.data_modeling.typed_instances` to `data_classes.data_modeling.instances`
  - The `properties` attribute on `TypedNode`/`TypedEdge` now return data
  - The `sources` attribute on `TypedNodeApply`/`TypedEdgeApply` now returns data

## [7.59.3] - 2024-09-12
### Fixed
- JSONDecodeError can no longer be raised in environments where simplejson is used instead of built-in json.

## [7.59.2] - 2024-09-12
### Fixed
- A bug in `client.sequences.data.retrieve_dataframe(...)` where passing a column to `column_external_ids` caused a TypeError.

## [7.59.1] - 2024-09-12
### Fixed
- Creating a function using files dated before 1980 no longer raises ValueError,
  by overriding the timestamps to 1980-01-01.

## [7.59.0] - 2024-09-12
### Added
- Added `ignore_unknown_ids` to `client.files.delete`.

## [7.58.8] - 2024-09-10
### Added
- Added missing `WorkflowTriggerCreateList` to `cognite.client.data_classes.workflows`.

## [7.58.7] - 2024-09-06
### Changed
- [Feature Preview - alpha] Updated the `Core Model` and added `ExtractorExtension` model handling of the reserved
  property names `type` and `version` (`cognite.client.data_classed.data_modeling.cdm` and
  `cognite.client.data_classed.data_modeling.extractor_extension`). Now, these properties are prefixed with
  the original view external id instead of suffixed with underscore. For example, `CogniteAsset` now has
  `asset_type` instead of `type_` attribute. This is to avoid confusion with the node type, which is
  the `type` attribute.

## [7.58.6] - 2024-09-05
### Fixed
- Data modeling convenience filter `SpaceFilter` now allows listing of global nodes by using `equals`
  (when a single space is requested (requirement)). This also affects the `space` parameter to e.g.
  `client.data_modeling.instances.list(...)`

## [7.58.5] - 2024-09-04
### Added
- Data modeling filters now support properties that are lists.
### Fixed
- Read-only properties on CogniteAssetApply (root, path and last_updated_time) are now removed.

## [7.58.4] - 2024-09-03
### Fixed
- The deserialization `datetime` properties in `TypedNode`/`TypedEdge` now correctly handles truncated milliseconds.

## [7.58.3] - 2024-09-03
### Fixed
- The parameter `query` is now optional in `client.data_modeling.instances.search(...)`.

## [7.58.2] - 2024-09-03
### Added
- [Feature Preview - alpha] Support for `client.hosted_extractors.sources`.

## [7.58.1] - 2024-09-03
### Fixed
- [Feature Preview - beta] data workflows: `workflowExecutionId` in `cognite.client.data_classes.workflows.WorkflowTriggerRun`
 can be null or missing, as according to the API spec.

## [7.58.0] - 2024-09-03
### Added
- Data Workflows: add support for `SubworkflowReferenceParameters` subworkflow task type. Allowing embedding other workflows into a workflow.

## [7.57.0] - 2024-09-03
### Added
- Add a `load` method to CogniteClient, ClientConfig, and CredenitalProvider (and all it's subclasses).
- Add `apply_settings` method to `global_config` to pass in a dict of settings

## [7.56.0] - 2024-09-02
### Added
- Support for referencing files by instance id when running diagrams.detect

## [7.55.2] - 2024-08-29
### Fixed
- Turn workflow_orchestration into data_workflows and add trigger doc, fix attribute names in data classes

## [7.55.1] - 2024-08-29
### Fixed
- Missing exports for workflow triggers

## [7.55.0] - 2024-08-23
### Added
- Support for creating a session using a one-shot token in the `client.iam.session.create` method.
- Parameter `nonce` to the `client.functions.call()` and `client.workflow.executions.run()` methods to allow passing
  a custom nonce instead of letting the SDK generate it from your current credentials.

## [7.54.19] - 2024-08-23
### Added
- [Feature Preview - beta] Support for `client.workflows.triggers`.

## [7.54.18] - 2024-08-26
### Added
- When retrieving datapoints, `instance_id` is now set on the objects (for time series created
  through Data Modelling).

## [7.54.17] - 2024-08-22
### Added
- [Feature Preview]  Added `ExtractorExtension` model of the Core Model.

## [7.54.16] - 2024-08-22
### Added
- Added new LocationFiltersAcl capability.

## [7.54.15] - 2024-08-21
### Fixed
- [Feature Preview]  Updated the Core Model to latest version.

## [7.54.14] - 2024-08-19
### Fixed
- [Feature Preview - alpha] fix `files.upload_content`, `files.upload_content_bytes` and
  `files.multipart_upload_content_session`

## [7.54.13] - 2024-08-13
### Added
- [Feature Preview - alpha] Support for `instanceId` in the `client.files.retrieve`, `client.files.retrieve_multiple`,
  `client.files.update`, `client.files.retrieve_download_urls`, `client.files.download_bytes`, `client.files.download_to_path`,
  `client.files.download`.
- [Feature Preview - alpha] Add three new methods for uploading content: `client.files.upload_content`,
  `client.files.upload_content_bytes`, `client.files.multipart_upload_content_session`.

  This is an experimental feature and may change without warning.

## [7.54.12] - 2024-08-08
### Fixed
- NodeList and EdgeList (and subclasses) now expects an instance ID, `(space, external_id)` in the `.get` method.
  Using just an `external_id` is still possible, but deprecated as it is ambiguous in the absence of the space
  identifier, and will just return the last matching instance (as previously).
- SpaceList.get now works and expects a space identifier in the `.get` method.

## [7.54.11] - 2024-07-26
### Fixed
- Creating a Group with an `UnknownAcl` supported by the API no longer raises a client-side `ValueError` after
  successfully creating the group.

## [7.54.10] - 2024-07-26
### Changed
- Added option to add last_updated_time to the index of client.raw.rows.retrieve_dataframe.

## [7.54.9] - 2024-07-22
### Changed
- [Feature Preview] Updated the Core Model to require keyword arguments for all classes and include
  docstring.

## [7.54.8] - 2024-07-22
### Added
- The method `client.functions.schedules.retrieve` now accepts the missing parameter `ignore_unknown_ids` as well
  as retrieving multiple schedules at once.
- The method `client.functions.schedules.create` now supports creating using a `FunctionScheduleWrite` object.

### Changed
- When creating a new function schedule without specifying `description`, the default value is now
  correctly set to `None` instead of `""`.

## [7.54.7] - 2024-07-22
### Fixed
- The method `client.three_d.models.update` no longer accepts `ThreeDModelWrite` as this will raise a `ValueError`.
- The method `client.three_d.models.create` now supports creating multiple models with different metdata fields
  in a single call.

## [7.54.6] - 2024-07-19
### Fixed
- In the data classe, `NodeApply` and `EdgeApply` the argument `camel_case=False` is now
  respected in `.dump()`.

## [7.54.5] - 2024-07-19
### Changed
- [Feature Preview] Updated the Core Model to the newest version released on July 12th, 2024. The
  introduction of the `Cognite` prefix for all classes.

## [7.54.4] - 2024-07-19
### Changed
- Instance classes like `Node` and `NodeList` now expand properties by default in notebook-like environments.

## [7.54.3] - 2024-07-18
### Added
- [Feature Preview] Support for `enum` as container property type in the data modeling APIs. Note that this is not
  yet supported in the API, and is an experimental feature that may change without warning.

## [7.54.2] - 2024-07-16
### Fixed
- A bug in the list method of the RelationshipsAPI that could cause a thread deadlock.

## [7.54.1] - 2024-07-15
### Fixed
- Calling `client.functions.retrieve` or `client.functions.delete` with more than 10 ids no longer
  raises a `CogniteAPIError`.
- Iterating over functions using `client.functions` or `client.functions(...)` no longer raises a `CogniteAPIError`.
### Added
- Added missing filter parameter `metadata` to `client.functions.list`.
### Changed
- When creating a new function without specifying `description` or `owner`, the default values are now
  correctly set to `None` instead of `""`.

## [7.54.0] - 2024-07-12
### Added
- In the `client.data_modeling.instances` the methods `.search`, `.retrieve`,`.list`, `.query`, and `.sync` now
  support the `include_typing` parameter. This parameter is used to include typing information in the response,
  that can be accessed via the `.typing` attribute on the result object.

## [7.53.4] - 2024-07-11
### Added
- `FilesAPI.upload_bytes` and `FilesAPI.upload` are updated to be compatible with Private Link projects.

## [7.53.3] - 2024-07-11
### Added
- [Feature Preview - alpha] Support for `instanceId` in the `client.time_series` `.retrieve`, `.retrieve_multiple`,
  and `.update` methods. This is an experimental feature and may change without warning.

## [7.53.2] - 2024-07-03
### Fixed
- If you derived from `TypedNode` or `TypedEdge`, and then derived the `load` method would not include the parent
  class properties. Same if you used multiple inheritance. This is now fixed.
### Added
- [Feature Preview - alpha] Core Model, available `cognite.client.data_classes import cdm`.

## [7.53.1] - 2024-07-02
### Fixed
- In the new `retrieve_nodes` and `retrieve_edges` methods in the `client.data_modeling.instances` module, if you
  give the identifier of a single node or edge, you will now get a single `TypedNode` or `TypedEdge` instance back.

## [7.53.0] - 2024-07-02
### Added
- New classes `TypedNode` and `TypedEdge` (in addition to `TypedNodeApply` and `TypedEdgeApply`) to be used as
  base classes for user created classes that represent nodes and edges with properties in a specific view. For example,
  is you have a view `Person` with properties `name` and `age`, you can create a class `Person` that inherits from
  `TypedNode` and add properties `name` and `age` to it. This class can then be used with the
  `client.data_modeling.instances.retrieve(..)`, `.apply(...)`, `.list(...)` and `.search(...)` methods.

## [7.52.3] - 2024-06-27
### Added
- Added `partitions` parameter to `retrieve_dataframe()` method of the `RawRowsAPI`.

## [7.52.2] - 2024-06-26
### Added
- Alpha feature: `client.time_series.data` support for `instance_id` in `insert`, `insert_multiple`,
  `delete`, and `retrieve` methods. This is an experimental feature and may change without warning.

## [7.52.1] - 2024-06-26
### Fixed
- Calling `.extend` on a `NodeListWithCursor` or `EdgeListWithCursor` no longer raises a `TypeError`.

## [7.52.0] - 2024-06-19
### Added
- Support the `immutable` flag on container/view properties

## [7.51.1] - 2024-06-18
### Added
- Added support for serializing Node/Edge properties of type `list` of `NodeId` and `DirectRelationReference`,
  `date`, `datetime` and list of `date` and `datetime` to `json` format.

## [7.51.0] - 2024-06-16
### Added
- Support for iterating over `Functions`, `FunctionSchedules`, `DatapointSubscriptions`, `Transformations`,
  `TransformationSchedules`, `TransformationNotifications`, `ExtractionPipelines`, `Workflows`, `WorkflowVersions`.

## [7.50.0] - 2024-06-14
### Changed
- DatapointsAPI support for timezones and calendar-based aggregates reaches general availability (GA).
### Deprecated
- The function `DatapointsAPI.retrieve_dataframe_in_tz` is deprecated. Use the other retrieve methods instead
  and pass in `timezone`.

## [7.49.2] - 2024-06-12
### Fixed
- Converting rows (`RowList` and `RowListWrite`) to a pandas DataFrame no longer silently drops rows that do not have
  any columnar data.

## [7.49.1] - 2024-06-11
### Fixed
- Fixes resetting dataSetId to None in a ThreeDModelUpdate.

## [7.49.0] - 2024-06-05
### Added
- `WorkfowExecutionAPI.list` now allows filtering by execution status.

## [7.48.1] - 2024-06-04
### Fixed
- A bug introduced in `7.45.0` that would short-circuit raw datapoint queries too early when a lot of time series was
  requested at the same time, and `include_outside_points=True` was used (empty cursor are to be expected).

## [7.48.0] - 2024-06-04
### Changed
- Mark Data Workflows SDK implementation as Generally Available.

## [7.47.0] - 2024-06-04
### Added
- Support for retrieving `Labels`, `client.labels.retrieve`.

## [7.46.2] - 2024-06-03
### Added
- Added option for silencing `FeaturePreviewWarnings` in the `cognite.client.global_config`.

## [7.46.1] - 2024-05-31
### Fixed
- Pyodide issue related to missing tzdata package.

## [7.46.0] - 2024-05-31
### Added
- `RawRowsAPI.insert_dataframe` now has a new `dropna` setting (defaulting to True, as this would otherwise raise later).

## [7.45.0] - 2024-05-31
### Added
- DatapointsAPI now support `timezone` and new calendar-based granularities like `month`, `quarter` and `year`.
  These API features are in beta, and the SDK implementation in alpha, meaning breaking changes can
  occur without warning. Set beta header to avoid warning. Users of `retrieve_dataframe_in_tz` should
  consider preparing to upgrade as soon as the features reach general availability (GA).

## [7.44.1] - 2024-05-24
### Added
- Missing parameter `timeout` to `client.transformations.preview`.

## [7.44.0] - 2024-05-24
### Added
- New utility function `datetime_to_ms_iso_timestamp` in `cognite.client.utils` to convert a datetime object
  to a string representing a timestamp in the format expected by the Cognite GraphQL API.

## [7.43.6] - 2024-05-27
### Improved
- JSON is no longer attempted decoded when e.g. expecting protobuf, which currently leads to a small performance
  improvement for datapoints fetching.

## [7.43.5] - 2024-05-22
### Fixed
- Transformation schemas no longer raise when loaded into its resource type.

## [7.43.4] - 2024-05-20
### Fixed
- The data modeling APIs (Views, Containers, Data Models and Spaces) limits for create, retrieve, delete,
  and list were not matching the API spec, causing the SDK to wrongly split large calls into too few requests.
  This means that the SDK will no longer raise a `CogniteAPIError` if you, for example, try to delete
  more than 100 containers in a single method call.

## [7.43.3] - 2024-05-15
### Fixed
- Identity providers that return `expires_in` as a string no longer causes `TypeError` when authenticating.

## [7.43.2] - 2024-05-10
### Fixed
- In containers, `PropertyType` `Text` required parameter `collation` is now optional when `load()`ing, matching the API spec.

## [7.43.1] - 2024-05-10
### Fixed
- `RawRowsAPI.insert()` silently ignored rows of type `RowWriteList`.

## [7.43.0] - 2024-05-09
### Added
- Added new data classes to the contextualization module to simplify configuring diagram detect options: `DiagramDetectConfig`,`ConnectionFlags`, `CustomizeFuzziness`, `DirectionWeights`.
- `DiagramsAPI.detect()` method's parameter `configuration` now also accepts `DiagramDetectConfig` instances.

## [7.42.0] - 2024-05-06
### Changed
- Breaking change: the `workflows.executions.cancel` method now only allows cancelling one execution at a time to reflect its non-atomic operation.

## [7.41.1] - 2024-05-06
### Fixed
- An edge case when a request for datapoints from several hundred time series (with specific finite limits) would return
  more datapoints than the user-specified limit.

## [7.41.0] - 2024-04-30
### Added
- Support for Status Codes in the DatapointsAPI and DatapointSubscriptionsAPI reaches General Availability (GA).
  - You can read more in the Cognite Data Fusion developer documentation: [Status Codes reference](https://developer.cognite.com/dev/concepts/reference/quality_codes/).

## [7.40.2] - 2024-04-30
### Fixed
- `InAssetSubtree` is no longer (mistakenly) accepted as a time series filter.

## [7.40.1] - 2024-04-30
### Fixed
- Deleting multiple Datapoint Subscriptions now work as expected.

## [7.40.0] - 2024-04-30
### Added
- Datapoint Subscriptions now support status codes.

## [7.39.0] - 2024-04-25
### Added
- Support for internally managed groups (inside CDF, as opposed to the external identity provider).

## [7.38.3] - 2024-04-25
### Improved
- The classes `WorkflowUpsert`, `Filter`, `Query`, `Node`, `Edge`, `Container`, `Document`, and
  `Transformation` which are used for parsing API responses were not handling adding new parameters in
  the API correctly. These are now future-proofed.

## [7.38.2] - 2024-04-24
### Added
- Added new parameter `function_external_id` to `FunctionScheduleAPI.create` as a convenience to the user. Note
  that schedules must be attached to a Function by (internal) ID, so a lookup is first done on behalf of the user.

## [7.38.1] - 2024-04-23
### Added
- Added missing `partitions` parameter to `list()` and `__call__()` methods for `FilesAPI`.

## [7.38.0] - 2024-04-22
### Added
- Support for `workflows.executions.retry`

## [7.37.4] - 2024-04-22
### Improved
- Enabled automatic retries on Data Workflows POST endpoints

## [7.37.3] - 2024-04-18
### Improved
- Minor quality of life change for comparing capabilities involving `DataModelInstancesAcl.WRITE_PROPERTIES`; any
  ACL already covered by `WRITE` will not be reported as missing.

## [7.37.2] - 2024-04-18
### Fixed
- Datapoints inserted into non-existent time series, no longer get their identifier hidden in the `failed` attribute
  on the raised `CogniteNotFoundError`. Any `successful` now also gets reported correctly.

## [7.37.1] - 2024-04-17
### Fixed
- Updating data set ID now works as expected for `ThreeDModelUpdate`.

## [7.37.0] - 2024-04-16
### Fixed
- Now handle unknown data types in DM

## [7.36.0] - 2024-04-16
### Fixed
- Now handle unknown filter types in DM
- Add support for the "invalid" filter type in DM

## [7.35.0] - 2024-04-16
### Added
- Datapoints insert methods `insert` and `insert_multiple` now support ingesting (optional) status codes.

## [7.34.0] - 2024-04-11
### Added
- Datapoints method `retrieve_latest` now supports status codes.
- Slicing or indexing a `Datapoints` or `DatapointsArray` instance, now propagates status codes (when present).

## [7.33.1] - 2024-04-10
### Fixed
- Ordering of elements from calls to `retrieve_multiple` now match the requested elements. For SDK versions between
  7.0.0 and 7.33.1, the ordering has been broken when >> 1k elements has been requested (the more requests used, the
  more likely that a chunk was out of order).

## [7.33.0] - 2024-04-08
### Added
- All datapoints retrieve methods (except `retrieve_latest`) now support status codes. Note: Support for *inserting*
  datapoints with status codes will be released shortly. There are three new arguments:
    * `include_status (bool)`: Toggle the return of status code and -symbol on/off, only valid for raw datapoints.
    * `ignore_bad_datapoints (bool)`: For raw datapoints: Whether to return those marked bad (or not).
      For aggregates: Whether the time periods of bad datapoints should affect aggregate calculations (or not).
    * `treat_uncertain_as_bad (bool)`: Toggle whether datapoints marked uncertain should be regarded as good or bad.
- The `to_pandas` method for `Datapoints`, `DatapointsList`, `DatapointsArray` and `DatapointsArrayList` now accepts
  a new parameter, `include_status (bool)`, that controls whether to include status codes & -symbols as separate columns.
- New datapoints query class, `DatapointsQuery`, to make writing custom queries easier, type-safe and more robust,
  as opposed to passing dictionaries (of settings).
### Deprecated
- Passing *custom* datapoints queries using dictionaries is deprecated and will be removed in the next major release.
  Consider refactoring already to `DatapointsQuery`. Example: `{"id": 12, "aggregates" : "min", "granularity": "6h"} ->
  DatapointsQuery(id=12, aggregates="min", granularity="6h")`.

## [7.32.8] - 2024-04-08
### Fixed
- When using TimeSeries objects without `external_id` as part of the `variables` parameter in a synthetic datapoints
  query, a `CogniteNotFoundError` would most likely be raised, due to `None` being silently cast to a string. It now
  raises a friendly `ValueError`.
- An invalid expression could be created when using multiple variables in a synthetic datapoints query. This happened
  while substituting the variables into the expression; this was done one at a time, leading to later replacements
  possibly affecting earlier ones. Now all variables are substituted at the same time/in a single call.
### Improved
- Passing sympy symbols as part of the variables mapping (in synthetic datapoints queries) is now documented properly
  and "officially supported".

## [7.32.7] - 2024-04-05
### Fixed
- Inserting sequence data using `insert_dataframe` would by default drop all rows that contained at least one missing value.
  This has now been fixed to only remove rows where all values are missing.

## [7.32.6] - 2024-04-05
### Fixed
- `AssetsAPI.create_hierarchy` now properly supports `AssetWrite`.

## [7.32.5] - 2024-04-04
### Improved
- Type validation of identifiers

## [7.32.4] - 2024-03-28
### Fixed
- Several methods for `DatapointsArray` that previously failed for string datapoints due to bad handling
  of numpy `dtype`-to-native conversion.

## [7.32.3] - 2024-03-27
### Removed
- Support for `protobuf==3.*` was dropped.

## [7.32.2] - 2024-03-26
### Added
- Missing filterable properties `unit_external_id` and `unit_quantity` to `DatapointSubscriptionProperty`.
  Note: was renamed from `DatapointSubscriptionFilterProperties`, which is now a deprecated alias.

## [7.32.1] - 2024-03-25
### Fixed
- Fix type hints for functions data classes Function/FunctionSchedule/FunctionCall

## [7.32.0] - 2024-03-25
### Changed
- Type hint for `id`, `last_updated_time`, and `create_time` attributes are no longer `Optional` on
  subclasses of `CogniteResource`. This is to reflect that these attributes are always set when the
  object is returned by the SDK.

## [7.31.0] - 2024-03-24
### Added
- Retrieve method for session, `client.iam.session.retrieve`
- The parameter `limit` to the method `client.iam.session.list`.
### Fixed
- The method `client.iam.session.revoke` is now overloaded correctly and returns a `Session` for single id
  and a `SessionList` for multiple ids.

## [7.30.1] - 2024-03-23
### Fixed
- When calling `client.sequences.data.retrieve` in a Jupyter Notebook the returning `SequenceRowsList` no longer raises
  `AttributeError: 'dict' object has no attribute '_repr_html_'` (the HTML representation of `SequenceRowsList` was failing).

## [7.30.0] - 2024-03-20
### Added
- `Properties` class, as used on e.g. `Node` and `Edge`, now renders in Jupyter Notebooks (`_repr_html_` added).

## [7.29.0] - 2024-03-20
### Added
- Direct access to the columns/data stored on raw rows have been added (alongside a `.get` method). Example usage:
  `row["my_col"]` (short-cut for: `row.columns["my_col"]`).

## [7.28.2] - 2024-03-14
### Fixed
- Retrieving more than 100 containers, views, data models, or spaces no longer raises a `CogniteAPIError`.

## [7.28.1] - 2024-03-13
### Fixed
- Fixed issue causing multipart file upload to fail when mime-type was set.

## [7.28.0] - 2024-03-13
### Added
- Added support for advanced filter query in the `list()` (and `__call__()`) method of `assets`, `events`, `sequences`,
  and `time_series` APIs. Now you are able to use advanced filter (like in `filter()`) at the same time as the simple
  filter properties, allowing for more complex requests.
- Added missing `sort` parameter to `list()` and `__call__()` methods for `AssetsAPI`.
- Added missing `sort` parameter to `list()` and `__call__()` methods for `TimeSeriesAPI`.
- Added missing `sort` and `partitions` parameters to `list()` and `__call__()` methods for `SequencesAPI`.
### Deprecated
- Added a deprecation warning on the `filter()` method of `assets`, `events`, `sequences`, and `time_series` APIs as
  its functionality is fully covered by the `list()` method.

## [7.27.2] - 2024-03-08
### Added
- Retry 429s on graphql endpoints

## [7.27.1] - 2024-03-08
### Improved
- When iterating raw rows concurrently, a max queue size for pending results have been added to keep a stable low
  bounded memory usage profile (for when the caller's code isn't processing fast enough to keep up). Worth noting
  that this has no effect on the total retrieval time.

## [7.27.0] - 2024-03-04
### Added
- Added support for multipart file uploads using the `client.files.multipart_upload_session` method.

## [7.26.2] - 2024-03-05
### Fixed
- Fixed a regression from 7.26.1 in the logic for when to refresh token.

## [7.26.1] - 2024-03-05
### Fixed
- The `CredentialProvider` class for client credentials, `OAuthClientCredentials`, was switched from using the non-standard
  field `expires_at` to `expires_in` that's part of the OAuth 2.0 standard (RFC 6749).

## [7.26.0] - 2024-02-29
### Added
- In data modeling, added support for setting floats with units in containers. In addition, added support for retrieving,
  listing, searching, aggregating, querying and syncing nodes/edges with a target unit or target unit system.

## [7.25.0] - 2024-02-29
### Added
- Support for sorting on `client.data_modeling.instances.search`

## [7.24.4] - 2024-02-28
### Fixed
- Unknown ACLs, actions or scopes no longer causes `IAMAPI.[groups.list(...), token.inspect()]` to raise.
### Added
- New action for `DataModelInstancesAcl` added: `Write_Properties`.

## [7.24.3] - 2024-02-28
### Fixed
- Fix handling of GeometryCollection objects in the Documents API.

## [7.24.2] - 2024-02-25
### Fixed
- [Pyodide/WASM only] The list method for raw rows now works for non-finite queries (got broken in `7.24.1`).

## [7.24.1] - 2024-02-25
### Fixed
- [Pyodide/WASM only] The iteration method for raw rows now yields rows _while running_ (instead of waiting for tasks to finish first).

## [7.24.0] - 2024-02-25
### Added
- New parameter for `client.raw.rows(...)`: `partitions`. This enables greater throughput thorough concurrent reads when using
  the generator method (while still keeping a low memory impact). For backwards compatibility, the default is _no concurrency_.
  When specified, can be used together with a finite limit, as opposed to most (if not all) other resources/APIs.
- New parameter for `client.raw.rows.list(...)`: `partitions`. For backwards compatibility, the default is _no concurrency_ when
  a finite `limit` is given, and _"max" concurrency_ (`partitions=max_workers`) otherwise. Partitions can be used with finite limits.
  With this change it is easy to set an appropriate level of concurrency without messing with the global client configuration.
### Changed
- Default configuration setting of `max_workers` has been changed from 10 to 5 (to match the documentation).

## [7.23.1] - 2024-02-23
### Fixed
- Add missing `partition` scope to `seismicAcl`.

## [7.23.0] - 2024-02-23
### Added
- Make properties on instances (`Node`, `Edge`) easier to work with, by implementing support for direct indexing (and a `.get` method).
  If the instances have properties from no source or multiple sources, an error is raised instead. Example usage: `instance["my_prop"]`
  (short-cut for: `instance.properties[ViewId("space", "ext.id", "version")]["my_prop"]`)

## [7.22.0] - 2024-02-21
### Added
- Data point subscriptions reaches General Availability (GA).
  - Use the new [Data point subscriptions](https://developer.cognite.com/dev/concepts/data_point_subscriptions/)
    feature to configure a subscription to listen to changes in one or more time series (in ingestion order).
    The feature is intended to be used where data points consumers need to keep up to date with
    changes to one or more time series without the need to read the entire time series again.
### Changed
- Removed the `ignore_unknown_ids` flag from `client.time_series.subscriptions.retrieve()` to stay consistent with other resource types.

## [7.21.1] - 2024-02-20
### Fixed
- Data Workflows: mark parameter `jobId` as optional in `TransformationTaskOutput`, as it may not be populated in case of a failure.

## [7.21.0] - 2024-02-10
### Added
- Parameter `sort` to `client.documents.list`.

## [7.20.1] - 2024-02-19
### Fixed
- `DMLApplyResult` no longer fails when converted to a string (representation).

## [7.20.0] - 2024-02-13
### Fixed
- internal json encoder now understands CogniteObject and CogniteFilter objects, so that they are
  correctly serialized when used in nested structures.

## [7.19.2] - 2024-02-13
### Fixed
- Addressed `FutureWarning` coming from pandas dependency (granularity to pandas frequency translation of sec/min/hour and 'year start')
- Fixed `granularity` setting in `DatapointsAPI.retrieve_dataframe_in_tz` showing up as number of hours instead of e.g. week or year.

## [7.19.1] - 2024-02-12
### Fixed
- Calls to ... are now retried automatically:
    * Functions API: `list`, `retrieve`, `retrieve_multiple`, `activate`
    * FunctionCalls API: `list`, `retrieve`
    * FunctionSchedules API: `list`, `retrieve`
    * ExtractionPipelines API: `retrieve_multiple`
    * ExtractionPipelineRuns API: `list`
    * Transformations API: `list`, `retrieve`, `retrieve_multiple`, `preview`
    * TransformationJobs API: `retrieve`, `retrieve_multiple`
    * TransformationSchedules API: `retrieve`, `retrieve_multiple`
    * Geospatial API:  `list_feature_types`, `retrieve_feature_types`, `retrieve_features`, `list_features`,
      `search_features`, `stream_features`, `aggregate_features`, `get_coordinate_reference_systems`, `get_raster`, `compute`,
    * UserProfiles API: `retrieve`, `search`
    * Documents API: `search`, `list`, `__call__`, `aggregate_count`, `aggregate_cardinality_values`, `aggregate_cardinality_properties`,
      `aggregate_unique_values`, `aggregate_unique_properties`
    * ThreeDRevisions API: `filter_nodes`

## [7.19.0] - 2024-02-12
### Added
- Helper methods to `View`, `ViewApply`, `ViewList` and `ViewApplyList` `referenced_containers` which returns the
  containers referenced by in the view(s).

## [7.18.0] - 2024-02-08
### Added
- Support for `target_unit` and `target_unit_system` in synthetic time series.

## [7.17.4] - 2024-02-07
### Added
- Allow using container property reference in `NodeResultSetExpression.through` in addition to view property reference

## [7.17.3] - 2024-02-06
### Fixed
- Creating a Cognite Function from a directory with `skip_folder_validation=False` no longer raises `ModuleNotFoundError`
  for Pyodide (WASM) users.

## [7.17.2] - 2024-02-04
### Fixed
- Uploading files now accepts Labels again as part of file metadata. This addresses a bug introduced in v7, which caused
  a `ValueError` to be raised.

## [7.17.1] - 2024-02-02
### Fixed
- An (extreme) edge case where an empty, unnecessary API request for datapoints would be sent leading to a `CogniteAPIError`.
- Certain granularity inputs (when using the `DatapointsAPI`) no longer cause a `ValueError` to be raised with confusing/wrong wording.

## [7.17.0] - 2024-02-01
### Fixed
- Calls to `AnnotationsAPI.[list|retrieve|retrieve_multiple|reverse_lookup]` are now retried automatically.
- Calls to `AnnotationsAPI.reverse_lookup` now also accept the standard values (`-1, inf`) to indicate 'no limit'.
### Improved
- Calls to `AnnotationsAPI.list` with more than 1000 `annotated_resource_ids` are now batched automatically for the user.
  Previously these would raise an API error.

## [7.16.0] - 2024-01-30
### Added
- When listing instances (and when using `search`, `aggregate` and `histogram`), a new `space` parameter has been added;
  you may pass either a single space identifier (or a list of several). Note that this is just for convenience, using
  `filter` still works (and is necessary for more complex queries).
- New convenience filter, `SpaceFilter`, makes filtering on space simpler.

## [7.15.1] - 2024-01-23
### Fixed
- When calling `to_pandas` with `expand_properties=True` on an instance or instance list with no properties, the SDK will
  no longer raise ValueError, but drop the empty properties row/column.

## [7.15.0] - 2024-01-22
### Improved
- Only run pypi version check once, despite instantiating multiple clients. And make it async too.

## [7.14.0] - 2024-01-22
### Changed
- Helper methods to get related resources on `Asset` class now accept `asset_ids` as part of keyword arguments.
### Added
- Helper methods to get related resources on `AssetList` class now accept keyword arguments that are passed on to
  the list endpoint (for server-side filtering).

## [7.13.8] - 2024-01-19
### Fixed
- `FilesAPI.upload` when using `geo_location` (serialize error).

## [7.13.7] - 2024-01-19
### Fixed
- Type hints for all `.update` and `.upsert` methods accept Write classes in addition to Read and Update classes.
- Missing overloading of the `.update` methods on `client.three_d.models.update`, `client.transformations.update`,
  `client.transformations.schedules.update`, `client.relationships.update`, and `client.data_sets.update`.

## [7.13.6] - 2024-01-18
### Added
- Helper method `as_tuple` to `NodeId` and `EdgeId`.

## [7.13.5] - 2024-01-16
### Added
- EdgeConnection, MultiEdgeConnection, MultiReverseDirectRelation and their corresponding Apply View dataclasses are now importable from `cognite.client.dataclasses.data_modeling`.

## [7.13.4] - 2024-01-11
### Fixed
- When calling `WorkflowExecution.load` not having a `schedule` would raise a `KeyError` even though it is optional. This is now fixed.
- When calling `Datapoints.load` not having a `isString` would raise a `KeyError` even though it is optional. This is now fixed.
- Most `CogniteResourceList.as_write()` would raise a `CogniteMissingClientError` when called from a class with missing cognite_client. This is now fixed.

## [7.13.3] - 2024-01-12
### Added
- `View.as_property_ref` and `Container.as_property_ref` to make it easier to create property references
  (used to only be available on `ViewId` and `ContainerId`).

## [7.13.2] - 2024-01-11
### Fixed
- When calling `ExtractionPipeline.load` not having a `schedule` would raise a `KeyError` even though it is optional. This is now fixed.

## [7.13.1] - 2024-01-10
### Improved
- Respect the `isAutoRetryable` flag on error responses from the API when retrying requests.

## [7.13.0] - 2024-01-09
### Changed
- Units on Time Series (including unit conversion) is out of beta and will no longer issue warnings on usage.

## [7.12.0] - 2024-01-09
### Added
- `DatapointsAPI.retrieve_latest` now accepts `target_unit` or `target_unit_system` parameter.
### Fixed
- `DatapointsAPI.retrieve_latest` when given `LatestDatapointQuery`(s) without a setting for `before`, now correctly use
  the (default) `before` setting as specified in the method call.

## [7.11.0] - 2024-01-09
### Added
- All Cognite resources now have write-version. For example, we have `Asset` and `AssetWrite`, `Event` and `EventWrite`, and so on.
  The new write class reflects the required/optional fields in the API, and is now recommended when creating resources. In addition,
  all read classes and list classes now have a convenience method `as_write` that returns the write class with the same data.
  For example, if you have a `assets` of type `AssetList` you can call `assets.as_write()` which will return a `AssetWriteList`,
  and thus removing all server set fields (like `created_time` and `last_updated_time`). This is useful if you want to
  compare a resource from CDF with a local configuration. In addition, this makes it easier to create a new resource
  using an existing resource as a template.
- Missing overloading of the `.create` methods on `client.iam.security_categories.create`, `client.iam.groups.create`,
  `client.labels.create`, `client.three_d.models.create`, `client.three_d.revisions.create`, `client.three_d.asset_mappings.create`,
  `client.transformations.create`, `client.transformations.schedules.create`, and `client.relationships.create`.
### Changed
- The class `DatapointSubscriptionCreate` has been renamed to `DatapointSubscriptionWrite` to be consistent with the other write classes.
  This is not a breaking change, as the old class is still available for backwards compatibility, but will be removed in the next major version.
### Fixed
- The `node.type` was not set when calling `.as_apply()` or `.as_write()` on a `Node` or `NodeList`. This is now fixed.

## [7.10.1] - 2024-01-08
### Added
- Fix retries for `POST /raw/rows`.

## [7.10.0] - 2024-01-08
### Added
- `geospatial.search_features` and `geospatial.stream_features` now accept the `allow_dimensionality_mismatch` parameter.

## [7.9.0] - 2024-01-05
### Added
- You can now enable or disable user profiles for your CDF project with `client.iam.user_profiles.[enable/disable]`.

## [7.8.10] - 2024-01-04
### Changed
- When using `OidcCredentials` to create a transformation, `cdf_project_name` is no longer optional as required
  by the API.

## [7.8.9] - 2024-01-04
### Fixed
- Pyodide-users of the SDK can now create Transformations with non-nonce credentials without a `pyodide.JsException`
  exception being raised.

## [7.8.8] - 2024-01-03
### Added
- Support for `workflows.cancel`.

## [7.8.7] - 2024-01-03
### Fixed
- Added back `InstancesApply` that was removed in 7.8.6.

## [7.8.6] - 2023-12-27
### Improved
- SDK dependency on the `sortedcontainers` package was dropped.

## [7.8.5] - 2023-12-22
### Fixed
- `DirectRelationReference` is now immutable.
- `DirectRelationReference.load` now correctly handles unknown parameters.

## [7.8.4] - 2023-12-22
### Fixed
- Listing annotations now also accepts `None` and `inf` for the `limit` parameter (to return all), matching what
  was already described in the documentation for the endpoint (for the parameter).
- Calling `to_pandas(...)` on an `DiagramDetectItem` no longer raises `KeyError`.

## [7.8.3] - 2023-12-21
### Fixed
- Revert `SingleHopConnectionDefinition` from a string to child class of `ViewProperty`.
- If a `ViewProperty` or `ViewPropertyApply` dumped before version `7.6` was dumped and loaded after `7.6`, the
  user got a `KeyError: 'container'`. The `load` methods are now backwards compatible with the old format.

## [7.8.2] - 2023-12-21
### Fixed
- Revert `SingleHopConnectionDefinitionApply` from a string to child class of `ViewPropertyApply`.

## [7.8.1] - 2023-12-21
### Fixed
- Calling `to_pandas` with `expand_aggregates=True` on an Asset with aggregated properties would yield a pandas DataFrame
  with the column name `0` instead of `"value"`.
### Improved
- Specification of aggregated properties to `AssetsAPI.[list,filter,__call__]`.

## [7.8.0] - 2023-12-21
### Added
- Instance classes `Node`, `Edge`, `NodeList` and `EdgeList` now supports a new flag `expand_properties` in their `to_pandas` method,
  that makes it much simpler to work with the fetched properties. Additionally, `remove_property_prefix` allows easy prefix
  removal (of the view ID, e.g. `space.external_id/version.my_prop` -> `my_prop`).

## [7.7.1] - 2023-12-20
### Fixed
- Missing legacy capability ACLs: `modelHostingAcl` and `genericsAcl`.
- The `IAMAPI.compare_capabilities` fails with a `AttributeError: 'UnknownAcl' object has no attribute '_capability_name'`
  if the user has an unknwon ACL. This is now fixed by skipping comparison of unknown ACLs and issuing a warning.

## [7.7.0] - 2023-12-20
### Added
- Support for `ViewProperty` types `SingleReverseDirectRelation` and `MultiReverseDirectRelation` in data modeling.

## [7.6.0] - 2023-12-13
### Added
- Support for querying data models through graphql. See `client.data_modeling.graphql.query`.

## [7.5.7] - 2023-12-12
### Fixed
- Certain combinations of `start`/`end` and `granularity` would cause `retrieve_dataframe_in_tz` to raise due to
  a bug in the calender-arithmetic (`MonthAligner`).

## [7.5.6] - 2023-12-11
### Added
- Missing legacy scopes for `Capability`: `LegacySpaceScope` and `LegacyDataModelScope`.

## [7.5.5] - 2023-12-11
### Added
- Added `poll_timeout` parameter on `time_series.subscriptions.iterate_data`. Will keep the connection open and waiting,
  until new data is available, up to `poll_timeout` seconds.

## [7.5.4] - 2023-12-06
### Changed
- The `partitions` parameter is no longer respected when using generator methods to list resources
- The `max_workers` config option has been moved from ClientConfig to the global config.

## [7.5.3] - 2023-12-06
### Added
- Support for `subworkflow` tasks in `workflows`.

## [7.5.2] - 2023-12-05
### Fixed
- The built-in `hash` function was mistakenly stored on `WorkflowDefinitionUpsert` instances after `__init__` and has been removed.

## [7.5.1] - 2023-12-01
### Changed
- Raise an exception if `ClientConfig:base_url` is set to `None` or an empty string

## [7.5.0] - 2023-11-30
### Added
- `chain_to` to `NodeResultSetExpression` and `NodeResultSetExpression`, and `direction` to `NodeResultSetExpression`.

## [7.4.2] - 2023-11-28
### Improved
- Quality of life improvement to `client.extraction_pipelines.runs.list` method. The `statuses` parameter now accepts
  a single value and the annotation is improved. The parameter `created_time` can now be given on the format `12d-ago`.

## [7.4.1] - 2023-11-28
### Fixed
- Error in validation logic when creating a `Transformation` caused many calls to `client.transformations.update` to fail.

## [7.4.0] - 2023-11-27
### Changed
- Unit Catalog API is out of beta and will no longer issue warnings on usage. Access is unchanged: `client.units`.

## [7.3.3] - 2023-11-22
### Fixed
- Added action `Delete` in `ProjectsAcl`.

## [7.3.2] - 2023-11-21
### Fixed
- `workflows.retrieve` and `workflows.versions.retrieve` returned None if the provided workflow external id contained special characters. This is now fixed.

## [7.3.1] - 2023-11-21
### Fixed
- Replaced action `Write` with `Create` in `ProjectsAcl`, as `Write` is not a valid action and `Create` is the correct one.

## [7.3.0] - 2023-11-20
### Added
- Added Scope `DataSet` for `TimeSeriesSubscriptionsAcl`.
- Added `data_set_id` to `DatapointSubscription`.

## [7.2.1] - 2023-11-17
### Fixed
- The new compare methods for capabilities in major version 7, `IAMAPI.verify_capabilities` and `IAMAPI.compare_capabilities`
  now works correctly for rawAcl with database scope ("all tables").
### Removed
- Capability scopes no longer have the `is_within` method, and capabilities no longer have `has_capability`. Use the more
  general `IAMAPI.compare_capabilities` instead.

## [7.2.0] - 2023-11-16
### Added
- The `trigger` method of the Workflow Execution API, now accepts a `client_credentials` to allow specifying specific
  credentials to run with. Previously, the current credentials set on the CogniteClient object doing the call would be used.

## [7.1.0] - 2023-11-16
### Added
- The list method for asset mappings in the 3D API now supports `intersects_bounding_box`, allowing users to only
  return asset mappings for assets whose bounding box intersects with the given bounding box.

## [7.0.3] - 2023-11-15
### Fixed
- Bug when `cognite.client.data_classes.filter` used with any `data_modeling` endpoint raised a `CogniteAPIError` for
  snake_cased properties. This is now fixed.
- When calling `client.relationships.retrieve`, `.retrieve_multiple`, or `.list` with `fetch_resources=True`, the
  `target` and `source` resources were not instantiated with a `cognite_client`. This is now fixed.

## [7.0.2] - 2023-11-15
### Fixed
- Missing Scope `DataSet` for `TemplateGroupAcl` and `TemplateInstancesAcl`.

## [7.0.1] - 2023-11-14
### Fixed
- Data modeling APIs now work in WASM-like environments missing the threading module.

## [7.0.0] - 2023-11-14
This release ensure that all CogniteResources have `.dump` and `.load` methods, and that calling these two methods
in sequence produces an equal object to the original, for example,
`my_asset == Asset.load(my_asset.dump(camel_case=True)`. In addition, this ensures that the output of all `.dump`
methods are `json` and `yaml` serializable. Additionally, the default for `camel_case` has been changed to `True`.

### Improved
- Read operations, like `retrieve_multiple` will now fast-fail. Previously, all requests would be executed
  before the error was raised, potentially fetching thousands of unneccesary resources.

### Added
- `CogniteResource.to_pandas` and `CogniteResourceList.to_pandas` now converts known timestamps to `datetime` by
  default. Can be turned off with the new parameter `convert_timestamps`. Note: To comply with older pandas v1, the
  dtype will always be `datetime64[ns]`, although in v2 this could have been `datetime64[ms]`.
- `CogniteImportError` can now be caught as `ImportError`.

### Deprecated
- The Templates API (migrate to Data Modeling).
- The `client.assets.aggregate` use `client.assets.aggregate_count` instead.
- The `client.events.aggregate` use `client.events.aggregate_count` instead.
- The `client.sequence.aggregate` use `client.sequence.aggregate_count` instead.
- The `client.time_series.aggregate` use `client.time_series.aggregate_count` instead.
- In `Transformations` attributes `has_source_oidc_credentials` and `has_destination_oidc_credentials` are deprecated,
  and replaced by properties with the same names.

### Changed
- All `.dump` methods now uses `camel_case=True` by default. This is to match the intended use case, preparing the
  object to be sent in an API request.
- `CogniteResource.to_pandas` now more closely resembles `CogniteResourceList.to_pandas` with parameters
`expand_metadata` and `metadata_prefix`, instead of accepting a sequence of column names (`expand`) to expand,
with no easy way to add a prefix. Also, it no longer expands metadata by default.
- Additionally, `Asset.to_pandas`, now accepts the parameters `expand_aggregates` and `aggregates_prefix`. Since
  the possible `aggregates` keys are known, `camel_case` will also apply to these (if expanded) as opposed to
  the metadata keys.
- More narrow exception types like `CogniteNotFoundError` and `CogniteDuplicatedError` are now raised instead of
  `CogniteAPIError` for the following methods: `DatapointsAPI.retrieve_latest`, `RawRowsAPI.list`,
  `RelationshipsAPI.list`, `SequencesDataAPI.retrieve`, `SyntheticDatapointsAPI.query`. Additionally, all calls
  using `partitions` to API methods like `list` (or the generator version) now do the same.
- The `CogniteResource._load` has been made public, i.e., it is now `CogniteResource.load`.
- The `CogniteResourceList._load` has been made public, i.e., it is now `CogniteResourceList.load`.
- All `.delete` and `.retrieve_multiple` methods now accepts an empty sequence, and will return an empty `CogniteResourceList`.
- All `assert`s meant for the SDK user, now raise appropriate errors instead (`ValueError`, `RuntimeError`...).
- `CogniteAssetHierarchyError` is no longer possible to catch as an `AssertionError`.
- Several methods in the data modelling APIs have had parameter names now correctly reflect whether they accept
  a single or multiple items (i.e. id -> ids).
- `client.data_modeling.instances.aggregate` returns `AggregatedNumberedValue | list[AggregatedNumberedValue] | InstanceAggregationResultList` depending
  on the `aggregates` and `group_by` parameters. Previously, it always returned `InstanceAggregationResultList`.
- The `Group` attribute `capabilities` is now a `Capabilities` object, instead of a `dict`.
- Support for `YAML` in all `CogniteResource.load()` and `CogniteResourceList.load()` methods.
- The `client.sequences.data` methods `.retrieve`, `.retrieve_last_row` (previously `retrieve_latest`), `.insert`  method has changed signature:
  The parameter `column_external_ids` is renamed `columns`. The old parameter `column_external_ids` is still there, but is
  deprecated. In addition, int the `.retrieve` method, the parameters `id` and `external_id` have
  been moved to the beginning of the signature. This is to better match the API and have a consistent overload
  implementation.
- The class `SequenceData` has been replaced by `SequenceRows`. The old `SequenceData` class is still available for
  backwards compatibility, but will be removed in the next major version. However, all API methods now return
  `SequenceRows` instead of `SequenceData`.
- The attribute `columns` in `Sequence` has been changed from `typing.Sequence[dict]` to `SequnceColumnList`.
- The class `SequenceRows` in `client.data_classes.transformations.common` has been renamed to `SequenceRowsDestination`.
- The `client.sequences.data.retrieve_latest` is renamed `client.sequences.data.retrieve_last_row`.
- Classes `Geometry`, `AssetAggregate`, `AggregateResultItem`, `EndTimeFilter`, `Label`, `LabelFilter`, `ExtractionPipelineContact`,
  `TimestampRange`, `AggregateResult`, `GeometryFilter`, `GeoLocation`, `RevisionCameraProperties`, `BoundingBox3D` are no longer
  `dict` but classes with attributes matching the API.
- Calling `client.iam.token.inspect()` now gives an object `TokenInspection` with attribute `capabilities` of type `ProjectCapabilityList`
  instead of `list[dict]`
- In data class `Transformation` the attribute `schedule`, `running_job`, and `last_running_job`, `external_id` and `id`
  are set to the `Transformation` `id` and `external_id` if not set. If they are set to a different value, a `ValueError` is raised

### Added
- Added `load` implementation for `VisionResource`s: `ObjectDetection`, `TextRegion`, `AssetLink`, `BoundingBox`,
  `CdfRerourceRef`, `Polygon`, `Polyline`, `VisionExtractPredictions`, `FeatureParameters`.
- Missing `dump` and `load` methods for `ClientCredentials`.
- Literal annotation for `source_type` and `target_type` in `Relationship`
- In transformations, `NonceCredentials` was missing `load` method.
- In transformations, `TransformationBlockedInfo` was missing `.dump` method
- `capabilities` in `cognite.client.data_classes` with data classes for all CDF capabilities.
- All `CogniteResource` and `CogniteResourcelist` objects have `.dump_yaml` methods, for example, `my_asset_list.dump_yaml()`.

### Removed
- Deprecated methods `aggregate_metadata_keys` and `aggregate_metadata_values` on AssetsAPI.
- Deprecated method `update_feature_types` on GeospatialAPI.
- Parameters `property` and `aggregates` for method `aggregate_unique_values` on GeospatialAPI.
- Parameter `fields` for method `aggregate_unique_values` on EventsAPI.
- Parameter `function_external_id` for method `create` on FunctionSchedulesAPI (function_id has been required
  since the deprecation of API keys).
- The `SequenceColumns` no longer set the `external_id` to `column{no}` if it is missing. It now must be set
  explicitly by the user.
- Dataclasses `ViewDirectRelation` and `ContainerDirectRelation` are replaced by `DirectRelation`.
- Dataclasses `MappedPropertyDefinition` and `MappedApplyPropertyDefinition` are replaced by `MappedProperty` and `MappedPropertyApply`.
- Dataclasses `RequiresConstraintDefinition` and `UniquenessConstraintDefinition` are replaced by `RequiresConstraint` and `UniquenessConstraint`.
- In data class `Transformation` attributes `has_source_oidc_credentials` and `has_destination_oidc_credentials` are replaced by properties.

### Fixed
- Passing `limit=0` no longer returns `DEFAULT_LIMIT_READ` (25) resources, but raises a `ValueError`.
- `Asset.dump()` was not dumping attributes `geo_location` and `aggregates` to `json` serializable data structures.
- In data modeling, `NodeOrEdgeData.load` method was not loading the `source` attribute to `ContainerId` or `ViewId`. This is now fixed.
- In data modeling, the attribute `property` used in `Node` and `Edge` was not `yaml` serializable.
- In `DatapointsArray`, `load` method was not compatible with `.dump` method.
- In extraction pipelines, `ExtractionPipelineContact.dump` was not `yaml` serializable
- `ExtractionPipeline.dump` attribute `contacts` was not `json` serializable.
- `FileMetadata.dump` attributes `labels` and `geo_location` was not `json` serializable.
- In filtering, filter `ContainsAll` was missing in `Filter.load` method.
- Annotation for `cpu` and `memory` in `Function`.
- `GeospatialComputedResponse.dump` attribute `items` was not `yaml` serializable
- `Relationship.dump` was not `json` serializable.
- `Geometry.dump` was not `json` serializable.
- In templates, `GraphQlResponse.dump` was not `json` serializable, and `GraphQlResponse.dump` failed to load
  `errors` `GraphQlError`.
- `ThreeDModelRevision` attribute `camera` was not dumped as `yaml` serializable and
  not loaded as `RevisionCameraProperties`.
- `ThreeDNode` attribute `bounding_box` was not dumped as `yaml` serializable and
  not loaded as `BoundingBox3D`.
- `Transformation` attributes `source_nonce`, `source_oidc_credential`, `destination_nonce`,
  and `destination_oidc_credentials` were not dumped as `json` serializable and `loaded` with
  the appropriate data structure. In addition, `TransformationBlockedInfo` and `TransformationJob`
  were not dumped as `json` serializable.
- `TransformationPreviewResult` was not dumping attribute `schema` as `yaml` serializable, and the
  `load` and `dump` methods were not compatible.
- In transformations, `TransformationJob.dump` was not `json` serializable, and attributes
  `destination` and `status` were not loaded into appropriate data structures.
- In transformations, `TransformationSchemaMapType.dump` was not `json` serializable.
- In `annotation_types_images`, implemented `.load` for `KeypointCollection` and `KeypointCollectionWithObjectDetection`.
- Bug when dumping `documents.SourceFile.dump(camel_case=True)`.
- Bug in `WorkflowExecution.dump`
- Bug in `PropertyType.load`

## [6.39.6] - 2023-11-13
## Fixed
- HTTP status code retry strategy for RAW and labels. `/rows/insert` and `/rows/delete` will now
  be retried for all status codes in `config.status_forcelist` (default 429, 502, 503, 504), while
  `/dbs/{db}` and `/tables/{table}` will now only be retried for 429s and connection errors as those
  endpoints are not idempotent.
- Also, `labels/list` will now also be retried.

## [6.39.5] - 2023-11-12
## Fixed
- The `.apply()` methods of `MappedProperty` now has the missing property `source`.

## [6.39.4] - 2023-11-09
## Fixed
- Fetching datapoints from dense time series using a `targetUnit` or a target `targetUnitSystem` could result
  in some batches not being converted to the new unit.

## [6.39.3] - 2023-11-08
## Fixed
- The newly introduced parameter `connectionType` was assumed to be required from the API. This is not the case.

## [6.39.2] - 2023-11-08
## Fixed
- When listing `client.data_modeling.views` the SDK raises a `TypeError`. This is now fixed.

## [6.39.1] - 2023-11-01
## Fixed
- When creating transformations using backup auth. flow (aka a session could not be created for any reason),
  the scopes for the credentials would not be passed correctly (bug introduced in 6.25.1).

## [6.39.0] - 2023-11-01
## Added
- Support for `concurrencyPolicy` property in Workflows `TransformationsWorker`.

## [6.38.1] - 2023-10-31
### Fixed
- `onFailure` property in Workflows was expected as mandatory and was raising KeyError if it was not returned by the API.
  The SDK now assumes the field to be optional and loads it as None instead of raising an error.

## [6.38.0] - 2023-10-30
### Added
- Support `onFailure` property in Workflows, allowing marking Tasks as optional in a Workflow.

## [6.37.0] - 2023-10-27
### Added
- Support for `type` property in `NodeApply` and `Node`.

## [6.36.0] - 2023-10-25
### Added
- Support for listing members of Data Point Subscription, `client.time_series.subscriptions.list_member_time_series()`. Note this is an experimental feature.

## [6.35.0] - 2023-10-25
### Added
- Support for `through` on node result set expressions.

### Fixed
- `unit` on properties in data modeling. This was typed as a string, but it is in fact a direct relation.

## [6.34.2] - 2023-10-23
### Fixed
- Loading a `ContainerApply` from source failed with `KeyError` if `nullable`, `autoIncrement`, or `cursorable` were not set
  in the `ContainerProperty` and `BTreeIndex` classes even though they are optional. This is now fixed.

## [6.34.1] - 2023-10-23
### Added
- Support for setting `data_set_id` and `metadata` in `ThreeDModelsAPI.create`.
- Support for updating `data_set_id` in `ThreeDModelsAPI.update`.

## [6.34.0] - 2023-10-20
### Fixed
- `PropertyType`s no longer fail on instantiation, but warn on missing SDK support for the new property(-ies).

### Added
- `PropertyType`s `Float32`, `Float64`, `Int32`, `Int64` now support `unit`.

## [6.33.3] - 2023-10-18
### Added
- `functions.create()` now accepts a `data_set_id` parameter. Note: This is not for the Cognite function, but for the zipfile containing
  the source code files that is uploaded on the user's behalf (from which the function is then created). Specifying a data set may
  help resolve the error 'Resource not found' (403) that happens when a user is not allowed to create files outside a data set.

## [6.33.2] - 2023-10-16
### Fixed
- When fetching datapoints from "a few time series" (implementation detail), all missing, non-ignorable time series
  are now raised together in a `CogniteNotFoundError` rather than only the first encountered.

### Improved
- Datapoints fetching has a lower peak memory consumption when fetching from multiple time series simultaneously.

## [6.33.1] - 2023-10-14
### Fixed
- `Function.list_schedules()` would return schedules unrelated to the function if the function did not have an external id.

## [6.33.0] - 2023-10-13
### Added
- Support for providing `DirectRelationReference` and `NodeId` as direct relation values when
ingesting node and edge data.

## [6.32.4] - 2023-10-12
### Fixed
- Filters using e.g. metadata keys no longer dumps the key in camel case.

## [6.32.3] - 2023-10-12
### Added
- Ability to toggle the SDK debug logging on/off by setting `config.debug` property on a CogniteClient to True (enable) or False (disable).

## [6.32.2] - 2023-10-10
### Added
- The credentials class used in TransformationsAPI, `OidcCredentials`, now also accepts `scopes` as a list of strings
  (used to be comma separated string only).

## [6.32.1] - 2023-10-10
### Added
- Missing `unit_external_id` and `unit_quantity` fields on `TimeSeriesProperty`.

## [6.32.0] - 2023-10-09
### Fixed
- Ref to openapi doc in Vision extract docstring
- Parameters to Vision models can be given as Python dict (updated doc accordingly).
- Don't throw exception when trying to save empty list of vision extract predictions as annotations. This is to avoid having to wrap this method in try-except for every invocation of the method.

### Added
- Support for new computer vision models in Vision extract service: digital gauge reader, dial gauge reader, level gauge reader and valve state detection.

## [6.31.0] - 2023-10-09
### Added
Support for setting and fetching TimeSeries and Datapoints with "real" units (`unit_external_id`).
- TimeSeries has a new field `unit_external_id`, which can be set when creating or updating it. This ID must refer to a
  valid unit in the UnitCatalog, see `client.units.list` for reference.
- If the `unit_external_id` is set for a TimeSeries, then you may retrieve datapoints from that time series in any compatible
  units. You do this by specifying the `target_unit` (or `target_unit_system`) in a call to any of the datapoints `retrieve`
  methods, `retrieve`, `retrieve_arrays`, `retrieve_dataframe`, or `retrieve_dataframe_in_tz`.

## [6.30.2] - 2023-10-09
### Fixed
- Serialization of `Transformation` or `TransformationList` no longer fails in `json.dumps` due to unhandled composite objects.

## [6.30.1] - 2023-10-06
### Added
- Support for metadata on Workflow executions. Set custom metadata when triggering a workflow (`workflows.executions.trigger()`). The metadata is included in results from `workflows.executions.list()` and `workflows.executions.retrieve_detailed()`.

## [6.30.0] - 2023-10-06
### Added
- Support for the UnitCatalog with the implementation `client.units`.

## [6.29.2] - 2023-10-04
### Fixed
- Calling some of the methods `assets.filter()`, `events.filter()`, `sequences.filter()`, `time_series.filter()` without a `sort` parameter could cause a `CogniteAPIError` with a 400 code. This is now fixed.

## [6.29.1] - 2023-10-04
### Added
- Convenience method `to_text` on the `FunctionCallLog` class which simplifies printing out function call logs.

## [6.29.0] - 2023-10-04
### Added
- Added parameter `resolve_duplicate_file_names` to `client.files.download`.
  This will keep all the files when downloading to local machine, even if they have the same name.

## [6.28.5] - 2023-10-03
### Fixed
- Bugfix for serialization of Workflows' `DynamicTasksParameters` during `workflows.versions.upsert` and `workflows.execution.retrieve_detailed`

## [6.28.4] - 2023-10-03
### Fixed
- Overload data_set/create for improved type safety

## [6.28.3] - 2023-10-03
### Fixed
- When uploading files as strings using `client.files.upload_bytes` the wrong encoding is used on Windows, which is causing
  part of the content to be lost when uploading. This is now fixed.

## [6.28.2] - 2023-10-02
### Fixed
- When cache lookup did not yield a token for `CredentialProvider`s like `OAuthDeviceCode` or `OAuthInteractive`, a
  `TypeError` could be raised instead of initiating their authentication flow.

## [6.28.1] - 2023-09-30
### Improved
- Warning when using alpha/beta features.

## [6.28.0] - 2023-09-26
### Added
- Support for the WorkflowOrchestrationAPI with the implementation `client.workflows`.

## [6.27.0] - 2023-09-13
### Changed
- Reduce concurrency in data modeling client to 1

## [6.26.0] - 2023-09-22
### Added
- Support `partition` and `cursor` parameters on `time_series.subscriptions.iterate_data`
- Include the `cursor` attribute on `DatapointSubscriptionBatch`, which is yielded in every iteration
of `time_series.subscriptions.iterate_data`.

## [6.25.3] - 2023-09-19
### Added
- Support for setting and retrieving `data_set_id` in data class `client.data_classes.ThreeDModel`.

## [6.25.2] - 2023-09-12
### Fixed
- Using the `HasData` filter would raise an API error in CDF.

## [6.25.1] - 2023-09-15
### Fixed
- Using nonce credentials now works as expected for `transformations.[create, update]`. Previously, the attempt to create
  a session would always fail, leading to nonce credentials never being used (full credentials were passed to- and
  stored in the transformations backend service).
- Additionally, the automatic creation of a session no longer fails silently when an `CogniteAuthError` is encountered
  (which happens when the credentials are invalid).
- While processing source- and destination credentials in `client.transformations.[create, update]`, an `AttributeError`
  can no longer be raised (by not specifying project).
### Added
- `TransformationList` now correctly inherits the two (missing) helper methods `as_ids()` and `as_external_ids()`.

## [6.25.0] - 2023-09-14
### Added
- Support for `ignore_unknown_ids` in `client.functions.retrieve_multiple` method.

## [6.24.1] - 2023-09-13
### Fixed
- Bugfix for `AssetsAPI.create_hierarchy` when running in upsert mode: It could skip certain updates above
  the single-request create limit (currently 1000 assets).

## [6.24.0] - 2023-09-12
### Fixed
- Bugfix for `FilesAPI.upload` and `FilesAPI.upload_bytes` not raising an error on file contents upload failure. Now `CogniteFileUploadError` is raised based on upload response.

## [6.23.0] - 2023-09-08
### Added
- Supporting for deleting constraints and indexes on containers.

### Changed
- The abstract class `Index` can no longer be instantiated. Use BTreeIndex or InvertedIndex instead.

## [6.22.0] - 2023-09-08
### Added
- `client.data_modeling.instances.subscribe` which lets you subscribe to a given
data modeling query and receive updates through a provided callback.
- Example on how to use the subscribe method to sync nodes to a local sqlite db.

## [6.21.1] - 2023-09-07
### Fixed
- Concurrent usage of the `CogniteClient` could result in API calls being made with the wrong value for `api_subversion`.

## [6.21.0] - 2023-09-06
### Added
- Supporting pattern mode and extra configuration for diagram detect in beta.

## [6.20.0] - 2023-09-05
### Fixed
- When creating functions with `client.functions.create` using the `folder` argument, a trial-import is executed as part of
  the verification process. This could leave leftover modules still in scope, possibly affecting subsequent calls. This is
  now done in a separate process to guarantee it has no side-effects on the main process.
- For pyodide/WASM users, a backup implementation is used, with an improved cleanup procedure.

### Added
- The import-check in `client.functions.create` (when `folder` is used) can now be disabled by passing
  `skip_folder_validation=True`. Basic validation is still done, now additionally by parsing the AST.

## [6.19.0] - 2023-09-04
## Added
- Now possible to retrieve and update translation and scale of 3D model revisions.

## [6.18.0] - 2023-09-04
### Added
- Added parameter `keep_directory_structure` to `client.files.download` to allow downloading files to a folder structure matching the one in CDF.

### Improved
- Using `client.files.download` will still skip files with the same name when writing to disk, but now a `UserWarning` is raised, specifying which files are affected.

## [6.17.0] - 2023-09-01
### Added
- Support for the UserProfilesAPI with the implementation `client.iam.user_profiles`.

## [6.16.0] - 2023-09-01
### Added
- Support for `ignore_unknown_ids` in `client.relationships.retrieve_multiple` method.

## [6.15.3] - 2023-08-30
### Fixed
- Uploading files using `client.files.upload` now works when running with `pyodide`.

## [6.15.2] - 2023-08-29
### Improved
- Improved error message for `CogniteMissingClientError`. Now includes the type of object missing the `CogniteClient` reference.

## [6.15.1] - 2023-08-29
### Fixed
- Bugfix for `InstanceSort._load` that always raised `TypeError` (now public, `.load`). Also, indirect fix for `Select.load` for non-empty `sort`.

## [6.15.0] - 2023-08-23
### Added
- Support for the DocumentsAPI with the implementation `client.documents`.
- Support for advanced filtering for `Events`, `TimeSeries`, `Assets` and `Sequences`. This is available through the
  `.filter()` method, for example, `client.events.filter`.
- Extended aggregation support for `Events`, `TimeSeries`, `Assets` and `Sequences`. This is available through the five
  methods `.aggregate_count(...)`, `aggregate_cardinality_values(...)`, `aggregate_cardinality_properties(...)`,
  `.aggregate_unique_values(...)`, and `.aggregate_unique_properties(...)`. For example,
  `client.assets.aggregate_count(...)`.
- Added helper methods `as_external_ids` and `as_ids` for `EventList`, `TimeSeriesList`, `AssetList`, `SequenceList`,
  `FileMetaDataList`, `FunctionList`, `ExtractionPipelineList`, and `DataSetList`.

### Deprecated
- Added `DeprecationWarning` to methods `client.assets.aggregate_metadata_keys` and
  `client.assets.aggregate_metadata_values`. The use parameter the `fields` in
  `client.events.aggregate_unique_values` will also lead to a deprecation warning. The reason is that the endpoints
  these methods are using have been deprecated in the CDF API.

## [6.14.2] - 2023-08-22
### Fixed
- All data modeling endpoints will now be retried. This was not the case for POST endpoints.

## [6.14.1] - 2023-08-19
### Fixed
- Passing `sources` as a tuple no longer raises `ValueError` in `InstancesAPI.retrieve`.

## [6.14.0] - 2023-08-14
### Changed
- Don't terminate client.time_series.subscriptions.iterate_data() when `has_next=false` as more data
may be returned in the future. Instead we return the `has_next` field in the batch, and let the user
decide whether to terminate iteration. This is a breaking change, but this particular API is still
in beta and thus we reserve the right to break it without bumping the major version.

## [6.13.3] - 2023-08-14
### Fixed
- Fixed bug in `ViewApply.properties` had type hint `ConnectionDefinition` instead of `ConnectionDefinitionApply`.
- Fixed bug in `dump` methods of `ViewApply.properties` causing the return code `400` with message
  `Request had 1 constraint violations. Please fix the request and try again. [type must not be null]` to be returned
  from the CDF API.

## [6.13.2] - 2023-08-11
### Fixed
- Fixed bug in `Index.load` that would raise `TypeError` when trying to load `indexes`, when an unexpected field was
  encountered (e.g. during a call to `client.data_modeling.container.list`).

## [6.13.1] - 2023-08-09
### Fixed
- Fixed bug when calling a `retrieve`, `list`, or `create` in `client.data_modeling.container` raised a `TypeError`.
  This is caused by additions of fields to the API, this is now fixed by ignoring unknown fields.

## [6.13.0] - 2023-08-07
### Fixed
- Fixed a bug raising a `KeyError` when calling `client.data_modeling.graphql.apply_dml` with an invalid `DataModelingId`.
- Fixed a bug raising `AttributeError` in `SpaceList.to_space_apply_list`, `DataModelList.to_data_model_apply_list`,
  `ViewList.to_view_apply`. These methods have also been renamed to `.as_apply` for consistency
  with the other data modeling resources.

### Removed
- The method `.as_apply` from `ContainerApplyList` as this method should be on the `ContainerList` instead.

### Added
- Missing `as_ids()` for `DataModelApplyList`, `ContainerList`, `ContainerApplyList`, `SpaceApplyList`, `SpaceList`,
  `ViewApplyList`, `ViewList`.
- Added helper method `.as_id` to `DMLApplyResult`.
- Added helper method `.latest_version` to `DataModelList`.
- Added helper method `.as_apply` to `ContainerList`.
- Added container classes `NodeApplyList`, `EdgeApplyList`, and `InstancesApply`.

## [6.12.2] - 2023-08-04
### Fixed
- Certain errors that were previously silently ignored in calls to `client.data_modeling.graphql.apply_dml` are now properly raised (used to fail as the API error was passed nested inside the API response).

## [6.12.1] - 2023-08-03
### Fixed
- Changed the structure of the GraphQL query used when updating DML models through `client.data_modeling.graphql.apply_dml` to properly handle (i.e. escape) all valid symbols/characters.

## [6.12.0] - 2023-07-26
### Added
- Added option `expand_metadata` to `.to_pandas()` method for list resource types which converts the metadata (if any) into separate columns in the returned dataframe. Also added `metadata_prefix` to control the naming of these columns (default is "metadata.").

## [6.11.1] - 2023-07-19
### Changed
- Return type `SubscriptionTimeSeriesUpdate` in `client.time_series.subscriptions.iterate_data` is now required and not optional.

## [6.11.0] - 2023-07-19
### Added
- Support for Data Point Subscription, `client.time_series.subscriptions`. Note this is an experimental feature.


## [6.10.0] - 2023-07-19
### Added
- Upsert method for `assets`, `events`, `timeseries`, `sequences`, and `relationships`.
- Added `ignore_unknown_ids` flag to `client.sequences.delete`

## [6.9.0] - 2023-07-19
### Added
- Basic runtime validation of ClientConfig.project

## [6.8.7] - 2023-07-18
### Fixed
- Dumping of `Relationship` with `labels` is not `yaml` serializable. This is now fixed.

## [6.8.6] - 2023-07-18
### Fixed
- Include `version` in __repr__ for View and DataModel

## [6.8.5] - 2023-07-18
### Fixed
- Change all implicit Optional types to explicit Optional types.

## [6.8.4] - 2023-07-12
### Fixed
- `max_worker` limit match backend for `client.data_modeling`.

## [6.8.3] - 2023-07-12
### Fixed
- `last_updated_time` and `created_time` are no longer optional on InstanceApplyResult

## [6.8.2] - 2023-07-12
### Fixed
- The `.dump()` method for `InstanceAggregationResult` caused an `AttributeError` when called.

## [6.8.1] - 2023-07-08
### Changed
- The `AssetHierarchy` class would consider assets linking their parent by ID only as orphans, contradicting the
  docstring stating "All assets linking a parent by ID are assumed valid". This is now true (they are no longer
  considered orphans).

## [6.8.0] - 2023-07-07
### Added
- Support for annotations reverse lookup.

## [6.7.1] - 2023-07-07
### Fixed
- Needless function "as_id" on View as it was already inherited
### Added
- Flag "all_versions" on data_modeling.data_models.retrieve() to retrieve all versions of a data model or only the latest one
- Extra documentation on how to delete edges and nodes.
- Support for using full Node and Edge objects when deleting instances.

## [6.7.0] - 2023-07-07
### Added
- Support for applying graphql dml using `client.data_modeling.graphql.apply_dml()`.

## [6.6.1] - 2023-07-07
### Improved
- Added convenience function to instantiate a `CogniteClient.default(...)` to save the users from typing the
  default URLs.

## [6.6.0] - 2023-07-06
### Fixed
- Support for query and sync endpoints across instances in the Data Modeling API with the implementation
  `client.data_modeling.instances`, the methods `query` and `sync`.

## [6.5.8] - 2023-06-30
### Fixed
- Serialization of `DataModel`. The bug caused `DataModel.load(data_model.dump(camel_case=True))` to fail with
  a `TypeError`. This is now fixed.

## [6.5.7] - 2023-06-29
### Fixed
- A bug caused by use of snake case in field types causing `NodeApply.dump(camel_case=True)`
  trigger a 400 response from the API.

## [6.5.6] - 2023-06-29
### Fixed
- A bug causing `ClientConfig(debug=True)` to raise an AttributeError

## [6.5.5] - 2023-06-28
### Fixed
- A bug where we would raise the wrong exception when errors on occurred on `data_modeling.spaces.delete`
- A bug causing inconsistent MRO in DataModelList

## [6.5.4] - 2023-06-28
### Added
- Missing query parameters:
     * `inline_views` in `data_modeling.data_models.retrieve()`.
     * `include_global` in `data_modeling.spaces.list()`.
     * `include_inherited_properties` in `data_modeling.views.retrieve()`.

## [6.5.3] - 2023-06-28
### Fixed
- Only validate `space` and `external_id` for `data_modeling` write classes.


## [6.5.2] - 2023-06-27
### Fixed
- Added missing `metadata` attribute to `iam.Group`

## [6.5.1] - 2023-06-27
### Fixed
- Fix typehints on `data_modeling.instances.aggregate()` to not allow Histogram aggregate.
- Moved `ViewDirectRelation.source` property to `MappedProperty.source` where it belongs.

## [6.5.0] - 2023-06-27
### Added
- Support for searching and aggregating across instances in the Data Modeling API with the implementation
  `client.data_modeling.instances`, the methods `search`, `histogram` and `aggregate`.

## [6.4.8] - 2023-06-23
### Fixed
- Handling non 200 responses in `data_modeling.spaces.apply`, `data_modeling.data_models.apply`,
  `data_modeling.views.apply` and `data_modeling.containers.apply`

## [6.4.7] - 2023-06-22
### Fixed
- Consistently return the correct id types in data modeling resource clients

## [6.4.6] - 2023-06-22
### Fixed
- Don't swallow keyword args on Apply classes in Data Modeling client

## [6.4.5] - 2023-06-21
### Added
- Included tuple-notation when retrieving or listing data model instances

### Improved
- Fixed docstring for retrieving data model instances and extended the examples.

## [6.4.4] - 2023-06-21
Some breaking changes to the datamodeling client. We don't expect any more breaking changes,
but we accept the cost of breaking a few consumers now early on the really nail the user experience.
### Added
- ViewId:as_property_ref and ContainerId:as_property_ref to make it easier to create property references.

### Changed
- Renamed ViewCore:as_reference and ContainerCore:as_reference to :as_id() for consistency with other resources.
- Change Instance:properties to be a `MutableMapping[ViewIdentifier, MutableMapping[PropertyIdentifier, PropertyValue]]`, in order to make it easier to consume
- Make VersionedDataModelingId:load accept `tuple[str, str]`
- Rename ConstraintIdentifier to Constraint - it was not an id but the definition itself
- Rename IndexIdentifier to Index - it was not an id but the definition itself
- Rename ContainerPropertyIdentifier to ContainerProperty - it was not an id but the definition itself

### Removed
- Redundant EdgeApply:create method. It simply mirrored the EdgeApply constructor.


## [6.4.3] - 2023-06-15
### Added
- Accept direct relation values as tuples in `EdgeApply`

## [6.4.2] - 2023-06-15
### Changed
- When providing ids as tuples in `instances.retrieve` and `instances.delete` you should not
have to specify the instance type in each tuple

### Fixed
- Bug where edges and nodes would get mixed up on `instances.retrieve`

## [6.4.1] - 2023-06-14
### Fixed
- Add the missing page_count field for diagram detect items.

## [6.4.0] - 2023-06-12
### Added
- Partial support for the instance resource in the Data Modeling API with the implementation
  `client.data_modeling.instances`, the endpoints `list`, `delete`, `retrieve`, and `apply`

## [6.3.2] - 2023-06-08
### Fixed
- Requests being retried around a token refresh cycle, no longer risk getting stuck with an outdated token.

### Added
- `CredentialProviders` subclassing `_OAuthCredentialProviderWithTokenRefresh`, now accepts a new parameter, `token_expiry_leeway_seconds`, controlling how early a token refresh request should be initiated (before it expires).

### Changed
- `CredentialProviders` subclassing `_OAuthCredentialProviderWithTokenRefresh` now uses a safer default of 15 seconds (up from 3 sec) to control how early a token refresh request should be initiated (before it expires).

## [6.3.1] - 2023-06-07
### Fixed
- Signature of `client.data_modeling.views.retrieve` and `client.data_modeling.data_models.retrieve` to always return a list.

## [6.3.0] - 2023-06-07
### Added
- Support for the container resource in the Data Modeling API with the implementation `client.data_modeling.containers`.
- Support for the view resource in the Data Modeling API with the implementation `client.data_modeling.views`.
- Support for the data models resource in the Data Modeling API with the implementation `client.data_modeling.data_models`.

### Removed
- Removed `retrieve_multiple` from the `SpacesAPI` to have a consistent API with the `views`, `containers`, and `data_models`.

## [6.2.2] - 2023-06-05
### Fixed
- Creating function schedules with current user credentials now works (used to fail at runtime with "Could not fetch a valid token (...)" because a session was never created.)

## [6.2.1] - 2023-05-26
### Added
- Data model centric support in transformation

## [6.2.0] - 2023-05-25
### Added
- Support for the spaces resource in the Data Modeling API with the implementation `client.data_modeling.spaces`.

### Improved
- Reorganized documentation to match API documentation.

## [6.1.10] - 2023-05-22
### Fixed
- Data modelling is now GA. Renaming instance_nodes -> nodes and instance_edges -> edges to make the naming in SDK consistent with Transformation API and CLI

## [6.1.9] - 2023-05-16
### Fixed
- Fixed a rare issue with datapoints fetching that could raise `AttributeError` when running with `pyodide`.

## [6.1.8] - 2023-05-12
### Fixed
- ExtractionPipelinesRun:dump method will not throw an error when camel_case=True anymore

## [6.1.7] - 2023-05-11
### Removed
- Removed DMS v2 destination in transformations

## [6.1.6] - 2023-05-11
### Fixed
- `FunctionsAPI.create` now work in Wasm-like Python runtimes such as `pyodide`.

## [6.1.5] - 2023-05-10
### Fixed
- When creating a transformation with a different source- and destination CDF project, the project setting is no longer overridden by the setting in the `CogniteClient` configuration allowing the user to read from the specified source project and write to the specified and potentially different destination project.

## [6.1.4] - 2023-05-08
### Fixed
- Pickling a `CogniteClient` instance with certain `CredentialProvider`s no longer causes a `TypeError: cannot pickle ...` to be raised.

## [6.1.3] - 2023-05-08
### Added
- Add the license of the package in poetry build.

## [6.1.2] - 2023-05-04
### Improved
- The SDK has received several minor bugfixes to be more user-friendly on Windows.

### Fixed
- The utility function `cognite.client.utils.datetime_to_ms` now raises an understandable `ValueError` when unable to convert pre-epoch datetimes.
- Several functions reading and writing to disk now explicitly use UTF-8 encoding

## [6.1.1] - 2023-05-02
### Fixed
- `AttributeError` when passing `pandas.Timestamp`s with different timezones (*of which one was UTC*) to `DatapointsAPI.retrieve_dataframe_in_tz`.
- A `ValueError` is no longer raised when passing `pandas.Timestamp`s in the same timezone, but with different underlying implementations (e.g. `datetime.timezone.utc` / `pytz.UTC` / `ZoneInfo("UTC")`) to `DatapointsAPI.retrieve_dataframe_in_tz`.

## [6.1.0] - 2023-04-28
### Added
- Support for giving `start` and `end` arguments as `pandas.Timestamp` in `DatapointsAPI.retrieve_dataframe_in_tz`.

### Improved
- Type hints for the `DatapointsAPI` methods.

## [6.0.2] - 2023-04-27
### Fixed
- Fixed a bug in `DatapointsAPI.retrieve_dataframe_in_tz` that could raise `AmbiguousTimeError` when subdividing the user-specified time range into UTC intervals (with fixed offset).

## [6.0.1] - 2023-04-20
### Fixed
- Fixed a bug that would cause `DatapointsAPI.retrieve_dataframe_in_tz` to raise an `IndexError` if there were only empty time series in the response.

## [6.0.0] - 2023-04-19
### Removed
- Removed support for legacy auth (API keys, service accounts, login.status)
- Removed the deprecated `extractionPipeline` argument to `client.extraction_pipelines.create`. Only `extraction_pipeline` is accepted now.
- Removed the deprecated `client.datapoints` accessor attribute. The datapoints API can only be accessed through `client.time_series.data` now.
- Removed the deprecated `client.extraction_pipeline_runs` accessor attribute. The extraction pipeline run API can only be accessed through `client.extraction_pipelines.runs` now.
- Removed the deprecated `external_id` attribute on `ExtractionPipelineRun`. This has been replaced with `extpipe_external_id`.

## [5.12.0] - 2023-04-18
### Changed
- Enforce that types are explicitly exported in order to make very strict type checkers happy.

## [5.11.1] - 2023-04-17
### Fixed
- List (and `__call__`) methods for assets, events, files, labels, relationships, sequences and time series now raise if given bad input for `data_set_ids`, `data_set_external_ids`, `asset_subtree_ids` and `asset_subtree_external_ids` instead of ignoring/returning everything.

### Improved
- The listed parameters above have silently accepted non-list input, i.e. single `int` (for `ids`) or single `str` (for `external_ids`). Function signatures and docstrings have now been updated to reflect this "hidden functionality".

## [5.11.0] - 2023-04-17
### Added
- The `DatapointsAPI` now supports time zones with the addition of a new method, `retrieve_dataframe_in_tz`. It does not support individual customization of query parameters (for good reasons, e.g. a DataFrame has a single index).
- Asking for datapoints in a specific time zone, e.g. `America/New_York` or `Europe/London` is now easily accomplished: the user can just pass in their `datetimes` localized to their time zone directly.
- Queries for aggregate datapoints are also supported, with the key feature being automatic handling of daylight savings time (DST) transitions, as this is not supported by the official API. Example usage: A user living in Oslo, Norway, wants daily averages in their local time. In Oslo, the standard time is UTC+1, with UTC+2 during the summer. This means during spring, there is a 23-hour long day when clocks roll 1 hour forward and a 25-hour day during fall.
- New granularities with a longer time span have been added (only to this new method, for now): 'week', 'month', 'quarter' and 'year'. These do not all represent a fixed frequency, but like the example above, neither does for example 'day' when we use time zones without a fixed UTC offset.

## [5.10.5] - 2023-04-13
### Fixed
- Subclasses of `VisionResource` inheriting `.dump` and `to_pandas` now work as expected for attributes storing lists of subclass instances like `Polygon`, `PolyLine`, `ObjectDetection` or `VisionExtractPredictions` directly or indirectly.

## [5.10.4] - 2023-04-13
### Fixed
- A lot of nullable integer attributes ended up as float after calling `.to_pandas`. These are now correctly converted to `dtype=Int64`.

## [5.10.3] - 2023-04-13
### Fixed
- When passing `CogniteResource` classes (like `Asset` or `Event`) to `update`, any labels were skipped in the update (passing `AssetUpdate` works). This has been fixed for all Cognite resource classes.

## [5.10.2] - 2023-04-12
### Fixed
- Fixed a bug that would cause `AssetsAPI.create_hierarchy` to not respect `upsert=False`.

## [5.10.1] - 2023-04-04
### Fixed
- Add missing field `when` (human readable version of the CRON expression) to `FunctionSchedule` class.

## [5.10.0] - 2023-04-03
### Fixed
- Implemented automatic retries for connection errors by default, improving the reliability of the connection to the Cognite API.
- Added a user-readable message to `CogniteConnectionRefused` error for improved user experience.

### Changed
- Introduce a `max_retries_connect` attribute on the global config, and default it to 3.

## [5.9.3] - 2023-03-27
### Fixed
- After creating a schedule for a function, the returned `FunctionSchedule` was missing a reference to the `CogniteClient`, meaning later calls to `.get_input_data()` would fail and raise `CogniteMissingClientError`.
- When calling `.get_input_data()` on a `FunctionSchedule` instance, it would fail and raise `KeyError` if no input data was specified for the schedule. This now returns `None`.

## [5.9.2] - 2023-03-27
### Fixed
- After calling e.g. `.time_series()` or `.events()` on an `AssetList` instance, the resulting resource list would be missing the lookup tables that allow for quick lookups by ID or external ID through the `.get()` method. Additionally, for future-proofing, the resulting resource list now also correctly has a `CogniteClient` reference.

## [5.9.1] - 2023-03-23
### Fixed
- `FunctionsAPI.call` now also works for clients using auth flow `OAuthInteractive`, `OAuthDeviceCode`, and any user-made subclass of `CredentialProvider`.

### Improved
- `FunctionSchedulesAPI.create` now also accepts an instance of `ClientCredentials` (used to be dictionary only).

## [5.9.0] - 2023-03-21
### Added
- New class `AssetHierarchy` for easy verification and reporting on asset hierarchy issues without explicitly trying to insert them.
- Orphan assets can now be reported on (orphan is an asset whose parent is not part of the given assets). Also, `AssetHierarchy` accepts an `ignore_orphans` argument to mimic the old behaviour where all orphans were assumed to be valid.
- `AssetsAPI.create_hierarchy` now accepts two new parameters: `upsert` and `upsert_mode`. These allow the user to do "insert or update" instead of an error being raised when trying to create an already existing asset. Upsert mode controls whether updates should replace/overwrite or just patch (partial update to non-null values only).
- `AssetsAPI.create_hierarchy` now also verifies the `name` parameter which is required and that `id` has not been set.

### Changed
- `AssetsAPI.create_hierarchy` now uses `AssetHierarchy` under the hood to offer concrete feedback on asset hierarchy issues, accessible through attributes on the raised exception, e.g. invalid assets, duplicates, orphans, or any cyclical asset references.

### Fixed
- `AssetsAPI.create_hierarchy`...:
  - Now respects `max_workers` when spawning worker threads.
  - Can no longer raise `RecursionError`. Used to be an issue for asset hierarchies deeper than `sys.getrecursionlimit()` (typically set at 1000 to avoid stack overflow).
  - Is now `pyodide` compatible.

## [5.8.0] - 2023-03-20
### Added
- Support for client certificate authentication to Azure AD.

## [5.7.4] - 2023-03-20
### Added
- Use `X-Job-Token` header for contextualization jobs to reduce required capabilities.

## [5.7.3] - 2023-03-14
### Improved
- For users unknowingly using a too old version of `numpy` (against the SDK dependency requirements), an exception could be raised (`NameError: name 'np' is not defined`). This has been fixed.

## [5.7.2] - 2023-03-10
### Fixed
- Fix method dump in TransformationDestination to ignore None.

## [5.7.1] - 2023-03-10
### Changed
- Split `instances` destination type of Transformations to `nodes` and `edges`.

## [5.7.0] - 2023-03-08
### Removed
- `ExtractionPipelineRunUpdate` was removed as runs are immutable.

### Fixed
- `ExtractionPipelinesRunsAPI` was hiding `id` of runs because `ExtractionPipelineRun` only defined `external_id` which doesn't exist for the "run resource", only for the "parent" ext.pipe (but this is not returned by the API; only used to query).

### Changed
- Rename and deprecate `external_id` in `ExtractionPipelinesRunsAPI` in favour of the more descriptive `extpipe_external_id`. The change is backwards-compatible, but will issue a `UserWarning` for the old usage pattern.

## [5.6.4] - 2023-02-28
### Added
- Input validation on `DatapointsAPI.[insert, insert_multiple, delete_ranges]` now raise on missing keys, not just invalid keys.

## [5.6.3] - 2023-02-23
### Added
- Make the SDK compatible with `pandas` major version 2 ahead of release.

## [5.6.2] - 2023-02-21
### Fixed
- Fixed an issue where `Content-Type` was not correctly set on file uploads to Azure.

## [5.6.1] - 2023-02-20
### Fixed
- Fixed an issue where `IndexError` was raised when a user queried `DatapointsAPI.retrieve_latest` for a single, non-existent time series while also passing `ignore_unknown_ids=True`. Changed to returning `None`, inline with other `retrieve` methods.

## [5.6.0] - 2023-02-16
### Added
- The SDK has been made `pyodide` compatible (to allow running natively in browsers). Missing features are `CredentialProvider`s with token refresh and `AssetsAPI.create_hierarchy`.

## [5.5.2] - 2023-02-15
### Fixed
- Fixed JSON dumps serialization error of instances of `ExtractionPipelineConfigRevision` and all subclasses (`ExtractionPipelineConfig`) as they stored a reference to the CogniteClient as a non-private attribute.

## [5.5.1] - 2023-02-14
### Changed
- Change `CredentialProvider` `Token` to be thread safe when given a callable that does token refresh.

## [5.5.0] - 2023-02-10
### Added
- Support `instances` destination type on Transformations.

## [5.4.4] - 2023-02-06
### Added
- Added user warnings when wrongly calling `/login/status` (i.e. without an API key) and `/token/inspect` (without OIDC credentials).

## [5.4.3] - 2023-02-05
### Fixed
- `OAuthDeviceCode` and `OAuthInteractive` now respect `global_config.disable_ssl` setting.

## [5.4.2] - 2023-02-03
### Changed
- Improved error handling (propagate IDP error message) for `OAuthDeviceCode` and `OAuthInteractive` upon authentication failure.

## [5.4.1] - 2023-02-02
### Fixed
- Bug where create_hierarchy would stop progressing after encountering more than `config.max_workers` failures.

## [5.4.0] - 2023-02-02
### Added
- Support for aggregating metadata keys/values for assets

## [5.3.7] - 2023-02-01
### Improved
- Issues with the SessionsAPI documentation have been addressed, and the `.create()` have been further clarified.

## [5.3.6] - 2023-01-30
### Changed
- A file-not-found error has been changed from `TypeError` to `FileNotFoundError` as part of the validation in FunctionsAPI.

## [5.3.5] - 2023-01-27
### Fixed
- Fixed an atexit-exception (`TypeError: '<' not supported between instances of 'tuple' and 'NoneType'`) that could be raised on PY39+ after fetching datapoints (which uses a custom thread pool implementation).

## [5.3.4] - 2023-01-25
### Fixed
- Displaying Cognite resources like an `Asset` or a `TimeSeriesList` in a Jupyter notebook or similar environments depending on `._repr_html_`, no longer raises `CogniteImportError` stating that `pandas` is required. Instead, a warning is issued and `.dump()` is used as fallback.

## [5.3.3] - 2023-01-24
### Added
- New parameter `token_cache_path` now accepted by `OAuthInteractive` and `OAuthDeviceCode` to allow overriding location of token cache.

### Fixed
- Platform dependent temp directory for the caching of the token in `OAuthInteractive` and `OAuthDeviceCode` (no longer crashes at exit on Windows).

## [5.3.2] - 2023-01-24
### Security
- Update `pytest` and other dependencies to get rid of dependency on the `py` package (CVE-2022-42969).

## [5.3.1] - 2023-01-20
### Fixed
- Last possible valid timestamp would not be returned as first (if first by some miracle...) by the `TimeSeries.first` method due to `end` being exclusive.

## [5.3.0] - 2023-01-20
### Added
- `DatapointsAPI.retrieve_latest` now support customising the `before` argument, by passing one or more objects of the newly added `LatestDatapointQuery` class.

## [5.2.0] - 2023-01-19
### Changed
- The SDK has been refactored to support `protobuf>=3.16.0` (no longer requires v4 or higher). This was done to fix dependency conflicts with several popular Python packages like `tensorflow` and `streamlit` - and also Azure Functions - that required major version 3.x of `protobuf`.

## [5.1.1] - 2023-01-19
### Changed
- Change RAW rows insert chunk size to make individual requests faster.

## [5.1.0] - 2023-01-03
### Added
- The diagram detect function can take file reference objects that contain file (external) id as well as a page range. This is an alternative to the lists of file ids or file external ids that are still possible to use. Page ranges were not possible to specify before.

## [5.0.2] - 2022-12-21
### Changed
- The valid time range for datapoints has been increased to support timestamps up to end of the year 2099 in the TimeSeriesAPI. The utility function `ms_to_datetime` has been updated accordingly.

## [5.0.1] - 2022-12-07
### Fixed
- `DatapointsArray.dump` would return timestamps in nanoseconds instead of milliseconds when `convert_timestamps=False`.
- Converting a `Datapoints` object coming from a synthetic datapoints query to a `pandas.DataFrame` would, when passed `include_errors=True`, starting in version `5.0.0`, erroneously cast the `error` column to a numeric data type and sort it *before* the returned values. Both of these behaviours have been reverted.
- Several documentation issues: Missing methods, wrong descriptions through inheritance and some pure visual/aesthetic.

## [5.0.0] - 2022-12-06
### Improved
- Greatly increased speed of datapoints fetching (new adaptable implementation and change from `JSON` to `protobuf`), especially when asking for... (measured in fetched `dps/sec` using the new `retrieve_arrays` method, with default settings for concurrency):
  - A large number of time series
    - 200 ts: ~1-4x speedup
    - 8000 ts: ~4-7x speedup
    - 20k-100k ts: Up to 20x faster
  - Very few time series (1-3)
    - Up to 4x faster
  - Very dense time series (>>10k dps/day)
    - Up to 5x faster
  - Any query for `string` datapoints
    - Faster the more dps, e.g. single ts, 500k: 6x speedup
- Peak memory consumption (for numeric data) is 0-55 % lower when using `retrieve` and 65-75 % lower for the new `retrieve_arrays` method.
- Fetching newly inserted datapoints no longer suffers from (potentially) very long wait times (or timeout risk).
- Converting fetched datapoints to a Pandas `DataFrame` via `to_pandas()` has changed from `O(N)` to `O(1)`, i.e., speedup no longer depends on the number of datapoints and is typically 4-5 orders of magnitude faster (!). NB: Only applies to `DatapointsArray` as returned by the `retrieve_arrays` method.
- Full customizability of queries is now available for *all retrieve* endpoints, thus the `query()` is no longer needed and has been removed. Previously only `aggregates` could be individually specified. Now all parameters can be passed either as top-level or as *individual settings*, even `ignore_unknown_ids`. This is now aligned with the API (except `ignore_unknown_ids` making the SDK arguably better!).
- Documentation for the retrieve endpoints has been overhauled with lots of new usage patterns and better examples. **Check it out**!
- Vastly better test coverage for datapoints fetching logic. You may have increased trust in the results from the SDK!

### Added
- New required dependency, `protobuf`. This is currently only used by the DatapointsAPI, but other endpoints may be changed without needing to release a new major version.
- New optional dependency, `numpy`.
- A new datapoints fetching method, `retrieve_arrays`, that loads data directly into NumPy arrays for improved speed and *much* lower memory usage.
- These arrays are stored in the new resource types `DatapointsArray` with corresponding container (list) type, `DatapointsArrayList` which offer much more efficient memory usage. `DatapointsArray` also offer zero-overhead pandas-conversion.
- `DatapointsAPI.insert` now also accepts `DatapointsArray`. It also does basic error checking like making sure the number of datapoints match the number of timestamps, and that it contains raw datapoints (as opposed to aggregate data which raises an error). This also applies to `Datapoints` input.
- `DatapointsAPI.insert_multiple` now accepts `Datapoints` and `DatapointsArray` as part of the (possibly) multiple inputs. Applies the same error checking as `insert`.

### Changed
- Datapoints are no longer fetched using `JSON`: the age of `protobuf` has begun.
- The main way to interact with the `DatapointsAPI` has been moved from `client.datapoints` to `client.time_series.data` to align and unify with the `SequenceAPI`. All example code has been updated to reflect this change. Note, however, that the `client.datapoints` will still work until the next major release, but will until then issue a `DeprecationWarning`.
- All parameters to all retrieve methods are now keyword-only (meaning no positional arguments are supported).
- All retrieve methods now accept a string for the `aggregates` parameter when asking for just one, e.g. `aggregates="max"`. This short-cut avoids having to wrap it inside a list. Both `snake_case` and `camelCase` are supported.
- The utility function `datetime_to_ms` no longer issues a `FutureWarning` on missing timezone information. It will now interpret naive `datetime`s as local time as is Python's default interpretation.
- The utility function `ms_to_datetime` no longer issues a `FutureWarning` on returning a naive `datetime` in UTC. It will now return an aware `datetime` object in UTC.
- All data classes in the SDK that represent a Cognite resource type have a `to_pandas` (or `to_geopandas`) method. Previously, these had various defaults for the `camel_case` parameter, but they have all been changed to `False`.
- All retrieve methods (when passing dict(s) with query settings) now accept identifier and aggregates in snake case (and camel case for convenience / backwards compatibility). Note that all newly added/supported customisable parameters (e.g. `include_outside_points` or `ignore_unknown_ids` *must* be passed in snake case or a `KeyError` will be raised.)
- The method `DatapointsAPI.insert_dataframe` has new default values for `dropna` (now `True`, still being applied on a per-column basis to not lose any data) and `external_id_headers` (now `True`, disincentivizing the use of internal IDs).
- The previous fetching logic awaited and collected all errors before raising (through the use of an "initiate-and-forget" thread pool). This is great, e.g., updates/inserts to make sure you are aware of all partial changes. However, when reading datapoints, a better option is to just fail fast (which it does now).
- `DatapointsAPI.[retrieve/retrieve_arrays/retrieve_dataframe]` no longer requires `start` (default: `0`, i.e. 1970-01-01) and `end` (default: `now`). This is now aligned with the API.
- Additionally, `DatapointsAPI.retrieve_dataframe` no longer requires `granularity` and `aggregates`.
- All retrieve methods accept a list of full query dictionaries for `id` and `external_id` giving full flexibility for all individual settings: `start`, `end`, `aggregates`, `granularity`, `limit`, `include_outside_points`, `ignore_unknown_ids`.
- Aggregates returned now include the time period(s) (given by the `granularity` unit) that `start` and `end` are part of (as opposed to only "fully in-between" points). This change is the *only breaking change* to the `DatapointsAPI.retrieve` method for aggregates and makes it so that the SDK match manual queries sent using e.g. `curl` or Postman. In other words, this is now aligned with the API.
Note also that this is a **bugfix**: Due to the SDK rounding differently than the API, you could supply `start` and `end` (with `start < end`) and still be given an error that `start is not before end`. This can no longer happen.
- Fetching raw datapoints using `include_outside_points=True` now returns both outside points (if they exist), regardless of `limit` setting (this is the *only breaking change* for limited raw datapoint queries; unlimited queries are fully backwards compatible). Previously the total number of points was capped at `limit`, thus typically only returning the first. Now up to `limit+2` datapoints are always returned. This is now aligned with the API.
- When passing a relative or absolute time specifier string like `"2w-ago"` or `"now"`, all time series in the same query will use the exact same value for 'now' to avoid any inconsistencies in the results.
- Fetching newly inserted datapoints no longer suffers from very long wait times (or timeout risk) as the code's dependency on `count` aggregates has been removed entirely (implementation detail) which could delay fetching by anything between a few seconds to several minutes/go to timeout while the aggregate was computed on-the-fly. This was mostly a problem for datapoints inserted into low-priority time periods (far away from current time).
- Asking for the same time series any number of times no longer raises an error (from the SDK), which is useful for instance when fetching disconnected time periods. This is now aligned with the API. Thus, the custom exception `CogniteDuplicateColumnsError` is no longer needed and has been removed from the SDK.
- ...this change also causes the `.get` method of `DatapointsList` and `DatapointsArrayList` to now return a list of `Datapoints` or `DatapointsArray` respectively *when duplicated identifiers are queried*. For data scientists and others used to `pandas`, this syntax is familiar to the slicing logic of `Series` and `DataFrame` when used with non-unique indices.
There is also a very subtle **bugfix** here: since the previous implementation allowed the same time series to be specified by both its `id` and `external_id`, using `.get` to access it would always yield the settings that were specified by the `external_id`. This will now return a `list` as explained above.
- `Datapoints` and `DatapointsArray` now store the `granularity` string given by the user (when querying aggregates) which allows both `to_pandas` methods (on `DatapointsList` and `DatapointsArrayList` as well) to accept `include_granularity_name` that appends this to the end of the column name(s).
- Datapoints fetching algorithm has changed from one that relies on up-to-date and correct `count` aggregates to be fast (with fallback on serial fetching when missing/unavailable), to recursively (and reactively) splitting the time-domain into smaller and smaller pieces, depending on the discovered-as-fetched density-distribution of datapoints in time and the number of available workers/threads. The new approach also has the ability to group more than 1 (one) time series per API request (when beneficial) and short-circuit once a user-given limit has been reached (if/when given). This method is now used for *all types of queries*; numeric raw-, string raw-, and aggregate datapoints.

#### Change: `retrieve_dataframe`
- Previously, fetching was constricted (🐍) to either raw- OR aggregate datapoints. This restriction has been lifted and the method now works exactly like the other retrieve-methods (with a few extra options relevant only for pandas `DataFrame`s).
- Used to fetch time series given by `id` and `external_id` separately - this is no longer the case. This gives a significant, additional speedup when both are supplied.
- The `complete` parameter has been removed and partially replaced by `uniform_index (bool)` which covers a subset of the previous features (with some modifications: now gives a uniform index all the way from the first given `start` to the last given `end`). Rationale: Old method had a weird and had unintuitive syntax (passing a string using commas to separate options).
- Interpolating, forward-filling or in general, imputation (also prev. controlled via the `complete` parameter) is completely removed as the resampling logic *really* should be up to the user fetching the data to decide, not the SDK.
- New parameter `column_names` (as already used in several existing `to_pandas` methods) decides whether to pick `id`s or `external_id`s as the dataframe column names. Previously, when both were supplied, the dataframe ended up with a mix.
Read more below in the removed section or check out the method's updated documentation.
- The ordering of columns for aggregates is now always chronological instead of the somewhat arbitrary choice made in `Datapoints.__init__`, (since `dict`s keep insertion order in newer python versions and instance variables lives in `__dict__`)).
- New parameter `include_granularity_name` that appends the specified granularity to the column names if passed as `True`. Mimics the behaviour of the older, well-known argument `include_aggregate_name`, but adds after: `my-ts|average|13m`.

### Fixed
- `CogniteClientMock` has been updated with 24 missing APIs (including sub-composited APIs like `FunctionsAPI.schedules`) and is now used internally in testing instead of a similar, additional implementation.
- Loads of `assert`s meant for the SDK user have been changed to raising exceptions instead as a safeguard since `assert`s are ignored when running in optimized mode `-O` (or `-OO`).

### Fixed: Extended time domain
- `TimeSeries.[first/count/latest]()` now work with the expanded time domain (minimum age of datapoints was moved from 1970 to 1900, see [4.2.1]).
  - `TimeSeries.latest()` now supports the `before` argument similar to `DatapointsAPI.retrieve_latest`.
  - `TimeSeries.first()` now considers datapoints before 1970 and after "now".
  - `TimeSeries.count()` now considers datapoints before 1970 and after "now" and will raise an error for string time series as `count` (or any other aggregate) is not defined.
- `DatapointsAPI.retrieve_latest` would give latest datapoint `before="now"` when given `before=0` (1970) because of a bad boolean check. Used to not be a problem since there were no data before epoch.
- The utility function `ms_to_datetime` no longer raises `ValueError` for inputs from before 1970, but will raise for input outside the allowed minimum- and maximum supported timestamps in the API.
**Note**: that support for `datetime`s before 1970 may be limited on Windows, but `ms_to_datetime` should still work (magic!).

### Fixed: Datapoints-related
- **Critical**: Fetching aggregate datapoints now works properly with the `limit` parameter. In the old implementation, `count` aggregates were first fetched to split the time domain efficiently - but this has little-to-no informational value when fetching *aggregates* with a granularity, as the datapoints distribution can take on "any shape or form". This often led to just a few returned batches of datapoints due to miscounting (e.g. as little as 10% of the actual data could be returned(!)).
- Fetching datapoints using `limit=0` now returns zero datapoints, instead of "unlimited". This is now aligned with the API.
- Removing aggregate names from the columns in a Pandas `DataFrame` in the previous implementation used `Datapoints._strip_aggregate_name()`, but this had a bug: Whenever raw datapoints were fetched all characters after the last pipe character (`|`) in the tag name would be removed completely. In the new version, the aggregate name is only added when asked for.
- The method `Datapoints.to_pandas` could return `dtype=object` for numeric time series when all aggregate datapoints were missing; which is not *that* unlikely, e.g., when using `interpolation` aggregate on a `is_step=False` time series with datapoints spacing above one hour on average. In such cases, an object array only containing `None` would be returned instead of float array dtype with `NaN`s. Correct dtype is now enforced by an explicit `pandas.to_numeric()` cast.
- Fixed a bug in all `DatapointsAPI` retrieve-methods when no time series was/were found, a single identifier was *not* given (either list of length 1 or all given were missing), `ignore_unknown_ids=True`, and `.get` was used on the empty returned `DatapointsList` object. This would raise an exception (`AttributeError`) because the mappings from `id` or `external_id` to `Datapoints` were not defined on the object (only set when containing at least 1 resource).

### Removed
- Method: `DatapointsAPI.query`. No longer needed as all "optionality" has been moved to the three `retrieve` methods.
- Method: `DatapointsAPI.retrieve_dataframe_dict`. Rationale: Due to its slightly confusing syntax and return value, it basically saw no use "in the wild".
- Custom exception: `CogniteDuplicateColumnsError`. No longer needed as the retrieve endpoints now support duplicated identifiers to be passed (similar to the API).
- All convenience methods related to plotting and the use of `matplotlib`. Rationale: No usage and low utility value: the SDK should not be a data science library.

## [4.11.3] - 2022-11-17
### Fixed
- Fix FunctionCallsAPI filtering

## [4.11.2] - 2022-11-16
### Changed
- Detect endpoint (for Engineering Diagram detect jobs) is updated to spawn and handle multiple jobs.
### Added
- `DetectJobBundle` dataclass: A way to manage multiple files and jobs.

## [4.11.1] - 2022-11-15
### Changed
- Update doc for Vision extract method
- Improve error message in `VisionExtractJob.save_annotations`

## [4.11.0] - 2022-10-17
### Added
- Add `compute` method to `cognite.client.geospatial`

## [4.10.0] - 2022-10-13
### Added
- Add `retrieve_latest` method to `cognite.client.sequences`
- Add support for extending the expiration time of download links returned by `cognite.client.files.retrieve_download_urls()`

## [4.9.0] - 2022-10-10
### Added
- Add support for extraction pipeline configuration files
### Deprecated
- Extraction pipeline runs has been moved from `client.extraction_pipeline_runs` to `client.extraction_pipelines.runs`

## [4.8.1] - 2022-10-06
### Fixed
- Fix `__str__` method of `TransformationSchedule`

## [4.8.0] - 2022-09-30
### Added
- Add operations for geospatial rasters

## [4.7.1] - 2022-09-29
### Fixed
- Fixed the `FunctionsAPI.create` method for Windows-users by removing
  validation of `requirements.txt`.

## [4.7.0] - 2022-09-28
### Added
- Support `tags` on `transformations`.

### Changed
- Change geospatial.aggregate_features to support `aggregate_output`

## [4.5.4] - 2022-09-19
### Fixed
- The raw rows insert endpoint is now subject to the same retry logic as other idempotent endpoints.

## [4.5.3] - 2022-09-15
### Fixed
- Fixes the OS specific issue where the `requirements.txt`-validation failed
  with `Permission Denied` on Windows.

## [4.5.2] - 2022-09-09
### Fixed
- Fixes the issue when updating transformations with new nonce credentials

## [4.5.1] - 2022-09-08
### Fixed
- Don't depend on typing_extensions module, since we don't have it as a dependency.

## [4.5.0] - 2022-09-08
### Added
- Vision extract implementation, providing access to the corresponding [Vision Extract API](https://docs.cognite.com/api/v1/#tag/Vision).

## [4.4.3] - 2022-09-08
### Fixed
- Fixed NaN/NA value check in geospatial FeatureList

## [4.4.2] - 2022-09-07
### Fixed
- Don't import numpy in the global space in geospatial module as it's an optional dependency

## [4.4.1] - 2022-09-06
### Fixed
- Fixed FeatureList.from_geopandas to handle NaN values

## [4.4.0] - 2022-09-06
### Changed
- Change geospatial.aggregate_features to support order_by

## [4.3.0] - 2022-09-06
### Added
- Add geospatial.list_features

## [4.2.1] - 2022-08-23
### Changed
- Change timeseries datapoints' time range to start from 01.01.1900

## [4.2.0] - 2022-08-23
### Added
- OAuthInteractive credential provider. This credential provider will redirect you to a login page
and require that the user authenticates. It will also cache the token between runs.
- OAuthDeviceCode credential provider. Display a device code to enter into a trusted device.
It will also cache the token between runs.

## [4.1.2] - 2022-08-22
### Fixed
- geospatial: support asset links for features

## [4.1.1] - 2022-08-19
### Fixed
- Fixed the issue on SDK when Python installation didn't include pip.

### Added
- Added Optional dependency called functions. Usage: `pip install "cognite-sdk[functions]"`

## [4.1.0] - 2022-08-18
### Added
- ensure_parent parameter to client.raw.insert_dataframe method

## [4.0.1] - 2022-08-17
### Added
- OAuthClientCredentials now supports token_custom_args.

## [4.0.0] - 2022-08-15
### Changed
- Client configuration no longer respects any environment variables. There are other libraries better
suited for loading configuration from the environment (such as builtin `os` or `pydantic`). There have also
been several reports of envvar name clash issues in tools built on top the SDK. We therefore
consider this something that should be handled by the application consuming the SDK. All configuration of
`cognite.client.CogniteClient` now happens using a `cognite.client.ClientConfig` object. Global configuration such as
`max_connection_pool_size` and other options which apply to all client instances are now configured through
the `cognite.client.global_config` object which is an instance of `cognite.client.GlobalConfig`. Examples
have been added to the docs.
- Auth has been reworked. The client configuration no longer accepts the `api_key` and `token_...` arguments.
It accepts only a single `credentials` argument which must be a `CredentialProvider` object. A few
implementations have been provided (`APIKey`, `Token`, `OAuthClientCredentials`). Example usage has
been added to the docs. More credential provider implementations will be added in the future to accommodate
other OAuth flows.

### Fixed
- A bug in the Functions SDK where the lifecycle of temporary files was not properly managed.

## [3.9.0] - 2022-08-11
### Added
- Moved Cognite Functions from Experimental SDK to Main SDK.

## [3.8.0] - 2022-08-11
### Added
- Add ignore_unknown_ids parameter to sequences.retrieve_multiple

## [3.7.0] - 2022-08-10
### Changed
- Changed grouping of Sequence rows on insert. Each group now contains at most 100k values and at most 10k rows.

## [3.6.1] - 2022-08-10
### Fixed
- Fixed a minor casing error for the geo_location field on files

### Added
- Add ignore_unknown_ids parameter to files.retrieve_multiple

## [3.5.0] - 2022-08-10
### Changed
- Improve type annotations. Use overloads in more places to help static type checkers.

## [3.4.3] - 2022-08-10
### Changed
- Cache result from pypi version check so it's not executed for every client instantiation.

## [3.4.2] - 2022-08-09
### Fixed
- Fix the wrong destination name in transformations.

## [3.4.1] - 2022-08-01
### Fixed
- fixed exception when printing exceptions generated on transformations creation/update.

## [3.4.0] - 2022-07-25
### Added
- added support for nonce authentication on transformations

### Changed
- if no source or destination credentials are provided on transformation create, an attempt will be made to create a session with the CogniteClient credentials, if it succeeds, the acquired nonce will be used.
- if OIDC credentials are provided on transformation create/update, an attempt will be made to create a session with the given credentials. If it succeeds, the acquired nonce credentials will replace the given client credentials before sending the request.

## [3.3.0] - 2022-07-21
### Added
- added the sessions API

## [3.2.0] - 2022-07-15
### Removed
- Unused cognite.client.experimental module

## [3.1.0] - 2022-07-13
### Changed
- Helper functions for conversion to/from datetime now warns on naive datetimes and their interpretation.
### Fixed
- Helper function `datetime_to_ms` now accepts timezone aware datetimes.

## [3.0.1] - 2022-07-13
### Fixed
- fixed missing README.md in package

## [3.0.0] - 2022-07-12
### Changed
- Poetry build, one single package "cognite-sdk"
- Require python 3.8 or greater (used to be 3.5 or greater)
### Removed
- support for root_asset_id and root_asset_external_id filters. use asset subtree filters instead.

## [2.56.1] - 2022-06-22
### Added
- Time series property `is_step` can now be updated.

## [2.56.0] - 2022-06-21
### Added
- added the diagrams API

## [2.55.0] - 2022-06-20
### Fixed
- Improve geospatial documentation and implement better parameter resilience for filter and feature type update

## [2.54.0] - 2022-06-17
### Added
- Allow to set the chunk size when creating or updating geospatial features

## [2.53.1] - 2022-06-17
### Fixed
- Fixed destination type decoding of `transformation.destination`

## [2.53.0] - 2022-06-16
### Added
- Annotations implementation, providing access to the corresponding [Annotations API](https://docs.cognite.com/api/v1/#tag/Annotations).
    - Added `Annotation`, `AnnotationFilter`, `AnnotationUpdate` dataclasses to `cognite.client.data_classes`
    - Added `annotations` API to `cognite.client.CogniteClient`
    - **Create** annotations with `client.annotations.create` passing `Annotation` instance(s)
    - **Suggest** annotations with `client.annotations.suggest` passing `Annotation` instance(s)
    - **Delete** annotations with `client.annotations.delete` passing the id(s) of annotation(s) to delete
    - **Filter** annotations with `client.annotations.list` passing a `AnnotationFilter `dataclass instance or a filter `dict`
    - **Update** annotations with `client.annotations.update` passing updated `Annotation` or `AnnotationUpdate` instance(s)
    - **Get single** annotation with `client.annotations.retrieve` passing the id
    - **Get multiple** annotations with `client.annotations.retrieve_multiple` passing the ids

### Changed
- Reverted the optimizations introduced to datapoints fetching in 2.47.0 due to buggy implementation.

## [2.51.0] - 2022-06-13
### Added
- added the new geo_location field to the Asset resource

## [2.50.2] - 2022-06-09
### Fixed
- Geospatial: fix FeatureList.from_geopandas issue with optional properties

## [2.50.1] - 2022-06-09
### Fixed
- Geospatial: keep feature properties as is

## [2.50.0] - 2022-05-30
### Changed
- Geospatial: deprecate update_feature_types and add patch_feature_types

## [2.49.1] - 2022-05-19
### Changed
- Geospatial: Support dataset

## [2.49.0] - 2022-05-09
### Changed
- Geospatial: Support output selection for getting features by ids

## [2.48.0] - 2022-05-09
### Removed
- Experimental model hosting API

## [2.47.0] - 2022-05-02
### Changed
- Performance gain for `datapoints.retrieve` by grouping together time series in single requests against the underlying API.

## [2.46.1] - 2022-04-22
### Changed
- POST requests to the `sessions/revoke`-endpoint are now automatically retried
- Fix retrieval of empty raster in experimental geospatial api: http 204 as ok status

## [2.45.0] - 2022-03-25
### Added
- support `sequence_rows` destination type on Transformations.

## [2.44.1] - 2022-03-24
### Fixed
- fix typo in `data_set_ids` parameter type on `transformations.list`.

## [2.44.0] - 2022-03-24
### Added
- support conflict mode parameter on `transformations.schema.retrieve`.

## [2.43.1] - 2022-03-24
### Added
- update pillow dependency 9.0.0 -> 9.0.1

## [2.43.0] - 2022-03-24
### Added
- new list parameters added to `transformations.list`.

## [2.42.0] - 2022-02-25
### Added
- FeatureList.from_geopandas() improvements

### Fixed
- example for templates view.

## [2.41.0] - 2022-02-16
### Added
- support for deleting properties and search specs in GeospatialAPI.update_feature_types(...).

## [2.40.1] - 2022-02-15
### Fixed
- geospatial examples.

## [2.40.0] - 2022-02-11
### Added
- dataSetId support for transformations.

## [2.39.1] - 2022-01-25
### Added
- pandas and geospatial dependencies optional for cognite-sdk-core.

## [2.39.0] - 2022-01-20
### Added
- geospatial API support

## [2.38.6] - 2022-01-14
### Added
- add the possibility to cancel transformation jobs.

## [2.38.5] - 2022-01-12
### Fixed
- Bug where creating/updating/deleting more than 5 transformation schedules in a single call would fail.

## [2.38.4] - 2021-12-23
### Fixed
- Bug where list generator helper will return more than chunk_size items.

## [2.38.3] - 2021-12-13
### Fixed
- Bug where client consumes all streaming content when logging request.

## [2.38.2] - 2021-12-09
### Added
- add the possibility to pass extra body fields to APIClient._create_multiple.

## [2.38.1] - 2021-12-07
### Fixed
- Bug where loading `transformations.jobs` from JSON fails for raw destinations.

## [2.38.0] - 2021-12-06
### Added
- `transformations` api client, which allows the creation, deletion, update, run and retrieval of transformations.
- `transformations.schedules` api client, which allows the schedule, unschedule and retrieval of recurring runs of a transformation.
- `transformations.notifications` api client, which allows the creation, deletion and retrieval of transformation email notifications.
- `transformations.schema` api client, which allows the retrieval of the expected schema of sql transformations based on the destination data type.
- `transformations.jobs` api client, which retrieves the  status of transformation runs.

## [2.37.1] - 2021-12-01
### Fixed
- Bug where `sequences` full update attempts to "set" column spec. "set" is not supported for sequence column spec.

## [2.37.0] - 2021-11-30
### Added
- Added support for retrieving file download urls

## [2.36.0] - 2021-11-30
### Fixed
- Changes default JSON `.dumps()` behaviour to be in strict compliance with the standard: if any NaNs or +/- Infs are encountered, an exception will now be raised.

## [2.35.0] - 2021-11-29
### Added
- Added support for `columns` update on sequences
- Added support for `data_set_id` on template views

### Security
- Disallow downloading files to path outside download directory in `files.download()`.

## [2.32.0] - 2021-10-04
### Added
 - Support for extraction pipelines

## [2.31.1] - 2021-09-30
### Fixed
- Fixed a bug related to handling of binary response payloads.

## [2.31.0] - 2021-08-26
### Added
- View resolver for template fields.

## [2.30.0] - 2021-08-25
### Added
- Support for Template Views

## [2.29.0] - 2021-08-16
### Added
- Raw rows are retrieved using parallel cursors when no limit is set.

## [2.28.2] - 2021-08-12
### Added
- Relationships now supports `partitions` parameter for [parallel retrieval](https://docs.cognite.com/api/v1/#section/Parallel-retrieval)

## [2.28.1] - 2021-08-10
### Changed
- debug mode now logs response payload and headers.

## [2.27.0] - 2021-07-20

### Fixed
- When using CogniteClient with the client-secret auth flow, the object would not be pickle-able (e.g. when using multiprocessing) because of an anonymous function.

## [2.26.1] - 2021-07-20

### Changed
- Optimization. Do not get windows if remaining data points is 0. Reduces number of requests when asking for 100k data points/10k aggregates from 2 to 1.

## [2.26.0] - 2021-07-08

### Added
- Support for set labels on AssetUpdate

## [2.25.0] - 2021-07-06

### Added
- filter_nodes function to ThreeDRevisionsAPI

## [2.24.0] - 2021-06-28

### Added
- ignore_unknown_ids flag to Relationships delete method

## [2.23.0] - 2021-06-25

### Added
- insert_dataframe and retrieve_dataframe methods to the Raw client

## [2.22.0] - 2021-06-22

### Added
- More contextualization job statuses
### Changed
- Refactor contextualization constant representation

## [2.21.0] - 2021-06-21

### Added
- Datasets support for labels

## [2.20.0] - 2021-06-18

### Added
- rows() in RawRowsAPI support filtering with `columns` and `min/maxLastUpdatedTime`

## [2.19.0] - 2021-05-11

### Added
- Support for /token/inspect endpoint

## [2.18.2] - 2021-04-23

### Fixed
- Bug in templates instances filter that would cause `template_names` to be ignored.

## [2.18.1] - 2021-04-22

### Added
- Configure file download/upload timeouts with `COGNITE_FILE_TRANSFER_TIMEOUT` environment variable or
`file_transfer_timeout` parameter on `CogniteClient`.

### Changed
- Increased default file transfer timeout from 180 to 600 seconds
- Retry more failure modes (read timeouts, 502, 503, 504) for files upload/download requests.

## [2.18.0] - 2021-04-20

### Changed
- `COGNITE_DISABLE_SSL` now also covers ssl verification on IDP endpoints used for generating tokens.


## [2.17.1] - 2021-04-15

### Added
- `created_time`, and `last_updated_time` to template data classes.
- `data_set_id` to template instance data class.


## [2.17.0] - 2021-03-26

### Changed
- Ignore exceptions from pypi version check and reduce its timeout to 5 seconds.

### Fixed
- Only 200/201/202 is treated as successful response. 301 led to json decoding errors -
now handled gracefully.
- datasets create limit was set to 1000 in the sdk, leading to cases of 400 from the api where the limit is 10.

### Added
- Support for specifying proxies in the CogniteClient constructor

### Removed
- py.typed file. Will not declare library as typed until we run a typechecker on the codebase.


## [2.16.0] - 2021-03-26

### Added
- support for templates.
- date-based `cdf-version` header.

## [2.15.0] - 2021-03-22

### Added
- `createdTime` field on raw dbs and tables.

## [2.14.0] - 2021-03-18

### Added
- dropna argument to insert_dataframe method in DatapointsAPI

## [2.13.0] - 2021-03-16

### Added
- `sortByNodeId` and `partitions` query parameters to `list_nodes` method.

## [2.12.2] - 2021-03-11

### Fixed
- CogniteAPIError raised (instead of internal KeyError) when inserting a RAW row without a key.

## [2.12.1] - 2021-03-09

### Fixed
- CogniteMissingClientError raised when creating relationship with malformed body.

## [2.12.0] - 2021-03-08

### Changed
- Move Entity matching API from beta to v1.

## [2.11.1] - 2021-02-18

### Changed
- Resources are now more lenient on which types they accept in for labels
- Entity matching fit will flatten dictionaries and resources to "metadata.subfield" similar to pipelines.

### Added
- Relationships now support update

## [2.10.7] - 2021-02-02

### Fixed
- Relationships API list calls via the generator now support `chunk_size` as parameter.

## [2.10.6] - 2021-02-02

### Fixed
- Retry urllib3.NewConnectionError when it isn't in the context of a ConnectionRefusedError

## [2.10.5] - 2021-01-25

### Fixed
- Fixed asset subtree not returning an object with id->item cache for use in .get

## [2.10.4] - 2020-12-14

### Changed
- Relationships filter will now chain filters on large amounts of sources or targets in batches of 1000 rather than 100.


## [2.10.3] - 2020-12-09

### Fixed
- Retries now have backup time tracking per request, rather than occasionally shared between threads.
- Sequences delete ranges now no longer gives an error if no data is present

## [2.10.2] - 2020-12-08

### Fixed
- Set geoLocation.type in files to "Feature" if missing

## [2.10.1] - 2020-12-03

### Added
- Chaining of requests to the relationships list method,
allowing the method to take arbitrarily long lists for `source_external_ids` and `target_external_ids`

## [2.10.0] - 2020-12-01

### Added
- Authentication token generation and lifecycle management

## [2.9.0] - 2020-11-25

### Added
- Entity matching API is now available in the beta client.

## [2.8.0] - 2020-11-23

### Changed
- Move relationships to release python SDK

## [2.7.0] - 2020-11-10

### Added
- `fetch_resources` parameter to the relationships `list` and `retrieve_multiple` methods, which attempts to fetch the resource referenced in the relationship.

## [2.6.4] - 2020-11-10

### Fixed
- Fixed a bug where 429 was not retried on all endpoints

## [2.6.3] - 2020-11-10

### Fixed
- Resource metadata should be able to set empty using `.metadata.set(None)` or `.metadata.set({})`.

## [2.6.2] - 2020-11-05

### Fixed
- Asset retrieve subtree should return empty AssetList if asset does not exist.

## [2.6.1] - 2020-10-30

### Added
- `geospatial` to list of valid relationship resource types.

## [2.6.0] - 2020-10-26

### Changed
- Relationships list should take dataset internal and external id as different parameters.

## [2.5.4] - 2020-10-22

### Fixed
- `_is_retryable` didn't handle clusters with a dash in the name.

## [2.5.3] - 2020-10-14

### Fixed
- `delete_ranges` didn't cast string timestamp into number properly.

## [2.5.2] - 2020-10-06

### Fixed
- `labels` in FileMetadata is not cast correctly to a list of `Label` objects.

## [2.5.1] - 2020-10-01
- Include `py.typed` file in sdk distribution

## [2.5.0] - 2020-09-29

### Added
- Relationships beta support.

### Removed
- Experimental Model Hosting client.

## [2.4.3] - 2020-09-18
- Increase raw rows list limit to 10,000

## [2.4.2] - 2020-09-10
- Fixed a bug where urls with query parameters were excluded from the retryable endpoints.

## [2.4.1] - 2020-09-09

### Changed
- Generator-based listing now supports partitions. Example:
  ``` python
  for asset in client.assets(partitions=10):
    # do something
  ```

## [2.4.0] - 2020-08-31

### Added
- New 'directory' in Files

## [2.3.0] - 2020-08-25

### Changed
- Add support for mypy and other type checking tools by adding packaging type information

## [2.2.2] - 2020-08-18

### Fixed
- HTTP transport logic to better handle retrying of connection errors
- read timeouts will now raise a CogniteReadTimeout
- connection errors will now raise a CogniteConnectionError, while connection refused errors will raise the more
 specific CogniteConnectionRefused exception.

### Added
- Jitter to exponential backoff on retries

### Changed
- Make HTTP requests no longer follow redirects by default
- All exceptions now inherit from CogniteException

## [2.2.1] - 2020-08-17

### Added
- Fixed a bug where `/timeseries/list` was missing from the retryable endpoints.

## [2.2.0] - 2020-08-17

### Added
- Files labelling support

## [2.1.2] - 2020-08-13

### Fixed
- Fixed a bug where only v1 endpoints (not playground) could be added as retryable

## [2.1.1] - 2020-08-13

### Fixed
- Calls to datapoints `retrieve_dataframe` with `complete="fill"` would break using Pandas version 1.1.0 because it raises TypeError when calling `.interpolate(...)` on a dataframe with no columns.

## [2.1.0] - 2020-07-22

### Added
- Support for passing a single string to `AssetUpdate().labels.add` and `AssetUpdate().labels.remove`. Both a single string and a list of strings is supported. Example:
  ```python
  # using a single string
  my_update = AssetUpdate(id=1).labels.add("PUMP").labels.remove("VALVE")
  res = client.assets.update(my_update)

  # using a list of strings
  my_update = AssetUpdate(id=1).labels.add(["PUMP", "ROTATING_EQUIPMENT"]).labels.remove(["VALVE"])
  res = client.assets.update(my_update)
  ```

## [2.0.0] - 2020-07-21

### Changed
- The interface to interact with labels has changed. A new, improved interface is now in place to make it easier to work with CDF labels. The new interface behaves this way:
  ```python
  # crate label definition(s)
  client.labels.create(LabelDefinition(external_id="PUMP", name="Pump", description="Pump equipment"))
  # ... or multiple
  client.labels.create([LabelDefinition(external_id="PUMP"), LabelDefinition(external_id="VALVE")])

  # list label definitions
  label_definitions = client.labels.list(name="Pump")

  # delete label definitions
  client.labels.delete("PUMP")
  # ... or multiple
  client.labels.delete(["PUMP", "VALVE"])

  # create an asset with label
  asset = Asset(name="my_pump", labels=[Label(external_id="PUMP")])
  client.assets.create(assets)

  # filter assets by labels
  my_label_filter = LabelFilter(contains_all=["PUMP", "VERIFIED"])
  asset_list = client.assets.list(labels=my_label_filter)

  # attach/detach labels to/from assets
  my_update = AssetUpdate(id=1).labels.add(["PUMP"]).labels.remove(["VALVE"])
  res = client.assets.update(my_update)
  ```

### Fixed
- Fixed bug where `_call_` in SequencesAPI (`client.sequences`) was incorrectly returning a `GET` method instead of `POST`.

## [1.8.1] - 2020-07-07
### Changed
- For 3d mappings delete, only use node_id and asset_id pairs in delete request to avoid potential bad request.
- Support attaching/detaching multiple labels on assets in a single method

## [1.8.0] - 2020-06-30
### Added
- Synthetic timeseries endpoint for DatapointsApi
- Labels endpoint support
- Assets labelling support
- Support for unique value aggregation for events.

### Changed
- When `debug=true`, redirects are shown more clearly.

## [1.7.0] - 2020-06-03
### Fixed
- datasetId is kept as an integer in dataframes.

### Changed
- Internal list of retryable endpoints was changed to a class variable so it can be modified.

## [1.6.0] - 2020-04-28
### Added
- Support events filtering by ongoing events (events without `end_time` defined)
- Support events filtering by active timerange of event
- Support files metadata filtering by `asset_external_ids`
- Aggregation endpoint for Assets, DataSets, Events, Files, Sequences and TimeSeries API

## [1.5.2] - 2020-04-02
### Added
- Support for security categories on file methods

## [1.5.1] - 2020-04-01
### Added
- Support for security categories on files
- active_at_time on relationships

### Fixed
- No longer retry calls to /files/initupload
- Retry retryable POST endpoints in datasets API

## [1.5.0] - 2020-03-12
### Added
- DataSets API and support for this in assets, events, time series, files and sequences.
- .asset helper function on time series.
- asset external id filter on time series.

## [1.4.13] - 2020-03-03
### Added
- Relationship list supports multiple sources, targets, relationship types and datasets.

## [1.4.12] - 2020-03-02

### Fixed
- Fixed a bug in file uploads where fields other than name were not being passed to uploaded directories.

## [1.4.11] - 2020-02-21

### Changed
- Datapoint insertion changed to be less memory intensive.

### Fixed
- Fixed a bug where add service account to group expected items in response.
- Jupyter notebook output and non-camel cased to_pandas uses nullable int fields instead of float for relevant fields.

## [1.4.10] - 2020-01-27
### Added
- Support for the error field for synthetic time series query in the experimental client.
- Support for retrieving data from multiple sequences at once.

## [1.4.9] - 2020-01-08

### Fixed
- Fixed a bug where datapoints `retrieve` could return less than limit even if there were more datapoints.
- Fixed an issue where `insert_dataframe` would give an error with older pandas versions.

## [1.4.8] - 2019-12-19

### Added
- Support for `ignore_unknown_ids` on time series `retrieve_multiple`, `delete` and datapoints `retrieve` and `latest` and related endpoints.
- Support for asset subtree filters on files, sequences, and time series.
- Support for parent external id filters on assets.
- Synthetic datapoints retrieve has additional functions including variable replacement and sympy support.

### Changed
- Synthetic datapoints now return errors in the `.error` field, in the jupyter output, and optionally in pandas dataframes if `include_errors` is set.

## [1.4.7] - 2019-12-05

### Added
- Support for synthetic time series queries in the experimental client.
- parent external id filter added for assets.

### Fixed
- startTime in event dataframes is now a nullable int dtype, consistent with endTime.

## [1.4.6] - 2019-12-02

### Fixed
- Fixed notebook output for Asset, Datapoint and Raw.

## [1.4.5] - 2019-12-02

### Changed

- The ModelHostingAPI now calls Model Hosting endpoints in playground instead of 0.6.

## [1.4.4] - 2019-11-29

### Added
 - Option to turn off version checking from CogniteClient constructor

### Changed
- In sequences create, the column definitions object accepts both camelCased and snake_cased keys.
- Retry 429 on all endpoints

### Fixed
- Fixed notebook output for DatapointsList

## [1.4.3] - 2019-11-27
### Fixed
- In Jupyter notebooks, the output from built-in list types is no longer camel cased.

## [1.4.2] - 2019-11-27

### Changed
- In the 3D API, the call and list methods now include all models by default instead of only unpublished ones.
- In Jupyter notebooks, the output from built-in types is no longer camel cased.

### Added
- Support for filtering events by asset subtree ids.

## [1.4.1] - 2019-11-18

### Added
- Support for filtering events by asset external id.
- query parameter on asset search.
- `ignore_unknown_ids` parameter on asset and events method `delete` and `retrieve_multiple`.

## [1.4.0] - 2019-11-14

### Changed
- In the ModelHostingAPI, models, versions and schedules are now referenced by name instead of id. The ids are no longer available.
- In the ModelHostingAPI, functions related to model versions are moved from the ModelsAPI to the new ModelVersionsAPI.
- In the ModelHostingAPI, the model names must be unique. Also, the version names and schedule names must be unique per model.
- Default value for `limit` in search method is now 100 instead of None to clarify api default behaviour when no limit is passed.

## [1.3.4] - 2019-11-07

### Changed
- Error 500's are no longer retried by default, only HTTP 429, 502, 503, 504 are.
- Optimized HTTP calls by caching user agent.
- Relationship filtering is now integrated into `list` instead of `search`.
- Sequences `insert_dataframe` parameter `external_id_headers` documentation updated.
- Type hints for several objects formerly `Dict[str, Any]` improved along with introducing matching dict derived classes.

### Fixed
- `source_created_time` and `source_modified_time` on files now displayed as time fields.
- Fixed pagination for `include_outside_points` and other edge cases in datapoints.
- Fixed a bug where `insert_dataframe` with strings caused a numpy error.

### Added
- Relationships can now have sequences as source or target.

## [1.3.3] - 2019-10-21

### Changed
- Datapoints insert dataframe function will check for infinity values.
- Allow for multiple calls to .add / .remove in object updates such as metadata, without later calls overwriting former.
- List time series now ignores the include_metadata parameter.

### Added
- Advanced list endpoint is used for listing time series, adding several new filters and partitions.

## [1.3.2] - 2019-10-16

### Added
- Datapoints objects now store is_string, is_step and unit to allow for better interpretation of the data.
- Sorting when listing events
- Added a search function in the relationships API.

### Changed
- `list` and `__call__` methods for files now support list parameters for `root_ids`, `root_external_ids`.
- retrieve_dataframe with `complete` using Datapoints fields instead of retrieving time series metadata.

### Fixed
- Fixed chunking logic in list_generator to always return last partial chunk.
- Fixed an error on missing target/source in relationships.

## [1.3.1] - 2019-10-09
### Fixed
- Fixed support for totalVariation aggregate completion.
- Changed conversion of raw RowList to pandas DataFrame to handle missing values (in columns) across the rows. This also fixes the bug where one-off values would be distributed to all rows in the DataFrame (unknown bug).

## [1.3.0] - 2019-10-03
### Changed
- Sequences officially released and no longer considered experimental.
- Sequences data insert no longer takes a default value for columns.

## [1.2.1] - 2019-10-01
### Fixed
- Tokens are sent with the correct "Authorization" header instead of "Authentication".

## [1.2.0] - 2019-10-01
### Added
- Support for authenticating with bearer tokens. Can now supply a jwt or jwt-factory to CogniteClient. This token will override any api-key which has been set.

## [1.1.12] - 2019-10-01
### Fixed
- Fixed a bug in time series pagination where getting 100k datapoints could cause a missing id error when using include_outside_points.
- SequencesData `to_pandas` no longer returns NaN on integer zero columns.
- Fixed a bug where the JSON encoder would throw circular reference errors on unknown data types, including numpy floats.

## [1.1.11] - 2019-09-23
### Fixed
- Fix testing.CogniteClientMock so it is possible to get attributes on child which have not been explicitly in the CogniteClientMock constructor

## [1.1.10] - 2019-09-23
### Fixed
- Fix testing.CogniteClientMock so it is possible to get child mock not explicitly defined

### Added
- `list` and `__call__` methods for events now support list parameters for `root_asset_ids`, `root_asset_external_ids`.

## [1.1.9] - 2019-09-20
### Changed
- Renamed testing.mock_cognite_client to testing.monkeypatch_cognite_client

### Added
- testing.CogniteClientMock object

## [1.1.8] - 2019-09-19
### Added
- Support for aggregated properties of assets.
- `Asset` and `AssetList` classes now have a `sequences` function which retrieves related sequences.
- Support for partitioned listing of assets and events.

### Changed
- `list` and `__call__` methods for assets now support list parameters for `root_ids`, `root_external_ids`.
- Sequences API no longer supports column ids, all relevant functions have been changed to only use external ids.

### Fixed
- Fixed a bug in time series pagination where getting 100k dense datapoints would cause a missing id error.
- Sequences retrieve functions fixed to match API change, to single item per retrieve.
- Sequences retrieve/insert functions fixed to match API change to take lists of external ids.

## [1.1.7] - 2019-09-13
### Fixed
- `testing.mock_cognite_client()` so that it still accepts arguments after exiting from mock context.

## [1.1.6] - 2019-09-12
### Fixed
- `testing.mock_cognite_client()` so that the mocked CogniteClient may accept arguments.

## [1.1.5] - 2019-09-12
### Added
- Method `files.download_to_path` for streaming a file to a specific path

## [1.1.4] - 2019-09-12
### Added
- `root_asset_ids` parameter for time series list.

### Changed
- Formatted output in jupyter notebooks for `SequenceData`.
- `retrieve_latest` function in theDatapoints API extended to support more than 100 items.
- Log requests at DEBUG level instead of INFO.

## [1.1.3] - 2019-09-05
### Changed
- Disabled automatic handling of cookies on the requests session objects

### Fixed
- `to_pandas` method on CogniteResource in the case of objects without metadata

## [1.1.2] - 2019-08-28
### Added
- `limit` parameter on sequence data retrieval.
- Support for relationships exposed through experimental client.
- `end` parameter of sequence.data retrieval and range delete accepts -1 to indicate last index of sequence.

### Changed
- Output in jupyter notebooks is now pandas-like by default, instead of outputting long json strings.

### Fixed
- id parameters and timestamps now accept any integer type including numpy.int64, so values from dataframes can be passed directly.
- Compatibility fix for renaming of sequences cursor and start/end parameters in the API.

## [1.1.1] - 2019-08-23
### Added
- `complete` parameter on `datapoints.retrieve_dataframe`, used for forward-filling/interpolating intervals with missing data.
- `include_aggregate_name` option on `datapoints.retrieve_dataframe` and `DatapointsList.to_pandas`, used for removing the `|<aggregate-name>` postfix on dataframe column headers.
- datapoints.retrieve_dataframe_dict function, which returns {aggregate:dataframe} without adding aggregate names to columns
- source_created_time and source_modified_time support for files

## [1.1.0] - 2019-08-21
### Added
- New method create_hierarchy() added to assets API.
- SequencesAPI.list now accepts an asset_ids parameter for searching by asset
- SequencesDataAPI.insert now accepts a SequenceData object for easier copying
- DatapointsAPI.insert now accepts a Datapoints object for easier copying
- helper method `cognite.client.testing.mock_cognite_client()` for mocking CogniteClient
- parent_id and parent_external_id to AssetUpdate class.

### Changed
- assets.create() no longer validates asset hierarchy and sorts assets before posting. This functionality has been moved to assets.create_hierarchy().
- AssetList.files() and AssetList.events() now deduplicate results while fetching related resources, significantly reducing memory load.

## [1.0.5] - 2019-08-15
### Added
- files.create() method to enable creating a file without uploading content.
- `recursive` parameter to raw.databases.delete() for recursively deleting tables.

### Changed
- Renamed .iteritems() on SequenceData to .items()
- raw.insert() now chunks raw rows into batches of 10,000 instead of 1,000

### Fixed
- Sequences queries are now retried if safe
- .update() in all APIs now accept a subclass of CogniteResourceList as input
- Sequences datapoint retrieval updated to use the new cursor feature in the API
- Json serializiation in `__str__()` of base data classes. Now handles Decimal and Number objects.
- Now possible to create asset hierarchy using parent external id when the parent is not part of the batch being inserted.
- `name` parameter of files.upload_bytes is now required, so as not to raise an exception in the underlying API.

## [1.0.4] - 2019-08-05
### Added
- Variety of useful helper functions for Sequence and SequenceData objects, including .column_ids and .column_external_ids properties, iterators and slice operators.
- Sequences insert_dataframe function.
- Sequences delete_range function.
- Support for external id column headers in datapoints.insert_dataframe()

### Changed
- Sequences data retrieval now returns a SequenceData object.
- Sequences insert takes its parameters row data first, and no longer requires columns to be passed.
- Sequences insert now accepts tuples and raw-style data input.
- Sequences create now clears invalid fields such as 'id' in columns specification, so sequences can more easily re-use existing specifications.
- Sequence data function now require column_ids or column_external_ids to be explicitly set, rather than both being passed through a single columns field

## [1.0.3] - 2019-07-26
### Fixed
- Renamed Model.schedule_data_spec to Model.data_spec so the field from the API will be included on the object.
- Handling edge case in Sequences pagination when last datapoint retrieved is at requested end
- Fixing data points retrieval when count aggregates are missing
- Displays unexpected fields on error response from API when raising CogniteAPIError

## [1.0.2] - 2019-07-22
### Added
- Support for model hosting exposed through experimental client

### Fixed
- Handling dynamic limits in Sequences API

## [1.0.1] - 2019-07-19
### Added
- Experimental client
- Support for sequences exposed through experimental client

## [1.0.0] - 2019-07-11
### Added
- Support for all endpoints in Cognite API
- Generator with hidden cursor for all resource types
- Concurrent writes for all resources
- Distribution of "core" sdk which does not depend on pandas and numpy
- Typehints for all methods
- Support for posting an entire asset hierarchy, resolving ref_id/parent_ref_id automatically
- config attribute on CogniteClient to view current configuration.

### Changed
- Renamed methods so they reflect what the method does instead of what http method is used
- Updated documentation with automatically tested examples
- Renamed `stable` namespace to `api`
- Rewrote logic for concurrent reads of datapoints
- Renamed CogniteClient parameter `num_of_workers` to `max_workers`

### Removed
- `experimental` client in order to ensure sdk stability.<|MERGE_RESOLUTION|>--- conflicted
+++ resolved
@@ -17,13 +17,12 @@
 - `Fixed` for any bug fixes.
 - `Security` in case of vulnerabilities.
 
-<<<<<<< HEAD
-## [7.62.9] - 2024-10-09
+## [7.63.3] - 2024-10-13
 ### Fixed
 - NodeList and EdgeList (and subclasses) now support using `.get` with an `external_id` as a shortcut over
   using `instance_id`. When the `external_id` is ambiguous (non-unique, multiple spaces), a ValueError
   is raised. Thus, using `external_id` is no longer deprecated.
-=======
+  
 ## [7.63.2] - 2024-10-11
 ### Fixed
 - Setting up interactive `OAuthInteractive` sessions no longer raises `TypeError` as the lower bound for the `msal`
@@ -36,8 +35,7 @@
 
 ## [7.63.0] - 2024-10-10
 ### Removed
-- Removed support for Python 3.8 and 3.9.
->>>>>>> 05eadc94
+- Dropped support for Python 3.8 and 3.9.
 
 ## [7.62.8] - 2024-10-07
 ### Added
