--- conflicted
+++ resolved
@@ -17,8 +17,7 @@
 - `Fixed` for any bug fixes.
 - `Security` in case of vulnerabilities.
 
-<<<<<<< HEAD
-## [7.9.0] - 2024-01-04
+## [7.10.0] - 2024-01-04
 ### Added
 - All Cognite resources now have write-version. For example, we have `Asset` and `AssetWrite`, `Event` and `EventWrite`, and so on.
   The new write class reflects the required/optional fields in the API, and is now recommended when creating resources. In addition,
@@ -35,11 +34,10 @@
   This is not a breaking change, as the old class is still available for backwards compatibility, but will be removed in the next major version.
 ### Fixed
 - The `node.type` was not set when calling `.as_apply()` or `.as_write()` on a `Node` or `NodeList`. This is now fixed.
-=======
+
 ## [7.9.0] - 2024-01-05
 ### Added
 - You can now enable or disable user profiles for your CDF project with `client.iam.user_profiles.[enable/disable]`.
->>>>>>> 5eeaac41
 
 ## [7.8.10] - 2024-01-04
 ### Changed
