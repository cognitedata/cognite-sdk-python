# Changelog
All notable changes to this project will be documented in this file.

The format is based on [Keep a Changelog](https://keepachangelog.com/en/1.0.0/),
and this project adheres to [Semantic Versioning](https://semver.org/spec/v2.0.0.html).

The changelog for SDK version 0.x.x can be found [here](https://github.com/cognitedata/cognite-sdk-python/blob/0.13/CHANGELOG.md).

For users wanting to upgrade major version, a migration guide can be found [here](MIGRATION_GUIDE.md).

Changes are grouped as follows
- `Added` for new features.
- `Changed` for changes in existing functionality.
- `Deprecated` for soon-to-be removed features.
- `Improved` for transparent changes, e.g. better performance.
- `Removed` for now removed features.
- `Fixed` for any bug fixes.
- `Security` in case of vulnerabilities.

<<<<<<< HEAD
## [6.29.0] - 2023-10-04
### Added
- Support for the UnitCatalog with the implementation `client.units`.
=======
## [6.29.2] - 2023-10-04
### Fixed
- Calling some of the methods `assets.filter()`, `events.filter()`, `sequences.filter()`, `time_series.filter()` without a `sort` parameter could cause a `CogniteAPIError` with a 400 code. This is now fixed. 

## [6.29.1] - 2023-10-04
### Added
- Convenience method `to_text` on the `FunctionCallLog` class which simplifies printing out function call logs.

## [6.29.0] - 2023-10-04
### Added
- Added parameter `resolve_duplicate_file_names` to `client.files.download`. 
  This will keep all the files when downloading to local machine, even if they have the same name.

## [6.28.5] - 2023-10-03
### Fixed
- Bugfix for serialization of Workflows' `DynamicTasksParameters` during `workflows.versions.upsert` and `workflows.execution.retrieve_detailed`
>>>>>>> 2372eeb9

## [6.28.4] - 2023-10-03
### Fixed
- Overload data_set/create for improved type safety

## [6.28.3] - 2023-10-03
### Fixed
- When uploading files as strings using `client.files.upload_bytes` the wrong encoding is used on Windows, which is causing
  part of the content to be lost when uploading. This is now fixed.

## [6.28.2] - 2023-10-02
### Fixed
- When cache lookup did not yield a token for `CredentialProvider`s like `OAuthDeviceCode` or `OAuthInteractive`, a
  `TypeError` could be raised instead of initiating their authentication flow.

## [6.28.1] - 2023-09-30
### Improved
- Warning when using alpha/beta features.

## [6.28.0] - 2023-09-26
### Added
- Support for the WorkflowOrchestrationAPI with the implementation `client.workflows`.

## [6.27.0] - 2023-09-13
### Changed
- Reduce concurrency in data modeling client to 1

## [6.26.0] - 2023-09-22
### Added
- Support `partition` and `cursor` parameters on `time_series.subscriptions.iterate_data`
- Include the `cursor` attribute on `DatapointSubscriptionBatch`, which is yielded in every iteration
of `time_series.subscriptions.iterate_data`.

## [6.25.3] - 2023-09-19
### Added
- Support for setting and retrieving `data_set_id` in data class `client.data_classes.ThreeDModel`.

## [6.25.2] - 2023-09-12
### Fixed
- Using the `HasData` filter would raise an API error in CDF.

## [6.25.1] - 2023-09-15
### Fixed
- Using nonce credentials now works as expected for `transformations.[create, update]`. Previously, the attempt to create
  a session would always fail, leading to nonce credentials never being used (full credentials were passed to- and
  stored in the transformations backend service).
- Additionally, the automatic creation of a session no longer fails silently when an `CogniteAuthError` is encountered
  (which happens when the credentials are invalid).
- While processing source- and destination credentials in `client.transformations.[create, update]`, an `AttributeError`
  can no longer be raised (by not specifying project).
### Added
- `TransformationList` now correctly inherits the two (missing) helper methods `as_ids()` and `as_external_ids()`.

## [6.25.0] - 2023-09-14
### Added
- Support for `ignore_unknown_ids` in `client.functions.retrieve_multiple` method.

## [6.24.1] - 2023-09-13
### Fixed
- Bugfix for `AssetsAPI.create_hierarchy` when running in upsert mode: It could skip certain updates above
  the single-request create limit (currently 1000 assets).

## [6.24.0] - 2023-09-12
### Fixed
- Bugfix for `FilesAPI.upload` and `FilesAPI.upload_bytes` not raising an error on file contents upload failure. Now `CogniteFileUploadError` is raised based on upload response.

## [6.23.0] - 2023-09-08
### Added
- Supporting for deleting constraints and indexes on containers.

### Changed
- The abstract class `Index` can no longer be instantiated. Use BTreeIndex or InvertedIndex instead.

## [6.22.0] - 2023-09-08
### Added
- `client.data_modeling.instances.subscribe` which lets you subscribe to a given
data modeling query and receive updates through a provided callback.
- Example on how to use the subscribe method to sync nodes to a local sqlite db.

## [6.21.1] - 2023-09-07
### Fixed
- Concurrent usage of the `CogniteClient` could result in API calls being made with the wrong value for `api_subversion`.

## [6.21.0] - 2023-09-06
### Added
- Supporting pattern mode and extra configuration for diagram detect in beta.

## [6.20.0] - 2023-09-05
### Fixed
- When creating functions with `client.functions.create` using the `folder` argument, a trial-import is executed as part of
  the verification process. This could leave leftover modules still in scope, possibly affecting subsequent calls. This is
  now done in a separate process to guarantee it has no side-effects on the main process.
- For pyodide/WASM users, a backup implementation is used, with an improved cleanup procedure.

### Added
- The import-check in `client.functions.create` (when `folder` is used) can now be disabled by passing
  `skip_folder_validation=True`. Basic validation is still done, now additionally by parsing the AST.

## [6.19.0] - 2023-09-04
## Added
- Now possible to retrieve and update translation and scale of 3D model revisions.

## [6.18.0] - 2023-09-04
### Added
- Added parameter `keep_directory_structure` to `client.files.download` to allow downloading files to a folder structure matching the one in CDF.

### Improved
- Using `client.files.download` will still skip files with the same name when writing to disk, but now a `UserWarning` is raised, specifying which files are affected.

## [6.17.0] - 2023-09-01
### Added
- Support for the UserProfilesAPI with the implementation `client.iam.user_profiles`.

## [6.16.0] - 2023-09-01
### Added
- Support for `ignore_unknown_ids` in `client.relationships.retrieve_multiple` method.

## [6.15.3] - 2023-08-30
### Fixed
- Uploading files using `client.files.upload` now works when running with `pyodide`.

## [6.15.2] - 2023-08-29
### Improved
- Improved error message for `CogniteMissingClientError`. Now includes the type of object missing the `CogniteClient` reference.

## [6.15.1] - 2023-08-29
### Fixed
- Bugfix for `InstanceSort._load` that always raised `TypeError` (now public, `.load`). Also, indirect fix for `Select.load` for non-empty `sort`.

## [6.15.0] - 2023-08-23
### Added
- Support for the DocumentsAPI with the implementation `client.documents`.
- Support for advanced filtering for `Events`, `TimeSeries`, `Assets` and `Sequences`. This is available through the
  `.filter()` method, for example, `client.events.filter`.
- Extended aggregation support for `Events`, `TimeSeries`, `Assets` and `Sequences`. This is available through the five
  methods `.aggregate_count(...)`, `aggregate_cardinality_values(...)`, `aggregate_cardinality_properties(...)`,
  `.aggregate_unique_values(...)`, and `.aggregate_unique_properties(...)`. For example,
  `client.assets.aggregate_count(...)`.
- Added helper methods `as_external_ids` and `as_ids` for `EventList`, `TimeSeriesList`, `AssetList`, `SequenceList`,
  `FileMetaDataList`, `FunctionList`, `ExtractionPipelineList`, and `DataSetList`.

### Deprecated
- Added `DeprecationWarning` to methods `client.assets.aggregate_metadata_keys` and
  `client.assets.aggregate_metadata_values`. The use parameter the `fields` in
  `client.events.aggregate_unique_values` will also lead to a deprecation warning. The reason is that the endpoints
  these methods are using have been deprecated in the CDF API.

## [6.14.2] - 2023-08-22
### Fixed
- All data modeling endpoints will now be retried. This was not the case for POST endpoints.

## [6.14.1] - 2023-08-19
### Fixed
- Passing `sources` as a tuple no longer raises `ValueError` in `InstancesAPI.retrieve`.

## [6.14.0] - 2023-08-14
### Changed
- Don't terminate client.time_series.subscriptions.iterate_data() when `has_next=false` as more data
may be returned in the future. Instead we return the `has_next` field in the batch, and let the user
decide whether to terminate iteration. This is a breaking change, but this particular API is still
in beta and thus we reserve the right to break it without bumping the major version.

## [6.13.3] - 2023-08-14
### Fixed
- Fixed bug in `ViewApply.properties` had type hint `ConnectionDefinition` instead of `ConnectionDefinitionApply`.
- Fixed bug in `dump` methods of `ViewApply.properties` causing the return code `400` with message
  `Request had 1 constraint violations. Please fix the request and try again. [type must not be null]` to be returned
  from the CDF API.

## [6.13.2] - 2023-08-11
### Fixed
- Fixed bug in `Index.load` that would raise `TypeError` when trying to load `indexes`, when an unexpected field was
  encountered (e.g. during a call to `client.data_modeling.container.list`).

## [6.13.1] - 2023-08-09
### Fixed
- Fixed bug when calling a `retrieve`, `list`, or `create` in `client.data_modeling.container` raised a `TypeError`.
  This is caused by additions of fields to the API, this is now fixed by ignoring unknown fields.

## [6.13.0] - 2023-08-07
### Fixed
- Fixed a bug raising a `KeyError` when calling `client.data_modeling.graphql.apply_dml` with an invalid `DataModelingId`.
- Fixed a bug raising `AttributeError` in `SpaceList.to_space_apply_list`, `DataModelList.to_data_model_apply_list`,
  `ViewList.to_view_apply`. These methods have also been renamed to `.as_apply` for consistency
  with the other data modeling resources.

### Removed
- The method `.as_apply` from `ContainerApplyList` as this method should be on the `ContainerList` instead.

### Added
- Missing `as_ids()` for `DataModelApplyList`, `ContainerList`, `ContainerApplyList`, `SpaceApplyList`, `SpaceList`,
  `ViewApplyList`, `ViewList`.
- Added helper method `.as_id` to `DMLApplyResult`.
- Added helper method `.latest_version` to `DataModelList`.
- Added helper method `.as_apply` to `ContainerList`.
- Added container classes `NodeApplyList`, `EdgeApplyList`, and `InstancesApply`.

## [6.12.2] - 2023-08-04
### Fixed
- Certain errors that were previously silently ignored in calls to `client.data_modeling.graphql.apply_dml` are now properly raised (used to fail as the API error was passed nested inside the API response).

## [6.12.1] - 2023-08-03
### Fixed
- Changed the structure of the GraphQL query used when updating DML models through `client.data_modeling.graphql.apply_dml` to properly handle (i.e. escape) all valid symbols/characters.

## [6.12.0] - 2023-07-26
### Added
- Added option `expand_metadata` to `.to_pandas()` method for list resource types which converts the metadata (if any) into separate columns in the returned dataframe. Also added `metadata_prefix` to control the naming of these columns (default is "metadata.").

## [6.11.1] - 2023-07-19
### Changed
- Return type `SubscriptionTimeSeriesUpdate` in `client.time_series.subscriptions.iterate_data` is now required and not optional.

## [6.11.0] - 2023-07-19
### Added
- Support for Data Point Subscription, `client.time_series.subscriptions`. Note this is an experimental feature.


## [6.10.0] - 2023-07-19
### Added
- Upsert method for `assets`, `events`, `timeseries`, `sequences`, and `relationships`.
- Added `ignore_unknown_ids` flag to `client.sequences.delete`

## [6.9.0] - 2023-07-19
### Added
- Basic runtime validation of ClientConfig.project

## [6.8.7] - 2023-07-18
### Fixed
- Dumping of `Relationship` with `labels` is not `yaml` serializable. This is now fixed.

## [6.8.6] - 2023-07-18
### Fixed
- Include `version` in __repr__ for View and DataModel

## [6.8.5] - 2023-07-18
### Fixed
- Change all implicit Optional types to explicit Optional types.

## [6.8.4] - 2023-07-12
### Fixed
- `max_worker` limit match backend for `client.data_modeling`.

## [6.8.3] - 2023-07-12
### Fixed
- `last_updated_time` and `created_time` are no longer optional on InstanceApplyResult

## [6.8.2] - 2023-07-12
### Fixed
- The `.dump()` method for `InstanceAggregationResult` caused an `AttributeError` when called.

## [6.8.1] - 2023-07-08
### Changed
- The `AssetHierarchy` class would consider assets linking their parent by ID only as orphans, contradicting the
  docstring stating "All assets linking a parent by ID are assumed valid". This is now true (they are no longer
  considered orphans).

## [6.8.0] - 2023-07-07
### Added
- Support for annotations reverse lookup.

## [6.7.1] - 2023-07-07
### Fixed
- Needless function "as_id" on View as it was already inherited
### Added
- Flag "all_versions" on data_modeling.data_models.retrieve() to retrieve all versions of a data model or only the latest one
- Extra documentation on how to delete edges and nodes.
- Support for using full Node and Edge objects when deleting instances.

## [6.7.0] - 2023-07-07
### Added
- Support for applying graphql dml using `client.data_modeling.graphql.apply_dml()`.

## [6.6.1] - 2023-07-07
### Improved
- Added convenience function to instantiate a `CogniteClient.default(...)` to save the users from typing the
  default URLs.

## [6.6.0] - 2023-07-06
### Fixed
- Support for query and sync endpoints across instances in the Data Modeling API with the implementation
  `client.data_modeling.instances`, the methods `query` and `sync`.

## [6.5.8] - 2023-06-30
### Fixed
- Serialization of `DataModel`. The bug caused `DataModel.load(data_model.dump(camel_case=True))` to fail with
  a `TypeError`. This is now fixed.

## [6.5.7] - 2023-06-29
### Fixed
- A bug caused by use of snake case in field types causing `NodeApply.dump(camel_case=True)`
  trigger a 400 response from the API.

## [6.5.6] - 2023-06-29
### Fixed
- A bug causing `ClientConfig(debug=True)` to raise an AttributeError

## [6.5.5] - 2023-06-28
### Fixed
- A bug where we would raise the wrong exception when errors on occurred on `data_modeling.spaces.delete`
- A bug causing inconsistent MRO in DataModelList

## [6.5.4] - 2023-06-28
### Added
- Missing query parameters:
     * `inline_views` in `data_modeling.data_models.retrieve()`.
     * `include_global` in `data_modeling.spaces.list()`.
     * `include_inherited_properties` in `data_modeling.views.retrieve()`.

## [6.5.3] - 2023-06-28
### Fixed
- Only validate `space` and `external_id` for `data_modeling` write classes.


## [6.5.2] - 2023-06-27
### Fixed
- Added missing `metadata` attribute to `iam.Group`

## [6.5.1] - 2023-06-27
### Fixed
- Fix typehints on `data_modeling.instances.aggregate()` to not allow Histogram aggregate.
- Moved `ViewDirectRelation.source` property to `MappedProperty.source` where it belongs.

## [6.5.0] - 2023-06-27
### Added
- Support for searching and aggregating across instances in the Data Modeling API with the implementation
  `client.data_modeling.instances`, the methods `search`, `histogram` and `aggregate`.

## [6.4.8] - 2023-06-23
### Fixed
- Handling non 200 responses in `data_modeling.spaces.apply`, `data_modeling.data_models.apply`,
  `data_modeling.views.apply` and `data_modeling.containers.apply`

## [6.4.7] - 2023-06-22
### Fixed
- Consistently return the correct id types in data modeling resource clients

## [6.4.6] - 2023-06-22
### Fixed
- Don't swallow keyword args on Apply classes in Data Modeling client

## [6.4.5] - 2023-06-21
### Added
- Included tuple-notation when retrieving or listing data model instances

### Improved
- Fixed docstring for retrieving data model instances and extended the examples.

## [6.4.4] - 2023-06-21
Some breaking changes to the datamodeling client. We don't expect any more breaking changes,
but we accept the cost of breaking a few consumers now early on the really nail the user experience.
### Added
- ViewId:as_property_ref and ContainerId:as_property_ref to make it easier to create property references.

### Changed
- Renamed ViewCore:as_reference and ContainerCore:as_reference to :as_id() for consistency with other resources.
- Change Instance:properties to be a `MutableMapping[ViewIdentifier, MutableMapping[PropertyIdentifier, PropertyValue]]`, in order to make it easier to consume
- Make VersionedDataModelingId:load accept `tuple[str, str]`
- Rename ConstraintIdentifier to Constraint - it was not an id but the definition itself
- Rename IndexIdentifier to Index - it was not an id but the definition itself
- Rename ContainerPropertyIdentifier to ContainerProperty - it was not an id but the definition itself

### Removed
- Redundant EdgeApply:create method. It simply mirrored the EdgeApply constructor.


## [6.4.3] - 2023-06-15
### Added
- Accept direct relation values as tuples in `EdgeApply`

## [6.4.2] - 2023-06-15
### Changed
- When providing ids as tuples in `instances.retrieve` and `instances.delete` you should not
have to specify the instance type in each tuple

### Fixed
- Bug where edges and nodes would get mixed up on `instances.retrieve`

## [6.4.1] - 2023-06-14
### Fixed
- Add the missing page_count field for diagram detect items.

## [6.4.0] - 2023-06-12
### Added
- Partial support for the instance resource in the Data Modeling API with the implementation
  `client.data_modeling.instances`, the endpoints `list`, `delete`, `retrieve`, and `apply`

## [6.3.2] - 2023-06-08
### Fixed
- Requests being retried around a token refresh cycle, no longer risk getting stuck with an outdated token.

### Added
- `CredentialProviders` subclassing `_OAuthCredentialProviderWithTokenRefresh`, now accepts a new parameter, `token_expiry_leeway_seconds`, controlling how early a token refresh request should be initiated (before it expires).

### Changed
- `CredentialProviders` subclassing `_OAuthCredentialProviderWithTokenRefresh` now uses a safer default of 15 seconds (up from 3 sec) to control how early a token refresh request should be initiated (before it expires).

## [6.3.1] - 2023-06-07
### Fixed
- Signature of `client.data_modeling.views.retrieve` and `client.data_modeling.data_models.retrieve` to always return a list.

## [6.3.0] - 2023-06-07
### Added
- Support for the container resource in the Data Modeling API with the implementation `client.data_modeling.containers`.
- Support for the view resource in the Data Modeling API with the implementation `client.data_modeling.views`.
- Support for the data models resource in the Data Modeling API with the implementation `client.data_modeling.data_models`.

### Removed
- Removed `retrieve_multiple` from the `SpacesAPI` to have a consistent API with the `views`, `containers`, and `data_models`.

## [6.2.2] - 2023-06-05
### Fixed
- Creating function schedules with current user credentials now works (used to fail at runtime with "Could not fetch a valid token (...)" because a session was never created.)

## [6.2.1] - 2023-05-26
### Added
- Data model centric support in transformation

## [6.2.0] - 2023-05-25
### Added
- Support for the spaces resource in the Data Modeling API with the implementation `client.data_modeling.spaces`.

### Improved
- Reorganized documentation to match API documentation.

## [6.1.10] - 2023-05-22
### Fixed
- Data modelling is now GA. Renaming instance_nodes -> nodes and instance_edges -> edges to make the naming in SDK consistent with Transformation API and CLI

## [6.1.9] - 2023-05-16
### Fixed
- Fixed a rare issue with datapoints fetching that could raise `AttributeError` when running with `pyodide`.

## [6.1.8] - 2023-05-12
### Fixed
- ExtractionPipelinesRun:dump method will not throw an error when camel_case=True anymore

## [6.1.7] - 2023-05-11
### Removed
- Removed DMS v2 destination in transformations

## [6.1.6] - 2023-05-11
### Fixed
- `FunctionsAPI.create` now work in Wasm-like Python runtimes such as `pyodide`.

## [6.1.5] - 2023-05-10
### Fixed
- When creating a transformation with a different source- and destination CDF project, the project setting is no longer overridden by the setting in the `CogniteClient` configuration allowing the user to read from the specified source project and write to the specified and potentially different destination project.

## [6.1.4] - 2023-05-08
### Fixed
- Pickling a `CogniteClient` instance with certain `CredentialProvider`s no longer causes a `TypeError: cannot pickle ...` to be raised.

## [6.1.3] - 2023-05-08
### Added
- Add the license of the package in poetry build.

## [6.1.2] - 2023-05-04
### Improved
- The SDK has received several minor bugfixes to be more user-friendly on Windows.

### Fixed
- The utility function `cognite.client.utils.datetime_to_ms` now raises an understandable `ValueError` when unable to convert pre-epoch datetimes.
- Several functions reading and writing to disk now explicitly use UTF-8 encoding

## [6.1.1] - 2023-05-02
### Fixed
- `AttributeError` when passing `pandas.Timestamp`s with different timezones (*of which one was UTC*) to `DatapointsAPI.retrieve_dataframe_in_tz`.
- A `ValueError` is no longer raised when passing `pandas.Timestamp`s in the same timezone, but with different underlying implementations (e.g. `datetime.timezone.utc` / `pytz.UTC` / `ZoneInfo("UTC")`) to `DatapointsAPI.retrieve_dataframe_in_tz`.

## [6.1.0] - 2023-04-28
### Added
- Support for giving `start` and `end` arguments as `pandas.Timestamp` in `DatapointsAPI.retrieve_dataframe_in_tz`.

### Improved
- Type hints for the `DatapointsAPI` methods.

## [6.0.2] - 2023-04-27
### Fixed
- Fixed a bug in `DatapointsAPI.retrieve_dataframe_in_tz` that could raise `AmbiguousTimeError` when subdividing the user-specified time range into UTC intervals (with fixed offset).

## [6.0.1] - 2023-04-20
### Fixed
- Fixed a bug that would cause `DatapointsAPI.retrieve_dataframe_in_tz` to raise an `IndexError` if there were only empty time series in the response.

## [6.0.0] - 2023-04-19
### Removed
- Removed support for legacy auth (API keys, service accounts, login.status)
- Removed the deprecated `extractionPipeline` argument to `client.extraction_pipelines.create`. Only `extraction_pipeline` is accepted now.
- Removed the deprecated `client.datapoints` accessor attribute. The datapoints API can only be accessed through `client.time_series.data` now.
- Removed the deprecated `client.extraction_pipeline_runs` accessor attribute. The extraction pipeline run API can only be accessed through `client.extraction_pipelines.runs` now.
- Removed the deprecated `external_id` attribute on `ExtractionPipelineRun`. This has been replaced with `extpipe_external_id`.

## [5.12.0] - 2023-04-18
### Changed
- Enforce that types are explicitly exported in order to make very strict type checkers happy.

## [5.11.1] - 2023-04-17
### Fixed
- List (and `__call__`) methods for assets, events, files, labels, relationships, sequences and time series now raise if given bad input for `data_set_ids`, `data_set_external_ids`, `asset_subtree_ids` and `asset_subtree_external_ids` instead of ignoring/returning everything.

### Improved
- The listed parameters above have silently accepted non-list input, i.e. single `int` (for `ids`) or single `str` (for `external_ids`). Function signatures and docstrings have now been updated to reflect this "hidden functionality".

## [5.11.0] - 2023-04-17
### Added
- The `DatapointsAPI` now supports time zones with the addition of a new method, `retrieve_dataframe_in_tz`. It does not support individual customization of query parameters (for good reasons, e.g. a DataFrame has a single index).
- Asking for datapoints in a specific time zone, e.g. `America/New_York` or `Europe/London` is now easily accomplished: the user can just pass in their `datetimes` localized to their time zone directly.
- Queries for aggregate datapoints are also supported, with the key feature being automatic handling of daylight savings time (DST) transitions, as this is not supported by the official API. Example usage: A user living in Oslo, Norway, wants daily averages in their local time. In Oslo, the standard time is UTC+1, with UTC+2 during the summer. This means during spring, there is a 23-hour long day when clocks roll 1 hour forward and a 25-hour day during fall.
- New granularities with a longer time span have been added (only to this new method, for now): 'week', 'month', 'quarter' and 'year'. These do not all represent a fixed frequency, but like the example above, neither does for example 'day' when we use time zones without a fixed UTC offset.

## [5.10.5] - 2023-04-13
### Fixed
- Subclasses of `VisionResource` inheriting `.dump` and `to_pandas` now work as expected for attributes storing lists of subclass instances like `Polygon`, `PolyLine`, `ObjectDetection` or `VisionExtractPredictions` directly or indirectly.

## [5.10.4] - 2023-04-13
### Fixed
- A lot of nullable integer attributes ended up as float after calling `.to_pandas`. These are now correctly converted to `dtype=Int64`.

## [5.10.3] - 2023-04-13
### Fixed
- When passing `CogniteResource` classes (like `Asset` or `Event`) to `update`, any labels were skipped in the update (passing `AssetUpdate` works). This has been fixed for all Cognite resource classes.

## [5.10.2] - 2023-04-12
### Fixed
- Fixed a bug that would cause `AssetsAPI.create_hierarchy` to not respect `upsert=False`.

## [5.10.1] - 2023-04-04
### Fixed
- Add missing field `when` (human readable version of the CRON expression) to `FunctionSchedule` class.

## [5.10.0] - 2023-04-03
### Fixed
- Implemented automatic retries for connection errors by default, improving the reliability of the connection to the Cognite API.
- Added a user-readable message to `CogniteConnectionRefused` error for improved user experience.

### Changed
- Introduce a `max_retries_connect` attribute on the global config, and default it to 3.

## [5.9.3] - 2023-03-27
### Fixed
- After creating a schedule for a function, the returned `FunctionSchedule` was missing a reference to the `CogniteClient`, meaning later calls to `.get_input_data()` would fail and raise `CogniteMissingClientError`.
- When calling `.get_input_data()` on a `FunctionSchedule` instance, it would fail and raise `KeyError` if no input data was specified for the schedule. This now returns `None`.

## [5.9.2] - 2023-03-27
### Fixed
- After calling e.g. `.time_series()` or `.events()` on an `AssetList` instance, the resulting resource list would be missing the lookup tables that allow for quick lookups by ID or external ID through the `.get()` method. Additionally, for future-proofing, the resulting resource list now also correctly has a `CogniteClient` reference.

## [5.9.1] - 2023-03-23
### Fixed
- `FunctionsAPI.call` now also works for clients using auth flow `OAuthInteractive`, `OAuthDeviceCode`, and any user-made subclass of `CredentialProvider`.

### Improved
- `FunctionSchedulesAPI.create` now also accepts an instance of `ClientCredentials` (used to be dictionary only).

## [5.9.0] - 2023-03-21
### Added
- New class `AssetHierarchy` for easy verification and reporting on asset hierarchy issues without explicitly trying to insert them.
- Orphan assets can now be reported on (orphan is an asset whose parent is not part of the given assets). Also, `AssetHierarchy` accepts an `ignore_orphans` argument to mimic the old behaviour where all orphans were assumed to be valid.
- `AssetsAPI.create_hierarchy` now accepts two new parameters: `upsert` and `upsert_mode`. These allow the user to do "insert or update" instead of an error being raised when trying to create an already existing asset. Upsert mode controls whether updates should replace/overwrite or just patch (partial update to non-null values only).
- `AssetsAPI.create_hierarchy` now also verifies the `name` parameter which is required and that `id` has not been set.

### Changed
- `AssetsAPI.create_hierarchy` now uses `AssetHierarchy` under the hood to offer concrete feedback on asset hierarchy issues, accessible through attributes on the raised exception, e.g. invalid assets, duplicates, orphans, or any cyclical asset references.

### Fixed
- `AssetsAPI.create_hierarchy`...:
  - Now respects `max_workers` when spawning worker threads.
  - Can no longer raise `RecursionError`. Used to be an issue for asset hierarchies deeper than `sys.getrecursionlimit()` (typically set at 1000 to avoid stack overflow).
  - Is now `pyodide` compatible.

## [5.8.0] - 2023-03-20
### Added
- Support for client certificate authentication to Azure AD.

## [5.7.4] - 2023-03-20
### Added
- Use `X-Job-Token` header for contextualization jobs to reduce required capabilities.

## [5.7.3] - 2023-03-14
### Improved
- For users unknowingly using a too old version of `numpy` (against the SDK dependency requirements), an exception could be raised (`NameError: name 'np' is not defined`). This has been fixed.

## [5.7.2] - 2023-03-10
### Fixed
- Fix method dump in TransformationDestination to ignore None.

## [5.7.1] - 2023-03-10
### Changed
- Split `instances` destination type of Transformations to `nodes` and `edges`.

## [5.7.0] - 2023-03-08
### Removed
- `ExtractionPipelineRunUpdate` was removed as runs are immutable.

### Fixed
- `ExtractionPipelinesRunsAPI` was hiding `id` of runs because `ExtractionPipelineRun` only defined `external_id` which doesn't exist for the "run resource", only for the "parent" ext.pipe (but this is not returned by the API; only used to query).

### Changed
- Rename and deprecate `external_id` in `ExtractionPipelinesRunsAPI` in favour of the more descriptive `extpipe_external_id`. The change is backwards-compatible, but will issue a `UserWarning` for the old usage pattern.

## [5.6.4] - 2023-02-28
### Added
- Input validation on `DatapointsAPI.[insert, insert_multiple, delete_ranges]` now raise on missing keys, not just invalid keys.

## [5.6.3] - 2023-02-23
### Added
- Make the SDK compatible with `pandas` major version 2 ahead of release.

## [5.6.2] - 2023-02-21
### Fixed
- Fixed an issue where `Content-Type` was not correctly set on file uploads to Azure.

## [5.6.1] - 2023-02-20
### Fixed
- Fixed an issue where `IndexError` was raised when a user queried `DatapointsAPI.retrieve_latest` for a single, non-existent time series while also passing `ignore_unknown_ids=True`. Changed to returning `None`, inline with other `retrieve` methods.

## [5.6.0] - 2023-02-16
### Added
- The SDK has been made `pyodide` compatible (to allow running natively in browsers). Missing features are `CredentialProvider`s with token refresh and `AssetsAPI.create_hierarchy`.

## [5.5.2] - 2023-02-15
### Fixed
- Fixed JSON dumps serialization error of instances of `ExtractionPipelineConfigRevision` and all subclasses (`ExtractionPipelineConfig`) as they stored a reference to the CogniteClient as a non-private attribute.

## [5.5.1] - 2023-02-14
### Changed
- Change `CredentialProvider` `Token` to be thread safe when given a callable that does token refresh.

## [5.5.0] - 2023-02-10
### Added
- Support `instances` destination type on Transformations.

## [5.4.4] - 2023-02-06
### Added
- Added user warnings when wrongly calling `/login/status` (i.e. without an API key) and `/token/inspect` (without OIDC credentials).

## [5.4.3] - 2023-02-05
### Fixed
- `OAuthDeviceCode` and `OAuthInteractive` now respect `global_config.disable_ssl` setting.

## [5.4.2] - 2023-02-03
### Changed
- Improved error handling (propagate IDP error message) for `OAuthDeviceCode` and `OAuthInteractive` upon authentication failure.

## [5.4.1] - 2023-02-02
### Fixed
- Bug where create_hierarchy would stop progressing after encountering more than `config.max_workers` failures.

## [5.4.0] - 2023-02-02
### Added
- Support for aggregating metadata keys/values for assets

## [5.3.7] - 2023-02-01
### Improved
- Issues with the SessionsAPI documentation have been addressed, and the `.create()` have been further clarified.

## [5.3.6] - 2023-01-30
### Changed
- A file-not-found error has been changed from `TypeError` to `FileNotFoundError` as part of the validation in FunctionsAPI.

## [5.3.5] - 2023-01-27
### Fixed
- Fixed an atexit-exception (`TypeError: '<' not supported between instances of 'tuple' and 'NoneType'`) that could be raised on PY39+ after fetching datapoints (which uses a custom thread pool implementation).

## [5.3.4] - 2023-01-25
### Fixed
- Displaying Cognite resources like an `Asset` or a `TimeSeriesList` in a Jupyter notebook or similar environments depending on `._repr_html_`, no longer raises `CogniteImportError` stating that `pandas` is required. Instead, a warning is issued and `.dump()` is used as fallback.

## [5.3.3] - 2023-01-24
### Added
- New parameter `token_cache_path` now accepted by `OAuthInteractive` and `OAuthDeviceCode` to allow overriding location of token cache.

### Fixed
- Platform dependent temp directory for the caching of the token in `OAuthInteractive` and `OAuthDeviceCode` (no longer crashes at exit on Windows).

## [5.3.2] - 2023-01-24
### Security
- Update `pytest` and other dependencies to get rid of dependency on the `py` package (CVE-2022-42969).

## [5.3.1] - 2023-01-20
### Fixed
- Last possible valid timestamp would not be returned as first (if first by some miracle...) by the `TimeSeries.first` method due to `end` being exclusive.

## [5.3.0] - 2023-01-20
### Added
- `DatapointsAPI.retrieve_latest` now support customising the `before` argument, by passing one or more objects of the newly added `LatestDatapointQuery` class.

## [5.2.0] - 2023-01-19
### Changed
- The SDK has been refactored to support `protobuf>=3.16.0` (no longer requires v4 or higher). This was done to fix dependency conflicts with several popular Python packages like `tensorflow` and `streamlit` - and also Azure Functions - that required major version 3.x of `protobuf`.

## [5.1.1] - 2023-01-19
### Changed
- Change RAW rows insert chunk size to make individual requests faster.

## [5.1.0] - 2023-01-03
### Added
- The diagram detect function can take file reference objects that contain file (external) id as well as a page range. This is an alternative to the lists of file ids or file external ids that are still possible to use. Page ranges were not possible to specify before.

## [5.0.2] - 2022-12-21
### Changed
- The valid time range for datapoints has been increased to support timestamps up to end of the year 2099 in the TimeSeriesAPI. The utility function `ms_to_datetime` has been updated accordingly.

## [5.0.1] - 2022-12-07
### Fixed
- `DatapointsArray.dump` would return timestamps in nanoseconds instead of milliseconds when `convert_timestamps=False`.
- Converting a `Datapoints` object coming from a synthetic datapoints query to a `pandas.DataFrame` would, when passed `include_errors=True`, starting in version `5.0.0`, erroneously cast the `error` column to a numeric data type and sort it *before* the returned values. Both of these behaviours have been reverted.
- Several documentation issues: Missing methods, wrong descriptions through inheritance and some pure visual/aesthetic.

## [5.0.0] - 2022-12-06
### Improved
- Greatly increased speed of datapoints fetching (new adaptable implementation and change from `JSON` to `protobuf`), especially when asking for... (measured in fetched `dps/sec` using the new `retrieve_arrays` method, with default settings for concurrency):
  - A large number of time series
    - 200 ts: ~1-4x speedup
    - 8000 ts: ~4-7x speedup
    - 20k-100k ts: Up to 20x faster
  - Very few time series (1-3)
    - Up to 4x faster
  - Very dense time series (>>10k dps/day)
    - Up to 5x faster
  - Any query for `string` datapoints
    - Faster the more dps, e.g. single ts, 500k: 6x speedup
- Peak memory consumption (for numeric data) is 0-55 % lower when using `retrieve` and 65-75 % lower for the new `retrieve_arrays` method.
- Fetching newly inserted datapoints no longer suffers from (potentially) very long wait times (or timeout risk).
- Converting fetched datapoints to a Pandas `DataFrame` via `to_pandas()` has changed from `O(N)` to `O(1)`, i.e., speedup no longer depends on the number of datapoints and is typically 4-5 orders of magnitude faster (!). NB: Only applies to `DatapointsArray` as returned by the `retrieve_arrays` method.
- Full customizability of queries is now available for *all retrieve* endpoints, thus the `query()` is no longer needed and has been removed. Previously only `aggregates` could be individually specified. Now all parameters can be passed either as top-level or as *individual settings*, even `ignore_unknown_ids`. This is now aligned with the API (except `ignore_unknown_ids` making the SDK arguably better!).
- Documentation for the retrieve endpoints has been overhauled with lots of new usage patterns and better examples. **Check it out**!
- Vastly better test coverage for datapoints fetching logic. You may have increased trust in the results from the SDK!

### Added
- New required dependency, `protobuf`. This is currently only used by the DatapointsAPI, but other endpoints may be changed without needing to release a new major version.
- New optional dependency, `numpy`.
- A new datapoints fetching method, `retrieve_arrays`, that loads data directly into NumPy arrays for improved speed and *much* lower memory usage.
- These arrays are stored in the new resource types `DatapointsArray` with corresponding container (list) type, `DatapointsArrayList` which offer much more efficient memory usage. `DatapointsArray` also offer zero-overhead pandas-conversion.
- `DatapointsAPI.insert` now also accepts `DatapointsArray`. It also does basic error checking like making sure the number of datapoints match the number of timestamps, and that it contains raw datapoints (as opposed to aggregate data which raises an error). This also applies to `Datapoints` input.
- `DatapointsAPI.insert_multiple` now accepts `Datapoints` and `DatapointsArray` as part of the (possibly) multiple inputs. Applies the same error checking as `insert`.

### Changed
- Datapoints are no longer fetched using `JSON`: the age of `protobuf` has begun.
- The main way to interact with the `DatapointsAPI` has been moved from `client.datapoints` to `client.time_series.data` to align and unify with the `SequenceAPI`. All example code has been updated to reflect this change. Note, however, that the `client.datapoints` will still work until the next major release, but will until then issue a `DeprecationWarning`.
- All parameters to all retrieve methods are now keyword-only (meaning no positional arguments are supported).
- All retrieve methods now accept a string for the `aggregates` parameter when asking for just one, e.g. `aggregates="max"`. This short-cut avoids having to wrap it inside a list. Both `snake_case` and `camelCase` are supported.
- The utility function `datetime_to_ms` no longer issues a `FutureWarning` on missing timezone information. It will now interpret naive `datetime`s as local time as is Python's default interpretation.
- The utility function `ms_to_datetime` no longer issues a `FutureWarning` on returning a naive `datetime` in UTC. It will now return an aware `datetime` object in UTC.
- All data classes in the SDK that represent a Cognite resource type have a `to_pandas` (or `to_geopandas`) method. Previously, these had various defaults for the `camel_case` parameter, but they have all been changed to `False`.
- All retrieve methods (when passing dict(s) with query settings) now accept identifier and aggregates in snake case (and camel case for convenience / backwards compatibility). Note that all newly added/supported customisable parameters (e.g. `include_outside_points` or `ignore_unknown_ids` *must* be passed in snake case or a `KeyError` will be raised.)
- The method `DatapointsAPI.insert_dataframe` has new default values for `dropna` (now `True`, still being applied on a per-column basis to not lose any data) and `external_id_headers` (now `True`, disincentivizing the use of internal IDs).
- The previous fetching logic awaited and collected all errors before raising (through the use of an "initiate-and-forget" thread pool). This is great, e.g., updates/inserts to make sure you are aware of all partial changes. However, when reading datapoints, a better option is to just fail fast (which it does now).
- `DatapointsAPI.[retrieve/retrieve_arrays/retrieve_dataframe]` no longer requires `start` (default: `0`, i.e. 1970-01-01) and `end` (default: `now`). This is now aligned with the API.
- Additionally, `DatapointsAPI.retrieve_dataframe` no longer requires `granularity` and `aggregates`.
- All retrieve methods accept a list of full query dictionaries for `id` and `external_id` giving full flexibility for all individual settings: `start`, `end`, `aggregates`, `granularity`, `limit`, `include_outside_points`, `ignore_unknown_ids`.
- Aggregates returned now include the time period(s) (given by the `granularity` unit) that `start` and `end` are part of (as opposed to only "fully in-between" points). This change is the *only breaking change* to the `DatapointsAPI.retrieve` method for aggregates and makes it so that the SDK match manual queries sent using e.g. `curl` or Postman. In other words, this is now aligned with the API.
Note also that this is a **bugfix**: Due to the SDK rounding differently than the API, you could supply `start` and `end` (with `start < end`) and still be given an error that `start is not before end`. This can no longer happen.
- Fetching raw datapoints using `include_outside_points=True` now returns both outside points (if they exist), regardless of `limit` setting (this is the *only breaking change* for limited raw datapoint queries; unlimited queries are fully backwards compatible). Previously the total number of points was capped at `limit`, thus typically only returning the first. Now up to `limit+2` datapoints are always returned. This is now aligned with the API.
- When passing a relative or absolute time specifier string like `"2w-ago"` or `"now"`, all time series in the same query will use the exact same value for 'now' to avoid any inconsistencies in the results.
- Fetching newly inserted datapoints no longer suffers from very long wait times (or timeout risk) as the code's dependency on `count` aggregates has been removed entirely (implementation detail) which could delay fetching by anything between a few seconds to several minutes/go to timeout while the aggregate was computed on-the-fly. This was mostly a problem for datapoints inserted into low-priority time periods (far away from current time).
- Asking for the same time series any number of times no longer raises an error (from the SDK), which is useful for instance when fetching disconnected time periods. This is now aligned with the API. Thus, the custom exception `CogniteDuplicateColumnsError` is no longer needed and has been removed from the SDK.
- ...this change also causes the `.get` method of `DatapointsList` and `DatapointsArrayList` to now return a list of `Datapoints` or `DatapointsArray` respectively *when duplicated identifiers are queried*. For data scientists and others used to `pandas`, this syntax is familiar to the slicing logic of `Series` and `DataFrame` when used with non-unique indices.
There is also a very subtle **bugfix** here: since the previous implementation allowed the same time series to be specified by both its `id` and `external_id`, using `.get` to access it would always yield the settings that were specified by the `external_id`. This will now return a `list` as explained above.
- `Datapoints` and `DatapointsArray` now store the `granularity` string given by the user (when querying aggregates) which allows both `to_pandas` methods (on `DatapointsList` and `DatapointsArrayList` as well) to accept `include_granularity_name` that appends this to the end of the column name(s).
- Datapoints fetching algorithm has changed from one that relies on up-to-date and correct `count` aggregates to be fast (with fallback on serial fetching when missing/unavailable), to recursively (and reactively) splitting the time-domain into smaller and smaller pieces, depending on the discovered-as-fetched density-distribution of datapoints in time and the number of available workers/threads. The new approach also has the ability to group more than 1 (one) time series per API request (when beneficial) and short-circuit once a user-given limit has been reached (if/when given). This method is now used for *all types of queries*; numeric raw-, string raw-, and aggregate datapoints.

#### Change: `retrieve_dataframe`
- Previously, fetching was constricted (🐍) to either raw- OR aggregate datapoints. This restriction has been lifted and the method now works exactly like the other retrieve-methods (with a few extra options relevant only for pandas `DataFrame`s).
- Used to fetch time series given by `id` and `external_id` separately - this is no longer the case. This gives a significant, additional speedup when both are supplied.
- The `complete` parameter has been removed and partially replaced by `uniform_index (bool)` which covers a subset of the previous features (with some modifications: now gives a uniform index all the way from the first given `start` to the last given `end`). Rationale: Old method had a weird and had unintuitive syntax (passing a string using commas to separate options).
- Interpolating, forward-filling or in general, imputation (also prev. controlled via the `complete` parameter) is completely removed as the resampling logic *really* should be up to the user fetching the data to decide, not the SDK.
- New parameter `column_names` (as already used in several existing `to_pandas` methods) decides whether to pick `id`s or `external_id`s as the dataframe column names. Previously, when both were supplied, the dataframe ended up with a mix.
Read more below in the removed section or check out the method's updated documentation.
- The ordering of columns for aggregates is now always chronological instead of the somewhat arbitrary choice made in `Datapoints.__init__`, (since `dict`s keep insertion order in newer python versions and instance variables lives in `__dict__`)).
- New parameter `include_granularity_name` that appends the specified granularity to the column names if passed as `True`. Mimics the behaviour of the older, well-known argument `include_aggregate_name`, but adds after: `my-ts|average|13m`.

### Fixed
- `CogniteClientMock` has been updated with 24 missing APIs (including sub-composited APIs like `FunctionsAPI.schedules`) and is now used internally in testing instead of a similar, additional implementation.
- Loads of `assert`s meant for the SDK user have been changed to raising exceptions instead as a safeguard since `assert`s are ignored when running in optimized mode `-O` (or `-OO`).

### Fixed: Extended time domain
- `TimeSeries.[first/count/latest]()` now work with the expanded time domain (minimum age of datapoints was moved from 1970 to 1900, see [4.2.1]).
  - `TimeSeries.latest()` now supports the `before` argument similar to `DatapointsAPI.retrieve_latest`.
  - `TimeSeries.first()` now considers datapoints before 1970 and after "now".
  - `TimeSeries.count()` now considers datapoints before 1970 and after "now" and will raise an error for string time series as `count` (or any other aggregate) is not defined.
- `DatapointsAPI.retrieve_latest` would give latest datapoint `before="now"` when given `before=0` (1970) because of a bad boolean check. Used to not be a problem since there were no data before epoch.
- The utility function `ms_to_datetime` no longer raises `ValueError` for inputs from before 1970, but will raise for input outside the allowed minimum- and maximum supported timestamps in the API.
**Note**: that support for `datetime`s before 1970 may be limited on Windows, but `ms_to_datetime` should still work (magic!).

### Fixed: Datapoints-related
- **Critical**: Fetching aggregate datapoints now works properly with the `limit` parameter. In the old implementation, `count` aggregates were first fetched to split the time domain efficiently - but this has little-to-no informational value when fetching *aggregates* with a granularity, as the datapoints distribution can take on "any shape or form". This often led to just a few returned batches of datapoints due to miscounting (e.g. as little as 10% of the actual data could be returned(!)).
- Fetching datapoints using `limit=0` now returns zero datapoints, instead of "unlimited". This is now aligned with the API.
- Removing aggregate names from the columns in a Pandas `DataFrame` in the previous implementation used `Datapoints._strip_aggregate_name()`, but this had a bug: Whenever raw datapoints were fetched all characters after the last pipe character (`|`) in the tag name would be removed completely. In the new version, the aggregate name is only added when asked for.
- The method `Datapoints.to_pandas` could return `dtype=object` for numeric time series when all aggregate datapoints were missing; which is not *that* unlikely, e.g., when using `interpolation` aggregate on a `is_step=False` time series with datapoints spacing above one hour on average. In such cases, an object array only containing `None` would be returned instead of float array dtype with `NaN`s. Correct dtype is now enforced by an explicit `pandas.to_numeric()` cast.
- Fixed a bug in all `DatapointsAPI` retrieve-methods when no time series was/were found, a single identifier was *not* given (either list of length 1 or all given were missing), `ignore_unknown_ids=True`, and `.get` was used on the empty returned `DatapointsList` object. This would raise an exception (`AttributeError`) because the mappings from `id` or `external_id` to `Datapoints` were not defined on the object (only set when containing at least 1 resource).

### Removed
- Method: `DatapointsAPI.query`. No longer needed as all "optionality" has been moved to the three `retrieve` methods.
- Method: `DatapointsAPI.retrieve_dataframe_dict`. Rationale: Due to its slightly confusing syntax and return value, it basically saw no use "in the wild".
- Custom exception: `CogniteDuplicateColumnsError`. No longer needed as the retrieve endpoints now support duplicated identifiers to be passed (similar to the API).
- All convenience methods related to plotting and the use of `matplotlib`. Rationale: No usage and low utility value: the SDK should not be a data science library.

## [4.11.3] - 2022-11-17
### Fixed
- Fix FunctionCallsAPI filtering

## [4.11.2] - 2022-11-16
### Changed
- Detect endpoint (for Engineering Diagram detect jobs) is updated to spawn and handle multiple jobs.
### Added
- `DetectJobBundle` dataclass: A way to manage multiple files and jobs.

## [4.11.1] - 2022-11-15
### Changed
- Update doc for Vision extract method
- Improve error message in `VisionExtractJob.save_annotations`

## [4.11.0] - 2022-10-17
### Added
- Add `compute` method to `cognite.client.geospatial`

## [4.10.0] - 2022-10-13
### Added
- Add `retrieve_latest` method to `cognite.client.sequences`
- Add support for extending the expiration time of download links returned by `cognite.client.files.retrieve_download_urls()`

## [4.9.0] - 2022-10-10
### Added
- Add support for extraction pipeline configuration files
### Deprecated
- Extraction pipeline runs has been moved from `client.extraction_pipeline_runs` to `client.extraction_pipelines.runs`

## [4.8.1] - 2022-10-06
### Fixed
- Fix `__str__` method of `TransformationSchedule`

## [4.8.0] - 2022-09-30
### Added
- Add operations for geospatial rasters

## [4.7.1] - 2022-09-29
### Fixed
- Fixed the `FunctionsAPI.create` method for Windows-users by removing
  validation of `requirements.txt`.

## [4.7.0] - 2022-09-28
### Added
- Support `tags` on `transformations`.

### Changed
- Change geospatial.aggregate_features to support `aggregate_output`

## [4.5.4] - 2022-09-19
### Fixed
- The raw rows insert endpoint is now subject to the same retry logic as other idempotent endpoints.

## [4.5.3] - 2022-09-15
### Fixed
- Fixes the OS specific issue where the `requirements.txt`-validation failed
  with `Permission Denied` on Windows.

## [4.5.2] - 2022-09-09
### Fixed
- Fixes the issue when updating transformations with new nonce credentials

## [4.5.1] - 2022-09-08
### Fixed
- Don't depend on typing_extensions module, since we don't have it as a dependency.

## [4.5.0] - 2022-09-08
### Added
- Vision extract implementation, providing access to the corresponding [Vision Extract API](https://docs.cognite.com/api/v1/#tag/Vision).

## [4.4.3] - 2022-09-08
### Fixed
- Fixed NaN/NA value check in geospatial FeatureList

## [4.4.2] - 2022-09-07
### Fixed
- Don't import numpy in the global space in geospatial module as it's an optional dependency

## [4.4.1] - 2022-09-06
### Fixed
- Fixed FeatureList.from_geopandas to handle NaN values

## [4.4.0] - 2022-09-06
### Changed
- Change geospatial.aggregate_features to support order_by

## [4.3.0] - 2022-09-06
### Added
- Add geospatial.list_features

## [4.2.1] - 2022-08-23
### Changed
- Change timeseries datapoints' time range to start from 01.01.1900

## [4.2.0] - 2022-08-23
### Added
- OAuthInteractive credential provider. This credential provider will redirect you to a login page
and require that the user authenticates. It will also cache the token between runs.
- OAuthDeviceCode credential provider. Display a device code to enter into a trusted device.
It will also cache the token between runs.

## [4.1.2] - 2022-08-22
### Fixed
- geospatial: support asset links for features

## [4.1.1] - 2022-08-19
### Fixed
- Fixed the issue on SDK when Python installation didn't include pip.

### Added
- Added Optional dependency called functions. Usage: `pip install "cognite-sdk[functions]"`

## [4.1.0] - 2022-08-18
### Added
- ensure_parent parameter to client.raw.insert_dataframe method

## [4.0.1] - 2022-08-17
### Added
- OAuthClientCredentials now supports token_custom_args.

## [4.0.0] - 2022-08-15
### Changed
- Client configuration no longer respects any environment variables. There are other libraries better
suited for loading configuration from the environment (such as builtin `os` or `pydantic`). There have also
been several reports of envvar name clash issues in tools built on top the SDK. We therefore
consider this something that should be handled by the application consuming the SDK. All configuration of
`cognite.client.CogniteClient` now happens using a `cognite.client.ClientConfig` object. Global configuration such as
`max_connection_pool_size` and other options which apply to all client instances are now configured through
the `cognite.client.global_config` object which is an instance of `cognite.client.GlobalConfig`. Examples
have been added to the docs.
- Auth has been reworked. The client configuration no longer accepts the `api_key` and `token_...` arguments.
It accepts only a single `credentials` argument which must be a `CredentialProvider` object. A few
implementations have been provided (`APIKey`, `Token`, `OAuthClientCredentials`). Example usage has
been added to the docs. More credential provider implementations will be added in the future to accommodate
other OAuth flows.

### Fixed
- A bug in the Functions SDK where the lifecycle of temporary files was not properly managed.

## [3.9.0] - 2022-08-11
### Added
- Moved Cognite Functions from Experimental SDK to Main SDK.

## [3.8.0] - 2022-08-11
### Added
- Add ignore_unknown_ids parameter to sequences.retrieve_multiple

## [3.7.0] - 2022-08-10
### Changed
- Changed grouping of Sequence rows on insert. Each group now contains at most 100k values and at most 10k rows.

## [3.6.1] - 2022-08-10
### Fixed
- Fixed a minor casing error for the geo_location field on files

### Added
- Add ignore_unknown_ids parameter to files.retrieve_multiple

## [3.5.0] - 2022-08-10
### Changed
- Improve type annotations. Use overloads in more places to help static type checkers.

## [3.4.3] - 2022-08-10
### Changed
- Cache result from pypi version check so it's not executed for every client instantiation.

## [3.4.2] - 2022-08-09
### Fixed
- Fix the wrong destination name in transformations.

## [3.4.1] - 2022-08-01
### Fixed
- fixed exception when printing exceptions generated on transformations creation/update.

## [3.4.0] - 2022-07-25
### Added
- added support for nonce authentication on transformations

### Changed
- if no source or destination credentials are provided on transformation create, an attempt will be made to create a session with the CogniteClient credentials, if it succeeds, the acquired nonce will be used.
- if OIDC credentials are provided on transformation create/update, an attempt will be made to create a session with the given credentials. If it succeeds, the acquired nonce credentials will replace the given client credentials before sending the request.

## [3.3.0] - 2022-07-21
### Added
- added the sessions API

## [3.2.0] - 2022-07-15
### Removed
- Unused cognite.client.experimental module

## [3.1.0] - 2022-07-13
### Changed
- Helper functions for conversion to/from datetime now warns on naive datetimes and their interpretation.
### Fixed
- Helper function `datetime_to_ms` now accepts timezone aware datetimes.

## [3.0.1] - 2022-07-13
### Fixed
- fixed missing README.md in package

## [3.0.0] - 2022-07-12
### Changed
- Poetry build, one single package "cognite-sdk"
- Require python 3.8 or greater (used to be 3.5 or greater)
### Removed
- support for root_asset_id and root_asset_external_id filters. use asset subtree filters instead.

## [2.56.1] - 2022-06-22
### Added
- Time series property `is_step` can now be updated.

## [2.56.0] - 2022-06-21
### Added
- added the diagrams API

## [2.55.0] - 2022-06-20
### Fixed
- Improve geospatial documentation and implement better parameter resilience for filter and feature type update

## [2.54.0] - 2022-06-17
### Added
- Allow to set the chunk size when creating or updating geospatial features

## [2.53.1] - 2022-06-17
### Fixed
- Fixed destination type decoding of `transformation.destination`

## [2.53.0] - 2022-06-16
### Added
- Annotations implementation, providing access to the corresponding [Annotations API](https://docs.cognite.com/api/v1/#tag/Annotations).
    - Added `Annotation`, `AnnotationFilter`, `AnnotationUpdate` dataclasses to `cognite.client.data_classes`
    - Added `annotations` API to `cognite.client.CogniteClient`
    - **Create** annotations with `client.annotations.create` passing `Annotation` instance(s)
    - **Suggest** annotations with `client.annotations.suggest` passing `Annotation` instance(s)
    - **Delete** annotations with `client.annotations.delete` passing the id(s) of annotation(s) to delete
    - **Filter** annotations with `client.annotations.list` passing a `AnnotationFilter `dataclass instance or a filter `dict`
    - **Update** annotations with `client.annotations.update` passing updated `Annotation` or `AnnotationUpdate` instance(s)
    - **Get single** annotation with `client.annotations.retrieve` passing the id
    - **Get multiple** annotations with `client.annotations.retrieve_multiple` passing the ids

### Changed
- Reverted the optimizations introduced to datapoints fetching in 2.47.0 due to buggy implementation.

## [2.51.0] - 2022-06-13
### Added
- added the new geo_location field to the Asset resource

## [2.50.2] - 2022-06-09
### Fixed
- Geospatial: fix FeatureList.from_geopandas issue with optional properties

## [2.50.1] - 2022-06-09
### Fixed
- Geospatial: keep feature properties as is

## [2.50.0] - 2022-05-30
### Changed
- Geospatial: deprecate update_feature_types and add patch_feature_types

## [2.49.1] - 2022-05-19
### Changed
- Geospatial: Support dataset

## [2.49.0] - 2022-05-09
### Changed
- Geospatial: Support output selection for getting features by ids

## [2.48.0] - 2022-05-09
### Removed
- Experimental model hosting API

## [2.47.0] - 2022-05-02
### Changed
- Performance gain for `datapoints.retrieve` by grouping together time series in single requests against the underlying API.

## [2.46.1] - 2022-04-22
### Changed
- POST requests to the `sessions/revoke`-endpoint are now automatically retried
- Fix retrieval of empty raster in experimental geospatial api: http 204 as ok status

## [2.45.0] - 2022-03-25
### Added
- support `sequence_rows` destination type on Transformations.

## [2.44.1] - 2022-03-24
### Fixed
- fix typo in `data_set_ids` parameter type on `transformations.list`.

## [2.44.0] - 2022-03-24
### Added
- support conflict mode parameter on `transformations.schema.retrieve`.

## [2.43.1] - 2022-03-24
### Added
- update pillow dependency 9.0.0 -> 9.0.1

## [2.43.0] - 2022-03-24
### Added
- new list parameters added to `transformations.list`.

## [2.42.0] - 2022-02-25
### Added
- FeatureList.from_geopandas() improvements

### Fixed
- example for templates view.

## [2.41.0] - 2022-02-16
### Added
- support for deleting properties and search specs in GeospatialAPI.update_feature_types(...).

## [2.40.1] - 2022-02-15
### Fixed
- geospatial examples.

## [2.40.0] - 2022-02-11
### Added
- dataSetId support for transformations.

## [2.39.1] - 2022-01-25
### Added
- pandas and geospatial dependencies optional for cognite-sdk-core.

## [2.39.0] - 2022-01-20
### Added
- geospatial API support

## [2.38.6] - 2022-01-14
### Added
- add the possibility to cancel transformation jobs.

## [2.38.5] - 2022-01-12
### Fixed
- Bug where creating/updating/deleting more than 5 transformation schedules in a single call would fail.

## [2.38.4] - 2021-12-23
### Fixed
- Bug where list generator helper will return more than chunk_size items.

## [2.38.3] - 2021-12-13
### Fixed
- Bug where client consumes all streaming content when logging request.

## [2.38.2] - 2021-12-09
### Added
- add the possibility to pass extra body fields to APIClient._create_multiple.

## [2.38.1] - 2021-12-07
### Fixed
- Bug where loading `transformations.jobs` from JSON fails for raw destinations.

## [2.38.0] - 2021-12-06
### Added
- `transformations` api client, which allows the creation, deletion, update, run and retrieval of transformations.
- `transformations.schedules` api client, which allows the schedule, unschedule and retrieval of recurring runs of a transformation.
- `transformations.notifications` api client, which allows the creation, deletion and retrieval of transformation email notifications.
- `transformations.schema` api client, which allows the retrieval of the expected schema of sql transformations based on the destination data type.
- `transformations.jobs` api client, which retrieves the  status of transformation runs.

## [2.37.1] - 2021-12-01
### Fixed
- Bug where `sequences` full update attempts to "set" column spec. "set" is not supported for sequence column spec.

## [2.37.0] - 2021-11-30
### Added
- Added support for retrieving file download urls

## [2.36.0] - 2021-11-30
### Fixed
- Changes default JSON `.dumps()` behaviour to be in strict compliance with the standard: if any NaNs or +/- Infs are encountered, an exception will now be raised.

## [2.35.0] - 2021-11-29
### Added
- Added support for `columns` update on sequences
- Added support for `data_set_id` on template views

### Security
- Disallow downloading files to path outside download directory in `files.download()`.

## [2.32.0] - 2021-10-04
### Added
 - Support for extraction pipelines

## [2.31.1] - 2021-09-30
### Fixed
- Fixed a bug related to handling of binary response payloads.

## [2.31.0] - 2021-08-26
### Added
- View resolver for template fields.

## [2.30.0] - 2021-08-25
### Added
- Support for Template Views

## [2.29.0] - 2021-08-16
### Added
- Raw rows are retrieved using parallel cursors when no limit is set.

## [2.28.2] - 2021-08-12
### Added
- Relationships now supports `partitions` parameter for [parallel retrieval](https://docs.cognite.com/api/v1/#section/Parallel-retrieval)

## [2.28.1] - 2021-08-10
### Changed
- debug mode now logs response payload and headers.

## [2.27.0] - 2021-07-20

### Fixed
- When using CogniteClient with the client-secret auth flow, the object would not be pickle-able (e.g. when using multiprocessing) because of an anonymous function.

## [2.26.1] - 2021-07-20

### Changed
- Optimization. Do not get windows if remaining data points is 0. Reduces number of requests when asking for 100k data points/10k aggregates from 2 to 1.

## [2.26.0] - 2021-07-08

### Added
- Support for set labels on AssetUpdate

## [2.25.0] - 2021-07-06

### Added
- filter_nodes function to ThreeDRevisionsAPI

## [2.24.0] - 2021-06-28

### Added
- ignore_unknown_ids flag to Relationships delete method

## [2.23.0] - 2021-06-25

### Added
- insert_dataframe and retrieve_dataframe methods to the Raw client

## [2.22.0] - 2021-06-22

### Added
- More contextualization job statuses
### Changed
- Refactor contextualization constant representation

## [2.21.0] - 2021-06-21

### Added
- Datasets support for labels

## [2.20.0] - 2021-06-18

### Added
- rows() in RawRowsAPI support filtering with `columns` and `min/maxLastUpdatedTime`

## [2.19.0] - 2021-05-11

### Added
- Support for /token/inspect endpoint

## [2.18.2] - 2021-04-23

### Fixed
- Bug in templates instances filter that would cause `template_names` to be ignored.

## [2.18.1] - 2021-04-22

### Added
- Configure file download/upload timeouts with `COGNITE_FILE_TRANSFER_TIMEOUT` environment variable or
`file_transfer_timeout` parameter on `CogniteClient`.

### Changed
- Increased default file transfer timeout from 180 to 600 seconds
- Retry more failure modes (read timeouts, 502, 503, 504) for files upload/download requests.

## [2.18.0] - 2021-04-20

### Changed
- `COGNITE_DISABLE_SSL` now also covers ssl verification on IDP endpoints used for generating tokens.


## [2.17.1] - 2021-04-15

### Added
- `created_time`, and `last_updated_time` to template data classes.
- `data_set_id` to template instance data class.


## [2.17.0] - 2021-03-26

### Changed
- Ignore exceptions from pypi version check and reduce its timeout to 5 seconds.

### Fixed
- Only 200/201/202 is treated as successful response. 301 led to json decoding errors -
now handled gracefully.
- datasets create limit was set to 1000 in the sdk, leading to cases of 400 from the api where the limit is 10.

### Added
- Support for specifying proxies in the CogniteClient constructor

### Removed
- py.typed file. Will not declare library as typed until we run a typechecker on the codebase.


## [2.16.0] - 2021-03-26

### Added
- support for templates.
- date-based `cdf-version` header.

## [2.15.0] - 2021-03-22

### Added
- `createdTime` field on raw dbs and tables.

## [2.14.0] - 2021-03-18

### Added
- dropna argument to insert_dataframe method in DatapointsAPI

## [2.13.0] - 2021-03-16

### Added
- `sortByNodeId` and `partitions` query parameters to `list_nodes` method.

## [2.12.2] - 2021-03-11

### Fixed
- CogniteAPIError raised (instead of internal KeyError) when inserting a RAW row without a key.

## [2.12.1] - 2021-03-09

### Fixed
- CogniteMissingClientError raised when creating relationship with malformed body.

## [2.12.0] - 2021-03-08

### Changed
- Move Entity matching API from beta to v1.

## [2.11.1] - 2021-02-18

### Changed
- Resources are now more lenient on which types they accept in for labels
- Entity matching fit will flatten dictionaries and resources to "metadata.subfield" similar to pipelines.

### Added
- Relationships now support update

## [2.10.7] - 2021-02-02

### Fixed
- Relationships API list calls via the generator now support `chunk_size` as parameter.

## [2.10.6] - 2021-02-02

### Fixed
- Retry urllib3.NewConnectionError when it isn't in the context of a ConnectionRefusedError

## [2.10.5] - 2021-01-25

### Fixed
- Fixed asset subtree not returning an object with id->item cache for use in .get

## [2.10.4] - 2020-12-14

### Changed
- Relationships filter will now chain filters on large amounts of sources or targets in batches of 1000 rather than 100.


## [2.10.3] - 2020-12-09

### Fixed
- Retries now have backup time tracking per request, rather than occasionally shared between threads.
- Sequences delete ranges now no longer gives an error if no data is present

## [2.10.2] - 2020-12-08

### Fixed
- Set geoLocation.type in files to "Feature" if missing

## [2.10.1] - 2020-12-03

### Added
- Chaining of requests to the relationships list method,
allowing the method to take arbitrarily long lists for `source_external_ids` and `target_external_ids`

## [2.10.0] - 2020-12-01

### Added
- Authentication token generation and lifecycle management

## [2.9.0] - 2020-11-25

### Added
- Entity matching API is now available in the beta client.

## [2.8.0] - 2020-11-23

### Changed
- Move relationships to release python SDK

## [2.7.0] - 2020-11-10

### Added
- `fetch_resources` parameter to the relationships `list` and `retrieve_multiple` methods, which attempts to fetch the resource referenced in the relationship.

## [2.6.4] - 2020-11-10

### Fixed
- Fixed a bug where 429 was not retried on all endpoints

## [2.6.3] - 2020-11-10

### Fixed
- Resource metadata should be able to set empty using `.metadata.set(None)` or `.metadata.set({})`.

## [2.6.2] - 2020-11-05

### Fixed
- Asset retrieve subtree should return empty AssetList if asset does not exist.

## [2.6.1] - 2020-10-30

### Added
- `geospatial` to list of valid relationship resource types.

## [2.6.0] - 2020-10-26

### Changed
- Relationships list should take dataset internal and external id as different parameters.

## [2.5.4] - 2020-10-22

### Fixed
- `_is_retryable` didn't handle clusters with a dash in the name.

## [2.5.3] - 2020-10-14

### Fixed
- `delete_ranges` didn't cast string timestamp into number properly.

## [2.5.2] - 2020-10-06

### Fixed
- `labels` in FileMetadata is not cast correctly to a list of `Label` objects.

## [2.5.1] - 2020-10-01
- Include `py.typed` file in sdk distribution

## [2.5.0] - 2020-09-29

### Added
- Relationships beta support.

### Removed
- Experimental Model Hosting client.

## [2.4.3] - 2020-09-18
- Increase raw rows list limit to 10,000

## [2.4.2] - 2020-09-10
- Fixed a bug where urls with query parameters were excluded from the retryable endpoints.

## [2.4.1] - 2020-09-09

### Changed
- Generator-based listing now supports partitions. Example:
  ``` python
  for asset in client.assets(partitions=10):
    # do something
  ```

## [2.4.0] - 2020-08-31

### Added
- New 'directory' in Files

## [2.3.0] - 2020-08-25

### Changed
- Add support for mypy and other type checking tools by adding packaging type information

## [2.2.2] - 2020-08-18

### Fixed
- HTTP transport logic to better handle retrying of connection errors
- read timeouts will now raise a CogniteReadTimeout
- connection errors will now raise a CogniteConnectionError, while connection refused errors will raise the more
 specific CogniteConnectionRefused exception.

### Added
- Jitter to exponential backoff on retries

### Changed
- Make HTTP requests no longer follow redirects by default
- All exceptions now inherit from CogniteException

## [2.2.1] - 2020-08-17

### Added
- Fixed a bug where `/timeseries/list` was missing from the retryable endpoints.

## [2.2.0] - 2020-08-17

### Added
- Files labelling support

## [2.1.2] - 2020-08-13

### Fixed
- Fixed a bug where only v1 endpoints (not playground) could be added as retryable

## [2.1.1] - 2020-08-13

### Fixed
- Calls to datapoints `retrieve_dataframe` with `complete="fill"` would break using Pandas version 1.1.0 because it raises TypeError when calling `.interpolate(...)` on a dataframe with no columns.

## [2.1.0] - 2020-07-22

### Added
- Support for passing a single string to `AssetUpdate().labels.add` and `AssetUpdate().labels.remove`. Both a single string and a list of strings is supported. Example:
  ```python
  # using a single string
  my_update = AssetUpdate(id=1).labels.add("PUMP").labels.remove("VALVE")
  res = c.assets.update(my_update)

  # using a list of strings
  my_update = AssetUpdate(id=1).labels.add(["PUMP", "ROTATING_EQUIPMENT"]).labels.remove(["VALVE"])
  res = c.assets.update(my_update)
  ```

## [2.0.0] - 2020-07-21

### Changed
- The interface to interact with labels has changed. A new, improved interface is now in place to make it easier to work with CDF labels. The new interface behaves this way:
  ```python
  # crate label definition(s)
  client.labels.create(LabelDefinition(external_id="PUMP", name="Pump", description="Pump equipment"))
  # ... or multiple
  client.labels.create([LabelDefinition(external_id="PUMP"), LabelDefinition(external_id="VALVE")])

  # list label definitions
  label_definitions = client.labels.list(name="Pump")

  # delete label definitions
  client.labels.delete("PUMP")
  # ... or multiple
  client.labels.delete(["PUMP", "VALVE"])

  # create an asset with label
  asset = Asset(name="my_pump", labels=[Label(external_id="PUMP")])
  client.assets.create(assets)

  # filter assets by labels
  my_label_filter = LabelFilter(contains_all=["PUMP", "VERIFIED"])
  asset_list = client.assets.list(labels=my_label_filter)

  # attach/detach labels to/from assets
  my_update = AssetUpdate(id=1).labels.add(["PUMP"]).labels.remove(["VALVE"])
  res = c.assets.update(my_update)
  ```

### Fixed
- Fixed bug where `_call_` in SequencesAPI (`client.sequences`) was incorrectly returning a `GET` method instead of `POST`.

## [1.8.1] - 2020-07-07
### Changed
- For 3d mappings delete, only use node_id and asset_id pairs in delete request to avoid potential bad request.
- Support attaching/detaching multiple labels on assets in a single method

## [1.8.0] - 2020-06-30
### Added
- Synthetic timeseries endpoint for DatapointsApi
- Labels endpoint support
- Assets labelling support
- Support for unique value aggregation for events.

### Changed
- When `debug=true`, redirects are shown more clearly.

## [1.7.0] - 2020-06-03
### Fixed
- datasetId is kept as an integer in dataframes.

### Changed
- Internal list of retryable endpoints was changed to a class variable so it can be modified.

## [1.6.0] - 2020-04-28
### Added
- Support events filtering by ongoing events (events without `end_time` defined)
- Support events filtering by active timerange of event
- Support files metadata filtering by `asset_external_ids`
- Aggregation endpoint for Assets, DataSets, Events, Files, Sequences and TimeSeries API

## [1.5.2] - 2020-04-02
### Added
- Support for security categories on file methods

## [1.5.1] - 2020-04-01
### Added
- Support for security categories on files
- active_at_time on relationships

### Fixed
- No longer retry calls to /files/initupload
- Retry retryable POST endpoints in datasets API

## [1.5.0] - 2020-03-12
### Added
- DataSets API and support for this in assets, events, time series, files and sequences.
- .asset helper function on time series.
- asset external id filter on time series.

## [1.4.13] - 2020-03-03
### Added
- Relationship list supports multiple sources, targets, relationship types and datasets.

## [1.4.12] - 2020-03-02

### Fixed
- Fixed a bug in file uploads where fields other than name were not being passed to uploaded directories.

## [1.4.11] - 2020-02-21

### Changed
- Datapoint insertion changed to be less memory intensive.

### Fixed
- Fixed a bug where add service account to group expected items in response.
- Jupyter notebook output and non-camel cased to_pandas uses nullable int fields instead of float for relevant fields.

## [1.4.10] - 2020-01-27
### Added
- Support for the error field for synthetic time series query in the experimental client.
- Support for retrieving data from multiple sequences at once.

## [1.4.9] - 2020-01-08

### Fixed
- Fixed a bug where datapoints `retrieve` could return less than limit even if there were more datapoints.
- Fixed an issue where `insert_dataframe` would give an error with older pandas versions.

## [1.4.8] - 2019-12-19

### Added
- Support for `ignore_unknown_ids` on time series `retrieve_multiple`, `delete` and datapoints `retrieve` and `latest` and related endpoints.
- Support for asset subtree filters on files, sequences, and time series.
- Support for parent external id filters on assets.
- Synthetic datapoints retrieve has additional functions including variable replacement and sympy support.

### Changed
- Synthetic datapoints now return errors in the `.error` field, in the jupyter output, and optionally in pandas dataframes if `include_errors` is set.

## [1.4.7] - 2019-12-05

### Added
- Support for synthetic time series queries in the experimental client.
- parent external id filter added for assets.

### Fixed
- startTime in event dataframes is now a nullable int dtype, consistent with endTime.

## [1.4.6] - 2019-12-02

### Fixed
- Fixed notebook output for Asset, Datapoint and Raw.

## [1.4.5] - 2019-12-02

### Changed

- The ModelHostingAPI now calls Model Hosting endpoints in playground instead of 0.6.

## [1.4.4] - 2019-11-29

### Added
 - Option to turn off version checking from CogniteClient constructor

### Changed
- In sequences create, the column definitions object accepts both camelCased and snake_cased keys.
- Retry 429 on all endpoints

### Fixed
- Fixed notebook output for DatapointsList

## [1.4.3] - 2019-11-27
### Fixed
- In Jupyter notebooks, the output from built-in list types is no longer camel cased.

## [1.4.2] - 2019-11-27

### Changed
- In the 3D API, the call and list methods now include all models by default instead of only unpublished ones.
- In Jupyter notebooks, the output from built-in types is no longer camel cased.

### Added
- Support for filtering events by asset subtree ids.

## [1.4.1] - 2019-11-18

### Added
- Support for filtering events by asset external id.
- query parameter on asset search.
- `ignore_unknown_ids` parameter on asset and events method `delete` and `retrieve_multiple`.

## [1.4.0] - 2019-11-14

### Changed
- In the ModelHostingAPI, models, versions and schedules are now referenced by name instead of id. The ids are no longer available.
- In the ModelHostingAPI, functions related to model versions are moved from the ModelsAPI to the new ModelVersionsAPI.
- In the ModelHostingAPI, the model names must be unique. Also, the version names and schedule names must be unique per model.
- Default value for `limit` in search method is now 100 instead of None to clarify api default behaviour when no limit is passed.

## [1.3.4] - 2019-11-07

### Changed
- Error 500's are no longer retried by default, only HTTP 429, 502, 503, 504 are.
- Optimized HTTP calls by caching user agent.
- Relationship filtering is now integrated into `list` instead of `search`.
- Sequences `insert_dataframe` parameter `external_id_headers` documentation updated.
- Type hints for several objects formerly `Dict[str, Any]` improved along with introducing matching dict derived classes.

### Fixed
- `source_created_time` and `source_modified_time` on files now displayed as time fields.
- Fixed pagination for `include_outside_points` and other edge cases in datapoints.
- Fixed a bug where `insert_dataframe` with strings caused a numpy error.

### Added
- Relationships can now have sequences as source or target.

## [1.3.3] - 2019-10-21

### Changed
- Datapoints insert dataframe function will check for infinity values.
- Allow for multiple calls to .add / .remove in object updates such as metadata, without later calls overwriting former.
- List time series now ignores the include_metadata parameter.

### Added
- Advanced list endpoint is used for listing time series, adding several new filters and partitions.

## [1.3.2] - 2019-10-16

### Added
- Datapoints objects now store is_string, is_step and unit to allow for better interpretation of the data.
- Sorting when listing events
- Added a search function in the relationships API.

### Changed
- `list` and `__call__` methods for files now support list parameters for `root_ids`, `root_external_ids`.
- retrieve_dataframe with `complete` using Datapoints fields instead of retrieving time series metadata.

### Fixed
- Fixed chunking logic in list_generator to always return last partial chunk.
- Fixed an error on missing target/source in relationships.

## [1.3.1] - 2019-10-09
### Fixed
- Fixed support for totalVariation aggregate completion.
- Changed conversion of raw RowList to pandas DataFrame to handle missing values (in columns) across the rows. This also fixes the bug where one-off values would be distributed to all rows in the DataFrame (unknown bug).

## [1.3.0] - 2019-10-03
### Changed
- Sequences officially released and no longer considered experimental.
- Sequences data insert no longer takes a default value for columns.

## [1.2.1] - 2019-10-01
### Fixed
- Tokens are sent with the correct "Authorization" header instead of "Authentication".

## [1.2.0] - 2019-10-01
### Added
- Support for authenticating with bearer tokens. Can now supply a jwt or jwt-factory to CogniteClient. This token will override any api-key which has been set.

## [1.1.12] - 2019-10-01
### Fixed
- Fixed a bug in time series pagination where getting 100k datapoints could cause a missing id error when using include_outside_points.
- SequencesData `to_pandas` no longer returns NaN on integer zero columns.
- Fixed a bug where the JSON encoder would throw circular reference errors on unknown data types, including numpy floats.

## [1.1.11] - 2019-09-23
### Fixed
- Fix testing.CogniteClientMock so it is possible to get attributes on child which have not been explicitly in the CogniteClientMock constructor

## [1.1.10] - 2019-09-23
### Fixed
- Fix testing.CogniteClientMock so it is possible to get child mock not explicitly defined

### Added
- `list` and `__call__` methods for events now support list parameters for `root_asset_ids`, `root_asset_external_ids`.

## [1.1.9] - 2019-09-20
### Changed
- Renamed testing.mock_cognite_client to testing.monkeypatch_cognite_client

### Added
- testing.CogniteClientMock object

## [1.1.8] - 2019-09-19
### Added
- Support for aggregated properties of assets.
- `Asset` and `AssetList` classes now have a `sequences` function which retrieves related sequences.
- Support for partitioned listing of assets and events.

### Changed
- `list` and `__call__` methods for assets now support list parameters for `root_ids`, `root_external_ids`.
- Sequences API no longer supports column ids, all relevant functions have been changed to only use external ids.

### Fixed
- Fixed a bug in time series pagination where getting 100k dense datapoints would cause a missing id error.
- Sequences retrieve functions fixed to match API change, to single item per retrieve.
- Sequences retrieve/insert functions fixed to match API change to take lists of external ids.

## [1.1.7] - 2019-09-13
### Fixed
- `testing.mock_cognite_client()` so that it still accepts arguments after exiting from mock context.

## [1.1.6] - 2019-09-12
### Fixed
- `testing.mock_cognite_client()` so that the mocked CogniteClient may accept arguments.

## [1.1.5] - 2019-09-12
### Added
- Method `files.download_to_path` for streaming a file to a specific path

## [1.1.4] - 2019-09-12
### Added
- `root_asset_ids` parameter for time series list.

### Changed
- Formatted output in jupyter notebooks for `SequenceData`.
- `retrieve_latest` function in theDatapoints API extended to support more than 100 items.
- Log requests at DEBUG level instead of INFO.

## [1.1.3] - 2019-09-05
### Changed
- Disabled automatic handling of cookies on the requests session objects

### Fixed
- `to_pandas` method on CogniteResource in the case of objects without metadata

## [1.1.2] - 2019-08-28
### Added
- `limit` parameter on sequence data retrieval.
- Support for relationships exposed through experimental client.
- `end` parameter of sequence.data retrieval and range delete accepts -1 to indicate last index of sequence.

### Changed
- Output in jupyter notebooks is now pandas-like by default, instead of outputting long json strings.

### Fixed
- id parameters and timestamps now accept any integer type including numpy.int64, so values from dataframes can be passed directly.
- Compatibility fix for renaming of sequences cursor and start/end parameters in the API.

## [1.1.1] - 2019-08-23
### Added
- `complete` parameter on `datapoints.retrieve_dataframe`, used for forward-filling/interpolating intervals with missing data.
- `include_aggregate_name` option on `datapoints.retrieve_dataframe` and `DatapointsList.to_pandas`, used for removing the `|<aggregate-name>` postfix on dataframe column headers.
- datapoints.retrieve_dataframe_dict function, which returns {aggregate:dataframe} without adding aggregate names to columns
- source_created_time and source_modified_time support for files

## [1.1.0] - 2019-08-21
### Added
- New method create_hierarchy() added to assets API.
- SequencesAPI.list now accepts an asset_ids parameter for searching by asset
- SequencesDataAPI.insert now accepts a SequenceData object for easier copying
- DatapointsAPI.insert now accepts a Datapoints object for easier copying
- helper method `cognite.client.testing.mock_cognite_client()` for mocking CogniteClient
- parent_id and parent_external_id to AssetUpdate class.

### Changed
- assets.create() no longer validates asset hierarchy and sorts assets before posting. This functionality has been moved to assets.create_hierarchy().
- AssetList.files() and AssetList.events() now deduplicate results while fetching related resources, significantly reducing memory load.

## [1.0.5] - 2019-08-15
### Added
- files.create() method to enable creating a file without uploading content.
- `recursive` parameter to raw.databases.delete() for recursively deleting tables.

### Changed
- Renamed .iteritems() on SequenceData to .items()
- raw.insert() now chunks raw rows into batches of 10,000 instead of 1,000

### Fixed
- Sequences queries are now retried if safe
- .update() in all APIs now accept a subclass of CogniteResourceList as input
- Sequences datapoint retrieval updated to use the new cursor feature in the API
- Json serializiation in `__str__()` of base data classes. Now handles Decimal and Number objects.
- Now possible to create asset hierarchy using parent external id when the parent is not part of the batch being inserted.
- `name` parameter of files.upload_bytes is now required, so as not to raise an exception in the underlying API.

## [1.0.4] - 2019-08-05
### Added
- Variety of useful helper functions for Sequence and SequenceData objects, including .column_ids and .column_external_ids properties, iterators and slice operators.
- Sequences insert_dataframe function.
- Sequences delete_range function.
- Support for external id column headers in datapoints.insert_dataframe()

### Changed
- Sequences data retrieval now returns a SequenceData object.
- Sequences insert takes its parameters row data first, and no longer requires columns to be passed.
- Sequences insert now accepts tuples and raw-style data input.
- Sequences create now clears invalid fields such as 'id' in columns specification, so sequences can more easily re-use existing specifications.
- Sequence data function now require column_ids or column_external_ids to be explicitly set, rather than both being passed through a single columns field

## [1.0.3] - 2019-07-26
### Fixed
- Renamed Model.schedule_data_spec to Model.data_spec so the field from the API will be included on the object.
- Handling edge case in Sequences pagination when last datapoint retrieved is at requested end
- Fixing data points retrieval when count aggregates are missing
- Displays unexpected fields on error response from API when raising CogniteAPIError

## [1.0.2] - 2019-07-22
### Added
- Support for model hosting exposed through experimental client

### Fixed
- Handling dynamic limits in Sequences API

## [1.0.1] - 2019-07-19
### Added
- Experimental client
- Support for sequences exposed through experimental client

## [1.0.0] - 2019-07-11
### Added
- Support for all endpoints in Cognite API
- Generator with hidden cursor for all resource types
- Concurrent writes for all resources
- Distribution of "core" sdk which does not depend on pandas and numpy
- Typehints for all methods
- Support for posting an entire asset hierarchy, resolving ref_id/parent_ref_id automatically
- config attribute on CogniteClient to view current configuration.

### Changed
- Renamed methods so they reflect what the method does instead of what http method is used
- Updated documentation with automatically tested examples
- Renamed `stable` namespace to `api`
- Rewrote logic for concurrent reads of datapoints
- Renamed CogniteClient parameter `num_of_workers` to `max_workers`

### Removed
- `experimental` client in order to ensure sdk stability.<|MERGE_RESOLUTION|>--- conflicted
+++ resolved
@@ -17,11 +17,10 @@
 - `Fixed` for any bug fixes.
 - `Security` in case of vulnerabilities.
 
-<<<<<<< HEAD
-## [6.29.0] - 2023-10-04
+## [6.30.0] - 2023-10-06
 ### Added
 - Support for the UnitCatalog with the implementation `client.units`.
-=======
+
 ## [6.29.2] - 2023-10-04
 ### Fixed
 - Calling some of the methods `assets.filter()`, `events.filter()`, `sequences.filter()`, `time_series.filter()` without a `sort` parameter could cause a `CogniteAPIError` with a 400 code. This is now fixed. 
@@ -38,7 +37,6 @@
 ## [6.28.5] - 2023-10-03
 ### Fixed
 - Bugfix for serialization of Workflows' `DynamicTasksParameters` during `workflows.versions.upsert` and `workflows.execution.retrieve_detailed`
->>>>>>> 2372eeb9
 
 ## [6.28.4] - 2023-10-03
 ### Fixed
