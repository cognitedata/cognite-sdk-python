# Changelog
All notable changes to this project will be documented in this file.

The format is based on [Keep a Changelog](https://keepachangelog.com/en/1.0.0/),
and this project adheres to [Semantic Versioning](https://semver.org/spec/v2.0.0.html).

The changelog for SDK version 0.x.x can be found [here](https://github.com/cognitedata/cognite-sdk-python/blob/0.13/CHANGELOG.md).

For users wanting to upgrade major version, a migration guide can be found [here](MIGRATION_GUIDE.md).

Changes are grouped as follows
- `Added` for new features.
- `Changed` for changes in existing functionality.
- `Deprecated` for soon-to-be removed features.
- `Improved` for transparent changes, e.g. better performance.
- `Removed` for now removed features.
- `Fixed` for any bug fixes.
- `Security` in case of vulnerabilities.

<<<<<<< HEAD
## [7.58.7] - 2024-09-06
### Fixed
- Creating a function using files dated before 1980 no longer raises ValueError,
  by overriding the timestamps to 1980-01-01.
=======
## [7.58.8] - 2024-09-10
### Added
- Added missing `WorkflowTriggerCreateList` to `cognite.client.data_classes.workflows`.

## [7.58.7] - 2024-09-06
### Changed
- [Feature Preview - alpha] Updated the `Core Model` and added `ExtractorExtension` model handling of the reserved
  property names `type` and `version` (`cognite.client.data_classed.data_modeling.cdm` and
  `cognite.client.data_classed.data_modeling.extractor_extension`). Now, these properties are prefixed with
  the original view external id instead of suffixed with underscore. For example, `CogniteAsset` now has
  `asset_type` instead of `type_` attribute. This is to avoid confusion with the node type, which is
  the `type` attribute.
>>>>>>> 6441a795

## [7.58.6] - 2024-09-05
### Fixed
- Data modeling convenience filter `SpaceFilter` now allows listing of global nodes by using `equals`
  (when a single space is requested (requirement)). This also affects the `space` parameter to e.g.
  `client.data_modeling.instances.list(...)`

## [7.58.5] - 2024-09-04
### Added
- Data modeling filters now support properties that are lists.
### Fixed
- Read-only properties on CogniteAssetApply (root, path and last_updated_time) are now removed.

## [7.58.4] - 2024-09-03
### Fixed
- The deserialization `datetime` properties in `TypedNode`/`TypedEdge` now correctly handles truncated milliseconds.

## [7.58.3] - 2024-09-03
### Fixed
- The parameter `query` is now optional in `client.data_modeling.instances.search(...)`.

## [7.58.2] - 2024-09-03
### Added
- [Feature Preview - alpha] Support for `client.hosted_extractors.sources`.

## [7.58.1] - 2024-09-03
### Fixed
- [Feature Preview - beta] data workflows: `workflowExecutionId` in `cognite.client.data_classes.workflows.WorkflowTriggerRun`
 can be null or missing, as according to the API spec.

## [7.58.0] - 2024-09-03
### Added
- Data Workflows: add support for `SubworkflowReferenceParameters` subworkflow task type. Allowing embedding other workflows into a workflow.

## [7.57.0] - 2024-09-03
### Added
- Add a `load` method to CogniteClient, ClientConfig, and CredenitalProvider (and all it's subclasses).
- Add `apply_settings` method to `global_config` to pass in a dict of settings

## [7.56.0] - 2024-09-02
### Added
- Support for referencing files by instance id when running diagrams.detect

## [7.55.2] - 2024-08-29
### Fixed
- Turn workflow_orchestration into data_workflows and add trigger doc, fix attribute names in data classes

## [7.55.1] - 2024-08-29
### Fixed
- Missing exports for workflow triggers

## [7.55.0] - 2024-08-23
### Added
- Support for creating a session using a one-shot token in the `client.iam.session.create` method.
- Parameter `nonce` to the `client.functions.call()` and `client.workflow.executions.run()` methods to allow passing
  a custom nonce instead of letting the SDK generate it from your current credentials.

## [7.54.19] - 2024-08-23
### Added
- [Feature Preview - beta] Support for `client.workflows.triggers`.

## [7.54.18] - 2024-08-26
### Added
- When retrieving datapoints, `instance_id` is now set on the objects (for time series created
  through Data Modelling).

## [7.54.17] - 2024-08-22
### Added
- [Feature Preview]  Added `ExtractorExtension` model of the Core Model.

## [7.54.16] - 2024-08-22
### Added
- Added new LocationFiltersAcl capability.

## [7.54.15] - 2024-08-21
### Fixed
- [Feature Preview]  Updated the Core Model to latest version.

## [7.54.14] - 2024-08-19
### Fixed
- [Feature Preview - alpha] fix `files.upload_content`, `files.upload_content_bytes` and
  `files.multipart_upload_content_session`

## [7.54.13] - 2024-08-13
### Added
- [Feature Preview - alpha] Support for `instanceId` in the `client.files.retrieve`, `client.files.retrieve_multiple`,
  `client.files.update`, `client.files.retrieve_download_urls`, `client.files.download_bytes`, `client.files.download_to_path`,
  `client.files.download`.
- [Feature Preview - alpha] Add three new methods for uploading content: `client.files.upload_content`,
  `client.files.upload_content_bytes`, `client.files.multipart_upload_content_session`.

  This is an experimental feature and may change without warning.

## [7.54.12] - 2024-08-08
### Fixed
- NodeList and EdgeList (and subclasses) now expects an instance ID, `(space, external_id)` in the `.get` method.
  Using just an `external_id` is still possible, but deprecated as it is ambiguous in the absence of the space
  identifier, and will just return the last matching instance (as previously).
- SpaceList.get now works and expects a space identifier in the `.get` method.

## [7.54.11] - 2024-07-26
### Fixed
- Creating a Group with an `UnknownAcl` supported by the API no longer raises a client-side `ValueError` after
  successfully creating the group.

## [7.54.10] - 2024-07-26
### Changed
- Added option to add last_updated_time to the index of client.raw.rows.retrieve_dataframe.

## [7.54.9] - 2024-07-22
### Changed
- [Feature Preview] Updated the Core Model to require keyword arguments for all classes and include
  docstring.

## [7.54.8] - 2024-07-22
### Added
- The method `client.functions.schedules.retrieve` now accepts the missing parameter `ignore_unknown_ids` as well
  as retrieving multiple schedules at once.
- The method `client.functions.schedules.create` now supports creating using a `FunctionScheduleWrite` object.

### Changed
- When creating a new function schedule without specifying `description`, the default value is now
  correctly set to `None` instead of `""`.

## [7.54.7] - 2024-07-22
### Fixed
- The method `client.three_d.models.update` no longer accepts `ThreeDModelWrite` as this will raise a `ValueError`.
- The method `client.three_d.models.create` now supports creating multiple models with different metdata fields
  in a single call.

## [7.54.6] - 2024-07-19
### Fixed
- In the data classe, `NodeApply` and `EdgeApply` the argument `camel_case=False` is now
  respected in `.dump()`.

## [7.54.5] - 2024-07-19
### Changed
- [Feature Preview] Updated the Core Model to the newest version released on July 12th, 2024. The
  introduction of the `Cognite` prefix for all classes.

## [7.54.4] - 2024-07-19
### Changed
- Instance classes like `Node` and `NodeList` now expand properties by default in notebook-like environments.

## [7.54.3] - 2024-07-18
### Added
- [Feature Preview] Support for `enum` as container property type in the data modeling APIs. Note that this is not
  yet supported in the API, and is an experimental feature that may change without warning.

## [7.54.2] - 2024-07-16
### Fixed
- A bug in the list method of the RelationshipsAPI that could cause a thread deadlock.

## [7.54.1] - 2024-07-15
### Fixed
- Calling `client.functions.retrieve` or `client.functions.delete` with more than 10 ids no longer
  raises a `CogniteAPIError`.
- Iterating over functions using `client.functions` or `client.functions(...)` no longer raises a `CogniteAPIError`.
### Added
- Added missing filter parameter `metadata` to `client.functions.list`.
### Changed
- When creating a new function without specifying `description` or `owner`, the default values are now
  correctly set to `None` instead of `""`.

## [7.54.0] - 2024-07-12
### Added
- In the `client.data_modeling.instances` the methods `.search`, `.retrieve`,`.list`, `.query`, and `.sync` now
  support the `include_typing` parameter. This parameter is used to include typing information in the response,
  that can be accessed via the `.typing` attribute on the result object.

## [7.53.4] - 2024-07-11
### Added
- `FilesAPI.upload_bytes` and `FilesAPI.upload` are updated to be compatible with Private Link projects.

## [7.53.3] - 2024-07-11
### Added
- [Feature Preview - alpha] Support for `instanceId` in the `client.time_series` `.retrieve`, `.retrieve_multiple`,
  and `.update` methods. This is an experimental feature and may change without warning.

## [7.53.2] - 2024-07-03
### Fixed
- If you derived from `TypedNode` or `TypedEdge`, and then derived the `load` method would not include the parent
  class properties. Same if you used multiple inheritance. This is now fixed.
### Added
- [Feature Preview - alpha] Core Model, available `cognite.client.data_classes import cdm`.

## [7.53.1] - 2024-07-02
### Fixed
- In the new `retrieve_nodes` and `retrieve_edges` methods in the `client.data_modeling.instances` module, if you
  give the identifier of a single node or edge, you will now get a single `TypedNode` or `TypedEdge` instance back.

## [7.53.0] - 2024-07-02
### Added
- New classes `TypedNode` and `TypedEdge` (in addition to `TypedNodeApply` and `TypedEdgeApply`) to be used as
  base classes for user created classes that represent nodes and edges with properties in a specific view. For example,
  is you have a view `Person` with properties `name` and `age`, you can create a class `Person` that inherits from
  `TypedNode` and add properties `name` and `age` to it. This class can then be used with the
  `client.data_modeling.instances.retrieve(..)`, `.apply(...)`, `.list(...)` and `.search(...)` methods.

## [7.52.3] - 2024-06-27
### Added
- Added `partitions` parameter to `retrieve_dataframe()` method of the `RawRowsAPI`.

## [7.52.2] - 2024-06-26
### Added
- Alpha feature: `client.time_series.data` support for `instance_id` in `insert`, `insert_multiple`,
  `delete`, and `retrieve` methods. This is an experimental feature and may change without warning.

## [7.52.1] - 2024-06-26
### Fixed
- Calling `.extend` on a `NodeListWithCursor` or `EdgeListWithCursor` no longer raises a `TypeError`.

## [7.52.0] - 2024-06-19
### Added
- Support the `immutable` flag on container/view properties

## [7.51.1] - 2024-06-18
### Added
- Added support for serializing Node/Edge properties of type `list` of `NodeId` and `DirectRelationReference`,
  `date`, `datetime` and list of `date` and `datetime` to `json` format.

## [7.51.0] - 2024-06-16
### Added
- Support for iterating over `Functions`, `FunctionSchedules`, `DatapointSubscriptions`, `Transformations`,
  `TransformationSchedules`, `TransformationNotifications`, `ExtractionPipelines`, `Workflows`, `WorkflowVersions`.

## [7.50.0] - 2024-06-14
### Changed
- DatapointsAPI support for timezones and calendar-based aggregates reaches general availability (GA).
### Deprecated
- The function `DatapointsAPI.retrieve_dataframe_in_tz` is deprecated. Use the other retrieve methods instead
  and pass in `timezone`.

## [7.49.2] - 2024-06-12
### Fixed
- Converting rows (`RowList` and `RowListWrite`) to a pandas DataFrame no longer silently drops rows that do not have
  any columnar data.

## [7.49.1] - 2024-06-11
### Fixed
- Fixes resetting dataSetId to None in a ThreeDModelUpdate.

## [7.49.0] - 2024-06-05
### Added
- `WorkfowExecutionAPI.list` now allows filtering by execution status.

## [7.48.1] - 2024-06-04
### Fixed
- A bug introduced in `7.45.0` that would short-circuit raw datapoint queries too early when a lot of time series was
  requested at the same time, and `include_outside_points=True` was used (empty cursor are to be expected).

## [7.48.0] - 2024-06-04
### Changed
- Mark Data Workflows SDK implementation as Generally Available.

## [7.47.0] - 2024-06-04
### Added
- Support for retrieving `Labels`, `client.labels.retrieve`.

## [7.46.2] - 2024-06-03
### Added
- Added option for silencing `FeaturePreviewWarnings` in the `cognite.client.global_config`.

## [7.46.1] - 2024-05-31
### Fixed
- Pyodide issue related to missing tzdata package.

## [7.46.0] - 2024-05-31
### Added
- `RawRowsAPI.insert_dataframe` now has a new `dropna` setting (defaulting to True, as this would otherwise raise later).

## [7.45.0] - 2024-05-31
### Added
- DatapointsAPI now support `timezone` and new calendar-based granularities like `month`, `quarter` and `year`.
  These API features are in beta, and the SDK implementation in alpha, meaning breaking changes can
  occur without warning. Set beta header to avoid warning. Users of `retrieve_dataframe_in_tz` should
  consider preparing to upgrade as soon as the features reach general availability (GA).

## [7.44.1] - 2024-05-24
### Added
- Missing parameter `timeout` to `client.transformations.preview`.

## [7.44.0] - 2024-05-24
### Added
- New utility function `datetime_to_ms_iso_timestamp` in `cognite.client.utils` to convert a datetime object
  to a string representing a timestamp in the format expected by the Cognite GraphQL API.

## [7.43.6] - 2024-05-27
### Improved
- JSON is no longer attempted decoded when e.g. expecting protobuf, which currently leads to a small performance
  improvement for datapoints fetching.

## [7.43.5] - 2024-05-22
### Fixed
- Transformation schemas no longer raise when loaded into its resource type.

## [7.43.4] - 2024-05-20
### Fixed
- The data modeling APIs (Views, Containers, Data Models and Spaces) limits for create, retrieve, delete,
  and list were not matching the API spec, causing the SDK to wrongly split large calls into too few requests.
  This means that the SDK will no longer raise a `CogniteAPIError` if you, for example, try to delete
  more than 100 containers in a single method call.

## [7.43.3] - 2024-05-15
### Fixed
- Identity providers that return `expires_in` as a string no longer causes `TypeError` when authenticating.

## [7.43.2] - 2024-05-10
### Fixed
- In containers, `PropertyType` `Text` required parameter `collation` is now optional when `load()`ing, matching the API spec.

## [7.43.1] - 2024-05-10
### Fixed
- `RawRowsAPI.insert()` silently ignored rows of type `RowWriteList`.

## [7.43.0] - 2024-05-09
### Added
- Added new data classes to the contextualization module to simplify configuring diagram detect options: `DiagramDetectConfig`,`ConnectionFlags`, `CustomizeFuzziness`, `DirectionWeights`.
- `DiagramsAPI.detect()` method's parameter `configuration` now also accepts `DiagramDetectConfig` instances.

## [7.42.0] - 2024-05-06
### Changed
- Breaking change: the `workflows.executions.cancel` method now only allows cancelling one execution at a time to reflect its non-atomic operation.

## [7.41.1] - 2024-05-06
### Fixed
- An edge case when a request for datapoints from several hundred time series (with specific finite limits) would return
  more datapoints than the user-specified limit.

## [7.41.0] - 2024-04-30
### Added
- Support for Status Codes in the DatapointsAPI and DatapointSubscriptionsAPI reaches General Availability (GA).
  - You can read more in the Cognite Data Fusion developer documentation: [Status Codes reference](https://developer.cognite.com/dev/concepts/reference/quality_codes/).

## [7.40.2] - 2024-04-30
### Fixed
- `InAssetSubtree` is no longer (mistakenly) accepted as a time series filter.

## [7.40.1] - 2024-04-30
### Fixed
- Deleting multiple Datapoint Subscriptions now work as expected.

## [7.40.0] - 2024-04-30
### Added
- Datapoint Subscriptions now support status codes.

## [7.39.0] - 2024-04-25
### Added
- Support for internally managed groups (inside CDF, as opposed to the external identity provider).

## [7.38.3] - 2024-04-25
### Improved
- The classes `WorkflowUpsert`, `Filter`, `Query`, `Node`, `Edge`, `Container`, `Document`, and
  `Transformation` which are used for parsing API responses were not handling adding new parameters in
  the API correctly. These are now future-proofed.

## [7.38.2] - 2024-04-24
### Added
- Added new parameter `function_external_id` to `FunctionScheduleAPI.create` as a convenience to the user. Note
  that schedules must be attached to a Function by (internal) ID, so a lookup is first done on behalf of the user.

## [7.38.1] - 2024-04-23
### Added
- Added missing `partitions` parameter to `list()` and `__call__()` methods for `FilesAPI`.

## [7.38.0] - 2024-04-22
### Added
- Support for `workflows.executions.retry`

## [7.37.4] - 2024-04-22
### Improved
- Enabled automatic retries on Data Workflows POST endpoints

## [7.37.3] - 2024-04-18
### Improved
- Minor quality of life change for comparing capabilities involving `DataModelInstancesAcl.WRITE_PROPERTIES`; any
  ACL already covered by `WRITE` will not be reported as missing.

## [7.37.2] - 2024-04-18
### Fixed
- Datapoints inserted into non-existent time series, no longer get their identifier hidden in the `failed` attribute
  on the raised `CogniteNotFoundError`. Any `successful` now also gets reported correctly.

## [7.37.1] - 2024-04-17
### Fixed
- Updating data set ID now works as expected for `ThreeDModelUpdate`.

## [7.37.0] - 2024-04-16
### Fixed
- Now handle unknown data types in DM

## [7.36.0] - 2024-04-16
### Fixed
- Now handle unknown filter types in DM
- Add support for the "invalid" filter type in DM

## [7.35.0] - 2024-04-16
### Added
- Datapoints insert methods `insert` and `insert_multiple` now support ingesting (optional) status codes.

## [7.34.0] - 2024-04-11
### Added
- Datapoints method `retrieve_latest` now supports status codes.
- Slicing or indexing a `Datapoints` or `DatapointsArray` instance, now propagates status codes (when present).

## [7.33.1] - 2024-04-10
### Fixed
- Ordering of elements from calls to `retrieve_multiple` now match the requested elements. For SDK versions between
  7.0.0 and 7.33.1, the ordering has been broken when >> 1k elements has been requested (the more requests used, the
  more likely that a chunk was out of order).

## [7.33.0] - 2024-04-08
### Added
- All datapoints retrieve methods (except `retrieve_latest`) now support status codes. Note: Support for *inserting*
  datapoints with status codes will be released shortly. There are three new arguments:
    * `include_status (bool)`: Toggle the return of status code and -symbol on/off, only valid for raw datapoints.
    * `ignore_bad_datapoints (bool)`: For raw datapoints: Whether to return those marked bad (or not).
      For aggregates: Whether the time periods of bad datapoints should affect aggregate calculations (or not).
    * `treat_uncertain_as_bad (bool)`: Toggle whether datapoints marked uncertain should be regarded as good or bad.
- The `to_pandas` method for `Datapoints`, `DatapointsList`, `DatapointsArray` and `DatapointsArrayList` now accepts
  a new parameter, `include_status (bool)`, that controls whether to include status codes & -symbols as separate columns.
- New datapoints query class, `DatapointsQuery`, to make writing custom queries easier, type-safe and more robust,
  as opposed to passing dictionaries (of settings).
### Deprecated
- Passing *custom* datapoints queries using dictionaries is deprecated and will be removed in the next major release.
  Consider refactoring already to `DatapointsQuery`. Example: `{"id": 12, "aggregates" : "min", "granularity": "6h"} ->
  DatapointsQuery(id=12, aggregates="min", granularity="6h")`.

## [7.32.8] - 2024-04-08
### Fixed
- When using TimeSeries objects without `external_id` as part of the `variables` parameter in a synthetic datapoints
  query, a `CogniteNotFoundError` would most likely be raised, due to `None` being silently cast to a string. It now
  raises a friendly `ValueError`.
- An invalid expression could be created when using multiple variables in a synthetic datapoints query. This happened
  while substituting the variables into the expression; this was done one at a time, leading to later replacements
  possibly affecting earlier ones. Now all variables are substituted at the same time/in a single call.
### Improved
- Passing sympy symbols as part of the variables mapping (in synthetic datapoints queries) is now documented properly
  and "officially supported".

## [7.32.7] - 2024-04-05
### Fixed
- Inserting sequence data using `insert_dataframe` would by default drop all rows that contained at least one missing value.
  This has now been fixed to only remove rows where all values are missing.

## [7.32.6] - 2024-04-05
### Fixed
- `AssetsAPI.create_hierarchy` now properly supports `AssetWrite`.

## [7.32.5] - 2024-04-04
### Improved
- Type validation of identifiers

## [7.32.4] - 2024-03-28
### Fixed
- Several methods for `DatapointsArray` that previously failed for string datapoints due to bad handling
  of numpy `dtype`-to-native conversion.

## [7.32.3] - 2024-03-27
### Removed
- Support for `protobuf==3.*` was dropped.

## [7.32.2] - 2024-03-26
### Added
- Missing filterable properties `unit_external_id` and `unit_quantity` to `DatapointSubscriptionProperty`.
  Note: was renamed from `DatapointSubscriptionFilterProperties`, which is now a deprecated alias.

## [7.32.1] - 2024-03-25
### Fixed
- Fix type hints for functions data classes Function/FunctionSchedule/FunctionCall

## [7.32.0] - 2024-03-25
### Changed
- Type hint for `id`, `last_updated_time`, and `create_time` attributes are no longer `Optional` on
  subclasses of `CogniteResource`. This is to reflect that these attributes are always set when the
  object is returned by the SDK.

## [7.31.0] - 2024-03-24
### Added
- Retrieve method for session, `client.iam.session.retrieve`
- The parameter `limit` to the method `client.iam.session.list`.
### Fixed
- The method `client.iam.session.revoke` is now overloaded correctly and returns a `Session` for single id
  and a `SessionList` for multiple ids.

## [7.30.1] - 2024-03-23
### Fixed
- When calling `client.sequences.data.retrieve` in a Jupyter Notebook the returning `SequenceRowsList` no longer raises
  `AttributeError: 'dict' object has no attribute '_repr_html_'` (the HTML representation of `SequenceRowsList` was failing).

## [7.30.0] - 2024-03-20
### Added
- `Properties` class, as used on e.g. `Node` and `Edge`, now renders in Jupyter Notebooks (`_repr_html_` added).

## [7.29.0] - 2024-03-20
### Added
- Direct access to the columns/data stored on raw rows have been added (alongside a `.get` method). Example usage:
  `row["my_col"]` (short-cut for: `row.columns["my_col"]`).

## [7.28.2] - 2024-03-14
### Fixed
- Retrieving more than 100 containers, views, data models, or spaces no longer raises a `CogniteAPIError`.

## [7.28.1] - 2024-03-13
### Fixed
- Fixed issue causing multipart file upload to fail when mime-type was set.

## [7.28.0] - 2024-03-13
### Added
- Added support for advanced filter query in the `list()` (and `__call__()`) method of `assets`, `events`, `sequences`,
  and `time_series` APIs. Now you are able to use advanced filter (like in `filter()`) at the same time as the simple
  filter properties, allowing for more complex requests.
- Added missing `sort` parameter to `list()` and `__call__()` methods for `AssetsAPI`.
- Added missing `sort` parameter to `list()` and `__call__()` methods for `TimeSeriesAPI`.
- Added missing `sort` and `partitions` parameters to `list()` and `__call__()` methods for `SequencesAPI`.
### Deprecated
- Added a deprecation warning on the `filter()` method of `assets`, `events`, `sequences`, and `time_series` APIs as
  its functionality is fully covered by the `list()` method.

## [7.27.2] - 2024-03-08
### Added
- Retry 429s on graphql endpoints

## [7.27.1] - 2024-03-08
### Improved
- When iterating raw rows concurrently, a max queue size for pending results have been added to keep a stable low
  bounded memory usage profile (for when the caller's code isn't processing fast enough to keep up). Worth noting
  that this has no effect on the total retrieval time.

## [7.27.0] - 2024-03-04
### Added
- Added support for multipart file uploads using the `client.files.multipart_upload_session` method.

## [7.26.2] - 2024-03-05
### Fixed
- Fixed a regression from 7.26.1 in the logic for when to refresh token.

## [7.26.1] - 2024-03-05
### Fixed
- The `CredentialProvider` class for client credentials, `OAuthClientCredentials`, was switched from using the non-standard
  field `expires_at` to `expires_in` that's part of the OAuth 2.0 standard (RFC 6749).

## [7.26.0] - 2024-02-29
### Added
- In data modeling, added support for setting floats with units in containers. In addition, added support for retrieving,
  listing, searching, aggregating, querying and syncing nodes/edges with a target unit or target unit system.

## [7.25.0] - 2024-02-29
### Added
- Support for sorting on `client.data_modeling.instances.search`

## [7.24.4] - 2024-02-28
### Fixed
- Unknown ACLs, actions or scopes no longer causes `IAMAPI.[groups.list(...), token.inspect()]` to raise.
### Added
- New action for `DataModelInstancesAcl` added: `Write_Properties`.

## [7.24.3] - 2024-02-28
### Fixed
- Fix handling of GeometryCollection objects in the Documents API.

## [7.24.2] - 2024-02-25
### Fixed
- [Pyodide/WASM only] The list method for raw rows now works for non-finite queries (got broken in `7.24.1`).

## [7.24.1] - 2024-02-25
### Fixed
- [Pyodide/WASM only] The iteration method for raw rows now yields rows _while running_ (instead of waiting for tasks to finish first).

## [7.24.0] - 2024-02-25
### Added
- New parameter for `client.raw.rows(...)`: `partitions`. This enables greater throughput thorough concurrent reads when using
  the generator method (while still keeping a low memory impact). For backwards compatibility, the default is _no concurrency_.
  When specified, can be used together with a finite limit, as opposed to most (if not all) other resources/APIs.
- New parameter for `client.raw.rows.list(...)`: `partitions`. For backwards compatibility, the default is _no concurrency_ when
  a finite `limit` is given, and _"max" concurrency_ (`partitions=max_workers`) otherwise. Partitions can be used with finite limits.
  With this change it is easy to set an appropriate level of concurrency without messing with the global client configuration.
### Changed
- Default configuration setting of `max_workers` has been changed from 10 to 5 (to match the documentation).

## [7.23.1] - 2024-02-23
### Fixed
- Add missing `partition` scope to `seismicAcl`.

## [7.23.0] - 2024-02-23
### Added
- Make properties on instances (`Node`, `Edge`) easier to work with, by implementing support for direct indexing (and a `.get` method).
  If the instances have properties from no source or multiple sources, an error is raised instead. Example usage: `instance["my_prop"]`
  (short-cut for: `instance.properties[ViewId("space", "ext.id", "version")]["my_prop"]`)

## [7.22.0] - 2024-02-21
### Added
- Data point subscriptions reaches General Availability (GA).
  - Use the new [Data point subscriptions](https://developer.cognite.com/dev/concepts/data_point_subscriptions/)
    feature to configure a subscription to listen to changes in one or more time series (in ingestion order).
    The feature is intended to be used where data points consumers need to keep up to date with
    changes to one or more time series without the need to read the entire time series again.
### Changed
- Removed the `ignore_unknown_ids` flag from `client.time_series.subscriptions.retrieve()` to stay consistent with other resource types.

## [7.21.1] - 2024-02-20
### Fixed
- Data Workflows: mark parameter `jobId` as optional in `TransformationTaskOutput`, as it may not be populated in case of a failure.

## [7.21.0] - 2024-02-10
### Added
- Parameter `sort` to `client.documents.list`.

## [7.20.1] - 2024-02-19
### Fixed
- `DMLApplyResult` no longer fails when converted to a string (representation).

## [7.20.0] - 2024-02-13
### Fixed
- internal json encoder now understands CogniteObject and CogniteFilter objects, so that they are
  correctly serialized when used in nested structures.

## [7.19.2] - 2024-02-13
### Fixed
- Addressed `FutureWarning` coming from pandas dependency (granularity to pandas frequency translation of sec/min/hour and 'year start')
- Fixed `granularity` setting in `DatapointsAPI.retrieve_dataframe_in_tz` showing up as number of hours instead of e.g. week or year.

## [7.19.1] - 2024-02-12
### Fixed
- Calls to ... are now retried automatically:
    * Functions API: `list`, `retrieve`, `retrieve_multiple`, `activate`
    * FunctionCalls API: `list`, `retrieve`
    * FunctionSchedules API: `list`, `retrieve`
    * ExtractionPipelines API: `retrieve_multiple`
    * ExtractionPipelineRuns API: `list`
    * Transformations API: `list`, `retrieve`, `retrieve_multiple`, `preview`
    * TransformationJobs API: `retrieve`, `retrieve_multiple`
    * TransformationSchedules API: `retrieve`, `retrieve_multiple`
    * Geospatial API:  `list_feature_types`, `retrieve_feature_types`, `retrieve_features`, `list_features`,
      `search_features`, `stream_features`, `aggregate_features`, `get_coordinate_reference_systems`, `get_raster`, `compute`,
    * UserProfiles API: `retrieve`, `search`
    * Documents API: `search`, `list`, `__call__`, `aggregate_count`, `aggregate_cardinality_values`, `aggregate_cardinality_properties`,
      `aggregate_unique_values`, `aggregate_unique_properties`
    * ThreeDRevisions API: `filter_nodes`

## [7.19.0] - 2024-02-12
### Added
- Helper methods to `View`, `ViewApply`, `ViewList` and `ViewApplyList` `referenced_containers` which returns the
  containers referenced by in the view(s).

## [7.18.0] - 2024-02-08
### Added
- Support for `target_unit` and `target_unit_system` in synthetic time series.

## [7.17.4] - 2024-02-07
### Added
- Allow using container property reference in `NodeResultSetExpression.through` in addition to view property reference

## [7.17.3] - 2024-02-06
### Fixed
- Creating a Cognite Function from a directory with `skip_folder_validation=False` no longer raises `ModuleNotFoundError`
  for Pyodide (WASM) users.

## [7.17.2] - 2024-02-04
### Fixed
- Uploading files now accepts Labels again as part of file metadata. This addresses a bug introduced in v7, which caused
  a `ValueError` to be raised.

## [7.17.1] - 2024-02-02
### Fixed
- An (extreme) edge case where an empty, unnecessary API request for datapoints would be sent leading to a `CogniteAPIError`.
- Certain granularity inputs (when using the `DatapointsAPI`) no longer cause a `ValueError` to be raised with confusing/wrong wording.

## [7.17.0] - 2024-02-01
### Fixed
- Calls to `AnnotationsAPI.[list|retrieve|retrieve_multiple|reverse_lookup]` are now retried automatically.
- Calls to `AnnotationsAPI.reverse_lookup` now also accept the standard values (`-1, inf`) to indicate 'no limit'.
### Improved
- Calls to `AnnotationsAPI.list` with more than 1000 `annotated_resource_ids` are now batched automatically for the user.
  Previously these would raise an API error.

## [7.16.0] - 2024-01-30
### Added
- When listing instances (and when using `search`, `aggregate` and `histogram`), a new `space` parameter has been added;
  you may pass either a single space identifier (or a list of several). Note that this is just for convenience, using
  `filter` still works (and is necessary for more complex queries).
- New convenience filter, `SpaceFilter`, makes filtering on space simpler.

## [7.15.1] - 2024-01-23
### Fixed
- When calling `to_pandas` with `expand_properties=True` on an instance or instance list with no properties, the SDK will
  no longer raise ValueError, but drop the empty properties row/column.

## [7.15.0] - 2024-01-22
### Improved
- Only run pypi version check once, despite instantiating multiple clients. And make it async too.

## [7.14.0] - 2024-01-22
### Changed
- Helper methods to get related resources on `Asset` class now accept `asset_ids` as part of keyword arguments.
### Added
- Helper methods to get related resources on `AssetList` class now accept keyword arguments that are passed on to
  the list endpoint (for server-side filtering).

## [7.13.8] - 2024-01-19
### Fixed
- `FilesAPI.upload` when using `geo_location` (serialize error).

## [7.13.7] - 2024-01-19
### Fixed
- Type hints for all `.update` and `.upsert` methods accept Write classes in addition to Read and Update classes.
- Missing overloading of the `.update` methods on `client.three_d.models.update`, `client.transformations.update`,
  `client.transformations.schedules.update`, `client.relationships.update`, and `client.data_sets.update`.

## [7.13.6] - 2024-01-18
### Added
- Helper method `as_tuple` to `NodeId` and `EdgeId`.

## [7.13.5] - 2024-01-16
### Added
- EdgeConnection, MultiEdgeConnection, MultiReverseDirectRelation and their corresponding Apply View dataclasses are now importable from `cognite.client.dataclasses.data_modeling`.

## [7.13.4] - 2024-01-11
### Fixed
- When calling `WorkflowExecution.load` not having a `schedule` would raise a `KeyError` even though it is optional. This is now fixed.
- When calling `Datapoints.load` not having a `isString` would raise a `KeyError` even though it is optional. This is now fixed.
- Most `CogniteResourceList.as_write()` would raise a `CogniteMissingClientError` when called from a class with missing cognite_client. This is now fixed.

## [7.13.3] - 2024-01-12
### Added
- `View.as_property_ref` and `Container.as_property_ref` to make it easier to create property references
  (used to only be available on `ViewId` and `ContainerId`).

## [7.13.2] - 2024-01-11
### Fixed
- When calling `ExtractionPipeline.load` not having a `schedule` would raise a `KeyError` even though it is optional. This is now fixed.

## [7.13.1] - 2024-01-10
### Improved
- Respect the `isAutoRetryable` flag on error responses from the API when retrying requests.

## [7.13.0] - 2024-01-09
### Changed
- Units on Time Series (including unit conversion) is out of beta and will no longer issue warnings on usage.

## [7.12.0] - 2024-01-09
### Added
- `DatapointsAPI.retrieve_latest` now accepts `target_unit` or `target_unit_system` parameter.
### Fixed
- `DatapointsAPI.retrieve_latest` when given `LatestDatapointQuery`(s) without a setting for `before`, now correctly use
  the (default) `before` setting as specified in the method call.

## [7.11.0] - 2024-01-09
### Added
- All Cognite resources now have write-version. For example, we have `Asset` and `AssetWrite`, `Event` and `EventWrite`, and so on.
  The new write class reflects the required/optional fields in the API, and is now recommended when creating resources. In addition,
  all read classes and list classes now have a convenience method `as_write` that returns the write class with the same data.
  For example, if you have a `assets` of type `AssetList` you can call `assets.as_write()` which will return a `AssetWriteList`,
  and thus removing all server set fields (like `created_time` and `last_updated_time`). This is useful if you want to
  compare a resource from CDF with a local configuration. In addition, this makes it easier to create a new resource
  using an existing resource as a template.
- Missing overloading of the `.create` methods on `client.iam.security_categories.create`, `client.iam.groups.create`,
  `client.labels.create`, `client.three_d.models.create`, `client.three_d.revisions.create`, `client.three_d.asset_mappings.create`,
  `client.transformations.create`, `client.transformations.schedules.create`, and `client.relationships.create`.
### Changed
- The class `DatapointSubscriptionCreate` has been renamed to `DatapointSubscriptionWrite` to be consistent with the other write classes.
  This is not a breaking change, as the old class is still available for backwards compatibility, but will be removed in the next major version.
### Fixed
- The `node.type` was not set when calling `.as_apply()` or `.as_write()` on a `Node` or `NodeList`. This is now fixed.

## [7.10.1] - 2024-01-08
### Added
- Fix retries for `POST /raw/rows`.

## [7.10.0] - 2024-01-08
### Added
- `geospatial.search_features` and `geospatial.stream_features` now accept the `allow_dimensionality_mismatch` parameter.

## [7.9.0] - 2024-01-05
### Added
- You can now enable or disable user profiles for your CDF project with `client.iam.user_profiles.[enable/disable]`.

## [7.8.10] - 2024-01-04
### Changed
- When using `OidcCredentials` to create a transformation, `cdf_project_name` is no longer optional as required
  by the API.

## [7.8.9] - 2024-01-04
### Fixed
- Pyodide-users of the SDK can now create Transformations with non-nonce credentials without a `pyodide.JsException`
  exception being raised.

## [7.8.8] - 2024-01-03
### Added
- Support for `workflows.cancel`.

## [7.8.7] - 2024-01-03
### Fixed
- Added back `InstancesApply` that was removed in 7.8.6.

## [7.8.6] - 2023-12-27
### Improved
- SDK dependency on the `sortedcontainers` package was dropped.

## [7.8.5] - 2023-12-22
### Fixed
- `DirectRelationReference` is now immutable.
- `DirectRelationReference.load` now correctly handles unknown parameters.

## [7.8.4] - 2023-12-22
### Fixed
- Listing annotations now also accepts `None` and `inf` for the `limit` parameter (to return all), matching what
  was already described in the documentation for the endpoint (for the parameter).
- Calling `to_pandas(...)` on an `DiagramDetectItem` no longer raises `KeyError`.

## [7.8.3] - 2023-12-21
### Fixed
- Revert `SingleHopConnectionDefinition` from a string to child class of `ViewProperty`.
- If a `ViewProperty` or `ViewPropertyApply` dumped before version `7.6` was dumped and loaded after `7.6`, the
  user got a `KeyError: 'container'`. The `load` methods are now backwards compatible with the old format.

## [7.8.2] - 2023-12-21
### Fixed
- Revert `SingleHopConnectionDefinitionApply` from a string to child class of `ViewPropertyApply`.

## [7.8.1] - 2023-12-21
### Fixed
- Calling `to_pandas` with `expand_aggregates=True` on an Asset with aggregated properties would yield a pandas DataFrame
  with the column name `0` instead of `"value"`.
### Improved
- Specification of aggregated properties to `AssetsAPI.[list,filter,__call__]`.

## [7.8.0] - 2023-12-21
### Added
- Instance classes `Node`, `Edge`, `NodeList` and `EdgeList` now supports a new flag `expand_properties` in their `to_pandas` method,
  that makes it much simpler to work with the fetched properties. Additionally, `remove_property_prefix` allows easy prefix
  removal (of the view ID, e.g. `space.external_id/version.my_prop` -> `my_prop`).

## [7.7.1] - 2023-12-20
### Fixed
- Missing legacy capability ACLs: `modelHostingAcl` and `genericsAcl`.
- The `IAMAPI.compare_capabilities` fails with a `AttributeError: 'UnknownAcl' object has no attribute '_capability_name'`
  if the user has an unknwon ACL. This is now fixed by skipping comparison of unknown ACLs and issuing a warning.

## [7.7.0] - 2023-12-20
### Added
- Support for `ViewProperty` types `SingleReverseDirectRelation` and `MultiReverseDirectRelation` in data modeling.

## [7.6.0] - 2023-12-13
### Added
- Support for querying data models through graphql. See `client.data_modeling.graphql.query`.

## [7.5.7] - 2023-12-12
### Fixed
- Certain combinations of `start`/`end` and `granularity` would cause `retrieve_dataframe_in_tz` to raise due to
  a bug in the calender-arithmetic (`MonthAligner`).

## [7.5.6] - 2023-12-11
### Added
- Missing legacy scopes for `Capability`: `LegacySpaceScope` and `LegacyDataModelScope`.

## [7.5.5] - 2023-12-11
### Added
- Added `poll_timeout` parameter on `time_series.subscriptions.iterate_data`. Will keep the connection open and waiting,
  until new data is available, up to `poll_timeout` seconds.

## [7.5.4] - 2023-12-06
### Changed
- The `partitions` parameter is no longer respected when using generator methods to list resources
- The `max_workers` config option has been moved from ClientConfig to the global config.

## [7.5.3] - 2023-12-06
### Added
- Support for `subworkflow` tasks in `workflows`.

## [7.5.2] - 2023-12-05
### Fixed
- The built-in `hash` function was mistakenly stored on `WorkflowDefinitionUpsert` instances after `__init__` and has been removed.

## [7.5.1] - 2023-12-01
### Changed
- Raise an exception if `ClientConfig:base_url` is set to `None` or an empty string

## [7.5.0] - 2023-11-30
### Added
- `chain_to` to `NodeResultSetExpression` and `NodeResultSetExpression`, and `direction` to `NodeResultSetExpression`.

## [7.4.2] - 2023-11-28
### Improved
- Quality of life improvement to `client.extraction_pipelines.runs.list` method. The `statuses` parameter now accepts
  a single value and the annotation is improved. The parameter `created_time` can now be given on the format `12d-ago`.

## [7.4.1] - 2023-11-28
### Fixed
- Error in validation logic when creating a `Transformation` caused many calls to `client.transformations.update` to fail.

## [7.4.0] - 2023-11-27
### Changed
- Unit Catalog API is out of beta and will no longer issue warnings on usage. Access is unchanged: `client.units`.

## [7.3.3] - 2023-11-22
### Fixed
- Added action `Delete` in `ProjectsAcl`.

## [7.3.2] - 2023-11-21
### Fixed
- `workflows.retrieve` and `workflows.versions.retrieve` returned None if the provided workflow external id contained special characters. This is now fixed.

## [7.3.1] - 2023-11-21
### Fixed
- Replaced action `Write` with `Create` in `ProjectsAcl`, as `Write` is not a valid action and `Create` is the correct one.

## [7.3.0] - 2023-11-20
### Added
- Added Scope `DataSet` for `TimeSeriesSubscriptionsAcl`.
- Added `data_set_id` to `DatapointSubscription`.

## [7.2.1] - 2023-11-17
### Fixed
- The new compare methods for capabilities in major version 7, `IAMAPI.verify_capabilities` and `IAMAPI.compare_capabilities`
  now works correctly for rawAcl with database scope ("all tables").
### Removed
- Capability scopes no longer have the `is_within` method, and capabilities no longer have `has_capability`. Use the more
  general `IAMAPI.compare_capabilities` instead.

## [7.2.0] - 2023-11-16
### Added
- The `trigger` method of the Workflow Execution API, now accepts a `client_credentials` to allow specifying specific
  credentials to run with. Previously, the current credentials set on the CogniteClient object doing the call would be used.

## [7.1.0] - 2023-11-16
### Added
- The list method for asset mappings in the 3D API now supports `intersects_bounding_box`, allowing users to only
  return asset mappings for assets whose bounding box intersects with the given bounding box.

## [7.0.3] - 2023-11-15
### Fixed
- Bug when `cognite.client.data_classes.filter` used with any `data_modeling` endpoint raised a `CogniteAPIError` for
  snake_cased properties. This is now fixed.
- When calling `client.relationships.retrieve`, `.retrieve_multiple`, or `.list` with `fetch_resources=True`, the
  `target` and `source` resources were not instantiated with a `cognite_client`. This is now fixed.

## [7.0.2] - 2023-11-15
### Fixed
- Missing Scope `DataSet` for `TemplateGroupAcl` and `TemplateInstancesAcl`.

## [7.0.1] - 2023-11-14
### Fixed
- Data modeling APIs now work in WASM-like environments missing the threading module.

## [7.0.0] - 2023-11-14
This release ensure that all CogniteResources have `.dump` and `.load` methods, and that calling these two methods
in sequence produces an equal object to the original, for example,
`my_asset == Asset.load(my_asset.dump(camel_case=True)`. In addition, this ensures that the output of all `.dump`
methods are `json` and `yaml` serializable. Additionally, the default for `camel_case` has been changed to `True`.

### Improved
- Read operations, like `retrieve_multiple` will now fast-fail. Previously, all requests would be executed
  before the error was raised, potentially fetching thousands of unneccesary resources.

### Added
- `CogniteResource.to_pandas` and `CogniteResourceList.to_pandas` now converts known timestamps to `datetime` by
  default. Can be turned off with the new parameter `convert_timestamps`. Note: To comply with older pandas v1, the
  dtype will always be `datetime64[ns]`, although in v2 this could have been `datetime64[ms]`.
- `CogniteImportError` can now be caught as `ImportError`.

### Deprecated
- The Templates API (migrate to Data Modeling).
- The `client.assets.aggregate` use `client.assets.aggregate_count` instead.
- The `client.events.aggregate` use `client.events.aggregate_count` instead.
- The `client.sequence.aggregate` use `client.sequence.aggregate_count` instead.
- The `client.time_series.aggregate` use `client.time_series.aggregate_count` instead.
- In `Transformations` attributes `has_source_oidc_credentials` and `has_destination_oidc_credentials` are deprecated,
  and replaced by properties with the same names.

### Changed
- All `.dump` methods now uses `camel_case=True` by default. This is to match the intended use case, preparing the
  object to be sent in an API request.
- `CogniteResource.to_pandas` now more closely resembles `CogniteResourceList.to_pandas` with parameters
`expand_metadata` and `metadata_prefix`, instead of accepting a sequence of column names (`expand`) to expand,
with no easy way to add a prefix. Also, it no longer expands metadata by default.
- Additionally, `Asset.to_pandas`, now accepts the parameters `expand_aggregates` and `aggregates_prefix`. Since
  the possible `aggregates` keys are known, `camel_case` will also apply to these (if expanded) as opposed to
  the metadata keys.
- More narrow exception types like `CogniteNotFoundError` and `CogniteDuplicatedError` are now raised instead of
  `CogniteAPIError` for the following methods: `DatapointsAPI.retrieve_latest`, `RawRowsAPI.list`,
  `RelationshipsAPI.list`, `SequencesDataAPI.retrieve`, `SyntheticDatapointsAPI.query`. Additionally, all calls
  using `partitions` to API methods like `list` (or the generator version) now do the same.
- The `CogniteResource._load` has been made public, i.e., it is now `CogniteResource.load`.
- The `CogniteResourceList._load` has been made public, i.e., it is now `CogniteResourceList.load`.
- All `.delete` and `.retrieve_multiple` methods now accepts an empty sequence, and will return an empty `CogniteResourceList`.
- All `assert`s meant for the SDK user, now raise appropriate errors instead (`ValueError`, `RuntimeError`...).
- `CogniteAssetHierarchyError` is no longer possible to catch as an `AssertionError`.
- Several methods in the data modelling APIs have had parameter names now correctly reflect whether they accept
  a single or multiple items (i.e. id -> ids).
- `client.data_modeling.instances.aggregate` returns `AggregatedNumberedValue | list[AggregatedNumberedValue] | InstanceAggregationResultList` depending
  on the `aggregates` and `group_by` parameters. Previously, it always returned `InstanceAggregationResultList`.
- The `Group` attribute `capabilities` is now a `Capabilities` object, instead of a `dict`.
- Support for `YAML` in all `CogniteResource.load()` and `CogniteResourceList.load()` methods.
- The `client.sequences.data` methods `.retrieve`, `.retrieve_last_row` (previously `retrieve_latest`), `.insert`  method has changed signature:
  The parameter `column_external_ids` is renamed `columns`. The old parameter `column_external_ids` is still there, but is
  deprecated. In addition, int the `.retrieve` method, the parameters `id` and `external_id` have
  been moved to the beginning of the signature. This is to better match the API and have a consistent overload
  implementation.
- The class `SequenceData` has been replaced by `SequenceRows`. The old `SequenceData` class is still available for
  backwards compatibility, but will be removed in the next major version. However, all API methods now return
  `SequenceRows` instead of `SequenceData`.
- The attribute `columns` in `Sequence` has been changed from `typing.Sequence[dict]` to `SequnceColumnList`.
- The class `SequenceRows` in `client.data_classes.transformations.common` has been renamed to `SequenceRowsDestination`.
- The `client.sequences.data.retrieve_latest` is renamed `client.sequences.data.retrieve_last_row`.
- Classes `Geometry`, `AssetAggregate`, `AggregateResultItem`, `EndTimeFilter`, `Label`, `LabelFilter`, `ExtractionPipelineContact`,
  `TimestampRange`, `AggregateResult`, `GeometryFilter`, `GeoLocation`, `RevisionCameraProperties`, `BoundingBox3D` are no longer
  `dict` but classes with attributes matching the API.
- Calling `client.iam.token.inspect()` now gives an object `TokenInspection` with attribute `capabilities` of type `ProjectCapabilityList`
  instead of `list[dict]`
- In data class `Transformation` the attribute `schedule`, `running_job`, and `last_running_job`, `external_id` and `id`
  are set to the `Transformation` `id` and `external_id` if not set. If they are set to a different value, a `ValueError` is raised

### Added
- Added `load` implementation for `VisionResource`s: `ObjectDetection`, `TextRegion`, `AssetLink`, `BoundingBox`,
  `CdfRerourceRef`, `Polygon`, `Polyline`, `VisionExtractPredictions`, `FeatureParameters`.
- Missing `dump` and `load` methods for `ClientCredentials`.
- Literal annotation for `source_type` and `target_type` in `Relationship`
- In transformations, `NonceCredentials` was missing `load` method.
- In transformations, `TransformationBlockedInfo` was missing `.dump` method
- `capabilities` in `cognite.client.data_classes` with data classes for all CDF capabilities.
- All `CogniteResource` and `CogniteResourcelist` objects have `.dump_yaml` methods, for example, `my_asset_list.dump_yaml()`.

### Removed
- Deprecated methods `aggregate_metadata_keys` and `aggregate_metadata_values` on AssetsAPI.
- Deprecated method `update_feature_types` on GeospatialAPI.
- Parameters `property` and `aggregates` for method `aggregate_unique_values` on GeospatialAPI.
- Parameter `fields` for method `aggregate_unique_values` on EventsAPI.
- Parameter `function_external_id` for method `create` on FunctionSchedulesAPI (function_id has been required
  since the deprecation of API keys).
- The `SequenceColumns` no longer set the `external_id` to `column{no}` if it is missing. It now must be set
  explicitly by the user.
- Dataclasses `ViewDirectRelation` and `ContainerDirectRelation` are replaced by `DirectRelation`.
- Dataclasses `MappedPropertyDefinition` and `MappedApplyPropertyDefinition` are replaced by `MappedProperty` and `MappedPropertyApply`.
- Dataclasses `RequiresConstraintDefinition` and `UniquenessConstraintDefinition` are replaced by `RequiresConstraint` and `UniquenessConstraint`.
- In data class `Transformation` attributes `has_source_oidc_credentials` and `has_destination_oidc_credentials` are replaced by properties.

### Fixed
- Passing `limit=0` no longer returns `DEFAULT_LIMIT_READ` (25) resources, but raises a `ValueError`.
- `Asset.dump()` was not dumping attributes `geo_location` and `aggregates` to `json` serializable data structures.
- In data modeling, `NodeOrEdgeData.load` method was not loading the `source` attribute to `ContainerId` or `ViewId`. This is now fixed.
- In data modeling, the attribute `property` used in `Node` and `Edge` was not `yaml` serializable.
- In `DatapointsArray`, `load` method was not compatible with `.dump` method.
- In extraction pipelines, `ExtractionPipelineContact.dump` was not `yaml` serializable
- `ExtractionPipeline.dump` attribute `contacts` was not `json` serializable.
- `FileMetadata.dump` attributes `labels` and `geo_location` was not `json` serializable.
- In filtering, filter `ContainsAll` was missing in `Filter.load` method.
- Annotation for `cpu` and `memory` in `Function`.
- `GeospatialComputedResponse.dump` attribute `items` was not `yaml` serializable
- `Relationship.dump` was not `json` serializable.
- `Geometry.dump` was not `json` serializable.
- In templates, `GraphQlResponse.dump` was not `json` serializable, and `GraphQlResponse.dump` failed to load
  `errors` `GraphQlError`.
- `ThreeDModelRevision` attribute `camera` was not dumped as `yaml` serializable and
  not loaded as `RevisionCameraProperties`.
- `ThreeDNode` attribute `bounding_box` was not dumped as `yaml` serializable and
  not loaded as `BoundingBox3D`.
- `Transformation` attributes `source_nonce`, `source_oidc_credential`, `destination_nonce`,
  and `destination_oidc_credentials` were not dumped as `json` serializable and `loaded` with
  the appropriate data structure. In addition, `TransformationBlockedInfo` and `TransformationJob`
  were not dumped as `json` serializable.
- `TransformationPreviewResult` was not dumping attribute `schema` as `yaml` serializable, and the
  `load` and `dump` methods were not compatible.
- In transformations, `TransformationJob.dump` was not `json` serializable, and attributes
  `destination` and `status` were not loaded into appropriate data structures.
- In transformations, `TransformationSchemaMapType.dump` was not `json` serializable.
- In `annotation_types_images`, implemented `.load` for `KeypointCollection` and `KeypointCollectionWithObjectDetection`.
- Bug when dumping `documents.SourceFile.dump(camel_case=True)`.
- Bug in `WorkflowExecution.dump`
- Bug in `PropertyType.load`

## [6.39.6] - 2023-11-13
## Fixed
- HTTP status code retry strategy for RAW and labels. `/rows/insert` and `/rows/delete` will now
  be retried for all status codes in `config.status_forcelist` (default 429, 502, 503, 504), while
  `/dbs/{db}` and `/tables/{table}` will now only be retried for 429s and connection errors as those
  endpoints are not idempotent.
- Also, `labels/list` will now also be retried.

## [6.39.5] - 2023-11-12
## Fixed
- The `.apply()` methods of `MappedProperty` now has the missing property `source`.

## [6.39.4] - 2023-11-09
## Fixed
- Fetching datapoints from dense time series using a `targetUnit` or a target `targetUnitSystem` could result
  in some batches not being converted to the new unit.

## [6.39.3] - 2023-11-08
## Fixed
- The newly introduced parameter `connectionType` was assumed to be required from the API. This is not the case.

## [6.39.2] - 2023-11-08
## Fixed
- When listing `client.data_modeling.views` the SDK raises a `TypeError`. This is now fixed.

## [6.39.1] - 2023-11-01
## Fixed
- When creating transformations using backup auth. flow (aka a session could not be created for any reason),
  the scopes for the credentials would not be passed correctly (bug introduced in 6.25.1).

## [6.39.0] - 2023-11-01
## Added
- Support for `concurrencyPolicy` property in Workflows `TransformationsWorker`.

## [6.38.1] - 2023-10-31
### Fixed
- `onFailure` property in Workflows was expected as mandatory and was raising KeyError if it was not returned by the API.
  The SDK now assumes the field to be optional and loads it as None instead of raising an error.

## [6.38.0] - 2023-10-30
### Added
- Support `onFailure` property in Workflows, allowing marking Tasks as optional in a Workflow.

## [6.37.0] - 2023-10-27
### Added
- Support for `type` property in `NodeApply` and `Node`.

## [6.36.0] - 2023-10-25
### Added
- Support for listing members of Data Point Subscription, `client.time_series.subscriptions.list_member_time_series()`. Note this is an experimental feature.

## [6.35.0] - 2023-10-25
### Added
- Support for `through` on node result set expressions.

### Fixed
- `unit` on properties in data modeling. This was typed as a string, but it is in fact a direct relation.

## [6.34.2] - 2023-10-23
### Fixed
- Loading a `ContainerApply` from source failed with `KeyError` if `nullable`, `autoIncrement`, or `cursorable` were not set
  in the `ContainerProperty` and `BTreeIndex` classes even though they are optional. This is now fixed.

## [6.34.1] - 2023-10-23
### Added
- Support for setting `data_set_id` and `metadata` in `ThreeDModelsAPI.create`.
- Support for updating `data_set_id` in `ThreeDModelsAPI.update`.

## [6.34.0] - 2023-10-20
### Fixed
- `PropertyType`s no longer fail on instantiation, but warn on missing SDK support for the new property(-ies).

### Added
- `PropertyType`s `Float32`, `Float64`, `Int32`, `Int64` now support `unit`.

## [6.33.3] - 2023-10-18
### Added
- `functions.create()` now accepts a `data_set_id` parameter. Note: This is not for the Cognite function, but for the zipfile containing
  the source code files that is uploaded on the user's behalf (from which the function is then created). Specifying a data set may
  help resolve the error 'Resource not found' (403) that happens when a user is not allowed to create files outside a data set.

## [6.33.2] - 2023-10-16
### Fixed
- When fetching datapoints from "a few time series" (implementation detail), all missing, non-ignorable time series
  are now raised together in a `CogniteNotFoundError` rather than only the first encountered.

### Improved
- Datapoints fetching has a lower peak memory consumption when fetching from multiple time series simultaneously.

## [6.33.1] - 2023-10-14
### Fixed
- `Function.list_schedules()` would return schedules unrelated to the function if the function did not have an external id.

## [6.33.0] - 2023-10-13
### Added
- Support for providing `DirectRelationReference` and `NodeId` as direct relation values when
ingesting node and edge data.

## [6.32.4] - 2023-10-12
### Fixed
- Filters using e.g. metadata keys no longer dumps the key in camel case.

## [6.32.3] - 2023-10-12
### Added
- Ability to toggle the SDK debug logging on/off by setting `config.debug` property on a CogniteClient to True (enable) or False (disable).

## [6.32.2] - 2023-10-10
### Added
- The credentials class used in TransformationsAPI, `OidcCredentials`, now also accepts `scopes` as a list of strings
  (used to be comma separated string only).

## [6.32.1] - 2023-10-10
### Added
- Missing `unit_external_id` and `unit_quantity` fields on `TimeSeriesProperty`.

## [6.32.0] - 2023-10-09
### Fixed
- Ref to openapi doc in Vision extract docstring
- Parameters to Vision models can be given as Python dict (updated doc accordingly).
- Don't throw exception when trying to save empty list of vision extract predictions as annotations. This is to avoid having to wrap this method in try-except for every invocation of the method.

### Added
- Support for new computer vision models in Vision extract service: digital gauge reader, dial gauge reader, level gauge reader and valve state detection.

## [6.31.0] - 2023-10-09
### Added
Support for setting and fetching TimeSeries and Datapoints with "real" units (`unit_external_id`).
- TimeSeries has a new field `unit_external_id`, which can be set when creating or updating it. This ID must refer to a
  valid unit in the UnitCatalog, see `client.units.list` for reference.
- If the `unit_external_id` is set for a TimeSeries, then you may retrieve datapoints from that time series in any compatible
  units. You do this by specifying the `target_unit` (or `target_unit_system`) in a call to any of the datapoints `retrieve`
  methods, `retrieve`, `retrieve_arrays`, `retrieve_dataframe`, or `retrieve_dataframe_in_tz`.

## [6.30.2] - 2023-10-09
### Fixed
- Serialization of `Transformation` or `TransformationList` no longer fails in `json.dumps` due to unhandled composite objects.

## [6.30.1] - 2023-10-06
### Added
- Support for metadata on Workflow executions. Set custom metadata when triggering a workflow (`workflows.executions.trigger()`). The metadata is included in results from `workflows.executions.list()` and `workflows.executions.retrieve_detailed()`.

## [6.30.0] - 2023-10-06
### Added
- Support for the UnitCatalog with the implementation `client.units`.

## [6.29.2] - 2023-10-04
### Fixed
- Calling some of the methods `assets.filter()`, `events.filter()`, `sequences.filter()`, `time_series.filter()` without a `sort` parameter could cause a `CogniteAPIError` with a 400 code. This is now fixed.

## [6.29.1] - 2023-10-04
### Added
- Convenience method `to_text` on the `FunctionCallLog` class which simplifies printing out function call logs.

## [6.29.0] - 2023-10-04
### Added
- Added parameter `resolve_duplicate_file_names` to `client.files.download`.
  This will keep all the files when downloading to local machine, even if they have the same name.

## [6.28.5] - 2023-10-03
### Fixed
- Bugfix for serialization of Workflows' `DynamicTasksParameters` during `workflows.versions.upsert` and `workflows.execution.retrieve_detailed`

## [6.28.4] - 2023-10-03
### Fixed
- Overload data_set/create for improved type safety

## [6.28.3] - 2023-10-03
### Fixed
- When uploading files as strings using `client.files.upload_bytes` the wrong encoding is used on Windows, which is causing
  part of the content to be lost when uploading. This is now fixed.

## [6.28.2] - 2023-10-02
### Fixed
- When cache lookup did not yield a token for `CredentialProvider`s like `OAuthDeviceCode` or `OAuthInteractive`, a
  `TypeError` could be raised instead of initiating their authentication flow.

## [6.28.1] - 2023-09-30
### Improved
- Warning when using alpha/beta features.

## [6.28.0] - 2023-09-26
### Added
- Support for the WorkflowOrchestrationAPI with the implementation `client.workflows`.

## [6.27.0] - 2023-09-13
### Changed
- Reduce concurrency in data modeling client to 1

## [6.26.0] - 2023-09-22
### Added
- Support `partition` and `cursor` parameters on `time_series.subscriptions.iterate_data`
- Include the `cursor` attribute on `DatapointSubscriptionBatch`, which is yielded in every iteration
of `time_series.subscriptions.iterate_data`.

## [6.25.3] - 2023-09-19
### Added
- Support for setting and retrieving `data_set_id` in data class `client.data_classes.ThreeDModel`.

## [6.25.2] - 2023-09-12
### Fixed
- Using the `HasData` filter would raise an API error in CDF.

## [6.25.1] - 2023-09-15
### Fixed
- Using nonce credentials now works as expected for `transformations.[create, update]`. Previously, the attempt to create
  a session would always fail, leading to nonce credentials never being used (full credentials were passed to- and
  stored in the transformations backend service).
- Additionally, the automatic creation of a session no longer fails silently when an `CogniteAuthError` is encountered
  (which happens when the credentials are invalid).
- While processing source- and destination credentials in `client.transformations.[create, update]`, an `AttributeError`
  can no longer be raised (by not specifying project).
### Added
- `TransformationList` now correctly inherits the two (missing) helper methods `as_ids()` and `as_external_ids()`.

## [6.25.0] - 2023-09-14
### Added
- Support for `ignore_unknown_ids` in `client.functions.retrieve_multiple` method.

## [6.24.1] - 2023-09-13
### Fixed
- Bugfix for `AssetsAPI.create_hierarchy` when running in upsert mode: It could skip certain updates above
  the single-request create limit (currently 1000 assets).

## [6.24.0] - 2023-09-12
### Fixed
- Bugfix for `FilesAPI.upload` and `FilesAPI.upload_bytes` not raising an error on file contents upload failure. Now `CogniteFileUploadError` is raised based on upload response.

## [6.23.0] - 2023-09-08
### Added
- Supporting for deleting constraints and indexes on containers.

### Changed
- The abstract class `Index` can no longer be instantiated. Use BTreeIndex or InvertedIndex instead.

## [6.22.0] - 2023-09-08
### Added
- `client.data_modeling.instances.subscribe` which lets you subscribe to a given
data modeling query and receive updates through a provided callback.
- Example on how to use the subscribe method to sync nodes to a local sqlite db.

## [6.21.1] - 2023-09-07
### Fixed
- Concurrent usage of the `CogniteClient` could result in API calls being made with the wrong value for `api_subversion`.

## [6.21.0] - 2023-09-06
### Added
- Supporting pattern mode and extra configuration for diagram detect in beta.

## [6.20.0] - 2023-09-05
### Fixed
- When creating functions with `client.functions.create` using the `folder` argument, a trial-import is executed as part of
  the verification process. This could leave leftover modules still in scope, possibly affecting subsequent calls. This is
  now done in a separate process to guarantee it has no side-effects on the main process.
- For pyodide/WASM users, a backup implementation is used, with an improved cleanup procedure.

### Added
- The import-check in `client.functions.create` (when `folder` is used) can now be disabled by passing
  `skip_folder_validation=True`. Basic validation is still done, now additionally by parsing the AST.

## [6.19.0] - 2023-09-04
## Added
- Now possible to retrieve and update translation and scale of 3D model revisions.

## [6.18.0] - 2023-09-04
### Added
- Added parameter `keep_directory_structure` to `client.files.download` to allow downloading files to a folder structure matching the one in CDF.

### Improved
- Using `client.files.download` will still skip files with the same name when writing to disk, but now a `UserWarning` is raised, specifying which files are affected.

## [6.17.0] - 2023-09-01
### Added
- Support for the UserProfilesAPI with the implementation `client.iam.user_profiles`.

## [6.16.0] - 2023-09-01
### Added
- Support for `ignore_unknown_ids` in `client.relationships.retrieve_multiple` method.

## [6.15.3] - 2023-08-30
### Fixed
- Uploading files using `client.files.upload` now works when running with `pyodide`.

## [6.15.2] - 2023-08-29
### Improved
- Improved error message for `CogniteMissingClientError`. Now includes the type of object missing the `CogniteClient` reference.

## [6.15.1] - 2023-08-29
### Fixed
- Bugfix for `InstanceSort._load` that always raised `TypeError` (now public, `.load`). Also, indirect fix for `Select.load` for non-empty `sort`.

## [6.15.0] - 2023-08-23
### Added
- Support for the DocumentsAPI with the implementation `client.documents`.
- Support for advanced filtering for `Events`, `TimeSeries`, `Assets` and `Sequences`. This is available through the
  `.filter()` method, for example, `client.events.filter`.
- Extended aggregation support for `Events`, `TimeSeries`, `Assets` and `Sequences`. This is available through the five
  methods `.aggregate_count(...)`, `aggregate_cardinality_values(...)`, `aggregate_cardinality_properties(...)`,
  `.aggregate_unique_values(...)`, and `.aggregate_unique_properties(...)`. For example,
  `client.assets.aggregate_count(...)`.
- Added helper methods `as_external_ids` and `as_ids` for `EventList`, `TimeSeriesList`, `AssetList`, `SequenceList`,
  `FileMetaDataList`, `FunctionList`, `ExtractionPipelineList`, and `DataSetList`.

### Deprecated
- Added `DeprecationWarning` to methods `client.assets.aggregate_metadata_keys` and
  `client.assets.aggregate_metadata_values`. The use parameter the `fields` in
  `client.events.aggregate_unique_values` will also lead to a deprecation warning. The reason is that the endpoints
  these methods are using have been deprecated in the CDF API.

## [6.14.2] - 2023-08-22
### Fixed
- All data modeling endpoints will now be retried. This was not the case for POST endpoints.

## [6.14.1] - 2023-08-19
### Fixed
- Passing `sources` as a tuple no longer raises `ValueError` in `InstancesAPI.retrieve`.

## [6.14.0] - 2023-08-14
### Changed
- Don't terminate client.time_series.subscriptions.iterate_data() when `has_next=false` as more data
may be returned in the future. Instead we return the `has_next` field in the batch, and let the user
decide whether to terminate iteration. This is a breaking change, but this particular API is still
in beta and thus we reserve the right to break it without bumping the major version.

## [6.13.3] - 2023-08-14
### Fixed
- Fixed bug in `ViewApply.properties` had type hint `ConnectionDefinition` instead of `ConnectionDefinitionApply`.
- Fixed bug in `dump` methods of `ViewApply.properties` causing the return code `400` with message
  `Request had 1 constraint violations. Please fix the request and try again. [type must not be null]` to be returned
  from the CDF API.

## [6.13.2] - 2023-08-11
### Fixed
- Fixed bug in `Index.load` that would raise `TypeError` when trying to load `indexes`, when an unexpected field was
  encountered (e.g. during a call to `client.data_modeling.container.list`).

## [6.13.1] - 2023-08-09
### Fixed
- Fixed bug when calling a `retrieve`, `list`, or `create` in `client.data_modeling.container` raised a `TypeError`.
  This is caused by additions of fields to the API, this is now fixed by ignoring unknown fields.

## [6.13.0] - 2023-08-07
### Fixed
- Fixed a bug raising a `KeyError` when calling `client.data_modeling.graphql.apply_dml` with an invalid `DataModelingId`.
- Fixed a bug raising `AttributeError` in `SpaceList.to_space_apply_list`, `DataModelList.to_data_model_apply_list`,
  `ViewList.to_view_apply`. These methods have also been renamed to `.as_apply` for consistency
  with the other data modeling resources.

### Removed
- The method `.as_apply` from `ContainerApplyList` as this method should be on the `ContainerList` instead.

### Added
- Missing `as_ids()` for `DataModelApplyList`, `ContainerList`, `ContainerApplyList`, `SpaceApplyList`, `SpaceList`,
  `ViewApplyList`, `ViewList`.
- Added helper method `.as_id` to `DMLApplyResult`.
- Added helper method `.latest_version` to `DataModelList`.
- Added helper method `.as_apply` to `ContainerList`.
- Added container classes `NodeApplyList`, `EdgeApplyList`, and `InstancesApply`.

## [6.12.2] - 2023-08-04
### Fixed
- Certain errors that were previously silently ignored in calls to `client.data_modeling.graphql.apply_dml` are now properly raised (used to fail as the API error was passed nested inside the API response).

## [6.12.1] - 2023-08-03
### Fixed
- Changed the structure of the GraphQL query used when updating DML models through `client.data_modeling.graphql.apply_dml` to properly handle (i.e. escape) all valid symbols/characters.

## [6.12.0] - 2023-07-26
### Added
- Added option `expand_metadata` to `.to_pandas()` method for list resource types which converts the metadata (if any) into separate columns in the returned dataframe. Also added `metadata_prefix` to control the naming of these columns (default is "metadata.").

## [6.11.1] - 2023-07-19
### Changed
- Return type `SubscriptionTimeSeriesUpdate` in `client.time_series.subscriptions.iterate_data` is now required and not optional.

## [6.11.0] - 2023-07-19
### Added
- Support for Data Point Subscription, `client.time_series.subscriptions`. Note this is an experimental feature.


## [6.10.0] - 2023-07-19
### Added
- Upsert method for `assets`, `events`, `timeseries`, `sequences`, and `relationships`.
- Added `ignore_unknown_ids` flag to `client.sequences.delete`

## [6.9.0] - 2023-07-19
### Added
- Basic runtime validation of ClientConfig.project

## [6.8.7] - 2023-07-18
### Fixed
- Dumping of `Relationship` with `labels` is not `yaml` serializable. This is now fixed.

## [6.8.6] - 2023-07-18
### Fixed
- Include `version` in __repr__ for View and DataModel

## [6.8.5] - 2023-07-18
### Fixed
- Change all implicit Optional types to explicit Optional types.

## [6.8.4] - 2023-07-12
### Fixed
- `max_worker` limit match backend for `client.data_modeling`.

## [6.8.3] - 2023-07-12
### Fixed
- `last_updated_time` and `created_time` are no longer optional on InstanceApplyResult

## [6.8.2] - 2023-07-12
### Fixed
- The `.dump()` method for `InstanceAggregationResult` caused an `AttributeError` when called.

## [6.8.1] - 2023-07-08
### Changed
- The `AssetHierarchy` class would consider assets linking their parent by ID only as orphans, contradicting the
  docstring stating "All assets linking a parent by ID are assumed valid". This is now true (they are no longer
  considered orphans).

## [6.8.0] - 2023-07-07
### Added
- Support for annotations reverse lookup.

## [6.7.1] - 2023-07-07
### Fixed
- Needless function "as_id" on View as it was already inherited
### Added
- Flag "all_versions" on data_modeling.data_models.retrieve() to retrieve all versions of a data model or only the latest one
- Extra documentation on how to delete edges and nodes.
- Support for using full Node and Edge objects when deleting instances.

## [6.7.0] - 2023-07-07
### Added
- Support for applying graphql dml using `client.data_modeling.graphql.apply_dml()`.

## [6.6.1] - 2023-07-07
### Improved
- Added convenience function to instantiate a `CogniteClient.default(...)` to save the users from typing the
  default URLs.

## [6.6.0] - 2023-07-06
### Fixed
- Support for query and sync endpoints across instances in the Data Modeling API with the implementation
  `client.data_modeling.instances`, the methods `query` and `sync`.

## [6.5.8] - 2023-06-30
### Fixed
- Serialization of `DataModel`. The bug caused `DataModel.load(data_model.dump(camel_case=True))` to fail with
  a `TypeError`. This is now fixed.

## [6.5.7] - 2023-06-29
### Fixed
- A bug caused by use of snake case in field types causing `NodeApply.dump(camel_case=True)`
  trigger a 400 response from the API.

## [6.5.6] - 2023-06-29
### Fixed
- A bug causing `ClientConfig(debug=True)` to raise an AttributeError

## [6.5.5] - 2023-06-28
### Fixed
- A bug where we would raise the wrong exception when errors on occurred on `data_modeling.spaces.delete`
- A bug causing inconsistent MRO in DataModelList

## [6.5.4] - 2023-06-28
### Added
- Missing query parameters:
     * `inline_views` in `data_modeling.data_models.retrieve()`.
     * `include_global` in `data_modeling.spaces.list()`.
     * `include_inherited_properties` in `data_modeling.views.retrieve()`.

## [6.5.3] - 2023-06-28
### Fixed
- Only validate `space` and `external_id` for `data_modeling` write classes.


## [6.5.2] - 2023-06-27
### Fixed
- Added missing `metadata` attribute to `iam.Group`

## [6.5.1] - 2023-06-27
### Fixed
- Fix typehints on `data_modeling.instances.aggregate()` to not allow Histogram aggregate.
- Moved `ViewDirectRelation.source` property to `MappedProperty.source` where it belongs.

## [6.5.0] - 2023-06-27
### Added
- Support for searching and aggregating across instances in the Data Modeling API with the implementation
  `client.data_modeling.instances`, the methods `search`, `histogram` and `aggregate`.

## [6.4.8] - 2023-06-23
### Fixed
- Handling non 200 responses in `data_modeling.spaces.apply`, `data_modeling.data_models.apply`,
  `data_modeling.views.apply` and `data_modeling.containers.apply`

## [6.4.7] - 2023-06-22
### Fixed
- Consistently return the correct id types in data modeling resource clients

## [6.4.6] - 2023-06-22
### Fixed
- Don't swallow keyword args on Apply classes in Data Modeling client

## [6.4.5] - 2023-06-21
### Added
- Included tuple-notation when retrieving or listing data model instances

### Improved
- Fixed docstring for retrieving data model instances and extended the examples.

## [6.4.4] - 2023-06-21
Some breaking changes to the datamodeling client. We don't expect any more breaking changes,
but we accept the cost of breaking a few consumers now early on the really nail the user experience.
### Added
- ViewId:as_property_ref and ContainerId:as_property_ref to make it easier to create property references.

### Changed
- Renamed ViewCore:as_reference and ContainerCore:as_reference to :as_id() for consistency with other resources.
- Change Instance:properties to be a `MutableMapping[ViewIdentifier, MutableMapping[PropertyIdentifier, PropertyValue]]`, in order to make it easier to consume
- Make VersionedDataModelingId:load accept `tuple[str, str]`
- Rename ConstraintIdentifier to Constraint - it was not an id but the definition itself
- Rename IndexIdentifier to Index - it was not an id but the definition itself
- Rename ContainerPropertyIdentifier to ContainerProperty - it was not an id but the definition itself

### Removed
- Redundant EdgeApply:create method. It simply mirrored the EdgeApply constructor.


## [6.4.3] - 2023-06-15
### Added
- Accept direct relation values as tuples in `EdgeApply`

## [6.4.2] - 2023-06-15
### Changed
- When providing ids as tuples in `instances.retrieve` and `instances.delete` you should not
have to specify the instance type in each tuple

### Fixed
- Bug where edges and nodes would get mixed up on `instances.retrieve`

## [6.4.1] - 2023-06-14
### Fixed
- Add the missing page_count field for diagram detect items.

## [6.4.0] - 2023-06-12
### Added
- Partial support for the instance resource in the Data Modeling API with the implementation
  `client.data_modeling.instances`, the endpoints `list`, `delete`, `retrieve`, and `apply`

## [6.3.2] - 2023-06-08
### Fixed
- Requests being retried around a token refresh cycle, no longer risk getting stuck with an outdated token.

### Added
- `CredentialProviders` subclassing `_OAuthCredentialProviderWithTokenRefresh`, now accepts a new parameter, `token_expiry_leeway_seconds`, controlling how early a token refresh request should be initiated (before it expires).

### Changed
- `CredentialProviders` subclassing `_OAuthCredentialProviderWithTokenRefresh` now uses a safer default of 15 seconds (up from 3 sec) to control how early a token refresh request should be initiated (before it expires).

## [6.3.1] - 2023-06-07
### Fixed
- Signature of `client.data_modeling.views.retrieve` and `client.data_modeling.data_models.retrieve` to always return a list.

## [6.3.0] - 2023-06-07
### Added
- Support for the container resource in the Data Modeling API with the implementation `client.data_modeling.containers`.
- Support for the view resource in the Data Modeling API with the implementation `client.data_modeling.views`.
- Support for the data models resource in the Data Modeling API with the implementation `client.data_modeling.data_models`.

### Removed
- Removed `retrieve_multiple` from the `SpacesAPI` to have a consistent API with the `views`, `containers`, and `data_models`.

## [6.2.2] - 2023-06-05
### Fixed
- Creating function schedules with current user credentials now works (used to fail at runtime with "Could not fetch a valid token (...)" because a session was never created.)

## [6.2.1] - 2023-05-26
### Added
- Data model centric support in transformation

## [6.2.0] - 2023-05-25
### Added
- Support for the spaces resource in the Data Modeling API with the implementation `client.data_modeling.spaces`.

### Improved
- Reorganized documentation to match API documentation.

## [6.1.10] - 2023-05-22
### Fixed
- Data modelling is now GA. Renaming instance_nodes -> nodes and instance_edges -> edges to make the naming in SDK consistent with Transformation API and CLI

## [6.1.9] - 2023-05-16
### Fixed
- Fixed a rare issue with datapoints fetching that could raise `AttributeError` when running with `pyodide`.

## [6.1.8] - 2023-05-12
### Fixed
- ExtractionPipelinesRun:dump method will not throw an error when camel_case=True anymore

## [6.1.7] - 2023-05-11
### Removed
- Removed DMS v2 destination in transformations

## [6.1.6] - 2023-05-11
### Fixed
- `FunctionsAPI.create` now work in Wasm-like Python runtimes such as `pyodide`.

## [6.1.5] - 2023-05-10
### Fixed
- When creating a transformation with a different source- and destination CDF project, the project setting is no longer overridden by the setting in the `CogniteClient` configuration allowing the user to read from the specified source project and write to the specified and potentially different destination project.

## [6.1.4] - 2023-05-08
### Fixed
- Pickling a `CogniteClient` instance with certain `CredentialProvider`s no longer causes a `TypeError: cannot pickle ...` to be raised.

## [6.1.3] - 2023-05-08
### Added
- Add the license of the package in poetry build.

## [6.1.2] - 2023-05-04
### Improved
- The SDK has received several minor bugfixes to be more user-friendly on Windows.

### Fixed
- The utility function `cognite.client.utils.datetime_to_ms` now raises an understandable `ValueError` when unable to convert pre-epoch datetimes.
- Several functions reading and writing to disk now explicitly use UTF-8 encoding

## [6.1.1] - 2023-05-02
### Fixed
- `AttributeError` when passing `pandas.Timestamp`s with different timezones (*of which one was UTC*) to `DatapointsAPI.retrieve_dataframe_in_tz`.
- A `ValueError` is no longer raised when passing `pandas.Timestamp`s in the same timezone, but with different underlying implementations (e.g. `datetime.timezone.utc` / `pytz.UTC` / `ZoneInfo("UTC")`) to `DatapointsAPI.retrieve_dataframe_in_tz`.

## [6.1.0] - 2023-04-28
### Added
- Support for giving `start` and `end` arguments as `pandas.Timestamp` in `DatapointsAPI.retrieve_dataframe_in_tz`.

### Improved
- Type hints for the `DatapointsAPI` methods.

## [6.0.2] - 2023-04-27
### Fixed
- Fixed a bug in `DatapointsAPI.retrieve_dataframe_in_tz` that could raise `AmbiguousTimeError` when subdividing the user-specified time range into UTC intervals (with fixed offset).

## [6.0.1] - 2023-04-20
### Fixed
- Fixed a bug that would cause `DatapointsAPI.retrieve_dataframe_in_tz` to raise an `IndexError` if there were only empty time series in the response.

## [6.0.0] - 2023-04-19
### Removed
- Removed support for legacy auth (API keys, service accounts, login.status)
- Removed the deprecated `extractionPipeline` argument to `client.extraction_pipelines.create`. Only `extraction_pipeline` is accepted now.
- Removed the deprecated `client.datapoints` accessor attribute. The datapoints API can only be accessed through `client.time_series.data` now.
- Removed the deprecated `client.extraction_pipeline_runs` accessor attribute. The extraction pipeline run API can only be accessed through `client.extraction_pipelines.runs` now.
- Removed the deprecated `external_id` attribute on `ExtractionPipelineRun`. This has been replaced with `extpipe_external_id`.

## [5.12.0] - 2023-04-18
### Changed
- Enforce that types are explicitly exported in order to make very strict type checkers happy.

## [5.11.1] - 2023-04-17
### Fixed
- List (and `__call__`) methods for assets, events, files, labels, relationships, sequences and time series now raise if given bad input for `data_set_ids`, `data_set_external_ids`, `asset_subtree_ids` and `asset_subtree_external_ids` instead of ignoring/returning everything.

### Improved
- The listed parameters above have silently accepted non-list input, i.e. single `int` (for `ids`) or single `str` (for `external_ids`). Function signatures and docstrings have now been updated to reflect this "hidden functionality".

## [5.11.0] - 2023-04-17
### Added
- The `DatapointsAPI` now supports time zones with the addition of a new method, `retrieve_dataframe_in_tz`. It does not support individual customization of query parameters (for good reasons, e.g. a DataFrame has a single index).
- Asking for datapoints in a specific time zone, e.g. `America/New_York` or `Europe/London` is now easily accomplished: the user can just pass in their `datetimes` localized to their time zone directly.
- Queries for aggregate datapoints are also supported, with the key feature being automatic handling of daylight savings time (DST) transitions, as this is not supported by the official API. Example usage: A user living in Oslo, Norway, wants daily averages in their local time. In Oslo, the standard time is UTC+1, with UTC+2 during the summer. This means during spring, there is a 23-hour long day when clocks roll 1 hour forward and a 25-hour day during fall.
- New granularities with a longer time span have been added (only to this new method, for now): 'week', 'month', 'quarter' and 'year'. These do not all represent a fixed frequency, but like the example above, neither does for example 'day' when we use time zones without a fixed UTC offset.

## [5.10.5] - 2023-04-13
### Fixed
- Subclasses of `VisionResource` inheriting `.dump` and `to_pandas` now work as expected for attributes storing lists of subclass instances like `Polygon`, `PolyLine`, `ObjectDetection` or `VisionExtractPredictions` directly or indirectly.

## [5.10.4] - 2023-04-13
### Fixed
- A lot of nullable integer attributes ended up as float after calling `.to_pandas`. These are now correctly converted to `dtype=Int64`.

## [5.10.3] - 2023-04-13
### Fixed
- When passing `CogniteResource` classes (like `Asset` or `Event`) to `update`, any labels were skipped in the update (passing `AssetUpdate` works). This has been fixed for all Cognite resource classes.

## [5.10.2] - 2023-04-12
### Fixed
- Fixed a bug that would cause `AssetsAPI.create_hierarchy` to not respect `upsert=False`.

## [5.10.1] - 2023-04-04
### Fixed
- Add missing field `when` (human readable version of the CRON expression) to `FunctionSchedule` class.

## [5.10.0] - 2023-04-03
### Fixed
- Implemented automatic retries for connection errors by default, improving the reliability of the connection to the Cognite API.
- Added a user-readable message to `CogniteConnectionRefused` error for improved user experience.

### Changed
- Introduce a `max_retries_connect` attribute on the global config, and default it to 3.

## [5.9.3] - 2023-03-27
### Fixed
- After creating a schedule for a function, the returned `FunctionSchedule` was missing a reference to the `CogniteClient`, meaning later calls to `.get_input_data()` would fail and raise `CogniteMissingClientError`.
- When calling `.get_input_data()` on a `FunctionSchedule` instance, it would fail and raise `KeyError` if no input data was specified for the schedule. This now returns `None`.

## [5.9.2] - 2023-03-27
### Fixed
- After calling e.g. `.time_series()` or `.events()` on an `AssetList` instance, the resulting resource list would be missing the lookup tables that allow for quick lookups by ID or external ID through the `.get()` method. Additionally, for future-proofing, the resulting resource list now also correctly has a `CogniteClient` reference.

## [5.9.1] - 2023-03-23
### Fixed
- `FunctionsAPI.call` now also works for clients using auth flow `OAuthInteractive`, `OAuthDeviceCode`, and any user-made subclass of `CredentialProvider`.

### Improved
- `FunctionSchedulesAPI.create` now also accepts an instance of `ClientCredentials` (used to be dictionary only).

## [5.9.0] - 2023-03-21
### Added
- New class `AssetHierarchy` for easy verification and reporting on asset hierarchy issues without explicitly trying to insert them.
- Orphan assets can now be reported on (orphan is an asset whose parent is not part of the given assets). Also, `AssetHierarchy` accepts an `ignore_orphans` argument to mimic the old behaviour where all orphans were assumed to be valid.
- `AssetsAPI.create_hierarchy` now accepts two new parameters: `upsert` and `upsert_mode`. These allow the user to do "insert or update" instead of an error being raised when trying to create an already existing asset. Upsert mode controls whether updates should replace/overwrite or just patch (partial update to non-null values only).
- `AssetsAPI.create_hierarchy` now also verifies the `name` parameter which is required and that `id` has not been set.

### Changed
- `AssetsAPI.create_hierarchy` now uses `AssetHierarchy` under the hood to offer concrete feedback on asset hierarchy issues, accessible through attributes on the raised exception, e.g. invalid assets, duplicates, orphans, or any cyclical asset references.

### Fixed
- `AssetsAPI.create_hierarchy`...:
  - Now respects `max_workers` when spawning worker threads.
  - Can no longer raise `RecursionError`. Used to be an issue for asset hierarchies deeper than `sys.getrecursionlimit()` (typically set at 1000 to avoid stack overflow).
  - Is now `pyodide` compatible.

## [5.8.0] - 2023-03-20
### Added
- Support for client certificate authentication to Azure AD.

## [5.7.4] - 2023-03-20
### Added
- Use `X-Job-Token` header for contextualization jobs to reduce required capabilities.

## [5.7.3] - 2023-03-14
### Improved
- For users unknowingly using a too old version of `numpy` (against the SDK dependency requirements), an exception could be raised (`NameError: name 'np' is not defined`). This has been fixed.

## [5.7.2] - 2023-03-10
### Fixed
- Fix method dump in TransformationDestination to ignore None.

## [5.7.1] - 2023-03-10
### Changed
- Split `instances` destination type of Transformations to `nodes` and `edges`.

## [5.7.0] - 2023-03-08
### Removed
- `ExtractionPipelineRunUpdate` was removed as runs are immutable.

### Fixed
- `ExtractionPipelinesRunsAPI` was hiding `id` of runs because `ExtractionPipelineRun` only defined `external_id` which doesn't exist for the "run resource", only for the "parent" ext.pipe (but this is not returned by the API; only used to query).

### Changed
- Rename and deprecate `external_id` in `ExtractionPipelinesRunsAPI` in favour of the more descriptive `extpipe_external_id`. The change is backwards-compatible, but will issue a `UserWarning` for the old usage pattern.

## [5.6.4] - 2023-02-28
### Added
- Input validation on `DatapointsAPI.[insert, insert_multiple, delete_ranges]` now raise on missing keys, not just invalid keys.

## [5.6.3] - 2023-02-23
### Added
- Make the SDK compatible with `pandas` major version 2 ahead of release.

## [5.6.2] - 2023-02-21
### Fixed
- Fixed an issue where `Content-Type` was not correctly set on file uploads to Azure.

## [5.6.1] - 2023-02-20
### Fixed
- Fixed an issue where `IndexError` was raised when a user queried `DatapointsAPI.retrieve_latest` for a single, non-existent time series while also passing `ignore_unknown_ids=True`. Changed to returning `None`, inline with other `retrieve` methods.

## [5.6.0] - 2023-02-16
### Added
- The SDK has been made `pyodide` compatible (to allow running natively in browsers). Missing features are `CredentialProvider`s with token refresh and `AssetsAPI.create_hierarchy`.

## [5.5.2] - 2023-02-15
### Fixed
- Fixed JSON dumps serialization error of instances of `ExtractionPipelineConfigRevision` and all subclasses (`ExtractionPipelineConfig`) as they stored a reference to the CogniteClient as a non-private attribute.

## [5.5.1] - 2023-02-14
### Changed
- Change `CredentialProvider` `Token` to be thread safe when given a callable that does token refresh.

## [5.5.0] - 2023-02-10
### Added
- Support `instances` destination type on Transformations.

## [5.4.4] - 2023-02-06
### Added
- Added user warnings when wrongly calling `/login/status` (i.e. without an API key) and `/token/inspect` (without OIDC credentials).

## [5.4.3] - 2023-02-05
### Fixed
- `OAuthDeviceCode` and `OAuthInteractive` now respect `global_config.disable_ssl` setting.

## [5.4.2] - 2023-02-03
### Changed
- Improved error handling (propagate IDP error message) for `OAuthDeviceCode` and `OAuthInteractive` upon authentication failure.

## [5.4.1] - 2023-02-02
### Fixed
- Bug where create_hierarchy would stop progressing after encountering more than `config.max_workers` failures.

## [5.4.0] - 2023-02-02
### Added
- Support for aggregating metadata keys/values for assets

## [5.3.7] - 2023-02-01
### Improved
- Issues with the SessionsAPI documentation have been addressed, and the `.create()` have been further clarified.

## [5.3.6] - 2023-01-30
### Changed
- A file-not-found error has been changed from `TypeError` to `FileNotFoundError` as part of the validation in FunctionsAPI.

## [5.3.5] - 2023-01-27
### Fixed
- Fixed an atexit-exception (`TypeError: '<' not supported between instances of 'tuple' and 'NoneType'`) that could be raised on PY39+ after fetching datapoints (which uses a custom thread pool implementation).

## [5.3.4] - 2023-01-25
### Fixed
- Displaying Cognite resources like an `Asset` or a `TimeSeriesList` in a Jupyter notebook or similar environments depending on `._repr_html_`, no longer raises `CogniteImportError` stating that `pandas` is required. Instead, a warning is issued and `.dump()` is used as fallback.

## [5.3.3] - 2023-01-24
### Added
- New parameter `token_cache_path` now accepted by `OAuthInteractive` and `OAuthDeviceCode` to allow overriding location of token cache.

### Fixed
- Platform dependent temp directory for the caching of the token in `OAuthInteractive` and `OAuthDeviceCode` (no longer crashes at exit on Windows).

## [5.3.2] - 2023-01-24
### Security
- Update `pytest` and other dependencies to get rid of dependency on the `py` package (CVE-2022-42969).

## [5.3.1] - 2023-01-20
### Fixed
- Last possible valid timestamp would not be returned as first (if first by some miracle...) by the `TimeSeries.first` method due to `end` being exclusive.

## [5.3.0] - 2023-01-20
### Added
- `DatapointsAPI.retrieve_latest` now support customising the `before` argument, by passing one or more objects of the newly added `LatestDatapointQuery` class.

## [5.2.0] - 2023-01-19
### Changed
- The SDK has been refactored to support `protobuf>=3.16.0` (no longer requires v4 or higher). This was done to fix dependency conflicts with several popular Python packages like `tensorflow` and `streamlit` - and also Azure Functions - that required major version 3.x of `protobuf`.

## [5.1.1] - 2023-01-19
### Changed
- Change RAW rows insert chunk size to make individual requests faster.

## [5.1.0] - 2023-01-03
### Added
- The diagram detect function can take file reference objects that contain file (external) id as well as a page range. This is an alternative to the lists of file ids or file external ids that are still possible to use. Page ranges were not possible to specify before.

## [5.0.2] - 2022-12-21
### Changed
- The valid time range for datapoints has been increased to support timestamps up to end of the year 2099 in the TimeSeriesAPI. The utility function `ms_to_datetime` has been updated accordingly.

## [5.0.1] - 2022-12-07
### Fixed
- `DatapointsArray.dump` would return timestamps in nanoseconds instead of milliseconds when `convert_timestamps=False`.
- Converting a `Datapoints` object coming from a synthetic datapoints query to a `pandas.DataFrame` would, when passed `include_errors=True`, starting in version `5.0.0`, erroneously cast the `error` column to a numeric data type and sort it *before* the returned values. Both of these behaviours have been reverted.
- Several documentation issues: Missing methods, wrong descriptions through inheritance and some pure visual/aesthetic.

## [5.0.0] - 2022-12-06
### Improved
- Greatly increased speed of datapoints fetching (new adaptable implementation and change from `JSON` to `protobuf`), especially when asking for... (measured in fetched `dps/sec` using the new `retrieve_arrays` method, with default settings for concurrency):
  - A large number of time series
    - 200 ts: ~1-4x speedup
    - 8000 ts: ~4-7x speedup
    - 20k-100k ts: Up to 20x faster
  - Very few time series (1-3)
    - Up to 4x faster
  - Very dense time series (>>10k dps/day)
    - Up to 5x faster
  - Any query for `string` datapoints
    - Faster the more dps, e.g. single ts, 500k: 6x speedup
- Peak memory consumption (for numeric data) is 0-55 % lower when using `retrieve` and 65-75 % lower for the new `retrieve_arrays` method.
- Fetching newly inserted datapoints no longer suffers from (potentially) very long wait times (or timeout risk).
- Converting fetched datapoints to a Pandas `DataFrame` via `to_pandas()` has changed from `O(N)` to `O(1)`, i.e., speedup no longer depends on the number of datapoints and is typically 4-5 orders of magnitude faster (!). NB: Only applies to `DatapointsArray` as returned by the `retrieve_arrays` method.
- Full customizability of queries is now available for *all retrieve* endpoints, thus the `query()` is no longer needed and has been removed. Previously only `aggregates` could be individually specified. Now all parameters can be passed either as top-level or as *individual settings*, even `ignore_unknown_ids`. This is now aligned with the API (except `ignore_unknown_ids` making the SDK arguably better!).
- Documentation for the retrieve endpoints has been overhauled with lots of new usage patterns and better examples. **Check it out**!
- Vastly better test coverage for datapoints fetching logic. You may have increased trust in the results from the SDK!

### Added
- New required dependency, `protobuf`. This is currently only used by the DatapointsAPI, but other endpoints may be changed without needing to release a new major version.
- New optional dependency, `numpy`.
- A new datapoints fetching method, `retrieve_arrays`, that loads data directly into NumPy arrays for improved speed and *much* lower memory usage.
- These arrays are stored in the new resource types `DatapointsArray` with corresponding container (list) type, `DatapointsArrayList` which offer much more efficient memory usage. `DatapointsArray` also offer zero-overhead pandas-conversion.
- `DatapointsAPI.insert` now also accepts `DatapointsArray`. It also does basic error checking like making sure the number of datapoints match the number of timestamps, and that it contains raw datapoints (as opposed to aggregate data which raises an error). This also applies to `Datapoints` input.
- `DatapointsAPI.insert_multiple` now accepts `Datapoints` and `DatapointsArray` as part of the (possibly) multiple inputs. Applies the same error checking as `insert`.

### Changed
- Datapoints are no longer fetched using `JSON`: the age of `protobuf` has begun.
- The main way to interact with the `DatapointsAPI` has been moved from `client.datapoints` to `client.time_series.data` to align and unify with the `SequenceAPI`. All example code has been updated to reflect this change. Note, however, that the `client.datapoints` will still work until the next major release, but will until then issue a `DeprecationWarning`.
- All parameters to all retrieve methods are now keyword-only (meaning no positional arguments are supported).
- All retrieve methods now accept a string for the `aggregates` parameter when asking for just one, e.g. `aggregates="max"`. This short-cut avoids having to wrap it inside a list. Both `snake_case` and `camelCase` are supported.
- The utility function `datetime_to_ms` no longer issues a `FutureWarning` on missing timezone information. It will now interpret naive `datetime`s as local time as is Python's default interpretation.
- The utility function `ms_to_datetime` no longer issues a `FutureWarning` on returning a naive `datetime` in UTC. It will now return an aware `datetime` object in UTC.
- All data classes in the SDK that represent a Cognite resource type have a `to_pandas` (or `to_geopandas`) method. Previously, these had various defaults for the `camel_case` parameter, but they have all been changed to `False`.
- All retrieve methods (when passing dict(s) with query settings) now accept identifier and aggregates in snake case (and camel case for convenience / backwards compatibility). Note that all newly added/supported customisable parameters (e.g. `include_outside_points` or `ignore_unknown_ids` *must* be passed in snake case or a `KeyError` will be raised.)
- The method `DatapointsAPI.insert_dataframe` has new default values for `dropna` (now `True`, still being applied on a per-column basis to not lose any data) and `external_id_headers` (now `True`, disincentivizing the use of internal IDs).
- The previous fetching logic awaited and collected all errors before raising (through the use of an "initiate-and-forget" thread pool). This is great, e.g., updates/inserts to make sure you are aware of all partial changes. However, when reading datapoints, a better option is to just fail fast (which it does now).
- `DatapointsAPI.[retrieve/retrieve_arrays/retrieve_dataframe]` no longer requires `start` (default: `0`, i.e. 1970-01-01) and `end` (default: `now`). This is now aligned with the API.
- Additionally, `DatapointsAPI.retrieve_dataframe` no longer requires `granularity` and `aggregates`.
- All retrieve methods accept a list of full query dictionaries for `id` and `external_id` giving full flexibility for all individual settings: `start`, `end`, `aggregates`, `granularity`, `limit`, `include_outside_points`, `ignore_unknown_ids`.
- Aggregates returned now include the time period(s) (given by the `granularity` unit) that `start` and `end` are part of (as opposed to only "fully in-between" points). This change is the *only breaking change* to the `DatapointsAPI.retrieve` method for aggregates and makes it so that the SDK match manual queries sent using e.g. `curl` or Postman. In other words, this is now aligned with the API.
Note also that this is a **bugfix**: Due to the SDK rounding differently than the API, you could supply `start` and `end` (with `start < end`) and still be given an error that `start is not before end`. This can no longer happen.
- Fetching raw datapoints using `include_outside_points=True` now returns both outside points (if they exist), regardless of `limit` setting (this is the *only breaking change* for limited raw datapoint queries; unlimited queries are fully backwards compatible). Previously the total number of points was capped at `limit`, thus typically only returning the first. Now up to `limit+2` datapoints are always returned. This is now aligned with the API.
- When passing a relative or absolute time specifier string like `"2w-ago"` or `"now"`, all time series in the same query will use the exact same value for 'now' to avoid any inconsistencies in the results.
- Fetching newly inserted datapoints no longer suffers from very long wait times (or timeout risk) as the code's dependency on `count` aggregates has been removed entirely (implementation detail) which could delay fetching by anything between a few seconds to several minutes/go to timeout while the aggregate was computed on-the-fly. This was mostly a problem for datapoints inserted into low-priority time periods (far away from current time).
- Asking for the same time series any number of times no longer raises an error (from the SDK), which is useful for instance when fetching disconnected time periods. This is now aligned with the API. Thus, the custom exception `CogniteDuplicateColumnsError` is no longer needed and has been removed from the SDK.
- ...this change also causes the `.get` method of `DatapointsList` and `DatapointsArrayList` to now return a list of `Datapoints` or `DatapointsArray` respectively *when duplicated identifiers are queried*. For data scientists and others used to `pandas`, this syntax is familiar to the slicing logic of `Series` and `DataFrame` when used with non-unique indices.
There is also a very subtle **bugfix** here: since the previous implementation allowed the same time series to be specified by both its `id` and `external_id`, using `.get` to access it would always yield the settings that were specified by the `external_id`. This will now return a `list` as explained above.
- `Datapoints` and `DatapointsArray` now store the `granularity` string given by the user (when querying aggregates) which allows both `to_pandas` methods (on `DatapointsList` and `DatapointsArrayList` as well) to accept `include_granularity_name` that appends this to the end of the column name(s).
- Datapoints fetching algorithm has changed from one that relies on up-to-date and correct `count` aggregates to be fast (with fallback on serial fetching when missing/unavailable), to recursively (and reactively) splitting the time-domain into smaller and smaller pieces, depending on the discovered-as-fetched density-distribution of datapoints in time and the number of available workers/threads. The new approach also has the ability to group more than 1 (one) time series per API request (when beneficial) and short-circuit once a user-given limit has been reached (if/when given). This method is now used for *all types of queries*; numeric raw-, string raw-, and aggregate datapoints.

#### Change: `retrieve_dataframe`
- Previously, fetching was constricted (🐍) to either raw- OR aggregate datapoints. This restriction has been lifted and the method now works exactly like the other retrieve-methods (with a few extra options relevant only for pandas `DataFrame`s).
- Used to fetch time series given by `id` and `external_id` separately - this is no longer the case. This gives a significant, additional speedup when both are supplied.
- The `complete` parameter has been removed and partially replaced by `uniform_index (bool)` which covers a subset of the previous features (with some modifications: now gives a uniform index all the way from the first given `start` to the last given `end`). Rationale: Old method had a weird and had unintuitive syntax (passing a string using commas to separate options).
- Interpolating, forward-filling or in general, imputation (also prev. controlled via the `complete` parameter) is completely removed as the resampling logic *really* should be up to the user fetching the data to decide, not the SDK.
- New parameter `column_names` (as already used in several existing `to_pandas` methods) decides whether to pick `id`s or `external_id`s as the dataframe column names. Previously, when both were supplied, the dataframe ended up with a mix.
Read more below in the removed section or check out the method's updated documentation.
- The ordering of columns for aggregates is now always chronological instead of the somewhat arbitrary choice made in `Datapoints.__init__`, (since `dict`s keep insertion order in newer python versions and instance variables lives in `__dict__`)).
- New parameter `include_granularity_name` that appends the specified granularity to the column names if passed as `True`. Mimics the behaviour of the older, well-known argument `include_aggregate_name`, but adds after: `my-ts|average|13m`.

### Fixed
- `CogniteClientMock` has been updated with 24 missing APIs (including sub-composited APIs like `FunctionsAPI.schedules`) and is now used internally in testing instead of a similar, additional implementation.
- Loads of `assert`s meant for the SDK user have been changed to raising exceptions instead as a safeguard since `assert`s are ignored when running in optimized mode `-O` (or `-OO`).

### Fixed: Extended time domain
- `TimeSeries.[first/count/latest]()` now work with the expanded time domain (minimum age of datapoints was moved from 1970 to 1900, see [4.2.1]).
  - `TimeSeries.latest()` now supports the `before` argument similar to `DatapointsAPI.retrieve_latest`.
  - `TimeSeries.first()` now considers datapoints before 1970 and after "now".
  - `TimeSeries.count()` now considers datapoints before 1970 and after "now" and will raise an error for string time series as `count` (or any other aggregate) is not defined.
- `DatapointsAPI.retrieve_latest` would give latest datapoint `before="now"` when given `before=0` (1970) because of a bad boolean check. Used to not be a problem since there were no data before epoch.
- The utility function `ms_to_datetime` no longer raises `ValueError` for inputs from before 1970, but will raise for input outside the allowed minimum- and maximum supported timestamps in the API.
**Note**: that support for `datetime`s before 1970 may be limited on Windows, but `ms_to_datetime` should still work (magic!).

### Fixed: Datapoints-related
- **Critical**: Fetching aggregate datapoints now works properly with the `limit` parameter. In the old implementation, `count` aggregates were first fetched to split the time domain efficiently - but this has little-to-no informational value when fetching *aggregates* with a granularity, as the datapoints distribution can take on "any shape or form". This often led to just a few returned batches of datapoints due to miscounting (e.g. as little as 10% of the actual data could be returned(!)).
- Fetching datapoints using `limit=0` now returns zero datapoints, instead of "unlimited". This is now aligned with the API.
- Removing aggregate names from the columns in a Pandas `DataFrame` in the previous implementation used `Datapoints._strip_aggregate_name()`, but this had a bug: Whenever raw datapoints were fetched all characters after the last pipe character (`|`) in the tag name would be removed completely. In the new version, the aggregate name is only added when asked for.
- The method `Datapoints.to_pandas` could return `dtype=object` for numeric time series when all aggregate datapoints were missing; which is not *that* unlikely, e.g., when using `interpolation` aggregate on a `is_step=False` time series with datapoints spacing above one hour on average. In such cases, an object array only containing `None` would be returned instead of float array dtype with `NaN`s. Correct dtype is now enforced by an explicit `pandas.to_numeric()` cast.
- Fixed a bug in all `DatapointsAPI` retrieve-methods when no time series was/were found, a single identifier was *not* given (either list of length 1 or all given were missing), `ignore_unknown_ids=True`, and `.get` was used on the empty returned `DatapointsList` object. This would raise an exception (`AttributeError`) because the mappings from `id` or `external_id` to `Datapoints` were not defined on the object (only set when containing at least 1 resource).

### Removed
- Method: `DatapointsAPI.query`. No longer needed as all "optionality" has been moved to the three `retrieve` methods.
- Method: `DatapointsAPI.retrieve_dataframe_dict`. Rationale: Due to its slightly confusing syntax and return value, it basically saw no use "in the wild".
- Custom exception: `CogniteDuplicateColumnsError`. No longer needed as the retrieve endpoints now support duplicated identifiers to be passed (similar to the API).
- All convenience methods related to plotting and the use of `matplotlib`. Rationale: No usage and low utility value: the SDK should not be a data science library.

## [4.11.3] - 2022-11-17
### Fixed
- Fix FunctionCallsAPI filtering

## [4.11.2] - 2022-11-16
### Changed
- Detect endpoint (for Engineering Diagram detect jobs) is updated to spawn and handle multiple jobs.
### Added
- `DetectJobBundle` dataclass: A way to manage multiple files and jobs.

## [4.11.1] - 2022-11-15
### Changed
- Update doc for Vision extract method
- Improve error message in `VisionExtractJob.save_annotations`

## [4.11.0] - 2022-10-17
### Added
- Add `compute` method to `cognite.client.geospatial`

## [4.10.0] - 2022-10-13
### Added
- Add `retrieve_latest` method to `cognite.client.sequences`
- Add support for extending the expiration time of download links returned by `cognite.client.files.retrieve_download_urls()`

## [4.9.0] - 2022-10-10
### Added
- Add support for extraction pipeline configuration files
### Deprecated
- Extraction pipeline runs has been moved from `client.extraction_pipeline_runs` to `client.extraction_pipelines.runs`

## [4.8.1] - 2022-10-06
### Fixed
- Fix `__str__` method of `TransformationSchedule`

## [4.8.0] - 2022-09-30
### Added
- Add operations for geospatial rasters

## [4.7.1] - 2022-09-29
### Fixed
- Fixed the `FunctionsAPI.create` method for Windows-users by removing
  validation of `requirements.txt`.

## [4.7.0] - 2022-09-28
### Added
- Support `tags` on `transformations`.

### Changed
- Change geospatial.aggregate_features to support `aggregate_output`

## [4.5.4] - 2022-09-19
### Fixed
- The raw rows insert endpoint is now subject to the same retry logic as other idempotent endpoints.

## [4.5.3] - 2022-09-15
### Fixed
- Fixes the OS specific issue where the `requirements.txt`-validation failed
  with `Permission Denied` on Windows.

## [4.5.2] - 2022-09-09
### Fixed
- Fixes the issue when updating transformations with new nonce credentials

## [4.5.1] - 2022-09-08
### Fixed
- Don't depend on typing_extensions module, since we don't have it as a dependency.

## [4.5.0] - 2022-09-08
### Added
- Vision extract implementation, providing access to the corresponding [Vision Extract API](https://docs.cognite.com/api/v1/#tag/Vision).

## [4.4.3] - 2022-09-08
### Fixed
- Fixed NaN/NA value check in geospatial FeatureList

## [4.4.2] - 2022-09-07
### Fixed
- Don't import numpy in the global space in geospatial module as it's an optional dependency

## [4.4.1] - 2022-09-06
### Fixed
- Fixed FeatureList.from_geopandas to handle NaN values

## [4.4.0] - 2022-09-06
### Changed
- Change geospatial.aggregate_features to support order_by

## [4.3.0] - 2022-09-06
### Added
- Add geospatial.list_features

## [4.2.1] - 2022-08-23
### Changed
- Change timeseries datapoints' time range to start from 01.01.1900

## [4.2.0] - 2022-08-23
### Added
- OAuthInteractive credential provider. This credential provider will redirect you to a login page
and require that the user authenticates. It will also cache the token between runs.
- OAuthDeviceCode credential provider. Display a device code to enter into a trusted device.
It will also cache the token between runs.

## [4.1.2] - 2022-08-22
### Fixed
- geospatial: support asset links for features

## [4.1.1] - 2022-08-19
### Fixed
- Fixed the issue on SDK when Python installation didn't include pip.

### Added
- Added Optional dependency called functions. Usage: `pip install "cognite-sdk[functions]"`

## [4.1.0] - 2022-08-18
### Added
- ensure_parent parameter to client.raw.insert_dataframe method

## [4.0.1] - 2022-08-17
### Added
- OAuthClientCredentials now supports token_custom_args.

## [4.0.0] - 2022-08-15
### Changed
- Client configuration no longer respects any environment variables. There are other libraries better
suited for loading configuration from the environment (such as builtin `os` or `pydantic`). There have also
been several reports of envvar name clash issues in tools built on top the SDK. We therefore
consider this something that should be handled by the application consuming the SDK. All configuration of
`cognite.client.CogniteClient` now happens using a `cognite.client.ClientConfig` object. Global configuration such as
`max_connection_pool_size` and other options which apply to all client instances are now configured through
the `cognite.client.global_config` object which is an instance of `cognite.client.GlobalConfig`. Examples
have been added to the docs.
- Auth has been reworked. The client configuration no longer accepts the `api_key` and `token_...` arguments.
It accepts only a single `credentials` argument which must be a `CredentialProvider` object. A few
implementations have been provided (`APIKey`, `Token`, `OAuthClientCredentials`). Example usage has
been added to the docs. More credential provider implementations will be added in the future to accommodate
other OAuth flows.

### Fixed
- A bug in the Functions SDK where the lifecycle of temporary files was not properly managed.

## [3.9.0] - 2022-08-11
### Added
- Moved Cognite Functions from Experimental SDK to Main SDK.

## [3.8.0] - 2022-08-11
### Added
- Add ignore_unknown_ids parameter to sequences.retrieve_multiple

## [3.7.0] - 2022-08-10
### Changed
- Changed grouping of Sequence rows on insert. Each group now contains at most 100k values and at most 10k rows.

## [3.6.1] - 2022-08-10
### Fixed
- Fixed a minor casing error for the geo_location field on files

### Added
- Add ignore_unknown_ids parameter to files.retrieve_multiple

## [3.5.0] - 2022-08-10
### Changed
- Improve type annotations. Use overloads in more places to help static type checkers.

## [3.4.3] - 2022-08-10
### Changed
- Cache result from pypi version check so it's not executed for every client instantiation.

## [3.4.2] - 2022-08-09
### Fixed
- Fix the wrong destination name in transformations.

## [3.4.1] - 2022-08-01
### Fixed
- fixed exception when printing exceptions generated on transformations creation/update.

## [3.4.0] - 2022-07-25
### Added
- added support for nonce authentication on transformations

### Changed
- if no source or destination credentials are provided on transformation create, an attempt will be made to create a session with the CogniteClient credentials, if it succeeds, the acquired nonce will be used.
- if OIDC credentials are provided on transformation create/update, an attempt will be made to create a session with the given credentials. If it succeeds, the acquired nonce credentials will replace the given client credentials before sending the request.

## [3.3.0] - 2022-07-21
### Added
- added the sessions API

## [3.2.0] - 2022-07-15
### Removed
- Unused cognite.client.experimental module

## [3.1.0] - 2022-07-13
### Changed
- Helper functions for conversion to/from datetime now warns on naive datetimes and their interpretation.
### Fixed
- Helper function `datetime_to_ms` now accepts timezone aware datetimes.

## [3.0.1] - 2022-07-13
### Fixed
- fixed missing README.md in package

## [3.0.0] - 2022-07-12
### Changed
- Poetry build, one single package "cognite-sdk"
- Require python 3.8 or greater (used to be 3.5 or greater)
### Removed
- support for root_asset_id and root_asset_external_id filters. use asset subtree filters instead.

## [2.56.1] - 2022-06-22
### Added
- Time series property `is_step` can now be updated.

## [2.56.0] - 2022-06-21
### Added
- added the diagrams API

## [2.55.0] - 2022-06-20
### Fixed
- Improve geospatial documentation and implement better parameter resilience for filter and feature type update

## [2.54.0] - 2022-06-17
### Added
- Allow to set the chunk size when creating or updating geospatial features

## [2.53.1] - 2022-06-17
### Fixed
- Fixed destination type decoding of `transformation.destination`

## [2.53.0] - 2022-06-16
### Added
- Annotations implementation, providing access to the corresponding [Annotations API](https://docs.cognite.com/api/v1/#tag/Annotations).
    - Added `Annotation`, `AnnotationFilter`, `AnnotationUpdate` dataclasses to `cognite.client.data_classes`
    - Added `annotations` API to `cognite.client.CogniteClient`
    - **Create** annotations with `client.annotations.create` passing `Annotation` instance(s)
    - **Suggest** annotations with `client.annotations.suggest` passing `Annotation` instance(s)
    - **Delete** annotations with `client.annotations.delete` passing the id(s) of annotation(s) to delete
    - **Filter** annotations with `client.annotations.list` passing a `AnnotationFilter `dataclass instance or a filter `dict`
    - **Update** annotations with `client.annotations.update` passing updated `Annotation` or `AnnotationUpdate` instance(s)
    - **Get single** annotation with `client.annotations.retrieve` passing the id
    - **Get multiple** annotations with `client.annotations.retrieve_multiple` passing the ids

### Changed
- Reverted the optimizations introduced to datapoints fetching in 2.47.0 due to buggy implementation.

## [2.51.0] - 2022-06-13
### Added
- added the new geo_location field to the Asset resource

## [2.50.2] - 2022-06-09
### Fixed
- Geospatial: fix FeatureList.from_geopandas issue with optional properties

## [2.50.1] - 2022-06-09
### Fixed
- Geospatial: keep feature properties as is

## [2.50.0] - 2022-05-30
### Changed
- Geospatial: deprecate update_feature_types and add patch_feature_types

## [2.49.1] - 2022-05-19
### Changed
- Geospatial: Support dataset

## [2.49.0] - 2022-05-09
### Changed
- Geospatial: Support output selection for getting features by ids

## [2.48.0] - 2022-05-09
### Removed
- Experimental model hosting API

## [2.47.0] - 2022-05-02
### Changed
- Performance gain for `datapoints.retrieve` by grouping together time series in single requests against the underlying API.

## [2.46.1] - 2022-04-22
### Changed
- POST requests to the `sessions/revoke`-endpoint are now automatically retried
- Fix retrieval of empty raster in experimental geospatial api: http 204 as ok status

## [2.45.0] - 2022-03-25
### Added
- support `sequence_rows` destination type on Transformations.

## [2.44.1] - 2022-03-24
### Fixed
- fix typo in `data_set_ids` parameter type on `transformations.list`.

## [2.44.0] - 2022-03-24
### Added
- support conflict mode parameter on `transformations.schema.retrieve`.

## [2.43.1] - 2022-03-24
### Added
- update pillow dependency 9.0.0 -> 9.0.1

## [2.43.0] - 2022-03-24
### Added
- new list parameters added to `transformations.list`.

## [2.42.0] - 2022-02-25
### Added
- FeatureList.from_geopandas() improvements

### Fixed
- example for templates view.

## [2.41.0] - 2022-02-16
### Added
- support for deleting properties and search specs in GeospatialAPI.update_feature_types(...).

## [2.40.1] - 2022-02-15
### Fixed
- geospatial examples.

## [2.40.0] - 2022-02-11
### Added
- dataSetId support for transformations.

## [2.39.1] - 2022-01-25
### Added
- pandas and geospatial dependencies optional for cognite-sdk-core.

## [2.39.0] - 2022-01-20
### Added
- geospatial API support

## [2.38.6] - 2022-01-14
### Added
- add the possibility to cancel transformation jobs.

## [2.38.5] - 2022-01-12
### Fixed
- Bug where creating/updating/deleting more than 5 transformation schedules in a single call would fail.

## [2.38.4] - 2021-12-23
### Fixed
- Bug where list generator helper will return more than chunk_size items.

## [2.38.3] - 2021-12-13
### Fixed
- Bug where client consumes all streaming content when logging request.

## [2.38.2] - 2021-12-09
### Added
- add the possibility to pass extra body fields to APIClient._create_multiple.

## [2.38.1] - 2021-12-07
### Fixed
- Bug where loading `transformations.jobs` from JSON fails for raw destinations.

## [2.38.0] - 2021-12-06
### Added
- `transformations` api client, which allows the creation, deletion, update, run and retrieval of transformations.
- `transformations.schedules` api client, which allows the schedule, unschedule and retrieval of recurring runs of a transformation.
- `transformations.notifications` api client, which allows the creation, deletion and retrieval of transformation email notifications.
- `transformations.schema` api client, which allows the retrieval of the expected schema of sql transformations based on the destination data type.
- `transformations.jobs` api client, which retrieves the  status of transformation runs.

## [2.37.1] - 2021-12-01
### Fixed
- Bug where `sequences` full update attempts to "set" column spec. "set" is not supported for sequence column spec.

## [2.37.0] - 2021-11-30
### Added
- Added support for retrieving file download urls

## [2.36.0] - 2021-11-30
### Fixed
- Changes default JSON `.dumps()` behaviour to be in strict compliance with the standard: if any NaNs or +/- Infs are encountered, an exception will now be raised.

## [2.35.0] - 2021-11-29
### Added
- Added support for `columns` update on sequences
- Added support for `data_set_id` on template views

### Security
- Disallow downloading files to path outside download directory in `files.download()`.

## [2.32.0] - 2021-10-04
### Added
 - Support for extraction pipelines

## [2.31.1] - 2021-09-30
### Fixed
- Fixed a bug related to handling of binary response payloads.

## [2.31.0] - 2021-08-26
### Added
- View resolver for template fields.

## [2.30.0] - 2021-08-25
### Added
- Support for Template Views

## [2.29.0] - 2021-08-16
### Added
- Raw rows are retrieved using parallel cursors when no limit is set.

## [2.28.2] - 2021-08-12
### Added
- Relationships now supports `partitions` parameter for [parallel retrieval](https://docs.cognite.com/api/v1/#section/Parallel-retrieval)

## [2.28.1] - 2021-08-10
### Changed
- debug mode now logs response payload and headers.

## [2.27.0] - 2021-07-20

### Fixed
- When using CogniteClient with the client-secret auth flow, the object would not be pickle-able (e.g. when using multiprocessing) because of an anonymous function.

## [2.26.1] - 2021-07-20

### Changed
- Optimization. Do not get windows if remaining data points is 0. Reduces number of requests when asking for 100k data points/10k aggregates from 2 to 1.

## [2.26.0] - 2021-07-08

### Added
- Support for set labels on AssetUpdate

## [2.25.0] - 2021-07-06

### Added
- filter_nodes function to ThreeDRevisionsAPI

## [2.24.0] - 2021-06-28

### Added
- ignore_unknown_ids flag to Relationships delete method

## [2.23.0] - 2021-06-25

### Added
- insert_dataframe and retrieve_dataframe methods to the Raw client

## [2.22.0] - 2021-06-22

### Added
- More contextualization job statuses
### Changed
- Refactor contextualization constant representation

## [2.21.0] - 2021-06-21

### Added
- Datasets support for labels

## [2.20.0] - 2021-06-18

### Added
- rows() in RawRowsAPI support filtering with `columns` and `min/maxLastUpdatedTime`

## [2.19.0] - 2021-05-11

### Added
- Support for /token/inspect endpoint

## [2.18.2] - 2021-04-23

### Fixed
- Bug in templates instances filter that would cause `template_names` to be ignored.

## [2.18.1] - 2021-04-22

### Added
- Configure file download/upload timeouts with `COGNITE_FILE_TRANSFER_TIMEOUT` environment variable or
`file_transfer_timeout` parameter on `CogniteClient`.

### Changed
- Increased default file transfer timeout from 180 to 600 seconds
- Retry more failure modes (read timeouts, 502, 503, 504) for files upload/download requests.

## [2.18.0] - 2021-04-20

### Changed
- `COGNITE_DISABLE_SSL` now also covers ssl verification on IDP endpoints used for generating tokens.


## [2.17.1] - 2021-04-15

### Added
- `created_time`, and `last_updated_time` to template data classes.
- `data_set_id` to template instance data class.


## [2.17.0] - 2021-03-26

### Changed
- Ignore exceptions from pypi version check and reduce its timeout to 5 seconds.

### Fixed
- Only 200/201/202 is treated as successful response. 301 led to json decoding errors -
now handled gracefully.
- datasets create limit was set to 1000 in the sdk, leading to cases of 400 from the api where the limit is 10.

### Added
- Support for specifying proxies in the CogniteClient constructor

### Removed
- py.typed file. Will not declare library as typed until we run a typechecker on the codebase.


## [2.16.0] - 2021-03-26

### Added
- support for templates.
- date-based `cdf-version` header.

## [2.15.0] - 2021-03-22

### Added
- `createdTime` field on raw dbs and tables.

## [2.14.0] - 2021-03-18

### Added
- dropna argument to insert_dataframe method in DatapointsAPI

## [2.13.0] - 2021-03-16

### Added
- `sortByNodeId` and `partitions` query parameters to `list_nodes` method.

## [2.12.2] - 2021-03-11

### Fixed
- CogniteAPIError raised (instead of internal KeyError) when inserting a RAW row without a key.

## [2.12.1] - 2021-03-09

### Fixed
- CogniteMissingClientError raised when creating relationship with malformed body.

## [2.12.0] - 2021-03-08

### Changed
- Move Entity matching API from beta to v1.

## [2.11.1] - 2021-02-18

### Changed
- Resources are now more lenient on which types they accept in for labels
- Entity matching fit will flatten dictionaries and resources to "metadata.subfield" similar to pipelines.

### Added
- Relationships now support update

## [2.10.7] - 2021-02-02

### Fixed
- Relationships API list calls via the generator now support `chunk_size` as parameter.

## [2.10.6] - 2021-02-02

### Fixed
- Retry urllib3.NewConnectionError when it isn't in the context of a ConnectionRefusedError

## [2.10.5] - 2021-01-25

### Fixed
- Fixed asset subtree not returning an object with id->item cache for use in .get

## [2.10.4] - 2020-12-14

### Changed
- Relationships filter will now chain filters on large amounts of sources or targets in batches of 1000 rather than 100.


## [2.10.3] - 2020-12-09

### Fixed
- Retries now have backup time tracking per request, rather than occasionally shared between threads.
- Sequences delete ranges now no longer gives an error if no data is present

## [2.10.2] - 2020-12-08

### Fixed
- Set geoLocation.type in files to "Feature" if missing

## [2.10.1] - 2020-12-03

### Added
- Chaining of requests to the relationships list method,
allowing the method to take arbitrarily long lists for `source_external_ids` and `target_external_ids`

## [2.10.0] - 2020-12-01

### Added
- Authentication token generation and lifecycle management

## [2.9.0] - 2020-11-25

### Added
- Entity matching API is now available in the beta client.

## [2.8.0] - 2020-11-23

### Changed
- Move relationships to release python SDK

## [2.7.0] - 2020-11-10

### Added
- `fetch_resources` parameter to the relationships `list` and `retrieve_multiple` methods, which attempts to fetch the resource referenced in the relationship.

## [2.6.4] - 2020-11-10

### Fixed
- Fixed a bug where 429 was not retried on all endpoints

## [2.6.3] - 2020-11-10

### Fixed
- Resource metadata should be able to set empty using `.metadata.set(None)` or `.metadata.set({})`.

## [2.6.2] - 2020-11-05

### Fixed
- Asset retrieve subtree should return empty AssetList if asset does not exist.

## [2.6.1] - 2020-10-30

### Added
- `geospatial` to list of valid relationship resource types.

## [2.6.0] - 2020-10-26

### Changed
- Relationships list should take dataset internal and external id as different parameters.

## [2.5.4] - 2020-10-22

### Fixed
- `_is_retryable` didn't handle clusters with a dash in the name.

## [2.5.3] - 2020-10-14

### Fixed
- `delete_ranges` didn't cast string timestamp into number properly.

## [2.5.2] - 2020-10-06

### Fixed
- `labels` in FileMetadata is not cast correctly to a list of `Label` objects.

## [2.5.1] - 2020-10-01
- Include `py.typed` file in sdk distribution

## [2.5.0] - 2020-09-29

### Added
- Relationships beta support.

### Removed
- Experimental Model Hosting client.

## [2.4.3] - 2020-09-18
- Increase raw rows list limit to 10,000

## [2.4.2] - 2020-09-10
- Fixed a bug where urls with query parameters were excluded from the retryable endpoints.

## [2.4.1] - 2020-09-09

### Changed
- Generator-based listing now supports partitions. Example:
  ``` python
  for asset in client.assets(partitions=10):
    # do something
  ```

## [2.4.0] - 2020-08-31

### Added
- New 'directory' in Files

## [2.3.0] - 2020-08-25

### Changed
- Add support for mypy and other type checking tools by adding packaging type information

## [2.2.2] - 2020-08-18

### Fixed
- HTTP transport logic to better handle retrying of connection errors
- read timeouts will now raise a CogniteReadTimeout
- connection errors will now raise a CogniteConnectionError, while connection refused errors will raise the more
 specific CogniteConnectionRefused exception.

### Added
- Jitter to exponential backoff on retries

### Changed
- Make HTTP requests no longer follow redirects by default
- All exceptions now inherit from CogniteException

## [2.2.1] - 2020-08-17

### Added
- Fixed a bug where `/timeseries/list` was missing from the retryable endpoints.

## [2.2.0] - 2020-08-17

### Added
- Files labelling support

## [2.1.2] - 2020-08-13

### Fixed
- Fixed a bug where only v1 endpoints (not playground) could be added as retryable

## [2.1.1] - 2020-08-13

### Fixed
- Calls to datapoints `retrieve_dataframe` with `complete="fill"` would break using Pandas version 1.1.0 because it raises TypeError when calling `.interpolate(...)` on a dataframe with no columns.

## [2.1.0] - 2020-07-22

### Added
- Support for passing a single string to `AssetUpdate().labels.add` and `AssetUpdate().labels.remove`. Both a single string and a list of strings is supported. Example:
  ```python
  # using a single string
  my_update = AssetUpdate(id=1).labels.add("PUMP").labels.remove("VALVE")
  res = client.assets.update(my_update)

  # using a list of strings
  my_update = AssetUpdate(id=1).labels.add(["PUMP", "ROTATING_EQUIPMENT"]).labels.remove(["VALVE"])
  res = client.assets.update(my_update)
  ```

## [2.0.0] - 2020-07-21

### Changed
- The interface to interact with labels has changed. A new, improved interface is now in place to make it easier to work with CDF labels. The new interface behaves this way:
  ```python
  # crate label definition(s)
  client.labels.create(LabelDefinition(external_id="PUMP", name="Pump", description="Pump equipment"))
  # ... or multiple
  client.labels.create([LabelDefinition(external_id="PUMP"), LabelDefinition(external_id="VALVE")])

  # list label definitions
  label_definitions = client.labels.list(name="Pump")

  # delete label definitions
  client.labels.delete("PUMP")
  # ... or multiple
  client.labels.delete(["PUMP", "VALVE"])

  # create an asset with label
  asset = Asset(name="my_pump", labels=[Label(external_id="PUMP")])
  client.assets.create(assets)

  # filter assets by labels
  my_label_filter = LabelFilter(contains_all=["PUMP", "VERIFIED"])
  asset_list = client.assets.list(labels=my_label_filter)

  # attach/detach labels to/from assets
  my_update = AssetUpdate(id=1).labels.add(["PUMP"]).labels.remove(["VALVE"])
  res = client.assets.update(my_update)
  ```

### Fixed
- Fixed bug where `_call_` in SequencesAPI (`client.sequences`) was incorrectly returning a `GET` method instead of `POST`.

## [1.8.1] - 2020-07-07
### Changed
- For 3d mappings delete, only use node_id and asset_id pairs in delete request to avoid potential bad request.
- Support attaching/detaching multiple labels on assets in a single method

## [1.8.0] - 2020-06-30
### Added
- Synthetic timeseries endpoint for DatapointsApi
- Labels endpoint support
- Assets labelling support
- Support for unique value aggregation for events.

### Changed
- When `debug=true`, redirects are shown more clearly.

## [1.7.0] - 2020-06-03
### Fixed
- datasetId is kept as an integer in dataframes.

### Changed
- Internal list of retryable endpoints was changed to a class variable so it can be modified.

## [1.6.0] - 2020-04-28
### Added
- Support events filtering by ongoing events (events without `end_time` defined)
- Support events filtering by active timerange of event
- Support files metadata filtering by `asset_external_ids`
- Aggregation endpoint for Assets, DataSets, Events, Files, Sequences and TimeSeries API

## [1.5.2] - 2020-04-02
### Added
- Support for security categories on file methods

## [1.5.1] - 2020-04-01
### Added
- Support for security categories on files
- active_at_time on relationships

### Fixed
- No longer retry calls to /files/initupload
- Retry retryable POST endpoints in datasets API

## [1.5.0] - 2020-03-12
### Added
- DataSets API and support for this in assets, events, time series, files and sequences.
- .asset helper function on time series.
- asset external id filter on time series.

## [1.4.13] - 2020-03-03
### Added
- Relationship list supports multiple sources, targets, relationship types and datasets.

## [1.4.12] - 2020-03-02

### Fixed
- Fixed a bug in file uploads where fields other than name were not being passed to uploaded directories.

## [1.4.11] - 2020-02-21

### Changed
- Datapoint insertion changed to be less memory intensive.

### Fixed
- Fixed a bug where add service account to group expected items in response.
- Jupyter notebook output and non-camel cased to_pandas uses nullable int fields instead of float for relevant fields.

## [1.4.10] - 2020-01-27
### Added
- Support for the error field for synthetic time series query in the experimental client.
- Support for retrieving data from multiple sequences at once.

## [1.4.9] - 2020-01-08

### Fixed
- Fixed a bug where datapoints `retrieve` could return less than limit even if there were more datapoints.
- Fixed an issue where `insert_dataframe` would give an error with older pandas versions.

## [1.4.8] - 2019-12-19

### Added
- Support for `ignore_unknown_ids` on time series `retrieve_multiple`, `delete` and datapoints `retrieve` and `latest` and related endpoints.
- Support for asset subtree filters on files, sequences, and time series.
- Support for parent external id filters on assets.
- Synthetic datapoints retrieve has additional functions including variable replacement and sympy support.

### Changed
- Synthetic datapoints now return errors in the `.error` field, in the jupyter output, and optionally in pandas dataframes if `include_errors` is set.

## [1.4.7] - 2019-12-05

### Added
- Support for synthetic time series queries in the experimental client.
- parent external id filter added for assets.

### Fixed
- startTime in event dataframes is now a nullable int dtype, consistent with endTime.

## [1.4.6] - 2019-12-02

### Fixed
- Fixed notebook output for Asset, Datapoint and Raw.

## [1.4.5] - 2019-12-02

### Changed

- The ModelHostingAPI now calls Model Hosting endpoints in playground instead of 0.6.

## [1.4.4] - 2019-11-29

### Added
 - Option to turn off version checking from CogniteClient constructor

### Changed
- In sequences create, the column definitions object accepts both camelCased and snake_cased keys.
- Retry 429 on all endpoints

### Fixed
- Fixed notebook output for DatapointsList

## [1.4.3] - 2019-11-27
### Fixed
- In Jupyter notebooks, the output from built-in list types is no longer camel cased.

## [1.4.2] - 2019-11-27

### Changed
- In the 3D API, the call and list methods now include all models by default instead of only unpublished ones.
- In Jupyter notebooks, the output from built-in types is no longer camel cased.

### Added
- Support for filtering events by asset subtree ids.

## [1.4.1] - 2019-11-18

### Added
- Support for filtering events by asset external id.
- query parameter on asset search.
- `ignore_unknown_ids` parameter on asset and events method `delete` and `retrieve_multiple`.

## [1.4.0] - 2019-11-14

### Changed
- In the ModelHostingAPI, models, versions and schedules are now referenced by name instead of id. The ids are no longer available.
- In the ModelHostingAPI, functions related to model versions are moved from the ModelsAPI to the new ModelVersionsAPI.
- In the ModelHostingAPI, the model names must be unique. Also, the version names and schedule names must be unique per model.
- Default value for `limit` in search method is now 100 instead of None to clarify api default behaviour when no limit is passed.

## [1.3.4] - 2019-11-07

### Changed
- Error 500's are no longer retried by default, only HTTP 429, 502, 503, 504 are.
- Optimized HTTP calls by caching user agent.
- Relationship filtering is now integrated into `list` instead of `search`.
- Sequences `insert_dataframe` parameter `external_id_headers` documentation updated.
- Type hints for several objects formerly `Dict[str, Any]` improved along with introducing matching dict derived classes.

### Fixed
- `source_created_time` and `source_modified_time` on files now displayed as time fields.
- Fixed pagination for `include_outside_points` and other edge cases in datapoints.
- Fixed a bug where `insert_dataframe` with strings caused a numpy error.

### Added
- Relationships can now have sequences as source or target.

## [1.3.3] - 2019-10-21

### Changed
- Datapoints insert dataframe function will check for infinity values.
- Allow for multiple calls to .add / .remove in object updates such as metadata, without later calls overwriting former.
- List time series now ignores the include_metadata parameter.

### Added
- Advanced list endpoint is used for listing time series, adding several new filters and partitions.

## [1.3.2] - 2019-10-16

### Added
- Datapoints objects now store is_string, is_step and unit to allow for better interpretation of the data.
- Sorting when listing events
- Added a search function in the relationships API.

### Changed
- `list` and `__call__` methods for files now support list parameters for `root_ids`, `root_external_ids`.
- retrieve_dataframe with `complete` using Datapoints fields instead of retrieving time series metadata.

### Fixed
- Fixed chunking logic in list_generator to always return last partial chunk.
- Fixed an error on missing target/source in relationships.

## [1.3.1] - 2019-10-09
### Fixed
- Fixed support for totalVariation aggregate completion.
- Changed conversion of raw RowList to pandas DataFrame to handle missing values (in columns) across the rows. This also fixes the bug where one-off values would be distributed to all rows in the DataFrame (unknown bug).

## [1.3.0] - 2019-10-03
### Changed
- Sequences officially released and no longer considered experimental.
- Sequences data insert no longer takes a default value for columns.

## [1.2.1] - 2019-10-01
### Fixed
- Tokens are sent with the correct "Authorization" header instead of "Authentication".

## [1.2.0] - 2019-10-01
### Added
- Support for authenticating with bearer tokens. Can now supply a jwt or jwt-factory to CogniteClient. This token will override any api-key which has been set.

## [1.1.12] - 2019-10-01
### Fixed
- Fixed a bug in time series pagination where getting 100k datapoints could cause a missing id error when using include_outside_points.
- SequencesData `to_pandas` no longer returns NaN on integer zero columns.
- Fixed a bug where the JSON encoder would throw circular reference errors on unknown data types, including numpy floats.

## [1.1.11] - 2019-09-23
### Fixed
- Fix testing.CogniteClientMock so it is possible to get attributes on child which have not been explicitly in the CogniteClientMock constructor

## [1.1.10] - 2019-09-23
### Fixed
- Fix testing.CogniteClientMock so it is possible to get child mock not explicitly defined

### Added
- `list` and `__call__` methods for events now support list parameters for `root_asset_ids`, `root_asset_external_ids`.

## [1.1.9] - 2019-09-20
### Changed
- Renamed testing.mock_cognite_client to testing.monkeypatch_cognite_client

### Added
- testing.CogniteClientMock object

## [1.1.8] - 2019-09-19
### Added
- Support for aggregated properties of assets.
- `Asset` and `AssetList` classes now have a `sequences` function which retrieves related sequences.
- Support for partitioned listing of assets and events.

### Changed
- `list` and `__call__` methods for assets now support list parameters for `root_ids`, `root_external_ids`.
- Sequences API no longer supports column ids, all relevant functions have been changed to only use external ids.

### Fixed
- Fixed a bug in time series pagination where getting 100k dense datapoints would cause a missing id error.
- Sequences retrieve functions fixed to match API change, to single item per retrieve.
- Sequences retrieve/insert functions fixed to match API change to take lists of external ids.

## [1.1.7] - 2019-09-13
### Fixed
- `testing.mock_cognite_client()` so that it still accepts arguments after exiting from mock context.

## [1.1.6] - 2019-09-12
### Fixed
- `testing.mock_cognite_client()` so that the mocked CogniteClient may accept arguments.

## [1.1.5] - 2019-09-12
### Added
- Method `files.download_to_path` for streaming a file to a specific path

## [1.1.4] - 2019-09-12
### Added
- `root_asset_ids` parameter for time series list.

### Changed
- Formatted output in jupyter notebooks for `SequenceData`.
- `retrieve_latest` function in theDatapoints API extended to support more than 100 items.
- Log requests at DEBUG level instead of INFO.

## [1.1.3] - 2019-09-05
### Changed
- Disabled automatic handling of cookies on the requests session objects

### Fixed
- `to_pandas` method on CogniteResource in the case of objects without metadata

## [1.1.2] - 2019-08-28
### Added
- `limit` parameter on sequence data retrieval.
- Support for relationships exposed through experimental client.
- `end` parameter of sequence.data retrieval and range delete accepts -1 to indicate last index of sequence.

### Changed
- Output in jupyter notebooks is now pandas-like by default, instead of outputting long json strings.

### Fixed
- id parameters and timestamps now accept any integer type including numpy.int64, so values from dataframes can be passed directly.
- Compatibility fix for renaming of sequences cursor and start/end parameters in the API.

## [1.1.1] - 2019-08-23
### Added
- `complete` parameter on `datapoints.retrieve_dataframe`, used for forward-filling/interpolating intervals with missing data.
- `include_aggregate_name` option on `datapoints.retrieve_dataframe` and `DatapointsList.to_pandas`, used for removing the `|<aggregate-name>` postfix on dataframe column headers.
- datapoints.retrieve_dataframe_dict function, which returns {aggregate:dataframe} without adding aggregate names to columns
- source_created_time and source_modified_time support for files

## [1.1.0] - 2019-08-21
### Added
- New method create_hierarchy() added to assets API.
- SequencesAPI.list now accepts an asset_ids parameter for searching by asset
- SequencesDataAPI.insert now accepts a SequenceData object for easier copying
- DatapointsAPI.insert now accepts a Datapoints object for easier copying
- helper method `cognite.client.testing.mock_cognite_client()` for mocking CogniteClient
- parent_id and parent_external_id to AssetUpdate class.

### Changed
- assets.create() no longer validates asset hierarchy and sorts assets before posting. This functionality has been moved to assets.create_hierarchy().
- AssetList.files() and AssetList.events() now deduplicate results while fetching related resources, significantly reducing memory load.

## [1.0.5] - 2019-08-15
### Added
- files.create() method to enable creating a file without uploading content.
- `recursive` parameter to raw.databases.delete() for recursively deleting tables.

### Changed
- Renamed .iteritems() on SequenceData to .items()
- raw.insert() now chunks raw rows into batches of 10,000 instead of 1,000

### Fixed
- Sequences queries are now retried if safe
- .update() in all APIs now accept a subclass of CogniteResourceList as input
- Sequences datapoint retrieval updated to use the new cursor feature in the API
- Json serializiation in `__str__()` of base data classes. Now handles Decimal and Number objects.
- Now possible to create asset hierarchy using parent external id when the parent is not part of the batch being inserted.
- `name` parameter of files.upload_bytes is now required, so as not to raise an exception in the underlying API.

## [1.0.4] - 2019-08-05
### Added
- Variety of useful helper functions for Sequence and SequenceData objects, including .column_ids and .column_external_ids properties, iterators and slice operators.
- Sequences insert_dataframe function.
- Sequences delete_range function.
- Support for external id column headers in datapoints.insert_dataframe()

### Changed
- Sequences data retrieval now returns a SequenceData object.
- Sequences insert takes its parameters row data first, and no longer requires columns to be passed.
- Sequences insert now accepts tuples and raw-style data input.
- Sequences create now clears invalid fields such as 'id' in columns specification, so sequences can more easily re-use existing specifications.
- Sequence data function now require column_ids or column_external_ids to be explicitly set, rather than both being passed through a single columns field

## [1.0.3] - 2019-07-26
### Fixed
- Renamed Model.schedule_data_spec to Model.data_spec so the field from the API will be included on the object.
- Handling edge case in Sequences pagination when last datapoint retrieved is at requested end
- Fixing data points retrieval when count aggregates are missing
- Displays unexpected fields on error response from API when raising CogniteAPIError

## [1.0.2] - 2019-07-22
### Added
- Support for model hosting exposed through experimental client

### Fixed
- Handling dynamic limits in Sequences API

## [1.0.1] - 2019-07-19
### Added
- Experimental client
- Support for sequences exposed through experimental client

## [1.0.0] - 2019-07-11
### Added
- Support for all endpoints in Cognite API
- Generator with hidden cursor for all resource types
- Concurrent writes for all resources
- Distribution of "core" sdk which does not depend on pandas and numpy
- Typehints for all methods
- Support for posting an entire asset hierarchy, resolving ref_id/parent_ref_id automatically
- config attribute on CogniteClient to view current configuration.

### Changed
- Renamed methods so they reflect what the method does instead of what http method is used
- Updated documentation with automatically tested examples
- Renamed `stable` namespace to `api`
- Rewrote logic for concurrent reads of datapoints
- Renamed CogniteClient parameter `num_of_workers` to `max_workers`

### Removed
- `experimental` client in order to ensure sdk stability.<|MERGE_RESOLUTION|>--- conflicted
+++ resolved
@@ -17,12 +17,11 @@
 - `Fixed` for any bug fixes.
 - `Security` in case of vulnerabilities.
 
-<<<<<<< HEAD
-## [7.58.7] - 2024-09-06
+## [7.58.9] - 2024-09-011
 ### Fixed
 - Creating a function using files dated before 1980 no longer raises ValueError,
   by overriding the timestamps to 1980-01-01.
-=======
+
 ## [7.58.8] - 2024-09-10
 ### Added
 - Added missing `WorkflowTriggerCreateList` to `cognite.client.data_classes.workflows`.
@@ -35,7 +34,6 @@
   the original view external id instead of suffixed with underscore. For example, `CogniteAsset` now has
   `asset_type` instead of `type_` attribute. This is to avoid confusion with the node type, which is
   the `type` attribute.
->>>>>>> 6441a795
 
 ## [7.58.6] - 2024-09-05
 ### Fixed
