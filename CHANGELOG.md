# Changelog
All notable changes to this project will be documented in this file.

The format is based on [Keep a Changelog](https://keepachangelog.com/en/1.0.0/),
and this project adheres to [Semantic Versioning](https://semver.org/spec/v2.0.0.html).

The changelog for SDK version 0.x.x can be found [here](https://github.com/cognitedata/cognite-sdk-python/blob/0.13/CHANGELOG.md).

Changes are grouped as follows
- `Added` for new features.
- `Changed` for changes in existing functionality.
- `Deprecated` for soon-to-be removed features.
- `Removed` for now removed features.
- `Fixed` for any bug fixes.
- `Security` in case of vulnerabilities.

## [Planned]
- Concurrent reads for all resource types using `/cursors` endpoints
- Upserts for all resource types
- Separate read/write fields on data classes

## [Unreleased]

## [1.3.1] - 2019-10-09
### Fixed
- Fixed support for totalVariation aggregate completion.
<<<<<<< HEAD
- Fixed pagination for include_outside_points and other edge cases in datapoints.
=======
- Changed conversion of raw RowList to pandas DataFrame to handle missing values (in columns) across the rows. This also fixes the bug where one-off values would be distributed to all rows in the DataFrame (unknown bug).
>>>>>>> 26a8f2f4

## [1.3.0] - 2019-10-03
### Changed
- Sequences officially released and no longer considered experimental.
- Sequences data insert no longer takes a default value for columns.

## [1.2.1] - 2019-10-01
### Fixed
- Tokens are sent with the correct "Authorization" header instead of "Authentication".

## [1.2.0] - 2019-10-01
### Added
- Support for authenticating with bearer tokens. Can now supply a jwt or jwt-factory to CogniteClient. This token will override any api-key which has been set.

## [1.1.12] - 2019-10-01
### Fixed
- Fixed a bug in time series pagination where getting 100k datapoints could cause a missing id error when using include_outside_points.
- SequencesData `to_pandas` no longer returns NaN on integer zero columns.
- Fixed a bug where the JSON encoder would throw circular reference errors on unknown data types, including numpy floats.

## [1.1.11] - 2019-09-23
### Fixed
- Fix testing.CogniteClientMock so it is possible to get attributes on child which have not been explicitly in the CogniteClientMock constructor

## [1.1.10] - 2019-09-23
### Fixed
- Fix testing.CogniteClientMock so it is possible to get child mock not explicitly defined

### Added
- `list` and `__call__` methods for events now support list parameters for `root_asset_ids`, `root_asset_external_ids`.

## [1.1.9] - 2019-09-20
### Changed
- Renamed testing.mock_cognite_client to testing.monkeypatch_cognite_client

### Added
- testing.CogniteClientMock object

## [1.1.8] - 2019-09-19
### Added
- Support for aggregated properties of assets.
- `Asset` and `AssetList` classes now have a `sequences` function which retrieves related sequences.
- Support for partitioned listing of assets and events.

### Changed
- `list` and `__call__` methods for assets now support list parameters for `root_ids`, `root_external_ids`.
- Sequences API no longer supports column ids, all relevant functions have been changed to only use external ids.

### Fixed
- Fixed a bug in time series pagination where getting 100k dense datapoints would cause a missing id error.
- Sequences retrieve functions fixed to match API change, to single item per retrieve.
- Sequences retrieve/insert functions fixed to match API change to take lists of external ids.

## [1.1.7] - 2019-09-13
### Fixed
- `testing.mock_cognite_client()` so that it still accepts arguments after exiting from mock context.

## [1.1.6] - 2019-09-12
### Fixed
- `testing.mock_cognite_client()` so that the mocked CogniteClient may accept arguments.

## [1.1.5] - 2019-09-12
### Added
- Method `files.download_to_path` for streaming a file to a specific path

## [1.1.4] - 2019-09-12
### Added
- `root_asset_ids` parameter for time series list.

### Changed
- Formatted output in jupyter notebooks for `SequenceData`.
- `retrieve_latest` function in theDatapoints API extended to support more than 100 items.
- Log requests at DEBUG level instead of INFO.

## [1.1.3] - 2019-09-05
### Changed
- Disabled automatic handling of cookies on the requests session objects

### Fixed
- `to_pandas` method on CogniteResource in the case of objects without metadata

## [1.1.2] - 2019-08-28
### Added
- `limit` parameter on sequence data retrieval.
- Support for relationships exposed through experimental client.
- `end` parameter of sequence.data retrieval and range delete accepts -1 to indicate last index of sequence.

### Changed
- Output in jupyter notebooks is now pandas-like by default, instead of outputting long json strings.

### Fixed
- id parameters and timestamps now accept any integer type including numpy.int64, so values from dataframes can be passed directly.
- Compatibility fix for renaming of sequences cursor and start/end parameters in the API.

## [1.1.1] - 2019-08-23
### Added
- `complete` parameter on `datapoints.retrieve_dataframe`, used for forward-filling/interpolating intervals with missing data.
- `include_aggregate_names` option on `datapoints.retrieve_dataframe` and `DatapointsList.to_pandas`, used for removing the `|<aggregate-name>` postfix on dataframe column headers.
- datapoints.retrieve_dataframe_dict function, which returns {aggregate:dataframe} without adding aggregate names to columns
- source_created_time and source_modified_time support for files

## [1.1.0] - 2019-08-21
### Added
- New method create_hierarchy() added to assets API.
- SequencesAPI.list now accepts an asset_ids parameter for searching by asset
- SequencesDataAPI.insert now accepts a SequenceData object for easier copying
- DatapointsAPI.insert now accepts a Datapoints object for easier copying
- helper method `cognite.client.testing.mock_cognite_client()` for mocking CogniteClient
- parent_id and parent_external_id to AssetUpdate class.

### Changed
- assets.create() no longer validates asset hierarchy and sorts assets before posting. This functionality has been moved to assets.create_hierarchy().
- AssetList.files() and AssetList.events() now deduplicate results while fetching related resources, significantly reducing memory load.

## [1.0.5] - 2019-08-15
### Added
- files.create() method to enable creating a file without uploading content.
- `recursive` parameter to raw.databases.delete() for recursively deleting tables.

### Changed
- Renamed .iteritems() on SequenceData to .items()
- raw.insert() now chunks raw rows into batches of 10,000 instead of 1,000

### Fixed
- Sequences queries are now retried if safe
- .update() in all APIs now accept a subclass of CogniteResourceList as input
- Sequences datapoint retrieval updated to use the new cursor feature in the API
- Json serializiation in `__str__()` of base data classes. Now handles Decimal and Number objects.
- Now possible to create asset hierarchy using parent external id when the parent is not part of the batch being inserted.
- `name` parameter of files.upload_bytes is now required, so as not to raise an exception in the underlying API.

## [1.0.4] - 2019-08-05
### Added
- Variety of useful helper functions for Sequence and SequenceData objects, including .column_ids and .column_external_ids properties, iterators and slice operators.
- Sequences insert_dataframe function.
- Sequences delete_range function.
- Support for external id column headers in datapoints.insert_dataframe()

### Changed
- Sequences data retrieval now returns a SequenceData object.
- Sequences insert takes its parameters row data first, and no longer requires columns to be passed.
- Sequences insert now accepts tuples and raw-style data input.
- Sequences create now clears invalid fields such as 'id' in columns specification, so sequences can more easily re-use existing specifications.
- Sequence data function now require column_ids or column_external_ids to be explicitly set, rather than both being passed through a single columns field

## [1.0.3] - 2019-07-26
### Fixed
- Renamed Model.schedule_data_spec to Model.data_spec so the field from the API will be included on the object.
- Handling edge case in Sequences pagination when last datapoint retrieved is at requested end
- Fixing data points retrieval when count aggregates are missing
- Displays unexpected fields on error response from API when raising CogniteAPIError

## [1.0.2] - 2019-07-22
### Added
- Support for model hosting exposed through experimental client

### Fixed
- Handling dynamic limits in Sequences API

## [1.0.1] - 2019-07-19
### Added
- Experimental client
- Support for sequences exposed through experimental client

## [1.0.0] - 2019-07-11
### Added
- Support for all endpoints in Cognite API
- Generator with hidden cursor for all resource types
- Concurrent writes for all resources
- Distribution of "core" sdk which does not depend on pandas and numpy
- Typehints for all methods
- Support for posting an entire asset hierarchy, resolving ref_id/parent_ref_id automatically
- config attribute on CogniteClient to view current configuration.

### Changed
- Renamed methods so they reflect what the method does instead of what http method is used
- Updated documentation with automatically tested examples
- Renamed `stable` namespace to `api`
- Rewrote logic for concurrent reads of datapoints
- Renamed CogniteClient parameter `num_of_workers` to `max_workers`

### Removed
- `experimental` client in order to ensure sdk stability.<|MERGE_RESOLUTION|>--- conflicted
+++ resolved
@@ -21,14 +21,13 @@
 
 ## [Unreleased]
 
+### Fixed
+- Fixed pagination for include_outside_points and other edge cases in datapoints.
+
 ## [1.3.1] - 2019-10-09
 ### Fixed
 - Fixed support for totalVariation aggregate completion.
-<<<<<<< HEAD
-- Fixed pagination for include_outside_points and other edge cases in datapoints.
-=======
 - Changed conversion of raw RowList to pandas DataFrame to handle missing values (in columns) across the rows. This also fixes the bug where one-off values would be distributed to all rows in the DataFrame (unknown bug).
->>>>>>> 26a8f2f4
 
 ## [1.3.0] - 2019-10-03
 ### Changed
