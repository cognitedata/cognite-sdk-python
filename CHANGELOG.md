# Changelog
All notable changes to this project will be documented in this file.

The format is based on [Keep a Changelog](https://keepachangelog.com/en/1.0.0/),
and this project adheres to [Semantic Versioning](https://semver.org/spec/v2.0.0.html).

The changelog for SDK version 0.x.x can be found [here](https://github.com/cognitedata/cognite-sdk-python/blob/0.13/CHANGELOG.md).

For users wanting to upgrade major version, a migration guide can be found [here](MIGRATION_GUIDE.md).

Changes are grouped as follows
- `Added` for new features.
- `Changed` for changes in existing functionality.
- `Deprecated` for soon-to-be removed features.
- `Improved` for transparent changes, e.g. better performance.
- `Removed` for now removed features.
- `Fixed` for any bug fixes.
- `Security` in case of vulnerabilities.

<<<<<<< HEAD
## [7.44.0] - 2024-05-24
### Added
- New utility function `datetime_to_ms_iso_timestamp` in `cognite.client.utils` to convert a datetime object to a string representing a timestamp in the format expected by the Cognite GraphQL API.
=======
## [7.43.6] - 2024-05-27
### Improved
- JSON is no longer attempted decoded when e.g. expecting protobuf, which currently leads to a small performance
  improvement for datapoints fetching.
>>>>>>> 92e8ba00

## [7.43.5] - 2024-05-22
### Fixed
- Transformation schemas no longer raise when loaded into its resource type.

## [7.43.4] - 2024-05-20
### Fixed
- The data modeling APIs (Views, Containers, Data Models and Spaces) limits for create, retrieve, delete,
  and list were not matching the API spec, causing the SDK to wrongly split large calls into too few requests.
  This means that the SDK will no longer raise a `CogniteAPIError` if you, for example, try to delete
  more than 100 containers in a single method call.

## [7.43.3] - 2024-05-15
### Fixed
- Identity providers that return `expires_in` as a string no longer causes `TypeError` when authenticating.

## [7.43.2] - 2024-05-10
### Fixed
- In containers, `PropertyType` `Text` required parameter `collation` is now optional when `load()`ing, matching the API spec.

## [7.43.1] - 2024-05-10
### Fixed
- `RawRowsAPI.insert()` silently ignored rows of type `RowWriteList`.

## [7.43.0] - 2024-05-09
### Added
- Added new data classes to the contextualization module to simplify configuring diagram detect options: `DiagramDetectConfig`,`ConnectionFlags`, `CustomizeFuzziness`, `DirectionWeights`.
- `DiagramsAPI.detect()` method's parameter `configuration` now also accepts `DiagramDetectConfig` instances.

## [7.42.0] - 2024-05-06
### Changed
- Breaking change: the `workflows.executions.cancel` method now only allows cancelling one execution at a time to reflect its non-atomic operation.

## [7.41.1] - 2024-05-06
### Fixed
- An edge case when a request for datapoints from several hundred time series (with specific finite limits) would return
  more datapoints than the user-specified limit.

## [7.41.0] - 2024-04-30
### Added
- Support for Status Codes in the DatapointsAPI and DatapointSubscriptionsAPI reaches General Availability (GA).
  - You can read more in the Cognite Data Fusion developer documentation: [Status Codes reference](https://developer.cognite.com/dev/concepts/reference/quality_codes/).

## [7.40.2] - 2024-04-30
### Fixed
- `InAssetSubtree` is no longer (mistakenly) accepted as a time series filter.

## [7.40.1] - 2024-04-30
### Fixed
- Deleting multiple Datapoint Subscriptions now work as expected.

## [7.40.0] - 2024-04-30
### Added
- Datapoint Subscriptions now support status codes.

## [7.39.0] - 2024-04-25
### Added
- Support for internally managed groups (inside CDF, as opposed to the external identity provider).

## [7.38.3] - 2024-04-25
### Improved
- The classes `WorkflowUpsert`, `Filter`, `Query`, `Node`, `Edge`, `Container`, `Document`, and
  `Transformation` which are used for parsing API responses were not handling adding new parameters in
  the API correctly. These are now future-proofed.

## [7.38.2] - 2024-04-24
### Added
- Added new parameter `function_external_id` to `FunctionScheduleAPI.create` as a convenience to the user. Note
  that schedules must be attached to a Function by (internal) ID, so a lookup is first done on behalf of the user.

## [7.38.1] - 2024-04-23
### Added
- Added missing `partitions` parameter to `list()` and `__call__()` methods for `FilesAPI`.

## [7.38.0] - 2024-04-22
### Added
- Support for `workflows.executions.retry`

## [7.37.4] - 2024-04-22
### Improved
- Enabled automatic retries on Data Workflows POST endpoints

## [7.37.3] - 2024-04-18
### Improved
- Minor quality of life change for comparing capabilities involving `DataModelInstancesAcl.WRITE_PROPERTIES`; any
  ACL already covered by `WRITE` will not be reported as missing.

## [7.37.2] - 2024-04-18
### Fixed
- Datapoints inserted into non-existent time series, no longer get their identifier hidden in the `failed` attribute
  on the raised `CogniteNotFoundError`. Any `successful` now also gets reported correctly.

## [7.37.1] - 2024-04-17
### Fixed
- Updating data set ID now works as expected for `ThreeDModelUpdate`.

## [7.37.0] - 2024-04-16
### Fixed
- Now handle unknown data types in DM

## [7.36.0] - 2024-04-16
### Fixed
- Now handle unknown filter types in DM
- Add support for the "invalid" filter type in DM

## [7.35.0] - 2024-04-16
### Added
- Datapoints insert methods `insert` and `insert_multiple` now support ingesting (optional) status codes.

## [7.34.0] - 2024-04-11
### Added
- Datapoints method `retrieve_latest` now supports status codes.
- Slicing or indexing a `Datapoints` or `DatapointsArray` instance, now propagates status codes (when present).

## [7.33.1] - 2024-04-10
### Fixed
- Ordering of elements from calls to `retrieve_multiple` now match the requested elements. For SDK versions between
  7.0.0 and 7.33.1, the ordering has been broken when >> 1k elements has been requested (the more requests used, the
  more likely that a chunk was out of order).

## [7.33.0] - 2024-04-08
### Added
- All datapoints retrieve methods (except `retrieve_latest`) now support status codes. Note: Support for *inserting*
  datapoints with status codes will be released shortly. There are three new arguments:
    * `include_status (bool)`: Toggle the return of status code and -symbol on/off, only valid for raw datapoints.
    * `ignore_bad_datapoints (bool)`: For raw datapoints: Whether to return those marked bad (or not).
      For aggregates: Whether the time periods of bad datapoints should affect aggregate calculations (or not).
    * `treat_uncertain_as_bad (bool)`: Toggle whether datapoints marked uncertain should be regarded as good or bad.
- The `to_pandas` method for `Datapoints`, `DatapointsList`, `DatapointsArray` and `DatapointsArrayList` now accepts
  a new parameter, `include_status (bool)`, that controls whether to include status codes & -symbols as separate columns.
- New datapoints query class, `DatapointsQuery`, to make writing custom queries easier, type-safe and more robust,
  as opposed to passing dictionaries (of settings).
### Deprecated
- Passing *custom* datapoints queries using dictionaries is deprecated and will be removed in the next major release.
  Consider refactoring already to `DatapointsQuery`. Example: `{"id": 12, "aggregates" : "min", "granularity": "6h"} ->
  DatapointsQuery(id=12, aggregates="min", granularity="6h")`.

## [7.32.8] - 2024-04-08
### Fixed
- When using TimeSeries objects without `external_id` as part of the `variables` parameter in a synthetic datapoints
  query, a `CogniteNotFoundError` would most likely be raised, due to `None` being silently cast to a string. It now
  raises a friendly `ValueError`.
- An invalid expression could be created when using multiple variables in a synthetic datapoints query. This happened
  while substituting the variables into the expression; this was done one at a time, leading to later replacements
  possibly affecting earlier ones. Now all variables are substituted at the same time/in a single call.
### Improved
- Passing sympy symbols as part of the variables mapping (in synthetic datapoints queries) is now documented properly
  and "officially supported".

## [7.32.7] - 2024-04-05
### Fixed
- Inserting sequence data using `insert_dataframe` would by default drop all rows that contained at least one missing value.
  This has now been fixed to only remove rows where all values are missing.

## [7.32.6] - 2024-04-05
### Fixed
- `AssetsAPI.create_hierarchy` now properly supports `AssetWrite`.

## [7.32.5] - 2024-04-04
### Improved
- Type validation of identifiers

## [7.32.4] - 2024-03-28
### Fixed
- Several methods for `DatapointsArray` that previously failed for string datapoints due to bad handling
  of numpy `dtype`-to-native conversion.

## [7.32.3] - 2024-03-27
### Removed
- Support for `protobuf==3.*` was dropped.

## [7.32.2] - 2024-03-26
### Added
- Missing filterable properties `unit_external_id` and `unit_quantity` to `DatapointSubscriptionProperty`.
  Note: was renamed from `DatapointSubscriptionFilterProperties`, which is now a deprecated alias.

## [7.32.1] - 2024-03-25
### Fixed
- Fix type hints for functions data classes Function/FunctionSchedule/FunctionCall

## [7.32.0] - 2024-03-25
### Changed
- Type hint for `id`, `last_updated_time`, and `create_time` attributes are no longer `Optional` on
  subclasses of `CogniteResource`. This is to reflect that these attributes are always set when the
  object is returned by the SDK.

## [7.31.0] - 2024-03-24
### Added
- Retrieve method for session, `client.iam.session.retrieve`
- The parameter `limit` to the method `client.iam.session.list`.
### Fixed
- The method `client.iam.session.revoke` is now overloaded correctly and returns a `Session` for single id
  and a `SessionList` for multiple ids.

## [7.30.1] - 2024-03-23
### Fixed
- When calling `client.sequences.data.retrieve` in a Jupyter Notebook the returning `SequenceRowsList` no longer raises
  `AttributeError: 'dict' object has no attribute '_repr_html_'` (the HTML representation of `SequenceRowsList` was failing).

## [7.30.0] - 2024-03-20
### Added
- `Properties` class, as used on e.g. `Node` and `Edge`, now renders in Jupyter Notebooks (`_repr_html_` added).

## [7.29.0] - 2024-03-20
### Added
- Direct access to the columns/data stored on raw rows have been added (alongside a `.get` method). Example usage:
  `row["my_col"]` (short-cut for: `row.columns["my_col"]`).

## [7.28.2] - 2024-03-14
### Fixed
- Retrieving more than 100 containers, views, data models, or spaces no longer raises a `CogniteAPIError`.

## [7.28.1] - 2024-03-13
### Fixed
- Fixed issue causing multipart file upload to fail when mime-type was set.

## [7.28.0] - 2024-03-13
### Added
- Added support for advanced filter query in the `list()` (and `__call__()`) method of `assets`, `events`, `sequences`,
  and `time_series` APIs. Now you are able to use advanced filter (like in `filter()`) at the same time as the simple
  filter properties, allowing for more complex requests.
- Added missing `sort` parameter to `list()` and `__call__()` methods for `AssetsAPI`.
- Added missing `sort` parameter to `list()` and `__call__()` methods for `TimeSeriesAPI`.
- Added missing `sort` and `partitions` parameters to `list()` and `__call__()` methods for `SequencesAPI`.
### Deprecated
- Added a deprecation warning on the `filter()` method of `assets`, `events`, `sequences`, and `time_series` APIs as
  its functionality is fully covered by the `list()` method.

## [7.27.2] - 2024-03-08
### Added
- Retry 429s on graphql endpoints

## [7.27.1] - 2024-03-08
### Improved
- When iterating raw rows concurrently, a max queue size for pending results have been added to keep a stable low
  bounded memory usage profile (for when the caller's code isn't processing fast enough to keep up). Worth noting
  that this has no effect on the total retrieval time.

## [7.27.0] - 2024-03-04
### Added
- Added support for multipart file uploads using the `client.files.multipart_upload_session` method.

## [7.26.2] - 2024-03-05
### Fixed
- Fixed a regression from 7.26.1 in the logic for when to refresh token.

## [7.26.1] - 2024-03-05
### Fixed
- The `CredentialProvider` class for client credentials, `OAuthClientCredentials`, was switched from using the non-standard
  field `expires_at` to `expires_in` that's part of the OAuth 2.0 standard (RFC 6749).

## [7.26.0] - 2024-02-29
### Added
- In data modeling, added support for setting floats with units in containers. In addition, added support for retrieving,
  listing, searching, aggregating, querying and syncing nodes/edges with a target unit or target unit system.

## [7.25.0] - 2024-02-29
### Added
- Support for sorting on `client.data_modeling.instances.search`

## [7.24.4] - 2024-02-28
### Fixed
- Unknown ACLs, actions or scopes no longer causes `IAMAPI.[groups.list(...), token.inspect()]` to raise.
### Added
- New action for `DataModelInstancesAcl` added: `Write_Properties`.

## [7.24.3] - 2024-02-28
### Fixed
- Fix handling of GeometryCollection objects in the Documents API.

## [7.24.2] - 2024-02-25
### Fixed
- [Pyodide/WASM only] The list method for raw rows now works for non-finite queries (got broken in `7.24.1`).

## [7.24.1] - 2024-02-25
### Fixed
- [Pyodide/WASM only] The iteration method for raw rows now yields rows _while running_ (instead of waiting for tasks to finish first).

## [7.24.0] - 2024-02-25
### Added
- New parameter for `client.raw.rows(...)`: `partitions`. This enables greater throughput thorough concurrent reads when using
  the generator method (while still keeping a low memory impact). For backwards compatibility, the default is _no concurrency_.
  When specified, can be used together with a finite limit, as opposed to most (if not all) other resources/APIs.
- New parameter for `client.raw.rows.list(...)`: `partitions`. For backwards compatibility, the default is _no concurrency_ when
  a finite `limit` is given, and _"max" concurrency_ (`partitions=max_workers`) otherwise. Partitions can be used with finite limits.
  With this change it is easy to set an appropriate level of concurrency without messing with the global client configuration.
### Changed
- Default configuration setting of `max_workers` has been changed from 10 to 5 (to match the documentation).

## [7.23.1] - 2024-02-23
### Fixed
- Add missing `partition` scope to `seismicAcl`.

## [7.23.0] - 2024-02-23
### Added
- Make properties on instances (`Node`, `Edge`) easier to work with, by implementing support for direct indexing (and a `.get` method).
  If the instances have properties from no source or multiple sources, an error is raised instead. Example usage: `instance["my_prop"]`
  (short-cut for: `instance.properties[ViewId("space", "ext.id", "version")]["my_prop"]`)

## [7.22.0] - 2024-02-21
### Added
- Data point subscriptions reaches General Availability (GA).
  - Use the new [Data point subscriptions](https://developer.cognite.com/dev/concepts/data_point_subscriptions/)
    feature to configure a subscription to listen to changes in one or more time series (in ingestion order).
    The feature is intended to be used where data points consumers need to keep up to date with
    changes to one or more time series without the need to read the entire time series again.
### Changed
- Removed the `ignore_unknown_ids` flag from `client.time_series.subscriptions.retrieve()` to stay consistent with other resource types.

## [7.21.1] - 2024-02-20
### Fixed
- Data Workflows: mark parameter `jobId` as optional in `TransformationTaskOutput`, as it may not be populated in case of a failure.

## [7.21.0] - 2024-02-10
### Added
- Parameter `sort` to `client.documents.list`.

## [7.20.1] - 2024-02-19
### Fixed
- `DMLApplyResult` no longer fails when converted to a string (representation).

## [7.20.0] - 2024-02-13
### Fixed
- internal json encoder now understands CogniteObject and CogniteFilter objects, so that they are
  correctly serialized when used in nested structures.

## [7.19.2] - 2024-02-13
### Fixed
- Addressed `FutureWarning` coming from pandas dependency (granularity to pandas frequency translation of sec/min/hour and 'year start')
- Fixed `granularity` setting in `DatapointsAPI.retrieve_dataframe_in_tz` showing up as number of hours instead of e.g. week or year.

## [7.19.1] - 2024-02-12
### Fixed
- Calls to ... are now retried automatically:
    * Functions API: `list`, `retrieve`, `retrieve_multiple`, `activate`
    * FunctionCalls API: `list`, `retrieve`
    * FunctionSchedules API: `list`, `retrieve`
    * ExtractionPipelines API: `retrieve_multiple`
    * ExtractionPipelineRuns API: `list`
    * Transformations API: `list`, `retrieve`, `retrieve_multiple`, `preview`
    * TransformationJobs API: `retrieve`, `retrieve_multiple`
    * TransformationSchedules API: `retrieve`, `retrieve_multiple`
    * Geospatial API:  `list_feature_types`, `retrieve_feature_types`, `retrieve_features`, `list_features`,
      `search_features`, `stream_features`, `aggregate_features`, `get_coordinate_reference_systems`, `get_raster`, `compute`,
    * UserProfiles API: `retrieve`, `search`
    * Documents API: `search`, `list`, `__call__`, `aggregate_count`, `aggregate_cardinality_values`, `aggregate_cardinality_properties`,
      `aggregate_unique_values`, `aggregate_unique_properties`
    * ThreeDRevisions API: `filter_nodes`

## [7.19.0] - 2024-02-12
### Added
- Helper methods to `View`, `ViewApply`, `ViewList` and `ViewApplyList` `referenced_containers` which returns the
  containers referenced by in the view(s).

## [7.18.0] - 2024-02-08
### Added
- Support for `target_unit` and `target_unit_system` in synthetic time series.

## [7.17.4] - 2024-02-07
### Added
- Allow using container property reference in `NodeResultSetExpression.through` in addition to view property reference

## [7.17.3] - 2024-02-06
### Fixed
- Creating a Cognite Function from a directory with `skip_folder_validation=False` no longer raises `ModuleNotFoundError`
  for Pyodide (WASM) users.

## [7.17.2] - 2024-02-04
### Fixed
- Uploading files now accepts Labels again as part of file metadata. This addresses a bug introduced in v7, which caused
  a `ValueError` to be raised.

## [7.17.1] - 2024-02-02
### Fixed
- An (extreme) edge case where an empty, unnecessary API request for datapoints would be sent leading to a `CogniteAPIError`.
- Certain granularity inputs (when using the `DatapointsAPI`) no longer cause a `ValueError` to be raised with confusing/wrong wording.

## [7.17.0] - 2024-02-01
### Fixed
- Calls to `AnnotationsAPI.[list|retrieve|retrieve_multiple|reverse_lookup]` are now retried automatically.
- Calls to `AnnotationsAPI.reverse_lookup` now also accept the standard values (`-1, inf`) to indicate 'no limit'.
### Improved
- Calls to `AnnotationsAPI.list` with more than 1000 `annotated_resource_ids` are now batched automatically for the user.
  Previously these would raise an API error.

## [7.16.0] - 2024-01-30
### Added
- When listing instances (and when using `search`, `aggregate` and `histogram`), a new `space` parameter has been added;
  you may pass either a single space identifier (or a list of several). Note that this is just for convenience, using
  `filter` still works (and is necessary for more complex queries).
- New convenience filter, `SpaceFilter`, makes filtering on space simpler.

## [7.15.1] - 2024-01-23
### Fixed
- When calling `to_pandas` with `expand_properties=True` on an instance or instance list with no properties, the SDK will
  no longer raise ValueError, but drop the empty properties row/column.

## [7.15.0] - 2024-01-22
### Improved
- Only run pypi version check once, despite instantiating multiple clients. And make it async too.

## [7.14.0] - 2024-01-22
### Changed
- Helper methods to get related resources on `Asset` class now accept `asset_ids` as part of keyword arguments.
### Added
- Helper methods to get related resources on `AssetList` class now accept keyword arguments that are passed on to
  the list endpoint (for server-side filtering).

## [7.13.8] - 2024-01-19
### Fixed
- `FilesAPI.upload` when using `geo_location` (serialize error).

## [7.13.7] - 2024-01-19
### Fixed
- Type hints for all `.update` and `.upsert` methods accept Write classes in addition to Read and Update classes.
- Missing overloading of the `.update` methods on `client.three_d.models.update`, `client.transformations.update`,
  `client.transformations.schedules.update`, `client.relationships.update`, and `client.data_sets.update`.

## [7.13.6] - 2024-01-18
### Added
- Helper method `as_tuple` to `NodeId` and `EdgeId`.

## [7.13.5] - 2024-01-16
### Added
- EdgeConnection, MultiEdgeConnection, MultiReverseDirectRelation and their corresponding Apply View dataclasses are now importable from `cognite.client.dataclasses.data_modeling`.

## [7.13.4] - 2024-01-11
### Fixed
- When calling `WorkflowExecution.load` not having a `schedule` would raise a `KeyError` even though it is optional. This is now fixed.
- When calling `Datapoints.load` not having a `isString` would raise a `KeyError` even though it is optional. This is now fixed.
- Most `CogniteResourceList.as_write()` would raise a `CogniteMissingClientError` when called from a class with missing cognite_client. This is now fixed.

## [7.13.3] - 2024-01-12
### Added
- `View.as_property_ref` and `Container.as_property_ref` to make it easier to create property references
  (used to only be available on `ViewId` and `ContainerId`).

## [7.13.2] - 2024-01-11
### Fixed
- When calling `ExtractionPipeline.load` not having a `schedule` would raise a `KeyError` even though it is optional. This is now fixed.

## [7.13.1] - 2024-01-10
### Improved
- Respect the `isAutoRetryable` flag on error responses from the API when retrying requests.

## [7.13.0] - 2024-01-09
### Changed
- Units on Time Series (including unit conversion) is out of beta and will no longer issue warnings on usage.

## [7.12.0] - 2024-01-09
### Added
- `DatapointsAPI.retrieve_latest` now accepts `target_unit` or `target_unit_system` parameter.
### Fixed
- `DatapointsAPI.retrieve_latest` when given `LatestDatapointQuery`(s) without a setting for `before`, now correctly use
  the (default) `before` setting as specified in the method call.

## [7.11.0] - 2024-01-09
### Added
- All Cognite resources now have write-version. For example, we have `Asset` and `AssetWrite`, `Event` and `EventWrite`, and so on.
  The new write class reflects the required/optional fields in the API, and is now recommended when creating resources. In addition,
  all read classes and list classes now have a convenience method `as_write` that returns the write class with the same data.
  For example, if you have a `assets` of type `AssetList` you can call `assets.as_write()` which will return a `AssetWriteList`,
  and thus removing all server set fields (like `created_time` and `last_updated_time`). This is useful if you want to
  compare a resource from CDF with a local configuration. In addition, this makes it easier to create a new resource
  using an existing resource as a template.
- Missing overloading of the `.create` methods on `client.iam.security_categories.create`, `client.iam.groups.create`,
  `client.labels.create`, `client.three_d.models.create`, `client.three_d.revisions.create`, `client.three_d.asset_mappings.create`,
  `client.transformations.create`, `client.transformations.schedules.create`, and `client.relationships.create`.
### Changed
- The class `DatapointSubscriptionCreate` has been renamed to `DatapointSubscriptionWrite` to be consistent with the other write classes.
  This is not a breaking change, as the old class is still available for backwards compatibility, but will be removed in the next major version.
### Fixed
- The `node.type` was not set when calling `.as_apply()` or `.as_write()` on a `Node` or `NodeList`. This is now fixed.

## [7.10.1] - 2024-01-08
### Added
- Fix retries for `POST /raw/rows`.

## [7.10.0] - 2024-01-08
### Added
- `geospatial.search_features` and `geospatial.stream_features` now accept the `allow_dimensionality_mismatch` parameter.

## [7.9.0] - 2024-01-05
### Added
- You can now enable or disable user profiles for your CDF project with `client.iam.user_profiles.[enable/disable]`.

## [7.8.10] - 2024-01-04
### Changed
- When using `OidcCredentials` to create a transformation, `cdf_project_name` is no longer optional as required
  by the API.

## [7.8.9] - 2024-01-04
### Fixed
- Pyodide-users of the SDK can now create Transformations with non-nonce credentials without a `pyodide.JsException`
  exception being raised.

## [7.8.8] - 2024-01-03
### Added
- Support for `workflows.cancel`.

## [7.8.7] - 2024-01-03
### Fixed
- Added back `InstancesApply` that was removed in 7.8.6.

## [7.8.6] - 2023-12-27
### Improved
- SDK dependency on the `sortedcontainers` package was dropped.

## [7.8.5] - 2023-12-22
### Fixed
- `DirectRelationReference` is now immutable.
- `DirectRelationReference.load` now correctly handles unknown parameters.

## [7.8.4] - 2023-12-22
### Fixed
- Listing annotations now also accepts `None` and `inf` for the `limit` parameter (to return all), matching what
  was already described in the documentation for the endpoint (for the parameter).
- Calling `to_pandas(...)` on an `DiagramDetectItem` no longer raises `KeyError`.

## [7.8.3] - 2023-12-21
### Fixed
- Revert `SingleHopConnectionDefinition` from a string to child class of `ViewProperty`.
- If a `ViewProperty` or `ViewPropertyApply` dumped before version `7.6` was dumped and loaded after `7.6`, the
  user got a `KeyError: 'container'`. The `load` methods are now backwards compatible with the old format.

## [7.8.2] - 2023-12-21
### Fixed
- Revert `SingleHopConnectionDefinitionApply` from a string to child class of `ViewPropertyApply`.

## [7.8.1] - 2023-12-21
### Fixed
- Calling `to_pandas` with `expand_aggregates=True` on an Asset with aggregated properties would yield a pandas DataFrame
  with the column name `0` instead of `"value"`.
### Improved
- Specification of aggregated properties to `AssetsAPI.[list,filter,__call__]`.

## [7.8.0] - 2023-12-21
### Added
- Instance classes `Node`, `Edge`, `NodeList` and `EdgeList` now supports a new flag `expand_properties` in their `to_pandas` method,
  that makes it much simpler to work with the fetched properties. Additionally, `remove_property_prefix` allows easy prefix
  removal (of the view ID, e.g. `space.external_id/version.my_prop` -> `my_prop`).

## [7.7.1] - 2023-12-20
### Fixed
- Missing legacy capability ACLs: `modelHostingAcl` and `genericsAcl`.
- The `IAMAPI.compare_capabilities` fails with a `AttributeError: 'UnknownAcl' object has no attribute '_capability_name'`
  if the user has an unknwon ACL. This is now fixed by skipping comparison of unknown ACLs and issuing a warning.

## [7.7.0] - 2023-12-20
### Added
- Support for `ViewProperty` types `SingleReverseDirectRelation` and `MultiReverseDirectRelation` in data modeling.

## [7.6.0] - 2023-12-13
### Added
- Support for querying data models through graphql. See `client.data_modeling.graphql.query`.

## [7.5.7] - 2023-12-12
### Fixed
- Certain combinations of `start`/`end` and `granularity` would cause `retrieve_dataframe_in_tz` to raise due to
  a bug in the calender-arithmetic (`MonthAligner`).

## [7.5.6] - 2023-12-11
### Added
- Missing legacy scopes for `Capability`: `LegacySpaceScope` and `LegacyDataModelScope`.

## [7.5.5] - 2023-12-11
### Added
- Added `poll_timeout` parameter on `time_series.subscriptions.iterate_data`. Will keep the connection open and waiting,
  until new data is available, up to `poll_timeout` seconds.

## [7.5.4] - 2023-12-06
### Changed
- The `partitions` parameter is no longer respected when using generator methods to list resources
- The `max_workers` config option has been moved from ClientConfig to the global config.

## [7.5.3] - 2023-12-06
### Added
- Support for `subworkflow` tasks in `workflows`.

## [7.5.2] - 2023-12-05
### Fixed
- The built-in `hash` function was mistakenly stored on `WorkflowDefinitionUpsert` instances after `__init__` and has been removed.

## [7.5.1] - 2023-12-01
### Changed
- Raise an exception if `ClientConfig:base_url` is set to `None` or an empty string

## [7.5.0] - 2023-11-30
### Added
- `chain_to` to `NodeResultSetExpression` and `NodeResultSetExpression`, and `direction` to `NodeResultSetExpression`.

## [7.4.2] - 2023-11-28
### Improved
- Quality of life improvement to `client.extraction_pipelines.runs.list` method. The `statuses` parameter now accepts
  a single value and the annotation is improved. The parameter `created_time` can now be given on the format `12d-ago`.

## [7.4.1] - 2023-11-28
### Fixed
- Error in validation logic when creating a `Transformation` caused many calls to `client.transformations.update` to fail.

## [7.4.0] - 2023-11-27
### Changed
- Unit Catalog API is out of beta and will no longer issue warnings on usage. Access is unchanged: `client.units`.

## [7.3.3] - 2023-11-22
### Fixed
- Added action `Delete` in `ProjectsAcl`.

## [7.3.2] - 2023-11-21
### Fixed
- `workflows.retrieve` and `workflows.versions.retrieve` returned None if the provided workflow external id contained special characters. This is now fixed.

## [7.3.1] - 2023-11-21
### Fixed
- Replaced action `Write` with `Create` in `ProjectsAcl`, as `Write` is not a valid action and `Create` is the correct one.

## [7.3.0] - 2023-11-20
### Added
- Added Scope `DataSet` for `TimeSeriesSubscriptionsAcl`.
- Added `data_set_id` to `DatapointSubscription`.

## [7.2.1] - 2023-11-17
### Fixed
- The new compare methods for capabilities in major version 7, `IAMAPI.verify_capabilities` and `IAMAPI.compare_capabilities`
  now works correctly for rawAcl with database scope ("all tables").
### Removed
- Capability scopes no longer have the `is_within` method, and capabilities no longer have `has_capability`. Use the more
  general `IAMAPI.compare_capabilities` instead.

## [7.2.0] - 2023-11-16
### Added
- The `trigger` method of the Workflow Execution API, now accepts a `client_credentials` to allow specifying specific
  credentials to run with. Previously, the current credentials set on the CogniteClient object doing the call would be used.

## [7.1.0] - 2023-11-16
### Added
- The list method for asset mappings in the 3D API now supports `intersects_bounding_box`, allowing users to only
  return asset mappings for assets whose bounding box intersects with the given bounding box.

## [7.0.3] - 2023-11-15
### Fixed
- Bug when `cognite.client.data_classes.filter` used with any `data_modeling` endpoint raised a `CogniteAPIError` for
  snake_cased properties. This is now fixed.
- When calling `client.relationships.retrieve`, `.retrieve_multiple`, or `.list` with `fetch_resources=True`, the
  `target` and `source` resources were not instantiated with a `cognite_client`. This is now fixed.

## [7.0.2] - 2023-11-15
### Fixed
- Missing Scope `DataSet` for `TemplateGroupAcl` and `TemplateInstancesAcl`.

## [7.0.1] - 2023-11-14
### Fixed
- Data modeling APIs now work in WASM-like environments missing the threading module.

## [7.0.0] - 2023-11-14
This release ensure that all CogniteResources have `.dump` and `.load` methods, and that calling these two methods
in sequence produces an equal object to the original, for example,
`my_asset == Asset.load(my_asset.dump(camel_case=True)`. In addition, this ensures that the output of all `.dump`
methods are `json` and `yaml` serializable. Additionally, the default for `camel_case` has been changed to `True`.

### Improved
- Read operations, like `retrieve_multiple` will now fast-fail. Previously, all requests would be executed
  before the error was raised, potentially fetching thousands of unneccesary resources.

### Added
- `CogniteResource.to_pandas` and `CogniteResourceList.to_pandas` now converts known timestamps to `datetime` by
  default. Can be turned off with the new parameter `convert_timestamps`. Note: To comply with older pandas v1, the
  dtype will always be `datetime64[ns]`, although in v2 this could have been `datetime64[ms]`.
- `CogniteImportError` can now be caught as `ImportError`.

### Deprecated
- The Templates API (migrate to Data Modeling).
- The `client.assets.aggregate` use `client.assets.aggregate_count` instead.
- The `client.events.aggregate` use `client.events.aggregate_count` instead.
- The `client.sequence.aggregate` use `client.sequence.aggregate_count` instead.
- The `client.time_series.aggregate` use `client.time_series.aggregate_count` instead.
- In `Transformations` attributes `has_source_oidc_credentials` and `has_destination_oidc_credentials` are deprecated,
  and replaced by properties with the same names.

### Changed
- All `.dump` methods now uses `camel_case=True` by default. This is to match the intended use case, preparing the
  object to be sent in an API request.
- `CogniteResource.to_pandas` now more closely resembles `CogniteResourceList.to_pandas` with parameters
`expand_metadata` and `metadata_prefix`, instead of accepting a sequence of column names (`expand`) to expand,
with no easy way to add a prefix. Also, it no longer expands metadata by default.
- Additionally, `Asset.to_pandas`, now accepts the parameters `expand_aggregates` and `aggregates_prefix`. Since
  the possible `aggregates` keys are known, `camel_case` will also apply to these (if expanded) as opposed to
  the metadata keys.
- More narrow exception types like `CogniteNotFoundError` and `CogniteDuplicatedError` are now raised instead of
  `CogniteAPIError` for the following methods: `DatapointsAPI.retrieve_latest`, `RawRowsAPI.list`,
  `RelationshipsAPI.list`, `SequencesDataAPI.retrieve`, `SyntheticDatapointsAPI.query`. Additionally, all calls
  using `partitions` to API methods like `list` (or the generator version) now do the same.
- The `CogniteResource._load` has been made public, i.e., it is now `CogniteResource.load`.
- The `CogniteResourceList._load` has been made public, i.e., it is now `CogniteResourceList.load`.
- All `.delete` and `.retrieve_multiple` methods now accepts an empty sequence, and will return an empty `CogniteResourceList`.
- All `assert`s meant for the SDK user, now raise appropriate errors instead (`ValueError`, `RuntimeError`...).
- `CogniteAssetHierarchyError` is no longer possible to catch as an `AssertionError`.
- Several methods in the data modelling APIs have had parameter names now correctly reflect whether they accept
  a single or multiple items (i.e. id -> ids).
- `client.data_modeling.instances.aggregate` returns `AggregatedNumberedValue | list[AggregatedNumberedValue] | InstanceAggregationResultList` depending
  on the `aggregates` and `group_by` parameters. Previously, it always returned `InstanceAggregationResultList`.
- The `Group` attribute `capabilities` is now a `Capabilities` object, instead of a `dict`.
- Support for `YAML` in all `CogniteResource.load()` and `CogniteResourceList.load()` methods.
- The `client.sequences.data` methods `.retrieve`, `.retrieve_last_row` (previously `retrieve_latest`), `.insert`  method has changed signature:
  The parameter `column_external_ids` is renamed `columns`. The old parameter `column_external_ids` is still there, but is
  deprecated. In addition, int the `.retrieve` method, the parameters `id` and `external_id` have
  been moved to the beginning of the signature. This is to better match the API and have a consistent overload
  implementation.
- The class `SequenceData` has been replaced by `SequenceRows`. The old `SequenceData` class is still available for
  backwards compatibility, but will be removed in the next major version. However, all API methods now return
  `SequenceRows` instead of `SequenceData`.
- The attribute `columns` in `Sequence` has been changed from `typing.Sequence[dict]` to `SequnceColumnList`.
- The class `SequenceRows` in `client.data_classes.transformations.common` has been renamed to `SequenceRowsDestination`.
- The `client.sequences.data.retrieve_latest` is renamed `client.sequences.data.retrieve_last_row`.
- Classes `Geometry`, `AssetAggregate`, `AggregateResultItem`, `EndTimeFilter`, `Label`, `LabelFilter`, `ExtractionPipelineContact`,
  `TimestampRange`, `AggregateResult`, `GeometryFilter`, `GeoLocation`, `RevisionCameraProperties`, `BoundingBox3D` are no longer
  `dict` but classes with attributes matching the API.
- Calling `client.iam.token.inspect()` now gives an object `TokenInspection` with attribute `capabilities` of type `ProjectCapabilityList`
  instead of `list[dict]`
- In data class `Transformation` the attribute `schedule`, `running_job`, and `last_running_job`, `external_id` and `id`
  are set to the `Transformation` `id` and `external_id` if not set. If they are set to a different value, a `ValueError` is raised

### Added
- Added `load` implementation for `VisionResource`s: `ObjectDetection`, `TextRegion`, `AssetLink`, `BoundingBox`,
  `CdfRerourceRef`, `Polygon`, `Polyline`, `VisionExtractPredictions`, `FeatureParameters`.
- Missing `dump` and `load` methods for `ClientCredentials`.
- Literal annotation for `source_type` and `target_type` in `Relationship`
- In transformations, `NonceCredentials` was missing `load` method.
- In transformations, `TransformationBlockedInfo` was missing `.dump` method
- `capabilities` in `cognite.client.data_classes` with data classes for all CDF capabilities.
- All `CogniteResource` and `CogniteResourcelist` objects have `.dump_yaml` methods, for example, `my_asset_list.dump_yaml()`.

### Removed
- Deprecated methods `aggregate_metadata_keys` and `aggregate_metadata_values` on AssetsAPI.
- Deprecated method `update_feature_types` on GeospatialAPI.
- Parameters `property` and `aggregates` for method `aggregate_unique_values` on GeospatialAPI.
- Parameter `fields` for method `aggregate_unique_values` on EventsAPI.
- Parameter `function_external_id` for method `create` on FunctionSchedulesAPI (function_id has been required
  since the deprecation of API keys).
- The `SequenceColumns` no longer set the `external_id` to `column{no}` if it is missing. It now must be set
  explicitly by the user.
- Dataclasses `ViewDirectRelation` and `ContainerDirectRelation` are replaced by `DirectRelation`.
- Dataclasses `MappedPropertyDefinition` and `MappedApplyPropertyDefinition` are replaced by `MappedProperty` and `MappedPropertyApply`.
- Dataclasses `RequiresConstraintDefinition` and `UniquenessConstraintDefinition` are replaced by `RequiresConstraint` and `UniquenessConstraint`.
- In data class `Transformation` attributes `has_source_oidc_credentials` and `has_destination_oidc_credentials` are replaced by properties.

### Fixed
- Passing `limit=0` no longer returns `DEFAULT_LIMIT_READ` (25) resources, but raises a `ValueError`.
- `Asset.dump()` was not dumping attributes `geo_location` and `aggregates` to `json` serializable data structures.
- In data modeling, `NodeOrEdgeData.load` method was not loading the `source` attribute to `ContainerId` or `ViewId`. This is now fixed.
- In data modeling, the attribute `property` used in `Node` and `Edge` was not `yaml` serializable.
- In `DatapointsArray`, `load` method was not compatible with `.dump` method.
- In extraction pipelines, `ExtractionPipelineContact.dump` was not `yaml` serializable
- `ExtractionPipeline.dump` attribute `contacts` was not `json` serializable.
- `FileMetadata.dump` attributes `labels` and `geo_location` was not `json` serializable.
- In filtering, filter `ContainsAll` was missing in `Filter.load` method.
- Annotation for `cpu` and `memory` in `Function`.
- `GeospatialComputedResponse.dump` attribute `items` was not `yaml` serializable
- `Relationship.dump` was not `json` serializable.
- `Geometry.dump` was not `json` serializable.
- In templates, `GraphQlResponse.dump` was not `json` serializable, and `GraphQlResponse.dump` failed to load
  `errors` `GraphQlError`.
- `ThreeDModelRevision` attribute `camera` was not dumped as `yaml` serializable and
  not loaded as `RevisionCameraProperties`.
- `ThreeDNode` attribute `bounding_box` was not dumped as `yaml` serializable and
  not loaded as `BoundingBox3D`.
- `Transformation` attributes `source_nonce`, `source_oidc_credential`, `destination_nonce`,
  and `destination_oidc_credentials` were not dumped as `json` serializable and `loaded` with
  the appropriate data structure. In addition, `TransformationBlockedInfo` and `TransformationJob`
  were not dumped as `json` serializable.
- `TransformationPreviewResult` was not dumping attribute `schema` as `yaml` serializable, and the
  `load` and `dump` methods were not compatible.
- In transformations, `TransformationJob.dump` was not `json` serializable, and attributes
  `destination` and `status` were not loaded into appropriate data structures.
- In transformations, `TransformationSchemaMapType.dump` was not `json` serializable.
- In `annotation_types_images`, implemented `.load` for `KeypointCollection` and `KeypointCollectionWithObjectDetection`.
- Bug when dumping `documents.SourceFile.dump(camel_case=True)`.
- Bug in `WorkflowExecution.dump`
- Bug in `PropertyType.load`

## [6.39.6] - 2023-11-13
## Fixed
- HTTP status code retry strategy for RAW and labels. `/rows/insert` and `/rows/delete` will now
  be retried for all status codes in `config.status_forcelist` (default 429, 502, 503, 504), while
  `/dbs/{db}` and `/tables/{table}` will now only be retried for 429s and connection errors as those
  endpoints are not idempotent.
- Also, `labels/list` will now also be retried.

## [6.39.5] - 2023-11-12
## Fixed
- The `.apply()` methods of `MappedProperty` now has the missing property `source`.

## [6.39.4] - 2023-11-09
## Fixed
- Fetching datapoints from dense time series using a `targetUnit` or a target `targetUnitSystem` could result
  in some batches not being converted to the new unit.

## [6.39.3] - 2023-11-08
## Fixed
- The newly introduced parameter `connectionType` was assumed to be required from the API. This is not the case.

## [6.39.2] - 2023-11-08
## Fixed
- When listing `client.data_modeling.views` the SDK raises a `TypeError`. This is now fixed.

## [6.39.1] - 2023-11-01
## Fixed
- When creating transformations using backup auth. flow (aka a session could not be created for any reason),
  the scopes for the credentials would not be passed correctly (bug introduced in 6.25.1).

## [6.39.0] - 2023-11-01
## Added
- Support for `concurrencyPolicy` property in Workflows `TransformationsWorker`.

## [6.38.1] - 2023-10-31
### Fixed
- `onFailure` property in Workflows was expected as mandatory and was raising KeyError if it was not returned by the API.
  The SDK now assumes the field to be optional and loads it as None instead of raising an error.

## [6.38.0] - 2023-10-30
### Added
- Support `onFailure` property in Workflows, allowing marking Tasks as optional in a Workflow.

## [6.37.0] - 2023-10-27
### Added
- Support for `type` property in `NodeApply` and `Node`.

## [6.36.0] - 2023-10-25
### Added
- Support for listing members of Data Point Subscription, `client.time_series.subscriptions.list_member_time_series()`. Note this is an experimental feature.

## [6.35.0] - 2023-10-25
### Added
- Support for `through` on node result set expressions.

### Fixed
- `unit` on properties in data modeling. This was typed as a string, but it is in fact a direct relation.

## [6.34.2] - 2023-10-23
### Fixed
- Loading a `ContainerApply` from source failed with `KeyError` if `nullable`, `autoIncrement`, or `cursorable` were not set
  in the `ContainerProperty` and `BTreeIndex` classes even though they are optional. This is now fixed.

## [6.34.1] - 2023-10-23
### Added
- Support for setting `data_set_id` and `metadata` in `ThreeDModelsAPI.create`.
- Support for updating `data_set_id` in `ThreeDModelsAPI.update`.

## [6.34.0] - 2023-10-20
### Fixed
- `PropertyType`s no longer fail on instantiation, but warn on missing SDK support for the new property(-ies).

### Added
- `PropertyType`s `Float32`, `Float64`, `Int32`, `Int64` now support `unit`.

## [6.33.3] - 2023-10-18
### Added
- `functions.create()` now accepts a `data_set_id` parameter. Note: This is not for the Cognite function, but for the zipfile containing
  the source code files that is uploaded on the user's behalf (from which the function is then created). Specifying a data set may
  help resolve the error 'Resource not found' (403) that happens when a user is not allowed to create files outside a data set.

## [6.33.2] - 2023-10-16
### Fixed
- When fetching datapoints from "a few time series" (implementation detail), all missing, non-ignorable time series
  are now raised together in a `CogniteNotFoundError` rather than only the first encountered.

### Improved
- Datapoints fetching has a lower peak memory consumption when fetching from multiple time series simultaneously.

## [6.33.1] - 2023-10-14
### Fixed
- `Function.list_schedules()` would return schedules unrelated to the function if the function did not have an external id.

## [6.33.0] - 2023-10-13
### Added
- Support for providing `DirectRelationReference` and `NodeId` as direct relation values when
ingesting node and edge data.

## [6.32.4] - 2023-10-12
### Fixed
- Filters using e.g. metadata keys no longer dumps the key in camel case.

## [6.32.3] - 2023-10-12
### Added
- Ability to toggle the SDK debug logging on/off by setting `config.debug` property on a CogniteClient to True (enable) or False (disable).

## [6.32.2] - 2023-10-10
### Added
- The credentials class used in TransformationsAPI, `OidcCredentials`, now also accepts `scopes` as a list of strings
  (used to be comma separated string only).

## [6.32.1] - 2023-10-10
### Added
- Missing `unit_external_id` and `unit_quantity` fields on `TimeSeriesProperty`.

## [6.32.0] - 2023-10-09
### Fixed
- Ref to openapi doc in Vision extract docstring
- Parameters to Vision models can be given as Python dict (updated doc accordingly).
- Don't throw exception when trying to save empty list of vision extract predictions as annotations. This is to avoid having to wrap this method in try-except for every invocation of the method.

### Added
- Support for new computer vision models in Vision extract service: digital gauge reader, dial gauge reader, level gauge reader and valve state detection.

## [6.31.0] - 2023-10-09
### Added
Support for setting and fetching TimeSeries and Datapoints with "real" units (`unit_external_id`).
- TimeSeries has a new field `unit_external_id`, which can be set when creating or updating it. This ID must refer to a
  valid unit in the UnitCatalog, see `client.units.list` for reference.
- If the `unit_external_id` is set for a TimeSeries, then you may retrieve datapoints from that time series in any compatible
  units. You do this by specifying the `target_unit` (or `target_unit_system`) in a call to any of the datapoints `retrieve`
  methods, `retrieve`, `retrieve_arrays`, `retrieve_dataframe`, or `retrieve_dataframe_in_tz`.

## [6.30.2] - 2023-10-09
### Fixed
- Serialization of `Transformation` or `TransformationList` no longer fails in `json.dumps` due to unhandled composite objects.

## [6.30.1] - 2023-10-06
### Added
- Support for metadata on Workflow executions. Set custom metadata when triggering a workflow (`workflows.executions.trigger()`). The metadata is included in results from `workflows.executions.list()` and `workflows.executions.retrieve_detailed()`.

## [6.30.0] - 2023-10-06
### Added
- Support for the UnitCatalog with the implementation `client.units`.

## [6.29.2] - 2023-10-04
### Fixed
- Calling some of the methods `assets.filter()`, `events.filter()`, `sequences.filter()`, `time_series.filter()` without a `sort` parameter could cause a `CogniteAPIError` with a 400 code. This is now fixed.

## [6.29.1] - 2023-10-04
### Added
- Convenience method `to_text` on the `FunctionCallLog` class which simplifies printing out function call logs.

## [6.29.0] - 2023-10-04
### Added
- Added parameter `resolve_duplicate_file_names` to `client.files.download`.
  This will keep all the files when downloading to local machine, even if they have the same name.

## [6.28.5] - 2023-10-03
### Fixed
- Bugfix for serialization of Workflows' `DynamicTasksParameters` during `workflows.versions.upsert` and `workflows.execution.retrieve_detailed`

## [6.28.4] - 2023-10-03
### Fixed
- Overload data_set/create for improved type safety

## [6.28.3] - 2023-10-03
### Fixed
- When uploading files as strings using `client.files.upload_bytes` the wrong encoding is used on Windows, which is causing
  part of the content to be lost when uploading. This is now fixed.

## [6.28.2] - 2023-10-02
### Fixed
- When cache lookup did not yield a token for `CredentialProvider`s like `OAuthDeviceCode` or `OAuthInteractive`, a
  `TypeError` could be raised instead of initiating their authentication flow.

## [6.28.1] - 2023-09-30
### Improved
- Warning when using alpha/beta features.

## [6.28.0] - 2023-09-26
### Added
- Support for the WorkflowOrchestrationAPI with the implementation `client.workflows`.

## [6.27.0] - 2023-09-13
### Changed
- Reduce concurrency in data modeling client to 1

## [6.26.0] - 2023-09-22
### Added
- Support `partition` and `cursor` parameters on `time_series.subscriptions.iterate_data`
- Include the `cursor` attribute on `DatapointSubscriptionBatch`, which is yielded in every iteration
of `time_series.subscriptions.iterate_data`.

## [6.25.3] - 2023-09-19
### Added
- Support for setting and retrieving `data_set_id` in data class `client.data_classes.ThreeDModel`.

## [6.25.2] - 2023-09-12
### Fixed
- Using the `HasData` filter would raise an API error in CDF.

## [6.25.1] - 2023-09-15
### Fixed
- Using nonce credentials now works as expected for `transformations.[create, update]`. Previously, the attempt to create
  a session would always fail, leading to nonce credentials never being used (full credentials were passed to- and
  stored in the transformations backend service).
- Additionally, the automatic creation of a session no longer fails silently when an `CogniteAuthError` is encountered
  (which happens when the credentials are invalid).
- While processing source- and destination credentials in `client.transformations.[create, update]`, an `AttributeError`
  can no longer be raised (by not specifying project).
### Added
- `TransformationList` now correctly inherits the two (missing) helper methods `as_ids()` and `as_external_ids()`.

## [6.25.0] - 2023-09-14
### Added
- Support for `ignore_unknown_ids` in `client.functions.retrieve_multiple` method.

## [6.24.1] - 2023-09-13
### Fixed
- Bugfix for `AssetsAPI.create_hierarchy` when running in upsert mode: It could skip certain updates above
  the single-request create limit (currently 1000 assets).

## [6.24.0] - 2023-09-12
### Fixed
- Bugfix for `FilesAPI.upload` and `FilesAPI.upload_bytes` not raising an error on file contents upload failure. Now `CogniteFileUploadError` is raised based on upload response.

## [6.23.0] - 2023-09-08
### Added
- Supporting for deleting constraints and indexes on containers.

### Changed
- The abstract class `Index` can no longer be instantiated. Use BTreeIndex or InvertedIndex instead.

## [6.22.0] - 2023-09-08
### Added
- `client.data_modeling.instances.subscribe` which lets you subscribe to a given
data modeling query and receive updates through a provided callback.
- Example on how to use the subscribe method to sync nodes to a local sqlite db.

## [6.21.1] - 2023-09-07
### Fixed
- Concurrent usage of the `CogniteClient` could result in API calls being made with the wrong value for `api_subversion`.

## [6.21.0] - 2023-09-06
### Added
- Supporting pattern mode and extra configuration for diagram detect in beta.

## [6.20.0] - 2023-09-05
### Fixed
- When creating functions with `client.functions.create` using the `folder` argument, a trial-import is executed as part of
  the verification process. This could leave leftover modules still in scope, possibly affecting subsequent calls. This is
  now done in a separate process to guarantee it has no side-effects on the main process.
- For pyodide/WASM users, a backup implementation is used, with an improved cleanup procedure.

### Added
- The import-check in `client.functions.create` (when `folder` is used) can now be disabled by passing
  `skip_folder_validation=True`. Basic validation is still done, now additionally by parsing the AST.

## [6.19.0] - 2023-09-04
## Added
- Now possible to retrieve and update translation and scale of 3D model revisions.

## [6.18.0] - 2023-09-04
### Added
- Added parameter `keep_directory_structure` to `client.files.download` to allow downloading files to a folder structure matching the one in CDF.

### Improved
- Using `client.files.download` will still skip files with the same name when writing to disk, but now a `UserWarning` is raised, specifying which files are affected.

## [6.17.0] - 2023-09-01
### Added
- Support for the UserProfilesAPI with the implementation `client.iam.user_profiles`.

## [6.16.0] - 2023-09-01
### Added
- Support for `ignore_unknown_ids` in `client.relationships.retrieve_multiple` method.

## [6.15.3] - 2023-08-30
### Fixed
- Uploading files using `client.files.upload` now works when running with `pyodide`.

## [6.15.2] - 2023-08-29
### Improved
- Improved error message for `CogniteMissingClientError`. Now includes the type of object missing the `CogniteClient` reference.

## [6.15.1] - 2023-08-29
### Fixed
- Bugfix for `InstanceSort._load` that always raised `TypeError` (now public, `.load`). Also, indirect fix for `Select.load` for non-empty `sort`.

## [6.15.0] - 2023-08-23
### Added
- Support for the DocumentsAPI with the implementation `client.documents`.
- Support for advanced filtering for `Events`, `TimeSeries`, `Assets` and `Sequences`. This is available through the
  `.filter()` method, for example, `client.events.filter`.
- Extended aggregation support for `Events`, `TimeSeries`, `Assets` and `Sequences`. This is available through the five
  methods `.aggregate_count(...)`, `aggregate_cardinality_values(...)`, `aggregate_cardinality_properties(...)`,
  `.aggregate_unique_values(...)`, and `.aggregate_unique_properties(...)`. For example,
  `client.assets.aggregate_count(...)`.
- Added helper methods `as_external_ids` and `as_ids` for `EventList`, `TimeSeriesList`, `AssetList`, `SequenceList`,
  `FileMetaDataList`, `FunctionList`, `ExtractionPipelineList`, and `DataSetList`.

### Deprecated
- Added `DeprecationWarning` to methods `client.assets.aggregate_metadata_keys` and
  `client.assets.aggregate_metadata_values`. The use parameter the `fields` in
  `client.events.aggregate_unique_values` will also lead to a deprecation warning. The reason is that the endpoints
  these methods are using have been deprecated in the CDF API.

## [6.14.2] - 2023-08-22
### Fixed
- All data modeling endpoints will now be retried. This was not the case for POST endpoints.

## [6.14.1] - 2023-08-19
### Fixed
- Passing `sources` as a tuple no longer raises `ValueError` in `InstancesAPI.retrieve`.

## [6.14.0] - 2023-08-14
### Changed
- Don't terminate client.time_series.subscriptions.iterate_data() when `has_next=false` as more data
may be returned in the future. Instead we return the `has_next` field in the batch, and let the user
decide whether to terminate iteration. This is a breaking change, but this particular API is still
in beta and thus we reserve the right to break it without bumping the major version.

## [6.13.3] - 2023-08-14
### Fixed
- Fixed bug in `ViewApply.properties` had type hint `ConnectionDefinition` instead of `ConnectionDefinitionApply`.
- Fixed bug in `dump` methods of `ViewApply.properties` causing the return code `400` with message
  `Request had 1 constraint violations. Please fix the request and try again. [type must not be null]` to be returned
  from the CDF API.

## [6.13.2] - 2023-08-11
### Fixed
- Fixed bug in `Index.load` that would raise `TypeError` when trying to load `indexes`, when an unexpected field was
  encountered (e.g. during a call to `client.data_modeling.container.list`).

## [6.13.1] - 2023-08-09
### Fixed
- Fixed bug when calling a `retrieve`, `list`, or `create` in `client.data_modeling.container` raised a `TypeError`.
  This is caused by additions of fields to the API, this is now fixed by ignoring unknown fields.

## [6.13.0] - 2023-08-07
### Fixed
- Fixed a bug raising a `KeyError` when calling `client.data_modeling.graphql.apply_dml` with an invalid `DataModelingId`.
- Fixed a bug raising `AttributeError` in `SpaceList.to_space_apply_list`, `DataModelList.to_data_model_apply_list`,
  `ViewList.to_view_apply`. These methods have also been renamed to `.as_apply` for consistency
  with the other data modeling resources.

### Removed
- The method `.as_apply` from `ContainerApplyList` as this method should be on the `ContainerList` instead.

### Added
- Missing `as_ids()` for `DataModelApplyList`, `ContainerList`, `ContainerApplyList`, `SpaceApplyList`, `SpaceList`,
  `ViewApplyList`, `ViewList`.
- Added helper method `.as_id` to `DMLApplyResult`.
- Added helper method `.latest_version` to `DataModelList`.
- Added helper method `.as_apply` to `ContainerList`.
- Added container classes `NodeApplyList`, `EdgeApplyList`, and `InstancesApply`.

## [6.12.2] - 2023-08-04
### Fixed
- Certain errors that were previously silently ignored in calls to `client.data_modeling.graphql.apply_dml` are now properly raised (used to fail as the API error was passed nested inside the API response).

## [6.12.1] - 2023-08-03
### Fixed
- Changed the structure of the GraphQL query used when updating DML models through `client.data_modeling.graphql.apply_dml` to properly handle (i.e. escape) all valid symbols/characters.

## [6.12.0] - 2023-07-26
### Added
- Added option `expand_metadata` to `.to_pandas()` method for list resource types which converts the metadata (if any) into separate columns in the returned dataframe. Also added `metadata_prefix` to control the naming of these columns (default is "metadata.").

## [6.11.1] - 2023-07-19
### Changed
- Return type `SubscriptionTimeSeriesUpdate` in `client.time_series.subscriptions.iterate_data` is now required and not optional.

## [6.11.0] - 2023-07-19
### Added
- Support for Data Point Subscription, `client.time_series.subscriptions`. Note this is an experimental feature.


## [6.10.0] - 2023-07-19
### Added
- Upsert method for `assets`, `events`, `timeseries`, `sequences`, and `relationships`.
- Added `ignore_unknown_ids` flag to `client.sequences.delete`

## [6.9.0] - 2023-07-19
### Added
- Basic runtime validation of ClientConfig.project

## [6.8.7] - 2023-07-18
### Fixed
- Dumping of `Relationship` with `labels` is not `yaml` serializable. This is now fixed.

## [6.8.6] - 2023-07-18
### Fixed
- Include `version` in __repr__ for View and DataModel

## [6.8.5] - 2023-07-18
### Fixed
- Change all implicit Optional types to explicit Optional types.

## [6.8.4] - 2023-07-12
### Fixed
- `max_worker` limit match backend for `client.data_modeling`.

## [6.8.3] - 2023-07-12
### Fixed
- `last_updated_time` and `created_time` are no longer optional on InstanceApplyResult

## [6.8.2] - 2023-07-12
### Fixed
- The `.dump()` method for `InstanceAggregationResult` caused an `AttributeError` when called.

## [6.8.1] - 2023-07-08
### Changed
- The `AssetHierarchy` class would consider assets linking their parent by ID only as orphans, contradicting the
  docstring stating "All assets linking a parent by ID are assumed valid". This is now true (they are no longer
  considered orphans).

## [6.8.0] - 2023-07-07
### Added
- Support for annotations reverse lookup.

## [6.7.1] - 2023-07-07
### Fixed
- Needless function "as_id" on View as it was already inherited
### Added
- Flag "all_versions" on data_modeling.data_models.retrieve() to retrieve all versions of a data model or only the latest one
- Extra documentation on how to delete edges and nodes.
- Support for using full Node and Edge objects when deleting instances.

## [6.7.0] - 2023-07-07
### Added
- Support for applying graphql dml using `client.data_modeling.graphql.apply_dml()`.

## [6.6.1] - 2023-07-07
### Improved
- Added convenience function to instantiate a `CogniteClient.default(...)` to save the users from typing the
  default URLs.

## [6.6.0] - 2023-07-06
### Fixed
- Support for query and sync endpoints across instances in the Data Modeling API with the implementation
  `client.data_modeling.instances`, the methods `query` and `sync`.

## [6.5.8] - 2023-06-30
### Fixed
- Serialization of `DataModel`. The bug caused `DataModel.load(data_model.dump(camel_case=True))` to fail with
  a `TypeError`. This is now fixed.

## [6.5.7] - 2023-06-29
### Fixed
- A bug caused by use of snake case in field types causing `NodeApply.dump(camel_case=True)`
  trigger a 400 response from the API.

## [6.5.6] - 2023-06-29
### Fixed
- A bug causing `ClientConfig(debug=True)` to raise an AttributeError

## [6.5.5] - 2023-06-28
### Fixed
- A bug where we would raise the wrong exception when errors on occurred on `data_modeling.spaces.delete`
- A bug causing inconsistent MRO in DataModelList

## [6.5.4] - 2023-06-28
### Added
- Missing query parameters:
     * `inline_views` in `data_modeling.data_models.retrieve()`.
     * `include_global` in `data_modeling.spaces.list()`.
     * `include_inherited_properties` in `data_modeling.views.retrieve()`.

## [6.5.3] - 2023-06-28
### Fixed
- Only validate `space` and `external_id` for `data_modeling` write classes.


## [6.5.2] - 2023-06-27
### Fixed
- Added missing `metadata` attribute to `iam.Group`

## [6.5.1] - 2023-06-27
### Fixed
- Fix typehints on `data_modeling.instances.aggregate()` to not allow Histogram aggregate.
- Moved `ViewDirectRelation.source` property to `MappedProperty.source` where it belongs.

## [6.5.0] - 2023-06-27
### Added
- Support for searching and aggregating across instances in the Data Modeling API with the implementation
  `client.data_modeling.instances`, the methods `search`, `histogram` and `aggregate`.

## [6.4.8] - 2023-06-23
### Fixed
- Handling non 200 responses in `data_modeling.spaces.apply`, `data_modeling.data_models.apply`,
  `data_modeling.views.apply` and `data_modeling.containers.apply`

## [6.4.7] - 2023-06-22
### Fixed
- Consistently return the correct id types in data modeling resource clients

## [6.4.6] - 2023-06-22
### Fixed
- Don't swallow keyword args on Apply classes in Data Modeling client

## [6.4.5] - 2023-06-21
### Added
- Included tuple-notation when retrieving or listing data model instances

### Improved
- Fixed docstring for retrieving data model instances and extended the examples.

## [6.4.4] - 2023-06-21
Some breaking changes to the datamodeling client. We don't expect any more breaking changes,
but we accept the cost of breaking a few consumers now early on the really nail the user experience.
### Added
- ViewId:as_property_ref and ContainerId:as_property_ref to make it easier to create property references.

### Changed
- Renamed ViewCore:as_reference and ContainerCore:as_reference to :as_id() for consistency with other resources.
- Change Instance:properties to be a `MutableMapping[ViewIdentifier, MutableMapping[PropertyIdentifier, PropertyValue]]`, in order to make it easier to consume
- Make VersionedDataModelingId:load accept `tuple[str, str]`
- Rename ConstraintIdentifier to Constraint - it was not an id but the definition itself
- Rename IndexIdentifier to Index - it was not an id but the definition itself
- Rename ContainerPropertyIdentifier to ContainerProperty - it was not an id but the definition itself

### Removed
- Redundant EdgeApply:create method. It simply mirrored the EdgeApply constructor.


## [6.4.3] - 2023-06-15
### Added
- Accept direct relation values as tuples in `EdgeApply`

## [6.4.2] - 2023-06-15
### Changed
- When providing ids as tuples in `instances.retrieve` and `instances.delete` you should not
have to specify the instance type in each tuple

### Fixed
- Bug where edges and nodes would get mixed up on `instances.retrieve`

## [6.4.1] - 2023-06-14
### Fixed
- Add the missing page_count field for diagram detect items.

## [6.4.0] - 2023-06-12
### Added
- Partial support for the instance resource in the Data Modeling API with the implementation
  `client.data_modeling.instances`, the endpoints `list`, `delete`, `retrieve`, and `apply`

## [6.3.2] - 2023-06-08
### Fixed
- Requests being retried around a token refresh cycle, no longer risk getting stuck with an outdated token.

### Added
- `CredentialProviders` subclassing `_OAuthCredentialProviderWithTokenRefresh`, now accepts a new parameter, `token_expiry_leeway_seconds`, controlling how early a token refresh request should be initiated (before it expires).

### Changed
- `CredentialProviders` subclassing `_OAuthCredentialProviderWithTokenRefresh` now uses a safer default of 15 seconds (up from 3 sec) to control how early a token refresh request should be initiated (before it expires).

## [6.3.1] - 2023-06-07
### Fixed
- Signature of `client.data_modeling.views.retrieve` and `client.data_modeling.data_models.retrieve` to always return a list.

## [6.3.0] - 2023-06-07
### Added
- Support for the container resource in the Data Modeling API with the implementation `client.data_modeling.containers`.
- Support for the view resource in the Data Modeling API with the implementation `client.data_modeling.views`.
- Support for the data models resource in the Data Modeling API with the implementation `client.data_modeling.data_models`.

### Removed
- Removed `retrieve_multiple` from the `SpacesAPI` to have a consistent API with the `views`, `containers`, and `data_models`.

## [6.2.2] - 2023-06-05
### Fixed
- Creating function schedules with current user credentials now works (used to fail at runtime with "Could not fetch a valid token (...)" because a session was never created.)

## [6.2.1] - 2023-05-26
### Added
- Data model centric support in transformation

## [6.2.0] - 2023-05-25
### Added
- Support for the spaces resource in the Data Modeling API with the implementation `client.data_modeling.spaces`.

### Improved
- Reorganized documentation to match API documentation.

## [6.1.10] - 2023-05-22
### Fixed
- Data modelling is now GA. Renaming instance_nodes -> nodes and instance_edges -> edges to make the naming in SDK consistent with Transformation API and CLI

## [6.1.9] - 2023-05-16
### Fixed
- Fixed a rare issue with datapoints fetching that could raise `AttributeError` when running with `pyodide`.

## [6.1.8] - 2023-05-12
### Fixed
- ExtractionPipelinesRun:dump method will not throw an error when camel_case=True anymore

## [6.1.7] - 2023-05-11
### Removed
- Removed DMS v2 destination in transformations

## [6.1.6] - 2023-05-11
### Fixed
- `FunctionsAPI.create` now work in Wasm-like Python runtimes such as `pyodide`.

## [6.1.5] - 2023-05-10
### Fixed
- When creating a transformation with a different source- and destination CDF project, the project setting is no longer overridden by the setting in the `CogniteClient` configuration allowing the user to read from the specified source project and write to the specified and potentially different destination project.

## [6.1.4] - 2023-05-08
### Fixed
- Pickling a `CogniteClient` instance with certain `CredentialProvider`s no longer causes a `TypeError: cannot pickle ...` to be raised.

## [6.1.3] - 2023-05-08
### Added
- Add the license of the package in poetry build.

## [6.1.2] - 2023-05-04
### Improved
- The SDK has received several minor bugfixes to be more user-friendly on Windows.

### Fixed
- The utility function `cognite.client.utils.datetime_to_ms` now raises an understandable `ValueError` when unable to convert pre-epoch datetimes.
- Several functions reading and writing to disk now explicitly use UTF-8 encoding

## [6.1.1] - 2023-05-02
### Fixed
- `AttributeError` when passing `pandas.Timestamp`s with different timezones (*of which one was UTC*) to `DatapointsAPI.retrieve_dataframe_in_tz`.
- A `ValueError` is no longer raised when passing `pandas.Timestamp`s in the same timezone, but with different underlying implementations (e.g. `datetime.timezone.utc` / `pytz.UTC` / `ZoneInfo("UTC")`) to `DatapointsAPI.retrieve_dataframe_in_tz`.

## [6.1.0] - 2023-04-28
### Added
- Support for giving `start` and `end` arguments as `pandas.Timestamp` in `DatapointsAPI.retrieve_dataframe_in_tz`.

### Improved
- Type hints for the `DatapointsAPI` methods.

## [6.0.2] - 2023-04-27
### Fixed
- Fixed a bug in `DatapointsAPI.retrieve_dataframe_in_tz` that could raise `AmbiguousTimeError` when subdividing the user-specified time range into UTC intervals (with fixed offset).

## [6.0.1] - 2023-04-20
### Fixed
- Fixed a bug that would cause `DatapointsAPI.retrieve_dataframe_in_tz` to raise an `IndexError` if there were only empty time series in the response.

## [6.0.0] - 2023-04-19
### Removed
- Removed support for legacy auth (API keys, service accounts, login.status)
- Removed the deprecated `extractionPipeline` argument to `client.extraction_pipelines.create`. Only `extraction_pipeline` is accepted now.
- Removed the deprecated `client.datapoints` accessor attribute. The datapoints API can only be accessed through `client.time_series.data` now.
- Removed the deprecated `client.extraction_pipeline_runs` accessor attribute. The extraction pipeline run API can only be accessed through `client.extraction_pipelines.runs` now.
- Removed the deprecated `external_id` attribute on `ExtractionPipelineRun`. This has been replaced with `extpipe_external_id`.

## [5.12.0] - 2023-04-18
### Changed
- Enforce that types are explicitly exported in order to make very strict type checkers happy.

## [5.11.1] - 2023-04-17
### Fixed
- List (and `__call__`) methods for assets, events, files, labels, relationships, sequences and time series now raise if given bad input for `data_set_ids`, `data_set_external_ids`, `asset_subtree_ids` and `asset_subtree_external_ids` instead of ignoring/returning everything.

### Improved
- The listed parameters above have silently accepted non-list input, i.e. single `int` (for `ids`) or single `str` (for `external_ids`). Function signatures and docstrings have now been updated to reflect this "hidden functionality".

## [5.11.0] - 2023-04-17
### Added
- The `DatapointsAPI` now supports time zones with the addition of a new method, `retrieve_dataframe_in_tz`. It does not support individual customization of query parameters (for good reasons, e.g. a DataFrame has a single index).
- Asking for datapoints in a specific time zone, e.g. `America/New_York` or `Europe/London` is now easily accomplished: the user can just pass in their `datetimes` localized to their time zone directly.
- Queries for aggregate datapoints are also supported, with the key feature being automatic handling of daylight savings time (DST) transitions, as this is not supported by the official API. Example usage: A user living in Oslo, Norway, wants daily averages in their local time. In Oslo, the standard time is UTC+1, with UTC+2 during the summer. This means during spring, there is a 23-hour long day when clocks roll 1 hour forward and a 25-hour day during fall.
- New granularities with a longer time span have been added (only to this new method, for now): 'week', 'month', 'quarter' and 'year'. These do not all represent a fixed frequency, but like the example above, neither does for example 'day' when we use time zones without a fixed UTC offset.

## [5.10.5] - 2023-04-13
### Fixed
- Subclasses of `VisionResource` inheriting `.dump` and `to_pandas` now work as expected for attributes storing lists of subclass instances like `Polygon`, `PolyLine`, `ObjectDetection` or `VisionExtractPredictions` directly or indirectly.

## [5.10.4] - 2023-04-13
### Fixed
- A lot of nullable integer attributes ended up as float after calling `.to_pandas`. These are now correctly converted to `dtype=Int64`.

## [5.10.3] - 2023-04-13
### Fixed
- When passing `CogniteResource` classes (like `Asset` or `Event`) to `update`, any labels were skipped in the update (passing `AssetUpdate` works). This has been fixed for all Cognite resource classes.

## [5.10.2] - 2023-04-12
### Fixed
- Fixed a bug that would cause `AssetsAPI.create_hierarchy` to not respect `upsert=False`.

## [5.10.1] - 2023-04-04
### Fixed
- Add missing field `when` (human readable version of the CRON expression) to `FunctionSchedule` class.

## [5.10.0] - 2023-04-03
### Fixed
- Implemented automatic retries for connection errors by default, improving the reliability of the connection to the Cognite API.
- Added a user-readable message to `CogniteConnectionRefused` error for improved user experience.

### Changed
- Introduce a `max_retries_connect` attribute on the global config, and default it to 3.

## [5.9.3] - 2023-03-27
### Fixed
- After creating a schedule for a function, the returned `FunctionSchedule` was missing a reference to the `CogniteClient`, meaning later calls to `.get_input_data()` would fail and raise `CogniteMissingClientError`.
- When calling `.get_input_data()` on a `FunctionSchedule` instance, it would fail and raise `KeyError` if no input data was specified for the schedule. This now returns `None`.

## [5.9.2] - 2023-03-27
### Fixed
- After calling e.g. `.time_series()` or `.events()` on an `AssetList` instance, the resulting resource list would be missing the lookup tables that allow for quick lookups by ID or external ID through the `.get()` method. Additionally, for future-proofing, the resulting resource list now also correctly has a `CogniteClient` reference.

## [5.9.1] - 2023-03-23
### Fixed
- `FunctionsAPI.call` now also works for clients using auth flow `OAuthInteractive`, `OAuthDeviceCode`, and any user-made subclass of `CredentialProvider`.

### Improved
- `FunctionSchedulesAPI.create` now also accepts an instance of `ClientCredentials` (used to be dictionary only).

## [5.9.0] - 2023-03-21
### Added
- New class `AssetHierarchy` for easy verification and reporting on asset hierarchy issues without explicitly trying to insert them.
- Orphan assets can now be reported on (orphan is an asset whose parent is not part of the given assets). Also, `AssetHierarchy` accepts an `ignore_orphans` argument to mimic the old behaviour where all orphans were assumed to be valid.
- `AssetsAPI.create_hierarchy` now accepts two new parameters: `upsert` and `upsert_mode`. These allow the user to do "insert or update" instead of an error being raised when trying to create an already existing asset. Upsert mode controls whether updates should replace/overwrite or just patch (partial update to non-null values only).
- `AssetsAPI.create_hierarchy` now also verifies the `name` parameter which is required and that `id` has not been set.

### Changed
- `AssetsAPI.create_hierarchy` now uses `AssetHierarchy` under the hood to offer concrete feedback on asset hierarchy issues, accessible through attributes on the raised exception, e.g. invalid assets, duplicates, orphans, or any cyclical asset references.

### Fixed
- `AssetsAPI.create_hierarchy`...:
  - Now respects `max_workers` when spawning worker threads.
  - Can no longer raise `RecursionError`. Used to be an issue for asset hierarchies deeper than `sys.getrecursionlimit()` (typically set at 1000 to avoid stack overflow).
  - Is now `pyodide` compatible.

## [5.8.0] - 2023-03-20
### Added
- Support for client certificate authentication to Azure AD.

## [5.7.4] - 2023-03-20
### Added
- Use `X-Job-Token` header for contextualization jobs to reduce required capabilities.

## [5.7.3] - 2023-03-14
### Improved
- For users unknowingly using a too old version of `numpy` (against the SDK dependency requirements), an exception could be raised (`NameError: name 'np' is not defined`). This has been fixed.

## [5.7.2] - 2023-03-10
### Fixed
- Fix method dump in TransformationDestination to ignore None.

## [5.7.1] - 2023-03-10
### Changed
- Split `instances` destination type of Transformations to `nodes` and `edges`.

## [5.7.0] - 2023-03-08
### Removed
- `ExtractionPipelineRunUpdate` was removed as runs are immutable.

### Fixed
- `ExtractionPipelinesRunsAPI` was hiding `id` of runs because `ExtractionPipelineRun` only defined `external_id` which doesn't exist for the "run resource", only for the "parent" ext.pipe (but this is not returned by the API; only used to query).

### Changed
- Rename and deprecate `external_id` in `ExtractionPipelinesRunsAPI` in favour of the more descriptive `extpipe_external_id`. The change is backwards-compatible, but will issue a `UserWarning` for the old usage pattern.

## [5.6.4] - 2023-02-28
### Added
- Input validation on `DatapointsAPI.[insert, insert_multiple, delete_ranges]` now raise on missing keys, not just invalid keys.

## [5.6.3] - 2023-02-23
### Added
- Make the SDK compatible with `pandas` major version 2 ahead of release.

## [5.6.2] - 2023-02-21
### Fixed
- Fixed an issue where `Content-Type` was not correctly set on file uploads to Azure.

## [5.6.1] - 2023-02-20
### Fixed
- Fixed an issue where `IndexError` was raised when a user queried `DatapointsAPI.retrieve_latest` for a single, non-existent time series while also passing `ignore_unknown_ids=True`. Changed to returning `None`, inline with other `retrieve` methods.

## [5.6.0] - 2023-02-16
### Added
- The SDK has been made `pyodide` compatible (to allow running natively in browsers). Missing features are `CredentialProvider`s with token refresh and `AssetsAPI.create_hierarchy`.

## [5.5.2] - 2023-02-15
### Fixed
- Fixed JSON dumps serialization error of instances of `ExtractionPipelineConfigRevision` and all subclasses (`ExtractionPipelineConfig`) as they stored a reference to the CogniteClient as a non-private attribute.

## [5.5.1] - 2023-02-14
### Changed
- Change `CredentialProvider` `Token` to be thread safe when given a callable that does token refresh.

## [5.5.0] - 2023-02-10
### Added
- Support `instances` destination type on Transformations.

## [5.4.4] - 2023-02-06
### Added
- Added user warnings when wrongly calling `/login/status` (i.e. without an API key) and `/token/inspect` (without OIDC credentials).

## [5.4.3] - 2023-02-05
### Fixed
- `OAuthDeviceCode` and `OAuthInteractive` now respect `global_config.disable_ssl` setting.

## [5.4.2] - 2023-02-03
### Changed
- Improved error handling (propagate IDP error message) for `OAuthDeviceCode` and `OAuthInteractive` upon authentication failure.

## [5.4.1] - 2023-02-02
### Fixed
- Bug where create_hierarchy would stop progressing after encountering more than `config.max_workers` failures.

## [5.4.0] - 2023-02-02
### Added
- Support for aggregating metadata keys/values for assets

## [5.3.7] - 2023-02-01
### Improved
- Issues with the SessionsAPI documentation have been addressed, and the `.create()` have been further clarified.

## [5.3.6] - 2023-01-30
### Changed
- A file-not-found error has been changed from `TypeError` to `FileNotFoundError` as part of the validation in FunctionsAPI.

## [5.3.5] - 2023-01-27
### Fixed
- Fixed an atexit-exception (`TypeError: '<' not supported between instances of 'tuple' and 'NoneType'`) that could be raised on PY39+ after fetching datapoints (which uses a custom thread pool implementation).

## [5.3.4] - 2023-01-25
### Fixed
- Displaying Cognite resources like an `Asset` or a `TimeSeriesList` in a Jupyter notebook or similar environments depending on `._repr_html_`, no longer raises `CogniteImportError` stating that `pandas` is required. Instead, a warning is issued and `.dump()` is used as fallback.

## [5.3.3] - 2023-01-24
### Added
- New parameter `token_cache_path` now accepted by `OAuthInteractive` and `OAuthDeviceCode` to allow overriding location of token cache.

### Fixed
- Platform dependent temp directory for the caching of the token in `OAuthInteractive` and `OAuthDeviceCode` (no longer crashes at exit on Windows).

## [5.3.2] - 2023-01-24
### Security
- Update `pytest` and other dependencies to get rid of dependency on the `py` package (CVE-2022-42969).

## [5.3.1] - 2023-01-20
### Fixed
- Last possible valid timestamp would not be returned as first (if first by some miracle...) by the `TimeSeries.first` method due to `end` being exclusive.

## [5.3.0] - 2023-01-20
### Added
- `DatapointsAPI.retrieve_latest` now support customising the `before` argument, by passing one or more objects of the newly added `LatestDatapointQuery` class.

## [5.2.0] - 2023-01-19
### Changed
- The SDK has been refactored to support `protobuf>=3.16.0` (no longer requires v4 or higher). This was done to fix dependency conflicts with several popular Python packages like `tensorflow` and `streamlit` - and also Azure Functions - that required major version 3.x of `protobuf`.

## [5.1.1] - 2023-01-19
### Changed
- Change RAW rows insert chunk size to make individual requests faster.

## [5.1.0] - 2023-01-03
### Added
- The diagram detect function can take file reference objects that contain file (external) id as well as a page range. This is an alternative to the lists of file ids or file external ids that are still possible to use. Page ranges were not possible to specify before.

## [5.0.2] - 2022-12-21
### Changed
- The valid time range for datapoints has been increased to support timestamps up to end of the year 2099 in the TimeSeriesAPI. The utility function `ms_to_datetime` has been updated accordingly.

## [5.0.1] - 2022-12-07
### Fixed
- `DatapointsArray.dump` would return timestamps in nanoseconds instead of milliseconds when `convert_timestamps=False`.
- Converting a `Datapoints` object coming from a synthetic datapoints query to a `pandas.DataFrame` would, when passed `include_errors=True`, starting in version `5.0.0`, erroneously cast the `error` column to a numeric data type and sort it *before* the returned values. Both of these behaviours have been reverted.
- Several documentation issues: Missing methods, wrong descriptions through inheritance and some pure visual/aesthetic.

## [5.0.0] - 2022-12-06
### Improved
- Greatly increased speed of datapoints fetching (new adaptable implementation and change from `JSON` to `protobuf`), especially when asking for... (measured in fetched `dps/sec` using the new `retrieve_arrays` method, with default settings for concurrency):
  - A large number of time series
    - 200 ts: ~1-4x speedup
    - 8000 ts: ~4-7x speedup
    - 20k-100k ts: Up to 20x faster
  - Very few time series (1-3)
    - Up to 4x faster
  - Very dense time series (>>10k dps/day)
    - Up to 5x faster
  - Any query for `string` datapoints
    - Faster the more dps, e.g. single ts, 500k: 6x speedup
- Peak memory consumption (for numeric data) is 0-55 % lower when using `retrieve` and 65-75 % lower for the new `retrieve_arrays` method.
- Fetching newly inserted datapoints no longer suffers from (potentially) very long wait times (or timeout risk).
- Converting fetched datapoints to a Pandas `DataFrame` via `to_pandas()` has changed from `O(N)` to `O(1)`, i.e., speedup no longer depends on the number of datapoints and is typically 4-5 orders of magnitude faster (!). NB: Only applies to `DatapointsArray` as returned by the `retrieve_arrays` method.
- Full customizability of queries is now available for *all retrieve* endpoints, thus the `query()` is no longer needed and has been removed. Previously only `aggregates` could be individually specified. Now all parameters can be passed either as top-level or as *individual settings*, even `ignore_unknown_ids`. This is now aligned with the API (except `ignore_unknown_ids` making the SDK arguably better!).
- Documentation for the retrieve endpoints has been overhauled with lots of new usage patterns and better examples. **Check it out**!
- Vastly better test coverage for datapoints fetching logic. You may have increased trust in the results from the SDK!

### Added
- New required dependency, `protobuf`. This is currently only used by the DatapointsAPI, but other endpoints may be changed without needing to release a new major version.
- New optional dependency, `numpy`.
- A new datapoints fetching method, `retrieve_arrays`, that loads data directly into NumPy arrays for improved speed and *much* lower memory usage.
- These arrays are stored in the new resource types `DatapointsArray` with corresponding container (list) type, `DatapointsArrayList` which offer much more efficient memory usage. `DatapointsArray` also offer zero-overhead pandas-conversion.
- `DatapointsAPI.insert` now also accepts `DatapointsArray`. It also does basic error checking like making sure the number of datapoints match the number of timestamps, and that it contains raw datapoints (as opposed to aggregate data which raises an error). This also applies to `Datapoints` input.
- `DatapointsAPI.insert_multiple` now accepts `Datapoints` and `DatapointsArray` as part of the (possibly) multiple inputs. Applies the same error checking as `insert`.

### Changed
- Datapoints are no longer fetched using `JSON`: the age of `protobuf` has begun.
- The main way to interact with the `DatapointsAPI` has been moved from `client.datapoints` to `client.time_series.data` to align and unify with the `SequenceAPI`. All example code has been updated to reflect this change. Note, however, that the `client.datapoints` will still work until the next major release, but will until then issue a `DeprecationWarning`.
- All parameters to all retrieve methods are now keyword-only (meaning no positional arguments are supported).
- All retrieve methods now accept a string for the `aggregates` parameter when asking for just one, e.g. `aggregates="max"`. This short-cut avoids having to wrap it inside a list. Both `snake_case` and `camelCase` are supported.
- The utility function `datetime_to_ms` no longer issues a `FutureWarning` on missing timezone information. It will now interpret naive `datetime`s as local time as is Python's default interpretation.
- The utility function `ms_to_datetime` no longer issues a `FutureWarning` on returning a naive `datetime` in UTC. It will now return an aware `datetime` object in UTC.
- All data classes in the SDK that represent a Cognite resource type have a `to_pandas` (or `to_geopandas`) method. Previously, these had various defaults for the `camel_case` parameter, but they have all been changed to `False`.
- All retrieve methods (when passing dict(s) with query settings) now accept identifier and aggregates in snake case (and camel case for convenience / backwards compatibility). Note that all newly added/supported customisable parameters (e.g. `include_outside_points` or `ignore_unknown_ids` *must* be passed in snake case or a `KeyError` will be raised.)
- The method `DatapointsAPI.insert_dataframe` has new default values for `dropna` (now `True`, still being applied on a per-column basis to not lose any data) and `external_id_headers` (now `True`, disincentivizing the use of internal IDs).
- The previous fetching logic awaited and collected all errors before raising (through the use of an "initiate-and-forget" thread pool). This is great, e.g., updates/inserts to make sure you are aware of all partial changes. However, when reading datapoints, a better option is to just fail fast (which it does now).
- `DatapointsAPI.[retrieve/retrieve_arrays/retrieve_dataframe]` no longer requires `start` (default: `0`, i.e. 1970-01-01) and `end` (default: `now`). This is now aligned with the API.
- Additionally, `DatapointsAPI.retrieve_dataframe` no longer requires `granularity` and `aggregates`.
- All retrieve methods accept a list of full query dictionaries for `id` and `external_id` giving full flexibility for all individual settings: `start`, `end`, `aggregates`, `granularity`, `limit`, `include_outside_points`, `ignore_unknown_ids`.
- Aggregates returned now include the time period(s) (given by the `granularity` unit) that `start` and `end` are part of (as opposed to only "fully in-between" points). This change is the *only breaking change* to the `DatapointsAPI.retrieve` method for aggregates and makes it so that the SDK match manual queries sent using e.g. `curl` or Postman. In other words, this is now aligned with the API.
Note also that this is a **bugfix**: Due to the SDK rounding differently than the API, you could supply `start` and `end` (with `start < end`) and still be given an error that `start is not before end`. This can no longer happen.
- Fetching raw datapoints using `include_outside_points=True` now returns both outside points (if they exist), regardless of `limit` setting (this is the *only breaking change* for limited raw datapoint queries; unlimited queries are fully backwards compatible). Previously the total number of points was capped at `limit`, thus typically only returning the first. Now up to `limit+2` datapoints are always returned. This is now aligned with the API.
- When passing a relative or absolute time specifier string like `"2w-ago"` or `"now"`, all time series in the same query will use the exact same value for 'now' to avoid any inconsistencies in the results.
- Fetching newly inserted datapoints no longer suffers from very long wait times (or timeout risk) as the code's dependency on `count` aggregates has been removed entirely (implementation detail) which could delay fetching by anything between a few seconds to several minutes/go to timeout while the aggregate was computed on-the-fly. This was mostly a problem for datapoints inserted into low-priority time periods (far away from current time).
- Asking for the same time series any number of times no longer raises an error (from the SDK), which is useful for instance when fetching disconnected time periods. This is now aligned with the API. Thus, the custom exception `CogniteDuplicateColumnsError` is no longer needed and has been removed from the SDK.
- ...this change also causes the `.get` method of `DatapointsList` and `DatapointsArrayList` to now return a list of `Datapoints` or `DatapointsArray` respectively *when duplicated identifiers are queried*. For data scientists and others used to `pandas`, this syntax is familiar to the slicing logic of `Series` and `DataFrame` when used with non-unique indices.
There is also a very subtle **bugfix** here: since the previous implementation allowed the same time series to be specified by both its `id` and `external_id`, using `.get` to access it would always yield the settings that were specified by the `external_id`. This will now return a `list` as explained above.
- `Datapoints` and `DatapointsArray` now store the `granularity` string given by the user (when querying aggregates) which allows both `to_pandas` methods (on `DatapointsList` and `DatapointsArrayList` as well) to accept `include_granularity_name` that appends this to the end of the column name(s).
- Datapoints fetching algorithm has changed from one that relies on up-to-date and correct `count` aggregates to be fast (with fallback on serial fetching when missing/unavailable), to recursively (and reactively) splitting the time-domain into smaller and smaller pieces, depending on the discovered-as-fetched density-distribution of datapoints in time and the number of available workers/threads. The new approach also has the ability to group more than 1 (one) time series per API request (when beneficial) and short-circuit once a user-given limit has been reached (if/when given). This method is now used for *all types of queries*; numeric raw-, string raw-, and aggregate datapoints.

#### Change: `retrieve_dataframe`
- Previously, fetching was constricted (🐍) to either raw- OR aggregate datapoints. This restriction has been lifted and the method now works exactly like the other retrieve-methods (with a few extra options relevant only for pandas `DataFrame`s).
- Used to fetch time series given by `id` and `external_id` separately - this is no longer the case. This gives a significant, additional speedup when both are supplied.
- The `complete` parameter has been removed and partially replaced by `uniform_index (bool)` which covers a subset of the previous features (with some modifications: now gives a uniform index all the way from the first given `start` to the last given `end`). Rationale: Old method had a weird and had unintuitive syntax (passing a string using commas to separate options).
- Interpolating, forward-filling or in general, imputation (also prev. controlled via the `complete` parameter) is completely removed as the resampling logic *really* should be up to the user fetching the data to decide, not the SDK.
- New parameter `column_names` (as already used in several existing `to_pandas` methods) decides whether to pick `id`s or `external_id`s as the dataframe column names. Previously, when both were supplied, the dataframe ended up with a mix.
Read more below in the removed section or check out the method's updated documentation.
- The ordering of columns for aggregates is now always chronological instead of the somewhat arbitrary choice made in `Datapoints.__init__`, (since `dict`s keep insertion order in newer python versions and instance variables lives in `__dict__`)).
- New parameter `include_granularity_name` that appends the specified granularity to the column names if passed as `True`. Mimics the behaviour of the older, well-known argument `include_aggregate_name`, but adds after: `my-ts|average|13m`.

### Fixed
- `CogniteClientMock` has been updated with 24 missing APIs (including sub-composited APIs like `FunctionsAPI.schedules`) and is now used internally in testing instead of a similar, additional implementation.
- Loads of `assert`s meant for the SDK user have been changed to raising exceptions instead as a safeguard since `assert`s are ignored when running in optimized mode `-O` (or `-OO`).

### Fixed: Extended time domain
- `TimeSeries.[first/count/latest]()` now work with the expanded time domain (minimum age of datapoints was moved from 1970 to 1900, see [4.2.1]).
  - `TimeSeries.latest()` now supports the `before` argument similar to `DatapointsAPI.retrieve_latest`.
  - `TimeSeries.first()` now considers datapoints before 1970 and after "now".
  - `TimeSeries.count()` now considers datapoints before 1970 and after "now" and will raise an error for string time series as `count` (or any other aggregate) is not defined.
- `DatapointsAPI.retrieve_latest` would give latest datapoint `before="now"` when given `before=0` (1970) because of a bad boolean check. Used to not be a problem since there were no data before epoch.
- The utility function `ms_to_datetime` no longer raises `ValueError` for inputs from before 1970, but will raise for input outside the allowed minimum- and maximum supported timestamps in the API.
**Note**: that support for `datetime`s before 1970 may be limited on Windows, but `ms_to_datetime` should still work (magic!).

### Fixed: Datapoints-related
- **Critical**: Fetching aggregate datapoints now works properly with the `limit` parameter. In the old implementation, `count` aggregates were first fetched to split the time domain efficiently - but this has little-to-no informational value when fetching *aggregates* with a granularity, as the datapoints distribution can take on "any shape or form". This often led to just a few returned batches of datapoints due to miscounting (e.g. as little as 10% of the actual data could be returned(!)).
- Fetching datapoints using `limit=0` now returns zero datapoints, instead of "unlimited". This is now aligned with the API.
- Removing aggregate names from the columns in a Pandas `DataFrame` in the previous implementation used `Datapoints._strip_aggregate_name()`, but this had a bug: Whenever raw datapoints were fetched all characters after the last pipe character (`|`) in the tag name would be removed completely. In the new version, the aggregate name is only added when asked for.
- The method `Datapoints.to_pandas` could return `dtype=object` for numeric time series when all aggregate datapoints were missing; which is not *that* unlikely, e.g., when using `interpolation` aggregate on a `is_step=False` time series with datapoints spacing above one hour on average. In such cases, an object array only containing `None` would be returned instead of float array dtype with `NaN`s. Correct dtype is now enforced by an explicit `pandas.to_numeric()` cast.
- Fixed a bug in all `DatapointsAPI` retrieve-methods when no time series was/were found, a single identifier was *not* given (either list of length 1 or all given were missing), `ignore_unknown_ids=True`, and `.get` was used on the empty returned `DatapointsList` object. This would raise an exception (`AttributeError`) because the mappings from `id` or `external_id` to `Datapoints` were not defined on the object (only set when containing at least 1 resource).

### Removed
- Method: `DatapointsAPI.query`. No longer needed as all "optionality" has been moved to the three `retrieve` methods.
- Method: `DatapointsAPI.retrieve_dataframe_dict`. Rationale: Due to its slightly confusing syntax and return value, it basically saw no use "in the wild".
- Custom exception: `CogniteDuplicateColumnsError`. No longer needed as the retrieve endpoints now support duplicated identifiers to be passed (similar to the API).
- All convenience methods related to plotting and the use of `matplotlib`. Rationale: No usage and low utility value: the SDK should not be a data science library.

## [4.11.3] - 2022-11-17
### Fixed
- Fix FunctionCallsAPI filtering

## [4.11.2] - 2022-11-16
### Changed
- Detect endpoint (for Engineering Diagram detect jobs) is updated to spawn and handle multiple jobs.
### Added
- `DetectJobBundle` dataclass: A way to manage multiple files and jobs.

## [4.11.1] - 2022-11-15
### Changed
- Update doc for Vision extract method
- Improve error message in `VisionExtractJob.save_annotations`

## [4.11.0] - 2022-10-17
### Added
- Add `compute` method to `cognite.client.geospatial`

## [4.10.0] - 2022-10-13
### Added
- Add `retrieve_latest` method to `cognite.client.sequences`
- Add support for extending the expiration time of download links returned by `cognite.client.files.retrieve_download_urls()`

## [4.9.0] - 2022-10-10
### Added
- Add support for extraction pipeline configuration files
### Deprecated
- Extraction pipeline runs has been moved from `client.extraction_pipeline_runs` to `client.extraction_pipelines.runs`

## [4.8.1] - 2022-10-06
### Fixed
- Fix `__str__` method of `TransformationSchedule`

## [4.8.0] - 2022-09-30
### Added
- Add operations for geospatial rasters

## [4.7.1] - 2022-09-29
### Fixed
- Fixed the `FunctionsAPI.create` method for Windows-users by removing
  validation of `requirements.txt`.

## [4.7.0] - 2022-09-28
### Added
- Support `tags` on `transformations`.

### Changed
- Change geospatial.aggregate_features to support `aggregate_output`

## [4.5.4] - 2022-09-19
### Fixed
- The raw rows insert endpoint is now subject to the same retry logic as other idempotent endpoints.

## [4.5.3] - 2022-09-15
### Fixed
- Fixes the OS specific issue where the `requirements.txt`-validation failed
  with `Permission Denied` on Windows.

## [4.5.2] - 2022-09-09
### Fixed
- Fixes the issue when updating transformations with new nonce credentials

## [4.5.1] - 2022-09-08
### Fixed
- Don't depend on typing_extensions module, since we don't have it as a dependency.

## [4.5.0] - 2022-09-08
### Added
- Vision extract implementation, providing access to the corresponding [Vision Extract API](https://docs.cognite.com/api/v1/#tag/Vision).

## [4.4.3] - 2022-09-08
### Fixed
- Fixed NaN/NA value check in geospatial FeatureList

## [4.4.2] - 2022-09-07
### Fixed
- Don't import numpy in the global space in geospatial module as it's an optional dependency

## [4.4.1] - 2022-09-06
### Fixed
- Fixed FeatureList.from_geopandas to handle NaN values

## [4.4.0] - 2022-09-06
### Changed
- Change geospatial.aggregate_features to support order_by

## [4.3.0] - 2022-09-06
### Added
- Add geospatial.list_features

## [4.2.1] - 2022-08-23
### Changed
- Change timeseries datapoints' time range to start from 01.01.1900

## [4.2.0] - 2022-08-23
### Added
- OAuthInteractive credential provider. This credential provider will redirect you to a login page
and require that the user authenticates. It will also cache the token between runs.
- OAuthDeviceCode credential provider. Display a device code to enter into a trusted device.
It will also cache the token between runs.

## [4.1.2] - 2022-08-22
### Fixed
- geospatial: support asset links for features

## [4.1.1] - 2022-08-19
### Fixed
- Fixed the issue on SDK when Python installation didn't include pip.

### Added
- Added Optional dependency called functions. Usage: `pip install "cognite-sdk[functions]"`

## [4.1.0] - 2022-08-18
### Added
- ensure_parent parameter to client.raw.insert_dataframe method

## [4.0.1] - 2022-08-17
### Added
- OAuthClientCredentials now supports token_custom_args.

## [4.0.0] - 2022-08-15
### Changed
- Client configuration no longer respects any environment variables. There are other libraries better
suited for loading configuration from the environment (such as builtin `os` or `pydantic`). There have also
been several reports of envvar name clash issues in tools built on top the SDK. We therefore
consider this something that should be handled by the application consuming the SDK. All configuration of
`cognite.client.CogniteClient` now happens using a `cognite.client.ClientConfig` object. Global configuration such as
`max_connection_pool_size` and other options which apply to all client instances are now configured through
the `cognite.client.global_config` object which is an instance of `cognite.client.GlobalConfig`. Examples
have been added to the docs.
- Auth has been reworked. The client configuration no longer accepts the `api_key` and `token_...` arguments.
It accepts only a single `credentials` argument which must be a `CredentialProvider` object. A few
implementations have been provided (`APIKey`, `Token`, `OAuthClientCredentials`). Example usage has
been added to the docs. More credential provider implementations will be added in the future to accommodate
other OAuth flows.

### Fixed
- A bug in the Functions SDK where the lifecycle of temporary files was not properly managed.

## [3.9.0] - 2022-08-11
### Added
- Moved Cognite Functions from Experimental SDK to Main SDK.

## [3.8.0] - 2022-08-11
### Added
- Add ignore_unknown_ids parameter to sequences.retrieve_multiple

## [3.7.0] - 2022-08-10
### Changed
- Changed grouping of Sequence rows on insert. Each group now contains at most 100k values and at most 10k rows.

## [3.6.1] - 2022-08-10
### Fixed
- Fixed a minor casing error for the geo_location field on files

### Added
- Add ignore_unknown_ids parameter to files.retrieve_multiple

## [3.5.0] - 2022-08-10
### Changed
- Improve type annotations. Use overloads in more places to help static type checkers.

## [3.4.3] - 2022-08-10
### Changed
- Cache result from pypi version check so it's not executed for every client instantiation.

## [3.4.2] - 2022-08-09
### Fixed
- Fix the wrong destination name in transformations.

## [3.4.1] - 2022-08-01
### Fixed
- fixed exception when printing exceptions generated on transformations creation/update.

## [3.4.0] - 2022-07-25
### Added
- added support for nonce authentication on transformations

### Changed
- if no source or destination credentials are provided on transformation create, an attempt will be made to create a session with the CogniteClient credentials, if it succeeds, the acquired nonce will be used.
- if OIDC credentials are provided on transformation create/update, an attempt will be made to create a session with the given credentials. If it succeeds, the acquired nonce credentials will replace the given client credentials before sending the request.

## [3.3.0] - 2022-07-21
### Added
- added the sessions API

## [3.2.0] - 2022-07-15
### Removed
- Unused cognite.client.experimental module

## [3.1.0] - 2022-07-13
### Changed
- Helper functions for conversion to/from datetime now warns on naive datetimes and their interpretation.
### Fixed
- Helper function `datetime_to_ms` now accepts timezone aware datetimes.

## [3.0.1] - 2022-07-13
### Fixed
- fixed missing README.md in package

## [3.0.0] - 2022-07-12
### Changed
- Poetry build, one single package "cognite-sdk"
- Require python 3.8 or greater (used to be 3.5 or greater)
### Removed
- support for root_asset_id and root_asset_external_id filters. use asset subtree filters instead.

## [2.56.1] - 2022-06-22
### Added
- Time series property `is_step` can now be updated.

## [2.56.0] - 2022-06-21
### Added
- added the diagrams API

## [2.55.0] - 2022-06-20
### Fixed
- Improve geospatial documentation and implement better parameter resilience for filter and feature type update

## [2.54.0] - 2022-06-17
### Added
- Allow to set the chunk size when creating or updating geospatial features

## [2.53.1] - 2022-06-17
### Fixed
- Fixed destination type decoding of `transformation.destination`

## [2.53.0] - 2022-06-16
### Added
- Annotations implementation, providing access to the corresponding [Annotations API](https://docs.cognite.com/api/v1/#tag/Annotations).
    - Added `Annotation`, `AnnotationFilter`, `AnnotationUpdate` dataclasses to `cognite.client.data_classes`
    - Added `annotations` API to `cognite.client.CogniteClient`
    - **Create** annotations with `client.annotations.create` passing `Annotation` instance(s)
    - **Suggest** annotations with `client.annotations.suggest` passing `Annotation` instance(s)
    - **Delete** annotations with `client.annotations.delete` passing the id(s) of annotation(s) to delete
    - **Filter** annotations with `client.annotations.list` passing a `AnnotationFilter `dataclass instance or a filter `dict`
    - **Update** annotations with `client.annotations.update` passing updated `Annotation` or `AnnotationUpdate` instance(s)
    - **Get single** annotation with `client.annotations.retrieve` passing the id
    - **Get multiple** annotations with `client.annotations.retrieve_multiple` passing the ids

### Changed
- Reverted the optimizations introduced to datapoints fetching in 2.47.0 due to buggy implementation.

## [2.51.0] - 2022-06-13
### Added
- added the new geo_location field to the Asset resource

## [2.50.2] - 2022-06-09
### Fixed
- Geospatial: fix FeatureList.from_geopandas issue with optional properties

## [2.50.1] - 2022-06-09
### Fixed
- Geospatial: keep feature properties as is

## [2.50.0] - 2022-05-30
### Changed
- Geospatial: deprecate update_feature_types and add patch_feature_types

## [2.49.1] - 2022-05-19
### Changed
- Geospatial: Support dataset

## [2.49.0] - 2022-05-09
### Changed
- Geospatial: Support output selection for getting features by ids

## [2.48.0] - 2022-05-09
### Removed
- Experimental model hosting API

## [2.47.0] - 2022-05-02
### Changed
- Performance gain for `datapoints.retrieve` by grouping together time series in single requests against the underlying API.

## [2.46.1] - 2022-04-22
### Changed
- POST requests to the `sessions/revoke`-endpoint are now automatically retried
- Fix retrieval of empty raster in experimental geospatial api: http 204 as ok status

## [2.45.0] - 2022-03-25
### Added
- support `sequence_rows` destination type on Transformations.

## [2.44.1] - 2022-03-24
### Fixed
- fix typo in `data_set_ids` parameter type on `transformations.list`.

## [2.44.0] - 2022-03-24
### Added
- support conflict mode parameter on `transformations.schema.retrieve`.

## [2.43.1] - 2022-03-24
### Added
- update pillow dependency 9.0.0 -> 9.0.1

## [2.43.0] - 2022-03-24
### Added
- new list parameters added to `transformations.list`.

## [2.42.0] - 2022-02-25
### Added
- FeatureList.from_geopandas() improvements

### Fixed
- example for templates view.

## [2.41.0] - 2022-02-16
### Added
- support for deleting properties and search specs in GeospatialAPI.update_feature_types(...).

## [2.40.1] - 2022-02-15
### Fixed
- geospatial examples.

## [2.40.0] - 2022-02-11
### Added
- dataSetId support for transformations.

## [2.39.1] - 2022-01-25
### Added
- pandas and geospatial dependencies optional for cognite-sdk-core.

## [2.39.0] - 2022-01-20
### Added
- geospatial API support

## [2.38.6] - 2022-01-14
### Added
- add the possibility to cancel transformation jobs.

## [2.38.5] - 2022-01-12
### Fixed
- Bug where creating/updating/deleting more than 5 transformation schedules in a single call would fail.

## [2.38.4] - 2021-12-23
### Fixed
- Bug where list generator helper will return more than chunk_size items.

## [2.38.3] - 2021-12-13
### Fixed
- Bug where client consumes all streaming content when logging request.

## [2.38.2] - 2021-12-09
### Added
- add the possibility to pass extra body fields to APIClient._create_multiple.

## [2.38.1] - 2021-12-07
### Fixed
- Bug where loading `transformations.jobs` from JSON fails for raw destinations.

## [2.38.0] - 2021-12-06
### Added
- `transformations` api client, which allows the creation, deletion, update, run and retrieval of transformations.
- `transformations.schedules` api client, which allows the schedule, unschedule and retrieval of recurring runs of a transformation.
- `transformations.notifications` api client, which allows the creation, deletion and retrieval of transformation email notifications.
- `transformations.schema` api client, which allows the retrieval of the expected schema of sql transformations based on the destination data type.
- `transformations.jobs` api client, which retrieves the  status of transformation runs.

## [2.37.1] - 2021-12-01
### Fixed
- Bug where `sequences` full update attempts to "set" column spec. "set" is not supported for sequence column spec.

## [2.37.0] - 2021-11-30
### Added
- Added support for retrieving file download urls

## [2.36.0] - 2021-11-30
### Fixed
- Changes default JSON `.dumps()` behaviour to be in strict compliance with the standard: if any NaNs or +/- Infs are encountered, an exception will now be raised.

## [2.35.0] - 2021-11-29
### Added
- Added support for `columns` update on sequences
- Added support for `data_set_id` on template views

### Security
- Disallow downloading files to path outside download directory in `files.download()`.

## [2.32.0] - 2021-10-04
### Added
 - Support for extraction pipelines

## [2.31.1] - 2021-09-30
### Fixed
- Fixed a bug related to handling of binary response payloads.

## [2.31.0] - 2021-08-26
### Added
- View resolver for template fields.

## [2.30.0] - 2021-08-25
### Added
- Support for Template Views

## [2.29.0] - 2021-08-16
### Added
- Raw rows are retrieved using parallel cursors when no limit is set.

## [2.28.2] - 2021-08-12
### Added
- Relationships now supports `partitions` parameter for [parallel retrieval](https://docs.cognite.com/api/v1/#section/Parallel-retrieval)

## [2.28.1] - 2021-08-10
### Changed
- debug mode now logs response payload and headers.

## [2.27.0] - 2021-07-20

### Fixed
- When using CogniteClient with the client-secret auth flow, the object would not be pickle-able (e.g. when using multiprocessing) because of an anonymous function.

## [2.26.1] - 2021-07-20

### Changed
- Optimization. Do not get windows if remaining data points is 0. Reduces number of requests when asking for 100k data points/10k aggregates from 2 to 1.

## [2.26.0] - 2021-07-08

### Added
- Support for set labels on AssetUpdate

## [2.25.0] - 2021-07-06

### Added
- filter_nodes function to ThreeDRevisionsAPI

## [2.24.0] - 2021-06-28

### Added
- ignore_unknown_ids flag to Relationships delete method

## [2.23.0] - 2021-06-25

### Added
- insert_dataframe and retrieve_dataframe methods to the Raw client

## [2.22.0] - 2021-06-22

### Added
- More contextualization job statuses
### Changed
- Refactor contextualization constant representation

## [2.21.0] - 2021-06-21

### Added
- Datasets support for labels

## [2.20.0] - 2021-06-18

### Added
- rows() in RawRowsAPI support filtering with `columns` and `min/maxLastUpdatedTime`

## [2.19.0] - 2021-05-11

### Added
- Support for /token/inspect endpoint

## [2.18.2] - 2021-04-23

### Fixed
- Bug in templates instances filter that would cause `template_names` to be ignored.

## [2.18.1] - 2021-04-22

### Added
- Configure file download/upload timeouts with `COGNITE_FILE_TRANSFER_TIMEOUT` environment variable or
`file_transfer_timeout` parameter on `CogniteClient`.

### Changed
- Increased default file transfer timeout from 180 to 600 seconds
- Retry more failure modes (read timeouts, 502, 503, 504) for files upload/download requests.

## [2.18.0] - 2021-04-20

### Changed
- `COGNITE_DISABLE_SSL` now also covers ssl verification on IDP endpoints used for generating tokens.


## [2.17.1] - 2021-04-15

### Added
- `created_time`, and `last_updated_time` to template data classes.
- `data_set_id` to template instance data class.


## [2.17.0] - 2021-03-26

### Changed
- Ignore exceptions from pypi version check and reduce its timeout to 5 seconds.

### Fixed
- Only 200/201/202 is treated as successful response. 301 led to json decoding errors -
now handled gracefully.
- datasets create limit was set to 1000 in the sdk, leading to cases of 400 from the api where the limit is 10.

### Added
- Support for specifying proxies in the CogniteClient constructor

### Removed
- py.typed file. Will not declare library as typed until we run a typechecker on the codebase.


## [2.16.0] - 2021-03-26

### Added
- support for templates.
- date-based `cdf-version` header.

## [2.15.0] - 2021-03-22

### Added
- `createdTime` field on raw dbs and tables.

## [2.14.0] - 2021-03-18

### Added
- dropna argument to insert_dataframe method in DatapointsAPI

## [2.13.0] - 2021-03-16

### Added
- `sortByNodeId` and `partitions` query parameters to `list_nodes` method.

## [2.12.2] - 2021-03-11

### Fixed
- CogniteAPIError raised (instead of internal KeyError) when inserting a RAW row without a key.

## [2.12.1] - 2021-03-09

### Fixed
- CogniteMissingClientError raised when creating relationship with malformed body.

## [2.12.0] - 2021-03-08

### Changed
- Move Entity matching API from beta to v1.

## [2.11.1] - 2021-02-18

### Changed
- Resources are now more lenient on which types they accept in for labels
- Entity matching fit will flatten dictionaries and resources to "metadata.subfield" similar to pipelines.

### Added
- Relationships now support update

## [2.10.7] - 2021-02-02

### Fixed
- Relationships API list calls via the generator now support `chunk_size` as parameter.

## [2.10.6] - 2021-02-02

### Fixed
- Retry urllib3.NewConnectionError when it isn't in the context of a ConnectionRefusedError

## [2.10.5] - 2021-01-25

### Fixed
- Fixed asset subtree not returning an object with id->item cache for use in .get

## [2.10.4] - 2020-12-14

### Changed
- Relationships filter will now chain filters on large amounts of sources or targets in batches of 1000 rather than 100.


## [2.10.3] - 2020-12-09

### Fixed
- Retries now have backup time tracking per request, rather than occasionally shared between threads.
- Sequences delete ranges now no longer gives an error if no data is present

## [2.10.2] - 2020-12-08

### Fixed
- Set geoLocation.type in files to "Feature" if missing

## [2.10.1] - 2020-12-03

### Added
- Chaining of requests to the relationships list method,
allowing the method to take arbitrarily long lists for `source_external_ids` and `target_external_ids`

## [2.10.0] - 2020-12-01

### Added
- Authentication token generation and lifecycle management

## [2.9.0] - 2020-11-25

### Added
- Entity matching API is now available in the beta client.

## [2.8.0] - 2020-11-23

### Changed
- Move relationships to release python SDK

## [2.7.0] - 2020-11-10

### Added
- `fetch_resources` parameter to the relationships `list` and `retrieve_multiple` methods, which attempts to fetch the resource referenced in the relationship.

## [2.6.4] - 2020-11-10

### Fixed
- Fixed a bug where 429 was not retried on all endpoints

## [2.6.3] - 2020-11-10

### Fixed
- Resource metadata should be able to set empty using `.metadata.set(None)` or `.metadata.set({})`.

## [2.6.2] - 2020-11-05

### Fixed
- Asset retrieve subtree should return empty AssetList if asset does not exist.

## [2.6.1] - 2020-10-30

### Added
- `geospatial` to list of valid relationship resource types.

## [2.6.0] - 2020-10-26

### Changed
- Relationships list should take dataset internal and external id as different parameters.

## [2.5.4] - 2020-10-22

### Fixed
- `_is_retryable` didn't handle clusters with a dash in the name.

## [2.5.3] - 2020-10-14

### Fixed
- `delete_ranges` didn't cast string timestamp into number properly.

## [2.5.2] - 2020-10-06

### Fixed
- `labels` in FileMetadata is not cast correctly to a list of `Label` objects.

## [2.5.1] - 2020-10-01
- Include `py.typed` file in sdk distribution

## [2.5.0] - 2020-09-29

### Added
- Relationships beta support.

### Removed
- Experimental Model Hosting client.

## [2.4.3] - 2020-09-18
- Increase raw rows list limit to 10,000

## [2.4.2] - 2020-09-10
- Fixed a bug where urls with query parameters were excluded from the retryable endpoints.

## [2.4.1] - 2020-09-09

### Changed
- Generator-based listing now supports partitions. Example:
  ``` python
  for asset in client.assets(partitions=10):
    # do something
  ```

## [2.4.0] - 2020-08-31

### Added
- New 'directory' in Files

## [2.3.0] - 2020-08-25

### Changed
- Add support for mypy and other type checking tools by adding packaging type information

## [2.2.2] - 2020-08-18

### Fixed
- HTTP transport logic to better handle retrying of connection errors
- read timeouts will now raise a CogniteReadTimeout
- connection errors will now raise a CogniteConnectionError, while connection refused errors will raise the more
 specific CogniteConnectionRefused exception.

### Added
- Jitter to exponential backoff on retries

### Changed
- Make HTTP requests no longer follow redirects by default
- All exceptions now inherit from CogniteException

## [2.2.1] - 2020-08-17

### Added
- Fixed a bug where `/timeseries/list` was missing from the retryable endpoints.

## [2.2.0] - 2020-08-17

### Added
- Files labelling support

## [2.1.2] - 2020-08-13

### Fixed
- Fixed a bug where only v1 endpoints (not playground) could be added as retryable

## [2.1.1] - 2020-08-13

### Fixed
- Calls to datapoints `retrieve_dataframe` with `complete="fill"` would break using Pandas version 1.1.0 because it raises TypeError when calling `.interpolate(...)` on a dataframe with no columns.

## [2.1.0] - 2020-07-22

### Added
- Support for passing a single string to `AssetUpdate().labels.add` and `AssetUpdate().labels.remove`. Both a single string and a list of strings is supported. Example:
  ```python
  # using a single string
  my_update = AssetUpdate(id=1).labels.add("PUMP").labels.remove("VALVE")
  res = client.assets.update(my_update)

  # using a list of strings
  my_update = AssetUpdate(id=1).labels.add(["PUMP", "ROTATING_EQUIPMENT"]).labels.remove(["VALVE"])
  res = client.assets.update(my_update)
  ```

## [2.0.0] - 2020-07-21

### Changed
- The interface to interact with labels has changed. A new, improved interface is now in place to make it easier to work with CDF labels. The new interface behaves this way:
  ```python
  # crate label definition(s)
  client.labels.create(LabelDefinition(external_id="PUMP", name="Pump", description="Pump equipment"))
  # ... or multiple
  client.labels.create([LabelDefinition(external_id="PUMP"), LabelDefinition(external_id="VALVE")])

  # list label definitions
  label_definitions = client.labels.list(name="Pump")

  # delete label definitions
  client.labels.delete("PUMP")
  # ... or multiple
  client.labels.delete(["PUMP", "VALVE"])

  # create an asset with label
  asset = Asset(name="my_pump", labels=[Label(external_id="PUMP")])
  client.assets.create(assets)

  # filter assets by labels
  my_label_filter = LabelFilter(contains_all=["PUMP", "VERIFIED"])
  asset_list = client.assets.list(labels=my_label_filter)

  # attach/detach labels to/from assets
  my_update = AssetUpdate(id=1).labels.add(["PUMP"]).labels.remove(["VALVE"])
  res = client.assets.update(my_update)
  ```

### Fixed
- Fixed bug where `_call_` in SequencesAPI (`client.sequences`) was incorrectly returning a `GET` method instead of `POST`.

## [1.8.1] - 2020-07-07
### Changed
- For 3d mappings delete, only use node_id and asset_id pairs in delete request to avoid potential bad request.
- Support attaching/detaching multiple labels on assets in a single method

## [1.8.0] - 2020-06-30
### Added
- Synthetic timeseries endpoint for DatapointsApi
- Labels endpoint support
- Assets labelling support
- Support for unique value aggregation for events.

### Changed
- When `debug=true`, redirects are shown more clearly.

## [1.7.0] - 2020-06-03
### Fixed
- datasetId is kept as an integer in dataframes.

### Changed
- Internal list of retryable endpoints was changed to a class variable so it can be modified.

## [1.6.0] - 2020-04-28
### Added
- Support events filtering by ongoing events (events without `end_time` defined)
- Support events filtering by active timerange of event
- Support files metadata filtering by `asset_external_ids`
- Aggregation endpoint for Assets, DataSets, Events, Files, Sequences and TimeSeries API

## [1.5.2] - 2020-04-02
### Added
- Support for security categories on file methods

## [1.5.1] - 2020-04-01
### Added
- Support for security categories on files
- active_at_time on relationships

### Fixed
- No longer retry calls to /files/initupload
- Retry retryable POST endpoints in datasets API

## [1.5.0] - 2020-03-12
### Added
- DataSets API and support for this in assets, events, time series, files and sequences.
- .asset helper function on time series.
- asset external id filter on time series.

## [1.4.13] - 2020-03-03
### Added
- Relationship list supports multiple sources, targets, relationship types and datasets.

## [1.4.12] - 2020-03-02

### Fixed
- Fixed a bug in file uploads where fields other than name were not being passed to uploaded directories.

## [1.4.11] - 2020-02-21

### Changed
- Datapoint insertion changed to be less memory intensive.

### Fixed
- Fixed a bug where add service account to group expected items in response.
- Jupyter notebook output and non-camel cased to_pandas uses nullable int fields instead of float for relevant fields.

## [1.4.10] - 2020-01-27
### Added
- Support for the error field for synthetic time series query in the experimental client.
- Support for retrieving data from multiple sequences at once.

## [1.4.9] - 2020-01-08

### Fixed
- Fixed a bug where datapoints `retrieve` could return less than limit even if there were more datapoints.
- Fixed an issue where `insert_dataframe` would give an error with older pandas versions.

## [1.4.8] - 2019-12-19

### Added
- Support for `ignore_unknown_ids` on time series `retrieve_multiple`, `delete` and datapoints `retrieve` and `latest` and related endpoints.
- Support for asset subtree filters on files, sequences, and time series.
- Support for parent external id filters on assets.
- Synthetic datapoints retrieve has additional functions including variable replacement and sympy support.

### Changed
- Synthetic datapoints now return errors in the `.error` field, in the jupyter output, and optionally in pandas dataframes if `include_errors` is set.

## [1.4.7] - 2019-12-05

### Added
- Support for synthetic time series queries in the experimental client.
- parent external id filter added for assets.

### Fixed
- startTime in event dataframes is now a nullable int dtype, consistent with endTime.

## [1.4.6] - 2019-12-02

### Fixed
- Fixed notebook output for Asset, Datapoint and Raw.

## [1.4.5] - 2019-12-02

### Changed

- The ModelHostingAPI now calls Model Hosting endpoints in playground instead of 0.6.

## [1.4.4] - 2019-11-29

### Added
 - Option to turn off version checking from CogniteClient constructor

### Changed
- In sequences create, the column definitions object accepts both camelCased and snake_cased keys.
- Retry 429 on all endpoints

### Fixed
- Fixed notebook output for DatapointsList

## [1.4.3] - 2019-11-27
### Fixed
- In Jupyter notebooks, the output from built-in list types is no longer camel cased.

## [1.4.2] - 2019-11-27

### Changed
- In the 3D API, the call and list methods now include all models by default instead of only unpublished ones.
- In Jupyter notebooks, the output from built-in types is no longer camel cased.

### Added
- Support for filtering events by asset subtree ids.

## [1.4.1] - 2019-11-18

### Added
- Support for filtering events by asset external id.
- query parameter on asset search.
- `ignore_unknown_ids` parameter on asset and events method `delete` and `retrieve_multiple`.

## [1.4.0] - 2019-11-14

### Changed
- In the ModelHostingAPI, models, versions and schedules are now referenced by name instead of id. The ids are no longer available.
- In the ModelHostingAPI, functions related to model versions are moved from the ModelsAPI to the new ModelVersionsAPI.
- In the ModelHostingAPI, the model names must be unique. Also, the version names and schedule names must be unique per model.
- Default value for `limit` in search method is now 100 instead of None to clarify api default behaviour when no limit is passed.

## [1.3.4] - 2019-11-07

### Changed
- Error 500's are no longer retried by default, only HTTP 429, 502, 503, 504 are.
- Optimized HTTP calls by caching user agent.
- Relationship filtering is now integrated into `list` instead of `search`.
- Sequences `insert_dataframe` parameter `external_id_headers` documentation updated.
- Type hints for several objects formerly `Dict[str, Any]` improved along with introducing matching dict derived classes.

### Fixed
- `source_created_time` and `source_modified_time` on files now displayed as time fields.
- Fixed pagination for `include_outside_points` and other edge cases in datapoints.
- Fixed a bug where `insert_dataframe` with strings caused a numpy error.

### Added
- Relationships can now have sequences as source or target.

## [1.3.3] - 2019-10-21

### Changed
- Datapoints insert dataframe function will check for infinity values.
- Allow for multiple calls to .add / .remove in object updates such as metadata, without later calls overwriting former.
- List time series now ignores the include_metadata parameter.

### Added
- Advanced list endpoint is used for listing time series, adding several new filters and partitions.

## [1.3.2] - 2019-10-16

### Added
- Datapoints objects now store is_string, is_step and unit to allow for better interpretation of the data.
- Sorting when listing events
- Added a search function in the relationships API.

### Changed
- `list` and `__call__` methods for files now support list parameters for `root_ids`, `root_external_ids`.
- retrieve_dataframe with `complete` using Datapoints fields instead of retrieving time series metadata.

### Fixed
- Fixed chunking logic in list_generator to always return last partial chunk.
- Fixed an error on missing target/source in relationships.

## [1.3.1] - 2019-10-09
### Fixed
- Fixed support for totalVariation aggregate completion.
- Changed conversion of raw RowList to pandas DataFrame to handle missing values (in columns) across the rows. This also fixes the bug where one-off values would be distributed to all rows in the DataFrame (unknown bug).

## [1.3.0] - 2019-10-03
### Changed
- Sequences officially released and no longer considered experimental.
- Sequences data insert no longer takes a default value for columns.

## [1.2.1] - 2019-10-01
### Fixed
- Tokens are sent with the correct "Authorization" header instead of "Authentication".

## [1.2.0] - 2019-10-01
### Added
- Support for authenticating with bearer tokens. Can now supply a jwt or jwt-factory to CogniteClient. This token will override any api-key which has been set.

## [1.1.12] - 2019-10-01
### Fixed
- Fixed a bug in time series pagination where getting 100k datapoints could cause a missing id error when using include_outside_points.
- SequencesData `to_pandas` no longer returns NaN on integer zero columns.
- Fixed a bug where the JSON encoder would throw circular reference errors on unknown data types, including numpy floats.

## [1.1.11] - 2019-09-23
### Fixed
- Fix testing.CogniteClientMock so it is possible to get attributes on child which have not been explicitly in the CogniteClientMock constructor

## [1.1.10] - 2019-09-23
### Fixed
- Fix testing.CogniteClientMock so it is possible to get child mock not explicitly defined

### Added
- `list` and `__call__` methods for events now support list parameters for `root_asset_ids`, `root_asset_external_ids`.

## [1.1.9] - 2019-09-20
### Changed
- Renamed testing.mock_cognite_client to testing.monkeypatch_cognite_client

### Added
- testing.CogniteClientMock object

## [1.1.8] - 2019-09-19
### Added
- Support for aggregated properties of assets.
- `Asset` and `AssetList` classes now have a `sequences` function which retrieves related sequences.
- Support for partitioned listing of assets and events.

### Changed
- `list` and `__call__` methods for assets now support list parameters for `root_ids`, `root_external_ids`.
- Sequences API no longer supports column ids, all relevant functions have been changed to only use external ids.

### Fixed
- Fixed a bug in time series pagination where getting 100k dense datapoints would cause a missing id error.
- Sequences retrieve functions fixed to match API change, to single item per retrieve.
- Sequences retrieve/insert functions fixed to match API change to take lists of external ids.

## [1.1.7] - 2019-09-13
### Fixed
- `testing.mock_cognite_client()` so that it still accepts arguments after exiting from mock context.

## [1.1.6] - 2019-09-12
### Fixed
- `testing.mock_cognite_client()` so that the mocked CogniteClient may accept arguments.

## [1.1.5] - 2019-09-12
### Added
- Method `files.download_to_path` for streaming a file to a specific path

## [1.1.4] - 2019-09-12
### Added
- `root_asset_ids` parameter for time series list.

### Changed
- Formatted output in jupyter notebooks for `SequenceData`.
- `retrieve_latest` function in theDatapoints API extended to support more than 100 items.
- Log requests at DEBUG level instead of INFO.

## [1.1.3] - 2019-09-05
### Changed
- Disabled automatic handling of cookies on the requests session objects

### Fixed
- `to_pandas` method on CogniteResource in the case of objects without metadata

## [1.1.2] - 2019-08-28
### Added
- `limit` parameter on sequence data retrieval.
- Support for relationships exposed through experimental client.
- `end` parameter of sequence.data retrieval and range delete accepts -1 to indicate last index of sequence.

### Changed
- Output in jupyter notebooks is now pandas-like by default, instead of outputting long json strings.

### Fixed
- id parameters and timestamps now accept any integer type including numpy.int64, so values from dataframes can be passed directly.
- Compatibility fix for renaming of sequences cursor and start/end parameters in the API.

## [1.1.1] - 2019-08-23
### Added
- `complete` parameter on `datapoints.retrieve_dataframe`, used for forward-filling/interpolating intervals with missing data.
- `include_aggregate_name` option on `datapoints.retrieve_dataframe` and `DatapointsList.to_pandas`, used for removing the `|<aggregate-name>` postfix on dataframe column headers.
- datapoints.retrieve_dataframe_dict function, which returns {aggregate:dataframe} without adding aggregate names to columns
- source_created_time and source_modified_time support for files

## [1.1.0] - 2019-08-21
### Added
- New method create_hierarchy() added to assets API.
- SequencesAPI.list now accepts an asset_ids parameter for searching by asset
- SequencesDataAPI.insert now accepts a SequenceData object for easier copying
- DatapointsAPI.insert now accepts a Datapoints object for easier copying
- helper method `cognite.client.testing.mock_cognite_client()` for mocking CogniteClient
- parent_id and parent_external_id to AssetUpdate class.

### Changed
- assets.create() no longer validates asset hierarchy and sorts assets before posting. This functionality has been moved to assets.create_hierarchy().
- AssetList.files() and AssetList.events() now deduplicate results while fetching related resources, significantly reducing memory load.

## [1.0.5] - 2019-08-15
### Added
- files.create() method to enable creating a file without uploading content.
- `recursive` parameter to raw.databases.delete() for recursively deleting tables.

### Changed
- Renamed .iteritems() on SequenceData to .items()
- raw.insert() now chunks raw rows into batches of 10,000 instead of 1,000

### Fixed
- Sequences queries are now retried if safe
- .update() in all APIs now accept a subclass of CogniteResourceList as input
- Sequences datapoint retrieval updated to use the new cursor feature in the API
- Json serializiation in `__str__()` of base data classes. Now handles Decimal and Number objects.
- Now possible to create asset hierarchy using parent external id when the parent is not part of the batch being inserted.
- `name` parameter of files.upload_bytes is now required, so as not to raise an exception in the underlying API.

## [1.0.4] - 2019-08-05
### Added
- Variety of useful helper functions for Sequence and SequenceData objects, including .column_ids and .column_external_ids properties, iterators and slice operators.
- Sequences insert_dataframe function.
- Sequences delete_range function.
- Support for external id column headers in datapoints.insert_dataframe()

### Changed
- Sequences data retrieval now returns a SequenceData object.
- Sequences insert takes its parameters row data first, and no longer requires columns to be passed.
- Sequences insert now accepts tuples and raw-style data input.
- Sequences create now clears invalid fields such as 'id' in columns specification, so sequences can more easily re-use existing specifications.
- Sequence data function now require column_ids or column_external_ids to be explicitly set, rather than both being passed through a single columns field

## [1.0.3] - 2019-07-26
### Fixed
- Renamed Model.schedule_data_spec to Model.data_spec so the field from the API will be included on the object.
- Handling edge case in Sequences pagination when last datapoint retrieved is at requested end
- Fixing data points retrieval when count aggregates are missing
- Displays unexpected fields on error response from API when raising CogniteAPIError

## [1.0.2] - 2019-07-22
### Added
- Support for model hosting exposed through experimental client

### Fixed
- Handling dynamic limits in Sequences API

## [1.0.1] - 2019-07-19
### Added
- Experimental client
- Support for sequences exposed through experimental client

## [1.0.0] - 2019-07-11
### Added
- Support for all endpoints in Cognite API
- Generator with hidden cursor for all resource types
- Concurrent writes for all resources
- Distribution of "core" sdk which does not depend on pandas and numpy
- Typehints for all methods
- Support for posting an entire asset hierarchy, resolving ref_id/parent_ref_id automatically
- config attribute on CogniteClient to view current configuration.

### Changed
- Renamed methods so they reflect what the method does instead of what http method is used
- Updated documentation with automatically tested examples
- Renamed `stable` namespace to `api`
- Rewrote logic for concurrent reads of datapoints
- Renamed CogniteClient parameter `num_of_workers` to `max_workers`

### Removed
- `experimental` client in order to ensure sdk stability.<|MERGE_RESOLUTION|>--- conflicted
+++ resolved
@@ -17,16 +17,14 @@
 - `Fixed` for any bug fixes.
 - `Security` in case of vulnerabilities.
 
-<<<<<<< HEAD
 ## [7.44.0] - 2024-05-24
 ### Added
 - New utility function `datetime_to_ms_iso_timestamp` in `cognite.client.utils` to convert a datetime object to a string representing a timestamp in the format expected by the Cognite GraphQL API.
-=======
+
 ## [7.43.6] - 2024-05-27
 ### Improved
 - JSON is no longer attempted decoded when e.g. expecting protobuf, which currently leads to a small performance
   improvement for datapoints fetching.
->>>>>>> 92e8ba00
 
 ## [7.43.5] - 2024-05-22
 ### Fixed
