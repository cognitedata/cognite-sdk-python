# Changelog
All notable changes to this project will be documented in this file.

The format is based on [Keep a Changelog](https://keepachangelog.com/en/1.0.0/),
and this project adheres to [Semantic Versioning](https://semver.org/spec/v2.0.0.html).

The changelog for SDK version 0.x.x can be found [here](https://github.com/cognitedata/cognite-sdk-python/blob/0.13/CHANGELOG.md).

Changes are grouped as follows
- `Added` for new features.
- `Changed` for changes in existing functionality.
- `Deprecated` for soon-to-be removed features.
- `Removed` for now removed features.
- `Fixed` for any bug fixes.
- `Security` in case of vulnerabilities.

<<<<<<< HEAD
## [2.38.5] - 2021-12-17
### Added
- add the possibility to cancel transformation jobs.
=======
## [2.38.5] - 2022-01-12
### Fixed
- Bug where creating/updating/deleting more than 5 transformation schedules in a single call would fail.
>>>>>>> 2dbd03b2

## [2.38.4] - 2021-12-17
### Fixed
- Bug where list generator helper will return more than chunk_size items.

## [2.38.3] - 2021-12-13
### Fixed
- Bug where client consumes all streaming content when logging request.

## [2.38.2] - 2021-12-09
### Added
- add the possibility to pass extra body fields to APIClient._create_multiple.

## [2.38.1] - 2021-12-07
### Fixed
- Bug where loading `transformations.jobs` from JSON fails for raw destinations.

## [2.38.0] - 2021-11-30
### Added
- `transformations` api client, which allows the creation, deletion, update, run and retrieval of transformations.
- `transformations.schedules` api client, which allows the schedule, unschedule and retrieval of recurring runs of a transformation.
- `transformations.notifications` api client, which allows the creation, deletion and retrieval of transformation email notifications.
- `transformations.schema` api client, which allows the retrieval of the expected schema of sql transformations based on the destination data type.
- `transformations.jobs` api client, which retrieves the  status of transformation runs.

## [2.37.1] - 2021-12-01
### Fixed
- Bug where `sequences` full update attempts to "set" column spec. "set" is not supported for sequence column spec.

## [2.37.0] - 2021-11-30
### Added
- Added support for retrieving file download urls 

## [2.36.0] - 2021-11-30
### Fixed
- Changes default JSON `.dumps()` behaviour to be in strict compliance with the standard: if any NaNs or +/- Infs are encountered, an exception will now be raised.

## [2.35.0] - 2021-11-29
### Added
- Added support for `columns` update on sequences

## [2.34.0] - 2021-11-5
### Added
- Added support for `data_set_id` on template views

## [2.33.0] - 2021-10-27
### Security
- Disallow downloading files to path outside download directory in `files.download()`.

## [2.32.0] - 2021-10-04
### Added
 - Support for extraction pipelines

## [2.31.1] - 2021-09-27
### Fixed
- Fixed a bug related to handling of binary response payloads.

## [2.31.0] - 2021-08-26
### Added
- View resolver for template fields.

## [2.30.0] - 2021-08-18
### Added
- Support for Template Views

## [2.29.0] - 2021-08-16
### Added
- Raw rows are retrieved using parallel cursors when no limit is set.

## [2.28.2] - 2021-08-10
### Added
- Relationships now supports `partitions` parameter for [parallel retrieval](https://docs.cognite.com/api/v1/#section/Parallel-retrieval)

## [2.28.1] - 2021-08-10
### Changed
- debug mode now logs response payload and headers.

## [2.27.0] - 2021-07-20

### Fixed
- When using CogniteClient with the client-secret auth flow, the object would not be pickle-able (e.g. when using multiprocessing) because of an anonymous function.

## [2.26.1] - 2021-07-20

### Changed
- Optimization. Do not get windows if remaining data points is 0. Reduces number of requests when asking for 100k data points/10k aggregates from 2 to 1.

## [2.26.0] - 2021-07-08

### Added
- Support for set labels on AssetUpdate

## [2.25.0] - 2021-07-06

### Added
- filter_nodes function to ThreeDRevisionsAPI

## [2.24.0] - 2021-06-28

### Added
- ignore_unknown_ids flag to Relationships delete method

## [2.23.0] - 2021-06-25

### Added
- insert_dataframe and retrieve_dataframe methods to the Raw client

## [2.22.0] - 2021-06-22

### Added
- More contextualization job statuses
### Changed
- Refactor contextualization constant representation

## [2.21.0] - 2021-06-18

### Added
- Datasets support for labels

## [2.20.0] - 2021-06-04

### Added
- rows() in RawRowsAPI support filtering with `columns` and `min/maxLastUpdatedTime`

## [2.19.0] - 2021-05-06

### Added
- Support for /token/inspect endpoint

## [2.18.2] - 2021-04-23

### Fixed
- Bug in templates instances filter that would cause `template_names` to be ignored.

## [2.18.1] - 2021-04-22

### Added
- Configure file download/upload timeouts with `COGNITE_FILE_TRANSFER_TIMEOUT` environment variable or
`file_transfer_timeout` parameter on `CogniteClient`.

### Changed
- Increased default file transfer timeout from 180 to 600 seconds
- Retry more failure modes (read timeouts, 502, 503, 504) for files upload/download requests.

## [2.18.0] - 2021-04-20

### Changed
- `COGNITE_DISABLE_SSL` now also covers ssl verification on IDP endpoints used for generating tokens.


## [2.17.1] - 2021-04-13

### Added
- `created_time`, and `last_updated_time` to template data classes.
- `data_set_id` to template instance data class.


## [2.17.0] - 2021-03-26

### Changed
- Ignore exceptions from pypi version check and reduce its timeout to 5 seconds.

### Fixed
- Only 200/201/202 is treated as succesfull response. 301 led to json decoding errors -
now handled gracefully.
- datasets create limit was set to 1000 in the sdk, leading to cases of 400 from the api where the limit is 10.

### Added
- Support for specifying proxies in the CogniteClient constructor

### Removed
- py.typed file. Will not declare library as typed until we run a typechecker on the codebase.


## [2.16.0] - 2021-03-24

### Added
- support for templates.
- date-based `cdf-version` header.

## [2.15.0] - 2021-03-12

### Added
- `createdTime` field on raw dbs and tables.

## [2.14.0] - 2021-03-18

### Added
- dropna argument to insert_dataframe method in DatapointsAPI

## [2.13.0] - 2021-03-12

### Added
- `sortByNodeId` and `partitions` query parameters to `list_nodes` method.

## [2.12.2] - 2021-03-11

### Fixed
- CogniteAPIError raised (instead of internal KeyError) when inserting a RAW row without a key.

## [2.12.1] - 2021-03-09

### Fixed
- CogniteMissingClientError raised when creating relationship with malformed body.

## [2.12.0] - 2021-03-04

### Changed
- Move Entity matching API from beta to v1.

## [2.11.1] - 2021-02-18

### Changed
- Resources are now more lenient on which types they accept in for labels

## [2.11.0] - 2021-02-18

### Changed
- Entity matching fit will flatten dictionaries and resources to "metadata.subfield" similar to pipelines.

### Added
- Relationships now support update

## [2.10.7] - 2021-02-02

### Fixed
- Relationships API list calls via the generator now support `chunk_size` as parameter.

## [2.10.6] - 2021-02-02

### Fixed
- Retry urllib3.NewConnectionError when it isn't in the context of a ConnectionRefusedError

## [2.10.5] - 2021-01-25

### Fixed
- Fixed asset subtree not returning an object with id->item cache for use in .get

## [2.10.4] - 2020-12-14

### Changed
- Relationships filter will now chain filters on large amounts of sources or targets in batches of 1000 rather than 100.


## [2.10.3] - 2020-12-09

### Fixed
- Retries now have backup time tracking per request, rather than occasionally shared between threads.
- Sequences delete ranges now no longer gives an error if no data is present

## [2.10.2] - 2020-12-08

### Fixed
- Set geoLocation.type in files to "Feature" if missing

## [2.10.1] - 2020-12-03

### Added
- Chaining of requests to the relationships list method,
allowing the method to take arbitrarily long lists for `source_external_ids` and `target_external_ids`

## [2.10.0] - 2020-12-01

### Added
- Authentication token generation and lifecycle management

## [2.9.0] - 2020-11-25

### Added
- Entity matching API is now available in the beta client.

## [2.8.0] - 2020-11-23

### Changed
- Move relationships to release python SDK

## [2.7.0] - 2020-11-10

### Added
- `fetch_resources` parameter to the relationships `list` and `retrieve_multiple` methods, which attempts to fetch the resource referenced in the relationship.

## [2.6.4] - 2020-11-10

### Fixed
- Fixed a bug where 429 was not retried on all endpoints

## [2.6.3] - 2020-11-06

### Fixed
- Resource metadata should be able to set empty using `.metadata.set(None)` or `.metadata.set({})`.

## [2.6.2] - 2020-11-05

### Fixed
- Asset retrieve subtree should return empty AssetList if asset does not exist.

## [2.6.1] - 2020-10-30

### Added
- `geospatial` to list of valid relationship resource types.

## [2.6.0] - 2020-10-26

### Changed
- Relationships list should take dataset internal and external id as different parameters.

## [2.5.4] - 2020-10-22

### Fixed
- `_is_retryable` didn't handle clusters with a dash in the name.

## [2.5.3] - 2020-10-14

### Fixed
- `delete_ranges` didn't cast string timestamp into number properly.

## [2.5.2] - 2020-10-06

### Fixed
- `labels` in FileMetadata is not cast correctly to a list of `Label` objects.

## [2.5.1] - 2020-10-01
- Include `py.typed` file in sdk distribution

## [2.5.0] - 2020-09-25

### Added
- Relationships beta support.

### Removed
- Experimental Model Hosting client.

## [2.4.3] - 2020-09-18
- Increase raw rows list limit to 10,000

## [2.4.2] - 2020-09-10
- Fixed a bug where urls with query parameters were excluded from the retryable endpoints.

## [2.4.1] - 2020-09-09

### Changed
- Generator-based listing now supports partitions. Example:
  ``` python
  for asset in client.assets(partitions=10):
    # do something
  ```

## [2.4.0] - 2020-08-31

### Added
- New 'directory' in Files

## [2.3.0] - 2020-08-25

### Changed
- Add support for mypy and other type checking tools by adding packaging type information

## [2.2.2] - 2020-08-18

### Fixed
- HTTP transport logic to better handle retrying of connection errors
- read timeouts will now raise a CogniteReadTimeout
- connection errors will now raise a CogniteConnectionError, while connection refused errors will raise the more
 specific CogniteConnectionRefused exception.

### Added
- Jitter to exponential backoff on retries

### Changed
- Make HTTP requests no longer follow redirects by default
- All exceptions now inherit from CogniteException

## [2.2.1] - 2020-08-17

### Added
- Fixed a bug where `/timeseries/list` was missing from the retryable endpoints.

## [2.2.0] - 2020-08-14

### Added
- Files labelling support

## [2.1.1] - 2020-08-13

### Fixed
- Fixed a bug where only v1 endpoints (not playground) could be added as retryable

## [2.1.1] - 2020-08-04

### Fixed
- Calls to datapoints `retrieve_dataframe` with `complete="fill"` would break using Pandas version 1.1.0 because it raises TypeError when calling `.interpolate(...)` on a dataframe with no columns.

## [2.1.0] - 2020-07-22

### Added
- Support for passing a single string to `AssetUpdate().labels.add` and `AssetUpdate().labels.remove`. Both a single string and a list of strings is supported. Example:
  ```python
  # using a single string
  my_update = AssetUpdate(id=1).labels.add("PUMP").labels.remove("VALVE")
  res = c.assets.update(my_update)

  # using a list of strings
  my_update = AssetUpdate(id=1).labels.add(["PUMP", "ROTATING_EQUIPMENT"]).labels.remove(["VALVE"])
  res = c.assets.update(my_update)
  ```

## [2.0.0] - 2020-07-17

### Changed
- The interface to interact with labels has changed. A new, improved interface is now in place to make it easier to work with CDF labels. The new interface behaves this way:
  ```python
  # crate label definition(s)
  client.labels.create(LabelDefinition(external_id="PUMP", name="Pump", description="Pump equipment"))
  # ... or multiple
  client.labels.create([LabelDefinition(external_id="PUMP"), LabelDefinition(external_id="VALVE")])

  # list label definitions
  label_definitions = client.labels.list(name="Pump")

  # delete label definitions
  client.labels.delete("PUMP")
  # ... or multiple
  client.labels.delete(["PUMP", "VALVE"])

  # create an asset with label
  asset = Asset(name="my_pump", labels=[Label(external_id="PUMP")])
  client.assets.create(assets)

  # filter assets by labels
  my_label_filter = LabelFilter(contains_all=["PUMP", "VERIFIED"])
  asset_list = client.assets.list(labels=my_label_filter)

  # attach/detach labels to/from assets
  my_update = AssetUpdate(id=1).labels.add(["PUMP"]).labels.remove(["VALVE"])
  res = c.assets.update(my_update)
  ```

### Fixed
- Fixed bug where `_call_` in SequencesAPI (`client.sequences`) was incorrectly returning a `GET` method instead of `POST`.

## [1.8.1] - 2020-07-07
### Changed
- For 3d mappings delete, only use node_id and asset_id pairs in delete request to avoid potential bad request.
- Support attaching/detaching multiple labels on assets in a single method

## [1.8.0] - 2020-06-30
### Added
- Synthetic timeseries endpoint for DatapointsApi
- Labels endpoint support
- Assets labelling support
- Support for unique value aggregation for events.

### Changed
- When `debug=true`, redirects are shown more clearly.

## [1.7.0] - 2020-06-03
### Fixed
- datasetId is kept as an integer in dataframes.

### Changed
- Internal list of retryable endpoints was changed to a class variable so it can be modified.

## [1.6.0] - 2020-04-28
### Added
- Support events filtering by ongoing events (events without `end_time` defined)
- Support events filtering by active timerange of event
- Support files metadata filtering by `asset_external_ids`
- Aggregation endpoint for Assets, DataSets, Events, Files, Sequences and TimeSeries API

## [1.5.2] - 2020-04-02
### Added
- Support for security categories on file methods

## [1.5.1] - 2020-04-01
### Added
- Support for security categories on files
- active_at_time on relationships

### Fixed
- No longer retry calls to /files/initupload
- Retry retryable POST endpoints in datasets API

## [1.5.0] - 2020-03-12
### Added
- DataSets API and support for this in assets, events, time series, files and sequences.
- .asset helper function on time series.
- asset external id filter on time series.

## [1.4.13] - 2020-03-03
### Added
- Relationship list supports multiple sources, targets, relationship types and datasets.

## [1.4.12] - 2020-03-02

### Fixed
- Fixed a bug in file uploads where fields other than name were not being passed to uploaded directories.

## [1.4.11] - 2020-02-21

### Changed
- Datapoint insertion changed to be less memory intensive.

### Fixed
- Fixed a bug where add service account to group expected items in response.
- Jupyter notebook output and non-camel cased to_pandas uses nullable int fields instead of float for relevant fields.

## [1.4.10] - 2020-01-24
### Added
- Support for the error field for synthetic time series query in the experimental client.
- Support for retrieving data from multiple sequences at once.

## [1.4.9] - 2019-12-19

### Fixed
- Fixed a bug where datapoints `retrieve` could return less than limit even if there were more datapoints.
- Fixed an issue where `insert_dataframe` would give an error with older pandas versions.

## [1.4.8] - 2019-12-19

### Added
- Support for `ignore_unknown_ids` on time series `retrieve_multiple`, `delete` and datapoints `retrieve` and `latest` and related endpoints.
- Support for asset subtree filters on files, sequences, and time series.
- Support for parent external id filters on assets.
- Synthetic datapoints retrieve has additional functions including variable replacement and sympy support.

### Changed
- Synthetic datapoints now return errors in the `.error` field, in the jupyter output, and optionally in pandas dataframes if `include_errors` is set.

## [1.4.7] - 2019-12-05

### Added
- Support for synthetic time series queries in the experimental client.
- parent external id filter added for assets.

### Fixed
- startTime in event dataframes is now a nullable int dtype, consistent with endTime.

## [1.4.6] - 2019-12-02

### Fixed
- Fixed notebook output for Asset, Datapoint and Raw.

## [1.4.5] - 2019-12-02

### Changed

- The ModelHostingAPI now calls Model Hosting endpoints in playground instead of 0.6.

## [1.4.4] - 2019-11-29

### Added
 - Option to turn off version checking from CogniteClient constructor

### Changed
- In sequences create, the column definitions object accepts both camelCased and snake_cased keys.
- Retry 429 on all endpoints

### Fixed
- Fixed notebook output for DatapointsList

## [1.4.3] - 2019-11-27
### Fixed
- In Jupyter notebooks, the output from built-in list types is no longer camel cased.

## [1.4.2] - 2019-11-27

### Changed
- In the 3D API, the call and list methods now include all models by default instead of only unpublished ones.
- In Jupyter notebooks, the output from built-in types is no longer camel cased.

### Added
- Support for filtering events by asset subtree ids.

## [1.4.1] - 2019-11-18

### Added
- Support for filtering events by asset external id.
- query parameter on asset search.
- `ignore_unknown_ids` parameter on asset and events method `delete` and `retrieve_multiple`.

## [1.4.0] - 2019-11-14

### Changed
- In the ModelHostingAPI, models, versions and schedules are now referenced by name instead of id. The ids are no longer available.
- In the ModelHostingAPI, functions related to model versions are moved from the ModelsAPI to the new ModelVersionsAPI.
- In the ModelHostingAPI, the model names must be unique. Also, the version names and schedule names must be unique per model.
- Default value for `limit` in search method is now 100 instead of None to clarify api default behaviour when no limit is passed.

## [1.3.4] - 2019-11-07

### Changed
- Error 500's are no longer retried by default, only HTTP 429, 502, 503, 504 are.
- Optimized HTTP calls by caching user agent.
- Relationship filtering is now integrated into `list` instead of `search`.
- Sequences `insert_dataframe` parameter `external_id_headers` documentation updated.
- Type hints for several objects formerly `Dict[str, Any]` improved along with introducing matching dict derived classes.

### Fixed
- `source_created_time` and `source_modified_time` on files now displayed as time fields.
- Fixed pagination for `include_outside_points` and other edge cases in datapoints.
- Fixed a bug where `insert_dataframe` with strings caused a numpy error.

### Added
- Relationships can now have sequences as source or target.

## [1.3.3] - 2019-10-21

### Changed
- Datapoints insert dataframe function will check for infinity values.
- Allow for multiple calls to .add / .remove in object updates such as metadata, without later calls overwriting former.
- List time series now ignores the include_metadata parameter.

### Added
- Advanced list endpoint is used for listing time series, adding several new filters and partitions.

## [1.3.2] - 2019-10-16

### Added
- Datapoints objects now store is_string, is_step and unit to allow for better interpretation of the data.
- Sorting when listing events
- Added a search function in the relationships API.

### Changed
- `list` and `__call__` methods for files now support list parameters for `root_ids`, `root_external_ids`.
- retrieve_dataframe with `complete` using Datapoints fields instead of retrieving time series metadata.

### Fixed
- Fixed chunking logic in list_generator to always return last partial chunk.
- Fixed an error on missing target/source in relationships.

## [1.3.1] - 2019-10-09
### Fixed
- Fixed support for totalVariation aggregate completion.
- Changed conversion of raw RowList to pandas DataFrame to handle missing values (in columns) across the rows. This also fixes the bug where one-off values would be distributed to all rows in the DataFrame (unknown bug).

## [1.3.0] - 2019-10-03
### Changed
- Sequences officially released and no longer considered experimental.
- Sequences data insert no longer takes a default value for columns.

## [1.2.1] - 2019-10-01
### Fixed
- Tokens are sent with the correct "Authorization" header instead of "Authentication".

## [1.2.0] - 2019-10-01
### Added
- Support for authenticating with bearer tokens. Can now supply a jwt or jwt-factory to CogniteClient. This token will override any api-key which has been set.

## [1.1.12] - 2019-10-01
### Fixed
- Fixed a bug in time series pagination where getting 100k datapoints could cause a missing id error when using include_outside_points.
- SequencesData `to_pandas` no longer returns NaN on integer zero columns.
- Fixed a bug where the JSON encoder would throw circular reference errors on unknown data types, including numpy floats.

## [1.1.11] - 2019-09-23
### Fixed
- Fix testing.CogniteClientMock so it is possible to get attributes on child which have not been explicitly in the CogniteClientMock constructor

## [1.1.10] - 2019-09-23
### Fixed
- Fix testing.CogniteClientMock so it is possible to get child mock not explicitly defined

### Added
- `list` and `__call__` methods for events now support list parameters for `root_asset_ids`, `root_asset_external_ids`.

## [1.1.9] - 2019-09-20
### Changed
- Renamed testing.mock_cognite_client to testing.monkeypatch_cognite_client

### Added
- testing.CogniteClientMock object

## [1.1.8] - 2019-09-19
### Added
- Support for aggregated properties of assets.
- `Asset` and `AssetList` classes now have a `sequences` function which retrieves related sequences.
- Support for partitioned listing of assets and events.

### Changed
- `list` and `__call__` methods for assets now support list parameters for `root_ids`, `root_external_ids`.
- Sequences API no longer supports column ids, all relevant functions have been changed to only use external ids.

### Fixed
- Fixed a bug in time series pagination where getting 100k dense datapoints would cause a missing id error.
- Sequences retrieve functions fixed to match API change, to single item per retrieve.
- Sequences retrieve/insert functions fixed to match API change to take lists of external ids.

## [1.1.7] - 2019-09-13
### Fixed
- `testing.mock_cognite_client()` so that it still accepts arguments after exiting from mock context.

## [1.1.6] - 2019-09-12
### Fixed
- `testing.mock_cognite_client()` so that the mocked CogniteClient may accept arguments.

## [1.1.5] - 2019-09-12
### Added
- Method `files.download_to_path` for streaming a file to a specific path

## [1.1.4] - 2019-09-12
### Added
- `root_asset_ids` parameter for time series list.

### Changed
- Formatted output in jupyter notebooks for `SequenceData`.
- `retrieve_latest` function in theDatapoints API extended to support more than 100 items.
- Log requests at DEBUG level instead of INFO.

## [1.1.3] - 2019-09-05
### Changed
- Disabled automatic handling of cookies on the requests session objects

### Fixed
- `to_pandas` method on CogniteResource in the case of objects without metadata

## [1.1.2] - 2019-08-28
### Added
- `limit` parameter on sequence data retrieval.
- Support for relationships exposed through experimental client.
- `end` parameter of sequence.data retrieval and range delete accepts -1 to indicate last index of sequence.

### Changed
- Output in jupyter notebooks is now pandas-like by default, instead of outputting long json strings.

### Fixed
- id parameters and timestamps now accept any integer type including numpy.int64, so values from dataframes can be passed directly.
- Compatibility fix for renaming of sequences cursor and start/end parameters in the API.

## [1.1.1] - 2019-08-23
### Added
- `complete` parameter on `datapoints.retrieve_dataframe`, used for forward-filling/interpolating intervals with missing data.
- `include_aggregate_names` option on `datapoints.retrieve_dataframe` and `DatapointsList.to_pandas`, used for removing the `|<aggregate-name>` postfix on dataframe column headers.
- datapoints.retrieve_dataframe_dict function, which returns {aggregate:dataframe} without adding aggregate names to columns
- source_created_time and source_modified_time support for files

## [1.1.0] - 2019-08-21
### Added
- New method create_hierarchy() added to assets API.
- SequencesAPI.list now accepts an asset_ids parameter for searching by asset
- SequencesDataAPI.insert now accepts a SequenceData object for easier copying
- DatapointsAPI.insert now accepts a Datapoints object for easier copying
- helper method `cognite.client.testing.mock_cognite_client()` for mocking CogniteClient
- parent_id and parent_external_id to AssetUpdate class.

### Changed
- assets.create() no longer validates asset hierarchy and sorts assets before posting. This functionality has been moved to assets.create_hierarchy().
- AssetList.files() and AssetList.events() now deduplicate results while fetching related resources, significantly reducing memory load.

## [1.0.5] - 2019-08-15
### Added
- files.create() method to enable creating a file without uploading content.
- `recursive` parameter to raw.databases.delete() for recursively deleting tables.

### Changed
- Renamed .iteritems() on SequenceData to .items()
- raw.insert() now chunks raw rows into batches of 10,000 instead of 1,000

### Fixed
- Sequences queries are now retried if safe
- .update() in all APIs now accept a subclass of CogniteResourceList as input
- Sequences datapoint retrieval updated to use the new cursor feature in the API
- Json serializiation in `__str__()` of base data classes. Now handles Decimal and Number objects.
- Now possible to create asset hierarchy using parent external id when the parent is not part of the batch being inserted.
- `name` parameter of files.upload_bytes is now required, so as not to raise an exception in the underlying API.

## [1.0.4] - 2019-08-05
### Added
- Variety of useful helper functions for Sequence and SequenceData objects, including .column_ids and .column_external_ids properties, iterators and slice operators.
- Sequences insert_dataframe function.
- Sequences delete_range function.
- Support for external id column headers in datapoints.insert_dataframe()

### Changed
- Sequences data retrieval now returns a SequenceData object.
- Sequences insert takes its parameters row data first, and no longer requires columns to be passed.
- Sequences insert now accepts tuples and raw-style data input.
- Sequences create now clears invalid fields such as 'id' in columns specification, so sequences can more easily re-use existing specifications.
- Sequence data function now require column_ids or column_external_ids to be explicitly set, rather than both being passed through a single columns field

## [1.0.3] - 2019-07-26
### Fixed
- Renamed Model.schedule_data_spec to Model.data_spec so the field from the API will be included on the object.
- Handling edge case in Sequences pagination when last datapoint retrieved is at requested end
- Fixing data points retrieval when count aggregates are missing
- Displays unexpected fields on error response from API when raising CogniteAPIError

## [1.0.2] - 2019-07-22
### Added
- Support for model hosting exposed through experimental client

### Fixed
- Handling dynamic limits in Sequences API

## [1.0.1] - 2019-07-19
### Added
- Experimental client
- Support for sequences exposed through experimental client

## [1.0.0] - 2019-07-11
### Added
- Support for all endpoints in Cognite API
- Generator with hidden cursor for all resource types
- Concurrent writes for all resources
- Distribution of "core" sdk which does not depend on pandas and numpy
- Typehints for all methods
- Support for posting an entire asset hierarchy, resolving ref_id/parent_ref_id automatically
- config attribute on CogniteClient to view current configuration.

### Changed
- Renamed methods so they reflect what the method does instead of what http method is used
- Updated documentation with automatically tested examples
- Renamed `stable` namespace to `api`
- Rewrote logic for concurrent reads of datapoints
- Renamed CogniteClient parameter `num_of_workers` to `max_workers`

### Removed
- `experimental` client in order to ensure sdk stability.<|MERGE_RESOLUTION|>--- conflicted
+++ resolved
@@ -14,15 +14,13 @@
 - `Fixed` for any bug fixes.
 - `Security` in case of vulnerabilities.
 
-<<<<<<< HEAD
-## [2.38.5] - 2021-12-17
+## [2.38.6] - 2021-12-17
 ### Added
 - add the possibility to cancel transformation jobs.
-=======
+
 ## [2.38.5] - 2022-01-12
 ### Fixed
 - Bug where creating/updating/deleting more than 5 transformation schedules in a single call would fail.
->>>>>>> 2dbd03b2
 
 ## [2.38.4] - 2021-12-17
 ### Fixed
