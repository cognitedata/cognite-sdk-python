--- conflicted
+++ resolved
@@ -17,11 +17,10 @@
 - `Fixed` for any bug fixes.
 - `Security` in case of vulnerabilities.
 
-<<<<<<< HEAD
 ## [Unreleased]
 ### Added
 - Support for the `/simulators` and `/simulators/integration` API endpoints.
-=======
+
 ## [7.70.7] - 2024-12-20
 ### Fixed
 - Passing a valid but empty string as external_id no longer raises an error for certain SDK methods
@@ -29,7 +28,6 @@
 ## [7.70.6] - 2024-12-14
 ### Fixed
 - Updating a Sequence and repeating existing columns no longer raises a `CogniteDuplicatedError`.
->>>>>>> 89849d20
 
 ## [7.70.5] - 2024-12-12
 ### Fixed
