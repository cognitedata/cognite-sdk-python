--- conflicted
+++ resolved
@@ -14,17 +14,15 @@
 - `Fixed` for any bug fixes.
 - `Security` in case of vulnerabilities.
 
-<<<<<<< HEAD
-## [2.8.0] - 2020-11-??
+## [2.9.0] - 2020-11-??
 
 ### Added
 - Entity matching API is now available in the beta client.
-=======
+
 ## [2.8.0] - 2020-11-23
 
 ### Changed
 - Move relationships to release python SDK
->>>>>>> fc81e49c
 
 ## [2.7.0] - 2020-11-10
 
