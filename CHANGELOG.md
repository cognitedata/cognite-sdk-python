--- conflicted
+++ resolved
@@ -17,7 +17,6 @@
 - `Fixed` for any bug fixes.
 - `Security` in case of vulnerabilities.
 
-<<<<<<< HEAD
 ## [7.9.0] - 2024-01-04
 ### Added
 - All Cognite resources now have write-version. For example, we have `Asset` and `AssetWrite`, `Event` and `EventWrite`, and so on.
@@ -35,12 +34,11 @@
   This is not a breaking change, as the old class is still available for backwards compatibility, but will be removed in the next major version.
 ### Fixed
 - The `node.type` was not set when calling `.as_apply()` or `.as_write()` on a `Node` or `NodeList`. This is now fixed.
-=======
+
 ## [7.8.10] - 2024-01-04
 ### Changed
 - When using `OidcCredentials` to create a transformation, `cdf_project_name` is no longer optional as required
   by the API.
->>>>>>> 68efac3f
 
 ## [7.8.9] - 2024-01-04
 ### Fixed
