--- conflicted
+++ resolved
@@ -14,15 +14,13 @@
 - `Fixed` for any bug fixes.
 - `Security` in case of vulnerabilities.
 
-<<<<<<< HEAD
-## [2.43.0] - 2022-03-15
+## [2.44.0] - 2022-03-24
 ### Added
 - support conflict mode parameter on `transformations.schema.retrieve`.
-=======
+
 ## [2.43.0] - 2022-03-21
 ### Added
 - New list parameters added to `transformations.list`.
->>>>>>> 5bc7d4b3
 
 ## [2.42.0] - 2022-02-11
 ### Added
