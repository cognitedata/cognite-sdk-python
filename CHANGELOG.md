# Changelog
All notable changes to this project will be documented in this file.

The format is based on [Keep a Changelog](https://keepachangelog.com/en/1.0.0/),
and this project adheres to [Semantic Versioning](https://semver.org/spec/v2.0.0.html).

The changelog for SDK version 0.x.x can be found [here](https://github.com/cognitedata/cognite-sdk-python/blob/0.13/CHANGELOG.md).

For users wanting to upgrade major version, a migration guide can be found [here](MIGRATION_GUIDE.md).

Changes are grouped as follows
- `Added` for new features.
- `Changed` for changes in existing functionality.
- `Deprecated` for soon-to-be removed features.
- `Improved` for transparent changes, e.g. better performance.
- `Removed` for now removed features.
- `Fixed` for any bug fixes.
- `Security` in case of vulnerabilities.

<<<<<<< HEAD
## [Unreleased]
### Added
- Support for the `/simulators` and `/simulators/integration` API endpoints.
=======
## [7.71.2] - 2025-01-07
### Added
- Instance ID is now supported for `retrieve_latest` in the datapoints API.
### Fixed
- Using `retrieve_latest` with `ignore_unknown_ids=True` could raise KeyError if at least one
  time series were missing and any of the non-missing did not have `external_id` set.
- Using `retrieve_latest` with `ignore_unknown_ids=True` could yield mixed-up results if at least one
  time series were missing and and any of the non-missing were a duplicated time series (with an individually specified (and different) setting). This will now raise a RuntimeError.

## [7.71.1] - 2025-01-07
### Fixed
- Version checker (stopped working after 5.3.1 due to subtle package naming change)

## [7.71.0] - 2025-01-06
### Added
- Support for InstanceReferences filter for Data Modeling
>>>>>>> 07c86770

## [7.70.7] - 2024-12-20
### Fixed
- Passing a valid but empty string as external_id no longer raises an error for certain SDK methods

## [7.70.6] - 2024-12-14
### Fixed
- Updating a Sequence and repeating existing columns no longer raises a `CogniteDuplicatedError`.

## [7.70.5] - 2024-12-12
### Fixed
- Upserting a Sequence with columns no longer silently skips the columns, but instead updates them as intended.

## [7.70.4] - 2024-12-11
### Fixed
- Added missing `diagramParsingACl` to capabilities.

## [7.70.3] - 2024-12-11
### Fixed
- Aggregation requests with custom properties, like a metadata key, are no longer converted to camelCase
  automatically.

## [7.70.2] - 2024-12-04
### Fixed
- Retrieving `ExtractionPipeline` no longer raises a `KeyError` if any of the piplines have a contact with missing fields.

## [7.70.1] - 2024-12-04
### Fixed
- Fix `workflows.executions.retrieve_detailed` type for `SimulationInputOverride` to allow for `None` value for `unit`.

## [7.70.0] - 2024-12-02
### Added
- Workflow support for "simulation" task type.

## [7.69.4] - 2024-12-02
### Added
- An IsNull filter has been added for use in Data Modeling.

## [7.69.3] - 2024-12-02
### Added
- API endpoints currently accepting relative time strings like `2d-ago` now support a forward-looking syntax, e.g. `2w-ahead` or `15m-ahead`.
### Fixed
- Revoking sessions through `client.iam.sessions.revoke` no longer raises an API error for very large payloads


## [7.69.2] - 2024-11-28
### Improved
- Handle conversion of instance lists like NodeList to pandas DataFrame in scenarios where: a) properties are expanded
  into columns, b) the view ID prefix has be removed and c) one or more user properties have a naming conflict with
  base properties. This no longer raises a documented error by pandas, but gives a warning instead.

## [7.69.1] - 2024-11-27
### Fixed
- Convenience methods for `TimeSeries` (defined through Data Modeling with `instance_id`) now works as
  intended: `count`, `latest` and `first`.

## [7.69.0] - 2024-11-23
### Added
- Synthetic Datapoints API has better support for `instance_id`. Previously you had to specify these directly
  in the expression(s), but now you can use the `variables` parameter to more easily substitute the time series
  identifiers directly into the expression(s).

## [7.68.0] - 2024-11-22
### Added
- New methods: `WorkflowTriggerAPI.[list, list_runs]`
- `WorkflowAPI.upsert` now supports upserting multiple.
- `WorkflowAPI.retrieve` now supports retrieving multiple.
- `WorkflowVersionAPI.upsert` now supports upserting multiple.
- `WorkflowVersionAPI.retrieve` now supports retrieving multiple.
- `WorkflowTriggerAPI.delete` now supports deleting multiple.
- Missing field `last_updated_time` for `Workflow`.
- Missing fields `last_updated_time` and `created_time` for `WorkflowVersion`.
### Deprecated
- `WorkflowTriggerAPI.get_triggers` is now deprecated in favor of `WorkflowTriggerAPI.list`
- `WorkflowTriggerAPI.get_trigger_run_history` is now deprecated in favor of `WorkflowTriggerAPI.list_runs`
### Fixed
- Listing the history of (workflow trigger) runs now work as expected for all external_ids (properly URL encoded).

## [7.67.4] - 2024-11-21
### Fixed
- Creating a `CogniteClient` no longer gives a `UserWarning` for private link projects.

## [7.67.3] - 2024-11-20
### Fixed
- Fixed wrong url paths for `client.hosted_extractors.jobs.[list_logs, list_metrics]`

## [7.67.2] - 2024-11-19
### Added
- Instance ID is now supported for DatapointsSubscriptionsAPI (`client.time_series.subscriptions`)

## [7.67.1] - 2024-11-19
### Added
- Workflow triggers support metadata field
### Fixed
- Workflow description is optional

## [7.67.0] - 2024-11-19
### Added
- Convenience method `from_alias` to the UnitsAPI (`client.units.from_alias`) to help with looking up
  units by their aliases (similarity search is supported).

## [7.66.1] - 2024-11-18
### Removed
- The Core Data Model (v1) is now considered stable and the alpha warning has been removed.
- Usage of `instance_id` in the FilesAPI is considered stable and the alpha warning has been removed.

## [7.66.0] - 2024-11-15
### Added
- User's trying to access a CDF project they do not have access to, will now be met with a more helpful
  exception: `CogniteProjectAccessError` will be raised and accessible projects on the given cluser will
  be listed, rather than just "401 - Unauthorized".

## [7.65.1] - 2024-11-14
### Added
- Workflows now support data sets

## [7.65.0] - 2024-11-13
### Added
- DatapointsAPI now support iteration like most other APIs: `for dps in client.time_series.data(...)`.
  You may control memory usage by specifying how many time series to fetch in parallel with the
  `chunk_size_time_series` parameter, and datapoints with `chunk_size_datapoints`.

## [7.64.14] - 2024-11-12
### Added
- [Feature Preview - beta] Adding data modeling triggers support for data workflows.

## [7.64.13] - 2024-11-12
### Added
- Added new `SAPWriteback` and `SAPWritebackRequests` capabilities.

## [7.64.12] - 2024-11-12
### Fixed
- `FunctionSchedulesAPI.__call__()` calls `FunctionSchedulesAPI.list()` instead of `APIClient._list_generator()`.
  (The latter relied on pagination, which was not implemented by `/schedules/list`).

## [7.64.11] - 2024-11-12
### Added
- [Feature Preview - alpha] Support for `PostgresGateway` `Tables` `client.postegres_gateway.tables`.

## [7.64.10] - 2024-11-12
### Fixed
- [Feature Preview - alpha] Updated `PostgresGateway` `Users` `client.postegres_gateway.users` to changes in the API.

## [7.64.9] - 2024-11-12
### Fixed
- Fixed an IndexError that could be raised in an edge cases where datapoints methods should return None.

## [7.64.8] - 2024-11-06
### Fixed
- Made `compression` and `encoding` of hosted extractor job formats optional to conform with the API.

## [7.64.7] - 2024-11-04
### Fixed
- Set batch size to 10 for `create` and `update` of hosted extractor jobs, destinations, sources and mappings
  to avoid hitting the API limits.

## [7.64.6] - 2024-11-02
### Added
- Data modeling filters now support the use of `NodeId` (and `EdgeId`) directly.

## [7.64.5] - 2024-11-01
### Fixed
- The `client.functions.schedules.create` method no longer mutates the input `FunctionScheduleWrite` object.

## [7.64.4] - 2024-11-01
### Fixed
- Data Workflows: apply more robust path parameter encoding.

## [7.64.3] - 2024-11-01
### Fixed
- Removed superfluous properties from authentication subclass read objects

## [7.64.2] - 2024-10-31
### Fixed
- `HostedExtractor` REST source `authentication` property updated to follow API change.

## [7.64.1] - 2024-10-30
### Fixed
- Loading `HostedExtractor` class `RestSourceWrite` no longer requires the optional `scheme` parameter.

## [7.64.0] - 2024-10-28
### Added
- New instance inspection endpoint `client.data_modeling.instances.inspect` enabling easy reverse
  lookup to find which views and containers they have data in.

## [7.63.11] - 2024-10-26
### Fixed
- The `/context/diagram/` endpoints are now retried on 5xx and 429 errors.

## [7.63.10] - 2024-10-22
### Fixed
- The Not() filter now only accepts a single filter (and no longer silently ignores the rest).
- The And(), Or() and Not() filter now requires at least one argument.

## [7.63.9] - 2024-10-21
### Added
- Filters can now be combined using `And` and `Or` by using the operators `&` and `|`.
- Filters can now be negated by using the `~` operator (instead of using the `Not` filter)

## [7.63.8] - 2024-10-21
### Fixed
- Data Workflows: workflow external ID and version are now URL encoded to allow characters like `/`  when calling `workflows.executions.run`

## [7.63.7] - 2024-10-18
### Fixed
- Calling `cognite_client.data_modeling.instances(..., chunk_size=False, include_typing=False)` no longer raises a
  `TypeError`.

## [7.63.6] - 2024-10-17
### Fixed
- Files, or other resources with geo.location data, created long ago before the current API restriction(s) were in-place
  now load as UnknownCogniteObject, rather than throwing an exception (typically `KeyError`).

## [7.63.5] - 2024-10-15
### Fixed
- Added missing parameter `notification_config` to `ExtractionPipeline`.

## [7.63.4] - 2024-10-14
### Fixed
- Using `OAuthDeviceCode.load` now includes the missing parameters `oauth_discovery_url`, `clear_cache`, and `mem_cache_only`.
- All unknown parameters to `OAuthDeviceCode.load` are now passed on as `token_custom_args`.

## [7.63.3] - 2024-10-13
### Fixed
- NodeList and EdgeList (and subclasses) now support using `.get` with an `external_id` as a shortcut over
  using `instance_id`. When the `external_id` is ambiguous (non-unique, multiple spaces), a ValueError
  is raised. Thus, using `external_id` is no longer deprecated.

## [7.63.2] - 2024-10-11
### Fixed
- Setting up interactive `OAuthInteractive` sessions no longer raises `TypeError` as the lower bound for the `msal`
  dependency has been increased to `1.31`.

## [7.63.1] - 2024-10-10
### Fixed
- [Feature Preview - alpha] Dumping `HostedExtractor` `Job` and `Source` data classes creates valid JSON/YAML
  even when unknown fields are present.

## [7.63.0] - 2024-10-10
### Removed
- Dropped support for Python 3.8 and 3.9.

## [7.62.8] - 2024-10-07
### Added
- [Feature Preview - alpha] Support for `PostgresGateway` `Users` `client.postegres_gateway.users`.

## [7.62.7] - 2024-10-07
### Fixed
- Several bugfixes for the filter `InAssetSubtree`:
  - No longer causes `CogniteAPIError` when used, by accepting a list of values rather than a single value.
  - Loading via `Filter.load` now works as expected (a regression introduced in 7.38.3).

## [7.62.6] - 2024-09-27
### Fixed
- Instances with a single property no longer fail `to_pandas()` with `TypeError`, when using `expand_properties=True`.

## [7.62.5] - 2024-09-26
### Added
- Add new `client.workflows.triggers.upsert`, this allows upserts of triggers.
### Deprecated
- Deprecate `client.workflows.triggers.create`, as its functionality is covered by the new `client.workflows.triggers.upsert`

## [7.62.4] - 2024-09-25
### Fixed
- In the CoreModel, `client.data_classes.data_modeling.cdm` the fields `isUploaded` and `uploadedTime` in
  `CogniteFile` are  now considered read-only

## [7.62.3] - 2024-09-24
### Added
- [Feature Preview - alpha] Support for `Kafka` and `Rest` sources in `client.hosted_extractors.sources`.

## [7.62.2] - 2024-09-24
### Added
- [Feature Preview - alpha] Support for `client.hosted_extractors.mappings`.

## [7.62.1] - 2024-09-23
### Changed
- Support for `OAuthDeviceCode` now supports non Entra IdPs

## [7.62.0] - 2024-09-19
### Added
- All `update` methods now accept a new parameter `mode` that controls how non-update objects should be
  interpreted. For example, should we do a partial update or a full replacement.

## [7.61.1] - 2024-09-19
### Added
- [Feature Preview - alpha] Support for `client.hosted_extractors.jobs`.

## [7.61.0] - 2024-09-18
### Changed
- TimeSeriesAPI and DatapointsAPI support for `instance_id` reaches general availability (GA).
### Added
- `instance_id` can now be used freely alongside `id` and `external_id`, and is now accepted by
  retrieve/retrieve_array/retrieve_dataframe.
- `instance_id` now works in `to_pandas` methods, with fallbacks on `external_id` and `id`.
### Fixed
- A bug caused all datapoints objects to load an empty instance_id.

## [7.60.6] - 2024-09-17
### Fixed
- Fixed bug in `replace` upsert mode which caused objects to not be cleared.

## [7.60.5] - 2024-09-17
### Changed
- Remove beta notice on the Data Workflows `WorkflowTriggerAPI`

## [7.60.4] - 2024-09-15
### Added
- Fix bug in column name remapping for `TypedInstance.to_pandas()`

## [7.60.3] - 2024-09-14
### Changed
- The Core Model and Extractor Extension (`cognite.client.data_classes.data_modeling.cdm/extractor_extension`) are
  now implemented as composition and no longer inherits from each other. This is to reflect the underlying API.

## [7.60.2] - 2024-09-14
### Added
- [Feature Preview - alpha] Support for `client.hosted_extractors.destinations`.

## [7.60.1] - 2024-09-13
### Fixed
- LocationFiltersACl.Scope.SpaceID changed to ID

## [7.60.0] - 2024-09-12
### Changed
- Some changes to the typed instances functionality in the data modeling client
  - The `TypedNode`, `TypedEdge`, etc. classes are moved from `data_classes.data_modeling.typed_instances` to `data_classes.data_modeling.instances`
  - The `properties` attribute on `TypedNode`/`TypedEdge` now return data
  - The `sources` attribute on `TypedNodeApply`/`TypedEdgeApply` now returns data

## [7.59.3] - 2024-09-12
### Fixed
- JSONDecodeError can no longer be raised in environments where simplejson is used instead of built-in json.

## [7.59.2] - 2024-09-12
### Fixed
- A bug in `client.sequences.data.retrieve_dataframe(...)` where passing a column to `column_external_ids` caused a TypeError.

## [7.59.1] - 2024-09-12
### Fixed
- Creating a function using files dated before 1980 no longer raises ValueError,
  by overriding the timestamps to 1980-01-01.

## [7.59.0] - 2024-09-12
### Added
- Added `ignore_unknown_ids` to `client.files.delete`.

## [7.58.8] - 2024-09-10
### Added
- Added missing `WorkflowTriggerCreateList` to `cognite.client.data_classes.workflows`.

## [7.58.7] - 2024-09-06
### Changed
- [Feature Preview - alpha] Updated the `Core Model` and added `ExtractorExtension` model handling of the reserved
  property names `type` and `version` (`cognite.client.data_classed.data_modeling.cdm` and
  `cognite.client.data_classed.data_modeling.extractor_extension`). Now, these properties are prefixed with
  the original view external id instead of suffixed with underscore. For example, `CogniteAsset` now has
  `asset_type` instead of `type_` attribute. This is to avoid confusion with the node type, which is
  the `type` attribute.

## [7.58.6] - 2024-09-05
### Fixed
- Data modeling convenience filter `SpaceFilter` now allows listing of global nodes by using `equals`
  (when a single space is requested (requirement)). This also affects the `space` parameter to e.g.
  `client.data_modeling.instances.list(...)`

## [7.58.5] - 2024-09-04
### Added
- Data modeling filters now support properties that are lists.
### Fixed
- Read-only properties on CogniteAssetApply (root, path and last_updated_time) are now removed.

## [7.58.4] - 2024-09-03
### Fixed
- The deserialization `datetime` properties in `TypedNode`/`TypedEdge` now correctly handles truncated milliseconds.

## [7.58.3] - 2024-09-03
### Fixed
- The parameter `query` is now optional in `client.data_modeling.instances.search(...)`.

## [7.58.2] - 2024-09-03
### Added
- [Feature Preview - alpha] Support for `client.hosted_extractors.sources`.

## [7.58.1] - 2024-09-03
### Fixed
- [Feature Preview - beta] data workflows: `workflowExecutionId` in `cognite.client.data_classes.workflows.WorkflowTriggerRun`
 can be null or missing, as according to the API spec.

## [7.58.0] - 2024-09-03
### Added
- Data Workflows: add support for `SubworkflowReferenceParameters` subworkflow task type. Allowing embedding other workflows into a workflow.

## [7.57.0] - 2024-09-03
### Added
- Add a `load` method to CogniteClient, ClientConfig, and CredenitalProvider (and all it's subclasses).
- Add `apply_settings` method to `global_config` to pass in a dict of settings

## [7.56.0] - 2024-09-02
### Added
- Support for referencing files by instance id when running diagrams.detect

## [7.55.2] - 2024-08-29
### Fixed
- Turn workflow_orchestration into data_workflows and add trigger doc, fix attribute names in data classes

## [7.55.1] - 2024-08-29
### Fixed
- Missing exports for workflow triggers

## [7.55.0] - 2024-08-27
### Added
- Support for creating a session using a one-shot token in the `client.iam.session.create` method.
- Parameter `nonce` to the `client.functions.call()` and `client.workflow.executions.run()` methods to allow passing
  a custom nonce instead of letting the SDK generate it from your current credentials.

## [7.54.19] - 2024-08-27
### Added
- [Feature Preview - beta] Support for `client.workflows.triggers`.

## [7.54.18] - 2024-08-26
### Added
- When retrieving datapoints, `instance_id` is now set on the objects (for time series created
  through Data Modelling).

## [7.54.17] - 2024-08-22
### Added
- [Feature Preview]  Added `ExtractorExtension` model of the Core Model.

## [7.54.16] - 2024-08-22
### Added
- Added new LocationFiltersAcl capability.

## [7.54.15] - 2024-08-21
### Fixed
- [Feature Preview]  Updated the Core Model to latest version.

## [7.54.14] - 2024-08-19
### Fixed
- [Feature Preview - alpha] fix `files.upload_content`, `files.upload_content_bytes` and
  `files.multipart_upload_content_session`

## [7.54.13] - 2024-08-13
### Added
- [Feature Preview - alpha] Support for `instanceId` in the `client.files.retrieve`, `client.files.retrieve_multiple`,
  `client.files.update`, `client.files.retrieve_download_urls`, `client.files.download_bytes`, `client.files.download_to_path`,
  `client.files.download`.
- [Feature Preview - alpha] Add three new methods for uploading content: `client.files.upload_content`,
  `client.files.upload_content_bytes`, `client.files.multipart_upload_content_session`.

  This is an experimental feature and may change without warning.

## [7.54.12] - 2024-08-08
### Fixed
- NodeList and EdgeList (and subclasses) now expects an instance ID, `(space, external_id)` in the `.get` method.
  Using just an `external_id` is still possible, but deprecated as it is ambiguous in the absence of the space
  identifier, and will just return the last matching instance (as previously).
- SpaceList.get now works and expects a space identifier in the `.get` method.

## [7.54.11] - 2024-07-26
### Fixed
- Creating a Group with an `UnknownAcl` supported by the API no longer raises a client-side `ValueError` after
  successfully creating the group.

## [7.54.10] - 2024-07-26
### Changed
- Added option to add last_updated_time to the index of client.raw.rows.retrieve_dataframe.

## [7.54.9] - 2024-07-22
### Changed
- [Feature Preview] Updated the Core Model to require keyword arguments for all classes and include
  docstring.

## [7.54.8] - 2024-07-22
### Added
- The method `client.functions.schedules.retrieve` now accepts the missing parameter `ignore_unknown_ids` as well
  as retrieving multiple schedules at once.
- The method `client.functions.schedules.create` now supports creating using a `FunctionScheduleWrite` object.

### Changed
- When creating a new function schedule without specifying `description`, the default value is now
  correctly set to `None` instead of `""`.

## [7.54.7] - 2024-07-22
### Fixed
- The method `client.three_d.models.update` no longer accepts `ThreeDModelWrite` as this will raise a `ValueError`.
- The method `client.three_d.models.create` now supports creating multiple models with different metdata fields
  in a single call.

## [7.54.6] - 2024-07-19
### Fixed
- In the data classe, `NodeApply` and `EdgeApply` the argument `camel_case=False` is now
  respected in `.dump()`.

## [7.54.5] - 2024-07-19
### Changed
- [Feature Preview] Updated the Core Model to the newest version released on July 12th, 2024. The
  introduction of the `Cognite` prefix for all classes.

## [7.54.4] - 2024-07-19
### Changed
- Instance classes like `Node` and `NodeList` now expand properties by default in notebook-like environments.

## [7.54.3] - 2024-07-18
### Added
- [Feature Preview] Support for `enum` as container property type in the data modeling APIs. Note that this is not
  yet supported in the API, and is an experimental feature that may change without warning.

## [7.54.2] - 2024-07-16
### Fixed
- A bug in the list method of the RelationshipsAPI that could cause a thread deadlock.

## [7.54.1] - 2024-07-15
### Fixed
- Calling `client.functions.retrieve` or `client.functions.delete` with more than 10 ids no longer
  raises a `CogniteAPIError`.
- Iterating over functions using `client.functions` or `client.functions(...)` no longer raises a `CogniteAPIError`.
### Added
- Added missing filter parameter `metadata` to `client.functions.list`.
### Changed
- When creating a new function without specifying `description` or `owner`, the default values are now
  correctly set to `None` instead of `""`.

## [7.54.0] - 2024-07-12
### Added
- In the `client.data_modeling.instances` the methods `.search`, `.retrieve`,`.list`, `.query`, and `.sync` now
  support the `include_typing` parameter. This parameter is used to include typing information in the response,
  that can be accessed via the `.typing` attribute on the result object.

## [7.53.4] - 2024-07-11
### Added
- `FilesAPI.upload_bytes` and `FilesAPI.upload` are updated to be compatible with Private Link projects.

## [7.53.3] - 2024-07-11
### Added
- [Feature Preview - alpha] Support for `instanceId` in the `client.time_series` `.retrieve`, `.retrieve_multiple`,
  and `.update` methods. This is an experimental feature and may change without warning.

## [7.53.2] - 2024-07-03
### Fixed
- If you derived from `TypedNode` or `TypedEdge`, and then derived the `load` method would not include the parent
  class properties. Same if you used multiple inheritance. This is now fixed.
### Added
- [Feature Preview - alpha] Core Model, available `cognite.client.data_classes import cdm`.

## [7.53.1] - 2024-07-02
### Fixed
- In the new `retrieve_nodes` and `retrieve_edges` methods in the `client.data_modeling.instances` module, if you
  give the identifier of a single node or edge, you will now get a single `TypedNode` or `TypedEdge` instance back.

## [7.53.0] - 2024-07-02
### Added
- New classes `TypedNode` and `TypedEdge` (in addition to `TypedNodeApply` and `TypedEdgeApply`) to be used as
  base classes for user created classes that represent nodes and edges with properties in a specific view. For example,
  is you have a view `Person` with properties `name` and `age`, you can create a class `Person` that inherits from
  `TypedNode` and add properties `name` and `age` to it. This class can then be used with the
  `client.data_modeling.instances.retrieve(..)`, `.apply(...)`, `.list(...)` and `.search(...)` methods.

## [7.52.3] - 2024-06-27
### Added
- Added `partitions` parameter to `retrieve_dataframe()` method of the `RawRowsAPI`.

## [7.52.2] - 2024-06-26
### Added
- Alpha feature: `client.time_series.data` support for `instance_id` in `insert`, `insert_multiple`,
  `delete`, and `retrieve` methods. This is an experimental feature and may change without warning.

## [7.52.1] - 2024-06-26
### Fixed
- Calling `.extend` on a `NodeListWithCursor` or `EdgeListWithCursor` no longer raises a `TypeError`.

## [7.52.0] - 2024-06-19
### Added
- Support the `immutable` flag on container/view properties

## [7.51.1] - 2024-06-18
### Added
- Added support for serializing Node/Edge properties of type `list` of `NodeId` and `DirectRelationReference`,
  `date`, `datetime` and list of `date` and `datetime` to `json` format.

## [7.51.0] - 2024-06-16
### Added
- Support for iterating over `Functions`, `FunctionSchedules`, `DatapointSubscriptions`, `Transformations`,
  `TransformationSchedules`, `TransformationNotifications`, `ExtractionPipelines`, `Workflows`, `WorkflowVersions`.

## [7.50.0] - 2024-06-14
### Changed
- DatapointsAPI support for timezones and calendar-based aggregates reaches general availability (GA).
### Deprecated
- The function `DatapointsAPI.retrieve_dataframe_in_tz` is deprecated. Use the other retrieve methods instead
  and pass in `timezone`.

## [7.49.2] - 2024-06-12
### Fixed
- Converting rows (`RowList` and `RowListWrite`) to a pandas DataFrame no longer silently drops rows that do not have
  any columnar data.

## [7.49.1] - 2024-06-11
### Fixed
- Fixes resetting dataSetId to None in a ThreeDModelUpdate.

## [7.49.0] - 2024-06-05
### Added
- `WorkfowExecutionAPI.list` now allows filtering by execution status.

## [7.48.1] - 2024-06-04
### Fixed
- A bug introduced in `7.45.0` that would short-circuit raw datapoint queries too early when a lot of time series was
  requested at the same time, and `include_outside_points=True` was used (empty cursor are to be expected).

## [7.48.0] - 2024-06-04
### Changed
- Mark Data Workflows SDK implementation as Generally Available.

## [7.47.0] - 2024-06-04
### Added
- Support for retrieving `Labels`, `client.labels.retrieve`.

## [7.46.2] - 2024-06-03
### Added
- Added option for silencing `FeaturePreviewWarnings` in the `cognite.client.global_config`.

## [7.46.1] - 2024-05-31
### Fixed
- Pyodide issue related to missing tzdata package.

## [7.46.0] - 2024-05-31
### Added
- `RawRowsAPI.insert_dataframe` now has a new `dropna` setting (defaulting to True, as this would otherwise raise later).

## [7.45.0] - 2024-05-31
### Added
- DatapointsAPI now support `timezone` and new calendar-based granularities like `month`, `quarter` and `year`.
  These API features are in beta, and the SDK implementation in alpha, meaning breaking changes can
  occur without warning. Set beta header to avoid warning. Users of `retrieve_dataframe_in_tz` should
  consider preparing to upgrade as soon as the features reach general availability (GA).

## [7.44.1] - 2024-05-29
### Added
- Missing parameter `timeout` to `client.transformations.preview`.

## [7.44.0] - 2024-05-29
### Added
- New utility function `datetime_to_ms_iso_timestamp` in `cognite.client.utils` to convert a datetime object
  to a string representing a timestamp in the format expected by the Cognite GraphQL API.

## [7.43.6] - 2024-05-27
### Improved
- JSON is no longer attempted decoded when e.g. expecting protobuf, which currently leads to a small performance
  improvement for datapoints fetching.

## [7.43.5] - 2024-05-22
### Fixed
- Transformation schemas no longer raise when loaded into its resource type.

## [7.43.4] - 2024-05-20
### Fixed
- The data modeling APIs (Views, Containers, Data Models and Spaces) limits for create, retrieve, delete,
  and list were not matching the API spec, causing the SDK to wrongly split large calls into too few requests.
  This means that the SDK will no longer raise a `CogniteAPIError` if you, for example, try to delete
  more than 100 containers in a single method call.

## [7.43.3] - 2024-05-15
### Fixed
- Identity providers that return `expires_in` as a string no longer causes `TypeError` when authenticating.

## [7.43.2] - 2024-05-10
### Fixed
- In containers, `PropertyType` `Text` required parameter `collation` is now optional when `load()`ing, matching the API spec.

## [7.43.1] - 2024-05-10
### Fixed
- `RawRowsAPI.insert()` silently ignored rows of type `RowWriteList`.

## [7.43.0] - 2024-05-09
### Added
- Added new data classes to the contextualization module to simplify configuring diagram detect options: `DiagramDetectConfig`,`ConnectionFlags`, `CustomizeFuzziness`, `DirectionWeights`.
- `DiagramsAPI.detect()` method's parameter `configuration` now also accepts `DiagramDetectConfig` instances.

## [7.42.0] - 2024-05-06
### Changed
- Breaking change: the `workflows.executions.cancel` method now only allows cancelling one execution at a time to reflect its non-atomic operation.

## [7.41.1] - 2024-05-06
### Fixed
- An edge case when a request for datapoints from several hundred time series (with specific finite limits) would return
  more datapoints than the user-specified limit.

## [7.41.0] - 2024-04-30
### Added
- Support for Status Codes in the DatapointsAPI and DatapointSubscriptionsAPI reaches General Availability (GA).
  - You can read more in the Cognite Data Fusion developer documentation: [Status Codes reference](https://developer.cognite.com/dev/concepts/reference/quality_codes/).

## [7.40.2] - 2024-04-30
### Fixed
- `InAssetSubtree` is no longer (mistakenly) accepted as a time series filter.

## [7.40.1] - 2024-04-30
### Fixed
- Deleting multiple Datapoint Subscriptions now work as expected.

## [7.40.0] - 2024-04-30
### Added
- Datapoint Subscriptions now support status codes.

## [7.39.0] - 2024-04-25
### Added
- Support for internally managed groups (inside CDF, as opposed to the external identity provider).

## [7.38.3] - 2024-04-25
### Improved
- The classes `WorkflowUpsert`, `Filter`, `Query`, `Node`, `Edge`, `Container`, `Document`, and
  `Transformation` which are used for parsing API responses were not handling adding new parameters in
  the API correctly. These are now future-proofed.

## [7.38.2] - 2024-04-24
### Added
- Added new parameter `function_external_id` to `FunctionScheduleAPI.create` as a convenience to the user. Note
  that schedules must be attached to a Function by (internal) ID, so a lookup is first done on behalf of the user.

## [7.38.1] - 2024-04-23
### Added
- Added missing `partitions` parameter to `list()` and `__call__()` methods for `FilesAPI`.

## [7.38.0] - 2024-04-22
### Added
- Support for `workflows.executions.retry`

## [7.37.4] - 2024-04-22
### Improved
- Enabled automatic retries on Data Workflows POST endpoints

## [7.37.3] - 2024-04-18
### Improved
- Minor quality of life change for comparing capabilities involving `DataModelInstancesAcl.WRITE_PROPERTIES`; any
  ACL already covered by `WRITE` will not be reported as missing.

## [7.37.2] - 2024-04-18
### Fixed
- Datapoints inserted into non-existent time series, no longer get their identifier hidden in the `failed` attribute
  on the raised `CogniteNotFoundError`. Any `successful` now also gets reported correctly.

## [7.37.1] - 2024-04-17
### Fixed
- Updating data set ID now works as expected for `ThreeDModelUpdate`.

## [7.37.0] - 2024-04-16
### Fixed
- Now handle unknown data types in DM

## [7.36.0] - 2024-04-16
### Fixed
- Now handle unknown filter types in DM
- Add support for the "invalid" filter type in DM

## [7.35.0] - 2024-04-16
### Added
- Datapoints insert methods `insert` and `insert_multiple` now support ingesting (optional) status codes.

## [7.34.0] - 2024-04-11
### Added
- Datapoints method `retrieve_latest` now supports status codes.
- Slicing or indexing a `Datapoints` or `DatapointsArray` instance, now propagates status codes (when present).

## [7.33.1] - 2024-04-10
### Fixed
- Ordering of elements from calls to `retrieve_multiple` now match the requested elements. For SDK versions between
  7.0.0 and 7.33.1, the ordering has been broken when >> 1k elements has been requested (the more requests used, the
  more likely that a chunk was out of order).

## [7.33.0] - 2024-04-08
### Added
- All datapoints retrieve methods (except `retrieve_latest`) now support status codes. Note: Support for *inserting*
  datapoints with status codes will be released shortly. There are three new arguments:
    * `include_status (bool)`: Toggle the return of status code and -symbol on/off, only valid for raw datapoints.
    * `ignore_bad_datapoints (bool)`: For raw datapoints: Whether to return those marked bad (or not).
      For aggregates: Whether the time periods of bad datapoints should affect aggregate calculations (or not).
    * `treat_uncertain_as_bad (bool)`: Toggle whether datapoints marked uncertain should be regarded as good or bad.
- The `to_pandas` method for `Datapoints`, `DatapointsList`, `DatapointsArray` and `DatapointsArrayList` now accepts
  a new parameter, `include_status (bool)`, that controls whether to include status codes & -symbols as separate columns.
- New datapoints query class, `DatapointsQuery`, to make writing custom queries easier, type-safe and more robust,
  as opposed to passing dictionaries (of settings).
### Deprecated
- Passing *custom* datapoints queries using dictionaries is deprecated and will be removed in the next major release.
  Consider refactoring already to `DatapointsQuery`. Example: `{"id": 12, "aggregates" : "min", "granularity": "6h"} ->
  DatapointsQuery(id=12, aggregates="min", granularity="6h")`.

## [7.32.8] - 2024-04-08
### Fixed
- When using TimeSeries objects without `external_id` as part of the `variables` parameter in a synthetic datapoints
  query, a `CogniteNotFoundError` would most likely be raised, due to `None` being silently cast to a string. It now
  raises a friendly `ValueError`.
- An invalid expression could be created when using multiple variables in a synthetic datapoints query. This happened
  while substituting the variables into the expression; this was done one at a time, leading to later replacements
  possibly affecting earlier ones. Now all variables are substituted at the same time/in a single call.
### Improved
- Passing sympy symbols as part of the variables mapping (in synthetic datapoints queries) is now documented properly
  and "officially supported".

## [7.32.7] - 2024-04-05
### Fixed
- Inserting sequence data using `insert_dataframe` would by default drop all rows that contained at least one missing value.
  This has now been fixed to only remove rows where all values are missing.

## [7.32.6] - 2024-04-05
### Fixed
- `AssetsAPI.create_hierarchy` now properly supports `AssetWrite`.

## [7.32.5] - 2024-04-04
### Improved
- Type validation of identifiers

## [7.32.4] - 2024-03-28
### Fixed
- Several methods for `DatapointsArray` that previously failed for string datapoints due to bad handling
  of numpy `dtype`-to-native conversion.

## [7.32.3] - 2024-03-27
### Removed
- Support for `protobuf==3.*` was dropped.

## [7.32.2] - 2024-03-26
### Added
- Missing filterable properties `unit_external_id` and `unit_quantity` to `DatapointSubscriptionProperty`.
  Note: was renamed from `DatapointSubscriptionFilterProperties`, which is now a deprecated alias.

## [7.32.1] - 2024-03-25
### Fixed
- Fix type hints for functions data classes Function/FunctionSchedule/FunctionCall

## [7.32.0] - 2024-03-25
### Changed
- Type hint for `id`, `last_updated_time`, and `create_time` attributes are no longer `Optional` on
  subclasses of `CogniteResource`. This is to reflect that these attributes are always set when the
  object is returned by the SDK.

## [7.31.0] - 2024-03-24
### Added
- Retrieve method for session, `client.iam.session.retrieve`
- The parameter `limit` to the method `client.iam.session.list`.
### Fixed
- The method `client.iam.session.revoke` is now overloaded correctly and returns a `Session` for single id
  and a `SessionList` for multiple ids.

## [7.30.1] - 2024-03-23
### Fixed
- When calling `client.sequences.data.retrieve` in a Jupyter Notebook the returning `SequenceRowsList` no longer raises
  `AttributeError: 'dict' object has no attribute '_repr_html_'` (the HTML representation of `SequenceRowsList` was failing).

## [7.30.0] - 2024-03-20
### Added
- `Properties` class, as used on e.g. `Node` and `Edge`, now renders in Jupyter Notebooks (`_repr_html_` added).

## [7.29.0] - 2024-03-20
### Added
- Direct access to the columns/data stored on raw rows have been added (alongside a `.get` method). Example usage:
  `row["my_col"]` (short-cut for: `row.columns["my_col"]`).

## [7.28.2] - 2024-03-14
### Fixed
- Retrieving more than 100 containers, views, data models, or spaces no longer raises a `CogniteAPIError`.

## [7.28.1] - 2024-03-13
### Fixed
- Fixed issue causing multipart file upload to fail when mime-type was set.

## [7.28.0] - 2024-03-13
### Added
- Added support for advanced filter query in the `list()` (and `__call__()`) method of `assets`, `events`, `sequences`,
  and `time_series` APIs. Now you are able to use advanced filter (like in `filter()`) at the same time as the simple
  filter properties, allowing for more complex requests.
- Added missing `sort` parameter to `list()` and `__call__()` methods for `AssetsAPI`.
- Added missing `sort` parameter to `list()` and `__call__()` methods for `TimeSeriesAPI`.
- Added missing `sort` and `partitions` parameters to `list()` and `__call__()` methods for `SequencesAPI`.
### Deprecated
- Added a deprecation warning on the `filter()` method of `assets`, `events`, `sequences`, and `time_series` APIs as
  its functionality is fully covered by the `list()` method.

## [7.27.2] - 2024-03-08
### Added
- Retry 429s on graphql endpoints

## [7.27.1] - 2024-03-08
### Improved
- When iterating raw rows concurrently, a max queue size for pending results have been added to keep a stable low
  bounded memory usage profile (for when the caller's code isn't processing fast enough to keep up). Worth noting
  that this has no effect on the total retrieval time.

## [7.27.0] - 2024-03-06
### Added
- Added support for multipart file uploads using the `client.files.multipart_upload_session` method.

## [7.26.2] - 2024-03-05
### Fixed
- Fixed a regression from 7.26.1 in the logic for when to refresh token.

## [7.26.1] - 2024-03-05
### Fixed
- The `CredentialProvider` class for client credentials, `OAuthClientCredentials`, was switched from using the non-standard
  field `expires_at` to `expires_in` that's part of the OAuth 2.0 standard (RFC 6749).

## [7.26.0] - 2024-02-29
### Added
- In data modeling, added support for setting floats with units in containers. In addition, added support for retrieving,
  listing, searching, aggregating, querying and syncing nodes/edges with a target unit or target unit system.

## [7.25.0] - 2024-02-29
### Added
- Support for sorting on `client.data_modeling.instances.search`

## [7.24.4] - 2024-02-28
### Fixed
- Unknown ACLs, actions or scopes no longer causes `IAMAPI.[groups.list(...), token.inspect()]` to raise.
### Added
- New action for `DataModelInstancesAcl` added: `Write_Properties`.

## [7.24.3] - 2024-02-28
### Fixed
- Fix handling of GeometryCollection objects in the Documents API.

## [7.24.2] - 2024-02-25
### Fixed
- [Pyodide/WASM only] The list method for raw rows now works for non-finite queries (got broken in `7.24.1`).

## [7.24.1] - 2024-02-25
### Fixed
- [Pyodide/WASM only] The iteration method for raw rows now yields rows _while running_ (instead of waiting for tasks to finish first).

## [7.24.0] - 2024-02-25
### Added
- New parameter for `client.raw.rows(...)`: `partitions`. This enables greater throughput thorough concurrent reads when using
  the generator method (while still keeping a low memory impact). For backwards compatibility, the default is _no concurrency_.
  When specified, can be used together with a finite limit, as opposed to most (if not all) other resources/APIs.
- New parameter for `client.raw.rows.list(...)`: `partitions`. For backwards compatibility, the default is _no concurrency_ when
  a finite `limit` is given, and _"max" concurrency_ (`partitions=max_workers`) otherwise. Partitions can be used with finite limits.
  With this change it is easy to set an appropriate level of concurrency without messing with the global client configuration.
### Changed
- Default configuration setting of `max_workers` has been changed from 10 to 5 (to match the documentation).

## [7.23.1] - 2024-02-23
### Fixed
- Add missing `partition` scope to `seismicAcl`.

## [7.23.0] - 2024-02-23
### Added
- Make properties on instances (`Node`, `Edge`) easier to work with, by implementing support for direct indexing (and a `.get` method).
  If the instances have properties from no source or multiple sources, an error is raised instead. Example usage: `instance["my_prop"]`
  (short-cut for: `instance.properties[ViewId("space", "ext.id", "version")]["my_prop"]`)

## [7.22.0] - 2024-02-21
### Added
- Data point subscriptions reaches General Availability (GA).
  - Use the new [Data point subscriptions](https://developer.cognite.com/dev/concepts/data_point_subscriptions/)
    feature to configure a subscription to listen to changes in one or more time series (in ingestion order).
    The feature is intended to be used where data points consumers need to keep up to date with
    changes to one or more time series without the need to read the entire time series again.
### Changed
- Removed the `ignore_unknown_ids` flag from `client.time_series.subscriptions.retrieve()` to stay consistent with other resource types.

## [7.21.1] - 2024-02-20
### Fixed
- Data Workflows: mark parameter `jobId` as optional in `TransformationTaskOutput`, as it may not be populated in case of a failure.

## [7.21.0] - 2024-02-20
### Added
- Parameter `sort` to `client.documents.list`.

## [7.20.1] - 2024-02-19
### Fixed
- `DMLApplyResult` no longer fails when converted to a string (representation).

## [7.20.0] - 2024-02-13
### Fixed
- internal json encoder now understands CogniteObject and CogniteFilter objects, so that they are
  correctly serialized when used in nested structures.

## [7.19.2] - 2024-02-13
### Fixed
- Addressed `FutureWarning` coming from pandas dependency (granularity to pandas frequency translation of sec/min/hour and 'year start')
- Fixed `granularity` setting in `DatapointsAPI.retrieve_dataframe_in_tz` showing up as number of hours instead of e.g. week or year.

## [7.19.1] - 2024-02-12
### Fixed
- Calls to ... are now retried automatically:
    * Functions API: `list`, `retrieve`, `retrieve_multiple`, `activate`
    * FunctionCalls API: `list`, `retrieve`
    * FunctionSchedules API: `list`, `retrieve`
    * ExtractionPipelines API: `retrieve_multiple`
    * ExtractionPipelineRuns API: `list`
    * Transformations API: `list`, `retrieve`, `retrieve_multiple`, `preview`
    * TransformationJobs API: `retrieve`, `retrieve_multiple`
    * TransformationSchedules API: `retrieve`, `retrieve_multiple`
    * Geospatial API:  `list_feature_types`, `retrieve_feature_types`, `retrieve_features`, `list_features`,
      `search_features`, `stream_features`, `aggregate_features`, `get_coordinate_reference_systems`, `get_raster`, `compute`,
    * UserProfiles API: `retrieve`, `search`
    * Documents API: `search`, `list`, `__call__`, `aggregate_count`, `aggregate_cardinality_values`, `aggregate_cardinality_properties`,
      `aggregate_unique_values`, `aggregate_unique_properties`
    * ThreeDRevisions API: `filter_nodes`

## [7.19.0] - 2024-02-12
### Added
- Helper methods to `View`, `ViewApply`, `ViewList` and `ViewApplyList` `referenced_containers` which returns the
  containers referenced by in the view(s).

## [7.18.0] - 2024-02-08
### Added
- Support for `target_unit` and `target_unit_system` in synthetic time series.

## [7.17.4] - 2024-02-07
### Added
- Allow using container property reference in `NodeResultSetExpression.through` in addition to view property reference

## [7.17.3] - 2024-02-06
### Fixed
- Creating a Cognite Function from a directory with `skip_folder_validation=False` no longer raises `ModuleNotFoundError`
  for Pyodide (WASM) users.

## [7.17.2] - 2024-02-04
### Fixed
- Uploading files now accepts Labels again as part of file metadata. This addresses a bug introduced in v7, which caused
  a `ValueError` to be raised.

## [7.17.1] - 2024-02-02
### Fixed
- An (extreme) edge case where an empty, unnecessary API request for datapoints would be sent leading to a `CogniteAPIError`.
- Certain granularity inputs (when using the `DatapointsAPI`) no longer cause a `ValueError` to be raised with confusing/wrong wording.

## [7.17.0] - 2024-02-01
### Fixed
- Calls to `AnnotationsAPI.[list|retrieve|retrieve_multiple|reverse_lookup]` are now retried automatically.
- Calls to `AnnotationsAPI.reverse_lookup` now also accept the standard values (`-1, inf`) to indicate 'no limit'.
### Improved
- Calls to `AnnotationsAPI.list` with more than 1000 `annotated_resource_ids` are now batched automatically for the user.
  Previously these would raise an API error.

## [7.16.0] - 2024-01-30
### Added
- When listing instances (and when using `search`, `aggregate` and `histogram`), a new `space` parameter has been added;
  you may pass either a single space identifier (or a list of several). Note that this is just for convenience, using
  `filter` still works (and is necessary for more complex queries).
- New convenience filter, `SpaceFilter`, makes filtering on space simpler.

## [7.15.1] - 2024-01-23
### Fixed
- When calling `to_pandas` with `expand_properties=True` on an instance or instance list with no properties, the SDK will
  no longer raise ValueError, but drop the empty properties row/column.

## [7.15.0] - 2024-01-22
### Improved
- Only run pypi version check once, despite instantiating multiple clients. And make it async too.

## [7.14.0] - 2024-01-22
### Changed
- Helper methods to get related resources on `Asset` class now accept `asset_ids` as part of keyword arguments.
### Added
- Helper methods to get related resources on `AssetList` class now accept keyword arguments that are passed on to
  the list endpoint (for server-side filtering).

## [7.13.8] - 2024-01-19
### Fixed
- `FilesAPI.upload` when using `geo_location` (serialize error).

## [7.13.7] - 2024-01-19
### Fixed
- Type hints for all `.update` and `.upsert` methods accept Write classes in addition to Read and Update classes.
- Missing overloading of the `.update` methods on `client.three_d.models.update`, `client.transformations.update`,
  `client.transformations.schedules.update`, `client.relationships.update`, and `client.data_sets.update`.

## [7.13.6] - 2024-01-18
### Added
- Helper method `as_tuple` to `NodeId` and `EdgeId`.

## [7.13.5] - 2024-01-16
### Added
- EdgeConnection, MultiEdgeConnection, MultiReverseDirectRelation and their corresponding Apply View dataclasses are now importable from `cognite.client.dataclasses.data_modeling`.

## [7.13.4] - 2024-01-13
### Fixed
- When calling `WorkflowExecution.load` not having a `schedule` would raise a `KeyError` even though it is optional. This is now fixed.
- When calling `Datapoints.load` not having a `isString` would raise a `KeyError` even though it is optional. This is now fixed.
- Most `CogniteResourceList.as_write()` would raise a `CogniteMissingClientError` when called from a class with missing cognite_client. This is now fixed.

## [7.13.3] - 2024-01-12
### Added
- `View.as_property_ref` and `Container.as_property_ref` to make it easier to create property references
  (used to only be available on `ViewId` and `ContainerId`).

## [7.13.2] - 2024-01-11
### Fixed
- When calling `ExtractionPipeline.load` not having a `schedule` would raise a `KeyError` even though it is optional. This is now fixed.

## [7.13.1] - 2024-01-10
### Improved
- Respect the `isAutoRetryable` flag on error responses from the API when retrying requests.

## [7.13.0] - 2024-01-09
### Changed
- Units on Time Series (including unit conversion) is out of beta and will no longer issue warnings on usage.

## [7.12.0] - 2024-01-09
### Added
- `DatapointsAPI.retrieve_latest` now accepts `target_unit` or `target_unit_system` parameter.
### Fixed
- `DatapointsAPI.retrieve_latest` when given `LatestDatapointQuery`(s) without a setting for `before`, now correctly use
  the (default) `before` setting as specified in the method call.

## [7.11.0] - 2024-01-09
### Added
- All Cognite resources now have write-version. For example, we have `Asset` and `AssetWrite`, `Event` and `EventWrite`, and so on.
  The new write class reflects the required/optional fields in the API, and is now recommended when creating resources. In addition,
  all read classes and list classes now have a convenience method `as_write` that returns the write class with the same data.
  For example, if you have a `assets` of type `AssetList` you can call `assets.as_write()` which will return a `AssetWriteList`,
  and thus removing all server set fields (like `created_time` and `last_updated_time`). This is useful if you want to
  compare a resource from CDF with a local configuration. In addition, this makes it easier to create a new resource
  using an existing resource as a template.
- Missing overloading of the `.create` methods on `client.iam.security_categories.create`, `client.iam.groups.create`,
  `client.labels.create`, `client.three_d.models.create`, `client.three_d.revisions.create`, `client.three_d.asset_mappings.create`,
  `client.transformations.create`, `client.transformations.schedules.create`, and `client.relationships.create`.
### Changed
- The class `DatapointSubscriptionCreate` has been renamed to `DatapointSubscriptionWrite` to be consistent with the other write classes.
  This is not a breaking change, as the old class is still available for backwards compatibility, but will be removed in the next major version.
### Fixed
- The `node.type` was not set when calling `.as_apply()` or `.as_write()` on a `Node` or `NodeList`. This is now fixed.

## [7.10.1] - 2024-01-08
### Added
- Fix retries for `POST /raw/rows`.

## [7.10.0] - 2024-01-08
### Added
- `geospatial.search_features` and `geospatial.stream_features` now accept the `allow_dimensionality_mismatch` parameter.

## [7.9.0] - 2024-01-05
### Added
- You can now enable or disable user profiles for your CDF project with `client.iam.user_profiles.[enable/disable]`.

## [7.8.10] - 2024-01-04
### Changed
- When using `OidcCredentials` to create a transformation, `cdf_project_name` is no longer optional as required
  by the API.

## [7.8.9] - 2024-01-04
### Fixed
- Pyodide-users of the SDK can now create Transformations with non-nonce credentials without a `pyodide.JsException`
  exception being raised.

## [7.8.8] - 2024-01-03
### Added
- Support for `workflows.cancel`.

## [7.8.7] - 2024-01-03
### Fixed
- Added back `InstancesApply` that was removed in 7.8.6.

## [7.8.6] - 2023-12-27
### Improved
- SDK dependency on the `sortedcontainers` package was dropped.

## [7.8.5] - 2023-12-22
### Fixed
- `DirectRelationReference` is now immutable.
- `DirectRelationReference.load` now correctly handles unknown parameters.

## [7.8.4] - 2023-12-22
### Fixed
- Listing annotations now also accepts `None` and `inf` for the `limit` parameter (to return all), matching what
  was already described in the documentation for the endpoint (for the parameter).
- Calling `to_pandas(...)` on an `DiagramDetectItem` no longer raises `KeyError`.

## [7.8.3] - 2023-12-21
### Fixed
- Revert `SingleHopConnectionDefinition` from a string to child class of `ViewProperty`.
- If a `ViewProperty` or `ViewPropertyApply` dumped before version `7.6` was dumped and loaded after `7.6`, the
  user got a `KeyError: 'container'`. The `load` methods are now backwards compatible with the old format.

## [7.8.2] - 2023-12-21
### Fixed
- Revert `SingleHopConnectionDefinitionApply` from a string to child class of `ViewPropertyApply`.

## [7.8.1] - 2023-12-21
### Fixed
- Calling `to_pandas` with `expand_aggregates=True` on an Asset with aggregated properties would yield a pandas DataFrame
  with the column name `0` instead of `"value"`.
### Improved
- Specification of aggregated properties to `AssetsAPI.[list,filter,__call__]`.

## [7.8.0] - 2023-12-21
### Added
- Instance classes `Node`, `Edge`, `NodeList` and `EdgeList` now supports a new flag `expand_properties` in their `to_pandas` method,
  that makes it much simpler to work with the fetched properties. Additionally, `remove_property_prefix` allows easy prefix
  removal (of the view ID, e.g. `space.external_id/version.my_prop` -> `my_prop`).

## [7.7.1] - 2023-12-20
### Fixed
- Missing legacy capability ACLs: `modelHostingAcl` and `genericsAcl`.
- The `IAMAPI.compare_capabilities` fails with a `AttributeError: 'UnknownAcl' object has no attribute '_capability_name'`
  if the user has an unknwon ACL. This is now fixed by skipping comparison of unknown ACLs and issuing a warning.

## [7.7.0] - 2023-12-20
### Added
- Support for `ViewProperty` types `SingleReverseDirectRelation` and `MultiReverseDirectRelation` in data modeling.

## [7.6.0] - 2023-12-13
### Added
- Support for querying data models through graphql. See `client.data_modeling.graphql.query`.

## [7.5.7] - 2023-12-12
### Fixed
- Certain combinations of `start`/`end` and `granularity` would cause `retrieve_dataframe_in_tz` to raise due to
  a bug in the calender-arithmetic (`MonthAligner`).

## [7.5.6] - 2023-12-11
### Added
- Missing legacy scopes for `Capability`: `LegacySpaceScope` and `LegacyDataModelScope`.

## [7.5.5] - 2023-12-11
### Added
- Added `poll_timeout` parameter on `time_series.subscriptions.iterate_data`. Will keep the connection open and waiting,
  until new data is available, up to `poll_timeout` seconds.

## [7.5.4] - 2023-12-06
### Changed
- The `partitions` parameter is no longer respected when using generator methods to list resources
- The `max_workers` config option has been moved from ClientConfig to the global config.

## [7.5.3] - 2023-12-06
### Added
- Support for `subworkflow` tasks in `workflows`.

## [7.5.2] - 2023-12-05
### Fixed
- The built-in `hash` function was mistakenly stored on `WorkflowDefinitionUpsert` instances after `__init__` and has been removed.

## [7.5.1] - 2023-12-01
### Changed
- Raise an exception if `ClientConfig:base_url` is set to `None` or an empty string

## [7.5.0] - 2023-11-30
### Added
- `chain_to` to `NodeResultSetExpression` and `NodeResultSetExpression`, and `direction` to `NodeResultSetExpression`.

## [7.4.2] - 2023-11-28
### Improved
- Quality of life improvement to `client.extraction_pipelines.runs.list` method. The `statuses` parameter now accepts
  a single value and the annotation is improved. The parameter `created_time` can now be given on the format `12d-ago`.

## [7.4.1] - 2023-11-28
### Fixed
- Error in validation logic when creating a `Transformation` caused many calls to `client.transformations.update` to fail.

## [7.4.0] - 2023-11-27
### Changed
- Unit Catalog API is out of beta and will no longer issue warnings on usage. Access is unchanged: `client.units`.

## [7.3.3] - 2023-11-22
### Fixed
- Added action `Delete` in `ProjectsAcl`.

## [7.3.2] - 2023-11-21
### Fixed
- `workflows.retrieve` and `workflows.versions.retrieve` returned None if the provided workflow external id contained special characters. This is now fixed.

## [7.3.1] - 2023-11-21
### Fixed
- Replaced action `Write` with `Create` in `ProjectsAcl`, as `Write` is not a valid action and `Create` is the correct one.

## [7.3.0] - 2023-11-20
### Added
- Added Scope `DataSet` for `TimeSeriesSubscriptionsAcl`.
- Added `data_set_id` to `DatapointSubscription`.

## [7.2.1] - 2023-11-17
### Fixed
- The new compare methods for capabilities in major version 7, `IAMAPI.verify_capabilities` and `IAMAPI.compare_capabilities`
  now works correctly for rawAcl with database scope ("all tables").
### Removed
- Capability scopes no longer have the `is_within` method, and capabilities no longer have `has_capability`. Use the more
  general `IAMAPI.compare_capabilities` instead.

## [7.2.0] - 2023-11-16
### Added
- The `trigger` method of the Workflow Execution API, now accepts a `client_credentials` to allow specifying specific
  credentials to run with. Previously, the current credentials set on the CogniteClient object doing the call would be used.

## [7.1.0] - 2023-11-16
### Added
- The list method for asset mappings in the 3D API now supports `intersects_bounding_box`, allowing users to only
  return asset mappings for assets whose bounding box intersects with the given bounding box.

## [7.0.3] - 2023-11-15
### Fixed
- Bug when `cognite.client.data_classes.filter` used with any `data_modeling` endpoint raised a `CogniteAPIError` for
  snake_cased properties. This is now fixed.
- When calling `client.relationships.retrieve`, `.retrieve_multiple`, or `.list` with `fetch_resources=True`, the
  `target` and `source` resources were not instantiated with a `cognite_client`. This is now fixed.

## [7.0.2] - 2023-11-15
### Fixed
- Missing Scope `DataSet` for `TemplateGroupAcl` and `TemplateInstancesAcl`.

## [7.0.1] - 2023-11-14
### Fixed
- Data modeling APIs now work in WASM-like environments missing the threading module.

## [7.0.0] - 2023-11-14
This release ensure that all CogniteResources have `.dump` and `.load` methods, and that calling these two methods
in sequence produces an equal object to the original, for example,
`my_asset == Asset.load(my_asset.dump(camel_case=True)`. In addition, this ensures that the output of all `.dump`
methods are `json` and `yaml` serializable. Additionally, the default for `camel_case` has been changed to `True`.

### Improved
- Read operations, like `retrieve_multiple` will now fast-fail. Previously, all requests would be executed
  before the error was raised, potentially fetching thousands of unneccesary resources.

### Added
- `CogniteResource.to_pandas` and `CogniteResourceList.to_pandas` now converts known timestamps to `datetime` by
  default. Can be turned off with the new parameter `convert_timestamps`. Note: To comply with older pandas v1, the
  dtype will always be `datetime64[ns]`, although in v2 this could have been `datetime64[ms]`.
- `CogniteImportError` can now be caught as `ImportError`.

### Deprecated
- The Templates API (migrate to Data Modeling).
- The `client.assets.aggregate` use `client.assets.aggregate_count` instead.
- The `client.events.aggregate` use `client.events.aggregate_count` instead.
- The `client.sequence.aggregate` use `client.sequence.aggregate_count` instead.
- The `client.time_series.aggregate` use `client.time_series.aggregate_count` instead.
- In `Transformations` attributes `has_source_oidc_credentials` and `has_destination_oidc_credentials` are deprecated,
  and replaced by properties with the same names.

### Changed
- All `.dump` methods now uses `camel_case=True` by default. This is to match the intended use case, preparing the
  object to be sent in an API request.
- `CogniteResource.to_pandas` now more closely resembles `CogniteResourceList.to_pandas` with parameters
`expand_metadata` and `metadata_prefix`, instead of accepting a sequence of column names (`expand`) to expand,
with no easy way to add a prefix. Also, it no longer expands metadata by default.
- Additionally, `Asset.to_pandas`, now accepts the parameters `expand_aggregates` and `aggregates_prefix`. Since
  the possible `aggregates` keys are known, `camel_case` will also apply to these (if expanded) as opposed to
  the metadata keys.
- More narrow exception types like `CogniteNotFoundError` and `CogniteDuplicatedError` are now raised instead of
  `CogniteAPIError` for the following methods: `DatapointsAPI.retrieve_latest`, `RawRowsAPI.list`,
  `RelationshipsAPI.list`, `SequencesDataAPI.retrieve`, `SyntheticDatapointsAPI.query`. Additionally, all calls
  using `partitions` to API methods like `list` (or the generator version) now do the same.
- The `CogniteResource._load` has been made public, i.e., it is now `CogniteResource.load`.
- The `CogniteResourceList._load` has been made public, i.e., it is now `CogniteResourceList.load`.
- All `.delete` and `.retrieve_multiple` methods now accepts an empty sequence, and will return an empty `CogniteResourceList`.
- All `assert`s meant for the SDK user, now raise appropriate errors instead (`ValueError`, `RuntimeError`...).
- `CogniteAssetHierarchyError` is no longer possible to catch as an `AssertionError`.
- Several methods in the data modelling APIs have had parameter names now correctly reflect whether they accept
  a single or multiple items (i.e. id -> ids).
- `client.data_modeling.instances.aggregate` returns `AggregatedNumberedValue | list[AggregatedNumberedValue] | InstanceAggregationResultList` depending
  on the `aggregates` and `group_by` parameters. Previously, it always returned `InstanceAggregationResultList`.
- The `Group` attribute `capabilities` is now a `Capabilities` object, instead of a `dict`.
- Support for `YAML` in all `CogniteResource.load()` and `CogniteResourceList.load()` methods.
- The `client.sequences.data` methods `.retrieve`, `.retrieve_last_row` (previously `retrieve_latest`), `.insert`  method has changed signature:
  The parameter `column_external_ids` is renamed `columns`. The old parameter `column_external_ids` is still there, but is
  deprecated. In addition, int the `.retrieve` method, the parameters `id` and `external_id` have
  been moved to the beginning of the signature. This is to better match the API and have a consistent overload
  implementation.
- The class `SequenceData` has been replaced by `SequenceRows`. The old `SequenceData` class is still available for
  backwards compatibility, but will be removed in the next major version. However, all API methods now return
  `SequenceRows` instead of `SequenceData`.
- The attribute `columns` in `Sequence` has been changed from `typing.Sequence[dict]` to `SequnceColumnList`.
- The class `SequenceRows` in `client.data_classes.transformations.common` has been renamed to `SequenceRowsDestination`.
- The `client.sequences.data.retrieve_latest` is renamed `client.sequences.data.retrieve_last_row`.
- Classes `Geometry`, `AssetAggregate`, `AggregateResultItem`, `EndTimeFilter`, `Label`, `LabelFilter`, `ExtractionPipelineContact`,
  `TimestampRange`, `AggregateResult`, `GeometryFilter`, `GeoLocation`, `RevisionCameraProperties`, `BoundingBox3D` are no longer
  `dict` but classes with attributes matching the API.
- Calling `client.iam.token.inspect()` now gives an object `TokenInspection` with attribute `capabilities` of type `ProjectCapabilityList`
  instead of `list[dict]`
- In data class `Transformation` the attribute `schedule`, `running_job`, and `last_running_job`, `external_id` and `id`
  are set to the `Transformation` `id` and `external_id` if not set. If they are set to a different value, a `ValueError` is raised

### Added
- Added `load` implementation for `VisionResource`s: `ObjectDetection`, `TextRegion`, `AssetLink`, `BoundingBox`,
  `CdfRerourceRef`, `Polygon`, `Polyline`, `VisionExtractPredictions`, `FeatureParameters`.
- Missing `dump` and `load` methods for `ClientCredentials`.
- Literal annotation for `source_type` and `target_type` in `Relationship`
- In transformations, `NonceCredentials` was missing `load` method.
- In transformations, `TransformationBlockedInfo` was missing `.dump` method
- `capabilities` in `cognite.client.data_classes` with data classes for all CDF capabilities.
- All `CogniteResource` and `CogniteResourcelist` objects have `.dump_yaml` methods, for example, `my_asset_list.dump_yaml()`.

### Removed
- Deprecated methods `aggregate_metadata_keys` and `aggregate_metadata_values` on AssetsAPI.
- Deprecated method `update_feature_types` on GeospatialAPI.
- Parameters `property` and `aggregates` for method `aggregate_unique_values` on GeospatialAPI.
- Parameter `fields` for method `aggregate_unique_values` on EventsAPI.
- Parameter `function_external_id` for method `create` on FunctionSchedulesAPI (function_id has been required
  since the deprecation of API keys).
- The `SequenceColumns` no longer set the `external_id` to `column{no}` if it is missing. It now must be set
  explicitly by the user.
- Dataclasses `ViewDirectRelation` and `ContainerDirectRelation` are replaced by `DirectRelation`.
- Dataclasses `MappedPropertyDefinition` and `MappedApplyPropertyDefinition` are replaced by `MappedProperty` and `MappedPropertyApply`.
- Dataclasses `RequiresConstraintDefinition` and `UniquenessConstraintDefinition` are replaced by `RequiresConstraint` and `UniquenessConstraint`.
- In data class `Transformation` attributes `has_source_oidc_credentials` and `has_destination_oidc_credentials` are replaced by properties.

### Fixed
- Passing `limit=0` no longer returns `DEFAULT_LIMIT_READ` (25) resources, but raises a `ValueError`.
- `Asset.dump()` was not dumping attributes `geo_location` and `aggregates` to `json` serializable data structures.
- In data modeling, `NodeOrEdgeData.load` method was not loading the `source` attribute to `ContainerId` or `ViewId`. This is now fixed.
- In data modeling, the attribute `property` used in `Node` and `Edge` was not `yaml` serializable.
- In `DatapointsArray`, `load` method was not compatible with `.dump` method.
- In extraction pipelines, `ExtractionPipelineContact.dump` was not `yaml` serializable
- `ExtractionPipeline.dump` attribute `contacts` was not `json` serializable.
- `FileMetadata.dump` attributes `labels` and `geo_location` was not `json` serializable.
- In filtering, filter `ContainsAll` was missing in `Filter.load` method.
- Annotation for `cpu` and `memory` in `Function`.
- `GeospatialComputedResponse.dump` attribute `items` was not `yaml` serializable
- `Relationship.dump` was not `json` serializable.
- `Geometry.dump` was not `json` serializable.
- In templates, `GraphQlResponse.dump` was not `json` serializable, and `GraphQlResponse.dump` failed to load
  `errors` `GraphQlError`.
- `ThreeDModelRevision` attribute `camera` was not dumped as `yaml` serializable and
  not loaded as `RevisionCameraProperties`.
- `ThreeDNode` attribute `bounding_box` was not dumped as `yaml` serializable and
  not loaded as `BoundingBox3D`.
- `Transformation` attributes `source_nonce`, `source_oidc_credential`, `destination_nonce`,
  and `destination_oidc_credentials` were not dumped as `json` serializable and `loaded` with
  the appropriate data structure. In addition, `TransformationBlockedInfo` and `TransformationJob`
  were not dumped as `json` serializable.
- `TransformationPreviewResult` was not dumping attribute `schema` as `yaml` serializable, and the
  `load` and `dump` methods were not compatible.
- In transformations, `TransformationJob.dump` was not `json` serializable, and attributes
  `destination` and `status` were not loaded into appropriate data structures.
- In transformations, `TransformationSchemaMapType.dump` was not `json` serializable.
- In `annotation_types_images`, implemented `.load` for `KeypointCollection` and `KeypointCollectionWithObjectDetection`.
- Bug when dumping `documents.SourceFile.dump(camel_case=True)`.
- Bug in `WorkflowExecution.dump`
- Bug in `PropertyType.load`

## [6.39.6] - 2023-11-13
## Fixed
- HTTP status code retry strategy for RAW and labels. `/rows/insert` and `/rows/delete` will now
  be retried for all status codes in `config.status_forcelist` (default 429, 502, 503, 504), while
  `/dbs/{db}` and `/tables/{table}` will now only be retried for 429s and connection errors as those
  endpoints are not idempotent.
- Also, `labels/list` will now also be retried.

## [6.39.5] - 2023-11-12
## Fixed
- The `.apply()` methods of `MappedProperty` now has the missing property `source`.

## [6.39.4] - 2023-11-09
## Fixed
- Fetching datapoints from dense time series using a `targetUnit` or a target `targetUnitSystem` could result
  in some batches not being converted to the new unit.

## [6.39.3] - 2023-11-08
## Fixed
- The newly introduced parameter `connectionType` was assumed to be required from the API. This is not the case.

## [6.39.2] - 2023-11-08
## Fixed
- When listing `client.data_modeling.views` the SDK raises a `TypeError`. This is now fixed.

## [6.39.1] - 2023-11-01
## Fixed
- When creating transformations using backup auth. flow (aka a session could not be created for any reason),
  the scopes for the credentials would not be passed correctly (bug introduced in 6.25.1).

## [6.39.0] - 2023-11-01
## Added
- Support for `concurrencyPolicy` property in Workflows `TransformationsWorker`.

## [6.38.1] - 2023-10-31
### Fixed
- `onFailure` property in Workflows was expected as mandatory and was raising KeyError if it was not returned by the API.
  The SDK now assumes the field to be optional and loads it as None instead of raising an error.

## [6.38.0] - 2023-10-30
### Added
- Support `onFailure` property in Workflows, allowing marking Tasks as optional in a Workflow.

## [6.37.0] - 2023-10-27
### Added
- Support for `type` property in `NodeApply` and `Node`.

## [6.36.0] - 2023-10-25
### Added
- Support for listing members of Data Point Subscription, `client.time_series.subscriptions.list_member_time_series()`. Note this is an experimental feature.

## [6.35.0] - 2023-10-25
### Added
- Support for `through` on node result set expressions.

### Fixed
- `unit` on properties in data modeling. This was typed as a string, but it is in fact a direct relation.

## [6.34.2] - 2023-10-23
### Fixed
- Loading a `ContainerApply` from source failed with `KeyError` if `nullable`, `autoIncrement`, or `cursorable` were not set
  in the `ContainerProperty` and `BTreeIndex` classes even though they are optional. This is now fixed.

## [6.34.1] - 2023-10-23
### Added
- Support for setting `data_set_id` and `metadata` in `ThreeDModelsAPI.create`.
- Support for updating `data_set_id` in `ThreeDModelsAPI.update`.

## [6.34.0] - 2023-10-20
### Fixed
- `PropertyType`s no longer fail on instantiation, but warn on missing SDK support for the new property(-ies).

### Added
- `PropertyType`s `Float32`, `Float64`, `Int32`, `Int64` now support `unit`.

## [6.33.3] - 2023-10-18
### Added
- `functions.create()` now accepts a `data_set_id` parameter. Note: This is not for the Cognite function, but for the zipfile containing
  the source code files that is uploaded on the user's behalf (from which the function is then created). Specifying a data set may
  help resolve the error 'Resource not found' (403) that happens when a user is not allowed to create files outside a data set.

## [6.33.2] - 2023-10-16
### Fixed
- When fetching datapoints from "a few time series" (implementation detail), all missing, non-ignorable time series
  are now raised together in a `CogniteNotFoundError` rather than only the first encountered.

### Improved
- Datapoints fetching has a lower peak memory consumption when fetching from multiple time series simultaneously.

## [6.33.1] - 2023-10-14
### Fixed
- `Function.list_schedules()` would return schedules unrelated to the function if the function did not have an external id.

## [6.33.0] - 2023-10-13
### Added
- Support for providing `DirectRelationReference` and `NodeId` as direct relation values when
ingesting node and edge data.

## [6.32.4] - 2023-10-12
### Fixed
- Filters using e.g. metadata keys no longer dumps the key in camel case.

## [6.32.3] - 2023-10-12
### Added
- Ability to toggle the SDK debug logging on/off by setting `config.debug` property on a CogniteClient to True (enable) or False (disable).

## [6.32.2] - 2023-10-10
### Added
- The credentials class used in TransformationsAPI, `OidcCredentials`, now also accepts `scopes` as a list of strings
  (used to be comma separated string only).

## [6.32.1] - 2023-10-10
### Added
- Missing `unit_external_id` and `unit_quantity` fields on `TimeSeriesProperty`.

## [6.32.0] - 2023-10-09
### Fixed
- Ref to openapi doc in Vision extract docstring
- Parameters to Vision models can be given as Python dict (updated doc accordingly).
- Don't throw exception when trying to save empty list of vision extract predictions as annotations. This is to avoid having to wrap this method in try-except for every invocation of the method.

### Added
- Support for new computer vision models in Vision extract service: digital gauge reader, dial gauge reader, level gauge reader and valve state detection.

## [6.31.0] - 2023-10-09
### Added
Support for setting and fetching TimeSeries and Datapoints with "real" units (`unit_external_id`).
- TimeSeries has a new field `unit_external_id`, which can be set when creating or updating it. This ID must refer to a
  valid unit in the UnitCatalog, see `client.units.list` for reference.
- If the `unit_external_id` is set for a TimeSeries, then you may retrieve datapoints from that time series in any compatible
  units. You do this by specifying the `target_unit` (or `target_unit_system`) in a call to any of the datapoints `retrieve`
  methods, `retrieve`, `retrieve_arrays`, `retrieve_dataframe`, or `retrieve_dataframe_in_tz`.

## [6.30.2] - 2023-10-09
### Fixed
- Serialization of `Transformation` or `TransformationList` no longer fails in `json.dumps` due to unhandled composite objects.

## [6.30.1] - 2023-10-06
### Added
- Support for metadata on Workflow executions. Set custom metadata when triggering a workflow (`workflows.executions.trigger()`). The metadata is included in results from `workflows.executions.list()` and `workflows.executions.retrieve_detailed()`.

## [6.30.0] - 2023-10-06
### Added
- Support for the UnitCatalog with the implementation `client.units`.

## [6.29.2] - 2023-10-04
### Fixed
- Calling some of the methods `assets.filter()`, `events.filter()`, `sequences.filter()`, `time_series.filter()` without a `sort` parameter could cause a `CogniteAPIError` with a 400 code. This is now fixed.

## [6.29.1] - 2023-10-04
### Added
- Convenience method `to_text` on the `FunctionCallLog` class which simplifies printing out function call logs.

## [6.29.0] - 2023-10-04
### Added
- Added parameter `resolve_duplicate_file_names` to `client.files.download`.
  This will keep all the files when downloading to local machine, even if they have the same name.

## [6.28.5] - 2023-10-03
### Fixed
- Bugfix for serialization of Workflows' `DynamicTasksParameters` during `workflows.versions.upsert` and `workflows.execution.retrieve_detailed`

## [6.28.4] - 2023-10-03
### Fixed
- Overload data_set/create for improved type safety

## [6.28.3] - 2023-10-03
### Fixed
- When uploading files as strings using `client.files.upload_bytes` the wrong encoding is used on Windows, which is causing
  part of the content to be lost when uploading. This is now fixed.

## [6.28.2] - 2023-10-02
### Fixed
- When cache lookup did not yield a token for `CredentialProvider`s like `OAuthDeviceCode` or `OAuthInteractive`, a
  `TypeError` could be raised instead of initiating their authentication flow.

## [6.28.1] - 2023-09-30
### Improved
- Warning when using alpha/beta features.

## [6.28.0] - 2023-09-26
### Added
- Support for the WorkflowOrchestrationAPI with the implementation `client.workflows`.

## [6.27.0] - 2023-09-24
### Changed
- Reduce concurrency in data modeling client to 1

## [6.26.0] - 2023-09-22
### Added
- Support `partition` and `cursor` parameters on `time_series.subscriptions.iterate_data`
- Include the `cursor` attribute on `DatapointSubscriptionBatch`, which is yielded in every iteration
of `time_series.subscriptions.iterate_data`.

## [6.25.3] - 2023-09-19
### Added
- Support for setting and retrieving `data_set_id` in data class `client.data_classes.ThreeDModel`.

## [6.25.2] - 2023-09-17
### Fixed
- Using the `HasData` filter would raise an API error in CDF.

## [6.25.1] - 2023-09-15
### Fixed
- Using nonce credentials now works as expected for `transformations.[create, update]`. Previously, the attempt to create
  a session would always fail, leading to nonce credentials never being used (full credentials were passed to- and
  stored in the transformations backend service).
- Additionally, the automatic creation of a session no longer fails silently when an `CogniteAuthError` is encountered
  (which happens when the credentials are invalid).
- While processing source- and destination credentials in `client.transformations.[create, update]`, an `AttributeError`
  can no longer be raised (by not specifying project).
### Added
- `TransformationList` now correctly inherits the two (missing) helper methods `as_ids()` and `as_external_ids()`.

## [6.25.0] - 2023-09-14
### Added
- Support for `ignore_unknown_ids` in `client.functions.retrieve_multiple` method.

## [6.24.1] - 2023-09-13
### Fixed
- Bugfix for `AssetsAPI.create_hierarchy` when running in upsert mode: It could skip certain updates above
  the single-request create limit (currently 1000 assets).

## [6.24.0] - 2023-09-12
### Fixed
- Bugfix for `FilesAPI.upload` and `FilesAPI.upload_bytes` not raising an error on file contents upload failure. Now `CogniteFileUploadError` is raised based on upload response.

## [6.23.0] - 2023-09-08
### Added
- Supporting for deleting constraints and indexes on containers.

### Changed
- The abstract class `Index` can no longer be instantiated. Use BTreeIndex or InvertedIndex instead.

## [6.22.0] - 2023-09-08
### Added
- `client.data_modeling.instances.subscribe` which lets you subscribe to a given
data modeling query and receive updates through a provided callback.
- Example on how to use the subscribe method to sync nodes to a local sqlite db.

## [6.21.1] - 2023-09-07
### Fixed
- Concurrent usage of the `CogniteClient` could result in API calls being made with the wrong value for `api_subversion`.

## [6.21.0] - 2023-09-06
### Added
- Supporting pattern mode and extra configuration for diagram detect in beta.

## [6.20.0] - 2023-09-05
### Fixed
- When creating functions with `client.functions.create` using the `folder` argument, a trial-import is executed as part of
  the verification process. This could leave leftover modules still in scope, possibly affecting subsequent calls. This is
  now done in a separate process to guarantee it has no side-effects on the main process.
- For pyodide/WASM users, a backup implementation is used, with an improved cleanup procedure.

### Added
- The import-check in `client.functions.create` (when `folder` is used) can now be disabled by passing
  `skip_folder_validation=True`. Basic validation is still done, now additionally by parsing the AST.

## [6.19.0] - 2023-09-04
## Added
- Now possible to retrieve and update translation and scale of 3D model revisions.

## [6.18.0] - 2023-09-04
### Added
- Added parameter `keep_directory_structure` to `client.files.download` to allow downloading files to a folder structure matching the one in CDF.

### Improved
- Using `client.files.download` will still skip files with the same name when writing to disk, but now a `UserWarning` is raised, specifying which files are affected.

## [6.17.0] - 2023-09-01
### Added
- Support for the UserProfilesAPI with the implementation `client.iam.user_profiles`.

## [6.16.0] - 2023-09-01
### Added
- Support for `ignore_unknown_ids` in `client.relationships.retrieve_multiple` method.

## [6.15.3] - 2023-08-30
### Fixed
- Uploading files using `client.files.upload` now works when running with `pyodide`.

## [6.15.2] - 2023-08-29
### Improved
- Improved error message for `CogniteMissingClientError`. Now includes the type of object missing the `CogniteClient` reference.

## [6.15.1] - 2023-08-29
### Fixed
- Bugfix for `InstanceSort._load` that always raised `TypeError` (now public, `.load`). Also, indirect fix for `Select.load` for non-empty `sort`.

## [6.15.0] - 2023-08-23
### Added
- Support for the DocumentsAPI with the implementation `client.documents`.
- Support for advanced filtering for `Events`, `TimeSeries`, `Assets` and `Sequences`. This is available through the
  `.filter()` method, for example, `client.events.filter`.
- Extended aggregation support for `Events`, `TimeSeries`, `Assets` and `Sequences`. This is available through the five
  methods `.aggregate_count(...)`, `aggregate_cardinality_values(...)`, `aggregate_cardinality_properties(...)`,
  `.aggregate_unique_values(...)`, and `.aggregate_unique_properties(...)`. For example,
  `client.assets.aggregate_count(...)`.
- Added helper methods `as_external_ids` and `as_ids` for `EventList`, `TimeSeriesList`, `AssetList`, `SequenceList`,
  `FileMetaDataList`, `FunctionList`, `ExtractionPipelineList`, and `DataSetList`.

### Deprecated
- Added `DeprecationWarning` to methods `client.assets.aggregate_metadata_keys` and
  `client.assets.aggregate_metadata_values`. The use parameter the `fields` in
  `client.events.aggregate_unique_values` will also lead to a deprecation warning. The reason is that the endpoints
  these methods are using have been deprecated in the CDF API.

## [6.14.2] - 2023-08-22
### Fixed
- All data modeling endpoints will now be retried. This was not the case for POST endpoints.

## [6.14.1] - 2023-08-19
### Fixed
- Passing `sources` as a tuple no longer raises `ValueError` in `InstancesAPI.retrieve`.

## [6.14.0] - 2023-08-14
### Changed
- Don't terminate client.time_series.subscriptions.iterate_data() when `has_next=false` as more data
may be returned in the future. Instead we return the `has_next` field in the batch, and let the user
decide whether to terminate iteration. This is a breaking change, but this particular API is still
in beta and thus we reserve the right to break it without bumping the major version.

## [6.13.3] - 2023-08-14
### Fixed
- Fixed bug in `ViewApply.properties` had type hint `ConnectionDefinition` instead of `ConnectionDefinitionApply`.
- Fixed bug in `dump` methods of `ViewApply.properties` causing the return code `400` with message
  `Request had 1 constraint violations. Please fix the request and try again. [type must not be null]` to be returned
  from the CDF API.

## [6.13.2] - 2023-08-11
### Fixed
- Fixed bug in `Index.load` that would raise `TypeError` when trying to load `indexes`, when an unexpected field was
  encountered (e.g. during a call to `client.data_modeling.container.list`).

## [6.13.1] - 2023-08-09
### Fixed
- Fixed bug when calling a `retrieve`, `list`, or `create` in `client.data_modeling.container` raised a `TypeError`.
  This is caused by additions of fields to the API, this is now fixed by ignoring unknown fields.

## [6.13.0] - 2023-08-07
### Fixed
- Fixed a bug raising a `KeyError` when calling `client.data_modeling.graphql.apply_dml` with an invalid `DataModelingId`.
- Fixed a bug raising `AttributeError` in `SpaceList.to_space_apply_list`, `DataModelList.to_data_model_apply_list`,
  `ViewList.to_view_apply`. These methods have also been renamed to `.as_apply` for consistency
  with the other data modeling resources.

### Removed
- The method `.as_apply` from `ContainerApplyList` as this method should be on the `ContainerList` instead.

### Added
- Missing `as_ids()` for `DataModelApplyList`, `ContainerList`, `ContainerApplyList`, `SpaceApplyList`, `SpaceList`,
  `ViewApplyList`, `ViewList`.
- Added helper method `.as_id` to `DMLApplyResult`.
- Added helper method `.latest_version` to `DataModelList`.
- Added helper method `.as_apply` to `ContainerList`.
- Added container classes `NodeApplyList`, `EdgeApplyList`, and `InstancesApply`.

## [6.12.2] - 2023-08-04
### Fixed
- Certain errors that were previously silently ignored in calls to `client.data_modeling.graphql.apply_dml` are now properly raised (used to fail as the API error was passed nested inside the API response).

## [6.12.1] - 2023-08-03
### Fixed
- Changed the structure of the GraphQL query used when updating DML models through `client.data_modeling.graphql.apply_dml` to properly handle (i.e. escape) all valid symbols/characters.

## [6.12.0] - 2023-07-26
### Added
- Added option `expand_metadata` to `.to_pandas()` method for list resource types which converts the metadata (if any) into separate columns in the returned dataframe. Also added `metadata_prefix` to control the naming of these columns (default is "metadata.").

## [6.11.1] - 2023-07-19
### Changed
- Return type `SubscriptionTimeSeriesUpdate` in `client.time_series.subscriptions.iterate_data` is now required and not optional.

## [6.11.0] - 2023-07-19
### Added
- Support for Data Point Subscription, `client.time_series.subscriptions`. Note this is an experimental feature.


## [6.10.0] - 2023-07-19
### Added
- Upsert method for `assets`, `events`, `timeseries`, `sequences`, and `relationships`.
- Added `ignore_unknown_ids` flag to `client.sequences.delete`

## [6.9.0] - 2023-07-19
### Added
- Basic runtime validation of ClientConfig.project

## [6.8.7] - 2023-07-18
### Fixed
- Dumping of `Relationship` with `labels` is not `yaml` serializable. This is now fixed.

## [6.8.6] - 2023-07-18
### Fixed
- Include `version` in __repr__ for View and DataModel

## [6.8.5] - 2023-07-18
### Fixed
- Change all implicit Optional types to explicit Optional types.

## [6.8.4] - 2023-07-12
### Fixed
- `max_worker` limit match backend for `client.data_modeling`.

## [6.8.3] - 2023-07-12
### Fixed
- `last_updated_time` and `created_time` are no longer optional on InstanceApplyResult

## [6.8.2] - 2023-07-12
### Fixed
- The `.dump()` method for `InstanceAggregationResult` caused an `AttributeError` when called.

## [6.8.1] - 2023-07-08
### Changed
- The `AssetHierarchy` class would consider assets linking their parent by ID only as orphans, contradicting the
  docstring stating "All assets linking a parent by ID are assumed valid". This is now true (they are no longer
  considered orphans).

## [6.8.0] - 2023-07-07
### Added
- Support for annotations reverse lookup.

## [6.7.1] - 2023-07-07
### Fixed
- Needless function "as_id" on View as it was already inherited
### Added
- Flag "all_versions" on data_modeling.data_models.retrieve() to retrieve all versions of a data model or only the latest one
- Extra documentation on how to delete edges and nodes.
- Support for using full Node and Edge objects when deleting instances.

## [6.7.0] - 2023-07-07
### Added
- Support for applying graphql dml using `client.data_modeling.graphql.apply_dml()`.

## [6.6.1] - 2023-07-07
### Improved
- Added convenience function to instantiate a `CogniteClient.default(...)` to save the users from typing the
  default URLs.

## [6.6.0] - 2023-07-06
### Fixed
- Support for query and sync endpoints across instances in the Data Modeling API with the implementation
  `client.data_modeling.instances`, the methods `query` and `sync`.

## [6.5.8] - 2023-06-30
### Fixed
- Serialization of `DataModel`. The bug caused `DataModel.load(data_model.dump(camel_case=True))` to fail with
  a `TypeError`. This is now fixed.

## [6.5.7] - 2023-06-29
### Fixed
- A bug caused by use of snake case in field types causing `NodeApply.dump(camel_case=True)`
  trigger a 400 response from the API.

## [6.5.6] - 2023-06-29
### Fixed
- A bug causing `ClientConfig(debug=True)` to raise an AttributeError

## [6.5.5] - 2023-06-28
### Fixed
- A bug where we would raise the wrong exception when errors on occurred on `data_modeling.spaces.delete`
- A bug causing inconsistent MRO in DataModelList

## [6.5.4] - 2023-06-28
### Added
- Missing query parameters:
     * `inline_views` in `data_modeling.data_models.retrieve()`.
     * `include_global` in `data_modeling.spaces.list()`.
     * `include_inherited_properties` in `data_modeling.views.retrieve()`.

## [6.5.3] - 2023-06-28
### Fixed
- Only validate `space` and `external_id` for `data_modeling` write classes.


## [6.5.2] - 2023-06-27
### Fixed
- Added missing `metadata` attribute to `iam.Group`

## [6.5.1] - 2023-06-27
### Fixed
- Fix typehints on `data_modeling.instances.aggregate()` to not allow Histogram aggregate.
- Moved `ViewDirectRelation.source` property to `MappedProperty.source` where it belongs.

## [6.5.0] - 2023-06-27
### Added
- Support for searching and aggregating across instances in the Data Modeling API with the implementation
  `client.data_modeling.instances`, the methods `search`, `histogram` and `aggregate`.

## [6.4.8] - 2023-06-23
### Fixed
- Handling non 200 responses in `data_modeling.spaces.apply`, `data_modeling.data_models.apply`,
  `data_modeling.views.apply` and `data_modeling.containers.apply`

## [6.4.7] - 2023-06-22
### Fixed
- Consistently return the correct id types in data modeling resource clients

## [6.4.6] - 2023-06-22
### Fixed
- Don't swallow keyword args on Apply classes in Data Modeling client

## [6.4.5] - 2023-06-21
### Added
- Included tuple-notation when retrieving or listing data model instances

### Improved
- Fixed docstring for retrieving data model instances and extended the examples.

## [6.4.4] - 2023-06-21
Some breaking changes to the datamodeling client. We don't expect any more breaking changes,
but we accept the cost of breaking a few consumers now early on the really nail the user experience.
### Added
- ViewId:as_property_ref and ContainerId:as_property_ref to make it easier to create property references.

### Changed
- Renamed ViewCore:as_reference and ContainerCore:as_reference to :as_id() for consistency with other resources.
- Change Instance:properties to be a `MutableMapping[ViewIdentifier, MutableMapping[PropertyIdentifier, PropertyValue]]`, in order to make it easier to consume
- Make VersionedDataModelingId:load accept `tuple[str, str]`
- Rename ConstraintIdentifier to Constraint - it was not an id but the definition itself
- Rename IndexIdentifier to Index - it was not an id but the definition itself
- Rename ContainerPropertyIdentifier to ContainerProperty - it was not an id but the definition itself

### Removed
- Redundant EdgeApply:create method. It simply mirrored the EdgeApply constructor.


## [6.4.3] - 2023-06-15
### Added
- Accept direct relation values as tuples in `EdgeApply`

## [6.4.2] - 2023-06-15
### Changed
- When providing ids as tuples in `instances.retrieve` and `instances.delete` you should not
have to specify the instance type in each tuple

### Fixed
- Bug where edges and nodes would get mixed up on `instances.retrieve`

## [6.4.1] - 2023-06-14
### Fixed
- Add the missing page_count field for diagram detect items.

## [6.4.0] - 2023-06-12
### Added
- Partial support for the instance resource in the Data Modeling API with the implementation
  `client.data_modeling.instances`, the endpoints `list`, `delete`, `retrieve`, and `apply`

## [6.3.2] - 2023-06-08
### Fixed
- Requests being retried around a token refresh cycle, no longer risk getting stuck with an outdated token.

### Added
- `CredentialProviders` subclassing `_OAuthCredentialProviderWithTokenRefresh`, now accepts a new parameter, `token_expiry_leeway_seconds`, controlling how early a token refresh request should be initiated (before it expires).

### Changed
- `CredentialProviders` subclassing `_OAuthCredentialProviderWithTokenRefresh` now uses a safer default of 15 seconds (up from 3 sec) to control how early a token refresh request should be initiated (before it expires).

## [6.3.1] - 2023-06-07
### Fixed
- Signature of `client.data_modeling.views.retrieve` and `client.data_modeling.data_models.retrieve` to always return a list.

## [6.3.0] - 2023-06-07
### Added
- Support for the container resource in the Data Modeling API with the implementation `client.data_modeling.containers`.
- Support for the view resource in the Data Modeling API with the implementation `client.data_modeling.views`.
- Support for the data models resource in the Data Modeling API with the implementation `client.data_modeling.data_models`.

### Removed
- Removed `retrieve_multiple` from the `SpacesAPI` to have a consistent API with the `views`, `containers`, and `data_models`.

## [6.2.2] - 2023-06-05
### Fixed
- Creating function schedules with current user credentials now works (used to fail at runtime with "Could not fetch a valid token (...)" because a session was never created.)

## [6.2.1] - 2023-05-26
### Added
- Data model centric support in transformation

## [6.2.0] - 2023-05-25
### Added
- Support for the spaces resource in the Data Modeling API with the implementation `client.data_modeling.spaces`.

### Improved
- Reorganized documentation to match API documentation.

## [6.1.10] - 2023-05-22
### Fixed
- Data modelling is now GA. Renaming instance_nodes -> nodes and instance_edges -> edges to make the naming in SDK consistent with Transformation API and CLI

## [6.1.9] - 2023-05-16
### Fixed
- Fixed a rare issue with datapoints fetching that could raise `AttributeError` when running with `pyodide`.

## [6.1.8] - 2023-05-12
### Fixed
- ExtractionPipelinesRun:dump method will not throw an error when camel_case=True anymore

## [6.1.7] - 2023-05-11
### Removed
- Removed DMS v2 destination in transformations

## [6.1.6] - 2023-05-11
### Fixed
- `FunctionsAPI.create` now work in Wasm-like Python runtimes such as `pyodide`.

## [6.1.5] - 2023-05-10
### Fixed
- When creating a transformation with a different source- and destination CDF project, the project setting is no longer overridden by the setting in the `CogniteClient` configuration allowing the user to read from the specified source project and write to the specified and potentially different destination project.

## [6.1.4] - 2023-05-08
### Fixed
- Pickling a `CogniteClient` instance with certain `CredentialProvider`s no longer causes a `TypeError: cannot pickle ...` to be raised.

## [6.1.3] - 2023-05-08
### Added
- Add the license of the package in poetry build.

## [6.1.2] - 2023-05-04
### Improved
- The SDK has received several minor bugfixes to be more user-friendly on Windows.

### Fixed
- The utility function `cognite.client.utils.datetime_to_ms` now raises an understandable `ValueError` when unable to convert pre-epoch datetimes.
- Several functions reading and writing to disk now explicitly use UTF-8 encoding

## [6.1.1] - 2023-05-02
### Fixed
- `AttributeError` when passing `pandas.Timestamp`s with different timezones (*of which one was UTC*) to `DatapointsAPI.retrieve_dataframe_in_tz`.
- A `ValueError` is no longer raised when passing `pandas.Timestamp`s in the same timezone, but with different underlying implementations (e.g. `datetime.timezone.utc` / `pytz.UTC` / `ZoneInfo("UTC")`) to `DatapointsAPI.retrieve_dataframe_in_tz`.

## [6.1.0] - 2023-04-28
### Added
- Support for giving `start` and `end` arguments as `pandas.Timestamp` in `DatapointsAPI.retrieve_dataframe_in_tz`.

### Improved
- Type hints for the `DatapointsAPI` methods.

## [6.0.2] - 2023-04-27
### Fixed
- Fixed a bug in `DatapointsAPI.retrieve_dataframe_in_tz` that could raise `AmbiguousTimeError` when subdividing the user-specified time range into UTC intervals (with fixed offset).

## [6.0.1] - 2023-04-20
### Fixed
- Fixed a bug that would cause `DatapointsAPI.retrieve_dataframe_in_tz` to raise an `IndexError` if there were only empty time series in the response.

## [6.0.0] - 2023-04-19
### Removed
- Removed support for legacy auth (API keys, service accounts, login.status)
- Removed the deprecated `extractionPipeline` argument to `client.extraction_pipelines.create`. Only `extraction_pipeline` is accepted now.
- Removed the deprecated `client.datapoints` accessor attribute. The datapoints API can only be accessed through `client.time_series.data` now.
- Removed the deprecated `client.extraction_pipeline_runs` accessor attribute. The extraction pipeline run API can only be accessed through `client.extraction_pipelines.runs` now.
- Removed the deprecated `external_id` attribute on `ExtractionPipelineRun`. This has been replaced with `extpipe_external_id`.

## [5.12.0] - 2023-04-18
### Changed
- Enforce that types are explicitly exported in order to make very strict type checkers happy.

## [5.11.1] - 2023-04-17
### Fixed
- List (and `__call__`) methods for assets, events, files, labels, relationships, sequences and time series now raise if given bad input for `data_set_ids`, `data_set_external_ids`, `asset_subtree_ids` and `asset_subtree_external_ids` instead of ignoring/returning everything.

### Improved
- The listed parameters above have silently accepted non-list input, i.e. single `int` (for `ids`) or single `str` (for `external_ids`). Function signatures and docstrings have now been updated to reflect this "hidden functionality".

## [5.11.0] - 2023-04-17
### Added
- The `DatapointsAPI` now supports time zones with the addition of a new method, `retrieve_dataframe_in_tz`. It does not support individual customization of query parameters (for good reasons, e.g. a DataFrame has a single index).
- Asking for datapoints in a specific time zone, e.g. `America/New_York` or `Europe/London` is now easily accomplished: the user can just pass in their `datetimes` localized to their time zone directly.
- Queries for aggregate datapoints are also supported, with the key feature being automatic handling of daylight savings time (DST) transitions, as this is not supported by the official API. Example usage: A user living in Oslo, Norway, wants daily averages in their local time. In Oslo, the standard time is UTC+1, with UTC+2 during the summer. This means during spring, there is a 23-hour long day when clocks roll 1 hour forward and a 25-hour day during fall.
- New granularities with a longer time span have been added (only to this new method, for now): 'week', 'month', 'quarter' and 'year'. These do not all represent a fixed frequency, but like the example above, neither does for example 'day' when we use time zones without a fixed UTC offset.

## [5.10.5] - 2023-04-13
### Fixed
- Subclasses of `VisionResource` inheriting `.dump` and `to_pandas` now work as expected for attributes storing lists of subclass instances like `Polygon`, `PolyLine`, `ObjectDetection` or `VisionExtractPredictions` directly or indirectly.

## [5.10.4] - 2023-04-13
### Fixed
- A lot of nullable integer attributes ended up as float after calling `.to_pandas`. These are now correctly converted to `dtype=Int64`.

## [5.10.3] - 2023-04-13
### Fixed
- When passing `CogniteResource` classes (like `Asset` or `Event`) to `update`, any labels were skipped in the update (passing `AssetUpdate` works). This has been fixed for all Cognite resource classes.

## [5.10.2] - 2023-04-12
### Fixed
- Fixed a bug that would cause `AssetsAPI.create_hierarchy` to not respect `upsert=False`.

## [5.10.1] - 2023-04-04
### Fixed
- Add missing field `when` (human readable version of the CRON expression) to `FunctionSchedule` class.

## [5.10.0] - 2023-04-03
### Fixed
- Implemented automatic retries for connection errors by default, improving the reliability of the connection to the Cognite API.
- Added a user-readable message to `CogniteConnectionRefused` error for improved user experience.

### Changed
- Introduce a `max_retries_connect` attribute on the global config, and default it to 3.

## [5.9.3] - 2023-03-27
### Fixed
- After creating a schedule for a function, the returned `FunctionSchedule` was missing a reference to the `CogniteClient`, meaning later calls to `.get_input_data()` would fail and raise `CogniteMissingClientError`.
- When calling `.get_input_data()` on a `FunctionSchedule` instance, it would fail and raise `KeyError` if no input data was specified for the schedule. This now returns `None`.

## [5.9.2] - 2023-03-27
### Fixed
- After calling e.g. `.time_series()` or `.events()` on an `AssetList` instance, the resulting resource list would be missing the lookup tables that allow for quick lookups by ID or external ID through the `.get()` method. Additionally, for future-proofing, the resulting resource list now also correctly has a `CogniteClient` reference.

## [5.9.1] - 2023-03-23
### Fixed
- `FunctionsAPI.call` now also works for clients using auth flow `OAuthInteractive`, `OAuthDeviceCode`, and any user-made subclass of `CredentialProvider`.

### Improved
- `FunctionSchedulesAPI.create` now also accepts an instance of `ClientCredentials` (used to be dictionary only).

## [5.9.0] - 2023-03-21
### Added
- New class `AssetHierarchy` for easy verification and reporting on asset hierarchy issues without explicitly trying to insert them.
- Orphan assets can now be reported on (orphan is an asset whose parent is not part of the given assets). Also, `AssetHierarchy` accepts an `ignore_orphans` argument to mimic the old behaviour where all orphans were assumed to be valid.
- `AssetsAPI.create_hierarchy` now accepts two new parameters: `upsert` and `upsert_mode`. These allow the user to do "insert or update" instead of an error being raised when trying to create an already existing asset. Upsert mode controls whether updates should replace/overwrite or just patch (partial update to non-null values only).
- `AssetsAPI.create_hierarchy` now also verifies the `name` parameter which is required and that `id` has not been set.

### Changed
- `AssetsAPI.create_hierarchy` now uses `AssetHierarchy` under the hood to offer concrete feedback on asset hierarchy issues, accessible through attributes on the raised exception, e.g. invalid assets, duplicates, orphans, or any cyclical asset references.

### Fixed
- `AssetsAPI.create_hierarchy`...:
  - Now respects `max_workers` when spawning worker threads.
  - Can no longer raise `RecursionError`. Used to be an issue for asset hierarchies deeper than `sys.getrecursionlimit()` (typically set at 1000 to avoid stack overflow).
  - Is now `pyodide` compatible.

## [5.8.0] - 2023-03-20
### Added
- Support for client certificate authentication to Azure AD.

## [5.7.4] - 2023-03-20
### Added
- Use `X-Job-Token` header for contextualization jobs to reduce required capabilities.

## [5.7.3] - 2023-03-14
### Improved
- For users unknowingly using a too old version of `numpy` (against the SDK dependency requirements), an exception could be raised (`NameError: name 'np' is not defined`). This has been fixed.

## [5.7.2] - 2023-03-10
### Fixed
- Fix method dump in TransformationDestination to ignore None.

## [5.7.1] - 2023-03-10
### Changed
- Split `instances` destination type of Transformations to `nodes` and `edges`.

## [5.7.0] - 2023-03-08
### Removed
- `ExtractionPipelineRunUpdate` was removed as runs are immutable.

### Fixed
- `ExtractionPipelinesRunsAPI` was hiding `id` of runs because `ExtractionPipelineRun` only defined `external_id` which doesn't exist for the "run resource", only for the "parent" ext.pipe (but this is not returned by the API; only used to query).

### Changed
- Rename and deprecate `external_id` in `ExtractionPipelinesRunsAPI` in favour of the more descriptive `extpipe_external_id`. The change is backwards-compatible, but will issue a `UserWarning` for the old usage pattern.

## [5.6.4] - 2023-02-28
### Added
- Input validation on `DatapointsAPI.[insert, insert_multiple, delete_ranges]` now raise on missing keys, not just invalid keys.

## [5.6.3] - 2023-02-23
### Added
- Make the SDK compatible with `pandas` major version 2 ahead of release.

## [5.6.2] - 2023-02-21
### Fixed
- Fixed an issue where `Content-Type` was not correctly set on file uploads to Azure.

## [5.6.1] - 2023-02-20
### Fixed
- Fixed an issue where `IndexError` was raised when a user queried `DatapointsAPI.retrieve_latest` for a single, non-existent time series while also passing `ignore_unknown_ids=True`. Changed to returning `None`, inline with other `retrieve` methods.

## [5.6.0] - 2023-02-16
### Added
- The SDK has been made `pyodide` compatible (to allow running natively in browsers). Missing features are `CredentialProvider`s with token refresh and `AssetsAPI.create_hierarchy`.

## [5.5.2] - 2023-02-15
### Fixed
- Fixed JSON dumps serialization error of instances of `ExtractionPipelineConfigRevision` and all subclasses (`ExtractionPipelineConfig`) as they stored a reference to the CogniteClient as a non-private attribute.

## [5.5.1] - 2023-02-14
### Changed
- Change `CredentialProvider` `Token` to be thread safe when given a callable that does token refresh.

## [5.5.0] - 2023-02-10
### Added
- Support `instances` destination type on Transformations.

## [5.4.4] - 2023-02-06
### Added
- Added user warnings when wrongly calling `/login/status` (i.e. without an API key) and `/token/inspect` (without OIDC credentials).

## [5.4.3] - 2023-02-05
### Fixed
- `OAuthDeviceCode` and `OAuthInteractive` now respect `global_config.disable_ssl` setting.

## [5.4.2] - 2023-02-03
### Changed
- Improved error handling (propagate IDP error message) for `OAuthDeviceCode` and `OAuthInteractive` upon authentication failure.

## [5.4.1] - 2023-02-02
### Fixed
- Bug where create_hierarchy would stop progressing after encountering more than `config.max_workers` failures.

## [5.4.0] - 2023-02-02
### Added
- Support for aggregating metadata keys/values for assets

## [5.3.7] - 2023-02-01
### Improved
- Issues with the SessionsAPI documentation have been addressed, and the `.create()` have been further clarified.

## [5.3.6] - 2023-01-30
### Changed
- A file-not-found error has been changed from `TypeError` to `FileNotFoundError` as part of the validation in FunctionsAPI.

## [5.3.5] - 2023-01-27
### Fixed
- Fixed an atexit-exception (`TypeError: '<' not supported between instances of 'tuple' and 'NoneType'`) that could be raised on PY39+ after fetching datapoints (which uses a custom thread pool implementation).

## [5.3.4] - 2023-01-25
### Fixed
- Displaying Cognite resources like an `Asset` or a `TimeSeriesList` in a Jupyter notebook or similar environments depending on `._repr_html_`, no longer raises `CogniteImportError` stating that `pandas` is required. Instead, a warning is issued and `.dump()` is used as fallback.

## [5.3.3] - 2023-01-24
### Added
- New parameter `token_cache_path` now accepted by `OAuthInteractive` and `OAuthDeviceCode` to allow overriding location of token cache.

### Fixed
- Platform dependent temp directory for the caching of the token in `OAuthInteractive` and `OAuthDeviceCode` (no longer crashes at exit on Windows).

## [5.3.2] - 2023-01-24
### Security
- Update `pytest` and other dependencies to get rid of dependency on the `py` package (CVE-2022-42969).

## [5.3.1] - 2023-01-20
### Fixed
- Last possible valid timestamp would not be returned as first (if first by some miracle...) by the `TimeSeries.first` method due to `end` being exclusive.

## [5.3.0] - 2023-01-20
### Added
- `DatapointsAPI.retrieve_latest` now support customising the `before` argument, by passing one or more objects of the newly added `LatestDatapointQuery` class.

## [5.2.0] - 2023-01-19
### Changed
- The SDK has been refactored to support `protobuf>=3.16.0` (no longer requires v4 or higher). This was done to fix dependency conflicts with several popular Python packages like `tensorflow` and `streamlit` - and also Azure Functions - that required major version 3.x of `protobuf`.

## [5.1.1] - 2023-01-19
### Changed
- Change RAW rows insert chunk size to make individual requests faster.

## [5.1.0] - 2023-01-03
### Added
- The diagram detect function can take file reference objects that contain file (external) id as well as a page range. This is an alternative to the lists of file ids or file external ids that are still possible to use. Page ranges were not possible to specify before.

## [5.0.2] - 2022-12-21
### Changed
- The valid time range for datapoints has been increased to support timestamps up to end of the year 2099 in the TimeSeriesAPI. The utility function `ms_to_datetime` has been updated accordingly.

## [5.0.1] - 2022-12-07
### Fixed
- `DatapointsArray.dump` would return timestamps in nanoseconds instead of milliseconds when `convert_timestamps=False`.
- Converting a `Datapoints` object coming from a synthetic datapoints query to a `pandas.DataFrame` would, when passed `include_errors=True`, starting in version `5.0.0`, erroneously cast the `error` column to a numeric data type and sort it *before* the returned values. Both of these behaviours have been reverted.
- Several documentation issues: Missing methods, wrong descriptions through inheritance and some pure visual/aesthetic.

## [5.0.0] - 2022-12-06
### Improved
- Greatly increased speed of datapoints fetching (new adaptable implementation and change from `JSON` to `protobuf`), especially when asking for... (measured in fetched `dps/sec` using the new `retrieve_arrays` method, with default settings for concurrency):
  - A large number of time series
    - 200 ts: ~1-4x speedup
    - 8000 ts: ~4-7x speedup
    - 20k-100k ts: Up to 20x faster
  - Very few time series (1-3)
    - Up to 4x faster
  - Very dense time series (>>10k dps/day)
    - Up to 5x faster
  - Any query for `string` datapoints
    - Faster the more dps, e.g. single ts, 500k: 6x speedup
- Peak memory consumption (for numeric data) is 0-55 % lower when using `retrieve` and 65-75 % lower for the new `retrieve_arrays` method.
- Fetching newly inserted datapoints no longer suffers from (potentially) very long wait times (or timeout risk).
- Converting fetched datapoints to a Pandas `DataFrame` via `to_pandas()` has changed from `O(N)` to `O(1)`, i.e., speedup no longer depends on the number of datapoints and is typically 4-5 orders of magnitude faster (!). NB: Only applies to `DatapointsArray` as returned by the `retrieve_arrays` method.
- Full customizability of queries is now available for *all retrieve* endpoints, thus the `query()` is no longer needed and has been removed. Previously only `aggregates` could be individually specified. Now all parameters can be passed either as top-level or as *individual settings*, even `ignore_unknown_ids`. This is now aligned with the API (except `ignore_unknown_ids` making the SDK arguably better!).
- Documentation for the retrieve endpoints has been overhauled with lots of new usage patterns and better examples. **Check it out**!
- Vastly better test coverage for datapoints fetching logic. You may have increased trust in the results from the SDK!

### Added
- New required dependency, `protobuf`. This is currently only used by the DatapointsAPI, but other endpoints may be changed without needing to release a new major version.
- New optional dependency, `numpy`.
- A new datapoints fetching method, `retrieve_arrays`, that loads data directly into NumPy arrays for improved speed and *much* lower memory usage.
- These arrays are stored in the new resource types `DatapointsArray` with corresponding container (list) type, `DatapointsArrayList` which offer much more efficient memory usage. `DatapointsArray` also offer zero-overhead pandas-conversion.
- `DatapointsAPI.insert` now also accepts `DatapointsArray`. It also does basic error checking like making sure the number of datapoints match the number of timestamps, and that it contains raw datapoints (as opposed to aggregate data which raises an error). This also applies to `Datapoints` input.
- `DatapointsAPI.insert_multiple` now accepts `Datapoints` and `DatapointsArray` as part of the (possibly) multiple inputs. Applies the same error checking as `insert`.

### Changed
- Datapoints are no longer fetched using `JSON`: the age of `protobuf` has begun.
- The main way to interact with the `DatapointsAPI` has been moved from `client.datapoints` to `client.time_series.data` to align and unify with the `SequenceAPI`. All example code has been updated to reflect this change. Note, however, that the `client.datapoints` will still work until the next major release, but will until then issue a `DeprecationWarning`.
- All parameters to all retrieve methods are now keyword-only (meaning no positional arguments are supported).
- All retrieve methods now accept a string for the `aggregates` parameter when asking for just one, e.g. `aggregates="max"`. This short-cut avoids having to wrap it inside a list. Both `snake_case` and `camelCase` are supported.
- The utility function `datetime_to_ms` no longer issues a `FutureWarning` on missing timezone information. It will now interpret naive `datetime`s as local time as is Python's default interpretation.
- The utility function `ms_to_datetime` no longer issues a `FutureWarning` on returning a naive `datetime` in UTC. It will now return an aware `datetime` object in UTC.
- All data classes in the SDK that represent a Cognite resource type have a `to_pandas` (or `to_geopandas`) method. Previously, these had various defaults for the `camel_case` parameter, but they have all been changed to `False`.
- All retrieve methods (when passing dict(s) with query settings) now accept identifier and aggregates in snake case (and camel case for convenience / backwards compatibility). Note that all newly added/supported customisable parameters (e.g. `include_outside_points` or `ignore_unknown_ids` *must* be passed in snake case or a `KeyError` will be raised.)
- The method `DatapointsAPI.insert_dataframe` has new default values for `dropna` (now `True`, still being applied on a per-column basis to not lose any data) and `external_id_headers` (now `True`, disincentivizing the use of internal IDs).
- The previous fetching logic awaited and collected all errors before raising (through the use of an "initiate-and-forget" thread pool). This is great, e.g., updates/inserts to make sure you are aware of all partial changes. However, when reading datapoints, a better option is to just fail fast (which it does now).
- `DatapointsAPI.[retrieve/retrieve_arrays/retrieve_dataframe]` no longer requires `start` (default: `0`, i.e. 1970-01-01) and `end` (default: `now`). This is now aligned with the API.
- Additionally, `DatapointsAPI.retrieve_dataframe` no longer requires `granularity` and `aggregates`.
- All retrieve methods accept a list of full query dictionaries for `id` and `external_id` giving full flexibility for all individual settings: `start`, `end`, `aggregates`, `granularity`, `limit`, `include_outside_points`, `ignore_unknown_ids`.
- Aggregates returned now include the time period(s) (given by the `granularity` unit) that `start` and `end` are part of (as opposed to only "fully in-between" points). This change is the *only breaking change* to the `DatapointsAPI.retrieve` method for aggregates and makes it so that the SDK match manual queries sent using e.g. `curl` or Postman. In other words, this is now aligned with the API.
Note also that this is a **bugfix**: Due to the SDK rounding differently than the API, you could supply `start` and `end` (with `start < end`) and still be given an error that `start is not before end`. This can no longer happen.
- Fetching raw datapoints using `include_outside_points=True` now returns both outside points (if they exist), regardless of `limit` setting (this is the *only breaking change* for limited raw datapoint queries; unlimited queries are fully backwards compatible). Previously the total number of points was capped at `limit`, thus typically only returning the first. Now up to `limit+2` datapoints are always returned. This is now aligned with the API.
- When passing a relative or absolute time specifier string like `"2w-ago"` or `"now"`, all time series in the same query will use the exact same value for 'now' to avoid any inconsistencies in the results.
- Fetching newly inserted datapoints no longer suffers from very long wait times (or timeout risk) as the code's dependency on `count` aggregates has been removed entirely (implementation detail) which could delay fetching by anything between a few seconds to several minutes/go to timeout while the aggregate was computed on-the-fly. This was mostly a problem for datapoints inserted into low-priority time periods (far away from current time).
- Asking for the same time series any number of times no longer raises an error (from the SDK), which is useful for instance when fetching disconnected time periods. This is now aligned with the API. Thus, the custom exception `CogniteDuplicateColumnsError` is no longer needed and has been removed from the SDK.
- ...this change also causes the `.get` method of `DatapointsList` and `DatapointsArrayList` to now return a list of `Datapoints` or `DatapointsArray` respectively *when duplicated identifiers are queried*. For data scientists and others used to `pandas`, this syntax is familiar to the slicing logic of `Series` and `DataFrame` when used with non-unique indices.
There is also a very subtle **bugfix** here: since the previous implementation allowed the same time series to be specified by both its `id` and `external_id`, using `.get` to access it would always yield the settings that were specified by the `external_id`. This will now return a `list` as explained above.
- `Datapoints` and `DatapointsArray` now store the `granularity` string given by the user (when querying aggregates) which allows both `to_pandas` methods (on `DatapointsList` and `DatapointsArrayList` as well) to accept `include_granularity_name` that appends this to the end of the column name(s).
- Datapoints fetching algorithm has changed from one that relies on up-to-date and correct `count` aggregates to be fast (with fallback on serial fetching when missing/unavailable), to recursively (and reactively) splitting the time-domain into smaller and smaller pieces, depending on the discovered-as-fetched density-distribution of datapoints in time and the number of available workers/threads. The new approach also has the ability to group more than 1 (one) time series per API request (when beneficial) and short-circuit once a user-given limit has been reached (if/when given). This method is now used for *all types of queries*; numeric raw-, string raw-, and aggregate datapoints.

#### Change: `retrieve_dataframe`
- Previously, fetching was constricted (🐍) to either raw- OR aggregate datapoints. This restriction has been lifted and the method now works exactly like the other retrieve-methods (with a few extra options relevant only for pandas `DataFrame`s).
- Used to fetch time series given by `id` and `external_id` separately - this is no longer the case. This gives a significant, additional speedup when both are supplied.
- The `complete` parameter has been removed and partially replaced by `uniform_index (bool)` which covers a subset of the previous features (with some modifications: now gives a uniform index all the way from the first given `start` to the last given `end`). Rationale: Old method had a weird and had unintuitive syntax (passing a string using commas to separate options).
- Interpolating, forward-filling or in general, imputation (also prev. controlled via the `complete` parameter) is completely removed as the resampling logic *really* should be up to the user fetching the data to decide, not the SDK.
- New parameter `column_names` (as already used in several existing `to_pandas` methods) decides whether to pick `id`s or `external_id`s as the dataframe column names. Previously, when both were supplied, the dataframe ended up with a mix.
Read more below in the removed section or check out the method's updated documentation.
- The ordering of columns for aggregates is now always chronological instead of the somewhat arbitrary choice made in `Datapoints.__init__`, (since `dict`s keep insertion order in newer python versions and instance variables lives in `__dict__`)).
- New parameter `include_granularity_name` that appends the specified granularity to the column names if passed as `True`. Mimics the behaviour of the older, well-known argument `include_aggregate_name`, but adds after: `my-ts|average|13m`.

### Fixed
- `CogniteClientMock` has been updated with 24 missing APIs (including sub-composited APIs like `FunctionsAPI.schedules`) and is now used internally in testing instead of a similar, additional implementation.
- Loads of `assert`s meant for the SDK user have been changed to raising exceptions instead as a safeguard since `assert`s are ignored when running in optimized mode `-O` (or `-OO`).

### Fixed: Extended time domain
- `TimeSeries.[first/count/latest]()` now work with the expanded time domain (minimum age of datapoints was moved from 1970 to 1900, see [4.2.1]).
  - `TimeSeries.latest()` now supports the `before` argument similar to `DatapointsAPI.retrieve_latest`.
  - `TimeSeries.first()` now considers datapoints before 1970 and after "now".
  - `TimeSeries.count()` now considers datapoints before 1970 and after "now" and will raise an error for string time series as `count` (or any other aggregate) is not defined.
- `DatapointsAPI.retrieve_latest` would give latest datapoint `before="now"` when given `before=0` (1970) because of a bad boolean check. Used to not be a problem since there were no data before epoch.
- The utility function `ms_to_datetime` no longer raises `ValueError` for inputs from before 1970, but will raise for input outside the allowed minimum- and maximum supported timestamps in the API.
**Note**: that support for `datetime`s before 1970 may be limited on Windows, but `ms_to_datetime` should still work (magic!).

### Fixed: Datapoints-related
- **Critical**: Fetching aggregate datapoints now works properly with the `limit` parameter. In the old implementation, `count` aggregates were first fetched to split the time domain efficiently - but this has little-to-no informational value when fetching *aggregates* with a granularity, as the datapoints distribution can take on "any shape or form". This often led to just a few returned batches of datapoints due to miscounting (e.g. as little as 10% of the actual data could be returned(!)).
- Fetching datapoints using `limit=0` now returns zero datapoints, instead of "unlimited". This is now aligned with the API.
- Removing aggregate names from the columns in a Pandas `DataFrame` in the previous implementation used `Datapoints._strip_aggregate_name()`, but this had a bug: Whenever raw datapoints were fetched all characters after the last pipe character (`|`) in the tag name would be removed completely. In the new version, the aggregate name is only added when asked for.
- The method `Datapoints.to_pandas` could return `dtype=object` for numeric time series when all aggregate datapoints were missing; which is not *that* unlikely, e.g., when using `interpolation` aggregate on a `is_step=False` time series with datapoints spacing above one hour on average. In such cases, an object array only containing `None` would be returned instead of float array dtype with `NaN`s. Correct dtype is now enforced by an explicit `pandas.to_numeric()` cast.
- Fixed a bug in all `DatapointsAPI` retrieve-methods when no time series was/were found, a single identifier was *not* given (either list of length 1 or all given were missing), `ignore_unknown_ids=True`, and `.get` was used on the empty returned `DatapointsList` object. This would raise an exception (`AttributeError`) because the mappings from `id` or `external_id` to `Datapoints` were not defined on the object (only set when containing at least 1 resource).

### Removed
- Method: `DatapointsAPI.query`. No longer needed as all "optionality" has been moved to the three `retrieve` methods.
- Method: `DatapointsAPI.retrieve_dataframe_dict`. Rationale: Due to its slightly confusing syntax and return value, it basically saw no use "in the wild".
- Custom exception: `CogniteDuplicateColumnsError`. No longer needed as the retrieve endpoints now support duplicated identifiers to be passed (similar to the API).
- All convenience methods related to plotting and the use of `matplotlib`. Rationale: No usage and low utility value: the SDK should not be a data science library.

## [4.11.3] - 2022-11-17
### Fixed
- Fix FunctionCallsAPI filtering

## [4.11.2] - 2022-11-16
### Changed
- Detect endpoint (for Engineering Diagram detect jobs) is updated to spawn and handle multiple jobs.
### Added
- `DetectJobBundle` dataclass: A way to manage multiple files and jobs.

## [4.11.1] - 2022-11-15
### Changed
- Update doc for Vision extract method
- Improve error message in `VisionExtractJob.save_annotations`

## [4.11.0] - 2022-10-17
### Added
- Add `compute` method to `cognite.client.geospatial`

## [4.10.0] - 2022-10-13
### Added
- Add `retrieve_latest` method to `cognite.client.sequences`
- Add support for extending the expiration time of download links returned by `cognite.client.files.retrieve_download_urls()`

## [4.9.0] - 2022-10-10
### Added
- Add support for extraction pipeline configuration files
### Deprecated
- Extraction pipeline runs has been moved from `client.extraction_pipeline_runs` to `client.extraction_pipelines.runs`

## [4.8.1] - 2022-10-06
### Fixed
- Fix `__str__` method of `TransformationSchedule`

## [4.8.0] - 2022-09-30
### Added
- Add operations for geospatial rasters

## [4.7.1] - 2022-09-29
### Fixed
- Fixed the `FunctionsAPI.create` method for Windows-users by removing
  validation of `requirements.txt`.

## [4.7.0] - 2022-09-28
### Added
- Support `tags` on `transformations`.

### Changed
- Change geospatial.aggregate_features to support `aggregate_output`

## [4.5.4] - 2022-09-19
### Fixed
- The raw rows insert endpoint is now subject to the same retry logic as other idempotent endpoints.

## [4.5.3] - 2022-09-15
### Fixed
- Fixes the OS specific issue where the `requirements.txt`-validation failed
  with `Permission Denied` on Windows.

## [4.5.2] - 2022-09-09
### Fixed
- Fixes the issue when updating transformations with new nonce credentials

## [4.5.1] - 2022-09-08
### Fixed
- Don't depend on typing_extensions module, since we don't have it as a dependency.

## [4.5.0] - 2022-09-08
### Added
- Vision extract implementation, providing access to the corresponding [Vision Extract API](https://docs.cognite.com/api/v1/#tag/Vision).

## [4.4.3] - 2022-09-08
### Fixed
- Fixed NaN/NA value check in geospatial FeatureList

## [4.4.2] - 2022-09-07
### Fixed
- Don't import numpy in the global space in geospatial module as it's an optional dependency

## [4.4.1] - 2022-09-06
### Fixed
- Fixed FeatureList.from_geopandas to handle NaN values

## [4.4.0] - 2022-09-06
### Changed
- Change geospatial.aggregate_features to support order_by

## [4.3.0] - 2022-09-06
### Added
- Add geospatial.list_features

## [4.2.1] - 2022-08-23
### Changed
- Change timeseries datapoints' time range to start from 01.01.1900

## [4.2.0] - 2022-08-23
### Added
- OAuthInteractive credential provider. This credential provider will redirect you to a login page
and require that the user authenticates. It will also cache the token between runs.
- OAuthDeviceCode credential provider. Display a device code to enter into a trusted device.
It will also cache the token between runs.

## [4.1.2] - 2022-08-22
### Fixed
- geospatial: support asset links for features

## [4.1.1] - 2022-08-19
### Fixed
- Fixed the issue on SDK when Python installation didn't include pip.

### Added
- Added Optional dependency called functions. Usage: `pip install "cognite-sdk[functions]"`

## [4.1.0] - 2022-08-18
### Added
- ensure_parent parameter to client.raw.insert_dataframe method

## [4.0.1] - 2022-08-17
### Added
- OAuthClientCredentials now supports token_custom_args.

## [4.0.0] - 2022-08-15
### Changed
- Client configuration no longer respects any environment variables. There are other libraries better
suited for loading configuration from the environment (such as builtin `os` or `pydantic`). There have also
been several reports of envvar name clash issues in tools built on top the SDK. We therefore
consider this something that should be handled by the application consuming the SDK. All configuration of
`cognite.client.CogniteClient` now happens using a `cognite.client.ClientConfig` object. Global configuration such as
`max_connection_pool_size` and other options which apply to all client instances are now configured through
the `cognite.client.global_config` object which is an instance of `cognite.client.GlobalConfig`. Examples
have been added to the docs.
- Auth has been reworked. The client configuration no longer accepts the `api_key` and `token_...` arguments.
It accepts only a single `credentials` argument which must be a `CredentialProvider` object. A few
implementations have been provided (`APIKey`, `Token`, `OAuthClientCredentials`). Example usage has
been added to the docs. More credential provider implementations will be added in the future to accommodate
other OAuth flows.

### Fixed
- A bug in the Functions SDK where the lifecycle of temporary files was not properly managed.

## [3.9.0] - 2022-08-11
### Added
- Moved Cognite Functions from Experimental SDK to Main SDK.

## [3.8.0] - 2022-08-11
### Added
- Add ignore_unknown_ids parameter to sequences.retrieve_multiple

## [3.7.0] - 2022-08-10
### Changed
- Changed grouping of Sequence rows on insert. Each group now contains at most 100k values and at most 10k rows.

## [3.6.1] - 2022-08-10
### Fixed
- Fixed a minor casing error for the geo_location field on files

### Added
- Add ignore_unknown_ids parameter to files.retrieve_multiple

## [3.5.0] - 2022-08-10
### Changed
- Improve type annotations. Use overloads in more places to help static type checkers.

## [3.4.3] - 2022-08-10
### Changed
- Cache result from pypi version check so it's not executed for every client instantiation.

## [3.4.2] - 2022-08-09
### Fixed
- Fix the wrong destination name in transformations.

## [3.4.1] - 2022-08-01
### Fixed
- fixed exception when printing exceptions generated on transformations creation/update.

## [3.4.0] - 2022-07-25
### Added
- added support for nonce authentication on transformations

### Changed
- if no source or destination credentials are provided on transformation create, an attempt will be made to create a session with the CogniteClient credentials, if it succeeds, the acquired nonce will be used.
- if OIDC credentials are provided on transformation create/update, an attempt will be made to create a session with the given credentials. If it succeeds, the acquired nonce credentials will replace the given client credentials before sending the request.

## [3.3.0] - 2022-07-21
### Added
- added the sessions API

## [3.2.0] - 2022-07-15
### Removed
- Unused cognite.client.experimental module

## [3.1.0] - 2022-07-13
### Changed
- Helper functions for conversion to/from datetime now warns on naive datetimes and their interpretation.
### Fixed
- Helper function `datetime_to_ms` now accepts timezone aware datetimes.

## [3.0.1] - 2022-07-13
### Fixed
- fixed missing README.md in package

## [3.0.0] - 2022-07-12
### Changed
- Poetry build, one single package "cognite-sdk"
- Require python 3.8 or greater (used to be 3.5 or greater)
### Removed
- support for root_asset_id and root_asset_external_id filters. use asset subtree filters instead.

## [2.56.1] - 2022-06-22
### Added
- Time series property `is_step` can now be updated.

## [2.56.0] - 2022-06-21
### Added
- added the diagrams API

## [2.55.0] - 2022-06-20
### Fixed
- Improve geospatial documentation and implement better parameter resilience for filter and feature type update

## [2.54.0] - 2022-06-17
### Added
- Allow to set the chunk size when creating or updating geospatial features

## [2.53.1] - 2022-06-17
### Fixed
- Fixed destination type decoding of `transformation.destination`

## [2.53.0] - 2022-06-16
### Added
- Annotations implementation, providing access to the corresponding [Annotations API](https://docs.cognite.com/api/v1/#tag/Annotations).
    - Added `Annotation`, `AnnotationFilter`, `AnnotationUpdate` dataclasses to `cognite.client.data_classes`
    - Added `annotations` API to `cognite.client.CogniteClient`
    - **Create** annotations with `client.annotations.create` passing `Annotation` instance(s)
    - **Suggest** annotations with `client.annotations.suggest` passing `Annotation` instance(s)
    - **Delete** annotations with `client.annotations.delete` passing the id(s) of annotation(s) to delete
    - **Filter** annotations with `client.annotations.list` passing a `AnnotationFilter `dataclass instance or a filter `dict`
    - **Update** annotations with `client.annotations.update` passing updated `Annotation` or `AnnotationUpdate` instance(s)
    - **Get single** annotation with `client.annotations.retrieve` passing the id
    - **Get multiple** annotations with `client.annotations.retrieve_multiple` passing the ids

### Changed
- Reverted the optimizations introduced to datapoints fetching in 2.47.0 due to buggy implementation.

## [2.51.0] - 2022-06-13
### Added
- added the new geo_location field to the Asset resource

## [2.50.2] - 2022-06-09
### Fixed
- Geospatial: fix FeatureList.from_geopandas issue with optional properties

## [2.50.1] - 2022-06-09
### Fixed
- Geospatial: keep feature properties as is

## [2.50.0] - 2022-05-30
### Changed
- Geospatial: deprecate update_feature_types and add patch_feature_types

## [2.49.1] - 2022-05-19
### Changed
- Geospatial: Support dataset

## [2.49.0] - 2022-05-09
### Changed
- Geospatial: Support output selection for getting features by ids

## [2.48.0] - 2022-05-09
### Removed
- Experimental model hosting API

## [2.47.0] - 2022-05-02
### Changed
- Performance gain for `datapoints.retrieve` by grouping together time series in single requests against the underlying API.

## [2.46.1] - 2022-04-22
### Changed
- POST requests to the `sessions/revoke`-endpoint are now automatically retried
- Fix retrieval of empty raster in experimental geospatial api: http 204 as ok status

## [2.45.0] - 2022-03-25
### Added
- support `sequence_rows` destination type on Transformations.

## [2.44.1] - 2022-03-24
### Fixed
- fix typo in `data_set_ids` parameter type on `transformations.list`.

## [2.44.0] - 2022-03-24
### Added
- support conflict mode parameter on `transformations.schema.retrieve`.

## [2.43.1] - 2022-03-24
### Added
- update pillow dependency 9.0.0 -> 9.0.1

## [2.43.0] - 2022-03-24
### Added
- new list parameters added to `transformations.list`.

## [2.42.0] - 2022-02-25
### Added
- FeatureList.from_geopandas() improvements

### Fixed
- example for templates view.

## [2.41.0] - 2022-02-16
### Added
- support for deleting properties and search specs in GeospatialAPI.update_feature_types(...).

## [2.40.1] - 2022-02-15
### Fixed
- geospatial examples.

## [2.40.0] - 2022-02-11
### Added
- dataSetId support for transformations.

## [2.39.1] - 2022-01-25
### Added
- pandas and geospatial dependencies optional for cognite-sdk-core.

## [2.39.0] - 2022-01-20
### Added
- geospatial API support

## [2.38.6] - 2022-01-14
### Added
- add the possibility to cancel transformation jobs.

## [2.38.5] - 2022-01-12
### Fixed
- Bug where creating/updating/deleting more than 5 transformation schedules in a single call would fail.

## [2.38.4] - 2021-12-23
### Fixed
- Bug where list generator helper will return more than chunk_size items.

## [2.38.3] - 2021-12-13
### Fixed
- Bug where client consumes all streaming content when logging request.

## [2.38.2] - 2021-12-09
### Added
- add the possibility to pass extra body fields to APIClient._create_multiple.

## [2.38.1] - 2021-12-07
### Fixed
- Bug where loading `transformations.jobs` from JSON fails for raw destinations.

## [2.38.0] - 2021-12-06
### Added
- `transformations` api client, which allows the creation, deletion, update, run and retrieval of transformations.
- `transformations.schedules` api client, which allows the schedule, unschedule and retrieval of recurring runs of a transformation.
- `transformations.notifications` api client, which allows the creation, deletion and retrieval of transformation email notifications.
- `transformations.schema` api client, which allows the retrieval of the expected schema of sql transformations based on the destination data type.
- `transformations.jobs` api client, which retrieves the  status of transformation runs.

## [2.37.1] - 2021-12-01
### Fixed
- Bug where `sequences` full update attempts to "set" column spec. "set" is not supported for sequence column spec.

## [2.37.0] - 2021-11-30
### Added
- Added support for retrieving file download urls

## [2.36.0] - 2021-11-30
### Fixed
- Changes default JSON `.dumps()` behaviour to be in strict compliance with the standard: if any NaNs or +/- Infs are encountered, an exception will now be raised.

## [2.35.0] - 2021-11-29
### Added
- Added support for `columns` update on sequences
- Added support for `data_set_id` on template views

### Security
- Disallow downloading files to path outside download directory in `files.download()`.

## [2.32.0] - 2021-10-04
### Added
 - Support for extraction pipelines

## [2.31.1] - 2021-09-30
### Fixed
- Fixed a bug related to handling of binary response payloads.

## [2.31.0] - 2021-08-26
### Added
- View resolver for template fields.

## [2.30.0] - 2021-08-25
### Added
- Support for Template Views

## [2.29.0] - 2021-08-16
### Added
- Raw rows are retrieved using parallel cursors when no limit is set.

## [2.28.2] - 2021-08-12
### Added
- Relationships now supports `partitions` parameter for [parallel retrieval](https://docs.cognite.com/api/v1/#section/Parallel-retrieval)

## [2.28.1] - 2021-08-10
### Changed
- debug mode now logs response payload and headers.

## [2.27.0] - 2021-07-20

### Fixed
- When using CogniteClient with the client-secret auth flow, the object would not be pickle-able (e.g. when using multiprocessing) because of an anonymous function.

## [2.26.1] - 2021-07-20

### Changed
- Optimization. Do not get windows if remaining data points is 0. Reduces number of requests when asking for 100k data points/10k aggregates from 2 to 1.

## [2.26.0] - 2021-07-08

### Added
- Support for set labels on AssetUpdate

## [2.25.0] - 2021-07-06

### Added
- filter_nodes function to ThreeDRevisionsAPI

## [2.24.0] - 2021-06-28

### Added
- ignore_unknown_ids flag to Relationships delete method

## [2.23.0] - 2021-06-25

### Added
- insert_dataframe and retrieve_dataframe methods to the Raw client

## [2.22.0] - 2021-06-22

### Added
- More contextualization job statuses
### Changed
- Refactor contextualization constant representation

## [2.21.0] - 2021-06-21

### Added
- Datasets support for labels

## [2.20.0] - 2021-06-18

### Added
- rows() in RawRowsAPI support filtering with `columns` and `min/maxLastUpdatedTime`

## [2.19.0] - 2021-05-11

### Added
- Support for /token/inspect endpoint

## [2.18.2] - 2021-04-23

### Fixed
- Bug in templates instances filter that would cause `template_names` to be ignored.

## [2.18.1] - 2021-04-22

### Added
- Configure file download/upload timeouts with `COGNITE_FILE_TRANSFER_TIMEOUT` environment variable or
`file_transfer_timeout` parameter on `CogniteClient`.

### Changed
- Increased default file transfer timeout from 180 to 600 seconds
- Retry more failure modes (read timeouts, 502, 503, 504) for files upload/download requests.

## [2.18.0] - 2021-04-20

### Changed
- `COGNITE_DISABLE_SSL` now also covers ssl verification on IDP endpoints used for generating tokens.


## [2.17.1] - 2021-04-15

### Added
- `created_time`, and `last_updated_time` to template data classes.
- `data_set_id` to template instance data class.


## [2.17.0] - 2021-03-26

### Changed
- Ignore exceptions from pypi version check and reduce its timeout to 5 seconds.

### Fixed
- Only 200/201/202 is treated as successful response. 301 led to json decoding errors -
now handled gracefully.
- datasets create limit was set to 1000 in the sdk, leading to cases of 400 from the api where the limit is 10.

### Added
- Support for specifying proxies in the CogniteClient constructor

### Removed
- py.typed file. Will not declare library as typed until we run a typechecker on the codebase.


## [2.16.0] - 2021-03-26

### Added
- support for templates.
- date-based `cdf-version` header.

## [2.15.0] - 2021-03-22

### Added
- `createdTime` field on raw dbs and tables.

## [2.14.0] - 2021-03-18

### Added
- dropna argument to insert_dataframe method in DatapointsAPI

## [2.13.0] - 2021-03-16

### Added
- `sortByNodeId` and `partitions` query parameters to `list_nodes` method.

## [2.12.2] - 2021-03-11

### Fixed
- CogniteAPIError raised (instead of internal KeyError) when inserting a RAW row without a key.

## [2.12.1] - 2021-03-09

### Fixed
- CogniteMissingClientError raised when creating relationship with malformed body.

## [2.12.0] - 2021-03-08

### Changed
- Move Entity matching API from beta to v1.

## [2.11.1] - 2021-02-18

### Changed
- Resources are now more lenient on which types they accept in for labels
- Entity matching fit will flatten dictionaries and resources to "metadata.subfield" similar to pipelines.

### Added
- Relationships now support update

## [2.10.7] - 2021-02-02

### Fixed
- Relationships API list calls via the generator now support `chunk_size` as parameter.

## [2.10.6] - 2021-02-02

### Fixed
- Retry urllib3.NewConnectionError when it isn't in the context of a ConnectionRefusedError

## [2.10.5] - 2021-01-25

### Fixed
- Fixed asset subtree not returning an object with id->item cache for use in .get

## [2.10.4] - 2020-12-14

### Changed
- Relationships filter will now chain filters on large amounts of sources or targets in batches of 1000 rather than 100.


## [2.10.3] - 2020-12-09

### Fixed
- Retries now have backup time tracking per request, rather than occasionally shared between threads.
- Sequences delete ranges now no longer gives an error if no data is present

## [2.10.2] - 2020-12-08

### Fixed
- Set geoLocation.type in files to "Feature" if missing

## [2.10.1] - 2020-12-03

### Added
- Chaining of requests to the relationships list method,
allowing the method to take arbitrarily long lists for `source_external_ids` and `target_external_ids`

## [2.10.0] - 2020-12-01

### Added
- Authentication token generation and lifecycle management

## [2.9.0] - 2020-11-25

### Added
- Entity matching API is now available in the beta client.

## [2.8.0] - 2020-11-23

### Changed
- Move relationships to release python SDK

## [2.7.0] - 2020-11-10

### Added
- `fetch_resources` parameter to the relationships `list` and `retrieve_multiple` methods, which attempts to fetch the resource referenced in the relationship.

## [2.6.4] - 2020-11-10

### Fixed
- Fixed a bug where 429 was not retried on all endpoints

## [2.6.3] - 2020-11-10

### Fixed
- Resource metadata should be able to set empty using `.metadata.set(None)` or `.metadata.set({})`.

## [2.6.2] - 2020-11-05

### Fixed
- Asset retrieve subtree should return empty AssetList if asset does not exist.

## [2.6.1] - 2020-10-30

### Added
- `geospatial` to list of valid relationship resource types.

## [2.6.0] - 2020-10-26

### Changed
- Relationships list should take dataset internal and external id as different parameters.

## [2.5.4] - 2020-10-22

### Fixed
- `_is_retryable` didn't handle clusters with a dash in the name.

## [2.5.3] - 2020-10-14

### Fixed
- `delete_ranges` didn't cast string timestamp into number properly.

## [2.5.2] - 2020-10-06

### Fixed
- `labels` in FileMetadata is not cast correctly to a list of `Label` objects.

## [2.5.1] - 2020-10-01
- Include `py.typed` file in sdk distribution

## [2.5.0] - 2020-09-29

### Added
- Relationships beta support.

### Removed
- Experimental Model Hosting client.

## [2.4.3] - 2020-09-18
- Increase raw rows list limit to 10,000

## [2.4.2] - 2020-09-10
- Fixed a bug where urls with query parameters were excluded from the retryable endpoints.

## [2.4.1] - 2020-09-09

### Changed
- Generator-based listing now supports partitions. Example:
  ``` python
  for asset in client.assets(partitions=10):
    # do something
  ```

## [2.4.0] - 2020-08-31

### Added
- New 'directory' in Files

## [2.3.0] - 2020-08-25

### Changed
- Add support for mypy and other type checking tools by adding packaging type information

## [2.2.2] - 2020-08-18

### Fixed
- HTTP transport logic to better handle retrying of connection errors
- read timeouts will now raise a CogniteReadTimeout
- connection errors will now raise a CogniteConnectionError, while connection refused errors will raise the more
 specific CogniteConnectionRefused exception.

### Added
- Jitter to exponential backoff on retries

### Changed
- Make HTTP requests no longer follow redirects by default
- All exceptions now inherit from CogniteException

## [2.2.1] - 2020-08-17

### Added
- Fixed a bug where `/timeseries/list` was missing from the retryable endpoints.

## [2.2.0] - 2020-08-17

### Added
- Files labelling support

## [2.1.2] - 2020-08-13

### Fixed
- Fixed a bug where only v1 endpoints (not playground) could be added as retryable

## [2.1.1] - 2020-08-13

### Fixed
- Calls to datapoints `retrieve_dataframe` with `complete="fill"` would break using Pandas version 1.1.0 because it raises TypeError when calling `.interpolate(...)` on a dataframe with no columns.

## [2.1.0] - 2020-07-22

### Added
- Support for passing a single string to `AssetUpdate().labels.add` and `AssetUpdate().labels.remove`. Both a single string and a list of strings is supported. Example:
  ```python
  # using a single string
  my_update = AssetUpdate(id=1).labels.add("PUMP").labels.remove("VALVE")
  res = client.assets.update(my_update)

  # using a list of strings
  my_update = AssetUpdate(id=1).labels.add(["PUMP", "ROTATING_EQUIPMENT"]).labels.remove(["VALVE"])
  res = client.assets.update(my_update)
  ```

## [2.0.0] - 2020-07-21

### Changed
- The interface to interact with labels has changed. A new, improved interface is now in place to make it easier to work with CDF labels. The new interface behaves this way:
  ```python
  # crate label definition(s)
  client.labels.create(LabelDefinition(external_id="PUMP", name="Pump", description="Pump equipment"))
  # ... or multiple
  client.labels.create([LabelDefinition(external_id="PUMP"), LabelDefinition(external_id="VALVE")])

  # list label definitions
  label_definitions = client.labels.list(name="Pump")

  # delete label definitions
  client.labels.delete("PUMP")
  # ... or multiple
  client.labels.delete(["PUMP", "VALVE"])

  # create an asset with label
  asset = Asset(name="my_pump", labels=[Label(external_id="PUMP")])
  client.assets.create(assets)

  # filter assets by labels
  my_label_filter = LabelFilter(contains_all=["PUMP", "VERIFIED"])
  asset_list = client.assets.list(labels=my_label_filter)

  # attach/detach labels to/from assets
  my_update = AssetUpdate(id=1).labels.add(["PUMP"]).labels.remove(["VALVE"])
  res = client.assets.update(my_update)
  ```

### Fixed
- Fixed bug where `_call_` in SequencesAPI (`client.sequences`) was incorrectly returning a `GET` method instead of `POST`.

## [1.8.1] - 2020-07-07
### Changed
- For 3d mappings delete, only use node_id and asset_id pairs in delete request to avoid potential bad request.
- Support attaching/detaching multiple labels on assets in a single method

## [1.8.0] - 2020-06-30
### Added
- Synthetic timeseries endpoint for DatapointsApi
- Labels endpoint support
- Assets labelling support
- Support for unique value aggregation for events.

### Changed
- When `debug=true`, redirects are shown more clearly.

## [1.7.0] - 2020-06-03
### Fixed
- datasetId is kept as an integer in dataframes.

### Changed
- Internal list of retryable endpoints was changed to a class variable so it can be modified.

## [1.6.0] - 2020-04-28
### Added
- Support events filtering by ongoing events (events without `end_time` defined)
- Support events filtering by active timerange of event
- Support files metadata filtering by `asset_external_ids`
- Aggregation endpoint for Assets, DataSets, Events, Files, Sequences and TimeSeries API

## [1.5.2] - 2020-04-02
### Added
- Support for security categories on file methods

## [1.5.1] - 2020-04-01
### Added
- Support for security categories on files
- active_at_time on relationships

### Fixed
- No longer retry calls to /files/initupload
- Retry retryable POST endpoints in datasets API

## [1.5.0] - 2020-03-12
### Added
- DataSets API and support for this in assets, events, time series, files and sequences.
- .asset helper function on time series.
- asset external id filter on time series.

## [1.4.13] - 2020-03-03
### Added
- Relationship list supports multiple sources, targets, relationship types and datasets.

## [1.4.12] - 2020-03-02

### Fixed
- Fixed a bug in file uploads where fields other than name were not being passed to uploaded directories.

## [1.4.11] - 2020-02-21

### Changed
- Datapoint insertion changed to be less memory intensive.

### Fixed
- Fixed a bug where add service account to group expected items in response.
- Jupyter notebook output and non-camel cased to_pandas uses nullable int fields instead of float for relevant fields.

## [1.4.10] - 2020-01-27
### Added
- Support for the error field for synthetic time series query in the experimental client.
- Support for retrieving data from multiple sequences at once.

## [1.4.9] - 2020-01-08

### Fixed
- Fixed a bug where datapoints `retrieve` could return less than limit even if there were more datapoints.
- Fixed an issue where `insert_dataframe` would give an error with older pandas versions.

## [1.4.8] - 2019-12-19

### Added
- Support for `ignore_unknown_ids` on time series `retrieve_multiple`, `delete` and datapoints `retrieve` and `latest` and related endpoints.
- Support for asset subtree filters on files, sequences, and time series.
- Support for parent external id filters on assets.
- Synthetic datapoints retrieve has additional functions including variable replacement and sympy support.

### Changed
- Synthetic datapoints now return errors in the `.error` field, in the jupyter output, and optionally in pandas dataframes if `include_errors` is set.

## [1.4.7] - 2019-12-05

### Added
- Support for synthetic time series queries in the experimental client.
- parent external id filter added for assets.

### Fixed
- startTime in event dataframes is now a nullable int dtype, consistent with endTime.

## [1.4.6] - 2019-12-02

### Fixed
- Fixed notebook output for Asset, Datapoint and Raw.

## [1.4.5] - 2019-12-02

### Changed

- The ModelHostingAPI now calls Model Hosting endpoints in playground instead of 0.6.

## [1.4.4] - 2019-11-29

### Added
 - Option to turn off version checking from CogniteClient constructor

### Changed
- In sequences create, the column definitions object accepts both camelCased and snake_cased keys.
- Retry 429 on all endpoints

### Fixed
- Fixed notebook output for DatapointsList

## [1.4.3] - 2019-11-27
### Fixed
- In Jupyter notebooks, the output from built-in list types is no longer camel cased.

## [1.4.2] - 2019-11-27

### Changed
- In the 3D API, the call and list methods now include all models by default instead of only unpublished ones.
- In Jupyter notebooks, the output from built-in types is no longer camel cased.

### Added
- Support for filtering events by asset subtree ids.

## [1.4.1] - 2019-11-18

### Added
- Support for filtering events by asset external id.
- query parameter on asset search.
- `ignore_unknown_ids` parameter on asset and events method `delete` and `retrieve_multiple`.

## [1.4.0] - 2019-11-14

### Changed
- In the ModelHostingAPI, models, versions and schedules are now referenced by name instead of id. The ids are no longer available.
- In the ModelHostingAPI, functions related to model versions are moved from the ModelsAPI to the new ModelVersionsAPI.
- In the ModelHostingAPI, the model names must be unique. Also, the version names and schedule names must be unique per model.
- Default value for `limit` in search method is now 100 instead of None to clarify api default behaviour when no limit is passed.

## [1.3.4] - 2019-11-07

### Changed
- Error 500's are no longer retried by default, only HTTP 429, 502, 503, 504 are.
- Optimized HTTP calls by caching user agent.
- Relationship filtering is now integrated into `list` instead of `search`.
- Sequences `insert_dataframe` parameter `external_id_headers` documentation updated.
- Type hints for several objects formerly `Dict[str, Any]` improved along with introducing matching dict derived classes.

### Fixed
- `source_created_time` and `source_modified_time` on files now displayed as time fields.
- Fixed pagination for `include_outside_points` and other edge cases in datapoints.
- Fixed a bug where `insert_dataframe` with strings caused a numpy error.

### Added
- Relationships can now have sequences as source or target.

## [1.3.3] - 2019-10-21

### Changed
- Datapoints insert dataframe function will check for infinity values.
- Allow for multiple calls to .add / .remove in object updates such as metadata, without later calls overwriting former.
- List time series now ignores the include_metadata parameter.

### Added
- Advanced list endpoint is used for listing time series, adding several new filters and partitions.

## [1.3.2] - 2019-10-16

### Added
- Datapoints objects now store is_string, is_step and unit to allow for better interpretation of the data.
- Sorting when listing events
- Added a search function in the relationships API.

### Changed
- `list` and `__call__` methods for files now support list parameters for `root_ids`, `root_external_ids`.
- retrieve_dataframe with `complete` using Datapoints fields instead of retrieving time series metadata.

### Fixed
- Fixed chunking logic in list_generator to always return last partial chunk.
- Fixed an error on missing target/source in relationships.

## [1.3.1] - 2019-10-09
### Fixed
- Fixed support for totalVariation aggregate completion.
- Changed conversion of raw RowList to pandas DataFrame to handle missing values (in columns) across the rows. This also fixes the bug where one-off values would be distributed to all rows in the DataFrame (unknown bug).

## [1.3.0] - 2019-10-03
### Changed
- Sequences officially released and no longer considered experimental.
- Sequences data insert no longer takes a default value for columns.

## [1.2.1] - 2019-10-01
### Fixed
- Tokens are sent with the correct "Authorization" header instead of "Authentication".

## [1.2.0] - 2019-10-01
### Added
- Support for authenticating with bearer tokens. Can now supply a jwt or jwt-factory to CogniteClient. This token will override any api-key which has been set.

## [1.1.12] - 2019-10-01
### Fixed
- Fixed a bug in time series pagination where getting 100k datapoints could cause a missing id error when using include_outside_points.
- SequencesData `to_pandas` no longer returns NaN on integer zero columns.
- Fixed a bug where the JSON encoder would throw circular reference errors on unknown data types, including numpy floats.

## [1.1.11] - 2019-09-23
### Fixed
- Fix testing.CogniteClientMock so it is possible to get attributes on child which have not been explicitly in the CogniteClientMock constructor

## [1.1.10] - 2019-09-23
### Fixed
- Fix testing.CogniteClientMock so it is possible to get child mock not explicitly defined

### Added
- `list` and `__call__` methods for events now support list parameters for `root_asset_ids`, `root_asset_external_ids`.

## [1.1.9] - 2019-09-20
### Changed
- Renamed testing.mock_cognite_client to testing.monkeypatch_cognite_client

### Added
- testing.CogniteClientMock object

## [1.1.8] - 2019-09-19
### Added
- Support for aggregated properties of assets.
- `Asset` and `AssetList` classes now have a `sequences` function which retrieves related sequences.
- Support for partitioned listing of assets and events.

### Changed
- `list` and `__call__` methods for assets now support list parameters for `root_ids`, `root_external_ids`.
- Sequences API no longer supports column ids, all relevant functions have been changed to only use external ids.

### Fixed
- Fixed a bug in time series pagination where getting 100k dense datapoints would cause a missing id error.
- Sequences retrieve functions fixed to match API change, to single item per retrieve.
- Sequences retrieve/insert functions fixed to match API change to take lists of external ids.

## [1.1.7] - 2019-09-13
### Fixed
- `testing.mock_cognite_client()` so that it still accepts arguments after exiting from mock context.

## [1.1.6] - 2019-09-12
### Fixed
- `testing.mock_cognite_client()` so that the mocked CogniteClient may accept arguments.

## [1.1.5] - 2019-09-12
### Added
- Method `files.download_to_path` for streaming a file to a specific path

## [1.1.4] - 2019-09-12
### Added
- `root_asset_ids` parameter for time series list.

### Changed
- Formatted output in jupyter notebooks for `SequenceData`.
- `retrieve_latest` function in theDatapoints API extended to support more than 100 items.
- Log requests at DEBUG level instead of INFO.

## [1.1.3] - 2019-09-05
### Changed
- Disabled automatic handling of cookies on the requests session objects

### Fixed
- `to_pandas` method on CogniteResource in the case of objects without metadata

## [1.1.2] - 2019-08-28
### Added
- `limit` parameter on sequence data retrieval.
- Support for relationships exposed through experimental client.
- `end` parameter of sequence.data retrieval and range delete accepts -1 to indicate last index of sequence.

### Changed
- Output in jupyter notebooks is now pandas-like by default, instead of outputting long json strings.

### Fixed
- id parameters and timestamps now accept any integer type including numpy.int64, so values from dataframes can be passed directly.
- Compatibility fix for renaming of sequences cursor and start/end parameters in the API.

## [1.1.1] - 2019-08-23
### Added
- `complete` parameter on `datapoints.retrieve_dataframe`, used for forward-filling/interpolating intervals with missing data.
- `include_aggregate_name` option on `datapoints.retrieve_dataframe` and `DatapointsList.to_pandas`, used for removing the `|<aggregate-name>` postfix on dataframe column headers.
- datapoints.retrieve_dataframe_dict function, which returns {aggregate:dataframe} without adding aggregate names to columns
- source_created_time and source_modified_time support for files

## [1.1.0] - 2019-08-21
### Added
- New method create_hierarchy() added to assets API.
- SequencesAPI.list now accepts an asset_ids parameter for searching by asset
- SequencesDataAPI.insert now accepts a SequenceData object for easier copying
- DatapointsAPI.insert now accepts a Datapoints object for easier copying
- helper method `cognite.client.testing.mock_cognite_client()` for mocking CogniteClient
- parent_id and parent_external_id to AssetUpdate class.

### Changed
- assets.create() no longer validates asset hierarchy and sorts assets before posting. This functionality has been moved to assets.create_hierarchy().
- AssetList.files() and AssetList.events() now deduplicate results while fetching related resources, significantly reducing memory load.

## [1.0.5] - 2019-08-15
### Added
- files.create() method to enable creating a file without uploading content.
- `recursive` parameter to raw.databases.delete() for recursively deleting tables.

### Changed
- Renamed .iteritems() on SequenceData to .items()
- raw.insert() now chunks raw rows into batches of 10,000 instead of 1,000

### Fixed
- Sequences queries are now retried if safe
- .update() in all APIs now accept a subclass of CogniteResourceList as input
- Sequences datapoint retrieval updated to use the new cursor feature in the API
- Json serializiation in `__str__()` of base data classes. Now handles Decimal and Number objects.
- Now possible to create asset hierarchy using parent external id when the parent is not part of the batch being inserted.
- `name` parameter of files.upload_bytes is now required, so as not to raise an exception in the underlying API.

## [1.0.4] - 2019-08-05
### Added
- Variety of useful helper functions for Sequence and SequenceData objects, including .column_ids and .column_external_ids properties, iterators and slice operators.
- Sequences insert_dataframe function.
- Sequences delete_range function.
- Support for external id column headers in datapoints.insert_dataframe()

### Changed
- Sequences data retrieval now returns a SequenceData object.
- Sequences insert takes its parameters row data first, and no longer requires columns to be passed.
- Sequences insert now accepts tuples and raw-style data input.
- Sequences create now clears invalid fields such as 'id' in columns specification, so sequences can more easily re-use existing specifications.
- Sequence data function now require column_ids or column_external_ids to be explicitly set, rather than both being passed through a single columns field

## [1.0.3] - 2019-07-26
### Fixed
- Renamed Model.schedule_data_spec to Model.data_spec so the field from the API will be included on the object.
- Handling edge case in Sequences pagination when last datapoint retrieved is at requested end
- Fixing data points retrieval when count aggregates are missing
- Displays unexpected fields on error response from API when raising CogniteAPIError

## [1.0.2] - 2019-07-22
### Added
- Support for model hosting exposed through experimental client

### Fixed
- Handling dynamic limits in Sequences API

## [1.0.1] - 2019-07-19
### Added
- Experimental client
- Support for sequences exposed through experimental client

## [1.0.0] - 2019-07-11
### Added
- Support for all endpoints in Cognite API
- Generator with hidden cursor for all resource types
- Concurrent writes for all resources
- Distribution of "core" sdk which does not depend on pandas and numpy
- Typehints for all methods
- Support for posting an entire asset hierarchy, resolving ref_id/parent_ref_id automatically
- config attribute on CogniteClient to view current configuration.

### Changed
- Renamed methods so they reflect what the method does instead of what http method is used
- Updated documentation with automatically tested examples
- Renamed `stable` namespace to `api`
- Rewrote logic for concurrent reads of datapoints
- Renamed CogniteClient parameter `num_of_workers` to `max_workers`

### Removed
- `experimental` client in order to ensure sdk stability.<|MERGE_RESOLUTION|>--- conflicted
+++ resolved
@@ -17,11 +17,10 @@
 - `Fixed` for any bug fixes.
 - `Security` in case of vulnerabilities.
 
-<<<<<<< HEAD
 ## [Unreleased]
 ### Added
 - Support for the `/simulators` and `/simulators/integration` API endpoints.
-=======
+
 ## [7.71.2] - 2025-01-07
 ### Added
 - Instance ID is now supported for `retrieve_latest` in the datapoints API.
@@ -38,7 +37,7 @@
 ## [7.71.0] - 2025-01-06
 ### Added
 - Support for InstanceReferences filter for Data Modeling
->>>>>>> 07c86770
+
 
 ## [7.70.7] - 2024-12-20
 ### Fixed
