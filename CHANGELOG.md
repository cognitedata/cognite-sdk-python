# Changelog
All notable changes to this project will be documented in this file.

The format is based on [Keep a Changelog](https://keepachangelog.com/en/1.0.0/),
and this project adheres to [Semantic Versioning](https://semver.org/spec/v2.0.0.html).

The changelog for SDK version 0.x.x can be found [here](https://github.com/cognitedata/cognite-sdk-python/blob/0.13/CHANGELOG.md).

For users wanting to upgrade major version, a migration guide can be found [here](MIGRATION_GUIDE.md).

Changes are grouped as follows
- `Added` for new features.
- `Changed` for changes in existing functionality.
- `Deprecated` for soon-to-be removed features.
- `Improved` for transparent changes, e.g. better performance.
- `Removed` for now removed features.
- `Fixed` for any bug fixes.
- `Security` in case of vulnerabilities.

<<<<<<< HEAD
## [7.5.0] - 2023-11-29
### Added
- `geospatial.search_features` and `geospatial.stream_features` now accept the `allow_dimensionality_mismatch` parameter.
=======
## [7.9.0] - 2024-01-05
### Added
- You can now enable or disable user profiles for your CDF project with `client.iam.user_profiles.[enable/disable]`.

## [7.8.10] - 2024-01-04
### Changed
- When using `OidcCredentials` to create a transformation, `cdf_project_name` is no longer optional as required
  by the API.

## [7.8.9] - 2024-01-04
### Fixed
- Pyodide-users of the SDK can now create Transformations with non-nonce credentials without a `pyodide.JsException`
  exception being raised.

## [7.8.8] - 2024-01-03
### Added
- Support for `workflows.cancel`.

## [7.8.7] - 2024-01-03
### Fixed
- Added back `InstancesApply` that was removed in 7.8.6.

## [7.8.6] - 2023-12-27
### Improved
- SDK dependency on the `sortedcontainers` package was dropped.

## [7.8.5] - 2023-12-22
### Fixed
- `DirectRelationReference` is now immutable.
- `DirectRelationReference.load` now correctly handles unknown parameters.

## [7.8.4] - 2023-12-22
### Fixed
- Listing annotations now also accepts `None` and `inf` for the `limit` parameter (to return all), matching what
  was already described in the documentation for the endpoint (for the parameter).
- Calling `to_pandas(...)` on an `DiagramDetectItem` no longer raises `KeyError`.

## [7.8.3] - 2023-12-21
### Fixed
- Revert `SingleHopConnectionDefinition` from a string to child class of `ViewProperty`.
- If a `ViewProperty` or `ViewPropertyApply` dumped before version `7.6` was dumped and loaded after `7.6`, the
  user got a `KeyError: 'container'`. The `load` methods are now backwards compatible with the old format.

## [7.8.2] - 2023-12-21
### Fixed
- Revert `SingleHopConnectionDefinitionApply` from a string to child class of `ViewPropertyApply`.

## [7.8.1] - 2023-12-21
### Fixed
- Calling `to_pandas` with `expand_aggregates=True` on an Asset with aggregated properties would yield a pandas DataFrame
  with the column name `0` instead of `"value"`.
### Improved
- Specification of aggregated properties to `AssetsAPI.[list,filter,__call__]`.

## [7.8.0] - 2023-12-21
### Added
- Instance classes `Node`, `Edge`, `NodeList` and `EdgeList` now supports a new flag `expand_properties` in their `to_pandas` method,
  that makes it much simpler to work with the fetched properties. Additionally, `remove_property_prefix` allows easy prefix
  removal (of the view ID, e.g. `space.external_id/version.my_prop` -> `my_prop`).

## [7.7.1] - 2023-12-20
### Fixed
- Missing legacy capability ACLs: `modelHostingAcl` and `genericsAcl`.  
- The `IAMAPI.compare_capabilities` fails with a `AttributeError: 'UnknownAcl' object has no attribute '_capability_name'`
  if the user has an unknwon ACL. This is now fixed by skipping comparison of unknown ACLs and issuing a warning.

## [7.7.0] - 2023-12-20
### Added
- Support for `ViewProperty` types `SingleReverseDirectRelation` and `MultiReverseDirectRelation` in data modeling.

## [7.6.0] - 2023-12-13
### Added
- Support for querying data models through graphql. See `client.data_modeling.graphql.query`.

## [7.5.7] - 2023-12-12
### Fixed
- Certain combinations of `start`/`end` and `granularity` would cause `retrieve_dataframe_in_tz` to raise due to
  a bug in the calender-arithmetic (`MonthAligner`).

## [7.5.6] - 2023-12-11
### Added
- Missing legacy scopes for `Capability`: `LegacySpaceScope` and `LegacyDataModelScope`.

## [7.5.5] - 2023-12-11
### Added
- Added `poll_timeout` parameter on `time_series.subscriptions.iterate_data`. Will keep the connection open and waiting,
  until new data is available, up to `poll_timeout` seconds.

## [7.5.4] - 2023-12-06
### Changed
- The `partitions` parameter is no longer respected when using generator methods to list resources
- The `max_workers` config option has been moved from ClientConfig to the global config.

## [7.5.3] - 2023-12-06
### Added
- Support for `subworkflow` tasks in `workflows`.

## [7.5.2] - 2023-12-05
### Fixed
- The built-in `hash` function was mistakenly stored on `WorkflowDefinitionUpsert` instances after `__init__` and has been removed.

## [7.5.1] - 2023-12-01
### Changed
- Raise an exception if `ClientConfig:base_url` is set to `None` or an empty string

## [7.5.0] - 2023-11-30
### Added
- `chain_to` to `NodeResultSetExpression` and `NodeResultSetExpression`, and `direction` to `NodeResultSetExpression`.

## [7.4.2] - 2023-11-28
### Improved
- Quality of life improvement to `client.extraction_pipelines.runs.list` method. The `statuses` parameter now accepts
  a single value and the annotation is improved. The parameter `created_time` can now be given on the format `12d-ago`.
>>>>>>> 5eeaac41

## [7.4.1] - 2023-11-28
### Fixed
- Error in validation logic when creating a `Transformation` caused many calls to `client.transformations.update` to fail.

## [7.4.0] - 2023-11-27
### Changed
- Unit Catalog API is out of beta and will no longer issue warnings on usage. Access is unchanged: `client.units`.

## [7.3.3] - 2023-11-22
### Fixed
- Added action `Delete` in `ProjectsAcl`.

## [7.3.2] - 2023-11-21
### Fixed
- `workflows.retrieve` and `workflows.versions.retrieve` returned None if the provided workflow external id contained special characters. This is now fixed.

## [7.3.1] - 2023-11-21
### Fixed
- Replaced action `Write` with `Create` in `ProjectsAcl`, as `Write` is not a valid action and `Create` is the correct one.

## [7.3.0] - 2023-11-20
### Added
- Added Scope `DataSet` for `TimeSeriesSubscriptionsAcl`.
- Added `data_set_id` to `DatapointSubscription`.

## [7.2.1] - 2023-11-17
### Fixed
- The new compare methods for capabilities in major version 7, `IAMAPI.verify_capabilities` and `IAMAPI.compare_capabilities`
  now works correctly for rawAcl with database scope ("all tables").
### Removed
- Capability scopes no longer have the `is_within` method, and capabilities no longer have `has_capability`. Use the more
  general `IAMAPI.compare_capabilities` instead.

## [7.2.0] - 2023-11-16
### Added
- The `trigger` method of the Workflow Execution API, now accepts a `client_credentials` to allow specifying specific
  credentials to run with. Previously, the current credentials set on the CogniteClient object doing the call would be used.

## [7.1.0] - 2023-11-16
### Added
- The list method for asset mappings in the 3D API now supports `intersects_bounding_box`, allowing users to only
  return asset mappings for assets whose bounding box intersects with the given bounding box.

## [7.0.3] - 2023-11-15
### Fixed
- Bug when `cognite.client.data_classes.filter` used with any `data_modeling` endpoint raised a `CogniteAPIError` for
  snake_cased properties. This is now fixed.
- When calling `client.relationships.retrieve`, `.retrieve_multiple`, or `.list` with `fetch_resources=True`, the
  `target` and `source` resources were not instantiated with a `cognite_client`. This is now fixed.

## [7.0.2] - 2023-11-15
### Fixed
- Missing Scope `DataSet` for `TemplateGroupAcl` and `TemplateInstancesAcl`.

## [7.0.1] - 2023-11-14
### Fixed
- Data modeling APIs now work in WASM-like environments missing the threading module.

## [7.0.0] - 2023-11-14
This release ensure that all CogniteResources have `.dump` and `.load` methods, and that calling these two methods
in sequence produces an equal object to the original, for example,
`my_asset == Asset.load(my_asset.dump(camel_case=True)`. In addition, this ensures that the output of all `.dump`
methods are `json` and `yaml` serializable. Additionally, the default for `camel_case` has been changed to `True`.

### Improved
- Read operations, like `retrieve_multiple` will now fast-fail. Previously, all requests would be executed
  before the error was raised, potentially fetching thousands of unneccesary resources.

### Added
- `CogniteResource.to_pandas` and `CogniteResourceList.to_pandas` now converts known timestamps to `datetime` by
  default. Can be turned off with the new parameter `convert_timestamps`. Note: To comply with older pandas v1, the
  dtype will always be `datetime64[ns]`, although in v2 this could have been `datetime64[ms]`.
- `CogniteImportError` can now be caught as `ImportError`.

### Deprecated
- The Templates API (migrate to Data Modeling).
- The `client.assets.aggregate` use `client.assets.aggregate_count` instead.
- The `client.events.aggregate` use `client.events.aggregate_count` instead.
- The `client.sequence.aggregate` use `client.sequence.aggregate_count` instead.
- The `client.time_series.aggregate` use `client.time_series.aggregate_count` instead.
- In `Transformations` attributes `has_source_oidc_credentials` and `has_destination_oidc_credentials` are deprecated,
  and replaced by properties with the same names.

### Changed
- All `.dump` methods now uses `camel_case=True` by default. This is to match the intended use case, preparing the
  object to be sent in an API request.
- `CogniteResource.to_pandas` now more closely resembles `CogniteResourceList.to_pandas` with parameters
`expand_metadata` and `metadata_prefix`, instead of accepting a sequence of column names (`expand`) to expand,
with no easy way to add a prefix. Also, it no longer expands metadata by default.
- Additionally, `Asset.to_pandas`, now accepts the parameters `expand_aggregates` and `aggregates_prefix`. Since
  the possible `aggregates` keys are known, `camel_case` will also apply to these (if expanded) as opposed to
  the metadata keys.
- More narrow exception types like `CogniteNotFoundError` and `CogniteDuplicatedError` are now raised instead of
  `CogniteAPIError` for the following methods: `DatapointsAPI.retrieve_latest`, `RawRowsAPI.list`,
  `RelationshipsAPI.list`, `SequencesDataAPI.retrieve`, `SyntheticDatapointsAPI.query`. Additionally, all calls
  using `partitions` to API methods like `list` (or the generator version) now do the same.
- The `CogniteResource._load` has been made public, i.e., it is now `CogniteResource.load`.
- The `CogniteResourceList._load` has been made public, i.e., it is now `CogniteResourceList.load`.
- All `.delete` and `.retrieve_multiple` methods now accepts an empty sequence, and will return an empty `CogniteResourceList`.
- All `assert`s meant for the SDK user, now raise appropriate errors instead (`ValueError`, `RuntimeError`...).
- `CogniteAssetHierarchyError` is no longer possible to catch as an `AssertionError`.
- Several methods in the data modelling APIs have had parameter names now correctly reflect whether they accept
  a single or multiple items (i.e. id -> ids).
- `client.data_modeling.instances.aggregate` returns `AggregatedNumberedValue | list[AggregatedNumberedValue] | InstanceAggregationResultList` depending
  on the `aggregates` and `group_by` parameters. Previously, it always returned `InstanceAggregationResultList`.
- The `Group` attribute `capabilities` is now a `Capabilities` object, instead of a `dict`.
- Support for `YAML` in all `CogniteResource.load()` and `CogniteResourceList.load()` methods.
- The `client.sequences.data` methods `.retrieve`, `.retrieve_last_row` (previously `retrieve_latest`), `.insert`  method has changed signature:
  The parameter `column_external_ids` is renamed `columns`. The old parameter `column_external_ids` is still there, but is
  deprecated. In addition, int the `.retrieve` method, the parameters `id` and `external_id` have
  been moved to the beginning of the signature. This is to better match the API and have a consistent overload
  implementation.
- The class `SequenceData` has been replaced by `SequenceRows`. The old `SequenceData` class is still available for
  backwards compatibility, but will be removed in the next major version. However, all API methods now return
  `SequenceRows` instead of `SequenceData`.
- The attribute `columns` in `Sequence` has been changed from `typing.Sequence[dict]` to `SequnceColumnList`.
- The class `SequenceRows` in `client.data_classes.transformations.common` has been renamed to `SequenceRowsDestination`.
- The `client.sequences.data.retrieve_latest` is renamed `client.sequences.data.retrieve_last_row`.
- Classes `Geometry`, `AssetAggregate`, `AggregateResultItem`, `EndTimeFilter`, `Label`, `LabelFilter`, `ExtractionPipelineContact`,
  `TimestampRange`, `AggregateResult`, `GeometryFilter`, `GeoLocation`, `RevisionCameraProperties`, `BoundingBox3D` are no longer
  `dict` but classes with attributes matching the API.
- Calling `client.iam.token.inspect()` now gives an object `TokenInspection` with attribute `cababilities` of type `ProjectCapabilityList`
  instead of `list[dict]`
- In data class `Transformation` the attribute `schedule`, `running_job`, and `last_running_job`, `external_id` and `id`
  are set to the `Transformation` `id` and `external_id` if not set. If they are set to a different value, a `ValueError` is raised

### Added
- Added `load` implementation for `VisionResource`s: `ObjectDetection`, `TextRegion`, `AssetLink`, `BoundingBox`,
  `CdfRerourceRef`, `Polygon`, `Polyline`, `VisionExtractPredictions`, `FeatureParameters`.
- Missing `dump` and `load` methods for `ClientCredentials`.
- Literal annotation for `source_type` and `target_type` in `Relationship`
- In transformations, `NonceCredentials` was missing `load` method.
- In transformations, `TransformationBlockedInfo` was missing `.dump` method
- `capabilities` in `cognite.client.data_classes` with data classes for all CDF capabilities.
- All `CogniteResource` and `CogniteResourcelist` objects have `.dump_yaml` methods, for example, `my_asset_list.dump_yaml()`.

### Removed
- Deprecated methods `aggregate_metadata_keys` and `aggregate_metadata_values` on AssetsAPI.
- Deprecated method `update_feature_types` on GeospatialAPI.
- Parameters `property` and `aggregates` for method `aggregate_unique_values` on GeospatialAPI.
- Parameter `fields` for method `aggregate_unique_values` on EventsAPI.
- Parameter `function_external_id` for method `create` on FunctionSchedulesAPI (function_id has been required
  since the deprecation of API keys).
- The `SequenceColumns` no longer set the `external_id` to `column{no}` if it is missing. It now must be set
  explicitly by the user.
- Dataclasses `ViewDirectRelation` and `ContainerDirectRelation` are replaced by `DirectRelation`.
- Dataclasses `MappedPropertyDefinition` and `MappedApplyPropertyDefinition` are replaced by `MappedProperty` and `MappedPropertyApply`.
- Dataclasses `RequiresConstraintDefinition` and `UniquenessConstraintDefinition` are replaced by `RequiresConstraint` and `UniquenessConstraint`.
- In data class `Transformation` attributes `has_source_oidc_credentials` and `has_destination_oidc_credentials` are replaced by properties.

### Fixed
- Passing `limit=0` no longer returns `DEFAULT_LIMIT_READ` (25) resources, but raises a `ValueError`.
- `Asset.dump()` was not dumping attributes `geo_location` and `aggregates` to `json` serializable data structures.
- In data modeling, `NodeOrEdgeData.load` method was not loading the `source` attribute to `ContainerId` or `ViewId`. This is now fixed.
- In data modeling, the attribute `property` used in `Node` and `Edge` was not `yaml` serializable.
- In `DatapointsArray`, `load` method was not compatible with `.dump` method.
- In extraction pipelines, `ExtractionPipelineContact.dump` was not `yaml` serializable
- `ExtractionPipeline.dump` attribute `contacts` was not `json` serializable.
- `FileMetadata.dump` attributes `labels` and `geo_location` was not `json` serializable.
- In filtering, filter `ContainsAll` was missing in `Filter.load` method.
- Annotation for `cpu` and `memory` in `Function`.
- `GeospatialComputedResponse.dump` attribute `items` was not `yaml` serializable
- `Relationship.dump` was not `json` serializable.
- `Geometry.dump` was not `json` serializable.
- In templates, `GraphQlResponse.dump` was not `json` serializable, and `GraphQlResponse.dump` failed to load
  `errors` `GraphQlError`.
- `ThreeDModelRevision` attribute `camera` was not dumped as `yaml` serializable and
  not loaded as `RevisionCameraProperties`.
- `ThreeDNode` attribute `bounding_box` was not dumped as `yaml` serializable and
  not loaded as `BoundingBox3D`.
- `Transformation` attributes `source_nonce`, `source_oidc_credential`, `destination_nonce`,
  and `destination_oidc_credentials` were not dumped as `json` serializable and `loaded` with
  the appropriate data structure. In addition, `TransformationBlockedInfo` and `TransformationJob`
  were not dumped as `json` serializable.
- `TransformationPreviewResult` was not dumping attribute `schema` as `yaml` serializable, and the
  `load` and `dump` methods were not compatible.
- In transformations, `TransformationJob.dump` was not `json` serializable, and attributes
  `destination` and `status` were not loaded into appropriate data structures.
- In transformations, `TransformationSchemaMapType.dump` was not `json` serializable.
- In `annotation_types_images`, implemented `.load` for `KeypointCollection` and `KeypointCollectionWithObjectDetection`.
- Bug when dumping `documents.SourceFile.dump(camel_case=True)`.
- Bug in `WorkflowExecution.dump`
- Bug in `PropertyType.load`

## [6.39.6] - 2023-11-13
## Fixed
- HTTP status code retry strategy for RAW and labels. `/rows/insert` and `/rows/delete` will now
  be retried for all status codes in `config.status_forcelist` (default 429, 502, 503, 504), while
  `/dbs/{db}` and `/tables/{table}` will now only be retried for 429s and connection errors as those
  endpoints are not idempotent.
- Also, `labels/list` will now also be retried.

## [6.39.5] - 2023-11-12
## Fixed
- The `.apply()` methods of `MappedProperty` now has the missing property `source`.

## [6.39.4] - 2023-11-09
## Fixed
- Fetching datapoints from dense time series using a `targetUnit` or a target `targetUnitSystem` could result
  in some batches not being converted to the new unit.

## [6.39.3] - 2023-11-08
## Fixed
- The newly introduced parameter `connectionType` was assumed to be required from the API. This is not the case.

## [6.39.2] - 2023-11-08
## Fixed
- When listing `client.data_modeling.views` the SDK raises a `TypeError`. This is now fixed.

## [6.39.1] - 2023-11-01
## Fixed
- When creating transformations using backup auth. flow (aka a session could not be created for any reason),
  the scopes for the credentials would not be passed correctly (bug introduced in 6.25.1).

## [6.39.0] - 2023-11-01
## Added
- Support for `concurrencyPolicy` property in Workflows `TransformationsWorker`.

## [6.38.1] - 2023-10-31
### Fixed
- `onFailure` property in Workflows was expected as mandatory and was raising KeyError if it was not returned by the API.
  The SDK now assumes the field to be optional and loads it as None instead of raising an error.

## [6.38.0] - 2023-10-30
### Added
- Support `onFailure` property in Workflows, allowing marking Tasks as optional in a Workflow.

## [6.37.0] - 2023-10-27
### Added
- Support for `type` property in `NodeApply` and `Node`.

## [6.36.0] - 2023-10-25
### Added
- Support for listing members of Data Point Subscription, `client.time_series.subscriptions.list_member_time_series()`. Note this is an experimental feature.

## [6.35.0] - 2023-10-25
### Added
- Support for `through` on node result set expressions.

### Fixed
- `unit` on properties in data modeling. This was typed as a string, but it is in fact a direct relation.

## [6.34.2] - 2023-10-23
### Fixed
- Loading a `ContainerApply` from source failed with `KeyError` if `nullable`, `autoIncrement`, or `cursorable` were not set
  in the `ContainerProperty` and `BTreeIndex` classes even though they are optional. This is now fixed.

## [6.34.1] - 2023-10-23
### Added
- Support for setting `data_set_id` and `metadata` in `ThreeDModelsAPI.create`.
- Support for updating `data_set_id` in `ThreeDModelsAPI.update`.

## [6.34.0] - 2023-10-20
### Fixed
- `PropertyType`s no longer fail on instantiation, but warn on missing SDK support for the new property(-ies).

### Added
- `PropertyType`s `Float32`, `Float64`, `Int32`, `Int64` now support `unit`.

## [6.33.3] - 2023-10-18
### Added
- `functions.create()` now accepts a `data_set_id` parameter. Note: This is not for the Cognite function, but for the zipfile containing
  the source code files that is uploaded on the user's behalf (from which the function is then created). Specifying a data set may
  help resolve the error 'Resource not found' (403) that happens when a user is not allowed to create files outside a data set.

## [6.33.2] - 2023-10-16
### Fixed
- When fetching datapoints from "a few time series" (implementation detail), all missing, non-ignorable time series
  are now raised together in a `CogniteNotFoundError` rather than only the first encountered.

### Improved
- Datapoints fetching has a lower peak memory consumption when fetching from multiple time series simultaneously.

## [6.33.1] - 2023-10-14
### Fixed
- `Function.list_schedules()` would return schedules unrelated to the function if the function did not have an external id.

## [6.33.0] - 2023-10-13
### Added
- Support for providing `DirectRelationReference` and `NodeId` as direct relation values when
ingesting node and edge data.

## [6.32.4] - 2023-10-12
### Fixed
- Filters using e.g. metadata keys no longer dumps the key in camel case.

## [6.32.3] - 2023-10-12
### Added
- Ability to toggle the SDK debug logging on/off by setting `config.debug` property on a CogniteClient to True (enable) or False (disable).

## [6.32.2] - 2023-10-10
### Added
- The credentials class used in TransformationsAPI, `OidcCredentials`, now also accepts `scopes` as a list of strings
  (used to be comma separated string only).

## [6.32.1] - 2023-10-10
### Added
- Missing `unit_external_id` and `unit_quantity` fields on `TimeSeriesProperty`.

## [6.32.0] - 2023-10-09
### Fixed
- Ref to openapi doc in Vision extract docstring
- Parameters to Vision models can be given as Python dict (updated doc accordingly).
- Don't throw exception when trying to save empty list of vision extract predictions as annotations. This is to avoid having to wrap this method in try-except for every invocation of the method.

### Added
- Support for new computer vision models in Vision extract service: digital gauge reader, dial gauge reader, level gauge reader and valve state detection.

## [6.31.0] - 2023-10-09
### Added
Support for setting and fetching TimeSeries and Datapoints with "real" units (`unit_external_id`).
- TimeSeries has a new field `unit_external_id`, which can be set when creating or updating it. This ID must refer to a
  valid unit in the UnitCatalog, see `client.units.list` for reference.
- If the `unit_external_id` is set for a TimeSeries, then you may retrieve datapoints from that time series in any compatible
  units. You do this by specifying the `target_unit` (or `target_unit_system`) in a call to any of the datapoints `retrieve`
  methods, `retrieve`, `retrieve_arrays`, `retrieve_dataframe`, or `retrieve_dataframe_in_tz`.

## [6.30.2] - 2023-10-09
### Fixed
- Serialization of `Transformation` or `TransformationList` no longer fails in `json.dumps` due to unhandled composite objects.

## [6.30.1] - 2023-10-06
### Added
- Support for metadata on Workflow executions. Set custom metadata when triggering a workflow (`workflows.executions.trigger()`). The metadata is included in results from `workflows.executions.list()` and `workflows.executions.retrieve_detailed()`.

## [6.30.0] - 2023-10-06
### Added
- Support for the UnitCatalog with the implementation `client.units`.

## [6.29.2] - 2023-10-04
### Fixed
- Calling some of the methods `assets.filter()`, `events.filter()`, `sequences.filter()`, `time_series.filter()` without a `sort` parameter could cause a `CogniteAPIError` with a 400 code. This is now fixed.

## [6.29.1] - 2023-10-04
### Added
- Convenience method `to_text` on the `FunctionCallLog` class which simplifies printing out function call logs.

## [6.29.0] - 2023-10-04
### Added
- Added parameter `resolve_duplicate_file_names` to `client.files.download`.
  This will keep all the files when downloading to local machine, even if they have the same name.

## [6.28.5] - 2023-10-03
### Fixed
- Bugfix for serialization of Workflows' `DynamicTasksParameters` during `workflows.versions.upsert` and `workflows.execution.retrieve_detailed`

## [6.28.4] - 2023-10-03
### Fixed
- Overload data_set/create for improved type safety

## [6.28.3] - 2023-10-03
### Fixed
- When uploading files as strings using `client.files.upload_bytes` the wrong encoding is used on Windows, which is causing
  part of the content to be lost when uploading. This is now fixed.

## [6.28.2] - 2023-10-02
### Fixed
- When cache lookup did not yield a token for `CredentialProvider`s like `OAuthDeviceCode` or `OAuthInteractive`, a
  `TypeError` could be raised instead of initiating their authentication flow.

## [6.28.1] - 2023-09-30
### Improved
- Warning when using alpha/beta features.

## [6.28.0] - 2023-09-26
### Added
- Support for the WorkflowOrchestrationAPI with the implementation `client.workflows`.

## [6.27.0] - 2023-09-13
### Changed
- Reduce concurrency in data modeling client to 1

## [6.26.0] - 2023-09-22
### Added
- Support `partition` and `cursor` parameters on `time_series.subscriptions.iterate_data`
- Include the `cursor` attribute on `DatapointSubscriptionBatch`, which is yielded in every iteration
of `time_series.subscriptions.iterate_data`.

## [6.25.3] - 2023-09-19
### Added
- Support for setting and retrieving `data_set_id` in data class `client.data_classes.ThreeDModel`.

## [6.25.2] - 2023-09-12
### Fixed
- Using the `HasData` filter would raise an API error in CDF.

## [6.25.1] - 2023-09-15
### Fixed
- Using nonce credentials now works as expected for `transformations.[create, update]`. Previously, the attempt to create
  a session would always fail, leading to nonce credentials never being used (full credentials were passed to- and
  stored in the transformations backend service).
- Additionally, the automatic creation of a session no longer fails silently when an `CogniteAuthError` is encountered
  (which happens when the credentials are invalid).
- While processing source- and destination credentials in `client.transformations.[create, update]`, an `AttributeError`
  can no longer be raised (by not specifying project).
### Added
- `TransformationList` now correctly inherits the two (missing) helper methods `as_ids()` and `as_external_ids()`.

## [6.25.0] - 2023-09-14
### Added
- Support for `ignore_unknown_ids` in `client.functions.retrieve_multiple` method.

## [6.24.1] - 2023-09-13
### Fixed
- Bugfix for `AssetsAPI.create_hierarchy` when running in upsert mode: It could skip certain updates above
  the single-request create limit (currently 1000 assets).

## [6.24.0] - 2023-09-12
### Fixed
- Bugfix for `FilesAPI.upload` and `FilesAPI.upload_bytes` not raising an error on file contents upload failure. Now `CogniteFileUploadError` is raised based on upload response.

## [6.23.0] - 2023-09-08
### Added
- Supporting for deleting constraints and indexes on containers.

### Changed
- The abstract class `Index` can no longer be instantiated. Use BTreeIndex or InvertedIndex instead.

## [6.22.0] - 2023-09-08
### Added
- `client.data_modeling.instances.subscribe` which lets you subscribe to a given
data modeling query and receive updates through a provided callback.
- Example on how to use the subscribe method to sync nodes to a local sqlite db.

## [6.21.1] - 2023-09-07
### Fixed
- Concurrent usage of the `CogniteClient` could result in API calls being made with the wrong value for `api_subversion`.

## [6.21.0] - 2023-09-06
### Added
- Supporting pattern mode and extra configuration for diagram detect in beta.

## [6.20.0] - 2023-09-05
### Fixed
- When creating functions with `client.functions.create` using the `folder` argument, a trial-import is executed as part of
  the verification process. This could leave leftover modules still in scope, possibly affecting subsequent calls. This is
  now done in a separate process to guarantee it has no side-effects on the main process.
- For pyodide/WASM users, a backup implementation is used, with an improved cleanup procedure.

### Added
- The import-check in `client.functions.create` (when `folder` is used) can now be disabled by passing
  `skip_folder_validation=True`. Basic validation is still done, now additionally by parsing the AST.

## [6.19.0] - 2023-09-04
## Added
- Now possible to retrieve and update translation and scale of 3D model revisions.

## [6.18.0] - 2023-09-04
### Added
- Added parameter `keep_directory_structure` to `client.files.download` to allow downloading files to a folder structure matching the one in CDF.

### Improved
- Using `client.files.download` will still skip files with the same name when writing to disk, but now a `UserWarning` is raised, specifying which files are affected.

## [6.17.0] - 2023-09-01
### Added
- Support for the UserProfilesAPI with the implementation `client.iam.user_profiles`.

## [6.16.0] - 2023-09-01
### Added
- Support for `ignore_unknown_ids` in `client.relationships.retrieve_multiple` method.

## [6.15.3] - 2023-08-30
### Fixed
- Uploading files using `client.files.upload` now works when running with `pyodide`.

## [6.15.2] - 2023-08-29
### Improved
- Improved error message for `CogniteMissingClientError`. Now includes the type of object missing the `CogniteClient` reference.

## [6.15.1] - 2023-08-29
### Fixed
- Bugfix for `InstanceSort._load` that always raised `TypeError` (now public, `.load`). Also, indirect fix for `Select.load` for non-empty `sort`.

## [6.15.0] - 2023-08-23
### Added
- Support for the DocumentsAPI with the implementation `client.documents`.
- Support for advanced filtering for `Events`, `TimeSeries`, `Assets` and `Sequences`. This is available through the
  `.filter()` method, for example, `client.events.filter`.
- Extended aggregation support for `Events`, `TimeSeries`, `Assets` and `Sequences`. This is available through the five
  methods `.aggregate_count(...)`, `aggregate_cardinality_values(...)`, `aggregate_cardinality_properties(...)`,
  `.aggregate_unique_values(...)`, and `.aggregate_unique_properties(...)`. For example,
  `client.assets.aggregate_count(...)`.
- Added helper methods `as_external_ids` and `as_ids` for `EventList`, `TimeSeriesList`, `AssetList`, `SequenceList`,
  `FileMetaDataList`, `FunctionList`, `ExtractionPipelineList`, and `DataSetList`.

### Deprecated
- Added `DeprecationWarning` to methods `client.assets.aggregate_metadata_keys` and
  `client.assets.aggregate_metadata_values`. The use parameter the `fields` in
  `client.events.aggregate_unique_values` will also lead to a deprecation warning. The reason is that the endpoints
  these methods are using have been deprecated in the CDF API.

## [6.14.2] - 2023-08-22
### Fixed
- All data modeling endpoints will now be retried. This was not the case for POST endpoints.

## [6.14.1] - 2023-08-19
### Fixed
- Passing `sources` as a tuple no longer raises `ValueError` in `InstancesAPI.retrieve`.

## [6.14.0] - 2023-08-14
### Changed
- Don't terminate client.time_series.subscriptions.iterate_data() when `has_next=false` as more data
may be returned in the future. Instead we return the `has_next` field in the batch, and let the user
decide whether to terminate iteration. This is a breaking change, but this particular API is still
in beta and thus we reserve the right to break it without bumping the major version.

## [6.13.3] - 2023-08-14
### Fixed
- Fixed bug in `ViewApply.properties` had type hint `ConnectionDefinition` instead of `ConnectionDefinitionApply`.
- Fixed bug in `dump` methods of `ViewApply.properties` causing the return code `400` with message
  `Request had 1 constraint violations. Please fix the request and try again. [type must not be null]` to be returned
  from the CDF API.

## [6.13.2] - 2023-08-11
### Fixed
- Fixed bug in `Index.load` that would raise `TypeError` when trying to load `indexes`, when an unexpected field was
  encountered (e.g. during a call to `client.data_modeling.container.list`).

## [6.13.1] - 2023-08-09
### Fixed
- Fixed bug when calling a `retrieve`, `list`, or `create` in `client.data_modeling.container` raised a `TypeError`.
  This is caused by additions of fields to the API, this is now fixed by ignoring unknown fields.

## [6.13.0] - 2023-08-07
### Fixed
- Fixed a bug raising a `KeyError` when calling `client.data_modeling.graphql.apply_dml` with an invalid `DataModelingId`.
- Fixed a bug raising `AttributeError` in `SpaceList.to_space_apply_list`, `DataModelList.to_data_model_apply_list`,
  `ViewList.to_view_apply`. These methods have also been renamed to `.as_apply` for consistency
  with the other data modeling resources.

### Removed
- The method `.as_apply` from `ContainerApplyList` as this method should be on the `ContainerList` instead.

### Added
- Missing `as_ids()` for `DataModelApplyList`, `ContainerList`, `ContainerApplyList`, `SpaceApplyList`, `SpaceList`,
  `ViewApplyList`, `ViewList`.
- Added helper method `.as_id` to `DMLApplyResult`.
- Added helper method `.latest_version` to `DataModelList`.
- Added helper method `.as_apply` to `ContainerList`.
- Added container classes `NodeApplyList`, `EdgeApplyList`, and `InstancesApply`.

## [6.12.2] - 2023-08-04
### Fixed
- Certain errors that were previously silently ignored in calls to `client.data_modeling.graphql.apply_dml` are now properly raised (used to fail as the API error was passed nested inside the API response).

## [6.12.1] - 2023-08-03
### Fixed
- Changed the structure of the GraphQL query used when updating DML models through `client.data_modeling.graphql.apply_dml` to properly handle (i.e. escape) all valid symbols/characters.

## [6.12.0] - 2023-07-26
### Added
- Added option `expand_metadata` to `.to_pandas()` method for list resource types which converts the metadata (if any) into separate columns in the returned dataframe. Also added `metadata_prefix` to control the naming of these columns (default is "metadata.").

## [6.11.1] - 2023-07-19
### Changed
- Return type `SubscriptionTimeSeriesUpdate` in `client.time_series.subscriptions.iterate_data` is now required and not optional.

## [6.11.0] - 2023-07-19
### Added
- Support for Data Point Subscription, `client.time_series.subscriptions`. Note this is an experimental feature.


## [6.10.0] - 2023-07-19
### Added
- Upsert method for `assets`, `events`, `timeseries`, `sequences`, and `relationships`.
- Added `ignore_unknown_ids` flag to `client.sequences.delete`

## [6.9.0] - 2023-07-19
### Added
- Basic runtime validation of ClientConfig.project

## [6.8.7] - 2023-07-18
### Fixed
- Dumping of `Relationship` with `labels` is not `yaml` serializable. This is now fixed.

## [6.8.6] - 2023-07-18
### Fixed
- Include `version` in __repr__ for View and DataModel

## [6.8.5] - 2023-07-18
### Fixed
- Change all implicit Optional types to explicit Optional types.

## [6.8.4] - 2023-07-12
### Fixed
- `max_worker` limit match backend for `client.data_modeling`.

## [6.8.3] - 2023-07-12
### Fixed
- `last_updated_time` and `created_time` are no longer optional on InstanceApplyResult

## [6.8.2] - 2023-07-12
### Fixed
- The `.dump()` method for `InstanceAggregationResult` caused an `AttributeError` when called.

## [6.8.1] - 2023-07-08
### Changed
- The `AssetHierarchy` class would consider assets linking their parent by ID only as orphans, contradicting the
  docstring stating "All assets linking a parent by ID are assumed valid". This is now true (they are no longer
  considered orphans).

## [6.8.0] - 2023-07-07
### Added
- Support for annotations reverse lookup.

## [6.7.1] - 2023-07-07
### Fixed
- Needless function "as_id" on View as it was already inherited
### Added
- Flag "all_versions" on data_modeling.data_models.retrieve() to retrieve all versions of a data model or only the latest one
- Extra documentation on how to delete edges and nodes.
- Support for using full Node and Edge objects when deleting instances.

## [6.7.0] - 2023-07-07
### Added
- Support for applying graphql dml using `client.data_modeling.graphql.apply_dml()`.

## [6.6.1] - 2023-07-07
### Improved
- Added convenience function to instantiate a `CogniteClient.default(...)` to save the users from typing the
  default URLs.

## [6.6.0] - 2023-07-06
### Fixed
- Support for query and sync endpoints across instances in the Data Modeling API with the implementation
  `client.data_modeling.instances`, the methods `query` and `sync`.

## [6.5.8] - 2023-06-30
### Fixed
- Serialization of `DataModel`. The bug caused `DataModel.load(data_model.dump(camel_case=True))` to fail with
  a `TypeError`. This is now fixed.

## [6.5.7] - 2023-06-29
### Fixed
- A bug caused by use of snake case in field types causing `NodeApply.dump(camel_case=True)`
  trigger a 400 response from the API.

## [6.5.6] - 2023-06-29
### Fixed
- A bug causing `ClientConfig(debug=True)` to raise an AttributeError

## [6.5.5] - 2023-06-28
### Fixed
- A bug where we would raise the wrong exception when errors on occurred on `data_modeling.spaces.delete`
- A bug causing inconsistent MRO in DataModelList

## [6.5.4] - 2023-06-28
### Added
- Missing query parameters:
     * `inline_views` in `data_modeling.data_models.retrieve()`.
     * `include_global` in `data_modeling.spaces.list()`.
     * `include_inherited_properties` in `data_modeling.views.retrieve()`.

## [6.5.3] - 2023-06-28
### Fixed
- Only validate `space` and `external_id` for `data_modeling` write classes.


## [6.5.2] - 2023-06-27
### Fixed
- Added missing `metadata` attribute to `iam.Group`

## [6.5.1] - 2023-06-27
### Fixed
- Fix typehints on `data_modeling.instances.aggregate()` to not allow Histogram aggregate.
- Moved `ViewDirectRelation.source` property to `MappedProperty.source` where it belongs.

## [6.5.0] - 2023-06-27
### Added
- Support for searching and aggregating across instances in the Data Modeling API with the implementation
  `client.data_modeling.instances`, the methods `search`, `histogram` and `aggregate`.

## [6.4.8] - 2023-06-23
### Fixed
- Handling non 200 responses in `data_modeling.spaces.apply`, `data_modeling.data_models.apply`,
  `data_modeling.views.apply` and `data_modeling.containers.apply`

## [6.4.7] - 2023-06-22
### Fixed
- Consistently return the correct id types in data modeling resource clients

## [6.4.6] - 2023-06-22
### Fixed
- Don't swallow keyword args on Apply classes in Data Modeling client

## [6.4.5] - 2023-06-21
### Added
- Included tuple-notation when retrieving or listing data model instances

### Improved
- Fixed docstring for retrieving data model instances and extended the examples.

## [6.4.4] - 2023-06-21
Some breaking changes to the datamodeling client. We don't expect any more breaking changes,
but we accept the cost of breaking a few consumers now early on the really nail the user experience.
### Added
- ViewId:as_property_ref and ContainerId:as_property_ref to make it easier to create property references.

### Changed
- Renamed ViewCore:as_reference and ContainerCore:as_reference to :as_id() for consistency with other resources.
- Change Instance:properties to be a `MutableMapping[ViewIdentifier, MutableMapping[PropertyIdentifier, PropertyValue]]`, in order to make it easier to consume
- Make VersionedDataModelingId:load accept `tuple[str, str]`
- Rename ConstraintIdentifier to Constraint - it was not an id but the definition itself
- Rename IndexIdentifier to Index - it was not an id but the definition itself
- Rename ContainerPropertyIdentifier to ContainerProperty - it was not an id but the definition itself

### Removed
- Redundant EdgeApply:create method. It simply mirrored the EdgeApply constructor.


## [6.4.3] - 2023-06-15
### Added
- Accept direct relation values as tuples in `EdgeApply`

## [6.4.2] - 2023-06-15
### Changed
- When providing ids as tuples in `instances.retrieve` and `instances.delete` you should not
have to specify the instance type in each tuple

### Fixed
- Bug where edges and nodes would get mixed up on `instances.retrieve`

## [6.4.1] - 2023-06-14
### Fixed
- Add the missing page_count field for diagram detect items.

## [6.4.0] - 2023-06-12
### Added
- Partial support for the instance resource in the Data Modeling API with the implementation
  `client.data_modeling.instances`, the endpoints `list`, `delete`, `retrieve`, and `apply`

## [6.3.2] - 2023-06-08
### Fixed
- Requests being retried around a token refresh cycle, no longer risk getting stuck with an outdated token.

### Added
- `CredentialProviders` subclassing `_OAuthCredentialProviderWithTokenRefresh`, now accepts a new parameter, `token_expiry_leeway_seconds`, controlling how early a token refresh request should be initiated (before it expires).

### Changed
- `CredentialProviders` subclassing `_OAuthCredentialProviderWithTokenRefresh` now uses a safer default of 15 seconds (up from 3 sec) to control how early a token refresh request should be initiated (before it expires).

## [6.3.1] - 2023-06-07
### Fixed
- Signature of `client.data_modeling.views.retrieve` and `client.data_modeling.data_models.retrieve` to always return a list.

## [6.3.0] - 2023-06-07
### Added
- Support for the container resource in the Data Modeling API with the implementation `client.data_modeling.containers`.
- Support for the view resource in the Data Modeling API with the implementation `client.data_modeling.views`.
- Support for the data models resource in the Data Modeling API with the implementation `client.data_modeling.data_models`.

### Removed
- Removed `retrieve_multiple` from the `SpacesAPI` to have a consistent API with the `views`, `containers`, and `data_models`.

## [6.2.2] - 2023-06-05
### Fixed
- Creating function schedules with current user credentials now works (used to fail at runtime with "Could not fetch a valid token (...)" because a session was never created.)

## [6.2.1] - 2023-05-26
### Added
- Data model centric support in transformation

## [6.2.0] - 2023-05-25
### Added
- Support for the spaces resource in the Data Modeling API with the implementation `client.data_modeling.spaces`.

### Improved
- Reorganized documentation to match API documentation.

## [6.1.10] - 2023-05-22
### Fixed
- Data modelling is now GA. Renaming instance_nodes -> nodes and instance_edges -> edges to make the naming in SDK consistent with Transformation API and CLI

## [6.1.9] - 2023-05-16
### Fixed
- Fixed a rare issue with datapoints fetching that could raise `AttributeError` when running with `pyodide`.

## [6.1.8] - 2023-05-12
### Fixed
- ExtractionPipelinesRun:dump method will not throw an error when camel_case=True anymore

## [6.1.7] - 2023-05-11
### Removed
- Removed DMS v2 destination in transformations

## [6.1.6] - 2023-05-11
### Fixed
- `FunctionsAPI.create` now work in Wasm-like Python runtimes such as `pyodide`.

## [6.1.5] - 2023-05-10
### Fixed
- When creating a transformation with a different source- and destination CDF project, the project setting is no longer overridden by the setting in the `CogniteClient` configuration allowing the user to read from the specified source project and write to the specified and potentially different destination project.

## [6.1.4] - 2023-05-08
### Fixed
- Pickling a `CogniteClient` instance with certain `CredentialProvider`s no longer causes a `TypeError: cannot pickle ...` to be raised.

## [6.1.3] - 2023-05-08
### Added
- Add the license of the package in poetry build.

## [6.1.2] - 2023-05-04
### Improved
- The SDK has received several minor bugfixes to be more user-friendly on Windows.

### Fixed
- The utility function `cognite.client.utils.datetime_to_ms` now raises an understandable `ValueError` when unable to convert pre-epoch datetimes.
- Several functions reading and writing to disk now explicitly use UTF-8 encoding

## [6.1.1] - 2023-05-02
### Fixed
- `AttributeError` when passing `pandas.Timestamp`s with different timezones (*of which one was UTC*) to `DatapointsAPI.retrieve_dataframe_in_tz`.
- A `ValueError` is no longer raised when passing `pandas.Timestamp`s in the same timezone, but with different underlying implementations (e.g. `datetime.timezone.utc` / `pytz.UTC` / `ZoneInfo("UTC")`) to `DatapointsAPI.retrieve_dataframe_in_tz`.

## [6.1.0] - 2023-04-28
### Added
- Support for giving `start` and `end` arguments as `pandas.Timestamp` in `DatapointsAPI.retrieve_dataframe_in_tz`.

### Improved
- Type hints for the `DatapointsAPI` methods.

## [6.0.2] - 2023-04-27
### Fixed
- Fixed a bug in `DatapointsAPI.retrieve_dataframe_in_tz` that could raise `AmbiguousTimeError` when subdividing the user-specified time range into UTC intervals (with fixed offset).

## [6.0.1] - 2023-04-20
### Fixed
- Fixed a bug that would cause `DatapointsAPI.retrieve_dataframe_in_tz` to raise an `IndexError` if there were only empty time series in the response.

## [6.0.0] - 2023-04-19
### Removed
- Removed support for legacy auth (API keys, service accounts, login.status)
- Removed the deprecated `extractionPipeline` argument to `client.extraction_pipelines.create`. Only `extraction_pipeline` is accepted now.
- Removed the deprecated `client.datapoints` accessor attribute. The datapoints API can only be accessed through `client.time_series.data` now.
- Removed the deprecated `client.extraction_pipeline_runs` accessor attribute. The extraction pipeline run API can only be accessed through `client.extraction_pipelines.runs` now.
- Removed the deprecated `external_id` attribute on `ExtractionPipelineRun`. This has been replaced with `extpipe_external_id`.

## [5.12.0] - 2023-04-18
### Changed
- Enforce that types are explicitly exported in order to make very strict type checkers happy.

## [5.11.1] - 2023-04-17
### Fixed
- List (and `__call__`) methods for assets, events, files, labels, relationships, sequences and time series now raise if given bad input for `data_set_ids`, `data_set_external_ids`, `asset_subtree_ids` and `asset_subtree_external_ids` instead of ignoring/returning everything.

### Improved
- The listed parameters above have silently accepted non-list input, i.e. single `int` (for `ids`) or single `str` (for `external_ids`). Function signatures and docstrings have now been updated to reflect this "hidden functionality".

## [5.11.0] - 2023-04-17
### Added
- The `DatapointsAPI` now supports time zones with the addition of a new method, `retrieve_dataframe_in_tz`. It does not support individual customization of query parameters (for good reasons, e.g. a DataFrame has a single index).
- Asking for datapoints in a specific time zone, e.g. `America/New_York` or `Europe/London` is now easily accomplished: the user can just pass in their `datetimes` localized to their time zone directly.
- Queries for aggregate datapoints are also supported, with the key feature being automatic handling of daylight savings time (DST) transitions, as this is not supported by the official API. Example usage: A user living in Oslo, Norway, wants daily averages in their local time. In Oslo, the standard time is UTC+1, with UTC+2 during the summer. This means during spring, there is a 23-hour long day when clocks roll 1 hour forward and a 25-hour day during fall.
- New granularities with a longer time span have been added (only to this new method, for now): 'week', 'month', 'quarter' and 'year'. These do not all represent a fixed frequency, but like the example above, neither does for example 'day' when we use time zones without a fixed UTC offset.

## [5.10.5] - 2023-04-13
### Fixed
- Subclasses of `VisionResource` inheriting `.dump` and `to_pandas` now work as expected for attributes storing lists of subclass instances like `Polygon`, `PolyLine`, `ObjectDetection` or `VisionExtractPredictions` directly or indirectly.

## [5.10.4] - 2023-04-13
### Fixed
- A lot of nullable integer attributes ended up as float after calling `.to_pandas`. These are now correctly converted to `dtype=Int64`.

## [5.10.3] - 2023-04-13
### Fixed
- When passing `CogniteResource` classes (like `Asset` or `Event`) to `update`, any labels were skipped in the update (passing `AssetUpdate` works). This has been fixed for all Cognite resource classes.

## [5.10.2] - 2023-04-12
### Fixed
- Fixed a bug that would cause `AssetsAPI.create_hierarchy` to not respect `upsert=False`.

## [5.10.1] - 2023-04-04
### Fixed
- Add missing field `when` (human readable version of the CRON expression) to `FunctionSchedule` class.

## [5.10.0] - 2023-04-03
### Fixed
- Implemented automatic retries for connection errors by default, improving the reliability of the connection to the Cognite API.
- Added a user-readable message to `CogniteConnectionRefused` error for improved user experience.

### Changed
- Introduce a `max_retries_connect` attribute on the global config, and default it to 3.

## [5.9.3] - 2023-03-27
### Fixed
- After creating a schedule for a function, the returned `FunctionSchedule` was missing a reference to the `CogniteClient`, meaning later calls to `.get_input_data()` would fail and raise `CogniteMissingClientError`.
- When calling `.get_input_data()` on a `FunctionSchedule` instance, it would fail and raise `KeyError` if no input data was specified for the schedule. This now returns `None`.

## [5.9.2] - 2023-03-27
### Fixed
- After calling e.g. `.time_series()` or `.events()` on an `AssetList` instance, the resulting resource list would be missing the lookup tables that allow for quick lookups by ID or external ID through the `.get()` method. Additionally, for future-proofing, the resulting resource list now also correctly has a `CogniteClient` reference.

## [5.9.1] - 2023-03-23
### Fixed
- `FunctionsAPI.call` now also works for clients using auth flow `OAuthInteractive`, `OAuthDeviceCode`, and any user-made subclass of `CredentialProvider`.

### Improved
- `FunctionSchedulesAPI.create` now also accepts an instance of `ClientCredentials` (used to be dictionary only).

## [5.9.0] - 2023-03-21
### Added
- New class `AssetHierarchy` for easy verification and reporting on asset hierarchy issues without explicitly trying to insert them.
- Orphan assets can now be reported on (orphan is an asset whose parent is not part of the given assets). Also, `AssetHierarchy` accepts an `ignore_orphans` argument to mimic the old behaviour where all orphans were assumed to be valid.
- `AssetsAPI.create_hierarchy` now accepts two new parameters: `upsert` and `upsert_mode`. These allow the user to do "insert or update" instead of an error being raised when trying to create an already existing asset. Upsert mode controls whether updates should replace/overwrite or just patch (partial update to non-null values only).
- `AssetsAPI.create_hierarchy` now also verifies the `name` parameter which is required and that `id` has not been set.

### Changed
- `AssetsAPI.create_hierarchy` now uses `AssetHierarchy` under the hood to offer concrete feedback on asset hierarchy issues, accessible through attributes on the raised exception, e.g. invalid assets, duplicates, orphans, or any cyclical asset references.

### Fixed
- `AssetsAPI.create_hierarchy`...:
  - Now respects `max_workers` when spawning worker threads.
  - Can no longer raise `RecursionError`. Used to be an issue for asset hierarchies deeper than `sys.getrecursionlimit()` (typically set at 1000 to avoid stack overflow).
  - Is now `pyodide` compatible.

## [5.8.0] - 2023-03-20
### Added
- Support for client certificate authentication to Azure AD.

## [5.7.4] - 2023-03-20
### Added
- Use `X-Job-Token` header for contextualization jobs to reduce required capabilities.

## [5.7.3] - 2023-03-14
### Improved
- For users unknowingly using a too old version of `numpy` (against the SDK dependency requirements), an exception could be raised (`NameError: name 'np' is not defined`). This has been fixed.

## [5.7.2] - 2023-03-10
### Fixed
- Fix method dump in TransformationDestination to ignore None.

## [5.7.1] - 2023-03-10
### Changed
- Split `instances` destination type of Transformations to `nodes` and `edges`.

## [5.7.0] - 2023-03-08
### Removed
- `ExtractionPipelineRunUpdate` was removed as runs are immutable.

### Fixed
- `ExtractionPipelinesRunsAPI` was hiding `id` of runs because `ExtractionPipelineRun` only defined `external_id` which doesn't exist for the "run resource", only for the "parent" ext.pipe (but this is not returned by the API; only used to query).

### Changed
- Rename and deprecate `external_id` in `ExtractionPipelinesRunsAPI` in favour of the more descriptive `extpipe_external_id`. The change is backwards-compatible, but will issue a `UserWarning` for the old usage pattern.

## [5.6.4] - 2023-02-28
### Added
- Input validation on `DatapointsAPI.[insert, insert_multiple, delete_ranges]` now raise on missing keys, not just invalid keys.

## [5.6.3] - 2023-02-23
### Added
- Make the SDK compatible with `pandas` major version 2 ahead of release.

## [5.6.2] - 2023-02-21
### Fixed
- Fixed an issue where `Content-Type` was not correctly set on file uploads to Azure.

## [5.6.1] - 2023-02-20
### Fixed
- Fixed an issue where `IndexError` was raised when a user queried `DatapointsAPI.retrieve_latest` for a single, non-existent time series while also passing `ignore_unknown_ids=True`. Changed to returning `None`, inline with other `retrieve` methods.

## [5.6.0] - 2023-02-16
### Added
- The SDK has been made `pyodide` compatible (to allow running natively in browsers). Missing features are `CredentialProvider`s with token refresh and `AssetsAPI.create_hierarchy`.

## [5.5.2] - 2023-02-15
### Fixed
- Fixed JSON dumps serialization error of instances of `ExtractionPipelineConfigRevision` and all subclasses (`ExtractionPipelineConfig`) as they stored a reference to the CogniteClient as a non-private attribute.

## [5.5.1] - 2023-02-14
### Changed
- Change `CredentialProvider` `Token` to be thread safe when given a callable that does token refresh.

## [5.5.0] - 2023-02-10
### Added
- Support `instances` destination type on Transformations.

## [5.4.4] - 2023-02-06
### Added
- Added user warnings when wrongly calling `/login/status` (i.e. without an API key) and `/token/inspect` (without OIDC credentials).

## [5.4.3] - 2023-02-05
### Fixed
- `OAuthDeviceCode` and `OAuthInteractive` now respect `global_config.disable_ssl` setting.

## [5.4.2] - 2023-02-03
### Changed
- Improved error handling (propagate IDP error message) for `OAuthDeviceCode` and `OAuthInteractive` upon authentication failure.

## [5.4.1] - 2023-02-02
### Fixed
- Bug where create_hierarchy would stop progressing after encountering more than `config.max_workers` failures.

## [5.4.0] - 2023-02-02
### Added
- Support for aggregating metadata keys/values for assets

## [5.3.7] - 2023-02-01
### Improved
- Issues with the SessionsAPI documentation have been addressed, and the `.create()` have been further clarified.

## [5.3.6] - 2023-01-30
### Changed
- A file-not-found error has been changed from `TypeError` to `FileNotFoundError` as part of the validation in FunctionsAPI.

## [5.3.5] - 2023-01-27
### Fixed
- Fixed an atexit-exception (`TypeError: '<' not supported between instances of 'tuple' and 'NoneType'`) that could be raised on PY39+ after fetching datapoints (which uses a custom thread pool implementation).

## [5.3.4] - 2023-01-25
### Fixed
- Displaying Cognite resources like an `Asset` or a `TimeSeriesList` in a Jupyter notebook or similar environments depending on `._repr_html_`, no longer raises `CogniteImportError` stating that `pandas` is required. Instead, a warning is issued and `.dump()` is used as fallback.

## [5.3.3] - 2023-01-24
### Added
- New parameter `token_cache_path` now accepted by `OAuthInteractive` and `OAuthDeviceCode` to allow overriding location of token cache.

### Fixed
- Platform dependent temp directory for the caching of the token in `OAuthInteractive` and `OAuthDeviceCode` (no longer crashes at exit on Windows).

## [5.3.2] - 2023-01-24
### Security
- Update `pytest` and other dependencies to get rid of dependency on the `py` package (CVE-2022-42969).

## [5.3.1] - 2023-01-20
### Fixed
- Last possible valid timestamp would not be returned as first (if first by some miracle...) by the `TimeSeries.first` method due to `end` being exclusive.

## [5.3.0] - 2023-01-20
### Added
- `DatapointsAPI.retrieve_latest` now support customising the `before` argument, by passing one or more objects of the newly added `LatestDatapointQuery` class.

## [5.2.0] - 2023-01-19
### Changed
- The SDK has been refactored to support `protobuf>=3.16.0` (no longer requires v4 or higher). This was done to fix dependency conflicts with several popular Python packages like `tensorflow` and `streamlit` - and also Azure Functions - that required major version 3.x of `protobuf`.

## [5.1.1] - 2023-01-19
### Changed
- Change RAW rows insert chunk size to make individual requests faster.

## [5.1.0] - 2023-01-03
### Added
- The diagram detect function can take file reference objects that contain file (external) id as well as a page range. This is an alternative to the lists of file ids or file external ids that are still possible to use. Page ranges were not possible to specify before.

## [5.0.2] - 2022-12-21
### Changed
- The valid time range for datapoints has been increased to support timestamps up to end of the year 2099 in the TimeSeriesAPI. The utility function `ms_to_datetime` has been updated accordingly.

## [5.0.1] - 2022-12-07
### Fixed
- `DatapointsArray.dump` would return timestamps in nanoseconds instead of milliseconds when `convert_timestamps=False`.
- Converting a `Datapoints` object coming from a synthetic datapoints query to a `pandas.DataFrame` would, when passed `include_errors=True`, starting in version `5.0.0`, erroneously cast the `error` column to a numeric data type and sort it *before* the returned values. Both of these behaviours have been reverted.
- Several documentation issues: Missing methods, wrong descriptions through inheritance and some pure visual/aesthetic.

## [5.0.0] - 2022-12-06
### Improved
- Greatly increased speed of datapoints fetching (new adaptable implementation and change from `JSON` to `protobuf`), especially when asking for... (measured in fetched `dps/sec` using the new `retrieve_arrays` method, with default settings for concurrency):
  - A large number of time series
    - 200 ts: ~1-4x speedup
    - 8000 ts: ~4-7x speedup
    - 20k-100k ts: Up to 20x faster
  - Very few time series (1-3)
    - Up to 4x faster
  - Very dense time series (>>10k dps/day)
    - Up to 5x faster
  - Any query for `string` datapoints
    - Faster the more dps, e.g. single ts, 500k: 6x speedup
- Peak memory consumption (for numeric data) is 0-55 % lower when using `retrieve` and 65-75 % lower for the new `retrieve_arrays` method.
- Fetching newly inserted datapoints no longer suffers from (potentially) very long wait times (or timeout risk).
- Converting fetched datapoints to a Pandas `DataFrame` via `to_pandas()` has changed from `O(N)` to `O(1)`, i.e., speedup no longer depends on the number of datapoints and is typically 4-5 orders of magnitude faster (!). NB: Only applies to `DatapointsArray` as returned by the `retrieve_arrays` method.
- Full customizability of queries is now available for *all retrieve* endpoints, thus the `query()` is no longer needed and has been removed. Previously only `aggregates` could be individually specified. Now all parameters can be passed either as top-level or as *individual settings*, even `ignore_unknown_ids`. This is now aligned with the API (except `ignore_unknown_ids` making the SDK arguably better!).
- Documentation for the retrieve endpoints has been overhauled with lots of new usage patterns and better examples. **Check it out**!
- Vastly better test coverage for datapoints fetching logic. You may have increased trust in the results from the SDK!

### Added
- New required dependency, `protobuf`. This is currently only used by the DatapointsAPI, but other endpoints may be changed without needing to release a new major version.
- New optional dependency, `numpy`.
- A new datapoints fetching method, `retrieve_arrays`, that loads data directly into NumPy arrays for improved speed and *much* lower memory usage.
- These arrays are stored in the new resource types `DatapointsArray` with corresponding container (list) type, `DatapointsArrayList` which offer much more efficient memory usage. `DatapointsArray` also offer zero-overhead pandas-conversion.
- `DatapointsAPI.insert` now also accepts `DatapointsArray`. It also does basic error checking like making sure the number of datapoints match the number of timestamps, and that it contains raw datapoints (as opposed to aggregate data which raises an error). This also applies to `Datapoints` input.
- `DatapointsAPI.insert_multiple` now accepts `Datapoints` and `DatapointsArray` as part of the (possibly) multiple inputs. Applies the same error checking as `insert`.

### Changed
- Datapoints are no longer fetched using `JSON`: the age of `protobuf` has begun.
- The main way to interact with the `DatapointsAPI` has been moved from `client.datapoints` to `client.time_series.data` to align and unify with the `SequenceAPI`. All example code has been updated to reflect this change. Note, however, that the `client.datapoints` will still work until the next major release, but will until then issue a `DeprecationWarning`.
- All parameters to all retrieve methods are now keyword-only (meaning no positional arguments are supported).
- All retrieve methods now accept a string for the `aggregates` parameter when asking for just one, e.g. `aggregates="max"`. This short-cut avoids having to wrap it inside a list. Both `snake_case` and `camelCase` are supported.
- The utility function `datetime_to_ms` no longer issues a `FutureWarning` on missing timezone information. It will now interpret naive `datetime`s as local time as is Python's default interpretation.
- The utility function `ms_to_datetime` no longer issues a `FutureWarning` on returning a naive `datetime` in UTC. It will now return an aware `datetime` object in UTC.
- All data classes in the SDK that represent a Cognite resource type have a `to_pandas` (or `to_geopandas`) method. Previously, these had various defaults for the `camel_case` parameter, but they have all been changed to `False`.
- All retrieve methods (when passing dict(s) with query settings) now accept identifier and aggregates in snake case (and camel case for convenience / backwards compatibility). Note that all newly added/supported customisable parameters (e.g. `include_outside_points` or `ignore_unknown_ids` *must* be passed in snake case or a `KeyError` will be raised.)
- The method `DatapointsAPI.insert_dataframe` has new default values for `dropna` (now `True`, still being applied on a per-column basis to not lose any data) and `external_id_headers` (now `True`, disincentivizing the use of internal IDs).
- The previous fetching logic awaited and collected all errors before raising (through the use of an "initiate-and-forget" thread pool). This is great, e.g., updates/inserts to make sure you are aware of all partial changes. However, when reading datapoints, a better option is to just fail fast (which it does now).
- `DatapointsAPI.[retrieve/retrieve_arrays/retrieve_dataframe]` no longer requires `start` (default: `0`, i.e. 1970-01-01) and `end` (default: `now`). This is now aligned with the API.
- Additionally, `DatapointsAPI.retrieve_dataframe` no longer requires `granularity` and `aggregates`.
- All retrieve methods accept a list of full query dictionaries for `id` and `external_id` giving full flexibility for all individual settings: `start`, `end`, `aggregates`, `granularity`, `limit`, `include_outside_points`, `ignore_unknown_ids`.
- Aggregates returned now include the time period(s) (given by the `granularity` unit) that `start` and `end` are part of (as opposed to only "fully in-between" points). This change is the *only breaking change* to the `DatapointsAPI.retrieve` method for aggregates and makes it so that the SDK match manual queries sent using e.g. `curl` or Postman. In other words, this is now aligned with the API.
Note also that this is a **bugfix**: Due to the SDK rounding differently than the API, you could supply `start` and `end` (with `start < end`) and still be given an error that `start is not before end`. This can no longer happen.
- Fetching raw datapoints using `include_outside_points=True` now returns both outside points (if they exist), regardless of `limit` setting (this is the *only breaking change* for limited raw datapoint queries; unlimited queries are fully backwards compatible). Previously the total number of points was capped at `limit`, thus typically only returning the first. Now up to `limit+2` datapoints are always returned. This is now aligned with the API.
- When passing a relative or absolute time specifier string like `"2w-ago"` or `"now"`, all time series in the same query will use the exact same value for 'now' to avoid any inconsistencies in the results.
- Fetching newly inserted datapoints no longer suffers from very long wait times (or timeout risk) as the code's dependency on `count` aggregates has been removed entirely (implementation detail) which could delay fetching by anything between a few seconds to several minutes/go to timeout while the aggregate was computed on-the-fly. This was mostly a problem for datapoints inserted into low-priority time periods (far away from current time).
- Asking for the same time series any number of times no longer raises an error (from the SDK), which is useful for instance when fetching disconnected time periods. This is now aligned with the API. Thus, the custom exception `CogniteDuplicateColumnsError` is no longer needed and has been removed from the SDK.
- ...this change also causes the `.get` method of `DatapointsList` and `DatapointsArrayList` to now return a list of `Datapoints` or `DatapointsArray` respectively *when duplicated identifiers are queried*. For data scientists and others used to `pandas`, this syntax is familiar to the slicing logic of `Series` and `DataFrame` when used with non-unique indices.
There is also a very subtle **bugfix** here: since the previous implementation allowed the same time series to be specified by both its `id` and `external_id`, using `.get` to access it would always yield the settings that were specified by the `external_id`. This will now return a `list` as explained above.
- `Datapoints` and `DatapointsArray` now store the `granularity` string given by the user (when querying aggregates) which allows both `to_pandas` methods (on `DatapointsList` and `DatapointsArrayList` as well) to accept `include_granularity_name` that appends this to the end of the column name(s).
- Datapoints fetching algorithm has changed from one that relies on up-to-date and correct `count` aggregates to be fast (with fallback on serial fetching when missing/unavailable), to recursively (and reactively) splitting the time-domain into smaller and smaller pieces, depending on the discovered-as-fetched density-distribution of datapoints in time and the number of available workers/threads. The new approach also has the ability to group more than 1 (one) time series per API request (when beneficial) and short-circuit once a user-given limit has been reached (if/when given). This method is now used for *all types of queries*; numeric raw-, string raw-, and aggregate datapoints.

#### Change: `retrieve_dataframe`
- Previously, fetching was constricted (🐍) to either raw- OR aggregate datapoints. This restriction has been lifted and the method now works exactly like the other retrieve-methods (with a few extra options relevant only for pandas `DataFrame`s).
- Used to fetch time series given by `id` and `external_id` separately - this is no longer the case. This gives a significant, additional speedup when both are supplied.
- The `complete` parameter has been removed and partially replaced by `uniform_index (bool)` which covers a subset of the previous features (with some modifications: now gives a uniform index all the way from the first given `start` to the last given `end`). Rationale: Old method had a weird and had unintuitive syntax (passing a string using commas to separate options).
- Interpolating, forward-filling or in general, imputation (also prev. controlled via the `complete` parameter) is completely removed as the resampling logic *really* should be up to the user fetching the data to decide, not the SDK.
- New parameter `column_names` (as already used in several existing `to_pandas` methods) decides whether to pick `id`s or `external_id`s as the dataframe column names. Previously, when both were supplied, the dataframe ended up with a mix.
Read more below in the removed section or check out the method's updated documentation.
- The ordering of columns for aggregates is now always chronological instead of the somewhat arbitrary choice made in `Datapoints.__init__`, (since `dict`s keep insertion order in newer python versions and instance variables lives in `__dict__`)).
- New parameter `include_granularity_name` that appends the specified granularity to the column names if passed as `True`. Mimics the behaviour of the older, well-known argument `include_aggregate_name`, but adds after: `my-ts|average|13m`.

### Fixed
- `CogniteClientMock` has been updated with 24 missing APIs (including sub-composited APIs like `FunctionsAPI.schedules`) and is now used internally in testing instead of a similar, additional implementation.
- Loads of `assert`s meant for the SDK user have been changed to raising exceptions instead as a safeguard since `assert`s are ignored when running in optimized mode `-O` (or `-OO`).

### Fixed: Extended time domain
- `TimeSeries.[first/count/latest]()` now work with the expanded time domain (minimum age of datapoints was moved from 1970 to 1900, see [4.2.1]).
  - `TimeSeries.latest()` now supports the `before` argument similar to `DatapointsAPI.retrieve_latest`.
  - `TimeSeries.first()` now considers datapoints before 1970 and after "now".
  - `TimeSeries.count()` now considers datapoints before 1970 and after "now" and will raise an error for string time series as `count` (or any other aggregate) is not defined.
- `DatapointsAPI.retrieve_latest` would give latest datapoint `before="now"` when given `before=0` (1970) because of a bad boolean check. Used to not be a problem since there were no data before epoch.
- The utility function `ms_to_datetime` no longer raises `ValueError` for inputs from before 1970, but will raise for input outside the allowed minimum- and maximum supported timestamps in the API.
**Note**: that support for `datetime`s before 1970 may be limited on Windows, but `ms_to_datetime` should still work (magic!).

### Fixed: Datapoints-related
- **Critical**: Fetching aggregate datapoints now works properly with the `limit` parameter. In the old implementation, `count` aggregates were first fetched to split the time domain efficiently - but this has little-to-no informational value when fetching *aggregates* with a granularity, as the datapoints distribution can take on "any shape or form". This often led to just a few returned batches of datapoints due to miscounting (e.g. as little as 10% of the actual data could be returned(!)).
- Fetching datapoints using `limit=0` now returns zero datapoints, instead of "unlimited". This is now aligned with the API.
- Removing aggregate names from the columns in a Pandas `DataFrame` in the previous implementation used `Datapoints._strip_aggregate_name()`, but this had a bug: Whenever raw datapoints were fetched all characters after the last pipe character (`|`) in the tag name would be removed completely. In the new version, the aggregate name is only added when asked for.
- The method `Datapoints.to_pandas` could return `dtype=object` for numeric time series when all aggregate datapoints were missing; which is not *that* unlikely, e.g., when using `interpolation` aggregate on a `is_step=False` time series with datapoints spacing above one hour on average. In such cases, an object array only containing `None` would be returned instead of float array dtype with `NaN`s. Correct dtype is now enforced by an explicit `pandas.to_numeric()` cast.
- Fixed a bug in all `DatapointsAPI` retrieve-methods when no time series was/were found, a single identifier was *not* given (either list of length 1 or all given were missing), `ignore_unknown_ids=True`, and `.get` was used on the empty returned `DatapointsList` object. This would raise an exception (`AttributeError`) because the mappings from `id` or `external_id` to `Datapoints` were not defined on the object (only set when containing at least 1 resource).

### Removed
- Method: `DatapointsAPI.query`. No longer needed as all "optionality" has been moved to the three `retrieve` methods.
- Method: `DatapointsAPI.retrieve_dataframe_dict`. Rationale: Due to its slightly confusing syntax and return value, it basically saw no use "in the wild".
- Custom exception: `CogniteDuplicateColumnsError`. No longer needed as the retrieve endpoints now support duplicated identifiers to be passed (similar to the API).
- All convenience methods related to plotting and the use of `matplotlib`. Rationale: No usage and low utility value: the SDK should not be a data science library.

## [4.11.3] - 2022-11-17
### Fixed
- Fix FunctionCallsAPI filtering

## [4.11.2] - 2022-11-16
### Changed
- Detect endpoint (for Engineering Diagram detect jobs) is updated to spawn and handle multiple jobs.
### Added
- `DetectJobBundle` dataclass: A way to manage multiple files and jobs.

## [4.11.1] - 2022-11-15
### Changed
- Update doc for Vision extract method
- Improve error message in `VisionExtractJob.save_annotations`

## [4.11.0] - 2022-10-17
### Added
- Add `compute` method to `cognite.client.geospatial`

## [4.10.0] - 2022-10-13
### Added
- Add `retrieve_latest` method to `cognite.client.sequences`
- Add support for extending the expiration time of download links returned by `cognite.client.files.retrieve_download_urls()`

## [4.9.0] - 2022-10-10
### Added
- Add support for extraction pipeline configuration files
### Deprecated
- Extraction pipeline runs has been moved from `client.extraction_pipeline_runs` to `client.extraction_pipelines.runs`

## [4.8.1] - 2022-10-06
### Fixed
- Fix `__str__` method of `TransformationSchedule`

## [4.8.0] - 2022-09-30
### Added
- Add operations for geospatial rasters

## [4.7.1] - 2022-09-29
### Fixed
- Fixed the `FunctionsAPI.create` method for Windows-users by removing
  validation of `requirements.txt`.

## [4.7.0] - 2022-09-28
### Added
- Support `tags` on `transformations`.

### Changed
- Change geospatial.aggregate_features to support `aggregate_output`

## [4.5.4] - 2022-09-19
### Fixed
- The raw rows insert endpoint is now subject to the same retry logic as other idempotent endpoints.

## [4.5.3] - 2022-09-15
### Fixed
- Fixes the OS specific issue where the `requirements.txt`-validation failed
  with `Permission Denied` on Windows.

## [4.5.2] - 2022-09-09
### Fixed
- Fixes the issue when updating transformations with new nonce credentials

## [4.5.1] - 2022-09-08
### Fixed
- Don't depend on typing_extensions module, since we don't have it as a dependency.

## [4.5.0] - 2022-09-08
### Added
- Vision extract implementation, providing access to the corresponding [Vision Extract API](https://docs.cognite.com/api/v1/#tag/Vision).

## [4.4.3] - 2022-09-08
### Fixed
- Fixed NaN/NA value check in geospatial FeatureList

## [4.4.2] - 2022-09-07
### Fixed
- Don't import numpy in the global space in geospatial module as it's an optional dependency

## [4.4.1] - 2022-09-06
### Fixed
- Fixed FeatureList.from_geopandas to handle NaN values

## [4.4.0] - 2022-09-06
### Changed
- Change geospatial.aggregate_features to support order_by

## [4.3.0] - 2022-09-06
### Added
- Add geospatial.list_features

## [4.2.1] - 2022-08-23
### Changed
- Change timeseries datapoints' time range to start from 01.01.1900

## [4.2.0] - 2022-08-23
### Added
- OAuthInteractive credential provider. This credential provider will redirect you to a login page
and require that the user authenticates. It will also cache the token between runs.
- OAuthDeviceCode credential provider. Display a device code to enter into a trusted device.
It will also cache the token between runs.

## [4.1.2] - 2022-08-22
### Fixed
- geospatial: support asset links for features

## [4.1.1] - 2022-08-19
### Fixed
- Fixed the issue on SDK when Python installation didn't include pip.

### Added
- Added Optional dependency called functions. Usage: `pip install "cognite-sdk[functions]"`

## [4.1.0] - 2022-08-18
### Added
- ensure_parent parameter to client.raw.insert_dataframe method

## [4.0.1] - 2022-08-17
### Added
- OAuthClientCredentials now supports token_custom_args.

## [4.0.0] - 2022-08-15
### Changed
- Client configuration no longer respects any environment variables. There are other libraries better
suited for loading configuration from the environment (such as builtin `os` or `pydantic`). There have also
been several reports of envvar name clash issues in tools built on top the SDK. We therefore
consider this something that should be handled by the application consuming the SDK. All configuration of
`cognite.client.CogniteClient` now happens using a `cognite.client.ClientConfig` object. Global configuration such as
`max_connection_pool_size` and other options which apply to all client instances are now configured through
the `cognite.client.global_config` object which is an instance of `cognite.client.GlobalConfig`. Examples
have been added to the docs.
- Auth has been reworked. The client configuration no longer accepts the `api_key` and `token_...` arguments.
It accepts only a single `credentials` argument which must be a `CredentialProvider` object. A few
implementations have been provided (`APIKey`, `Token`, `OAuthClientCredentials`). Example usage has
been added to the docs. More credential provider implementations will be added in the future to accommodate
other OAuth flows.

### Fixed
- A bug in the Functions SDK where the lifecycle of temporary files was not properly managed.

## [3.9.0] - 2022-08-11
### Added
- Moved Cognite Functions from Experimental SDK to Main SDK.

## [3.8.0] - 2022-08-11
### Added
- Add ignore_unknown_ids parameter to sequences.retrieve_multiple

## [3.7.0] - 2022-08-10
### Changed
- Changed grouping of Sequence rows on insert. Each group now contains at most 100k values and at most 10k rows.

## [3.6.1] - 2022-08-10
### Fixed
- Fixed a minor casing error for the geo_location field on files

### Added
- Add ignore_unknown_ids parameter to files.retrieve_multiple

## [3.5.0] - 2022-08-10
### Changed
- Improve type annotations. Use overloads in more places to help static type checkers.

## [3.4.3] - 2022-08-10
### Changed
- Cache result from pypi version check so it's not executed for every client instantiation.

## [3.4.2] - 2022-08-09
### Fixed
- Fix the wrong destination name in transformations.

## [3.4.1] - 2022-08-01
### Fixed
- fixed exception when printing exceptions generated on transformations creation/update.

## [3.4.0] - 2022-07-25
### Added
- added support for nonce authentication on transformations

### Changed
- if no source or destination credentials are provided on transformation create, an attempt will be made to create a session with the CogniteClient credentials, if it succeeds, the acquired nonce will be used.
- if OIDC credentials are provided on transformation create/update, an attempt will be made to create a session with the given credentials. If it succeeds, the acquired nonce credentials will replace the given client credentials before sending the request.

## [3.3.0] - 2022-07-21
### Added
- added the sessions API

## [3.2.0] - 2022-07-15
### Removed
- Unused cognite.client.experimental module

## [3.1.0] - 2022-07-13
### Changed
- Helper functions for conversion to/from datetime now warns on naive datetimes and their interpretation.
### Fixed
- Helper function `datetime_to_ms` now accepts timezone aware datetimes.

## [3.0.1] - 2022-07-13
### Fixed
- fixed missing README.md in package

## [3.0.0] - 2022-07-12
### Changed
- Poetry build, one single package "cognite-sdk"
- Require python 3.8 or greater (used to be 3.5 or greater)
### Removed
- support for root_asset_id and root_asset_external_id filters. use asset subtree filters instead.

## [2.56.1] - 2022-06-22
### Added
- Time series property `is_step` can now be updated.

## [2.56.0] - 2022-06-21
### Added
- added the diagrams API

## [2.55.0] - 2022-06-20
### Fixed
- Improve geospatial documentation and implement better parameter resilience for filter and feature type update

## [2.54.0] - 2022-06-17
### Added
- Allow to set the chunk size when creating or updating geospatial features

## [2.53.1] - 2022-06-17
### Fixed
- Fixed destination type decoding of `transformation.destination`

## [2.53.0] - 2022-06-16
### Added
- Annotations implementation, providing access to the corresponding [Annotations API](https://docs.cognite.com/api/v1/#tag/Annotations).
    - Added `Annotation`, `AnnotationFilter`, `AnnotationUpdate` dataclasses to `cognite.client.data_classes`
    - Added `annotations` API to `cognite.client.CogniteClient`
    - **Create** annotations with `client.annotations.create` passing `Annotation` instance(s)
    - **Suggest** annotations with `client.annotations.suggest` passing `Annotation` instance(s)
    - **Delete** annotations with `client.annotations.delete` passing the id(s) of annotation(s) to delete
    - **Filter** annotations with `client.annotations.list` passing a `AnnotationFilter `dataclass instance or a filter `dict`
    - **Update** annotations with `client.annotations.update` passing updated `Annotation` or `AnnotationUpdate` instance(s)
    - **Get single** annotation with `client.annotations.retrieve` passing the id
    - **Get multiple** annotations with `client.annotations.retrieve_multiple` passing the ids

### Changed
- Reverted the optimizations introduced to datapoints fetching in 2.47.0 due to buggy implementation.

## [2.51.0] - 2022-06-13
### Added
- added the new geo_location field to the Asset resource

## [2.50.2] - 2022-06-09
### Fixed
- Geospatial: fix FeatureList.from_geopandas issue with optional properties

## [2.50.1] - 2022-06-09
### Fixed
- Geospatial: keep feature properties as is

## [2.50.0] - 2022-05-30
### Changed
- Geospatial: deprecate update_feature_types and add patch_feature_types

## [2.49.1] - 2022-05-19
### Changed
- Geospatial: Support dataset

## [2.49.0] - 2022-05-09
### Changed
- Geospatial: Support output selection for getting features by ids

## [2.48.0] - 2022-05-09
### Removed
- Experimental model hosting API

## [2.47.0] - 2022-05-02
### Changed
- Performance gain for `datapoints.retrieve` by grouping together time series in single requests against the underlying API.

## [2.46.1] - 2022-04-22
### Changed
- POST requests to the `sessions/revoke`-endpoint are now automatically retried
- Fix retrieval of empty raster in experimental geospatial api: http 204 as ok status

## [2.45.0] - 2022-03-25
### Added
- support `sequence_rows` destination type on Transformations.

## [2.44.1] - 2022-03-24
### Fixed
- fix typo in `data_set_ids` parameter type on `transformations.list`.

## [2.44.0] - 2022-03-24
### Added
- support conflict mode parameter on `transformations.schema.retrieve`.

## [2.43.1] - 2022-03-24
### Added
- update pillow dependency 9.0.0 -> 9.0.1

## [2.43.0] - 2022-03-24
### Added
- new list parameters added to `transformations.list`.

## [2.42.0] - 2022-02-25
### Added
- FeatureList.from_geopandas() improvements

### Fixed
- example for templates view.

## [2.41.0] - 2022-02-16
### Added
- support for deleting properties and search specs in GeospatialAPI.update_feature_types(...).

## [2.40.1] - 2022-02-15
### Fixed
- geospatial examples.

## [2.40.0] - 2022-02-11
### Added
- dataSetId support for transformations.

## [2.39.1] - 2022-01-25
### Added
- pandas and geospatial dependencies optional for cognite-sdk-core.

## [2.39.0] - 2022-01-20
### Added
- geospatial API support

## [2.38.6] - 2022-01-14
### Added
- add the possibility to cancel transformation jobs.

## [2.38.5] - 2022-01-12
### Fixed
- Bug where creating/updating/deleting more than 5 transformation schedules in a single call would fail.

## [2.38.4] - 2021-12-23
### Fixed
- Bug where list generator helper will return more than chunk_size items.

## [2.38.3] - 2021-12-13
### Fixed
- Bug where client consumes all streaming content when logging request.

## [2.38.2] - 2021-12-09
### Added
- add the possibility to pass extra body fields to APIClient._create_multiple.

## [2.38.1] - 2021-12-07
### Fixed
- Bug where loading `transformations.jobs` from JSON fails for raw destinations.

## [2.38.0] - 2021-12-06
### Added
- `transformations` api client, which allows the creation, deletion, update, run and retrieval of transformations.
- `transformations.schedules` api client, which allows the schedule, unschedule and retrieval of recurring runs of a transformation.
- `transformations.notifications` api client, which allows the creation, deletion and retrieval of transformation email notifications.
- `transformations.schema` api client, which allows the retrieval of the expected schema of sql transformations based on the destination data type.
- `transformations.jobs` api client, which retrieves the  status of transformation runs.

## [2.37.1] - 2021-12-01
### Fixed
- Bug where `sequences` full update attempts to "set" column spec. "set" is not supported for sequence column spec.

## [2.37.0] - 2021-11-30
### Added
- Added support for retrieving file download urls

## [2.36.0] - 2021-11-30
### Fixed
- Changes default JSON `.dumps()` behaviour to be in strict compliance with the standard: if any NaNs or +/- Infs are encountered, an exception will now be raised.

## [2.35.0] - 2021-11-29
### Added
- Added support for `columns` update on sequences
- Added support for `data_set_id` on template views

### Security
- Disallow downloading files to path outside download directory in `files.download()`.

## [2.32.0] - 2021-10-04
### Added
 - Support for extraction pipelines

## [2.31.1] - 2021-09-30
### Fixed
- Fixed a bug related to handling of binary response payloads.

## [2.31.0] - 2021-08-26
### Added
- View resolver for template fields.

## [2.30.0] - 2021-08-25
### Added
- Support for Template Views

## [2.29.0] - 2021-08-16
### Added
- Raw rows are retrieved using parallel cursors when no limit is set.

## [2.28.2] - 2021-08-12
### Added
- Relationships now supports `partitions` parameter for [parallel retrieval](https://docs.cognite.com/api/v1/#section/Parallel-retrieval)

## [2.28.1] - 2021-08-10
### Changed
- debug mode now logs response payload and headers.

## [2.27.0] - 2021-07-20

### Fixed
- When using CogniteClient with the client-secret auth flow, the object would not be pickle-able (e.g. when using multiprocessing) because of an anonymous function.

## [2.26.1] - 2021-07-20

### Changed
- Optimization. Do not get windows if remaining data points is 0. Reduces number of requests when asking for 100k data points/10k aggregates from 2 to 1.

## [2.26.0] - 2021-07-08

### Added
- Support for set labels on AssetUpdate

## [2.25.0] - 2021-07-06

### Added
- filter_nodes function to ThreeDRevisionsAPI

## [2.24.0] - 2021-06-28

### Added
- ignore_unknown_ids flag to Relationships delete method

## [2.23.0] - 2021-06-25

### Added
- insert_dataframe and retrieve_dataframe methods to the Raw client

## [2.22.0] - 2021-06-22

### Added
- More contextualization job statuses
### Changed
- Refactor contextualization constant representation

## [2.21.0] - 2021-06-21

### Added
- Datasets support for labels

## [2.20.0] - 2021-06-18

### Added
- rows() in RawRowsAPI support filtering with `columns` and `min/maxLastUpdatedTime`

## [2.19.0] - 2021-05-11

### Added
- Support for /token/inspect endpoint

## [2.18.2] - 2021-04-23

### Fixed
- Bug in templates instances filter that would cause `template_names` to be ignored.

## [2.18.1] - 2021-04-22

### Added
- Configure file download/upload timeouts with `COGNITE_FILE_TRANSFER_TIMEOUT` environment variable or
`file_transfer_timeout` parameter on `CogniteClient`.

### Changed
- Increased default file transfer timeout from 180 to 600 seconds
- Retry more failure modes (read timeouts, 502, 503, 504) for files upload/download requests.

## [2.18.0] - 2021-04-20

### Changed
- `COGNITE_DISABLE_SSL` now also covers ssl verification on IDP endpoints used for generating tokens.


## [2.17.1] - 2021-04-15

### Added
- `created_time`, and `last_updated_time` to template data classes.
- `data_set_id` to template instance data class.


## [2.17.0] - 2021-03-26

### Changed
- Ignore exceptions from pypi version check and reduce its timeout to 5 seconds.

### Fixed
- Only 200/201/202 is treated as successful response. 301 led to json decoding errors -
now handled gracefully.
- datasets create limit was set to 1000 in the sdk, leading to cases of 400 from the api where the limit is 10.

### Added
- Support for specifying proxies in the CogniteClient constructor

### Removed
- py.typed file. Will not declare library as typed until we run a typechecker on the codebase.


## [2.16.0] - 2021-03-26

### Added
- support for templates.
- date-based `cdf-version` header.

## [2.15.0] - 2021-03-22

### Added
- `createdTime` field on raw dbs and tables.

## [2.14.0] - 2021-03-18

### Added
- dropna argument to insert_dataframe method in DatapointsAPI

## [2.13.0] - 2021-03-16

### Added
- `sortByNodeId` and `partitions` query parameters to `list_nodes` method.

## [2.12.2] - 2021-03-11

### Fixed
- CogniteAPIError raised (instead of internal KeyError) when inserting a RAW row without a key.

## [2.12.1] - 2021-03-09

### Fixed
- CogniteMissingClientError raised when creating relationship with malformed body.

## [2.12.0] - 2021-03-08

### Changed
- Move Entity matching API from beta to v1.

## [2.11.1] - 2021-02-18

### Changed
- Resources are now more lenient on which types they accept in for labels
- Entity matching fit will flatten dictionaries and resources to "metadata.subfield" similar to pipelines.

### Added
- Relationships now support update

## [2.10.7] - 2021-02-02

### Fixed
- Relationships API list calls via the generator now support `chunk_size` as parameter.

## [2.10.6] - 2021-02-02

### Fixed
- Retry urllib3.NewConnectionError when it isn't in the context of a ConnectionRefusedError

## [2.10.5] - 2021-01-25

### Fixed
- Fixed asset subtree not returning an object with id->item cache for use in .get

## [2.10.4] - 2020-12-14

### Changed
- Relationships filter will now chain filters on large amounts of sources or targets in batches of 1000 rather than 100.


## [2.10.3] - 2020-12-09

### Fixed
- Retries now have backup time tracking per request, rather than occasionally shared between threads.
- Sequences delete ranges now no longer gives an error if no data is present

## [2.10.2] - 2020-12-08

### Fixed
- Set geoLocation.type in files to "Feature" if missing

## [2.10.1] - 2020-12-03

### Added
- Chaining of requests to the relationships list method,
allowing the method to take arbitrarily long lists for `source_external_ids` and `target_external_ids`

## [2.10.0] - 2020-12-01

### Added
- Authentication token generation and lifecycle management

## [2.9.0] - 2020-11-25

### Added
- Entity matching API is now available in the beta client.

## [2.8.0] - 2020-11-23

### Changed
- Move relationships to release python SDK

## [2.7.0] - 2020-11-10

### Added
- `fetch_resources` parameter to the relationships `list` and `retrieve_multiple` methods, which attempts to fetch the resource referenced in the relationship.

## [2.6.4] - 2020-11-10

### Fixed
- Fixed a bug where 429 was not retried on all endpoints

## [2.6.3] - 2020-11-10

### Fixed
- Resource metadata should be able to set empty using `.metadata.set(None)` or `.metadata.set({})`.

## [2.6.2] - 2020-11-05

### Fixed
- Asset retrieve subtree should return empty AssetList if asset does not exist.

## [2.6.1] - 2020-10-30

### Added
- `geospatial` to list of valid relationship resource types.

## [2.6.0] - 2020-10-26

### Changed
- Relationships list should take dataset internal and external id as different parameters.

## [2.5.4] - 2020-10-22

### Fixed
- `_is_retryable` didn't handle clusters with a dash in the name.

## [2.5.3] - 2020-10-14

### Fixed
- `delete_ranges` didn't cast string timestamp into number properly.

## [2.5.2] - 2020-10-06

### Fixed
- `labels` in FileMetadata is not cast correctly to a list of `Label` objects.

## [2.5.1] - 2020-10-01
- Include `py.typed` file in sdk distribution

## [2.5.0] - 2020-09-29

### Added
- Relationships beta support.

### Removed
- Experimental Model Hosting client.

## [2.4.3] - 2020-09-18
- Increase raw rows list limit to 10,000

## [2.4.2] - 2020-09-10
- Fixed a bug where urls with query parameters were excluded from the retryable endpoints.

## [2.4.1] - 2020-09-09

### Changed
- Generator-based listing now supports partitions. Example:
  ``` python
  for asset in client.assets(partitions=10):
    # do something
  ```

## [2.4.0] - 2020-08-31

### Added
- New 'directory' in Files

## [2.3.0] - 2020-08-25

### Changed
- Add support for mypy and other type checking tools by adding packaging type information

## [2.2.2] - 2020-08-18

### Fixed
- HTTP transport logic to better handle retrying of connection errors
- read timeouts will now raise a CogniteReadTimeout
- connection errors will now raise a CogniteConnectionError, while connection refused errors will raise the more
 specific CogniteConnectionRefused exception.

### Added
- Jitter to exponential backoff on retries

### Changed
- Make HTTP requests no longer follow redirects by default
- All exceptions now inherit from CogniteException

## [2.2.1] - 2020-08-17

### Added
- Fixed a bug where `/timeseries/list` was missing from the retryable endpoints.

## [2.2.0] - 2020-08-17

### Added
- Files labelling support

## [2.1.2] - 2020-08-13

### Fixed
- Fixed a bug where only v1 endpoints (not playground) could be added as retryable

## [2.1.1] - 2020-08-13

### Fixed
- Calls to datapoints `retrieve_dataframe` with `complete="fill"` would break using Pandas version 1.1.0 because it raises TypeError when calling `.interpolate(...)` on a dataframe with no columns.

## [2.1.0] - 2020-07-22

### Added
- Support for passing a single string to `AssetUpdate().labels.add` and `AssetUpdate().labels.remove`. Both a single string and a list of strings is supported. Example:
  ```python
  # using a single string
  my_update = AssetUpdate(id=1).labels.add("PUMP").labels.remove("VALVE")
  res = c.assets.update(my_update)

  # using a list of strings
  my_update = AssetUpdate(id=1).labels.add(["PUMP", "ROTATING_EQUIPMENT"]).labels.remove(["VALVE"])
  res = c.assets.update(my_update)
  ```

## [2.0.0] - 2020-07-21

### Changed
- The interface to interact with labels has changed. A new, improved interface is now in place to make it easier to work with CDF labels. The new interface behaves this way:
  ```python
  # crate label definition(s)
  client.labels.create(LabelDefinition(external_id="PUMP", name="Pump", description="Pump equipment"))
  # ... or multiple
  client.labels.create([LabelDefinition(external_id="PUMP"), LabelDefinition(external_id="VALVE")])

  # list label definitions
  label_definitions = client.labels.list(name="Pump")

  # delete label definitions
  client.labels.delete("PUMP")
  # ... or multiple
  client.labels.delete(["PUMP", "VALVE"])

  # create an asset with label
  asset = Asset(name="my_pump", labels=[Label(external_id="PUMP")])
  client.assets.create(assets)

  # filter assets by labels
  my_label_filter = LabelFilter(contains_all=["PUMP", "VERIFIED"])
  asset_list = client.assets.list(labels=my_label_filter)

  # attach/detach labels to/from assets
  my_update = AssetUpdate(id=1).labels.add(["PUMP"]).labels.remove(["VALVE"])
  res = c.assets.update(my_update)
  ```

### Fixed
- Fixed bug where `_call_` in SequencesAPI (`client.sequences`) was incorrectly returning a `GET` method instead of `POST`.

## [1.8.1] - 2020-07-07
### Changed
- For 3d mappings delete, only use node_id and asset_id pairs in delete request to avoid potential bad request.
- Support attaching/detaching multiple labels on assets in a single method

## [1.8.0] - 2020-06-30
### Added
- Synthetic timeseries endpoint for DatapointsApi
- Labels endpoint support
- Assets labelling support
- Support for unique value aggregation for events.

### Changed
- When `debug=true`, redirects are shown more clearly.

## [1.7.0] - 2020-06-03
### Fixed
- datasetId is kept as an integer in dataframes.

### Changed
- Internal list of retryable endpoints was changed to a class variable so it can be modified.

## [1.6.0] - 2020-04-28
### Added
- Support events filtering by ongoing events (events without `end_time` defined)
- Support events filtering by active timerange of event
- Support files metadata filtering by `asset_external_ids`
- Aggregation endpoint for Assets, DataSets, Events, Files, Sequences and TimeSeries API

## [1.5.2] - 2020-04-02
### Added
- Support for security categories on file methods

## [1.5.1] - 2020-04-01
### Added
- Support for security categories on files
- active_at_time on relationships

### Fixed
- No longer retry calls to /files/initupload
- Retry retryable POST endpoints in datasets API

## [1.5.0] - 2020-03-12
### Added
- DataSets API and support for this in assets, events, time series, files and sequences.
- .asset helper function on time series.
- asset external id filter on time series.

## [1.4.13] - 2020-03-03
### Added
- Relationship list supports multiple sources, targets, relationship types and datasets.

## [1.4.12] - 2020-03-02

### Fixed
- Fixed a bug in file uploads where fields other than name were not being passed to uploaded directories.

## [1.4.11] - 2020-02-21

### Changed
- Datapoint insertion changed to be less memory intensive.

### Fixed
- Fixed a bug where add service account to group expected items in response.
- Jupyter notebook output and non-camel cased to_pandas uses nullable int fields instead of float for relevant fields.

## [1.4.10] - 2020-01-27
### Added
- Support for the error field for synthetic time series query in the experimental client.
- Support for retrieving data from multiple sequences at once.

## [1.4.9] - 2020-01-08

### Fixed
- Fixed a bug where datapoints `retrieve` could return less than limit even if there were more datapoints.
- Fixed an issue where `insert_dataframe` would give an error with older pandas versions.

## [1.4.8] - 2019-12-19

### Added
- Support for `ignore_unknown_ids` on time series `retrieve_multiple`, `delete` and datapoints `retrieve` and `latest` and related endpoints.
- Support for asset subtree filters on files, sequences, and time series.
- Support for parent external id filters on assets.
- Synthetic datapoints retrieve has additional functions including variable replacement and sympy support.

### Changed
- Synthetic datapoints now return errors in the `.error` field, in the jupyter output, and optionally in pandas dataframes if `include_errors` is set.

## [1.4.7] - 2019-12-05

### Added
- Support for synthetic time series queries in the experimental client.
- parent external id filter added for assets.

### Fixed
- startTime in event dataframes is now a nullable int dtype, consistent with endTime.

## [1.4.6] - 2019-12-02

### Fixed
- Fixed notebook output for Asset, Datapoint and Raw.

## [1.4.5] - 2019-12-02

### Changed

- The ModelHostingAPI now calls Model Hosting endpoints in playground instead of 0.6.

## [1.4.4] - 2019-11-29

### Added
 - Option to turn off version checking from CogniteClient constructor

### Changed
- In sequences create, the column definitions object accepts both camelCased and snake_cased keys.
- Retry 429 on all endpoints

### Fixed
- Fixed notebook output for DatapointsList

## [1.4.3] - 2019-11-27
### Fixed
- In Jupyter notebooks, the output from built-in list types is no longer camel cased.

## [1.4.2] - 2019-11-27

### Changed
- In the 3D API, the call and list methods now include all models by default instead of only unpublished ones.
- In Jupyter notebooks, the output from built-in types is no longer camel cased.

### Added
- Support for filtering events by asset subtree ids.

## [1.4.1] - 2019-11-18

### Added
- Support for filtering events by asset external id.
- query parameter on asset search.
- `ignore_unknown_ids` parameter on asset and events method `delete` and `retrieve_multiple`.

## [1.4.0] - 2019-11-14

### Changed
- In the ModelHostingAPI, models, versions and schedules are now referenced by name instead of id. The ids are no longer available.
- In the ModelHostingAPI, functions related to model versions are moved from the ModelsAPI to the new ModelVersionsAPI.
- In the ModelHostingAPI, the model names must be unique. Also, the version names and schedule names must be unique per model.
- Default value for `limit` in search method is now 100 instead of None to clarify api default behaviour when no limit is passed.

## [1.3.4] - 2019-11-07

### Changed
- Error 500's are no longer retried by default, only HTTP 429, 502, 503, 504 are.
- Optimized HTTP calls by caching user agent.
- Relationship filtering is now integrated into `list` instead of `search`.
- Sequences `insert_dataframe` parameter `external_id_headers` documentation updated.
- Type hints for several objects formerly `Dict[str, Any]` improved along with introducing matching dict derived classes.

### Fixed
- `source_created_time` and `source_modified_time` on files now displayed as time fields.
- Fixed pagination for `include_outside_points` and other edge cases in datapoints.
- Fixed a bug where `insert_dataframe` with strings caused a numpy error.

### Added
- Relationships can now have sequences as source or target.

## [1.3.3] - 2019-10-21

### Changed
- Datapoints insert dataframe function will check for infinity values.
- Allow for multiple calls to .add / .remove in object updates such as metadata, without later calls overwriting former.
- List time series now ignores the include_metadata parameter.

### Added
- Advanced list endpoint is used for listing time series, adding several new filters and partitions.

## [1.3.2] - 2019-10-16

### Added
- Datapoints objects now store is_string, is_step and unit to allow for better interpretation of the data.
- Sorting when listing events
- Added a search function in the relationships API.

### Changed
- `list` and `__call__` methods for files now support list parameters for `root_ids`, `root_external_ids`.
- retrieve_dataframe with `complete` using Datapoints fields instead of retrieving time series metadata.

### Fixed
- Fixed chunking logic in list_generator to always return last partial chunk.
- Fixed an error on missing target/source in relationships.

## [1.3.1] - 2019-10-09
### Fixed
- Fixed support for totalVariation aggregate completion.
- Changed conversion of raw RowList to pandas DataFrame to handle missing values (in columns) across the rows. This also fixes the bug where one-off values would be distributed to all rows in the DataFrame (unknown bug).

## [1.3.0] - 2019-10-03
### Changed
- Sequences officially released and no longer considered experimental.
- Sequences data insert no longer takes a default value for columns.

## [1.2.1] - 2019-10-01
### Fixed
- Tokens are sent with the correct "Authorization" header instead of "Authentication".

## [1.2.0] - 2019-10-01
### Added
- Support for authenticating with bearer tokens. Can now supply a jwt or jwt-factory to CogniteClient. This token will override any api-key which has been set.

## [1.1.12] - 2019-10-01
### Fixed
- Fixed a bug in time series pagination where getting 100k datapoints could cause a missing id error when using include_outside_points.
- SequencesData `to_pandas` no longer returns NaN on integer zero columns.
- Fixed a bug where the JSON encoder would throw circular reference errors on unknown data types, including numpy floats.

## [1.1.11] - 2019-09-23
### Fixed
- Fix testing.CogniteClientMock so it is possible to get attributes on child which have not been explicitly in the CogniteClientMock constructor

## [1.1.10] - 2019-09-23
### Fixed
- Fix testing.CogniteClientMock so it is possible to get child mock not explicitly defined

### Added
- `list` and `__call__` methods for events now support list parameters for `root_asset_ids`, `root_asset_external_ids`.

## [1.1.9] - 2019-09-20
### Changed
- Renamed testing.mock_cognite_client to testing.monkeypatch_cognite_client

### Added
- testing.CogniteClientMock object

## [1.1.8] - 2019-09-19
### Added
- Support for aggregated properties of assets.
- `Asset` and `AssetList` classes now have a `sequences` function which retrieves related sequences.
- Support for partitioned listing of assets and events.

### Changed
- `list` and `__call__` methods for assets now support list parameters for `root_ids`, `root_external_ids`.
- Sequences API no longer supports column ids, all relevant functions have been changed to only use external ids.

### Fixed
- Fixed a bug in time series pagination where getting 100k dense datapoints would cause a missing id error.
- Sequences retrieve functions fixed to match API change, to single item per retrieve.
- Sequences retrieve/insert functions fixed to match API change to take lists of external ids.

## [1.1.7] - 2019-09-13
### Fixed
- `testing.mock_cognite_client()` so that it still accepts arguments after exiting from mock context.

## [1.1.6] - 2019-09-12
### Fixed
- `testing.mock_cognite_client()` so that the mocked CogniteClient may accept arguments.

## [1.1.5] - 2019-09-12
### Added
- Method `files.download_to_path` for streaming a file to a specific path

## [1.1.4] - 2019-09-12
### Added
- `root_asset_ids` parameter for time series list.

### Changed
- Formatted output in jupyter notebooks for `SequenceData`.
- `retrieve_latest` function in theDatapoints API extended to support more than 100 items.
- Log requests at DEBUG level instead of INFO.

## [1.1.3] - 2019-09-05
### Changed
- Disabled automatic handling of cookies on the requests session objects

### Fixed
- `to_pandas` method on CogniteResource in the case of objects without metadata

## [1.1.2] - 2019-08-28
### Added
- `limit` parameter on sequence data retrieval.
- Support for relationships exposed through experimental client.
- `end` parameter of sequence.data retrieval and range delete accepts -1 to indicate last index of sequence.

### Changed
- Output in jupyter notebooks is now pandas-like by default, instead of outputting long json strings.

### Fixed
- id parameters and timestamps now accept any integer type including numpy.int64, so values from dataframes can be passed directly.
- Compatibility fix for renaming of sequences cursor and start/end parameters in the API.

## [1.1.1] - 2019-08-23
### Added
- `complete` parameter on `datapoints.retrieve_dataframe`, used for forward-filling/interpolating intervals with missing data.
- `include_aggregate_name` option on `datapoints.retrieve_dataframe` and `DatapointsList.to_pandas`, used for removing the `|<aggregate-name>` postfix on dataframe column headers.
- datapoints.retrieve_dataframe_dict function, which returns {aggregate:dataframe} without adding aggregate names to columns
- source_created_time and source_modified_time support for files

## [1.1.0] - 2019-08-21
### Added
- New method create_hierarchy() added to assets API.
- SequencesAPI.list now accepts an asset_ids parameter for searching by asset
- SequencesDataAPI.insert now accepts a SequenceData object for easier copying
- DatapointsAPI.insert now accepts a Datapoints object for easier copying
- helper method `cognite.client.testing.mock_cognite_client()` for mocking CogniteClient
- parent_id and parent_external_id to AssetUpdate class.

### Changed
- assets.create() no longer validates asset hierarchy and sorts assets before posting. This functionality has been moved to assets.create_hierarchy().
- AssetList.files() and AssetList.events() now deduplicate results while fetching related resources, significantly reducing memory load.

## [1.0.5] - 2019-08-15
### Added
- files.create() method to enable creating a file without uploading content.
- `recursive` parameter to raw.databases.delete() for recursively deleting tables.

### Changed
- Renamed .iteritems() on SequenceData to .items()
- raw.insert() now chunks raw rows into batches of 10,000 instead of 1,000

### Fixed
- Sequences queries are now retried if safe
- .update() in all APIs now accept a subclass of CogniteResourceList as input
- Sequences datapoint retrieval updated to use the new cursor feature in the API
- Json serializiation in `__str__()` of base data classes. Now handles Decimal and Number objects.
- Now possible to create asset hierarchy using parent external id when the parent is not part of the batch being inserted.
- `name` parameter of files.upload_bytes is now required, so as not to raise an exception in the underlying API.

## [1.0.4] - 2019-08-05
### Added
- Variety of useful helper functions for Sequence and SequenceData objects, including .column_ids and .column_external_ids properties, iterators and slice operators.
- Sequences insert_dataframe function.
- Sequences delete_range function.
- Support for external id column headers in datapoints.insert_dataframe()

### Changed
- Sequences data retrieval now returns a SequenceData object.
- Sequences insert takes its parameters row data first, and no longer requires columns to be passed.
- Sequences insert now accepts tuples and raw-style data input.
- Sequences create now clears invalid fields such as 'id' in columns specification, so sequences can more easily re-use existing specifications.
- Sequence data function now require column_ids or column_external_ids to be explicitly set, rather than both being passed through a single columns field

## [1.0.3] - 2019-07-26
### Fixed
- Renamed Model.schedule_data_spec to Model.data_spec so the field from the API will be included on the object.
- Handling edge case in Sequences pagination when last datapoint retrieved is at requested end
- Fixing data points retrieval when count aggregates are missing
- Displays unexpected fields on error response from API when raising CogniteAPIError

## [1.0.2] - 2019-07-22
### Added
- Support for model hosting exposed through experimental client

### Fixed
- Handling dynamic limits in Sequences API

## [1.0.1] - 2019-07-19
### Added
- Experimental client
- Support for sequences exposed through experimental client

## [1.0.0] - 2019-07-11
### Added
- Support for all endpoints in Cognite API
- Generator with hidden cursor for all resource types
- Concurrent writes for all resources
- Distribution of "core" sdk which does not depend on pandas and numpy
- Typehints for all methods
- Support for posting an entire asset hierarchy, resolving ref_id/parent_ref_id automatically
- config attribute on CogniteClient to view current configuration.

### Changed
- Renamed methods so they reflect what the method does instead of what http method is used
- Updated documentation with automatically tested examples
- Renamed `stable` namespace to `api`
- Rewrote logic for concurrent reads of datapoints
- Renamed CogniteClient parameter `num_of_workers` to `max_workers`

### Removed
- `experimental` client in order to ensure sdk stability.<|MERGE_RESOLUTION|>--- conflicted
+++ resolved
@@ -17,11 +17,11 @@
 - `Fixed` for any bug fixes.
 - `Security` in case of vulnerabilities.
 
-<<<<<<< HEAD
-## [7.5.0] - 2023-11-29
+
+## [7.10.0] - 2024-01-08
 ### Added
 - `geospatial.search_features` and `geospatial.stream_features` now accept the `allow_dimensionality_mismatch` parameter.
-=======
+
 ## [7.9.0] - 2024-01-05
 ### Added
 - You can now enable or disable user profiles for your CDF project with `client.iam.user_profiles.[enable/disable]`.
@@ -135,7 +135,6 @@
 ### Improved
 - Quality of life improvement to `client.extraction_pipelines.runs.list` method. The `statuses` parameter now accepts
   a single value and the annotation is improved. The parameter `created_time` can now be given on the format `12d-ago`.
->>>>>>> 5eeaac41
 
 ## [7.4.1] - 2023-11-28
 ### Fixed
