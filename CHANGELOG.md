--- conflicted
+++ resolved
@@ -17,16 +17,14 @@
 - `Fixed` for any bug fixes.
 - `Security` in case of vulnerabilities.
 
-<<<<<<< HEAD
-## [7.57.1] - 2024-09-03
+## [7.58.1] - 2024-09-03
 ### Fixed
 - [Feature Preview - beta] data workflows: `workflowExecutionId` in `cognite.client.data_classes.workflows.WorkflowTriggerRun`
  can be null or missing, as according to the API spec.
-=======
+
 ## [7.58.0] - 2024-09-03
 ### Added
 - Data Workflows: add support for `SubworkflowReferenceParameters` subworkflow task type. Allowing embedding other workflows into a workflow.
->>>>>>> 2c7ec920
 
 ## [7.57.0] - 2024-09-03
 ### Added
