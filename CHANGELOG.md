--- conflicted
+++ resolved
@@ -17,11 +17,10 @@
 - `Fixed` for any bug fixes.
 - `Security` in case of vulnerabilities.
 
-<<<<<<< HEAD
-## [7.63.10] - 2024-10-22
+## [7.64.6] - 2024-10-22
 ### Added
 - Data modeling filters now support the use of `NodeId` (and `EdgeId`) directly.
-=======
+
 ## [7.64.5] - 2024-11-01
 ### Fixed
 - The `client.functions.schedules.create` method no longer mutates the input `FunctionScheduleWrite` object.
@@ -55,7 +54,6 @@
 ### Fixed
 - The Not() filter now only accepts a single filter (and no longer silently ignores the rest).
 - The And(), Or() and Not() filter now requires at least one argument.
->>>>>>> 0941557a
 
 ## [7.63.9] - 2024-10-21
 ### Added
