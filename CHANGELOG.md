# Changelog
All notable changes to this project will be documented in this file.

The format is based on [Keep a Changelog](https://keepachangelog.com/en/1.0.0/),
and this project adheres to [Semantic Versioning](https://semver.org/spec/v2.0.0.html).

The changelog for SDK version 0.x.x can be found [here](https://github.com/cognitedata/cognite-sdk-python/blob/0.13/CHANGELOG.md).

For users wanting to upgrade major version, a migration guide can be found [here](MIGRATION_GUIDE.md).

Changes are grouped as follows
- `Added` for new features.
- `Changed` for changes in existing functionality.
- `Deprecated` for soon-to-be removed features.
- `Improved` for transparent changes, e.g. better performance.
- `Removed` for now removed features.
- `Fixed` for any bug fixes.
- `Security` in case of vulnerabilities.

<<<<<<< HEAD
## [7.66.2] - 2023-11-19
### Added
- Instance ID is now supported for DatapointsSubscriptionsAPI (`client.time_series.subscriptions`)

## [7.66.1] - 2023-11-18
=======
## [7.67.1] - 2024-11-19
### Added
- Workflow triggers support metadata field
### Fixed
- Workflow description is optional

## [7.67.0] - 2024-11-19
### Added
- Convenience method `from_alias` to the UnitsAPI (`client.units.from_alias`) to help with looking up
  units by their aliases (similarity search is supported).

## [7.66.1] - 2024-11-18
>>>>>>> 0691b84b
### Removed
- The Core Data Model (v1) is now considered stable and the alpha warning has been removed.
- Usage of `instance_id` in the FilesAPI is considered stable and the alpha warning has been removed.

## [7.66.0] - 2024-11-15
### Added
- User's trying to access a CDF project they do not have access to, will now be met with a more helpful
  exception: `CogniteProjectAccessError` will be raised and accessible projects on the given cluser will
  be listed, rather than just "401 - Unauthorized".

## [7.65.1] - 2024-11-14
### Added
- Workflows now support data sets

## [7.65.0] - 2024-11-13
### Added
- DatapointsAPI now support iteration like most other APIs: `for dps in client.time_series.data(...)`.
  You may control memory usage by specifying how many time series to fetch in parallel with the
  `chunk_size_time_series` parameter, and datapoints with `chunk_size_datapoints`.

## [7.64.14] - 2024-11-11
### Added
- [Feature Preview - beta] Adding data modeling triggers support for data workflows.

## [7.64.13] - 2024-11-12
### Added
- Added new `SAPWriteback` and `SAPWritebackRequests` capabilities.

## [7.64.12] - 2024-11-11
### Fixed
- `FunctionSchedulesAPI.__call__()` calls `FunctionSchedulesAPI.list()` instead of `APIClient._list_generator()`.
  (The latter relied on pagination, which was not implemented by `/schedules/list`).

## [7.64.11] - 2024-11-10
### Added
- [Feature Preview - alpha] Support for `PostgresGateway` `Tables` `client.postegres_gateway.tables`.

## [7.64.10] - 2024-11-10
### Fixed
- [Feature Preview - alpha] Updated `PostgresGateway` `Users` `client.postegres_gateway.users` to changes in the API.

## [7.64.9] - 2024-11-12
### Fixed
- Fixed an IndexError that could be raised in an edge cases where datapoints methods should return None.

## [7.64.8] - 2024-11-06
### Fixed
- Made `compression` and `encoding` of hosted extractor job formats optional to conform with the API.

## [7.64.7] - 2024-11-04
### Fixed
- Set batch size to 10 for `create` and `update` of hosted extractor jobs, destinations, sources and mappings
  to avoid hitting the API limits.

## [7.64.6] - 2024-10-22
### Added
- Data modeling filters now support the use of `NodeId` (and `EdgeId`) directly.

## [7.64.5] - 2024-11-01
### Fixed
- The `client.functions.schedules.create` method no longer mutates the input `FunctionScheduleWrite` object.

## [7.64.4] - 2024-11-01
### Fixed
- Data Workflows: apply more robust path parameter encoding.

## [7.64.3] - 2024-11-01
### Fixed
- Removed superfluous properties from authentication subclass read objects

## [7.64.2] - 2024-10-31
### Fixed
- `HostedExtractor` REST source `authentication` property updated to follow API change.

## [7.64.1] - 2024-10-30
### Fixed
- Loading `HostedExtractor` class `RestSourceWrite` no longer requires the optional `scheme` parameter.

## [7.64.0] - 2024-10-28
### Added
- New instance inspection endpoint `client.data_modeling.instances.inspect` enabling easy reverse
  lookup to find which views and containers they have data in.

## [7.63.11] - 2024-10-26
### Fixed
- The `/context/diagram/` endpoints are now retried on 5xx and 429 errors.

## [7.63.10] - 2024-10-22
### Fixed
- The Not() filter now only accepts a single filter (and no longer silently ignores the rest).
- The And(), Or() and Not() filter now requires at least one argument.

## [7.63.9] - 2024-10-21
### Added
- Filters can now be combined using `And` and `Or` by using the operators `&` and `|`.
- Filters can now be negated by using the `~` operator (instead of using the `Not` filter)

## [7.63.8] - 2024-10-21
### Fixed
- Data Workflows: workflow external ID and version are now URL encoded to allow characters like `/`  when calling `workflows.executions.run`

## [7.63.7] - 2024-10-18
### Fixed
- Calling `cognite_client.data_modeling.instances(..., chunk_size=False, include_typing=False)` no longer raises a
  `TypeError`.

## [7.63.6] - 2024-10-17
### Fixed
- Files, or other resources with geo.location data, created long ago before the current API restriction(s) were in-place
  now load as UnknownCogniteObject, rather than throwing an exception (typically `KeyError`).

## [7.63.5] - 2024-10-15
### Fixed
- Added missing parameter `notification_config` to `ExtractionPipeline`.

## [7.63.4] - 2024-10-14
### Fixed
- Using `OAuthDeviceCode.load` now includes the missing parameters `oauth_discovery_url`, `clear_cache`, and `mem_cache_only`.
- All unknown parameters to `OAuthDeviceCode.load` are now passed on as `token_custom_args`.

## [7.63.3] - 2024-10-13
### Fixed
- NodeList and EdgeList (and subclasses) now support using `.get` with an `external_id` as a shortcut over
  using `instance_id`. When the `external_id` is ambiguous (non-unique, multiple spaces), a ValueError
  is raised. Thus, using `external_id` is no longer deprecated.

## [7.63.2] - 2024-10-11
### Fixed
- Setting up interactive `OAuthInteractive` sessions no longer raises `TypeError` as the lower bound for the `msal`
  dependency has been increased to `1.31`.

## [7.63.1] - 2024-10-10
### Fixed
- [Feature Preview - alpha] Dumping `HostedExtractor` `Job` and `Source` data classes creates valid JSON/YAML
  even when unknown fields are present.

## [7.63.0] - 2024-10-10
### Removed
- Dropped support for Python 3.8 and 3.9.

## [7.62.8] - 2024-10-07
### Added
- [Feature Preview - alpha] Support for `PostgresGateway` `Users` `client.postegres_gateway.users`.

## [7.62.7] - 2024-10-07
### Fixed
- Several bugfixes for the filter `InAssetSubtree`:
  - No longer causes `CogniteAPIError` when used, by accepting a list of values rather than a single value.
  - Loading via `Filter.load` now works as expected (a regression introduced in 7.38.3).

## [7.62.6] - 2024-09-27
### Fixed
- Instances with a single property no longer fail `to_pandas()` with `TypeError`, when using `expand_properties=True`.

## [7.62.5] - 2024-09-26
### Added
- Add new `client.workflows.triggers.upsert`, this allows upserts of triggers.
### Deprecated
- Deprecate `client.workflows.triggers.create`, as its functionality is covered by the new `client.workflows.triggers.upsert`

## [7.62.4] - 2024-09-25
### Fixed
- In the CoreModel, `client.data_classes.data_modeling.cdm` the fields `isUploaded` and `uploadedTime` in
  `CogniteFile` are  now considered read-only

## [7.62.3] - 2024-09-24
### Added
- [Feature Preview - alpha] Support for `Kafka` and `Rest` sources in `client.hosted_extractors.sources`.

## [7.62.2] - 2024-09-24
### Added
- [Feature Preview - alpha] Support for `client.hosted_extractors.mappings`.

## [7.62.1] - 2024-09-23
### Changed
- Support for `OAuthDeviceCode` now supports non Entra IdPs

## [7.62.0] - 2024-09-19
### Added
- All `update` methods now accept a new parameter `mode` that controls how non-update objects should be
  interpreted. For example, should we do a partial update or a full replacement.

## [7.61.1] - 2024-09-19
### Added
- [Feature Preview - alpha] Support for `client.hosted_extractors.jobs`.

## [7.61.0] - 2024-09-18
### Changed
- TimeSeriesAPI and DatapointsAPI support for `instance_id` reaches general availability (GA).
### Added
- `instance_id` can now be used freely alongside `id` and `external_id`, and is now accepted by
  retrieve/retrieve_array/retrieve_dataframe.
- `instance_id` now works in `to_pandas` methods, with fallbacks on `external_id` and `id`.
### Fixed
- A bug caused all datapoints objects to load an empty instance_id.

## [7.60.6] - 2024-09-17
### Fixed
- Fixed bug in `replace` upsert mode which caused objects to not be cleared.

## [7.60.5] - 2024-09-17
### Changed
- Remove beta notice on the Data Workflows `WorkflowTriggerAPI`

## [7.60.4] - 2024-09-15
### Added
- Fix bug in column name remapping for `TypedInstance.to_pandas()`

## [7.60.3] - 2024-09-14
### Changed
- The Core Model and Extractor Extension (`cognite.client.data_classes.data_modeling.cdm/extractor_extension`) are
  now implemented as composition and no longer inherits from each other. This is to reflect the underlying API.

## [7.60.2] - 2024-09-14
### Added
- [Feature Preview - alpha] Support for `client.hosted_extractors.destinations`.

## [7.60.1] - 2024-09-13
### Fixed
- LocationFiltersACl.Scope.SpaceID changed to ID

## [7.60.0] - 2024-09-12
### Changed
- Some changes to the typed instances functionality in the data modeling client
  - The `TypedNode`, `TypedEdge`, etc. classes are moved from `data_classes.data_modeling.typed_instances` to `data_classes.data_modeling.instances`
  - The `properties` attribute on `TypedNode`/`TypedEdge` now return data
  - The `sources` attribute on `TypedNodeApply`/`TypedEdgeApply` now returns data

## [7.59.3] - 2024-09-12
### Fixed
- JSONDecodeError can no longer be raised in environments where simplejson is used instead of built-in json.

## [7.59.2] - 2024-09-12
### Fixed
- A bug in `client.sequences.data.retrieve_dataframe(...)` where passing a column to `column_external_ids` caused a TypeError.

## [7.59.1] - 2024-09-12
### Fixed
- Creating a function using files dated before 1980 no longer raises ValueError,
  by overriding the timestamps to 1980-01-01.

## [7.59.0] - 2024-09-12
### Added
- Added `ignore_unknown_ids` to `client.files.delete`.

## [7.58.8] - 2024-09-10
### Added
- Added missing `WorkflowTriggerCreateList` to `cognite.client.data_classes.workflows`.

## [7.58.7] - 2024-09-06
### Changed
- [Feature Preview - alpha] Updated the `Core Model` and added `ExtractorExtension` model handling of the reserved
  property names `type` and `version` (`cognite.client.data_classed.data_modeling.cdm` and
  `cognite.client.data_classed.data_modeling.extractor_extension`). Now, these properties are prefixed with
  the original view external id instead of suffixed with underscore. For example, `CogniteAsset` now has
  `asset_type` instead of `type_` attribute. This is to avoid confusion with the node type, which is
  the `type` attribute.

## [7.58.6] - 2024-09-05
### Fixed
- Data modeling convenience filter `SpaceFilter` now allows listing of global nodes by using `equals`
  (when a single space is requested (requirement)). This also affects the `space` parameter to e.g.
  `client.data_modeling.instances.list(...)`

## [7.58.5] - 2024-09-04
### Added
- Data modeling filters now support properties that are lists.
### Fixed
- Read-only properties on CogniteAssetApply (root, path and last_updated_time) are now removed.

## [7.58.4] - 2024-09-03
### Fixed
- The deserialization `datetime` properties in `TypedNode`/`TypedEdge` now correctly handles truncated milliseconds.

## [7.58.3] - 2024-09-03
### Fixed
- The parameter `query` is now optional in `client.data_modeling.instances.search(...)`.

## [7.58.2] - 2024-09-03
### Added
- [Feature Preview - alpha] Support for `client.hosted_extractors.sources`.

## [7.58.1] - 2024-09-03
### Fixed
- [Feature Preview - beta] data workflows: `workflowExecutionId` in `cognite.client.data_classes.workflows.WorkflowTriggerRun`
 can be null or missing, as according to the API spec.

## [7.58.0] - 2024-09-03
### Added
- Data Workflows: add support for `SubworkflowReferenceParameters` subworkflow task type. Allowing embedding other workflows into a workflow.

## [7.57.0] - 2024-09-03
### Added
- Add a `load` method to CogniteClient, ClientConfig, and CredenitalProvider (and all it's subclasses).
- Add `apply_settings` method to `global_config` to pass in a dict of settings

## [7.56.0] - 2024-09-02
### Added
- Support for referencing files by instance id when running diagrams.detect

## [7.55.2] - 2024-08-29
### Fixed
- Turn workflow_orchestration into data_workflows and add trigger doc, fix attribute names in data classes

## [7.55.1] - 2024-08-29
### Fixed
- Missing exports for workflow triggers

## [7.55.0] - 2024-08-23
### Added
- Support for creating a session using a one-shot token in the `client.iam.session.create` method.
- Parameter `nonce` to the `client.functions.call()` and `client.workflow.executions.run()` methods to allow passing
  a custom nonce instead of letting the SDK generate it from your current credentials.

## [7.54.19] - 2024-08-23
### Added
- [Feature Preview - beta] Support for `client.workflows.triggers`.

## [7.54.18] - 2024-08-26
### Added
- When retrieving datapoints, `instance_id` is now set on the objects (for time series created
  through Data Modelling).

## [7.54.17] - 2024-08-22
### Added
- [Feature Preview]  Added `ExtractorExtension` model of the Core Model.

## [7.54.16] - 2024-08-22
### Added
- Added new LocationFiltersAcl capability.

## [7.54.15] - 2024-08-21
### Fixed
- [Feature Preview]  Updated the Core Model to latest version.

## [7.54.14] - 2024-08-19
### Fixed
- [Feature Preview - alpha] fix `files.upload_content`, `files.upload_content_bytes` and
  `files.multipart_upload_content_session`

## [7.54.13] - 2024-08-13
### Added
- [Feature Preview - alpha] Support for `instanceId` in the `client.files.retrieve`, `client.files.retrieve_multiple`,
  `client.files.update`, `client.files.retrieve_download_urls`, `client.files.download_bytes`, `client.files.download_to_path`,
  `client.files.download`.
- [Feature Preview - alpha] Add three new methods for uploading content: `client.files.upload_content`,
  `client.files.upload_content_bytes`, `client.files.multipart_upload_content_session`.

  This is an experimental feature and may change without warning.

## [7.54.12] - 2024-08-08
### Fixed
- NodeList and EdgeList (and subclasses) now expects an instance ID, `(space, external_id)` in the `.get` method.
  Using just an `external_id` is still possible, but deprecated as it is ambiguous in the absence of the space
  identifier, and will just return the last matching instance (as previously).
- SpaceList.get now works and expects a space identifier in the `.get` method.

## [7.54.11] - 2024-07-26
### Fixed
- Creating a Group with an `UnknownAcl` supported by the API no longer raises a client-side `ValueError` after
  successfully creating the group.

## [7.54.10] - 2024-07-26
### Changed
- Added option to add last_updated_time to the index of client.raw.rows.retrieve_dataframe.

## [7.54.9] - 2024-07-22
### Changed
- [Feature Preview] Updated the Core Model to require keyword arguments for all classes and include
  docstring.

## [7.54.8] - 2024-07-22
### Added
- The method `client.functions.schedules.retrieve` now accepts the missing parameter `ignore_unknown_ids` as well
  as retrieving multiple schedules at once.
- The method `client.functions.schedules.create` now supports creating using a `FunctionScheduleWrite` object.

### Changed
- When creating a new function schedule without specifying `description`, the default value is now
  correctly set to `None` instead of `""`.

## [7.54.7] - 2024-07-22
### Fixed
- The method `client.three_d.models.update` no longer accepts `ThreeDModelWrite` as this will raise a `ValueError`.
- The method `client.three_d.models.create` now supports creating multiple models with different metdata fields
  in a single call.

## [7.54.6] - 2024-07-19
### Fixed
- In the data classe, `NodeApply` and `EdgeApply` the argument `camel_case=False` is now
  respected in `.dump()`.

## [7.54.5] - 2024-07-19
### Changed
- [Feature Preview] Updated the Core Model to the newest version released on July 12th, 2024. The
  introduction of the `Cognite` prefix for all classes.

## [7.54.4] - 2024-07-19
### Changed
- Instance classes like `Node` and `NodeList` now expand properties by default in notebook-like environments.

## [7.54.3] - 2024-07-18
### Added
- [Feature Preview] Support for `enum` as container property type in the data modeling APIs. Note that this is not
  yet supported in the API, and is an experimental feature that may change without warning.

## [7.54.2] - 2024-07-16
### Fixed
- A bug in the list method of the RelationshipsAPI that could cause a thread deadlock.

## [7.54.1] - 2024-07-15
### Fixed
- Calling `client.functions.retrieve` or `client.functions.delete` with more than 10 ids no longer
  raises a `CogniteAPIError`.
- Iterating over functions using `client.functions` or `client.functions(...)` no longer raises a `CogniteAPIError`.
### Added
- Added missing filter parameter `metadata` to `client.functions.list`.
### Changed
- When creating a new function without specifying `description` or `owner`, the default values are now
  correctly set to `None` instead of `""`.

## [7.54.0] - 2024-07-12
### Added
- In the `client.data_modeling.instances` the methods `.search`, `.retrieve`,`.list`, `.query`, and `.sync` now
  support the `include_typing` parameter. This parameter is used to include typing information in the response,
  that can be accessed via the `.typing` attribute on the result object.

## [7.53.4] - 2024-07-11
### Added
- `FilesAPI.upload_bytes` and `FilesAPI.upload` are updated to be compatible with Private Link projects.

## [7.53.3] - 2024-07-11
### Added
- [Feature Preview - alpha] Support for `instanceId` in the `client.time_series` `.retrieve`, `.retrieve_multiple`,
  and `.update` methods. This is an experimental feature and may change without warning.

## [7.53.2] - 2024-07-03
### Fixed
- If you derived from `TypedNode` or `TypedEdge`, and then derived the `load` method would not include the parent
  class properties. Same if you used multiple inheritance. This is now fixed.
### Added
- [Feature Preview - alpha] Core Model, available `cognite.client.data_classes import cdm`.

## [7.53.1] - 2024-07-02
### Fixed
- In the new `retrieve_nodes` and `retrieve_edges` methods in the `client.data_modeling.instances` module, if you
  give the identifier of a single node or edge, you will now get a single `TypedNode` or `TypedEdge` instance back.

## [7.53.0] - 2024-07-02
### Added
- New classes `TypedNode` and `TypedEdge` (in addition to `TypedNodeApply` and `TypedEdgeApply`) to be used as
  base classes for user created classes that represent nodes and edges with properties in a specific view. For example,
  is you have a view `Person` with properties `name` and `age`, you can create a class `Person` that inherits from
  `TypedNode` and add properties `name` and `age` to it. This class can then be used with the
  `client.data_modeling.instances.retrieve(..)`, `.apply(...)`, `.list(...)` and `.search(...)` methods.

## [7.52.3] - 2024-06-27
### Added
- Added `partitions` parameter to `retrieve_dataframe()` method of the `RawRowsAPI`.

## [7.52.2] - 2024-06-26
### Added
- Alpha feature: `client.time_series.data` support for `instance_id` in `insert`, `insert_multiple`,
  `delete`, and `retrieve` methods. This is an experimental feature and may change without warning.

## [7.52.1] - 2024-06-26
### Fixed
- Calling `.extend` on a `NodeListWithCursor` or `EdgeListWithCursor` no longer raises a `TypeError`.

## [7.52.0] - 2024-06-19
### Added
- Support the `immutable` flag on container/view properties

## [7.51.1] - 2024-06-18
### Added
- Added support for serializing Node/Edge properties of type `list` of `NodeId` and `DirectRelationReference`,
  `date`, `datetime` and list of `date` and `datetime` to `json` format.

## [7.51.0] - 2024-06-16
### Added
- Support for iterating over `Functions`, `FunctionSchedules`, `DatapointSubscriptions`, `Transformations`,
  `TransformationSchedules`, `TransformationNotifications`, `ExtractionPipelines`, `Workflows`, `WorkflowVersions`.

## [7.50.0] - 2024-06-14
### Changed
- DatapointsAPI support for timezones and calendar-based aggregates reaches general availability (GA).
### Deprecated
- The function `DatapointsAPI.retrieve_dataframe_in_tz` is deprecated. Use the other retrieve methods instead
  and pass in `timezone`.

## [7.49.2] - 2024-06-12
### Fixed
- Converting rows (`RowList` and `RowListWrite`) to a pandas DataFrame no longer silently drops rows that do not have
  any columnar data.

## [7.49.1] - 2024-06-11
### Fixed
- Fixes resetting dataSetId to None in a ThreeDModelUpdate.

## [7.49.0] - 2024-06-05
### Added
- `WorkfowExecutionAPI.list` now allows filtering by execution status.

## [7.48.1] - 2024-06-04
### Fixed
- A bug introduced in `7.45.0` that would short-circuit raw datapoint queries too early when a lot of time series was
  requested at the same time, and `include_outside_points=True` was used (empty cursor are to be expected).

## [7.48.0] - 2024-06-04
### Changed
- Mark Data Workflows SDK implementation as Generally Available.

## [7.47.0] - 2024-06-04
### Added
- Support for retrieving `Labels`, `client.labels.retrieve`.

## [7.46.2] - 2024-06-03
### Added
- Added option for silencing `FeaturePreviewWarnings` in the `cognite.client.global_config`.

## [7.46.1] - 2024-05-31
### Fixed
- Pyodide issue related to missing tzdata package.

## [7.46.0] - 2024-05-31
### Added
- `RawRowsAPI.insert_dataframe` now has a new `dropna` setting (defaulting to True, as this would otherwise raise later).

## [7.45.0] - 2024-05-31
### Added
- DatapointsAPI now support `timezone` and new calendar-based granularities like `month`, `quarter` and `year`.
  These API features are in beta, and the SDK implementation in alpha, meaning breaking changes can
  occur without warning. Set beta header to avoid warning. Users of `retrieve_dataframe_in_tz` should
  consider preparing to upgrade as soon as the features reach general availability (GA).

## [7.44.1] - 2024-05-24
### Added
- Missing parameter `timeout` to `client.transformations.preview`.

## [7.44.0] - 2024-05-24
### Added
- New utility function `datetime_to_ms_iso_timestamp` in `cognite.client.utils` to convert a datetime object
  to a string representing a timestamp in the format expected by the Cognite GraphQL API.

## [7.43.6] - 2024-05-27
### Improved
- JSON is no longer attempted decoded when e.g. expecting protobuf, which currently leads to a small performance
  improvement for datapoints fetching.

## [7.43.5] - 2024-05-22
### Fixed
- Transformation schemas no longer raise when loaded into its resource type.

## [7.43.4] - 2024-05-20
### Fixed
- The data modeling APIs (Views, Containers, Data Models and Spaces) limits for create, retrieve, delete,
  and list were not matching the API spec, causing the SDK to wrongly split large calls into too few requests.
  This means that the SDK will no longer raise a `CogniteAPIError` if you, for example, try to delete
  more than 100 containers in a single method call.

## [7.43.3] - 2024-05-15
### Fixed
- Identity providers that return `expires_in` as a string no longer causes `TypeError` when authenticating.

## [7.43.2] - 2024-05-10
### Fixed
- In containers, `PropertyType` `Text` required parameter `collation` is now optional when `load()`ing, matching the API spec.

## [7.43.1] - 2024-05-10
### Fixed
- `RawRowsAPI.insert()` silently ignored rows of type `RowWriteList`.

## [7.43.0] - 2024-05-09
### Added
- Added new data classes to the contextualization module to simplify configuring diagram detect options: `DiagramDetectConfig`,`ConnectionFlags`, `CustomizeFuzziness`, `DirectionWeights`.
- `DiagramsAPI.detect()` method's parameter `configuration` now also accepts `DiagramDetectConfig` instances.

## [7.42.0] - 2024-05-06
### Changed
- Breaking change: the `workflows.executions.cancel` method now only allows cancelling one execution at a time to reflect its non-atomic operation.

## [7.41.1] - 2024-05-06
### Fixed
- An edge case when a request for datapoints from several hundred time series (with specific finite limits) would return
  more datapoints than the user-specified limit.

## [7.41.0] - 2024-04-30
### Added
- Support for Status Codes in the DatapointsAPI and DatapointSubscriptionsAPI reaches General Availability (GA).
  - You can read more in the Cognite Data Fusion developer documentation: [Status Codes reference](https://developer.cognite.com/dev/concepts/reference/quality_codes/).

## [7.40.2] - 2024-04-30
### Fixed
- `InAssetSubtree` is no longer (mistakenly) accepted as a time series filter.

## [7.40.1] - 2024-04-30
### Fixed
- Deleting multiple Datapoint Subscriptions now work as expected.

## [7.40.0] - 2024-04-30
### Added
- Datapoint Subscriptions now support status codes.

## [7.39.0] - 2024-04-25
### Added
- Support for internally managed groups (inside CDF, as opposed to the external identity provider).

## [7.38.3] - 2024-04-25
### Improved
- The classes `WorkflowUpsert`, `Filter`, `Query`, `Node`, `Edge`, `Container`, `Document`, and
  `Transformation` which are used for parsing API responses were not handling adding new parameters in
  the API correctly. These are now future-proofed.

## [7.38.2] - 2024-04-24
### Added
- Added new parameter `function_external_id` to `FunctionScheduleAPI.create` as a convenience to the user. Note
  that schedules must be attached to a Function by (internal) ID, so a lookup is first done on behalf of the user.

## [7.38.1] - 2024-04-23
### Added
- Added missing `partitions` parameter to `list()` and `__call__()` methods for `FilesAPI`.

## [7.38.0] - 2024-04-22
### Added
- Support for `workflows.executions.retry`

## [7.37.4] - 2024-04-22
### Improved
- Enabled automatic retries on Data Workflows POST endpoints

## [7.37.3] - 2024-04-18
### Improved
- Minor quality of life change for comparing capabilities involving `DataModelInstancesAcl.WRITE_PROPERTIES`; any
  ACL already covered by `WRITE` will not be reported as missing.

## [7.37.2] - 2024-04-18
### Fixed
- Datapoints inserted into non-existent time series, no longer get their identifier hidden in the `failed` attribute
  on the raised `CogniteNotFoundError`. Any `successful` now also gets reported correctly.

## [7.37.1] - 2024-04-17
### Fixed
- Updating data set ID now works as expected for `ThreeDModelUpdate`.

## [7.37.0] - 2024-04-16
### Fixed
- Now handle unknown data types in DM

## [7.36.0] - 2024-04-16
### Fixed
- Now handle unknown filter types in DM
- Add support for the "invalid" filter type in DM

## [7.35.0] - 2024-04-16
### Added
- Datapoints insert methods `insert` and `insert_multiple` now support ingesting (optional) status codes.

## [7.34.0] - 2024-04-11
### Added
- Datapoints method `retrieve_latest` now supports status codes.
- Slicing or indexing a `Datapoints` or `DatapointsArray` instance, now propagates status codes (when present).

## [7.33.1] - 2024-04-10
### Fixed
- Ordering of elements from calls to `retrieve_multiple` now match the requested elements. For SDK versions between
  7.0.0 and 7.33.1, the ordering has been broken when >> 1k elements has been requested (the more requests used, the
  more likely that a chunk was out of order).

## [7.33.0] - 2024-04-08
### Added
- All datapoints retrieve methods (except `retrieve_latest`) now support status codes. Note: Support for *inserting*
  datapoints with status codes will be released shortly. There are three new arguments:
    * `include_status (bool)`: Toggle the return of status code and -symbol on/off, only valid for raw datapoints.
    * `ignore_bad_datapoints (bool)`: For raw datapoints: Whether to return those marked bad (or not).
      For aggregates: Whether the time periods of bad datapoints should affect aggregate calculations (or not).
    * `treat_uncertain_as_bad (bool)`: Toggle whether datapoints marked uncertain should be regarded as good or bad.
- The `to_pandas` method for `Datapoints`, `DatapointsList`, `DatapointsArray` and `DatapointsArrayList` now accepts
  a new parameter, `include_status (bool)`, that controls whether to include status codes & -symbols as separate columns.
- New datapoints query class, `DatapointsQuery`, to make writing custom queries easier, type-safe and more robust,
  as opposed to passing dictionaries (of settings).
### Deprecated
- Passing *custom* datapoints queries using dictionaries is deprecated and will be removed in the next major release.
  Consider refactoring already to `DatapointsQuery`. Example: `{"id": 12, "aggregates" : "min", "granularity": "6h"} ->
  DatapointsQuery(id=12, aggregates="min", granularity="6h")`.

## [7.32.8] - 2024-04-08
### Fixed
- When using TimeSeries objects without `external_id` as part of the `variables` parameter in a synthetic datapoints
  query, a `CogniteNotFoundError` would most likely be raised, due to `None` being silently cast to a string. It now
  raises a friendly `ValueError`.
- An invalid expression could be created when using multiple variables in a synthetic datapoints query. This happened
  while substituting the variables into the expression; this was done one at a time, leading to later replacements
  possibly affecting earlier ones. Now all variables are substituted at the same time/in a single call.
### Improved
- Passing sympy symbols as part of the variables mapping (in synthetic datapoints queries) is now documented properly
  and "officially supported".

## [7.32.7] - 2024-04-05
### Fixed
- Inserting sequence data using `insert_dataframe` would by default drop all rows that contained at least one missing value.
  This has now been fixed to only remove rows where all values are missing.

## [7.32.6] - 2024-04-05
### Fixed
- `AssetsAPI.create_hierarchy` now properly supports `AssetWrite`.

## [7.32.5] - 2024-04-04
### Improved
- Type validation of identifiers

## [7.32.4] - 2024-03-28
### Fixed
- Several methods for `DatapointsArray` that previously failed for string datapoints due to bad handling
  of numpy `dtype`-to-native conversion.

## [7.32.3] - 2024-03-27
### Removed
- Support for `protobuf==3.*` was dropped.

## [7.32.2] - 2024-03-26
### Added
- Missing filterable properties `unit_external_id` and `unit_quantity` to `DatapointSubscriptionProperty`.
  Note: was renamed from `DatapointSubscriptionFilterProperties`, which is now a deprecated alias.

## [7.32.1] - 2024-03-25
### Fixed
- Fix type hints for functions data classes Function/FunctionSchedule/FunctionCall

## [7.32.0] - 2024-03-25
### Changed
- Type hint for `id`, `last_updated_time`, and `create_time` attributes are no longer `Optional` on
  subclasses of `CogniteResource`. This is to reflect that these attributes are always set when the
  object is returned by the SDK.

## [7.31.0] - 2024-03-24
### Added
- Retrieve method for session, `client.iam.session.retrieve`
- The parameter `limit` to the method `client.iam.session.list`.
### Fixed
- The method `client.iam.session.revoke` is now overloaded correctly and returns a `Session` for single id
  and a `SessionList` for multiple ids.

## [7.30.1] - 2024-03-23
### Fixed
- When calling `client.sequences.data.retrieve` in a Jupyter Notebook the returning `SequenceRowsList` no longer raises
  `AttributeError: 'dict' object has no attribute '_repr_html_'` (the HTML representation of `SequenceRowsList` was failing).

## [7.30.0] - 2024-03-20
### Added
- `Properties` class, as used on e.g. `Node` and `Edge`, now renders in Jupyter Notebooks (`_repr_html_` added).

## [7.29.0] - 2024-03-20
### Added
- Direct access to the columns/data stored on raw rows have been added (alongside a `.get` method). Example usage:
  `row["my_col"]` (short-cut for: `row.columns["my_col"]`).

## [7.28.2] - 2024-03-14
### Fixed
- Retrieving more than 100 containers, views, data models, or spaces no longer raises a `CogniteAPIError`.

## [7.28.1] - 2024-03-13
### Fixed
- Fixed issue causing multipart file upload to fail when mime-type was set.

## [7.28.0] - 2024-03-13
### Added
- Added support for advanced filter query in the `list()` (and `__call__()`) method of `assets`, `events`, `sequences`,
  and `time_series` APIs. Now you are able to use advanced filter (like in `filter()`) at the same time as the simple
  filter properties, allowing for more complex requests.
- Added missing `sort` parameter to `list()` and `__call__()` methods for `AssetsAPI`.
- Added missing `sort` parameter to `list()` and `__call__()` methods for `TimeSeriesAPI`.
- Added missing `sort` and `partitions` parameters to `list()` and `__call__()` methods for `SequencesAPI`.
### Deprecated
- Added a deprecation warning on the `filter()` method of `assets`, `events`, `sequences`, and `time_series` APIs as
  its functionality is fully covered by the `list()` method.

## [7.27.2] - 2024-03-08
### Added
- Retry 429s on graphql endpoints

## [7.27.1] - 2024-03-08
### Improved
- When iterating raw rows concurrently, a max queue size for pending results have been added to keep a stable low
  bounded memory usage profile (for when the caller's code isn't processing fast enough to keep up). Worth noting
  that this has no effect on the total retrieval time.

## [7.27.0] - 2024-03-04
### Added
- Added support for multipart file uploads using the `client.files.multipart_upload_session` method.

## [7.26.2] - 2024-03-05
### Fixed
- Fixed a regression from 7.26.1 in the logic for when to refresh token.

## [7.26.1] - 2024-03-05
### Fixed
- The `CredentialProvider` class for client credentials, `OAuthClientCredentials`, was switched from using the non-standard
  field `expires_at` to `expires_in` that's part of the OAuth 2.0 standard (RFC 6749).

## [7.26.0] - 2024-02-29
### Added
- In data modeling, added support for setting floats with units in containers. In addition, added support for retrieving,
  listing, searching, aggregating, querying and syncing nodes/edges with a target unit or target unit system.

## [7.25.0] - 2024-02-29
### Added
- Support for sorting on `client.data_modeling.instances.search`

## [7.24.4] - 2024-02-28
### Fixed
- Unknown ACLs, actions or scopes no longer causes `IAMAPI.[groups.list(...), token.inspect()]` to raise.
### Added
- New action for `DataModelInstancesAcl` added: `Write_Properties`.

## [7.24.3] - 2024-02-28
### Fixed
- Fix handling of GeometryCollection objects in the Documents API.

## [7.24.2] - 2024-02-25
### Fixed
- [Pyodide/WASM only] The list method for raw rows now works for non-finite queries (got broken in `7.24.1`).

## [7.24.1] - 2024-02-25
### Fixed
- [Pyodide/WASM only] The iteration method for raw rows now yields rows _while running_ (instead of waiting for tasks to finish first).

## [7.24.0] - 2024-02-25
### Added
- New parameter for `client.raw.rows(...)`: `partitions`. This enables greater throughput thorough concurrent reads when using
  the generator method (while still keeping a low memory impact). For backwards compatibility, the default is _no concurrency_.
  When specified, can be used together with a finite limit, as opposed to most (if not all) other resources/APIs.
- New parameter for `client.raw.rows.list(...)`: `partitions`. For backwards compatibility, the default is _no concurrency_ when
  a finite `limit` is given, and _"max" concurrency_ (`partitions=max_workers`) otherwise. Partitions can be used with finite limits.
  With this change it is easy to set an appropriate level of concurrency without messing with the global client configuration.
### Changed
- Default configuration setting of `max_workers` has been changed from 10 to 5 (to match the documentation).

## [7.23.1] - 2024-02-23
### Fixed
- Add missing `partition` scope to `seismicAcl`.

## [7.23.0] - 2024-02-23
### Added
- Make properties on instances (`Node`, `Edge`) easier to work with, by implementing support for direct indexing (and a `.get` method).
  If the instances have properties from no source or multiple sources, an error is raised instead. Example usage: `instance["my_prop"]`
  (short-cut for: `instance.properties[ViewId("space", "ext.id", "version")]["my_prop"]`)

## [7.22.0] - 2024-02-21
### Added
- Data point subscriptions reaches General Availability (GA).
  - Use the new [Data point subscriptions](https://developer.cognite.com/dev/concepts/data_point_subscriptions/)
    feature to configure a subscription to listen to changes in one or more time series (in ingestion order).
    The feature is intended to be used where data points consumers need to keep up to date with
    changes to one or more time series without the need to read the entire time series again.
### Changed
- Removed the `ignore_unknown_ids` flag from `client.time_series.subscriptions.retrieve()` to stay consistent with other resource types.

## [7.21.1] - 2024-02-20
### Fixed
- Data Workflows: mark parameter `jobId` as optional in `TransformationTaskOutput`, as it may not be populated in case of a failure.

## [7.21.0] - 2024-02-10
### Added
- Parameter `sort` to `client.documents.list`.

## [7.20.1] - 2024-02-19
### Fixed
- `DMLApplyResult` no longer fails when converted to a string (representation).

## [7.20.0] - 2024-02-13
### Fixed
- internal json encoder now understands CogniteObject and CogniteFilter objects, so that they are
  correctly serialized when used in nested structures.

## [7.19.2] - 2024-02-13
### Fixed
- Addressed `FutureWarning` coming from pandas dependency (granularity to pandas frequency translation of sec/min/hour and 'year start')
- Fixed `granularity` setting in `DatapointsAPI.retrieve_dataframe_in_tz` showing up as number of hours instead of e.g. week or year.

## [7.19.1] - 2024-02-12
### Fixed
- Calls to ... are now retried automatically:
    * Functions API: `list`, `retrieve`, `retrieve_multiple`, `activate`
    * FunctionCalls API: `list`, `retrieve`
    * FunctionSchedules API: `list`, `retrieve`
    * ExtractionPipelines API: `retrieve_multiple`
    * ExtractionPipelineRuns API: `list`
    * Transformations API: `list`, `retrieve`, `retrieve_multiple`, `preview`
    * TransformationJobs API: `retrieve`, `retrieve_multiple`
    * TransformationSchedules API: `retrieve`, `retrieve_multiple`
    * Geospatial API:  `list_feature_types`, `retrieve_feature_types`, `retrieve_features`, `list_features`,
      `search_features`, `stream_features`, `aggregate_features`, `get_coordinate_reference_systems`, `get_raster`, `compute`,
    * UserProfiles API: `retrieve`, `search`
    * Documents API: `search`, `list`, `__call__`, `aggregate_count`, `aggregate_cardinality_values`, `aggregate_cardinality_properties`,
      `aggregate_unique_values`, `aggregate_unique_properties`
    * ThreeDRevisions API: `filter_nodes`

## [7.19.0] - 2024-02-12
### Added
- Helper methods to `View`, `ViewApply`, `ViewList` and `ViewApplyList` `referenced_containers` which returns the
  containers referenced by in the view(s).

## [7.18.0] - 2024-02-08
### Added
- Support for `target_unit` and `target_unit_system` in synthetic time series.

## [7.17.4] - 2024-02-07
### Added
- Allow using container property reference in `NodeResultSetExpression.through` in addition to view property reference

## [7.17.3] - 2024-02-06
### Fixed
- Creating a Cognite Function from a directory with `skip_folder_validation=False` no longer raises `ModuleNotFoundError`
  for Pyodide (WASM) users.

## [7.17.2] - 2024-02-04
### Fixed
- Uploading files now accepts Labels again as part of file metadata. This addresses a bug introduced in v7, which caused
  a `ValueError` to be raised.

## [7.17.1] - 2024-02-02
### Fixed
- An (extreme) edge case where an empty, unnecessary API request for datapoints would be sent leading to a `CogniteAPIError`.
- Certain granularity inputs (when using the `DatapointsAPI`) no longer cause a `ValueError` to be raised with confusing/wrong wording.

## [7.17.0] - 2024-02-01
### Fixed
- Calls to `AnnotationsAPI.[list|retrieve|retrieve_multiple|reverse_lookup]` are now retried automatically.
- Calls to `AnnotationsAPI.reverse_lookup` now also accept the standard values (`-1, inf`) to indicate 'no limit'.
### Improved
- Calls to `AnnotationsAPI.list` with more than 1000 `annotated_resource_ids` are now batched automatically for the user.
  Previously these would raise an API error.

## [7.16.0] - 2024-01-30
### Added
- When listing instances (and when using `search`, `aggregate` and `histogram`), a new `space` parameter has been added;
  you may pass either a single space identifier (or a list of several). Note that this is just for convenience, using
  `filter` still works (and is necessary for more complex queries).
- New convenience filter, `SpaceFilter`, makes filtering on space simpler.

## [7.15.1] - 2024-01-23
### Fixed
- When calling `to_pandas` with `expand_properties=True` on an instance or instance list with no properties, the SDK will
  no longer raise ValueError, but drop the empty properties row/column.

## [7.15.0] - 2024-01-22
### Improved
- Only run pypi version check once, despite instantiating multiple clients. And make it async too.

## [7.14.0] - 2024-01-22
### Changed
- Helper methods to get related resources on `Asset` class now accept `asset_ids` as part of keyword arguments.
### Added
- Helper methods to get related resources on `AssetList` class now accept keyword arguments that are passed on to
  the list endpoint (for server-side filtering).

## [7.13.8] - 2024-01-19
### Fixed
- `FilesAPI.upload` when using `geo_location` (serialize error).

## [7.13.7] - 2024-01-19
### Fixed
- Type hints for all `.update` and `.upsert` methods accept Write classes in addition to Read and Update classes.
- Missing overloading of the `.update` methods on `client.three_d.models.update`, `client.transformations.update`,
  `client.transformations.schedules.update`, `client.relationships.update`, and `client.data_sets.update`.

## [7.13.6] - 2024-01-18
### Added
- Helper method `as_tuple` to `NodeId` and `EdgeId`.

## [7.13.5] - 2024-01-16
### Added
- EdgeConnection, MultiEdgeConnection, MultiReverseDirectRelation and their corresponding Apply View dataclasses are now importable from `cognite.client.dataclasses.data_modeling`.

## [7.13.4] - 2024-01-11
### Fixed
- When calling `WorkflowExecution.load` not having a `schedule` would raise a `KeyError` even though it is optional. This is now fixed.
- When calling `Datapoints.load` not having a `isString` would raise a `KeyError` even though it is optional. This is now fixed.
- Most `CogniteResourceList.as_write()` would raise a `CogniteMissingClientError` when called from a class with missing cognite_client. This is now fixed.

## [7.13.3] - 2024-01-12
### Added
- `View.as_property_ref` and `Container.as_property_ref` to make it easier to create property references
  (used to only be available on `ViewId` and `ContainerId`).

## [7.13.2] - 2024-01-11
### Fixed
- When calling `ExtractionPipeline.load` not having a `schedule` would raise a `KeyError` even though it is optional. This is now fixed.

## [7.13.1] - 2024-01-10
### Improved
- Respect the `isAutoRetryable` flag on error responses from the API when retrying requests.

## [7.13.0] - 2024-01-09
### Changed
- Units on Time Series (including unit conversion) is out of beta and will no longer issue warnings on usage.

## [7.12.0] - 2024-01-09
### Added
- `DatapointsAPI.retrieve_latest` now accepts `target_unit` or `target_unit_system` parameter.
### Fixed
- `DatapointsAPI.retrieve_latest` when given `LatestDatapointQuery`(s) without a setting for `before`, now correctly use
  the (default) `before` setting as specified in the method call.

## [7.11.0] - 2024-01-09
### Added
- All Cognite resources now have write-version. For example, we have `Asset` and `AssetWrite`, `Event` and `EventWrite`, and so on.
  The new write class reflects the required/optional fields in the API, and is now recommended when creating resources. In addition,
  all read classes and list classes now have a convenience method `as_write` that returns the write class with the same data.
  For example, if you have a `assets` of type `AssetList` you can call `assets.as_write()` which will return a `AssetWriteList`,
  and thus removing all server set fields (like `created_time` and `last_updated_time`). This is useful if you want to
  compare a resource from CDF with a local configuration. In addition, this makes it easier to create a new resource
  using an existing resource as a template.
- Missing overloading of the `.create` methods on `client.iam.security_categories.create`, `client.iam.groups.create`,
  `client.labels.create`, `client.three_d.models.create`, `client.three_d.revisions.create`, `client.three_d.asset_mappings.create`,
  `client.transformations.create`, `client.transformations.schedules.create`, and `client.relationships.create`.
### Changed
- The class `DatapointSubscriptionCreate` has been renamed to `DatapointSubscriptionWrite` to be consistent with the other write classes.
  This is not a breaking change, as the old class is still available for backwards compatibility, but will be removed in the next major version.
### Fixed
- The `node.type` was not set when calling `.as_apply()` or `.as_write()` on a `Node` or `NodeList`. This is now fixed.

## [7.10.1] - 2024-01-08
### Added
- Fix retries for `POST /raw/rows`.

## [7.10.0] - 2024-01-08
### Added
- `geospatial.search_features` and `geospatial.stream_features` now accept the `allow_dimensionality_mismatch` parameter.

## [7.9.0] - 2024-01-05
### Added
- You can now enable or disable user profiles for your CDF project with `client.iam.user_profiles.[enable/disable]`.

## [7.8.10] - 2024-01-04
### Changed
- When using `OidcCredentials` to create a transformation, `cdf_project_name` is no longer optional as required
  by the API.

## [7.8.9] - 2024-01-04
### Fixed
- Pyodide-users of the SDK can now create Transformations with non-nonce credentials without a `pyodide.JsException`
  exception being raised.

## [7.8.8] - 2024-01-03
### Added
- Support for `workflows.cancel`.

## [7.8.7] - 2024-01-03
### Fixed
- Added back `InstancesApply` that was removed in 7.8.6.

## [7.8.6] - 2023-12-27
### Improved
- SDK dependency on the `sortedcontainers` package was dropped.

## [7.8.5] - 2023-12-22
### Fixed
- `DirectRelationReference` is now immutable.
- `DirectRelationReference.load` now correctly handles unknown parameters.

## [7.8.4] - 2023-12-22
### Fixed
- Listing annotations now also accepts `None` and `inf` for the `limit` parameter (to return all), matching what
  was already described in the documentation for the endpoint (for the parameter).
- Calling `to_pandas(...)` on an `DiagramDetectItem` no longer raises `KeyError`.

## [7.8.3] - 2023-12-21
### Fixed
- Revert `SingleHopConnectionDefinition` from a string to child class of `ViewProperty`.
- If a `ViewProperty` or `ViewPropertyApply` dumped before version `7.6` was dumped and loaded after `7.6`, the
  user got a `KeyError: 'container'`. The `load` methods are now backwards compatible with the old format.

## [7.8.2] - 2023-12-21
### Fixed
- Revert `SingleHopConnectionDefinitionApply` from a string to child class of `ViewPropertyApply`.

## [7.8.1] - 2023-12-21
### Fixed
- Calling `to_pandas` with `expand_aggregates=True` on an Asset with aggregated properties would yield a pandas DataFrame
  with the column name `0` instead of `"value"`.
### Improved
- Specification of aggregated properties to `AssetsAPI.[list,filter,__call__]`.

## [7.8.0] - 2023-12-21
### Added
- Instance classes `Node`, `Edge`, `NodeList` and `EdgeList` now supports a new flag `expand_properties` in their `to_pandas` method,
  that makes it much simpler to work with the fetched properties. Additionally, `remove_property_prefix` allows easy prefix
  removal (of the view ID, e.g. `space.external_id/version.my_prop` -> `my_prop`).

## [7.7.1] - 2023-12-20
### Fixed
- Missing legacy capability ACLs: `modelHostingAcl` and `genericsAcl`.
- The `IAMAPI.compare_capabilities` fails with a `AttributeError: 'UnknownAcl' object has no attribute '_capability_name'`
  if the user has an unknwon ACL. This is now fixed by skipping comparison of unknown ACLs and issuing a warning.

## [7.7.0] - 2023-12-20
### Added
- Support for `ViewProperty` types `SingleReverseDirectRelation` and `MultiReverseDirectRelation` in data modeling.

## [7.6.0] - 2023-12-13
### Added
- Support for querying data models through graphql. See `client.data_modeling.graphql.query`.

## [7.5.7] - 2023-12-12
### Fixed
- Certain combinations of `start`/`end` and `granularity` would cause `retrieve_dataframe_in_tz` to raise due to
  a bug in the calender-arithmetic (`MonthAligner`).

## [7.5.6] - 2023-12-11
### Added
- Missing legacy scopes for `Capability`: `LegacySpaceScope` and `LegacyDataModelScope`.

## [7.5.5] - 2023-12-11
### Added
- Added `poll_timeout` parameter on `time_series.subscriptions.iterate_data`. Will keep the connection open and waiting,
  until new data is available, up to `poll_timeout` seconds.

## [7.5.4] - 2023-12-06
### Changed
- The `partitions` parameter is no longer respected when using generator methods to list resources
- The `max_workers` config option has been moved from ClientConfig to the global config.

## [7.5.3] - 2023-12-06
### Added
- Support for `subworkflow` tasks in `workflows`.

## [7.5.2] - 2023-12-05
### Fixed
- The built-in `hash` function was mistakenly stored on `WorkflowDefinitionUpsert` instances after `__init__` and has been removed.

## [7.5.1] - 2023-12-01
### Changed
- Raise an exception if `ClientConfig:base_url` is set to `None` or an empty string

## [7.5.0] - 2023-11-30
### Added
- `chain_to` to `NodeResultSetExpression` and `NodeResultSetExpression`, and `direction` to `NodeResultSetExpression`.

## [7.4.2] - 2023-11-28
### Improved
- Quality of life improvement to `client.extraction_pipelines.runs.list` method. The `statuses` parameter now accepts
  a single value and the annotation is improved. The parameter `created_time` can now be given on the format `12d-ago`.

## [7.4.1] - 2023-11-28
### Fixed
- Error in validation logic when creating a `Transformation` caused many calls to `client.transformations.update` to fail.

## [7.4.0] - 2023-11-27
### Changed
- Unit Catalog API is out of beta and will no longer issue warnings on usage. Access is unchanged: `client.units`.

## [7.3.3] - 2023-11-22
### Fixed
- Added action `Delete` in `ProjectsAcl`.

## [7.3.2] - 2023-11-21
### Fixed
- `workflows.retrieve` and `workflows.versions.retrieve` returned None if the provided workflow external id contained special characters. This is now fixed.

## [7.3.1] - 2023-11-21
### Fixed
- Replaced action `Write` with `Create` in `ProjectsAcl`, as `Write` is not a valid action and `Create` is the correct one.

## [7.3.0] - 2023-11-20
### Added
- Added Scope `DataSet` for `TimeSeriesSubscriptionsAcl`.
- Added `data_set_id` to `DatapointSubscription`.

## [7.2.1] - 2023-11-17
### Fixed
- The new compare methods for capabilities in major version 7, `IAMAPI.verify_capabilities` and `IAMAPI.compare_capabilities`
  now works correctly for rawAcl with database scope ("all tables").
### Removed
- Capability scopes no longer have the `is_within` method, and capabilities no longer have `has_capability`. Use the more
  general `IAMAPI.compare_capabilities` instead.

## [7.2.0] - 2023-11-16
### Added
- The `trigger` method of the Workflow Execution API, now accepts a `client_credentials` to allow specifying specific
  credentials to run with. Previously, the current credentials set on the CogniteClient object doing the call would be used.

## [7.1.0] - 2023-11-16
### Added
- The list method for asset mappings in the 3D API now supports `intersects_bounding_box`, allowing users to only
  return asset mappings for assets whose bounding box intersects with the given bounding box.

## [7.0.3] - 2023-11-15
### Fixed
- Bug when `cognite.client.data_classes.filter` used with any `data_modeling` endpoint raised a `CogniteAPIError` for
  snake_cased properties. This is now fixed.
- When calling `client.relationships.retrieve`, `.retrieve_multiple`, or `.list` with `fetch_resources=True`, the
  `target` and `source` resources were not instantiated with a `cognite_client`. This is now fixed.

## [7.0.2] - 2023-11-15
### Fixed
- Missing Scope `DataSet` for `TemplateGroupAcl` and `TemplateInstancesAcl`.

## [7.0.1] - 2023-11-14
### Fixed
- Data modeling APIs now work in WASM-like environments missing the threading module.

## [7.0.0] - 2023-11-14
This release ensure that all CogniteResources have `.dump` and `.load` methods, and that calling these two methods
in sequence produces an equal object to the original, for example,
`my_asset == Asset.load(my_asset.dump(camel_case=True)`. In addition, this ensures that the output of all `.dump`
methods are `json` and `yaml` serializable. Additionally, the default for `camel_case` has been changed to `True`.

### Improved
- Read operations, like `retrieve_multiple` will now fast-fail. Previously, all requests would be executed
  before the error was raised, potentially fetching thousands of unneccesary resources.

### Added
- `CogniteResource.to_pandas` and `CogniteResourceList.to_pandas` now converts known timestamps to `datetime` by
  default. Can be turned off with the new parameter `convert_timestamps`. Note: To comply with older pandas v1, the
  dtype will always be `datetime64[ns]`, although in v2 this could have been `datetime64[ms]`.
- `CogniteImportError` can now be caught as `ImportError`.

### Deprecated
- The Templates API (migrate to Data Modeling).
- The `client.assets.aggregate` use `client.assets.aggregate_count` instead.
- The `client.events.aggregate` use `client.events.aggregate_count` instead.
- The `client.sequence.aggregate` use `client.sequence.aggregate_count` instead.
- The `client.time_series.aggregate` use `client.time_series.aggregate_count` instead.
- In `Transformations` attributes `has_source_oidc_credentials` and `has_destination_oidc_credentials` are deprecated,
  and replaced by properties with the same names.

### Changed
- All `.dump` methods now uses `camel_case=True` by default. This is to match the intended use case, preparing the
  object to be sent in an API request.
- `CogniteResource.to_pandas` now more closely resembles `CogniteResourceList.to_pandas` with parameters
`expand_metadata` and `metadata_prefix`, instead of accepting a sequence of column names (`expand`) to expand,
with no easy way to add a prefix. Also, it no longer expands metadata by default.
- Additionally, `Asset.to_pandas`, now accepts the parameters `expand_aggregates` and `aggregates_prefix`. Since
  the possible `aggregates` keys are known, `camel_case` will also apply to these (if expanded) as opposed to
  the metadata keys.
- More narrow exception types like `CogniteNotFoundError` and `CogniteDuplicatedError` are now raised instead of
  `CogniteAPIError` for the following methods: `DatapointsAPI.retrieve_latest`, `RawRowsAPI.list`,
  `RelationshipsAPI.list`, `SequencesDataAPI.retrieve`, `SyntheticDatapointsAPI.query`. Additionally, all calls
  using `partitions` to API methods like `list` (or the generator version) now do the same.
- The `CogniteResource._load` has been made public, i.e., it is now `CogniteResource.load`.
- The `CogniteResourceList._load` has been made public, i.e., it is now `CogniteResourceList.load`.
- All `.delete` and `.retrieve_multiple` methods now accepts an empty sequence, and will return an empty `CogniteResourceList`.
- All `assert`s meant for the SDK user, now raise appropriate errors instead (`ValueError`, `RuntimeError`...).
- `CogniteAssetHierarchyError` is no longer possible to catch as an `AssertionError`.
- Several methods in the data modelling APIs have had parameter names now correctly reflect whether they accept
  a single or multiple items (i.e. id -> ids).
- `client.data_modeling.instances.aggregate` returns `AggregatedNumberedValue | list[AggregatedNumberedValue] | InstanceAggregationResultList` depending
  on the `aggregates` and `group_by` parameters. Previously, it always returned `InstanceAggregationResultList`.
- The `Group` attribute `capabilities` is now a `Capabilities` object, instead of a `dict`.
- Support for `YAML` in all `CogniteResource.load()` and `CogniteResourceList.load()` methods.
- The `client.sequences.data` methods `.retrieve`, `.retrieve_last_row` (previously `retrieve_latest`), `.insert`  method has changed signature:
  The parameter `column_external_ids` is renamed `columns`. The old parameter `column_external_ids` is still there, but is
  deprecated. In addition, int the `.retrieve` method, the parameters `id` and `external_id` have
  been moved to the beginning of the signature. This is to better match the API and have a consistent overload
  implementation.
- The class `SequenceData` has been replaced by `SequenceRows`. The old `SequenceData` class is still available for
  backwards compatibility, but will be removed in the next major version. However, all API methods now return
  `SequenceRows` instead of `SequenceData`.
- The attribute `columns` in `Sequence` has been changed from `typing.Sequence[dict]` to `SequnceColumnList`.
- The class `SequenceRows` in `client.data_classes.transformations.common` has been renamed to `SequenceRowsDestination`.
- The `client.sequences.data.retrieve_latest` is renamed `client.sequences.data.retrieve_last_row`.
- Classes `Geometry`, `AssetAggregate`, `AggregateResultItem`, `EndTimeFilter`, `Label`, `LabelFilter`, `ExtractionPipelineContact`,
  `TimestampRange`, `AggregateResult`, `GeometryFilter`, `GeoLocation`, `RevisionCameraProperties`, `BoundingBox3D` are no longer
  `dict` but classes with attributes matching the API.
- Calling `client.iam.token.inspect()` now gives an object `TokenInspection` with attribute `capabilities` of type `ProjectCapabilityList`
  instead of `list[dict]`
- In data class `Transformation` the attribute `schedule`, `running_job`, and `last_running_job`, `external_id` and `id`
  are set to the `Transformation` `id` and `external_id` if not set. If they are set to a different value, a `ValueError` is raised

### Added
- Added `load` implementation for `VisionResource`s: `ObjectDetection`, `TextRegion`, `AssetLink`, `BoundingBox`,
  `CdfRerourceRef`, `Polygon`, `Polyline`, `VisionExtractPredictions`, `FeatureParameters`.
- Missing `dump` and `load` methods for `ClientCredentials`.
- Literal annotation for `source_type` and `target_type` in `Relationship`
- In transformations, `NonceCredentials` was missing `load` method.
- In transformations, `TransformationBlockedInfo` was missing `.dump` method
- `capabilities` in `cognite.client.data_classes` with data classes for all CDF capabilities.
- All `CogniteResource` and `CogniteResourcelist` objects have `.dump_yaml` methods, for example, `my_asset_list.dump_yaml()`.

### Removed
- Deprecated methods `aggregate_metadata_keys` and `aggregate_metadata_values` on AssetsAPI.
- Deprecated method `update_feature_types` on GeospatialAPI.
- Parameters `property` and `aggregates` for method `aggregate_unique_values` on GeospatialAPI.
- Parameter `fields` for method `aggregate_unique_values` on EventsAPI.
- Parameter `function_external_id` for method `create` on FunctionSchedulesAPI (function_id has been required
  since the deprecation of API keys).
- The `SequenceColumns` no longer set the `external_id` to `column{no}` if it is missing. It now must be set
  explicitly by the user.
- Dataclasses `ViewDirectRelation` and `ContainerDirectRelation` are replaced by `DirectRelation`.
- Dataclasses `MappedPropertyDefinition` and `MappedApplyPropertyDefinition` are replaced by `MappedProperty` and `MappedPropertyApply`.
- Dataclasses `RequiresConstraintDefinition` and `UniquenessConstraintDefinition` are replaced by `RequiresConstraint` and `UniquenessConstraint`.
- In data class `Transformation` attributes `has_source_oidc_credentials` and `has_destination_oidc_credentials` are replaced by properties.

### Fixed
- Passing `limit=0` no longer returns `DEFAULT_LIMIT_READ` (25) resources, but raises a `ValueError`.
- `Asset.dump()` was not dumping attributes `geo_location` and `aggregates` to `json` serializable data structures.
- In data modeling, `NodeOrEdgeData.load` method was not loading the `source` attribute to `ContainerId` or `ViewId`. This is now fixed.
- In data modeling, the attribute `property` used in `Node` and `Edge` was not `yaml` serializable.
- In `DatapointsArray`, `load` method was not compatible with `.dump` method.
- In extraction pipelines, `ExtractionPipelineContact.dump` was not `yaml` serializable
- `ExtractionPipeline.dump` attribute `contacts` was not `json` serializable.
- `FileMetadata.dump` attributes `labels` and `geo_location` was not `json` serializable.
- In filtering, filter `ContainsAll` was missing in `Filter.load` method.
- Annotation for `cpu` and `memory` in `Function`.
- `GeospatialComputedResponse.dump` attribute `items` was not `yaml` serializable
- `Relationship.dump` was not `json` serializable.
- `Geometry.dump` was not `json` serializable.
- In templates, `GraphQlResponse.dump` was not `json` serializable, and `GraphQlResponse.dump` failed to load
  `errors` `GraphQlError`.
- `ThreeDModelRevision` attribute `camera` was not dumped as `yaml` serializable and
  not loaded as `RevisionCameraProperties`.
- `ThreeDNode` attribute `bounding_box` was not dumped as `yaml` serializable and
  not loaded as `BoundingBox3D`.
- `Transformation` attributes `source_nonce`, `source_oidc_credential`, `destination_nonce`,
  and `destination_oidc_credentials` were not dumped as `json` serializable and `loaded` with
  the appropriate data structure. In addition, `TransformationBlockedInfo` and `TransformationJob`
  were not dumped as `json` serializable.
- `TransformationPreviewResult` was not dumping attribute `schema` as `yaml` serializable, and the
  `load` and `dump` methods were not compatible.
- In transformations, `TransformationJob.dump` was not `json` serializable, and attributes
  `destination` and `status` were not loaded into appropriate data structures.
- In transformations, `TransformationSchemaMapType.dump` was not `json` serializable.
- In `annotation_types_images`, implemented `.load` for `KeypointCollection` and `KeypointCollectionWithObjectDetection`.
- Bug when dumping `documents.SourceFile.dump(camel_case=True)`.
- Bug in `WorkflowExecution.dump`
- Bug in `PropertyType.load`

## [6.39.6] - 2023-11-13
## Fixed
- HTTP status code retry strategy for RAW and labels. `/rows/insert` and `/rows/delete` will now
  be retried for all status codes in `config.status_forcelist` (default 429, 502, 503, 504), while
  `/dbs/{db}` and `/tables/{table}` will now only be retried for 429s and connection errors as those
  endpoints are not idempotent.
- Also, `labels/list` will now also be retried.

## [6.39.5] - 2023-11-12
## Fixed
- The `.apply()` methods of `MappedProperty` now has the missing property `source`.

## [6.39.4] - 2023-11-09
## Fixed
- Fetching datapoints from dense time series using a `targetUnit` or a target `targetUnitSystem` could result
  in some batches not being converted to the new unit.

## [6.39.3] - 2023-11-08
## Fixed
- The newly introduced parameter `connectionType` was assumed to be required from the API. This is not the case.

## [6.39.2] - 2023-11-08
## Fixed
- When listing `client.data_modeling.views` the SDK raises a `TypeError`. This is now fixed.

## [6.39.1] - 2023-11-01
## Fixed
- When creating transformations using backup auth. flow (aka a session could not be created for any reason),
  the scopes for the credentials would not be passed correctly (bug introduced in 6.25.1).

## [6.39.0] - 2023-11-01
## Added
- Support for `concurrencyPolicy` property in Workflows `TransformationsWorker`.

## [6.38.1] - 2023-10-31
### Fixed
- `onFailure` property in Workflows was expected as mandatory and was raising KeyError if it was not returned by the API.
  The SDK now assumes the field to be optional and loads it as None instead of raising an error.

## [6.38.0] - 2023-10-30
### Added
- Support `onFailure` property in Workflows, allowing marking Tasks as optional in a Workflow.

## [6.37.0] - 2023-10-27
### Added
- Support for `type` property in `NodeApply` and `Node`.

## [6.36.0] - 2023-10-25
### Added
- Support for listing members of Data Point Subscription, `client.time_series.subscriptions.list_member_time_series()`. Note this is an experimental feature.

## [6.35.0] - 2023-10-25
### Added
- Support for `through` on node result set expressions.

### Fixed
- `unit` on properties in data modeling. This was typed as a string, but it is in fact a direct relation.

## [6.34.2] - 2023-10-23
### Fixed
- Loading a `ContainerApply` from source failed with `KeyError` if `nullable`, `autoIncrement`, or `cursorable` were not set
  in the `ContainerProperty` and `BTreeIndex` classes even though they are optional. This is now fixed.

## [6.34.1] - 2023-10-23
### Added
- Support for setting `data_set_id` and `metadata` in `ThreeDModelsAPI.create`.
- Support for updating `data_set_id` in `ThreeDModelsAPI.update`.

## [6.34.0] - 2023-10-20
### Fixed
- `PropertyType`s no longer fail on instantiation, but warn on missing SDK support for the new property(-ies).

### Added
- `PropertyType`s `Float32`, `Float64`, `Int32`, `Int64` now support `unit`.

## [6.33.3] - 2023-10-18
### Added
- `functions.create()` now accepts a `data_set_id` parameter. Note: This is not for the Cognite function, but for the zipfile containing
  the source code files that is uploaded on the user's behalf (from which the function is then created). Specifying a data set may
  help resolve the error 'Resource not found' (403) that happens when a user is not allowed to create files outside a data set.

## [6.33.2] - 2023-10-16
### Fixed
- When fetching datapoints from "a few time series" (implementation detail), all missing, non-ignorable time series
  are now raised together in a `CogniteNotFoundError` rather than only the first encountered.

### Improved
- Datapoints fetching has a lower peak memory consumption when fetching from multiple time series simultaneously.

## [6.33.1] - 2023-10-14
### Fixed
- `Function.list_schedules()` would return schedules unrelated to the function if the function did not have an external id.

## [6.33.0] - 2023-10-13
### Added
- Support for providing `DirectRelationReference` and `NodeId` as direct relation values when
ingesting node and edge data.

## [6.32.4] - 2023-10-12
### Fixed
- Filters using e.g. metadata keys no longer dumps the key in camel case.

## [6.32.3] - 2023-10-12
### Added
- Ability to toggle the SDK debug logging on/off by setting `config.debug` property on a CogniteClient to True (enable) or False (disable).

## [6.32.2] - 2023-10-10
### Added
- The credentials class used in TransformationsAPI, `OidcCredentials`, now also accepts `scopes` as a list of strings
  (used to be comma separated string only).

## [6.32.1] - 2023-10-10
### Added
- Missing `unit_external_id` and `unit_quantity` fields on `TimeSeriesProperty`.

## [6.32.0] - 2023-10-09
### Fixed
- Ref to openapi doc in Vision extract docstring
- Parameters to Vision models can be given as Python dict (updated doc accordingly).
- Don't throw exception when trying to save empty list of vision extract predictions as annotations. This is to avoid having to wrap this method in try-except for every invocation of the method.

### Added
- Support for new computer vision models in Vision extract service: digital gauge reader, dial gauge reader, level gauge reader and valve state detection.

## [6.31.0] - 2023-10-09
### Added
Support for setting and fetching TimeSeries and Datapoints with "real" units (`unit_external_id`).
- TimeSeries has a new field `unit_external_id`, which can be set when creating or updating it. This ID must refer to a
  valid unit in the UnitCatalog, see `client.units.list` for reference.
- If the `unit_external_id` is set for a TimeSeries, then you may retrieve datapoints from that time series in any compatible
  units. You do this by specifying the `target_unit` (or `target_unit_system`) in a call to any of the datapoints `retrieve`
  methods, `retrieve`, `retrieve_arrays`, `retrieve_dataframe`, or `retrieve_dataframe_in_tz`.

## [6.30.2] - 2023-10-09
### Fixed
- Serialization of `Transformation` or `TransformationList` no longer fails in `json.dumps` due to unhandled composite objects.

## [6.30.1] - 2023-10-06
### Added
- Support for metadata on Workflow executions. Set custom metadata when triggering a workflow (`workflows.executions.trigger()`). The metadata is included in results from `workflows.executions.list()` and `workflows.executions.retrieve_detailed()`.

## [6.30.0] - 2023-10-06
### Added
- Support for the UnitCatalog with the implementation `client.units`.

## [6.29.2] - 2023-10-04
### Fixed
- Calling some of the methods `assets.filter()`, `events.filter()`, `sequences.filter()`, `time_series.filter()` without a `sort` parameter could cause a `CogniteAPIError` with a 400 code. This is now fixed.

## [6.29.1] - 2023-10-04
### Added
- Convenience method `to_text` on the `FunctionCallLog` class which simplifies printing out function call logs.

## [6.29.0] - 2023-10-04
### Added
- Added parameter `resolve_duplicate_file_names` to `client.files.download`.
  This will keep all the files when downloading to local machine, even if they have the same name.

## [6.28.5] - 2023-10-03
### Fixed
- Bugfix for serialization of Workflows' `DynamicTasksParameters` during `workflows.versions.upsert` and `workflows.execution.retrieve_detailed`

## [6.28.4] - 2023-10-03
### Fixed
- Overload data_set/create for improved type safety

## [6.28.3] - 2023-10-03
### Fixed
- When uploading files as strings using `client.files.upload_bytes` the wrong encoding is used on Windows, which is causing
  part of the content to be lost when uploading. This is now fixed.

## [6.28.2] - 2023-10-02
### Fixed
- When cache lookup did not yield a token for `CredentialProvider`s like `OAuthDeviceCode` or `OAuthInteractive`, a
  `TypeError` could be raised instead of initiating their authentication flow.

## [6.28.1] - 2023-09-30
### Improved
- Warning when using alpha/beta features.

## [6.28.0] - 2023-09-26
### Added
- Support for the WorkflowOrchestrationAPI with the implementation `client.workflows`.

## [6.27.0] - 2023-09-13
### Changed
- Reduce concurrency in data modeling client to 1

## [6.26.0] - 2023-09-22
### Added
- Support `partition` and `cursor` parameters on `time_series.subscriptions.iterate_data`
- Include the `cursor` attribute on `DatapointSubscriptionBatch`, which is yielded in every iteration
of `time_series.subscriptions.iterate_data`.

## [6.25.3] - 2023-09-19
### Added
- Support for setting and retrieving `data_set_id` in data class `client.data_classes.ThreeDModel`.

## [6.25.2] - 2023-09-12
### Fixed
- Using the `HasData` filter would raise an API error in CDF.

## [6.25.1] - 2023-09-15
### Fixed
- Using nonce credentials now works as expected for `transformations.[create, update]`. Previously, the attempt to create
  a session would always fail, leading to nonce credentials never being used (full credentials were passed to- and
  stored in the transformations backend service).
- Additionally, the automatic creation of a session no longer fails silently when an `CogniteAuthError` is encountered
  (which happens when the credentials are invalid).
- While processing source- and destination credentials in `client.transformations.[create, update]`, an `AttributeError`
  can no longer be raised (by not specifying project).
### Added
- `TransformationList` now correctly inherits the two (missing) helper methods `as_ids()` and `as_external_ids()`.

## [6.25.0] - 2023-09-14
### Added
- Support for `ignore_unknown_ids` in `client.functions.retrieve_multiple` method.

## [6.24.1] - 2023-09-13
### Fixed
- Bugfix for `AssetsAPI.create_hierarchy` when running in upsert mode: It could skip certain updates above
  the single-request create limit (currently 1000 assets).

## [6.24.0] - 2023-09-12
### Fixed
- Bugfix for `FilesAPI.upload` and `FilesAPI.upload_bytes` not raising an error on file contents upload failure. Now `CogniteFileUploadError` is raised based on upload response.

## [6.23.0] - 2023-09-08
### Added
- Supporting for deleting constraints and indexes on containers.

### Changed
- The abstract class `Index` can no longer be instantiated. Use BTreeIndex or InvertedIndex instead.

## [6.22.0] - 2023-09-08
### Added
- `client.data_modeling.instances.subscribe` which lets you subscribe to a given
data modeling query and receive updates through a provided callback.
- Example on how to use the subscribe method to sync nodes to a local sqlite db.

## [6.21.1] - 2023-09-07
### Fixed
- Concurrent usage of the `CogniteClient` could result in API calls being made with the wrong value for `api_subversion`.

## [6.21.0] - 2023-09-06
### Added
- Supporting pattern mode and extra configuration for diagram detect in beta.

## [6.20.0] - 2023-09-05
### Fixed
- When creating functions with `client.functions.create` using the `folder` argument, a trial-import is executed as part of
  the verification process. This could leave leftover modules still in scope, possibly affecting subsequent calls. This is
  now done in a separate process to guarantee it has no side-effects on the main process.
- For pyodide/WASM users, a backup implementation is used, with an improved cleanup procedure.

### Added
- The import-check in `client.functions.create` (when `folder` is used) can now be disabled by passing
  `skip_folder_validation=True`. Basic validation is still done, now additionally by parsing the AST.

## [6.19.0] - 2023-09-04
## Added
- Now possible to retrieve and update translation and scale of 3D model revisions.

## [6.18.0] - 2023-09-04
### Added
- Added parameter `keep_directory_structure` to `client.files.download` to allow downloading files to a folder structure matching the one in CDF.

### Improved
- Using `client.files.download` will still skip files with the same name when writing to disk, but now a `UserWarning` is raised, specifying which files are affected.

## [6.17.0] - 2023-09-01
### Added
- Support for the UserProfilesAPI with the implementation `client.iam.user_profiles`.

## [6.16.0] - 2023-09-01
### Added
- Support for `ignore_unknown_ids` in `client.relationships.retrieve_multiple` method.

## [6.15.3] - 2023-08-30
### Fixed
- Uploading files using `client.files.upload` now works when running with `pyodide`.

## [6.15.2] - 2023-08-29
### Improved
- Improved error message for `CogniteMissingClientError`. Now includes the type of object missing the `CogniteClient` reference.

## [6.15.1] - 2023-08-29
### Fixed
- Bugfix for `InstanceSort._load` that always raised `TypeError` (now public, `.load`). Also, indirect fix for `Select.load` for non-empty `sort`.

## [6.15.0] - 2023-08-23
### Added
- Support for the DocumentsAPI with the implementation `client.documents`.
- Support for advanced filtering for `Events`, `TimeSeries`, `Assets` and `Sequences`. This is available through the
  `.filter()` method, for example, `client.events.filter`.
- Extended aggregation support for `Events`, `TimeSeries`, `Assets` and `Sequences`. This is available through the five
  methods `.aggregate_count(...)`, `aggregate_cardinality_values(...)`, `aggregate_cardinality_properties(...)`,
  `.aggregate_unique_values(...)`, and `.aggregate_unique_properties(...)`. For example,
  `client.assets.aggregate_count(...)`.
- Added helper methods `as_external_ids` and `as_ids` for `EventList`, `TimeSeriesList`, `AssetList`, `SequenceList`,
  `FileMetaDataList`, `FunctionList`, `ExtractionPipelineList`, and `DataSetList`.

### Deprecated
- Added `DeprecationWarning` to methods `client.assets.aggregate_metadata_keys` and
  `client.assets.aggregate_metadata_values`. The use parameter the `fields` in
  `client.events.aggregate_unique_values` will also lead to a deprecation warning. The reason is that the endpoints
  these methods are using have been deprecated in the CDF API.

## [6.14.2] - 2023-08-22
### Fixed
- All data modeling endpoints will now be retried. This was not the case for POST endpoints.

## [6.14.1] - 2023-08-19
### Fixed
- Passing `sources` as a tuple no longer raises `ValueError` in `InstancesAPI.retrieve`.

## [6.14.0] - 2023-08-14
### Changed
- Don't terminate client.time_series.subscriptions.iterate_data() when `has_next=false` as more data
may be returned in the future. Instead we return the `has_next` field in the batch, and let the user
decide whether to terminate iteration. This is a breaking change, but this particular API is still
in beta and thus we reserve the right to break it without bumping the major version.

## [6.13.3] - 2023-08-14
### Fixed
- Fixed bug in `ViewApply.properties` had type hint `ConnectionDefinition` instead of `ConnectionDefinitionApply`.
- Fixed bug in `dump` methods of `ViewApply.properties` causing the return code `400` with message
  `Request had 1 constraint violations. Please fix the request and try again. [type must not be null]` to be returned
  from the CDF API.

## [6.13.2] - 2023-08-11
### Fixed
- Fixed bug in `Index.load` that would raise `TypeError` when trying to load `indexes`, when an unexpected field was
  encountered (e.g. during a call to `client.data_modeling.container.list`).

## [6.13.1] - 2023-08-09
### Fixed
- Fixed bug when calling a `retrieve`, `list`, or `create` in `client.data_modeling.container` raised a `TypeError`.
  This is caused by additions of fields to the API, this is now fixed by ignoring unknown fields.

## [6.13.0] - 2023-08-07
### Fixed
- Fixed a bug raising a `KeyError` when calling `client.data_modeling.graphql.apply_dml` with an invalid `DataModelingId`.
- Fixed a bug raising `AttributeError` in `SpaceList.to_space_apply_list`, `DataModelList.to_data_model_apply_list`,
  `ViewList.to_view_apply`. These methods have also been renamed to `.as_apply` for consistency
  with the other data modeling resources.

### Removed
- The method `.as_apply` from `ContainerApplyList` as this method should be on the `ContainerList` instead.

### Added
- Missing `as_ids()` for `DataModelApplyList`, `ContainerList`, `ContainerApplyList`, `SpaceApplyList`, `SpaceList`,
  `ViewApplyList`, `ViewList`.
- Added helper method `.as_id` to `DMLApplyResult`.
- Added helper method `.latest_version` to `DataModelList`.
- Added helper method `.as_apply` to `ContainerList`.
- Added container classes `NodeApplyList`, `EdgeApplyList`, and `InstancesApply`.

## [6.12.2] - 2023-08-04
### Fixed
- Certain errors that were previously silently ignored in calls to `client.data_modeling.graphql.apply_dml` are now properly raised (used to fail as the API error was passed nested inside the API response).

## [6.12.1] - 2023-08-03
### Fixed
- Changed the structure of the GraphQL query used when updating DML models through `client.data_modeling.graphql.apply_dml` to properly handle (i.e. escape) all valid symbols/characters.

## [6.12.0] - 2023-07-26
### Added
- Added option `expand_metadata` to `.to_pandas()` method for list resource types which converts the metadata (if any) into separate columns in the returned dataframe. Also added `metadata_prefix` to control the naming of these columns (default is "metadata.").

## [6.11.1] - 2023-07-19
### Changed
- Return type `SubscriptionTimeSeriesUpdate` in `client.time_series.subscriptions.iterate_data` is now required and not optional.

## [6.11.0] - 2023-07-19
### Added
- Support for Data Point Subscription, `client.time_series.subscriptions`. Note this is an experimental feature.


## [6.10.0] - 2023-07-19
### Added
- Upsert method for `assets`, `events`, `timeseries`, `sequences`, and `relationships`.
- Added `ignore_unknown_ids` flag to `client.sequences.delete`

## [6.9.0] - 2023-07-19
### Added
- Basic runtime validation of ClientConfig.project

## [6.8.7] - 2023-07-18
### Fixed
- Dumping of `Relationship` with `labels` is not `yaml` serializable. This is now fixed.

## [6.8.6] - 2023-07-18
### Fixed
- Include `version` in __repr__ for View and DataModel

## [6.8.5] - 2023-07-18
### Fixed
- Change all implicit Optional types to explicit Optional types.

## [6.8.4] - 2023-07-12
### Fixed
- `max_worker` limit match backend for `client.data_modeling`.

## [6.8.3] - 2023-07-12
### Fixed
- `last_updated_time` and `created_time` are no longer optional on InstanceApplyResult

## [6.8.2] - 2023-07-12
### Fixed
- The `.dump()` method for `InstanceAggregationResult` caused an `AttributeError` when called.

## [6.8.1] - 2023-07-08
### Changed
- The `AssetHierarchy` class would consider assets linking their parent by ID only as orphans, contradicting the
  docstring stating "All assets linking a parent by ID are assumed valid". This is now true (they are no longer
  considered orphans).

## [6.8.0] - 2023-07-07
### Added
- Support for annotations reverse lookup.

## [6.7.1] - 2023-07-07
### Fixed
- Needless function "as_id" on View as it was already inherited
### Added
- Flag "all_versions" on data_modeling.data_models.retrieve() to retrieve all versions of a data model or only the latest one
- Extra documentation on how to delete edges and nodes.
- Support for using full Node and Edge objects when deleting instances.

## [6.7.0] - 2023-07-07
### Added
- Support for applying graphql dml using `client.data_modeling.graphql.apply_dml()`.

## [6.6.1] - 2023-07-07
### Improved
- Added convenience function to instantiate a `CogniteClient.default(...)` to save the users from typing the
  default URLs.

## [6.6.0] - 2023-07-06
### Fixed
- Support for query and sync endpoints across instances in the Data Modeling API with the implementation
  `client.data_modeling.instances`, the methods `query` and `sync`.

## [6.5.8] - 2023-06-30
### Fixed
- Serialization of `DataModel`. The bug caused `DataModel.load(data_model.dump(camel_case=True))` to fail with
  a `TypeError`. This is now fixed.

## [6.5.7] - 2023-06-29
### Fixed
- A bug caused by use of snake case in field types causing `NodeApply.dump(camel_case=True)`
  trigger a 400 response from the API.

## [6.5.6] - 2023-06-29
### Fixed
- A bug causing `ClientConfig(debug=True)` to raise an AttributeError

## [6.5.5] - 2023-06-28
### Fixed
- A bug where we would raise the wrong exception when errors on occurred on `data_modeling.spaces.delete`
- A bug causing inconsistent MRO in DataModelList

## [6.5.4] - 2023-06-28
### Added
- Missing query parameters:
     * `inline_views` in `data_modeling.data_models.retrieve()`.
     * `include_global` in `data_modeling.spaces.list()`.
     * `include_inherited_properties` in `data_modeling.views.retrieve()`.

## [6.5.3] - 2023-06-28
### Fixed
- Only validate `space` and `external_id` for `data_modeling` write classes.


## [6.5.2] - 2023-06-27
### Fixed
- Added missing `metadata` attribute to `iam.Group`

## [6.5.1] - 2023-06-27
### Fixed
- Fix typehints on `data_modeling.instances.aggregate()` to not allow Histogram aggregate.
- Moved `ViewDirectRelation.source` property to `MappedProperty.source` where it belongs.

## [6.5.0] - 2023-06-27
### Added
- Support for searching and aggregating across instances in the Data Modeling API with the implementation
  `client.data_modeling.instances`, the methods `search`, `histogram` and `aggregate`.

## [6.4.8] - 2023-06-23
### Fixed
- Handling non 200 responses in `data_modeling.spaces.apply`, `data_modeling.data_models.apply`,
  `data_modeling.views.apply` and `data_modeling.containers.apply`

## [6.4.7] - 2023-06-22
### Fixed
- Consistently return the correct id types in data modeling resource clients

## [6.4.6] - 2023-06-22
### Fixed
- Don't swallow keyword args on Apply classes in Data Modeling client

## [6.4.5] - 2023-06-21
### Added
- Included tuple-notation when retrieving or listing data model instances

### Improved
- Fixed docstring for retrieving data model instances and extended the examples.

## [6.4.4] - 2023-06-21
Some breaking changes to the datamodeling client. We don't expect any more breaking changes,
but we accept the cost of breaking a few consumers now early on the really nail the user experience.
### Added
- ViewId:as_property_ref and ContainerId:as_property_ref to make it easier to create property references.

### Changed
- Renamed ViewCore:as_reference and ContainerCore:as_reference to :as_id() for consistency with other resources.
- Change Instance:properties to be a `MutableMapping[ViewIdentifier, MutableMapping[PropertyIdentifier, PropertyValue]]`, in order to make it easier to consume
- Make VersionedDataModelingId:load accept `tuple[str, str]`
- Rename ConstraintIdentifier to Constraint - it was not an id but the definition itself
- Rename IndexIdentifier to Index - it was not an id but the definition itself
- Rename ContainerPropertyIdentifier to ContainerProperty - it was not an id but the definition itself

### Removed
- Redundant EdgeApply:create method. It simply mirrored the EdgeApply constructor.


## [6.4.3] - 2023-06-15
### Added
- Accept direct relation values as tuples in `EdgeApply`

## [6.4.2] - 2023-06-15
### Changed
- When providing ids as tuples in `instances.retrieve` and `instances.delete` you should not
have to specify the instance type in each tuple

### Fixed
- Bug where edges and nodes would get mixed up on `instances.retrieve`

## [6.4.1] - 2023-06-14
### Fixed
- Add the missing page_count field for diagram detect items.

## [6.4.0] - 2023-06-12
### Added
- Partial support for the instance resource in the Data Modeling API with the implementation
  `client.data_modeling.instances`, the endpoints `list`, `delete`, `retrieve`, and `apply`

## [6.3.2] - 2023-06-08
### Fixed
- Requests being retried around a token refresh cycle, no longer risk getting stuck with an outdated token.

### Added
- `CredentialProviders` subclassing `_OAuthCredentialProviderWithTokenRefresh`, now accepts a new parameter, `token_expiry_leeway_seconds`, controlling how early a token refresh request should be initiated (before it expires).

### Changed
- `CredentialProviders` subclassing `_OAuthCredentialProviderWithTokenRefresh` now uses a safer default of 15 seconds (up from 3 sec) to control how early a token refresh request should be initiated (before it expires).

## [6.3.1] - 2023-06-07
### Fixed
- Signature of `client.data_modeling.views.retrieve` and `client.data_modeling.data_models.retrieve` to always return a list.

## [6.3.0] - 2023-06-07
### Added
- Support for the container resource in the Data Modeling API with the implementation `client.data_modeling.containers`.
- Support for the view resource in the Data Modeling API with the implementation `client.data_modeling.views`.
- Support for the data models resource in the Data Modeling API with the implementation `client.data_modeling.data_models`.

### Removed
- Removed `retrieve_multiple` from the `SpacesAPI` to have a consistent API with the `views`, `containers`, and `data_models`.

## [6.2.2] - 2023-06-05
### Fixed
- Creating function schedules with current user credentials now works (used to fail at runtime with "Could not fetch a valid token (...)" because a session was never created.)

## [6.2.1] - 2023-05-26
### Added
- Data model centric support in transformation

## [6.2.0] - 2023-05-25
### Added
- Support for the spaces resource in the Data Modeling API with the implementation `client.data_modeling.spaces`.

### Improved
- Reorganized documentation to match API documentation.

## [6.1.10] - 2023-05-22
### Fixed
- Data modelling is now GA. Renaming instance_nodes -> nodes and instance_edges -> edges to make the naming in SDK consistent with Transformation API and CLI

## [6.1.9] - 2023-05-16
### Fixed
- Fixed a rare issue with datapoints fetching that could raise `AttributeError` when running with `pyodide`.

## [6.1.8] - 2023-05-12
### Fixed
- ExtractionPipelinesRun:dump method will not throw an error when camel_case=True anymore

## [6.1.7] - 2023-05-11
### Removed
- Removed DMS v2 destination in transformations

## [6.1.6] - 2023-05-11
### Fixed
- `FunctionsAPI.create` now work in Wasm-like Python runtimes such as `pyodide`.

## [6.1.5] - 2023-05-10
### Fixed
- When creating a transformation with a different source- and destination CDF project, the project setting is no longer overridden by the setting in the `CogniteClient` configuration allowing the user to read from the specified source project and write to the specified and potentially different destination project.

## [6.1.4] - 2023-05-08
### Fixed
- Pickling a `CogniteClient` instance with certain `CredentialProvider`s no longer causes a `TypeError: cannot pickle ...` to be raised.

## [6.1.3] - 2023-05-08
### Added
- Add the license of the package in poetry build.

## [6.1.2] - 2023-05-04
### Improved
- The SDK has received several minor bugfixes to be more user-friendly on Windows.

### Fixed
- The utility function `cognite.client.utils.datetime_to_ms` now raises an understandable `ValueError` when unable to convert pre-epoch datetimes.
- Several functions reading and writing to disk now explicitly use UTF-8 encoding

## [6.1.1] - 2023-05-02
### Fixed
- `AttributeError` when passing `pandas.Timestamp`s with different timezones (*of which one was UTC*) to `DatapointsAPI.retrieve_dataframe_in_tz`.
- A `ValueError` is no longer raised when passing `pandas.Timestamp`s in the same timezone, but with different underlying implementations (e.g. `datetime.timezone.utc` / `pytz.UTC` / `ZoneInfo("UTC")`) to `DatapointsAPI.retrieve_dataframe_in_tz`.

## [6.1.0] - 2023-04-28
### Added
- Support for giving `start` and `end` arguments as `pandas.Timestamp` in `DatapointsAPI.retrieve_dataframe_in_tz`.

### Improved
- Type hints for the `DatapointsAPI` methods.

## [6.0.2] - 2023-04-27
### Fixed
- Fixed a bug in `DatapointsAPI.retrieve_dataframe_in_tz` that could raise `AmbiguousTimeError` when subdividing the user-specified time range into UTC intervals (with fixed offset).

## [6.0.1] - 2023-04-20
### Fixed
- Fixed a bug that would cause `DatapointsAPI.retrieve_dataframe_in_tz` to raise an `IndexError` if there were only empty time series in the response.

## [6.0.0] - 2023-04-19
### Removed
- Removed support for legacy auth (API keys, service accounts, login.status)
- Removed the deprecated `extractionPipeline` argument to `client.extraction_pipelines.create`. Only `extraction_pipeline` is accepted now.
- Removed the deprecated `client.datapoints` accessor attribute. The datapoints API can only be accessed through `client.time_series.data` now.
- Removed the deprecated `client.extraction_pipeline_runs` accessor attribute. The extraction pipeline run API can only be accessed through `client.extraction_pipelines.runs` now.
- Removed the deprecated `external_id` attribute on `ExtractionPipelineRun`. This has been replaced with `extpipe_external_id`.

## [5.12.0] - 2023-04-18
### Changed
- Enforce that types are explicitly exported in order to make very strict type checkers happy.

## [5.11.1] - 2023-04-17
### Fixed
- List (and `__call__`) methods for assets, events, files, labels, relationships, sequences and time series now raise if given bad input for `data_set_ids`, `data_set_external_ids`, `asset_subtree_ids` and `asset_subtree_external_ids` instead of ignoring/returning everything.

### Improved
- The listed parameters above have silently accepted non-list input, i.e. single `int` (for `ids`) or single `str` (for `external_ids`). Function signatures and docstrings have now been updated to reflect this "hidden functionality".

## [5.11.0] - 2023-04-17
### Added
- The `DatapointsAPI` now supports time zones with the addition of a new method, `retrieve_dataframe_in_tz`. It does not support individual customization of query parameters (for good reasons, e.g. a DataFrame has a single index).
- Asking for datapoints in a specific time zone, e.g. `America/New_York` or `Europe/London` is now easily accomplished: the user can just pass in their `datetimes` localized to their time zone directly.
- Queries for aggregate datapoints are also supported, with the key feature being automatic handling of daylight savings time (DST) transitions, as this is not supported by the official API. Example usage: A user living in Oslo, Norway, wants daily averages in their local time. In Oslo, the standard time is UTC+1, with UTC+2 during the summer. This means during spring, there is a 23-hour long day when clocks roll 1 hour forward and a 25-hour day during fall.
- New granularities with a longer time span have been added (only to this new method, for now): 'week', 'month', 'quarter' and 'year'. These do not all represent a fixed frequency, but like the example above, neither does for example 'day' when we use time zones without a fixed UTC offset.

## [5.10.5] - 2023-04-13
### Fixed
- Subclasses of `VisionResource` inheriting `.dump` and `to_pandas` now work as expected for attributes storing lists of subclass instances like `Polygon`, `PolyLine`, `ObjectDetection` or `VisionExtractPredictions` directly or indirectly.

## [5.10.4] - 2023-04-13
### Fixed
- A lot of nullable integer attributes ended up as float after calling `.to_pandas`. These are now correctly converted to `dtype=Int64`.

## [5.10.3] - 2023-04-13
### Fixed
- When passing `CogniteResource` classes (like `Asset` or `Event`) to `update`, any labels were skipped in the update (passing `AssetUpdate` works). This has been fixed for all Cognite resource classes.

## [5.10.2] - 2023-04-12
### Fixed
- Fixed a bug that would cause `AssetsAPI.create_hierarchy` to not respect `upsert=False`.

## [5.10.1] - 2023-04-04
### Fixed
- Add missing field `when` (human readable version of the CRON expression) to `FunctionSchedule` class.

## [5.10.0] - 2023-04-03
### Fixed
- Implemented automatic retries for connection errors by default, improving the reliability of the connection to the Cognite API.
- Added a user-readable message to `CogniteConnectionRefused` error for improved user experience.

### Changed
- Introduce a `max_retries_connect` attribute on the global config, and default it to 3.

## [5.9.3] - 2023-03-27
### Fixed
- After creating a schedule for a function, the returned `FunctionSchedule` was missing a reference to the `CogniteClient`, meaning later calls to `.get_input_data()` would fail and raise `CogniteMissingClientError`.
- When calling `.get_input_data()` on a `FunctionSchedule` instance, it would fail and raise `KeyError` if no input data was specified for the schedule. This now returns `None`.

## [5.9.2] - 2023-03-27
### Fixed
- After calling e.g. `.time_series()` or `.events()` on an `AssetList` instance, the resulting resource list would be missing the lookup tables that allow for quick lookups by ID or external ID through the `.get()` method. Additionally, for future-proofing, the resulting resource list now also correctly has a `CogniteClient` reference.

## [5.9.1] - 2023-03-23
### Fixed
- `FunctionsAPI.call` now also works for clients using auth flow `OAuthInteractive`, `OAuthDeviceCode`, and any user-made subclass of `CredentialProvider`.

### Improved
- `FunctionSchedulesAPI.create` now also accepts an instance of `ClientCredentials` (used to be dictionary only).

## [5.9.0] - 2023-03-21
### Added
- New class `AssetHierarchy` for easy verification and reporting on asset hierarchy issues without explicitly trying to insert them.
- Orphan assets can now be reported on (orphan is an asset whose parent is not part of the given assets). Also, `AssetHierarchy` accepts an `ignore_orphans` argument to mimic the old behaviour where all orphans were assumed to be valid.
- `AssetsAPI.create_hierarchy` now accepts two new parameters: `upsert` and `upsert_mode`. These allow the user to do "insert or update" instead of an error being raised when trying to create an already existing asset. Upsert mode controls whether updates should replace/overwrite or just patch (partial update to non-null values only).
- `AssetsAPI.create_hierarchy` now also verifies the `name` parameter which is required and that `id` has not been set.

### Changed
- `AssetsAPI.create_hierarchy` now uses `AssetHierarchy` under the hood to offer concrete feedback on asset hierarchy issues, accessible through attributes on the raised exception, e.g. invalid assets, duplicates, orphans, or any cyclical asset references.

### Fixed
- `AssetsAPI.create_hierarchy`...:
  - Now respects `max_workers` when spawning worker threads.
  - Can no longer raise `RecursionError`. Used to be an issue for asset hierarchies deeper than `sys.getrecursionlimit()` (typically set at 1000 to avoid stack overflow).
  - Is now `pyodide` compatible.

## [5.8.0] - 2023-03-20
### Added
- Support for client certificate authentication to Azure AD.

## [5.7.4] - 2023-03-20
### Added
- Use `X-Job-Token` header for contextualization jobs to reduce required capabilities.

## [5.7.3] - 2023-03-14
### Improved
- For users unknowingly using a too old version of `numpy` (against the SDK dependency requirements), an exception could be raised (`NameError: name 'np' is not defined`). This has been fixed.

## [5.7.2] - 2023-03-10
### Fixed
- Fix method dump in TransformationDestination to ignore None.

## [5.7.1] - 2023-03-10
### Changed
- Split `instances` destination type of Transformations to `nodes` and `edges`.

## [5.7.0] - 2023-03-08
### Removed
- `ExtractionPipelineRunUpdate` was removed as runs are immutable.

### Fixed
- `ExtractionPipelinesRunsAPI` was hiding `id` of runs because `ExtractionPipelineRun` only defined `external_id` which doesn't exist for the "run resource", only for the "parent" ext.pipe (but this is not returned by the API; only used to query).

### Changed
- Rename and deprecate `external_id` in `ExtractionPipelinesRunsAPI` in favour of the more descriptive `extpipe_external_id`. The change is backwards-compatible, but will issue a `UserWarning` for the old usage pattern.

## [5.6.4] - 2023-02-28
### Added
- Input validation on `DatapointsAPI.[insert, insert_multiple, delete_ranges]` now raise on missing keys, not just invalid keys.

## [5.6.3] - 2023-02-23
### Added
- Make the SDK compatible with `pandas` major version 2 ahead of release.

## [5.6.2] - 2023-02-21
### Fixed
- Fixed an issue where `Content-Type` was not correctly set on file uploads to Azure.

## [5.6.1] - 2023-02-20
### Fixed
- Fixed an issue where `IndexError` was raised when a user queried `DatapointsAPI.retrieve_latest` for a single, non-existent time series while also passing `ignore_unknown_ids=True`. Changed to returning `None`, inline with other `retrieve` methods.

## [5.6.0] - 2023-02-16
### Added
- The SDK has been made `pyodide` compatible (to allow running natively in browsers). Missing features are `CredentialProvider`s with token refresh and `AssetsAPI.create_hierarchy`.

## [5.5.2] - 2023-02-15
### Fixed
- Fixed JSON dumps serialization error of instances of `ExtractionPipelineConfigRevision` and all subclasses (`ExtractionPipelineConfig`) as they stored a reference to the CogniteClient as a non-private attribute.

## [5.5.1] - 2023-02-14
### Changed
- Change `CredentialProvider` `Token` to be thread safe when given a callable that does token refresh.

## [5.5.0] - 2023-02-10
### Added
- Support `instances` destination type on Transformations.

## [5.4.4] - 2023-02-06
### Added
- Added user warnings when wrongly calling `/login/status` (i.e. without an API key) and `/token/inspect` (without OIDC credentials).

## [5.4.3] - 2023-02-05
### Fixed
- `OAuthDeviceCode` and `OAuthInteractive` now respect `global_config.disable_ssl` setting.

## [5.4.2] - 2023-02-03
### Changed
- Improved error handling (propagate IDP error message) for `OAuthDeviceCode` and `OAuthInteractive` upon authentication failure.

## [5.4.1] - 2023-02-02
### Fixed
- Bug where create_hierarchy would stop progressing after encountering more than `config.max_workers` failures.

## [5.4.0] - 2023-02-02
### Added
- Support for aggregating metadata keys/values for assets

## [5.3.7] - 2023-02-01
### Improved
- Issues with the SessionsAPI documentation have been addressed, and the `.create()` have been further clarified.

## [5.3.6] - 2023-01-30
### Changed
- A file-not-found error has been changed from `TypeError` to `FileNotFoundError` as part of the validation in FunctionsAPI.

## [5.3.5] - 2023-01-27
### Fixed
- Fixed an atexit-exception (`TypeError: '<' not supported between instances of 'tuple' and 'NoneType'`) that could be raised on PY39+ after fetching datapoints (which uses a custom thread pool implementation).

## [5.3.4] - 2023-01-25
### Fixed
- Displaying Cognite resources like an `Asset` or a `TimeSeriesList` in a Jupyter notebook or similar environments depending on `._repr_html_`, no longer raises `CogniteImportError` stating that `pandas` is required. Instead, a warning is issued and `.dump()` is used as fallback.

## [5.3.3] - 2023-01-24
### Added
- New parameter `token_cache_path` now accepted by `OAuthInteractive` and `OAuthDeviceCode` to allow overriding location of token cache.

### Fixed
- Platform dependent temp directory for the caching of the token in `OAuthInteractive` and `OAuthDeviceCode` (no longer crashes at exit on Windows).

## [5.3.2] - 2023-01-24
### Security
- Update `pytest` and other dependencies to get rid of dependency on the `py` package (CVE-2022-42969).

## [5.3.1] - 2023-01-20
### Fixed
- Last possible valid timestamp would not be returned as first (if first by some miracle...) by the `TimeSeries.first` method due to `end` being exclusive.

## [5.3.0] - 2023-01-20
### Added
- `DatapointsAPI.retrieve_latest` now support customising the `before` argument, by passing one or more objects of the newly added `LatestDatapointQuery` class.

## [5.2.0] - 2023-01-19
### Changed
- The SDK has been refactored to support `protobuf>=3.16.0` (no longer requires v4 or higher). This was done to fix dependency conflicts with several popular Python packages like `tensorflow` and `streamlit` - and also Azure Functions - that required major version 3.x of `protobuf`.

## [5.1.1] - 2023-01-19
### Changed
- Change RAW rows insert chunk size to make individual requests faster.

## [5.1.0] - 2023-01-03
### Added
- The diagram detect function can take file reference objects that contain file (external) id as well as a page range. This is an alternative to the lists of file ids or file external ids that are still possible to use. Page ranges were not possible to specify before.

## [5.0.2] - 2022-12-21
### Changed
- The valid time range for datapoints has been increased to support timestamps up to end of the year 2099 in the TimeSeriesAPI. The utility function `ms_to_datetime` has been updated accordingly.

## [5.0.1] - 2022-12-07
### Fixed
- `DatapointsArray.dump` would return timestamps in nanoseconds instead of milliseconds when `convert_timestamps=False`.
- Converting a `Datapoints` object coming from a synthetic datapoints query to a `pandas.DataFrame` would, when passed `include_errors=True`, starting in version `5.0.0`, erroneously cast the `error` column to a numeric data type and sort it *before* the returned values. Both of these behaviours have been reverted.
- Several documentation issues: Missing methods, wrong descriptions through inheritance and some pure visual/aesthetic.

## [5.0.0] - 2022-12-06
### Improved
- Greatly increased speed of datapoints fetching (new adaptable implementation and change from `JSON` to `protobuf`), especially when asking for... (measured in fetched `dps/sec` using the new `retrieve_arrays` method, with default settings for concurrency):
  - A large number of time series
    - 200 ts: ~1-4x speedup
    - 8000 ts: ~4-7x speedup
    - 20k-100k ts: Up to 20x faster
  - Very few time series (1-3)
    - Up to 4x faster
  - Very dense time series (>>10k dps/day)
    - Up to 5x faster
  - Any query for `string` datapoints
    - Faster the more dps, e.g. single ts, 500k: 6x speedup
- Peak memory consumption (for numeric data) is 0-55 % lower when using `retrieve` and 65-75 % lower for the new `retrieve_arrays` method.
- Fetching newly inserted datapoints no longer suffers from (potentially) very long wait times (or timeout risk).
- Converting fetched datapoints to a Pandas `DataFrame` via `to_pandas()` has changed from `O(N)` to `O(1)`, i.e., speedup no longer depends on the number of datapoints and is typically 4-5 orders of magnitude faster (!). NB: Only applies to `DatapointsArray` as returned by the `retrieve_arrays` method.
- Full customizability of queries is now available for *all retrieve* endpoints, thus the `query()` is no longer needed and has been removed. Previously only `aggregates` could be individually specified. Now all parameters can be passed either as top-level or as *individual settings*, even `ignore_unknown_ids`. This is now aligned with the API (except `ignore_unknown_ids` making the SDK arguably better!).
- Documentation for the retrieve endpoints has been overhauled with lots of new usage patterns and better examples. **Check it out**!
- Vastly better test coverage for datapoints fetching logic. You may have increased trust in the results from the SDK!

### Added
- New required dependency, `protobuf`. This is currently only used by the DatapointsAPI, but other endpoints may be changed without needing to release a new major version.
- New optional dependency, `numpy`.
- A new datapoints fetching method, `retrieve_arrays`, that loads data directly into NumPy arrays for improved speed and *much* lower memory usage.
- These arrays are stored in the new resource types `DatapointsArray` with corresponding container (list) type, `DatapointsArrayList` which offer much more efficient memory usage. `DatapointsArray` also offer zero-overhead pandas-conversion.
- `DatapointsAPI.insert` now also accepts `DatapointsArray`. It also does basic error checking like making sure the number of datapoints match the number of timestamps, and that it contains raw datapoints (as opposed to aggregate data which raises an error). This also applies to `Datapoints` input.
- `DatapointsAPI.insert_multiple` now accepts `Datapoints` and `DatapointsArray` as part of the (possibly) multiple inputs. Applies the same error checking as `insert`.

### Changed
- Datapoints are no longer fetched using `JSON`: the age of `protobuf` has begun.
- The main way to interact with the `DatapointsAPI` has been moved from `client.datapoints` to `client.time_series.data` to align and unify with the `SequenceAPI`. All example code has been updated to reflect this change. Note, however, that the `client.datapoints` will still work until the next major release, but will until then issue a `DeprecationWarning`.
- All parameters to all retrieve methods are now keyword-only (meaning no positional arguments are supported).
- All retrieve methods now accept a string for the `aggregates` parameter when asking for just one, e.g. `aggregates="max"`. This short-cut avoids having to wrap it inside a list. Both `snake_case` and `camelCase` are supported.
- The utility function `datetime_to_ms` no longer issues a `FutureWarning` on missing timezone information. It will now interpret naive `datetime`s as local time as is Python's default interpretation.
- The utility function `ms_to_datetime` no longer issues a `FutureWarning` on returning a naive `datetime` in UTC. It will now return an aware `datetime` object in UTC.
- All data classes in the SDK that represent a Cognite resource type have a `to_pandas` (or `to_geopandas`) method. Previously, these had various defaults for the `camel_case` parameter, but they have all been changed to `False`.
- All retrieve methods (when passing dict(s) with query settings) now accept identifier and aggregates in snake case (and camel case for convenience / backwards compatibility). Note that all newly added/supported customisable parameters (e.g. `include_outside_points` or `ignore_unknown_ids` *must* be passed in snake case or a `KeyError` will be raised.)
- The method `DatapointsAPI.insert_dataframe` has new default values for `dropna` (now `True`, still being applied on a per-column basis to not lose any data) and `external_id_headers` (now `True`, disincentivizing the use of internal IDs).
- The previous fetching logic awaited and collected all errors before raising (through the use of an "initiate-and-forget" thread pool). This is great, e.g., updates/inserts to make sure you are aware of all partial changes. However, when reading datapoints, a better option is to just fail fast (which it does now).
- `DatapointsAPI.[retrieve/retrieve_arrays/retrieve_dataframe]` no longer requires `start` (default: `0`, i.e. 1970-01-01) and `end` (default: `now`). This is now aligned with the API.
- Additionally, `DatapointsAPI.retrieve_dataframe` no longer requires `granularity` and `aggregates`.
- All retrieve methods accept a list of full query dictionaries for `id` and `external_id` giving full flexibility for all individual settings: `start`, `end`, `aggregates`, `granularity`, `limit`, `include_outside_points`, `ignore_unknown_ids`.
- Aggregates returned now include the time period(s) (given by the `granularity` unit) that `start` and `end` are part of (as opposed to only "fully in-between" points). This change is the *only breaking change* to the `DatapointsAPI.retrieve` method for aggregates and makes it so that the SDK match manual queries sent using e.g. `curl` or Postman. In other words, this is now aligned with the API.
Note also that this is a **bugfix**: Due to the SDK rounding differently than the API, you could supply `start` and `end` (with `start < end`) and still be given an error that `start is not before end`. This can no longer happen.
- Fetching raw datapoints using `include_outside_points=True` now returns both outside points (if they exist), regardless of `limit` setting (this is the *only breaking change* for limited raw datapoint queries; unlimited queries are fully backwards compatible). Previously the total number of points was capped at `limit`, thus typically only returning the first. Now up to `limit+2` datapoints are always returned. This is now aligned with the API.
- When passing a relative or absolute time specifier string like `"2w-ago"` or `"now"`, all time series in the same query will use the exact same value for 'now' to avoid any inconsistencies in the results.
- Fetching newly inserted datapoints no longer suffers from very long wait times (or timeout risk) as the code's dependency on `count` aggregates has been removed entirely (implementation detail) which could delay fetching by anything between a few seconds to several minutes/go to timeout while the aggregate was computed on-the-fly. This was mostly a problem for datapoints inserted into low-priority time periods (far away from current time).
- Asking for the same time series any number of times no longer raises an error (from the SDK), which is useful for instance when fetching disconnected time periods. This is now aligned with the API. Thus, the custom exception `CogniteDuplicateColumnsError` is no longer needed and has been removed from the SDK.
- ...this change also causes the `.get` method of `DatapointsList` and `DatapointsArrayList` to now return a list of `Datapoints` or `DatapointsArray` respectively *when duplicated identifiers are queried*. For data scientists and others used to `pandas`, this syntax is familiar to the slicing logic of `Series` and `DataFrame` when used with non-unique indices.
There is also a very subtle **bugfix** here: since the previous implementation allowed the same time series to be specified by both its `id` and `external_id`, using `.get` to access it would always yield the settings that were specified by the `external_id`. This will now return a `list` as explained above.
- `Datapoints` and `DatapointsArray` now store the `granularity` string given by the user (when querying aggregates) which allows both `to_pandas` methods (on `DatapointsList` and `DatapointsArrayList` as well) to accept `include_granularity_name` that appends this to the end of the column name(s).
- Datapoints fetching algorithm has changed from one that relies on up-to-date and correct `count` aggregates to be fast (with fallback on serial fetching when missing/unavailable), to recursively (and reactively) splitting the time-domain into smaller and smaller pieces, depending on the discovered-as-fetched density-distribution of datapoints in time and the number of available workers/threads. The new approach also has the ability to group more than 1 (one) time series per API request (when beneficial) and short-circuit once a user-given limit has been reached (if/when given). This method is now used for *all types of queries*; numeric raw-, string raw-, and aggregate datapoints.

#### Change: `retrieve_dataframe`
- Previously, fetching was constricted (🐍) to either raw- OR aggregate datapoints. This restriction has been lifted and the method now works exactly like the other retrieve-methods (with a few extra options relevant only for pandas `DataFrame`s).
- Used to fetch time series given by `id` and `external_id` separately - this is no longer the case. This gives a significant, additional speedup when both are supplied.
- The `complete` parameter has been removed and partially replaced by `uniform_index (bool)` which covers a subset of the previous features (with some modifications: now gives a uniform index all the way from the first given `start` to the last given `end`). Rationale: Old method had a weird and had unintuitive syntax (passing a string using commas to separate options).
- Interpolating, forward-filling or in general, imputation (also prev. controlled via the `complete` parameter) is completely removed as the resampling logic *really* should be up to the user fetching the data to decide, not the SDK.
- New parameter `column_names` (as already used in several existing `to_pandas` methods) decides whether to pick `id`s or `external_id`s as the dataframe column names. Previously, when both were supplied, the dataframe ended up with a mix.
Read more below in the removed section or check out the method's updated documentation.
- The ordering of columns for aggregates is now always chronological instead of the somewhat arbitrary choice made in `Datapoints.__init__`, (since `dict`s keep insertion order in newer python versions and instance variables lives in `__dict__`)).
- New parameter `include_granularity_name` that appends the specified granularity to the column names if passed as `True`. Mimics the behaviour of the older, well-known argument `include_aggregate_name`, but adds after: `my-ts|average|13m`.

### Fixed
- `CogniteClientMock` has been updated with 24 missing APIs (including sub-composited APIs like `FunctionsAPI.schedules`) and is now used internally in testing instead of a similar, additional implementation.
- Loads of `assert`s meant for the SDK user have been changed to raising exceptions instead as a safeguard since `assert`s are ignored when running in optimized mode `-O` (or `-OO`).

### Fixed: Extended time domain
- `TimeSeries.[first/count/latest]()` now work with the expanded time domain (minimum age of datapoints was moved from 1970 to 1900, see [4.2.1]).
  - `TimeSeries.latest()` now supports the `before` argument similar to `DatapointsAPI.retrieve_latest`.
  - `TimeSeries.first()` now considers datapoints before 1970 and after "now".
  - `TimeSeries.count()` now considers datapoints before 1970 and after "now" and will raise an error for string time series as `count` (or any other aggregate) is not defined.
- `DatapointsAPI.retrieve_latest` would give latest datapoint `before="now"` when given `before=0` (1970) because of a bad boolean check. Used to not be a problem since there were no data before epoch.
- The utility function `ms_to_datetime` no longer raises `ValueError` for inputs from before 1970, but will raise for input outside the allowed minimum- and maximum supported timestamps in the API.
**Note**: that support for `datetime`s before 1970 may be limited on Windows, but `ms_to_datetime` should still work (magic!).

### Fixed: Datapoints-related
- **Critical**: Fetching aggregate datapoints now works properly with the `limit` parameter. In the old implementation, `count` aggregates were first fetched to split the time domain efficiently - but this has little-to-no informational value when fetching *aggregates* with a granularity, as the datapoints distribution can take on "any shape or form". This often led to just a few returned batches of datapoints due to miscounting (e.g. as little as 10% of the actual data could be returned(!)).
- Fetching datapoints using `limit=0` now returns zero datapoints, instead of "unlimited". This is now aligned with the API.
- Removing aggregate names from the columns in a Pandas `DataFrame` in the previous implementation used `Datapoints._strip_aggregate_name()`, but this had a bug: Whenever raw datapoints were fetched all characters after the last pipe character (`|`) in the tag name would be removed completely. In the new version, the aggregate name is only added when asked for.
- The method `Datapoints.to_pandas` could return `dtype=object` for numeric time series when all aggregate datapoints were missing; which is not *that* unlikely, e.g., when using `interpolation` aggregate on a `is_step=False` time series with datapoints spacing above one hour on average. In such cases, an object array only containing `None` would be returned instead of float array dtype with `NaN`s. Correct dtype is now enforced by an explicit `pandas.to_numeric()` cast.
- Fixed a bug in all `DatapointsAPI` retrieve-methods when no time series was/were found, a single identifier was *not* given (either list of length 1 or all given were missing), `ignore_unknown_ids=True`, and `.get` was used on the empty returned `DatapointsList` object. This would raise an exception (`AttributeError`) because the mappings from `id` or `external_id` to `Datapoints` were not defined on the object (only set when containing at least 1 resource).

### Removed
- Method: `DatapointsAPI.query`. No longer needed as all "optionality" has been moved to the three `retrieve` methods.
- Method: `DatapointsAPI.retrieve_dataframe_dict`. Rationale: Due to its slightly confusing syntax and return value, it basically saw no use "in the wild".
- Custom exception: `CogniteDuplicateColumnsError`. No longer needed as the retrieve endpoints now support duplicated identifiers to be passed (similar to the API).
- All convenience methods related to plotting and the use of `matplotlib`. Rationale: No usage and low utility value: the SDK should not be a data science library.

## [4.11.3] - 2022-11-17
### Fixed
- Fix FunctionCallsAPI filtering

## [4.11.2] - 2022-11-16
### Changed
- Detect endpoint (for Engineering Diagram detect jobs) is updated to spawn and handle multiple jobs.
### Added
- `DetectJobBundle` dataclass: A way to manage multiple files and jobs.

## [4.11.1] - 2022-11-15
### Changed
- Update doc for Vision extract method
- Improve error message in `VisionExtractJob.save_annotations`

## [4.11.0] - 2022-10-17
### Added
- Add `compute` method to `cognite.client.geospatial`

## [4.10.0] - 2022-10-13
### Added
- Add `retrieve_latest` method to `cognite.client.sequences`
- Add support for extending the expiration time of download links returned by `cognite.client.files.retrieve_download_urls()`

## [4.9.0] - 2022-10-10
### Added
- Add support for extraction pipeline configuration files
### Deprecated
- Extraction pipeline runs has been moved from `client.extraction_pipeline_runs` to `client.extraction_pipelines.runs`

## [4.8.1] - 2022-10-06
### Fixed
- Fix `__str__` method of `TransformationSchedule`

## [4.8.0] - 2022-09-30
### Added
- Add operations for geospatial rasters

## [4.7.1] - 2022-09-29
### Fixed
- Fixed the `FunctionsAPI.create` method for Windows-users by removing
  validation of `requirements.txt`.

## [4.7.0] - 2022-09-28
### Added
- Support `tags` on `transformations`.

### Changed
- Change geospatial.aggregate_features to support `aggregate_output`

## [4.5.4] - 2022-09-19
### Fixed
- The raw rows insert endpoint is now subject to the same retry logic as other idempotent endpoints.

## [4.5.3] - 2022-09-15
### Fixed
- Fixes the OS specific issue where the `requirements.txt`-validation failed
  with `Permission Denied` on Windows.

## [4.5.2] - 2022-09-09
### Fixed
- Fixes the issue when updating transformations with new nonce credentials

## [4.5.1] - 2022-09-08
### Fixed
- Don't depend on typing_extensions module, since we don't have it as a dependency.

## [4.5.0] - 2022-09-08
### Added
- Vision extract implementation, providing access to the corresponding [Vision Extract API](https://docs.cognite.com/api/v1/#tag/Vision).

## [4.4.3] - 2022-09-08
### Fixed
- Fixed NaN/NA value check in geospatial FeatureList

## [4.4.2] - 2022-09-07
### Fixed
- Don't import numpy in the global space in geospatial module as it's an optional dependency

## [4.4.1] - 2022-09-06
### Fixed
- Fixed FeatureList.from_geopandas to handle NaN values

## [4.4.0] - 2022-09-06
### Changed
- Change geospatial.aggregate_features to support order_by

## [4.3.0] - 2022-09-06
### Added
- Add geospatial.list_features

## [4.2.1] - 2022-08-23
### Changed
- Change timeseries datapoints' time range to start from 01.01.1900

## [4.2.0] - 2022-08-23
### Added
- OAuthInteractive credential provider. This credential provider will redirect you to a login page
and require that the user authenticates. It will also cache the token between runs.
- OAuthDeviceCode credential provider. Display a device code to enter into a trusted device.
It will also cache the token between runs.

## [4.1.2] - 2022-08-22
### Fixed
- geospatial: support asset links for features

## [4.1.1] - 2022-08-19
### Fixed
- Fixed the issue on SDK when Python installation didn't include pip.

### Added
- Added Optional dependency called functions. Usage: `pip install "cognite-sdk[functions]"`

## [4.1.0] - 2022-08-18
### Added
- ensure_parent parameter to client.raw.insert_dataframe method

## [4.0.1] - 2022-08-17
### Added
- OAuthClientCredentials now supports token_custom_args.

## [4.0.0] - 2022-08-15
### Changed
- Client configuration no longer respects any environment variables. There are other libraries better
suited for loading configuration from the environment (such as builtin `os` or `pydantic`). There have also
been several reports of envvar name clash issues in tools built on top the SDK. We therefore
consider this something that should be handled by the application consuming the SDK. All configuration of
`cognite.client.CogniteClient` now happens using a `cognite.client.ClientConfig` object. Global configuration such as
`max_connection_pool_size` and other options which apply to all client instances are now configured through
the `cognite.client.global_config` object which is an instance of `cognite.client.GlobalConfig`. Examples
have been added to the docs.
- Auth has been reworked. The client configuration no longer accepts the `api_key` and `token_...` arguments.
It accepts only a single `credentials` argument which must be a `CredentialProvider` object. A few
implementations have been provided (`APIKey`, `Token`, `OAuthClientCredentials`). Example usage has
been added to the docs. More credential provider implementations will be added in the future to accommodate
other OAuth flows.

### Fixed
- A bug in the Functions SDK where the lifecycle of temporary files was not properly managed.

## [3.9.0] - 2022-08-11
### Added
- Moved Cognite Functions from Experimental SDK to Main SDK.

## [3.8.0] - 2022-08-11
### Added
- Add ignore_unknown_ids parameter to sequences.retrieve_multiple

## [3.7.0] - 2022-08-10
### Changed
- Changed grouping of Sequence rows on insert. Each group now contains at most 100k values and at most 10k rows.

## [3.6.1] - 2022-08-10
### Fixed
- Fixed a minor casing error for the geo_location field on files

### Added
- Add ignore_unknown_ids parameter to files.retrieve_multiple

## [3.5.0] - 2022-08-10
### Changed
- Improve type annotations. Use overloads in more places to help static type checkers.

## [3.4.3] - 2022-08-10
### Changed
- Cache result from pypi version check so it's not executed for every client instantiation.

## [3.4.2] - 2022-08-09
### Fixed
- Fix the wrong destination name in transformations.

## [3.4.1] - 2022-08-01
### Fixed
- fixed exception when printing exceptions generated on transformations creation/update.

## [3.4.0] - 2022-07-25
### Added
- added support for nonce authentication on transformations

### Changed
- if no source or destination credentials are provided on transformation create, an attempt will be made to create a session with the CogniteClient credentials, if it succeeds, the acquired nonce will be used.
- if OIDC credentials are provided on transformation create/update, an attempt will be made to create a session with the given credentials. If it succeeds, the acquired nonce credentials will replace the given client credentials before sending the request.

## [3.3.0] - 2022-07-21
### Added
- added the sessions API

## [3.2.0] - 2022-07-15
### Removed
- Unused cognite.client.experimental module

## [3.1.0] - 2022-07-13
### Changed
- Helper functions for conversion to/from datetime now warns on naive datetimes and their interpretation.
### Fixed
- Helper function `datetime_to_ms` now accepts timezone aware datetimes.

## [3.0.1] - 2022-07-13
### Fixed
- fixed missing README.md in package

## [3.0.0] - 2022-07-12
### Changed
- Poetry build, one single package "cognite-sdk"
- Require python 3.8 or greater (used to be 3.5 or greater)
### Removed
- support for root_asset_id and root_asset_external_id filters. use asset subtree filters instead.

## [2.56.1] - 2022-06-22
### Added
- Time series property `is_step` can now be updated.

## [2.56.0] - 2022-06-21
### Added
- added the diagrams API

## [2.55.0] - 2022-06-20
### Fixed
- Improve geospatial documentation and implement better parameter resilience for filter and feature type update

## [2.54.0] - 2022-06-17
### Added
- Allow to set the chunk size when creating or updating geospatial features

## [2.53.1] - 2022-06-17
### Fixed
- Fixed destination type decoding of `transformation.destination`

## [2.53.0] - 2022-06-16
### Added
- Annotations implementation, providing access to the corresponding [Annotations API](https://docs.cognite.com/api/v1/#tag/Annotations).
    - Added `Annotation`, `AnnotationFilter`, `AnnotationUpdate` dataclasses to `cognite.client.data_classes`
    - Added `annotations` API to `cognite.client.CogniteClient`
    - **Create** annotations with `client.annotations.create` passing `Annotation` instance(s)
    - **Suggest** annotations with `client.annotations.suggest` passing `Annotation` instance(s)
    - **Delete** annotations with `client.annotations.delete` passing the id(s) of annotation(s) to delete
    - **Filter** annotations with `client.annotations.list` passing a `AnnotationFilter `dataclass instance or a filter `dict`
    - **Update** annotations with `client.annotations.update` passing updated `Annotation` or `AnnotationUpdate` instance(s)
    - **Get single** annotation with `client.annotations.retrieve` passing the id
    - **Get multiple** annotations with `client.annotations.retrieve_multiple` passing the ids

### Changed
- Reverted the optimizations introduced to datapoints fetching in 2.47.0 due to buggy implementation.

## [2.51.0] - 2022-06-13
### Added
- added the new geo_location field to the Asset resource

## [2.50.2] - 2022-06-09
### Fixed
- Geospatial: fix FeatureList.from_geopandas issue with optional properties

## [2.50.1] - 2022-06-09
### Fixed
- Geospatial: keep feature properties as is

## [2.50.0] - 2022-05-30
### Changed
- Geospatial: deprecate update_feature_types and add patch_feature_types

## [2.49.1] - 2022-05-19
### Changed
- Geospatial: Support dataset

## [2.49.0] - 2022-05-09
### Changed
- Geospatial: Support output selection for getting features by ids

## [2.48.0] - 2022-05-09
### Removed
- Experimental model hosting API

## [2.47.0] - 2022-05-02
### Changed
- Performance gain for `datapoints.retrieve` by grouping together time series in single requests against the underlying API.

## [2.46.1] - 2022-04-22
### Changed
- POST requests to the `sessions/revoke`-endpoint are now automatically retried
- Fix retrieval of empty raster in experimental geospatial api: http 204 as ok status

## [2.45.0] - 2022-03-25
### Added
- support `sequence_rows` destination type on Transformations.

## [2.44.1] - 2022-03-24
### Fixed
- fix typo in `data_set_ids` parameter type on `transformations.list`.

## [2.44.0] - 2022-03-24
### Added
- support conflict mode parameter on `transformations.schema.retrieve`.

## [2.43.1] - 2022-03-24
### Added
- update pillow dependency 9.0.0 -> 9.0.1

## [2.43.0] - 2022-03-24
### Added
- new list parameters added to `transformations.list`.

## [2.42.0] - 2022-02-25
### Added
- FeatureList.from_geopandas() improvements

### Fixed
- example for templates view.

## [2.41.0] - 2022-02-16
### Added
- support for deleting properties and search specs in GeospatialAPI.update_feature_types(...).

## [2.40.1] - 2022-02-15
### Fixed
- geospatial examples.

## [2.40.0] - 2022-02-11
### Added
- dataSetId support for transformations.

## [2.39.1] - 2022-01-25
### Added
- pandas and geospatial dependencies optional for cognite-sdk-core.

## [2.39.0] - 2022-01-20
### Added
- geospatial API support

## [2.38.6] - 2022-01-14
### Added
- add the possibility to cancel transformation jobs.

## [2.38.5] - 2022-01-12
### Fixed
- Bug where creating/updating/deleting more than 5 transformation schedules in a single call would fail.

## [2.38.4] - 2021-12-23
### Fixed
- Bug where list generator helper will return more than chunk_size items.

## [2.38.3] - 2021-12-13
### Fixed
- Bug where client consumes all streaming content when logging request.

## [2.38.2] - 2021-12-09
### Added
- add the possibility to pass extra body fields to APIClient._create_multiple.

## [2.38.1] - 2021-12-07
### Fixed
- Bug where loading `transformations.jobs` from JSON fails for raw destinations.

## [2.38.0] - 2021-12-06
### Added
- `transformations` api client, which allows the creation, deletion, update, run and retrieval of transformations.
- `transformations.schedules` api client, which allows the schedule, unschedule and retrieval of recurring runs of a transformation.
- `transformations.notifications` api client, which allows the creation, deletion and retrieval of transformation email notifications.
- `transformations.schema` api client, which allows the retrieval of the expected schema of sql transformations based on the destination data type.
- `transformations.jobs` api client, which retrieves the  status of transformation runs.

## [2.37.1] - 2021-12-01
### Fixed
- Bug where `sequences` full update attempts to "set" column spec. "set" is not supported for sequence column spec.

## [2.37.0] - 2021-11-30
### Added
- Added support for retrieving file download urls

## [2.36.0] - 2021-11-30
### Fixed
- Changes default JSON `.dumps()` behaviour to be in strict compliance with the standard: if any NaNs or +/- Infs are encountered, an exception will now be raised.

## [2.35.0] - 2021-11-29
### Added
- Added support for `columns` update on sequences
- Added support for `data_set_id` on template views

### Security
- Disallow downloading files to path outside download directory in `files.download()`.

## [2.32.0] - 2021-10-04
### Added
 - Support for extraction pipelines

## [2.31.1] - 2021-09-30
### Fixed
- Fixed a bug related to handling of binary response payloads.

## [2.31.0] - 2021-08-26
### Added
- View resolver for template fields.

## [2.30.0] - 2021-08-25
### Added
- Support for Template Views

## [2.29.0] - 2021-08-16
### Added
- Raw rows are retrieved using parallel cursors when no limit is set.

## [2.28.2] - 2021-08-12
### Added
- Relationships now supports `partitions` parameter for [parallel retrieval](https://docs.cognite.com/api/v1/#section/Parallel-retrieval)

## [2.28.1] - 2021-08-10
### Changed
- debug mode now logs response payload and headers.

## [2.27.0] - 2021-07-20

### Fixed
- When using CogniteClient with the client-secret auth flow, the object would not be pickle-able (e.g. when using multiprocessing) because of an anonymous function.

## [2.26.1] - 2021-07-20

### Changed
- Optimization. Do not get windows if remaining data points is 0. Reduces number of requests when asking for 100k data points/10k aggregates from 2 to 1.

## [2.26.0] - 2021-07-08

### Added
- Support for set labels on AssetUpdate

## [2.25.0] - 2021-07-06

### Added
- filter_nodes function to ThreeDRevisionsAPI

## [2.24.0] - 2021-06-28

### Added
- ignore_unknown_ids flag to Relationships delete method

## [2.23.0] - 2021-06-25

### Added
- insert_dataframe and retrieve_dataframe methods to the Raw client

## [2.22.0] - 2021-06-22

### Added
- More contextualization job statuses
### Changed
- Refactor contextualization constant representation

## [2.21.0] - 2021-06-21

### Added
- Datasets support for labels

## [2.20.0] - 2021-06-18

### Added
- rows() in RawRowsAPI support filtering with `columns` and `min/maxLastUpdatedTime`

## [2.19.0] - 2021-05-11

### Added
- Support for /token/inspect endpoint

## [2.18.2] - 2021-04-23

### Fixed
- Bug in templates instances filter that would cause `template_names` to be ignored.

## [2.18.1] - 2021-04-22

### Added
- Configure file download/upload timeouts with `COGNITE_FILE_TRANSFER_TIMEOUT` environment variable or
`file_transfer_timeout` parameter on `CogniteClient`.

### Changed
- Increased default file transfer timeout from 180 to 600 seconds
- Retry more failure modes (read timeouts, 502, 503, 504) for files upload/download requests.

## [2.18.0] - 2021-04-20

### Changed
- `COGNITE_DISABLE_SSL` now also covers ssl verification on IDP endpoints used for generating tokens.


## [2.17.1] - 2021-04-15

### Added
- `created_time`, and `last_updated_time` to template data classes.
- `data_set_id` to template instance data class.


## [2.17.0] - 2021-03-26

### Changed
- Ignore exceptions from pypi version check and reduce its timeout to 5 seconds.

### Fixed
- Only 200/201/202 is treated as successful response. 301 led to json decoding errors -
now handled gracefully.
- datasets create limit was set to 1000 in the sdk, leading to cases of 400 from the api where the limit is 10.

### Added
- Support for specifying proxies in the CogniteClient constructor

### Removed
- py.typed file. Will not declare library as typed until we run a typechecker on the codebase.


## [2.16.0] - 2021-03-26

### Added
- support for templates.
- date-based `cdf-version` header.

## [2.15.0] - 2021-03-22

### Added
- `createdTime` field on raw dbs and tables.

## [2.14.0] - 2021-03-18

### Added
- dropna argument to insert_dataframe method in DatapointsAPI

## [2.13.0] - 2021-03-16

### Added
- `sortByNodeId` and `partitions` query parameters to `list_nodes` method.

## [2.12.2] - 2021-03-11

### Fixed
- CogniteAPIError raised (instead of internal KeyError) when inserting a RAW row without a key.

## [2.12.1] - 2021-03-09

### Fixed
- CogniteMissingClientError raised when creating relationship with malformed body.

## [2.12.0] - 2021-03-08

### Changed
- Move Entity matching API from beta to v1.

## [2.11.1] - 2021-02-18

### Changed
- Resources are now more lenient on which types they accept in for labels
- Entity matching fit will flatten dictionaries and resources to "metadata.subfield" similar to pipelines.

### Added
- Relationships now support update

## [2.10.7] - 2021-02-02

### Fixed
- Relationships API list calls via the generator now support `chunk_size` as parameter.

## [2.10.6] - 2021-02-02

### Fixed
- Retry urllib3.NewConnectionError when it isn't in the context of a ConnectionRefusedError

## [2.10.5] - 2021-01-25

### Fixed
- Fixed asset subtree not returning an object with id->item cache for use in .get

## [2.10.4] - 2020-12-14

### Changed
- Relationships filter will now chain filters on large amounts of sources or targets in batches of 1000 rather than 100.


## [2.10.3] - 2020-12-09

### Fixed
- Retries now have backup time tracking per request, rather than occasionally shared between threads.
- Sequences delete ranges now no longer gives an error if no data is present

## [2.10.2] - 2020-12-08

### Fixed
- Set geoLocation.type in files to "Feature" if missing

## [2.10.1] - 2020-12-03

### Added
- Chaining of requests to the relationships list method,
allowing the method to take arbitrarily long lists for `source_external_ids` and `target_external_ids`

## [2.10.0] - 2020-12-01

### Added
- Authentication token generation and lifecycle management

## [2.9.0] - 2020-11-25

### Added
- Entity matching API is now available in the beta client.

## [2.8.0] - 2020-11-23

### Changed
- Move relationships to release python SDK

## [2.7.0] - 2020-11-10

### Added
- `fetch_resources` parameter to the relationships `list` and `retrieve_multiple` methods, which attempts to fetch the resource referenced in the relationship.

## [2.6.4] - 2020-11-10

### Fixed
- Fixed a bug where 429 was not retried on all endpoints

## [2.6.3] - 2020-11-10

### Fixed
- Resource metadata should be able to set empty using `.metadata.set(None)` or `.metadata.set({})`.

## [2.6.2] - 2020-11-05

### Fixed
- Asset retrieve subtree should return empty AssetList if asset does not exist.

## [2.6.1] - 2020-10-30

### Added
- `geospatial` to list of valid relationship resource types.

## [2.6.0] - 2020-10-26

### Changed
- Relationships list should take dataset internal and external id as different parameters.

## [2.5.4] - 2020-10-22

### Fixed
- `_is_retryable` didn't handle clusters with a dash in the name.

## [2.5.3] - 2020-10-14

### Fixed
- `delete_ranges` didn't cast string timestamp into number properly.

## [2.5.2] - 2020-10-06

### Fixed
- `labels` in FileMetadata is not cast correctly to a list of `Label` objects.

## [2.5.1] - 2020-10-01
- Include `py.typed` file in sdk distribution

## [2.5.0] - 2020-09-29

### Added
- Relationships beta support.

### Removed
- Experimental Model Hosting client.

## [2.4.3] - 2020-09-18
- Increase raw rows list limit to 10,000

## [2.4.2] - 2020-09-10
- Fixed a bug where urls with query parameters were excluded from the retryable endpoints.

## [2.4.1] - 2020-09-09

### Changed
- Generator-based listing now supports partitions. Example:
  ``` python
  for asset in client.assets(partitions=10):
    # do something
  ```

## [2.4.0] - 2020-08-31

### Added
- New 'directory' in Files

## [2.3.0] - 2020-08-25

### Changed
- Add support for mypy and other type checking tools by adding packaging type information

## [2.2.2] - 2020-08-18

### Fixed
- HTTP transport logic to better handle retrying of connection errors
- read timeouts will now raise a CogniteReadTimeout
- connection errors will now raise a CogniteConnectionError, while connection refused errors will raise the more
 specific CogniteConnectionRefused exception.

### Added
- Jitter to exponential backoff on retries

### Changed
- Make HTTP requests no longer follow redirects by default
- All exceptions now inherit from CogniteException

## [2.2.1] - 2020-08-17

### Added
- Fixed a bug where `/timeseries/list` was missing from the retryable endpoints.

## [2.2.0] - 2020-08-17

### Added
- Files labelling support

## [2.1.2] - 2020-08-13

### Fixed
- Fixed a bug where only v1 endpoints (not playground) could be added as retryable

## [2.1.1] - 2020-08-13

### Fixed
- Calls to datapoints `retrieve_dataframe` with `complete="fill"` would break using Pandas version 1.1.0 because it raises TypeError when calling `.interpolate(...)` on a dataframe with no columns.

## [2.1.0] - 2020-07-22

### Added
- Support for passing a single string to `AssetUpdate().labels.add` and `AssetUpdate().labels.remove`. Both a single string and a list of strings is supported. Example:
  ```python
  # using a single string
  my_update = AssetUpdate(id=1).labels.add("PUMP").labels.remove("VALVE")
  res = client.assets.update(my_update)

  # using a list of strings
  my_update = AssetUpdate(id=1).labels.add(["PUMP", "ROTATING_EQUIPMENT"]).labels.remove(["VALVE"])
  res = client.assets.update(my_update)
  ```

## [2.0.0] - 2020-07-21

### Changed
- The interface to interact with labels has changed. A new, improved interface is now in place to make it easier to work with CDF labels. The new interface behaves this way:
  ```python
  # crate label definition(s)
  client.labels.create(LabelDefinition(external_id="PUMP", name="Pump", description="Pump equipment"))
  # ... or multiple
  client.labels.create([LabelDefinition(external_id="PUMP"), LabelDefinition(external_id="VALVE")])

  # list label definitions
  label_definitions = client.labels.list(name="Pump")

  # delete label definitions
  client.labels.delete("PUMP")
  # ... or multiple
  client.labels.delete(["PUMP", "VALVE"])

  # create an asset with label
  asset = Asset(name="my_pump", labels=[Label(external_id="PUMP")])
  client.assets.create(assets)

  # filter assets by labels
  my_label_filter = LabelFilter(contains_all=["PUMP", "VERIFIED"])
  asset_list = client.assets.list(labels=my_label_filter)

  # attach/detach labels to/from assets
  my_update = AssetUpdate(id=1).labels.add(["PUMP"]).labels.remove(["VALVE"])
  res = client.assets.update(my_update)
  ```

### Fixed
- Fixed bug where `_call_` in SequencesAPI (`client.sequences`) was incorrectly returning a `GET` method instead of `POST`.

## [1.8.1] - 2020-07-07
### Changed
- For 3d mappings delete, only use node_id and asset_id pairs in delete request to avoid potential bad request.
- Support attaching/detaching multiple labels on assets in a single method

## [1.8.0] - 2020-06-30
### Added
- Synthetic timeseries endpoint for DatapointsApi
- Labels endpoint support
- Assets labelling support
- Support for unique value aggregation for events.

### Changed
- When `debug=true`, redirects are shown more clearly.

## [1.7.0] - 2020-06-03
### Fixed
- datasetId is kept as an integer in dataframes.

### Changed
- Internal list of retryable endpoints was changed to a class variable so it can be modified.

## [1.6.0] - 2020-04-28
### Added
- Support events filtering by ongoing events (events without `end_time` defined)
- Support events filtering by active timerange of event
- Support files metadata filtering by `asset_external_ids`
- Aggregation endpoint for Assets, DataSets, Events, Files, Sequences and TimeSeries API

## [1.5.2] - 2020-04-02
### Added
- Support for security categories on file methods

## [1.5.1] - 2020-04-01
### Added
- Support for security categories on files
- active_at_time on relationships

### Fixed
- No longer retry calls to /files/initupload
- Retry retryable POST endpoints in datasets API

## [1.5.0] - 2020-03-12
### Added
- DataSets API and support for this in assets, events, time series, files and sequences.
- .asset helper function on time series.
- asset external id filter on time series.

## [1.4.13] - 2020-03-03
### Added
- Relationship list supports multiple sources, targets, relationship types and datasets.

## [1.4.12] - 2020-03-02

### Fixed
- Fixed a bug in file uploads where fields other than name were not being passed to uploaded directories.

## [1.4.11] - 2020-02-21

### Changed
- Datapoint insertion changed to be less memory intensive.

### Fixed
- Fixed a bug where add service account to group expected items in response.
- Jupyter notebook output and non-camel cased to_pandas uses nullable int fields instead of float for relevant fields.

## [1.4.10] - 2020-01-27
### Added
- Support for the error field for synthetic time series query in the experimental client.
- Support for retrieving data from multiple sequences at once.

## [1.4.9] - 2020-01-08

### Fixed
- Fixed a bug where datapoints `retrieve` could return less than limit even if there were more datapoints.
- Fixed an issue where `insert_dataframe` would give an error with older pandas versions.

## [1.4.8] - 2019-12-19

### Added
- Support for `ignore_unknown_ids` on time series `retrieve_multiple`, `delete` and datapoints `retrieve` and `latest` and related endpoints.
- Support for asset subtree filters on files, sequences, and time series.
- Support for parent external id filters on assets.
- Synthetic datapoints retrieve has additional functions including variable replacement and sympy support.

### Changed
- Synthetic datapoints now return errors in the `.error` field, in the jupyter output, and optionally in pandas dataframes if `include_errors` is set.

## [1.4.7] - 2019-12-05

### Added
- Support for synthetic time series queries in the experimental client.
- parent external id filter added for assets.

### Fixed
- startTime in event dataframes is now a nullable int dtype, consistent with endTime.

## [1.4.6] - 2019-12-02

### Fixed
- Fixed notebook output for Asset, Datapoint and Raw.

## [1.4.5] - 2019-12-02

### Changed

- The ModelHostingAPI now calls Model Hosting endpoints in playground instead of 0.6.

## [1.4.4] - 2019-11-29

### Added
 - Option to turn off version checking from CogniteClient constructor

### Changed
- In sequences create, the column definitions object accepts both camelCased and snake_cased keys.
- Retry 429 on all endpoints

### Fixed
- Fixed notebook output for DatapointsList

## [1.4.3] - 2019-11-27
### Fixed
- In Jupyter notebooks, the output from built-in list types is no longer camel cased.

## [1.4.2] - 2019-11-27

### Changed
- In the 3D API, the call and list methods now include all models by default instead of only unpublished ones.
- In Jupyter notebooks, the output from built-in types is no longer camel cased.

### Added
- Support for filtering events by asset subtree ids.

## [1.4.1] - 2019-11-18

### Added
- Support for filtering events by asset external id.
- query parameter on asset search.
- `ignore_unknown_ids` parameter on asset and events method `delete` and `retrieve_multiple`.

## [1.4.0] - 2019-11-14

### Changed
- In the ModelHostingAPI, models, versions and schedules are now referenced by name instead of id. The ids are no longer available.
- In the ModelHostingAPI, functions related to model versions are moved from the ModelsAPI to the new ModelVersionsAPI.
- In the ModelHostingAPI, the model names must be unique. Also, the version names and schedule names must be unique per model.
- Default value for `limit` in search method is now 100 instead of None to clarify api default behaviour when no limit is passed.

## [1.3.4] - 2019-11-07

### Changed
- Error 500's are no longer retried by default, only HTTP 429, 502, 503, 504 are.
- Optimized HTTP calls by caching user agent.
- Relationship filtering is now integrated into `list` instead of `search`.
- Sequences `insert_dataframe` parameter `external_id_headers` documentation updated.
- Type hints for several objects formerly `Dict[str, Any]` improved along with introducing matching dict derived classes.

### Fixed
- `source_created_time` and `source_modified_time` on files now displayed as time fields.
- Fixed pagination for `include_outside_points` and other edge cases in datapoints.
- Fixed a bug where `insert_dataframe` with strings caused a numpy error.

### Added
- Relationships can now have sequences as source or target.

## [1.3.3] - 2019-10-21

### Changed
- Datapoints insert dataframe function will check for infinity values.
- Allow for multiple calls to .add / .remove in object updates such as metadata, without later calls overwriting former.
- List time series now ignores the include_metadata parameter.

### Added
- Advanced list endpoint is used for listing time series, adding several new filters and partitions.

## [1.3.2] - 2019-10-16

### Added
- Datapoints objects now store is_string, is_step and unit to allow for better interpretation of the data.
- Sorting when listing events
- Added a search function in the relationships API.

### Changed
- `list` and `__call__` methods for files now support list parameters for `root_ids`, `root_external_ids`.
- retrieve_dataframe with `complete` using Datapoints fields instead of retrieving time series metadata.

### Fixed
- Fixed chunking logic in list_generator to always return last partial chunk.
- Fixed an error on missing target/source in relationships.

## [1.3.1] - 2019-10-09
### Fixed
- Fixed support for totalVariation aggregate completion.
- Changed conversion of raw RowList to pandas DataFrame to handle missing values (in columns) across the rows. This also fixes the bug where one-off values would be distributed to all rows in the DataFrame (unknown bug).

## [1.3.0] - 2019-10-03
### Changed
- Sequences officially released and no longer considered experimental.
- Sequences data insert no longer takes a default value for columns.

## [1.2.1] - 2019-10-01
### Fixed
- Tokens are sent with the correct "Authorization" header instead of "Authentication".

## [1.2.0] - 2019-10-01
### Added
- Support for authenticating with bearer tokens. Can now supply a jwt or jwt-factory to CogniteClient. This token will override any api-key which has been set.

## [1.1.12] - 2019-10-01
### Fixed
- Fixed a bug in time series pagination where getting 100k datapoints could cause a missing id error when using include_outside_points.
- SequencesData `to_pandas` no longer returns NaN on integer zero columns.
- Fixed a bug where the JSON encoder would throw circular reference errors on unknown data types, including numpy floats.

## [1.1.11] - 2019-09-23
### Fixed
- Fix testing.CogniteClientMock so it is possible to get attributes on child which have not been explicitly in the CogniteClientMock constructor

## [1.1.10] - 2019-09-23
### Fixed
- Fix testing.CogniteClientMock so it is possible to get child mock not explicitly defined

### Added
- `list` and `__call__` methods for events now support list parameters for `root_asset_ids`, `root_asset_external_ids`.

## [1.1.9] - 2019-09-20
### Changed
- Renamed testing.mock_cognite_client to testing.monkeypatch_cognite_client

### Added
- testing.CogniteClientMock object

## [1.1.8] - 2019-09-19
### Added
- Support for aggregated properties of assets.
- `Asset` and `AssetList` classes now have a `sequences` function which retrieves related sequences.
- Support for partitioned listing of assets and events.

### Changed
- `list` and `__call__` methods for assets now support list parameters for `root_ids`, `root_external_ids`.
- Sequences API no longer supports column ids, all relevant functions have been changed to only use external ids.

### Fixed
- Fixed a bug in time series pagination where getting 100k dense datapoints would cause a missing id error.
- Sequences retrieve functions fixed to match API change, to single item per retrieve.
- Sequences retrieve/insert functions fixed to match API change to take lists of external ids.

## [1.1.7] - 2019-09-13
### Fixed
- `testing.mock_cognite_client()` so that it still accepts arguments after exiting from mock context.

## [1.1.6] - 2019-09-12
### Fixed
- `testing.mock_cognite_client()` so that the mocked CogniteClient may accept arguments.

## [1.1.5] - 2019-09-12
### Added
- Method `files.download_to_path` for streaming a file to a specific path

## [1.1.4] - 2019-09-12
### Added
- `root_asset_ids` parameter for time series list.

### Changed
- Formatted output in jupyter notebooks for `SequenceData`.
- `retrieve_latest` function in theDatapoints API extended to support more than 100 items.
- Log requests at DEBUG level instead of INFO.

## [1.1.3] - 2019-09-05
### Changed
- Disabled automatic handling of cookies on the requests session objects

### Fixed
- `to_pandas` method on CogniteResource in the case of objects without metadata

## [1.1.2] - 2019-08-28
### Added
- `limit` parameter on sequence data retrieval.
- Support for relationships exposed through experimental client.
- `end` parameter of sequence.data retrieval and range delete accepts -1 to indicate last index of sequence.

### Changed
- Output in jupyter notebooks is now pandas-like by default, instead of outputting long json strings.

### Fixed
- id parameters and timestamps now accept any integer type including numpy.int64, so values from dataframes can be passed directly.
- Compatibility fix for renaming of sequences cursor and start/end parameters in the API.

## [1.1.1] - 2019-08-23
### Added
- `complete` parameter on `datapoints.retrieve_dataframe`, used for forward-filling/interpolating intervals with missing data.
- `include_aggregate_name` option on `datapoints.retrieve_dataframe` and `DatapointsList.to_pandas`, used for removing the `|<aggregate-name>` postfix on dataframe column headers.
- datapoints.retrieve_dataframe_dict function, which returns {aggregate:dataframe} without adding aggregate names to columns
- source_created_time and source_modified_time support for files

## [1.1.0] - 2019-08-21
### Added
- New method create_hierarchy() added to assets API.
- SequencesAPI.list now accepts an asset_ids parameter for searching by asset
- SequencesDataAPI.insert now accepts a SequenceData object for easier copying
- DatapointsAPI.insert now accepts a Datapoints object for easier copying
- helper method `cognite.client.testing.mock_cognite_client()` for mocking CogniteClient
- parent_id and parent_external_id to AssetUpdate class.

### Changed
- assets.create() no longer validates asset hierarchy and sorts assets before posting. This functionality has been moved to assets.create_hierarchy().
- AssetList.files() and AssetList.events() now deduplicate results while fetching related resources, significantly reducing memory load.

## [1.0.5] - 2019-08-15
### Added
- files.create() method to enable creating a file without uploading content.
- `recursive` parameter to raw.databases.delete() for recursively deleting tables.

### Changed
- Renamed .iteritems() on SequenceData to .items()
- raw.insert() now chunks raw rows into batches of 10,000 instead of 1,000

### Fixed
- Sequences queries are now retried if safe
- .update() in all APIs now accept a subclass of CogniteResourceList as input
- Sequences datapoint retrieval updated to use the new cursor feature in the API
- Json serializiation in `__str__()` of base data classes. Now handles Decimal and Number objects.
- Now possible to create asset hierarchy using parent external id when the parent is not part of the batch being inserted.
- `name` parameter of files.upload_bytes is now required, so as not to raise an exception in the underlying API.

## [1.0.4] - 2019-08-05
### Added
- Variety of useful helper functions for Sequence and SequenceData objects, including .column_ids and .column_external_ids properties, iterators and slice operators.
- Sequences insert_dataframe function.
- Sequences delete_range function.
- Support for external id column headers in datapoints.insert_dataframe()

### Changed
- Sequences data retrieval now returns a SequenceData object.
- Sequences insert takes its parameters row data first, and no longer requires columns to be passed.
- Sequences insert now accepts tuples and raw-style data input.
- Sequences create now clears invalid fields such as 'id' in columns specification, so sequences can more easily re-use existing specifications.
- Sequence data function now require column_ids or column_external_ids to be explicitly set, rather than both being passed through a single columns field

## [1.0.3] - 2019-07-26
### Fixed
- Renamed Model.schedule_data_spec to Model.data_spec so the field from the API will be included on the object.
- Handling edge case in Sequences pagination when last datapoint retrieved is at requested end
- Fixing data points retrieval when count aggregates are missing
- Displays unexpected fields on error response from API when raising CogniteAPIError

## [1.0.2] - 2019-07-22
### Added
- Support for model hosting exposed through experimental client

### Fixed
- Handling dynamic limits in Sequences API

## [1.0.1] - 2019-07-19
### Added
- Experimental client
- Support for sequences exposed through experimental client

## [1.0.0] - 2019-07-11
### Added
- Support for all endpoints in Cognite API
- Generator with hidden cursor for all resource types
- Concurrent writes for all resources
- Distribution of "core" sdk which does not depend on pandas and numpy
- Typehints for all methods
- Support for posting an entire asset hierarchy, resolving ref_id/parent_ref_id automatically
- config attribute on CogniteClient to view current configuration.

### Changed
- Renamed methods so they reflect what the method does instead of what http method is used
- Updated documentation with automatically tested examples
- Renamed `stable` namespace to `api`
- Rewrote logic for concurrent reads of datapoints
- Renamed CogniteClient parameter `num_of_workers` to `max_workers`

### Removed
- `experimental` client in order to ensure sdk stability.<|MERGE_RESOLUTION|>--- conflicted
+++ resolved
@@ -17,13 +17,10 @@
 - `Fixed` for any bug fixes.
 - `Security` in case of vulnerabilities.
 
-<<<<<<< HEAD
-## [7.66.2] - 2023-11-19
+## [7.67.2] - 2023-11-19
 ### Added
 - Instance ID is now supported for DatapointsSubscriptionsAPI (`client.time_series.subscriptions`)
 
-## [7.66.1] - 2023-11-18
-=======
 ## [7.67.1] - 2024-11-19
 ### Added
 - Workflow triggers support metadata field
@@ -36,7 +33,6 @@
   units by their aliases (similarity search is supported).
 
 ## [7.66.1] - 2024-11-18
->>>>>>> 0691b84b
 ### Removed
 - The Core Data Model (v1) is now considered stable and the alpha warning has been removed.
 - Usage of `instance_id` in the FilesAPI is considered stable and the alpha warning has been removed.
