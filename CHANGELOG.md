--- conflicted
+++ resolved
@@ -21,16 +21,13 @@
 
 ## [Unreleased]
 ### Added
-<<<<<<< HEAD
 - New method create_hierarchy() added to assets API.
+- SequencesAPI.list now accepts an asset_ids parameter for searching by asset
+- SequencesDataAPI.insert now accepts a SequenceData object for easier copying
+- DatapointsAPI.insert now accepts a Datapoints object for easier copying
 
 ### Changed
 - assets.create() no longer validates asset hierarchy and sorts assets before posting. This functionality has been moved to assets.create_hierarchy().
-=======
-- SequencesAPI.list now accepts an asset_ids parameter for searching by asset
-- SequencesDataAPI.insert now accepts a SequenceData object for easier copying
-- DatapointsAPI.insert now accepts a Datapoints object for easier copying
->>>>>>> 5ec18339
 
 ## [1.0.5] - 2019-08-15
 ### Added
