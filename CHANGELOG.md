# Changelog
All notable changes to this project will be documented in this file.

The format is based on [Keep a Changelog](https://keepachangelog.com/en/1.0.0/),
and this project adheres to [Semantic Versioning](https://semver.org/spec/v2.0.0.html).

The changelog for SDK version 0.x.x can be found [here](https://github.com/cognitedata/cognite-sdk-python/blob/0.13/CHANGELOG.md).

Changes are grouped as follows
- `Added` for new features.
- `Changed` for changes in existing functionality.
- `Deprecated` for soon-to-be removed features.
- `Removed` for now removed features.
- `Fixed` for any bug fixes.
- `Security` in case of vulnerabilities.

<<<<<<< HEAD
## [2.21.0] - 2021-06-21

### Added
- More contextualization job statuses
### Changed
- Refactor contextualization constant representation
=======
## [2.21.0] - 2021-06-18

### Added
- Datasets support for labels
>>>>>>> 62305ec7

## [2.20.0] - 2021-06-04

### Added
- rows() in RawRowsAPI support filtering with `columns` and `min/maxLastUpdatedTime`

## [2.19.0] - 2021-05-06

### Added
- Support for /token/inspect endpoint

## [2.18.2] - 2021-04-23

### Fixed
- Bug in templates instances filter that would cause `template_names` to be ignored.

## [2.18.1] - 2021-04-22

### Added
- Configure file download/upload timeouts with `COGNITE_FILE_TRANSFER_TIMEOUT` environment variable or 
`file_transfer_timeout` parameter on `CogniteClient`.

### Changed 
- Increased default file transfer timeout from 180 to 600 seconds
- Retry more failure modes (read timeouts, 502, 503, 504) for files upload/download requests.

## [2.18.0] - 2021-04-20

### Changed 
- `COGNITE_DISABLE_SSL` now also covers ssl verification on IDP endpoints used for generating tokens.


## [2.17.1] - 2021-04-13

### Added 
- `created_time`, and `last_updated_time` to template data classes.
- `data_set_id` to template instance data class.


## [2.17.0] - 2021-03-26

### Changed
- Ignore exceptions from pypi version check and reduce its timeout to 5 seconds.

### Fixed
- Only 200/201/202 is treated as succesfull response. 301 led to json decoding errors - 
now handled gracefully.
- datasets create limit was set to 1000 in the sdk, leading to cases of 400 from the api where the limit is 10.
 
### Added
- Support for specifying proxies in the CogniteClient constructor

### Removed
- py.typed file. Will not declare library as typed until we run a typechecker on the codebase.


## [2.16.0] - 2021-03-24

### Added
- support for templates.
- date-based `cdf-version` header.

## [2.15.0] - 2021-03-12

### Added
- `createdTime` field on raw dbs and tables.

## [2.14.0] - 2021-03-18

### Added
- dropna argument to insert_dataframe method in DatapointsAPI

## [2.13.0] - 2021-03-12

### Added
- `sortByNodeId` and `partitions` query parameters to `list_nodes` method.

## [2.12.2] - 2021-03-11

### Fixed
- CogniteAPIError raised (instead of internal KeyError) when inserting a RAW row without a key.

## [2.12.1] - 2021-03-09

### Fixed
- CogniteMissingClientError raised when creating relationship with malformed body.

## [2.12.0] - 2021-03-04

### Changed
- Move Entity matching API from beta to v1.

## [2.11.1] - 2021-02-18

### Changed
- Resources are now more lenient on which types they accept in for labels

## [2.11.0] - 2021-02-18

### Changed
- Entity matching fit will flatten dictionaries and resources to "metadata.subfield" similar to pipelines.

### Added
- Relationships now support update

## [2.10.7] - 2021-02-02

### Fixed
- Relationships API list calls via the generator now support `chunk_size` as parameter.

## [2.10.6] - 2021-02-02

### Fixed
- Retry urllib3.NewConnectionError when it isn't in the context of a ConnectionRefusedError

## [2.10.5] - 2021-01-25

### Fixed
- Fixed asset subtree not returning an object with id->item cache for use in .get

## [2.10.4] - 2020-12-14

### Changed
- Relationships filter will now chain filters on large amounts of sources or targets in batches of 1000 rather than 100.


## [2.10.3] - 2020-12-09

### Fixed
- Retries now have backup time tracking per request, rather than occasionally shared between threads.
- Sequences delete ranges now no longer gives an error if no data is present

## [2.10.2] - 2020-12-08

### Fixed
- Set geoLocation.type in files to "Feature" if missing

## [2.10.1] - 2020-12-03

### Added
- Chaining of requests to the relationships list method,
allowing the method to take arbitrarily long lists for `source_external_ids` and `target_external_ids`

## [2.10.0] - 2020-12-01

### Added
- Authentication token generation and lifecycle management

## [2.9.0] - 2020-11-25

### Added
- Entity matching API is now available in the beta client.

## [2.8.0] - 2020-11-23

### Changed
- Move relationships to release python SDK

## [2.7.0] - 2020-11-10

### Added
- `fetch_resources` parameter to the relationships `list` and `retrieve_multiple` methods, which attempts to fetch the resource referenced in the relationship.

## [2.6.4] - 2020-11-10

### Fixed
- Fixed a bug where 429 was not retried on all endpoints

## [2.6.3] - 2020-11-06

### Fixed
- Resource metadata should be able to set empty using `.metadata.set(None)` or `.metadata.set({})`.

## [2.6.2] - 2020-11-05

### Fixed
- Asset retrieve subtree should return empty AssetList if asset does not exist.

## [2.6.1] - 2020-10-30

### Added
- `geospatial` to list of valid relationship resource types.

## [2.6.0] - 2020-10-26

### Changed
- Relationships list should take dataset internal and external id as different parameters.

## [2.5.4] - 2020-10-22

### Fixed
- `_is_retryable` didn't handle clusters with a dash in the name.

## [2.5.3] - 2020-10-14

### Fixed
- `delete_ranges` didn't cast string timestamp into number properly.

## [2.5.2] - 2020-10-06

### Fixed
- `labels` in FileMetadata is not cast correctly to a list of `Label` objects.

## [2.5.1] - 2020-10-01
- Include `py.typed` file in sdk distribution

## [2.5.0] - 2020-09-25

### Added
- Relationships beta support.

### Removed
- Experimental Model Hosting client.

## [2.4.3] - 2020-09-18
- Increase raw rows list limit to 10,000

## [2.4.2] - 2020-09-10
- Fixed a bug where urls with query parameters were excluded from the retryable endpoints.

## [2.4.1] - 2020-09-09

### Changed
- Generator-based listing now supports partitions. Example:
  ``` python
  for asset in client.assets(partitions=10):
    # do something
  ```

## [2.4.0] - 2020-08-31

### Added
- New 'directory' in Files

## [2.3.0] - 2020-08-25

### Changed
- Add support for mypy and other type checking tools by adding packaging type information

## [2.2.2] - 2020-08-18

### Fixed
- HTTP transport logic to better handle retrying of connection errors
- read timeouts will now raise a CogniteReadTimeout
- connection errors will now raise a CogniteConnectionError, while connection refused errors will raise the more
 specific CogniteConnectionRefused exception.

### Added
- Jitter to exponential backoff on retries

### Changed
- Make HTTP requests no longer follow redirects by default
- All exceptions now inherit from CogniteException

## [2.2.1] - 2020-08-17

### Added
- Fixed a bug where `/timeseries/list` was missing from the retryable endpoints.

## [2.2.0] - 2020-08-14

### Added
- Files labelling support

## [2.1.1] - 2020-08-13

### Fixed
- Fixed a bug where only v1 endpoints (not playground) could be added as retryable

## [2.1.1] - 2020-08-04

### Fixed
- Calls to datapoints `retrieve_dataframe` with `complete="fill"` would break using Pandas version 1.1.0 because it raises TypeError when calling `.interpolate(...)` on a dataframe with no columns.

## [2.1.0] - 2020-07-22

### Added
- Support for passing a single string to `AssetUpdate().labels.add` and `AssetUpdate().labels.remove`. Both a single string and a list of strings is supported. Example:
  ```python
  # using a single string
  my_update = AssetUpdate(id=1).labels.add("PUMP").labels.remove("VALVE")
  res = c.assets.update(my_update)

  # using a list of strings
  my_update = AssetUpdate(id=1).labels.add(["PUMP", "ROTATING_EQUIPMENT"]).labels.remove(["VALVE"])
  res = c.assets.update(my_update)
  ```

## [2.0.0] - 2020-07-17

### Changed
- The interface to interact with labels has changed. A new, improved interface is now in place to make it easier to work with CDF labels. The new interface behaves this way:
  ```python
  # crate label definition(s)
  client.labels.create(LabelDefinition(external_id="PUMP", name="Pump", description="Pump equipment"))
  # ... or multiple
  client.labels.create([LabelDefinition(external_id="PUMP"), LabelDefinition(external_id="VALVE")])

  # list label definitions
  label_definitions = client.labels.list(name="Pump")

  # delete label definitions
  client.labels.delete("PUMP")
  # ... or multiple
  client.labels.delete(["PUMP", "VALVE"])

  # create an asset with label
  asset = Asset(name="my_pump", labels=[Label(external_id="PUMP")])
  client.assets.create(assets)

  # filter assets by labels
  my_label_filter = LabelFilter(contains_all=["PUMP", "VERIFIED"])
  asset_list = client.assets.list(labels=my_label_filter)

  # attach/detach labels to/from assets
  my_update = AssetUpdate(id=1).labels.add(["PUMP"]).labels.remove(["VALVE"])
  res = c.assets.update(my_update)
  ```

### Fixed
- Fixed bug where `_call_` in SequencesAPI (`client.sequences`) was incorrectly returning a `GET` method instead of `POST`.

## [1.8.1] - 2020-07-07
### Changed
- For 3d mappings delete, only use node_id and asset_id pairs in delete request to avoid potential bad request.
- Support attaching/detaching multiple labels on assets in a single method

## [1.8.0] - 2020-06-30
### Added
- Synthetic timeseries endpoint for DatapointsApi
- Labels endpoint support
- Assets labelling support
- Support for unique value aggregation for events.

### Changed
- When `debug=true`, redirects are shown more clearly.

## [1.7.0] - 2020-06-03
### Fixed
- datasetId is kept as an integer in dataframes.

### Changed
- Internal list of retryable endpoints was changed to a class variable so it can be modified.

## [1.6.0] - 2020-04-28
### Added
- Support events filtering by ongoing events (events without `end_time` defined)
- Support events filtering by active timerange of event
- Support files metadata filtering by `asset_external_ids`
- Aggregation endpoint for Assets, DataSets, Events, Files, Sequences and TimeSeries API

## [1.5.2] - 2020-04-02
### Added
- Support for security categories on file methods

## [1.5.1] - 2020-04-01
### Added
- Support for security categories on files
- active_at_time on relationships

### Fixed
- No longer retry calls to /files/initupload
- Retry retryable POST endpoints in datasets API

## [1.5.0] - 2020-03-12
### Added
- DataSets API and support for this in assets, events, time series, files and sequences.
- .asset helper function on time series.
- asset external id filter on time series.

## [1.4.13] - 2020-03-03
### Added
- Relationship list supports multiple sources, targets, relationship types and datasets.

## [1.4.12] - 2020-03-02

### Fixed
- Fixed a bug in file uploads where fields other than name were not being passed to uploaded directories.

## [1.4.11] - 2020-02-21

### Changed
- Datapoint insertion changed to be less memory intensive.

### Fixed
- Fixed a bug where add service account to group expected items in response.
- Jupyter notebook output and non-camel cased to_pandas uses nullable int fields instead of float for relevant fields.

## [1.4.10] - 2020-01-24
### Added
- Support for the error field for synthetic time series query in the experimental client.
- Support for retrieving data from multiple sequences at once.

## [1.4.9] - 2019-12-19

### Fixed
- Fixed a bug where datapoints `retrieve` could return less than limit even if there were more datapoints.
- Fixed an issue where `insert_dataframe` would give an error with older pandas versions.

## [1.4.8] - 2019-12-19

### Added
- Support for `ignore_unknown_ids` on time series `retrieve_multiple`, `delete` and datapoints `retrieve` and `latest` and related endpoints.
- Support for asset subtree filters on files, sequences, and time series.
- Support for parent external id filters on assets.
- Synthetic datapoints retrieve has additional functions including variable replacement and sympy support.

### Changed
- Synthetic datapoints now return errors in the `.error` field, in the jupyter output, and optionally in pandas dataframes if `include_errors` is set.

## [1.4.7] - 2019-12-05

### Added
- Support for synthetic time series queries in the experimental client.
- parent external id filter added for assets.

### Fixed
- startTime in event dataframes is now a nullable int dtype, consistent with endTime.

## [1.4.6] - 2019-12-02

### Fixed
- Fixed notebook output for Asset, Datapoint and Raw.

## [1.4.5] - 2019-12-02

### Changed

- The ModelHostingAPI now calls Model Hosting endpoints in playground instead of 0.6.

## [1.4.4] - 2019-11-29

### Added
 - Option to turn off version checking from CogniteClient constructor

### Changed
- In sequences create, the column definitions object accepts both camelCased and snake_cased keys.
- Retry 429 on all endpoints

### Fixed
- Fixed notebook output for DatapointsList

## [1.4.3] - 2019-11-27
### Fixed
- In Jupyter notebooks, the output from built-in list types is no longer camel cased.

## [1.4.2] - 2019-11-27

### Changed
- In the 3D API, the call and list methods now include all models by default instead of only unpublished ones.
- In Jupyter notebooks, the output from built-in types is no longer camel cased.

### Added
- Support for filtering events by asset subtree ids.

## [1.4.1] - 2019-11-18

### Added
- Support for filtering events by asset external id.
- query parameter on asset search.
- `ignore_unknown_ids` parameter on asset and events method `delete` and `retrieve_multiple`.

## [1.4.0] - 2019-11-14

### Changed
- In the ModelHostingAPI, models, versions and schedules are now referenced by name instead of id. The ids are no longer available.
- In the ModelHostingAPI, functions related to model versions are moved from the ModelsAPI to the new ModelVersionsAPI.
- In the ModelHostingAPI, the model names must be unique. Also, the version names and schedule names must be unique per model.
- Default value for `limit` in search method is now 100 instead of None to clarify api default behaviour when no limit is passed.

## [1.3.4] - 2019-11-07

### Changed
- Error 500's are no longer retried by default, only HTTP 429, 502, 503, 504 are.
- Optimized HTTP calls by caching user agent.
- Relationship filtering is now integrated into `list` instead of `search`.
- Sequences `insert_dataframe` parameter `external_id_headers` documentation updated.
- Type hints for several objects formerly `Dict[str, Any]` improved along with introducing matching dict derived classes.

### Fixed
- `source_created_time` and `source_modified_time` on files now displayed as time fields.
- Fixed pagination for `include_outside_points` and other edge cases in datapoints.
- Fixed a bug where `insert_dataframe` with strings caused a numpy error.

### Added
- Relationships can now have sequences as source or target.

## [1.3.3] - 2019-10-21

### Changed
- Datapoints insert dataframe function will check for infinity values.
- Allow for multiple calls to .add / .remove in object updates such as metadata, without later calls overwriting former.
- List time series now ignores the include_metadata parameter.

### Added
- Advanced list endpoint is used for listing time series, adding several new filters and partitions.

## [1.3.2] - 2019-10-16

### Added
- Datapoints objects now store is_string, is_step and unit to allow for better interpretation of the data.
- Sorting when listing events
- Added a search function in the relationships API.

### Changed
- `list` and `__call__` methods for files now support list parameters for `root_ids`, `root_external_ids`.
- retrieve_dataframe with `complete` using Datapoints fields instead of retrieving time series metadata.

### Fixed
- Fixed chunking logic in list_generator to always return last partial chunk.
- Fixed an error on missing target/source in relationships.

## [1.3.1] - 2019-10-09
### Fixed
- Fixed support for totalVariation aggregate completion.
- Changed conversion of raw RowList to pandas DataFrame to handle missing values (in columns) across the rows. This also fixes the bug where one-off values would be distributed to all rows in the DataFrame (unknown bug).

## [1.3.0] - 2019-10-03
### Changed
- Sequences officially released and no longer considered experimental.
- Sequences data insert no longer takes a default value for columns.

## [1.2.1] - 2019-10-01
### Fixed
- Tokens are sent with the correct "Authorization" header instead of "Authentication".

## [1.2.0] - 2019-10-01
### Added
- Support for authenticating with bearer tokens. Can now supply a jwt or jwt-factory to CogniteClient. This token will override any api-key which has been set.

## [1.1.12] - 2019-10-01
### Fixed
- Fixed a bug in time series pagination where getting 100k datapoints could cause a missing id error when using include_outside_points.
- SequencesData `to_pandas` no longer returns NaN on integer zero columns.
- Fixed a bug where the JSON encoder would throw circular reference errors on unknown data types, including numpy floats.

## [1.1.11] - 2019-09-23
### Fixed
- Fix testing.CogniteClientMock so it is possible to get attributes on child which have not been explicitly in the CogniteClientMock constructor

## [1.1.10] - 2019-09-23
### Fixed
- Fix testing.CogniteClientMock so it is possible to get child mock not explicitly defined

### Added
- `list` and `__call__` methods for events now support list parameters for `root_asset_ids`, `root_asset_external_ids`.

## [1.1.9] - 2019-09-20
### Changed
- Renamed testing.mock_cognite_client to testing.monkeypatch_cognite_client

### Added
- testing.CogniteClientMock object

## [1.1.8] - 2019-09-19
### Added
- Support for aggregated properties of assets.
- `Asset` and `AssetList` classes now have a `sequences` function which retrieves related sequences.
- Support for partitioned listing of assets and events.

### Changed
- `list` and `__call__` methods for assets now support list parameters for `root_ids`, `root_external_ids`.
- Sequences API no longer supports column ids, all relevant functions have been changed to only use external ids.

### Fixed
- Fixed a bug in time series pagination where getting 100k dense datapoints would cause a missing id error.
- Sequences retrieve functions fixed to match API change, to single item per retrieve.
- Sequences retrieve/insert functions fixed to match API change to take lists of external ids.

## [1.1.7] - 2019-09-13
### Fixed
- `testing.mock_cognite_client()` so that it still accepts arguments after exiting from mock context.

## [1.1.6] - 2019-09-12
### Fixed
- `testing.mock_cognite_client()` so that the mocked CogniteClient may accept arguments.

## [1.1.5] - 2019-09-12
### Added
- Method `files.download_to_path` for streaming a file to a specific path

## [1.1.4] - 2019-09-12
### Added
- `root_asset_ids` parameter for time series list.

### Changed
- Formatted output in jupyter notebooks for `SequenceData`.
- `retrieve_latest` function in theDatapoints API extended to support more than 100 items.
- Log requests at DEBUG level instead of INFO.

## [1.1.3] - 2019-09-05
### Changed
- Disabled automatic handling of cookies on the requests session objects

### Fixed
- `to_pandas` method on CogniteResource in the case of objects without metadata

## [1.1.2] - 2019-08-28
### Added
- `limit` parameter on sequence data retrieval.
- Support for relationships exposed through experimental client.
- `end` parameter of sequence.data retrieval and range delete accepts -1 to indicate last index of sequence.

### Changed
- Output in jupyter notebooks is now pandas-like by default, instead of outputting long json strings.

### Fixed
- id parameters and timestamps now accept any integer type including numpy.int64, so values from dataframes can be passed directly.
- Compatibility fix for renaming of sequences cursor and start/end parameters in the API.

## [1.1.1] - 2019-08-23
### Added
- `complete` parameter on `datapoints.retrieve_dataframe`, used for forward-filling/interpolating intervals with missing data.
- `include_aggregate_names` option on `datapoints.retrieve_dataframe` and `DatapointsList.to_pandas`, used for removing the `|<aggregate-name>` postfix on dataframe column headers.
- datapoints.retrieve_dataframe_dict function, which returns {aggregate:dataframe} without adding aggregate names to columns
- source_created_time and source_modified_time support for files

## [1.1.0] - 2019-08-21
### Added
- New method create_hierarchy() added to assets API.
- SequencesAPI.list now accepts an asset_ids parameter for searching by asset
- SequencesDataAPI.insert now accepts a SequenceData object for easier copying
- DatapointsAPI.insert now accepts a Datapoints object for easier copying
- helper method `cognite.client.testing.mock_cognite_client()` for mocking CogniteClient
- parent_id and parent_external_id to AssetUpdate class.

### Changed
- assets.create() no longer validates asset hierarchy and sorts assets before posting. This functionality has been moved to assets.create_hierarchy().
- AssetList.files() and AssetList.events() now deduplicate results while fetching related resources, significantly reducing memory load.

## [1.0.5] - 2019-08-15
### Added
- files.create() method to enable creating a file without uploading content.
- `recursive` parameter to raw.databases.delete() for recursively deleting tables.

### Changed
- Renamed .iteritems() on SequenceData to .items()
- raw.insert() now chunks raw rows into batches of 10,000 instead of 1,000

### Fixed
- Sequences queries are now retried if safe
- .update() in all APIs now accept a subclass of CogniteResourceList as input
- Sequences datapoint retrieval updated to use the new cursor feature in the API
- Json serializiation in `__str__()` of base data classes. Now handles Decimal and Number objects.
- Now possible to create asset hierarchy using parent external id when the parent is not part of the batch being inserted.
- `name` parameter of files.upload_bytes is now required, so as not to raise an exception in the underlying API.

## [1.0.4] - 2019-08-05
### Added
- Variety of useful helper functions for Sequence and SequenceData objects, including .column_ids and .column_external_ids properties, iterators and slice operators.
- Sequences insert_dataframe function.
- Sequences delete_range function.
- Support for external id column headers in datapoints.insert_dataframe()

### Changed
- Sequences data retrieval now returns a SequenceData object.
- Sequences insert takes its parameters row data first, and no longer requires columns to be passed.
- Sequences insert now accepts tuples and raw-style data input.
- Sequences create now clears invalid fields such as 'id' in columns specification, so sequences can more easily re-use existing specifications.
- Sequence data function now require column_ids or column_external_ids to be explicitly set, rather than both being passed through a single columns field

## [1.0.3] - 2019-07-26
### Fixed
- Renamed Model.schedule_data_spec to Model.data_spec so the field from the API will be included on the object.
- Handling edge case in Sequences pagination when last datapoint retrieved is at requested end
- Fixing data points retrieval when count aggregates are missing
- Displays unexpected fields on error response from API when raising CogniteAPIError

## [1.0.2] - 2019-07-22
### Added
- Support for model hosting exposed through experimental client

### Fixed
- Handling dynamic limits in Sequences API

## [1.0.1] - 2019-07-19
### Added
- Experimental client
- Support for sequences exposed through experimental client

## [1.0.0] - 2019-07-11
### Added
- Support for all endpoints in Cognite API
- Generator with hidden cursor for all resource types
- Concurrent writes for all resources
- Distribution of "core" sdk which does not depend on pandas and numpy
- Typehints for all methods
- Support for posting an entire asset hierarchy, resolving ref_id/parent_ref_id automatically
- config attribute on CogniteClient to view current configuration.

### Changed
- Renamed methods so they reflect what the method does instead of what http method is used
- Updated documentation with automatically tested examples
- Renamed `stable` namespace to `api`
- Rewrote logic for concurrent reads of datapoints
- Renamed CogniteClient parameter `num_of_workers` to `max_workers`

### Removed
- `experimental` client in order to ensure sdk stability.<|MERGE_RESOLUTION|>--- conflicted
+++ resolved
@@ -14,19 +14,17 @@
 - `Fixed` for any bug fixes.
 - `Security` in case of vulnerabilities.
 
-<<<<<<< HEAD
-## [2.21.0] - 2021-06-21
+## [2.22.0] - 2021-06-22
 
 ### Added
 - More contextualization job statuses
 ### Changed
 - Refactor contextualization constant representation
-=======
+
 ## [2.21.0] - 2021-06-18
 
 ### Added
 - Datasets support for labels
->>>>>>> 62305ec7
 
 ## [2.20.0] - 2021-06-04
 
