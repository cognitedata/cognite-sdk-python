# Changelog
All notable changes to this project will be documented in this file.

The format is based on [Keep a Changelog](https://keepachangelog.com/en/1.0.0/),
and this project adheres to [Semantic Versioning](https://semver.org/spec/v2.0.0.html).

The changelog for SDK version 0.x.x can be found [here](https://github.com/cognitedata/cognite-sdk-python/blob/0.13/CHANGELOG.md).

For users wanting to upgrade major version, a migration guide can be found [here](MIGRATION_GUIDE.md).

Changes are grouped as follows
- `Added` for new features.
- `Changed` for changes in existing functionality.
- `Deprecated` for soon-to-be removed features.
- `Improved` for transparent changes, e.g. better performance.
- `Removed` for now removed features.
- `Fixed` for any bug fixes.
- `Security` in case of vulnerabilities.

## [7.17.0] - 2024-02-01
<<<<<<< HEAD
### Added
- Support for `target_unit` and `target_unit_system` in synthetic time series.
=======
### Fixed
- Calls to `AnnotationsAPI.[list|retrieve|retrieve_multiple|reverse_lookup]` are now retried automatically.
- Calls to `AnnotationsAPI.reverse_lookup` now also accept the standard values (`-1, inf`) to indicate 'no limit'.
### Improved
- Calls to `AnnotationsAPI.list` with more than 1000 `annotated_resource_ids` are now batched automatically for the user.
  Previously these would raise an API error.
>>>>>>> fb93a273

## [7.16.0] - 2024-01-30
### Added
- When listing instances (and when using `search`, `aggregate` and `histogram`), a new `space` parameter has been added;
  you may pass either a single space identifier (or a list of several). Note that this is just for convenience, using
  `filter` still works (and is necessary for more complex queries).
- New convenience filter, `SpaceFilter`, makes filtering on space simpler.

## [7.15.1] - 2024-01-23
### Fixed
- When calling `to_pandas` with `expand_properties=True` on an instance or instance list with no properties, the SDK will no longer raise ValueError, but drop the empty properties row/column.

## [7.15.0] - 2024-01-22
### Improved
- Only run pypi version check once, despite instantiating multiple clients. And make it async too.

## [7.14.0] - 2024-01-22
### Changed
- Helper methods to get related resources on `Asset` class now accept `asset_ids` as part of keyword arguments.
### Added
- Helper methods to get related resources on `AssetList` class now accept keyword arguments that are passed on to
  the list endpoint (for server-side filtering).

## [7.13.8] - 2024-01-19
### Fixed
- `FilesAPI.upload` when using `geo_location` (serialize error).

## [7.13.7] - 2024-01-19
### Fixed
- Type hints for all `.update` and `.upsert` methods accept Write classes in addition to Read and Update classes.
- Missing overloading of the `.update` methods on `client.three_d.models.update`, `client.transformations.update`,
  `client.transformations.schedules.update`, `client.relationships.update`, and `client.data_sets.update`.

## [7.13.6] - 2024-01-18
### Added
- Helper method `as_tuple` to `NodeId` and `EdgeId`.

## [7.13.5] - 2024-01-16
### Added
- EdgeConnection, MultiEdgeConnection, MultiReverseDirectRelation and their corresponding Apply View dataclasses are now importable from `cognite.client.dataclasses.data_modeling`.

## [7.13.4] - 2024-01-11
### Fixed
- When calling `WorkflowExecution.load` not having a `schedule` would raise a `KeyError` even though it is optional. This is now fixed.
- When calling `Datapoints.load` not having a `isString` would raise a `KeyError` even though it is optional. This is now fixed.
- Most `CogniteResourceList.as_write()` would raise a `CogniteMissingClientError` when called from a class with missing cognite_client. This is now fixed.

## [7.13.3] - 2024-01-12
### Added
- `View.as_property_ref` and `Container.as_property_ref` to make it easier to create property references
  (used to only be available on `ViewId` and `ContainerId`).

## [7.13.2] - 2024-01-11
### Fixed
- When calling `ExtractinoPipeline.load` not having a `schedule` would raise a `KeyError` even though it is optional. This is now fixed.

## [7.13.1] - 2024-01-10
### Improved
- Respect the `isAutoRetryable` flag on error responses from the API when retrying requests.

## [7.13.0] - 2024-01-09
### Changed
- Units on Time Series (including unit conversion) is out of beta and will no longer issue warnings on usage.

## [7.12.0] - 2024-01-09
### Added
- `DatapointsAPI.retrieve_latest` now accepts `target_unit` or `target_unit_system` parameter.
### Fixed
- `DatapointsAPI.retrieve_latest` when given `LatestDatapointQuery`(s) without a setting for `before`, now correctly use
  the (default) `before` setting as specified in the method call.

## [7.11.0] - 2024-01-09
### Added
- All Cognite resources now have write-version. For example, we have `Asset` and `AssetWrite`, `Event` and `EventWrite`, and so on.
  The new write class reflects the required/optional fields in the API, and is now recommended when creating resources. In addition,
  all read classes and list classes now have a convenience method `as_write` that returns the write class with the same data.
  For example, if you have a `assets` of type `AssetList` you can call `assets.as_write()` which will return a `AssetWriteList`,
  and thus removing all server set fields (like `created_time` and `last_updated_time`). This is useful if you want to
  compare a resource from CDF with a local configuration. In addition, this makes it easier to create a new resource
  using an existing resource as a template.
- Missing overloading of the `.create` methods on `client.iam.security_categories.create`, `client.iam.groups.create`,
  `client.labels.create`, `client.three_d.models.create`, `client.three_d.revisions.create`, `client.three_d.asset_mappings.create`,
  `client.transformations.create`, `client.transformations.schedules.create`, and `client.relationships.create`.
### Changed
- The class `DatapointSubscriptionCreate` has been renamed to `DatapointSubscriptionWrite` to be consistent with the other write classes.
  This is not a breaking change, as the old class is still available for backwards compatibility, but will be removed in the next major version.
### Fixed
- The `node.type` was not set when calling `.as_apply()` or `.as_write()` on a `Node` or `NodeList`. This is now fixed.

## [7.10.1] - 2024-01-08
### Added
- Fix retries for `POST /raw/rows`.

## [7.10.0] - 2024-01-08
### Added
- `geospatial.search_features` and `geospatial.stream_features` now accept the `allow_dimensionality_mismatch` parameter.

## [7.9.0] - 2024-01-05
### Added
- You can now enable or disable user profiles for your CDF project with `client.iam.user_profiles.[enable/disable]`.

## [7.8.10] - 2024-01-04
### Changed
- When using `OidcCredentials` to create a transformation, `cdf_project_name` is no longer optional as required
  by the API.

## [7.8.9] - 2024-01-04
### Fixed
- Pyodide-users of the SDK can now create Transformations with non-nonce credentials without a `pyodide.JsException`
  exception being raised.

## [7.8.8] - 2024-01-03
### Added
- Support for `workflows.cancel`.

## [7.8.7] - 2024-01-03
### Fixed
- Added back `InstancesApply` that was removed in 7.8.6.

## [7.8.6] - 2023-12-27
### Improved
- SDK dependency on the `sortedcontainers` package was dropped.

## [7.8.5] - 2023-12-22
### Fixed
- `DirectRelationReference` is now immutable.
- `DirectRelationReference.load` now correctly handles unknown parameters.

## [7.8.4] - 2023-12-22
### Fixed
- Listing annotations now also accepts `None` and `inf` for the `limit` parameter (to return all), matching what
  was already described in the documentation for the endpoint (for the parameter).
- Calling `to_pandas(...)` on an `DiagramDetectItem` no longer raises `KeyError`.

## [7.8.3] - 2023-12-21
### Fixed
- Revert `SingleHopConnectionDefinition` from a string to child class of `ViewProperty`.
- If a `ViewProperty` or `ViewPropertyApply` dumped before version `7.6` was dumped and loaded after `7.6`, the
  user got a `KeyError: 'container'`. The `load` methods are now backwards compatible with the old format.

## [7.8.2] - 2023-12-21
### Fixed
- Revert `SingleHopConnectionDefinitionApply` from a string to child class of `ViewPropertyApply`.

## [7.8.1] - 2023-12-21
### Fixed
- Calling `to_pandas` with `expand_aggregates=True` on an Asset with aggregated properties would yield a pandas DataFrame
  with the column name `0` instead of `"value"`.
### Improved
- Specification of aggregated properties to `AssetsAPI.[list,filter,__call__]`.

## [7.8.0] - 2023-12-21
### Added
- Instance classes `Node`, `Edge`, `NodeList` and `EdgeList` now supports a new flag `expand_properties` in their `to_pandas` method,
  that makes it much simpler to work with the fetched properties. Additionally, `remove_property_prefix` allows easy prefix
  removal (of the view ID, e.g. `space.external_id/version.my_prop` -> `my_prop`).

## [7.7.1] - 2023-12-20
### Fixed
- Missing legacy capability ACLs: `modelHostingAcl` and `genericsAcl`.  
- The `IAMAPI.compare_capabilities` fails with a `AttributeError: 'UnknownAcl' object has no attribute '_capability_name'`
  if the user has an unknwon ACL. This is now fixed by skipping comparison of unknown ACLs and issuing a warning.

## [7.7.0] - 2023-12-20
### Added
- Support for `ViewProperty` types `SingleReverseDirectRelation` and `MultiReverseDirectRelation` in data modeling.

## [7.6.0] - 2023-12-13
### Added
- Support for querying data models through graphql. See `client.data_modeling.graphql.query`.

## [7.5.7] - 2023-12-12
### Fixed
- Certain combinations of `start`/`end` and `granularity` would cause `retrieve_dataframe_in_tz` to raise due to
  a bug in the calender-arithmetic (`MonthAligner`).

## [7.5.6] - 2023-12-11
### Added
- Missing legacy scopes for `Capability`: `LegacySpaceScope` and `LegacyDataModelScope`.

## [7.5.5] - 2023-12-11
### Added
- Added `poll_timeout` parameter on `time_series.subscriptions.iterate_data`. Will keep the connection open and waiting,
  until new data is available, up to `poll_timeout` seconds.

## [7.5.4] - 2023-12-06
### Changed
- The `partitions` parameter is no longer respected when using generator methods to list resources
- The `max_workers` config option has been moved from ClientConfig to the global config.

## [7.5.3] - 2023-12-06
### Added
- Support for `subworkflow` tasks in `workflows`.

## [7.5.2] - 2023-12-05
### Fixed
- The built-in `hash` function was mistakenly stored on `WorkflowDefinitionUpsert` instances after `__init__` and has been removed.

## [7.5.1] - 2023-12-01
### Changed
- Raise an exception if `ClientConfig:base_url` is set to `None` or an empty string

## [7.5.0] - 2023-11-30
### Added
- `chain_to` to `NodeResultSetExpression` and `NodeResultSetExpression`, and `direction` to `NodeResultSetExpression`.

## [7.4.2] - 2023-11-28
### Improved
- Quality of life improvement to `client.extraction_pipelines.runs.list` method. The `statuses` parameter now accepts
  a single value and the annotation is improved. The parameter `created_time` can now be given on the format `12d-ago`.

## [7.4.1] - 2023-11-28
### Fixed
- Error in validation logic when creating a `Transformation` caused many calls to `client.transformations.update` to fail.

## [7.4.0] - 2023-11-27
### Changed
- Unit Catalog API is out of beta and will no longer issue warnings on usage. Access is unchanged: `client.units`.

## [7.3.3] - 2023-11-22
### Fixed
- Added action `Delete` in `ProjectsAcl`.

## [7.3.2] - 2023-11-21
### Fixed
- `workflows.retrieve` and `workflows.versions.retrieve` returned None if the provided workflow external id contained special characters. This is now fixed.

## [7.3.1] - 2023-11-21
### Fixed
- Replaced action `Write` with `Create` in `ProjectsAcl`, as `Write` is not a valid action and `Create` is the correct one.

## [7.3.0] - 2023-11-20
### Added
- Added Scope `DataSet` for `TimeSeriesSubscriptionsAcl`.
- Added `data_set_id` to `DatapointSubscription`.

## [7.2.1] - 2023-11-17
### Fixed
- The new compare methods for capabilities in major version 7, `IAMAPI.verify_capabilities` and `IAMAPI.compare_capabilities`
  now works correctly for rawAcl with database scope ("all tables").
### Removed
- Capability scopes no longer have the `is_within` method, and capabilities no longer have `has_capability`. Use the more
  general `IAMAPI.compare_capabilities` instead.

## [7.2.0] - 2023-11-16
### Added
- The `trigger` method of the Workflow Execution API, now accepts a `client_credentials` to allow specifying specific
  credentials to run with. Previously, the current credentials set on the CogniteClient object doing the call would be used.

## [7.1.0] - 2023-11-16
### Added
- The list method for asset mappings in the 3D API now supports `intersects_bounding_box`, allowing users to only
  return asset mappings for assets whose bounding box intersects with the given bounding box.

## [7.0.3] - 2023-11-15
### Fixed
- Bug when `cognite.client.data_classes.filter` used with any `data_modeling` endpoint raised a `CogniteAPIError` for
  snake_cased properties. This is now fixed.
- When calling `client.relationships.retrieve`, `.retrieve_multiple`, or `.list` with `fetch_resources=True`, the
  `target` and `source` resources were not instantiated with a `cognite_client`. This is now fixed.

## [7.0.2] - 2023-11-15
### Fixed
- Missing Scope `DataSet` for `TemplateGroupAcl` and `TemplateInstancesAcl`.

## [7.0.1] - 2023-11-14
### Fixed
- Data modeling APIs now work in WASM-like environments missing the threading module.

## [7.0.0] - 2023-11-14
This release ensure that all CogniteResources have `.dump` and `.load` methods, and that calling these two methods
in sequence produces an equal object to the original, for example,
`my_asset == Asset.load(my_asset.dump(camel_case=True)`. In addition, this ensures that the output of all `.dump`
methods are `json` and `yaml` serializable. Additionally, the default for `camel_case` has been changed to `True`.

### Improved
- Read operations, like `retrieve_multiple` will now fast-fail. Previously, all requests would be executed
  before the error was raised, potentially fetching thousands of unneccesary resources.

### Added
- `CogniteResource.to_pandas` and `CogniteResourceList.to_pandas` now converts known timestamps to `datetime` by
  default. Can be turned off with the new parameter `convert_timestamps`. Note: To comply with older pandas v1, the
  dtype will always be `datetime64[ns]`, although in v2 this could have been `datetime64[ms]`.
- `CogniteImportError` can now be caught as `ImportError`.

### Deprecated
- The Templates API (migrate to Data Modeling).
- The `client.assets.aggregate` use `client.assets.aggregate_count` instead.
- The `client.events.aggregate` use `client.events.aggregate_count` instead.
- The `client.sequence.aggregate` use `client.sequence.aggregate_count` instead.
- The `client.time_series.aggregate` use `client.time_series.aggregate_count` instead.
- In `Transformations` attributes `has_source_oidc_credentials` and `has_destination_oidc_credentials` are deprecated,
  and replaced by properties with the same names.

### Changed
- All `.dump` methods now uses `camel_case=True` by default. This is to match the intended use case, preparing the
  object to be sent in an API request.
- `CogniteResource.to_pandas` now more closely resembles `CogniteResourceList.to_pandas` with parameters
`expand_metadata` and `metadata_prefix`, instead of accepting a sequence of column names (`expand`) to expand,
with no easy way to add a prefix. Also, it no longer expands metadata by default.
- Additionally, `Asset.to_pandas`, now accepts the parameters `expand_aggregates` and `aggregates_prefix`. Since
  the possible `aggregates` keys are known, `camel_case` will also apply to these (if expanded) as opposed to
  the metadata keys.
- More narrow exception types like `CogniteNotFoundError` and `CogniteDuplicatedError` are now raised instead of
  `CogniteAPIError` for the following methods: `DatapointsAPI.retrieve_latest`, `RawRowsAPI.list`,
  `RelationshipsAPI.list`, `SequencesDataAPI.retrieve`, `SyntheticDatapointsAPI.query`. Additionally, all calls
  using `partitions` to API methods like `list` (or the generator version) now do the same.
- The `CogniteResource._load` has been made public, i.e., it is now `CogniteResource.load`.
- The `CogniteResourceList._load` has been made public, i.e., it is now `CogniteResourceList.load`.
- All `.delete` and `.retrieve_multiple` methods now accepts an empty sequence, and will return an empty `CogniteResourceList`.
- All `assert`s meant for the SDK user, now raise appropriate errors instead (`ValueError`, `RuntimeError`...).
- `CogniteAssetHierarchyError` is no longer possible to catch as an `AssertionError`.
- Several methods in the data modelling APIs have had parameter names now correctly reflect whether they accept
  a single or multiple items (i.e. id -> ids).
- `client.data_modeling.instances.aggregate` returns `AggregatedNumberedValue | list[AggregatedNumberedValue] | InstanceAggregationResultList` depending
  on the `aggregates` and `group_by` parameters. Previously, it always returned `InstanceAggregationResultList`.
- The `Group` attribute `capabilities` is now a `Capabilities` object, instead of a `dict`.
- Support for `YAML` in all `CogniteResource.load()` and `CogniteResourceList.load()` methods.
- The `client.sequences.data` methods `.retrieve`, `.retrieve_last_row` (previously `retrieve_latest`), `.insert`  method has changed signature:
  The parameter `column_external_ids` is renamed `columns`. The old parameter `column_external_ids` is still there, but is
  deprecated. In addition, int the `.retrieve` method, the parameters `id` and `external_id` have
  been moved to the beginning of the signature. This is to better match the API and have a consistent overload
  implementation.
- The class `SequenceData` has been replaced by `SequenceRows`. The old `SequenceData` class is still available for
  backwards compatibility, but will be removed in the next major version. However, all API methods now return
  `SequenceRows` instead of `SequenceData`.
- The attribute `columns` in `Sequence` has been changed from `typing.Sequence[dict]` to `SequnceColumnList`.
- The class `SequenceRows` in `client.data_classes.transformations.common` has been renamed to `SequenceRowsDestination`.
- The `client.sequences.data.retrieve_latest` is renamed `client.sequences.data.retrieve_last_row`.
- Classes `Geometry`, `AssetAggregate`, `AggregateResultItem`, `EndTimeFilter`, `Label`, `LabelFilter`, `ExtractionPipelineContact`,
  `TimestampRange`, `AggregateResult`, `GeometryFilter`, `GeoLocation`, `RevisionCameraProperties`, `BoundingBox3D` are no longer
  `dict` but classes with attributes matching the API.
- Calling `client.iam.token.inspect()` now gives an object `TokenInspection` with attribute `cababilities` of type `ProjectCapabilityList`
  instead of `list[dict]`
- In data class `Transformation` the attribute `schedule`, `running_job`, and `last_running_job`, `external_id` and `id`
  are set to the `Transformation` `id` and `external_id` if not set. If they are set to a different value, a `ValueError` is raised

### Added
- Added `load` implementation for `VisionResource`s: `ObjectDetection`, `TextRegion`, `AssetLink`, `BoundingBox`,
  `CdfRerourceRef`, `Polygon`, `Polyline`, `VisionExtractPredictions`, `FeatureParameters`.
- Missing `dump` and `load` methods for `ClientCredentials`.
- Literal annotation for `source_type` and `target_type` in `Relationship`
- In transformations, `NonceCredentials` was missing `load` method.
- In transformations, `TransformationBlockedInfo` was missing `.dump` method
- `capabilities` in `cognite.client.data_classes` with data classes for all CDF capabilities.
- All `CogniteResource` and `CogniteResourcelist` objects have `.dump_yaml` methods, for example, `my_asset_list.dump_yaml()`.

### Removed
- Deprecated methods `aggregate_metadata_keys` and `aggregate_metadata_values` on AssetsAPI.
- Deprecated method `update_feature_types` on GeospatialAPI.
- Parameters `property` and `aggregates` for method `aggregate_unique_values` on GeospatialAPI.
- Parameter `fields` for method `aggregate_unique_values` on EventsAPI.
- Parameter `function_external_id` for method `create` on FunctionSchedulesAPI (function_id has been required
  since the deprecation of API keys).
- The `SequenceColumns` no longer set the `external_id` to `column{no}` if it is missing. It now must be set
  explicitly by the user.
- Dataclasses `ViewDirectRelation` and `ContainerDirectRelation` are replaced by `DirectRelation`.
- Dataclasses `MappedPropertyDefinition` and `MappedApplyPropertyDefinition` are replaced by `MappedProperty` and `MappedPropertyApply`.
- Dataclasses `RequiresConstraintDefinition` and `UniquenessConstraintDefinition` are replaced by `RequiresConstraint` and `UniquenessConstraint`.
- In data class `Transformation` attributes `has_source_oidc_credentials` and `has_destination_oidc_credentials` are replaced by properties.

### Fixed
- Passing `limit=0` no longer returns `DEFAULT_LIMIT_READ` (25) resources, but raises a `ValueError`.
- `Asset.dump()` was not dumping attributes `geo_location` and `aggregates` to `json` serializable data structures.
- In data modeling, `NodeOrEdgeData.load` method was not loading the `source` attribute to `ContainerId` or `ViewId`. This is now fixed.
- In data modeling, the attribute `property` used in `Node` and `Edge` was not `yaml` serializable.
- In `DatapointsArray`, `load` method was not compatible with `.dump` method.
- In extraction pipelines, `ExtractionPipelineContact.dump` was not `yaml` serializable
- `ExtractionPipeline.dump` attribute `contacts` was not `json` serializable.
- `FileMetadata.dump` attributes `labels` and `geo_location` was not `json` serializable.
- In filtering, filter `ContainsAll` was missing in `Filter.load` method.
- Annotation for `cpu` and `memory` in `Function`.
- `GeospatialComputedResponse.dump` attribute `items` was not `yaml` serializable
- `Relationship.dump` was not `json` serializable.
- `Geometry.dump` was not `json` serializable.
- In templates, `GraphQlResponse.dump` was not `json` serializable, and `GraphQlResponse.dump` failed to load
  `errors` `GraphQlError`.
- `ThreeDModelRevision` attribute `camera` was not dumped as `yaml` serializable and
  not loaded as `RevisionCameraProperties`.
- `ThreeDNode` attribute `bounding_box` was not dumped as `yaml` serializable and
  not loaded as `BoundingBox3D`.
- `Transformation` attributes `source_nonce`, `source_oidc_credential`, `destination_nonce`,
  and `destination_oidc_credentials` were not dumped as `json` serializable and `loaded` with
  the appropriate data structure. In addition, `TransformationBlockedInfo` and `TransformationJob`
  were not dumped as `json` serializable.
- `TransformationPreviewResult` was not dumping attribute `schema` as `yaml` serializable, and the
  `load` and `dump` methods were not compatible.
- In transformations, `TransformationJob.dump` was not `json` serializable, and attributes
  `destination` and `status` were not loaded into appropriate data structures.
- In transformations, `TransformationSchemaMapType.dump` was not `json` serializable.
- In `annotation_types_images`, implemented `.load` for `KeypointCollection` and `KeypointCollectionWithObjectDetection`.
- Bug when dumping `documents.SourceFile.dump(camel_case=True)`.
- Bug in `WorkflowExecution.dump`
- Bug in `PropertyType.load`

## [6.39.6] - 2023-11-13
## Fixed
- HTTP status code retry strategy for RAW and labels. `/rows/insert` and `/rows/delete` will now
  be retried for all status codes in `config.status_forcelist` (default 429, 502, 503, 504), while
  `/dbs/{db}` and `/tables/{table}` will now only be retried for 429s and connection errors as those
  endpoints are not idempotent.
- Also, `labels/list` will now also be retried.

## [6.39.5] - 2023-11-12
## Fixed
- The `.apply()` methods of `MappedProperty` now has the missing property `source`.

## [6.39.4] - 2023-11-09
## Fixed
- Fetching datapoints from dense time series using a `targetUnit` or a target `targetUnitSystem` could result
  in some batches not being converted to the new unit.

## [6.39.3] - 2023-11-08
## Fixed
- The newly introduced parameter `connectionType` was assumed to be required from the API. This is not the case.

## [6.39.2] - 2023-11-08
## Fixed
- When listing `client.data_modeling.views` the SDK raises a `TypeError`. This is now fixed.

## [6.39.1] - 2023-11-01
## Fixed
- When creating transformations using backup auth. flow (aka a session could not be created for any reason),
  the scopes for the credentials would not be passed correctly (bug introduced in 6.25.1).

## [6.39.0] - 2023-11-01
## Added
- Support for `concurrencyPolicy` property in Workflows `TransformationsWorker`.

## [6.38.1] - 2023-10-31
### Fixed
- `onFailure` property in Workflows was expected as mandatory and was raising KeyError if it was not returned by the API.
  The SDK now assumes the field to be optional and loads it as None instead of raising an error.

## [6.38.0] - 2023-10-30
### Added
- Support `onFailure` property in Workflows, allowing marking Tasks as optional in a Workflow.

## [6.37.0] - 2023-10-27
### Added
- Support for `type` property in `NodeApply` and `Node`.

## [6.36.0] - 2023-10-25
### Added
- Support for listing members of Data Point Subscription, `client.time_series.subscriptions.list_member_time_series()`. Note this is an experimental feature.

## [6.35.0] - 2023-10-25
### Added
- Support for `through` on node result set expressions.

### Fixed
- `unit` on properties in data modeling. This was typed as a string, but it is in fact a direct relation.

## [6.34.2] - 2023-10-23
### Fixed
- Loading a `ContainerApply` from source failed with `KeyError` if `nullable`, `autoIncrement`, or `cursorable` were not set
  in the `ContainerProperty` and `BTreeIndex` classes even though they are optional. This is now fixed.

## [6.34.1] - 2023-10-23
### Added
- Support for setting `data_set_id` and `metadata` in `ThreeDModelsAPI.create`.
- Support for updating `data_set_id` in `ThreeDModelsAPI.update`.

## [6.34.0] - 2023-10-20
### Fixed
- `PropertyType`s no longer fail on instantiation, but warn on missing SDK support for the new property(-ies).

### Added
- `PropertyType`s `Float32`, `Float64`, `Int32`, `Int64` now support `unit`.

## [6.33.3] - 2023-10-18
### Added
- `functions.create()` now accepts a `data_set_id` parameter. Note: This is not for the Cognite function, but for the zipfile containing
  the source code files that is uploaded on the user's behalf (from which the function is then created). Specifying a data set may
  help resolve the error 'Resource not found' (403) that happens when a user is not allowed to create files outside a data set.

## [6.33.2] - 2023-10-16
### Fixed
- When fetching datapoints from "a few time series" (implementation detail), all missing, non-ignorable time series
  are now raised together in a `CogniteNotFoundError` rather than only the first encountered.

### Improved
- Datapoints fetching has a lower peak memory consumption when fetching from multiple time series simultaneously.

## [6.33.1] - 2023-10-14
### Fixed
- `Function.list_schedules()` would return schedules unrelated to the function if the function did not have an external id.

## [6.33.0] - 2023-10-13
### Added
- Support for providing `DirectRelationReference` and `NodeId` as direct relation values when
ingesting node and edge data.

## [6.32.4] - 2023-10-12
### Fixed
- Filters using e.g. metadata keys no longer dumps the key in camel case.

## [6.32.3] - 2023-10-12
### Added
- Ability to toggle the SDK debug logging on/off by setting `config.debug` property on a CogniteClient to True (enable) or False (disable).

## [6.32.2] - 2023-10-10
### Added
- The credentials class used in TransformationsAPI, `OidcCredentials`, now also accepts `scopes` as a list of strings
  (used to be comma separated string only).

## [6.32.1] - 2023-10-10
### Added
- Missing `unit_external_id` and `unit_quantity` fields on `TimeSeriesProperty`.

## [6.32.0] - 2023-10-09
### Fixed
- Ref to openapi doc in Vision extract docstring
- Parameters to Vision models can be given as Python dict (updated doc accordingly).
- Don't throw exception when trying to save empty list of vision extract predictions as annotations. This is to avoid having to wrap this method in try-except for every invocation of the method.

### Added
- Support for new computer vision models in Vision extract service: digital gauge reader, dial gauge reader, level gauge reader and valve state detection.

## [6.31.0] - 2023-10-09
### Added
Support for setting and fetching TimeSeries and Datapoints with "real" units (`unit_external_id`).
- TimeSeries has a new field `unit_external_id`, which can be set when creating or updating it. This ID must refer to a
  valid unit in the UnitCatalog, see `client.units.list` for reference.
- If the `unit_external_id` is set for a TimeSeries, then you may retrieve datapoints from that time series in any compatible
  units. You do this by specifying the `target_unit` (or `target_unit_system`) in a call to any of the datapoints `retrieve`
  methods, `retrieve`, `retrieve_arrays`, `retrieve_dataframe`, or `retrieve_dataframe_in_tz`.

## [6.30.2] - 2023-10-09
### Fixed
- Serialization of `Transformation` or `TransformationList` no longer fails in `json.dumps` due to unhandled composite objects.

## [6.30.1] - 2023-10-06
### Added
- Support for metadata on Workflow executions. Set custom metadata when triggering a workflow (`workflows.executions.trigger()`). The metadata is included in results from `workflows.executions.list()` and `workflows.executions.retrieve_detailed()`.

## [6.30.0] - 2023-10-06
### Added
- Support for the UnitCatalog with the implementation `client.units`.

## [6.29.2] - 2023-10-04
### Fixed
- Calling some of the methods `assets.filter()`, `events.filter()`, `sequences.filter()`, `time_series.filter()` without a `sort` parameter could cause a `CogniteAPIError` with a 400 code. This is now fixed.

## [6.29.1] - 2023-10-04
### Added
- Convenience method `to_text` on the `FunctionCallLog` class which simplifies printing out function call logs.

## [6.29.0] - 2023-10-04
### Added
- Added parameter `resolve_duplicate_file_names` to `client.files.download`.
  This will keep all the files when downloading to local machine, even if they have the same name.

## [6.28.5] - 2023-10-03
### Fixed
- Bugfix for serialization of Workflows' `DynamicTasksParameters` during `workflows.versions.upsert` and `workflows.execution.retrieve_detailed`

## [6.28.4] - 2023-10-03
### Fixed
- Overload data_set/create for improved type safety

## [6.28.3] - 2023-10-03
### Fixed
- When uploading files as strings using `client.files.upload_bytes` the wrong encoding is used on Windows, which is causing
  part of the content to be lost when uploading. This is now fixed.

## [6.28.2] - 2023-10-02
### Fixed
- When cache lookup did not yield a token for `CredentialProvider`s like `OAuthDeviceCode` or `OAuthInteractive`, a
  `TypeError` could be raised instead of initiating their authentication flow.

## [6.28.1] - 2023-09-30
### Improved
- Warning when using alpha/beta features.

## [6.28.0] - 2023-09-26
### Added
- Support for the WorkflowOrchestrationAPI with the implementation `client.workflows`.

## [6.27.0] - 2023-09-13
### Changed
- Reduce concurrency in data modeling client to 1

## [6.26.0] - 2023-09-22
### Added
- Support `partition` and `cursor` parameters on `time_series.subscriptions.iterate_data`
- Include the `cursor` attribute on `DatapointSubscriptionBatch`, which is yielded in every iteration
of `time_series.subscriptions.iterate_data`.

## [6.25.3] - 2023-09-19
### Added
- Support for setting and retrieving `data_set_id` in data class `client.data_classes.ThreeDModel`.

## [6.25.2] - 2023-09-12
### Fixed
- Using the `HasData` filter would raise an API error in CDF.

## [6.25.1] - 2023-09-15
### Fixed
- Using nonce credentials now works as expected for `transformations.[create, update]`. Previously, the attempt to create
  a session would always fail, leading to nonce credentials never being used (full credentials were passed to- and
  stored in the transformations backend service).
- Additionally, the automatic creation of a session no longer fails silently when an `CogniteAuthError` is encountered
  (which happens when the credentials are invalid).
- While processing source- and destination credentials in `client.transformations.[create, update]`, an `AttributeError`
  can no longer be raised (by not specifying project).
### Added
- `TransformationList` now correctly inherits the two (missing) helper methods `as_ids()` and `as_external_ids()`.

## [6.25.0] - 2023-09-14
### Added
- Support for `ignore_unknown_ids` in `client.functions.retrieve_multiple` method.

## [6.24.1] - 2023-09-13
### Fixed
- Bugfix for `AssetsAPI.create_hierarchy` when running in upsert mode: It could skip certain updates above
  the single-request create limit (currently 1000 assets).

## [6.24.0] - 2023-09-12
### Fixed
- Bugfix for `FilesAPI.upload` and `FilesAPI.upload_bytes` not raising an error on file contents upload failure. Now `CogniteFileUploadError` is raised based on upload response.

## [6.23.0] - 2023-09-08
### Added
- Supporting for deleting constraints and indexes on containers.

### Changed
- The abstract class `Index` can no longer be instantiated. Use BTreeIndex or InvertedIndex instead.

## [6.22.0] - 2023-09-08
### Added
- `client.data_modeling.instances.subscribe` which lets you subscribe to a given
data modeling query and receive updates through a provided callback.
- Example on how to use the subscribe method to sync nodes to a local sqlite db.

## [6.21.1] - 2023-09-07
### Fixed
- Concurrent usage of the `CogniteClient` could result in API calls being made with the wrong value for `api_subversion`.

## [6.21.0] - 2023-09-06
### Added
- Supporting pattern mode and extra configuration for diagram detect in beta.

## [6.20.0] - 2023-09-05
### Fixed
- When creating functions with `client.functions.create` using the `folder` argument, a trial-import is executed as part of
  the verification process. This could leave leftover modules still in scope, possibly affecting subsequent calls. This is
  now done in a separate process to guarantee it has no side-effects on the main process.
- For pyodide/WASM users, a backup implementation is used, with an improved cleanup procedure.

### Added
- The import-check in `client.functions.create` (when `folder` is used) can now be disabled by passing
  `skip_folder_validation=True`. Basic validation is still done, now additionally by parsing the AST.

## [6.19.0] - 2023-09-04
## Added
- Now possible to retrieve and update translation and scale of 3D model revisions.

## [6.18.0] - 2023-09-04
### Added
- Added parameter `keep_directory_structure` to `client.files.download` to allow downloading files to a folder structure matching the one in CDF.

### Improved
- Using `client.files.download` will still skip files with the same name when writing to disk, but now a `UserWarning` is raised, specifying which files are affected.

## [6.17.0] - 2023-09-01
### Added
- Support for the UserProfilesAPI with the implementation `client.iam.user_profiles`.

## [6.16.0] - 2023-09-01
### Added
- Support for `ignore_unknown_ids` in `client.relationships.retrieve_multiple` method.

## [6.15.3] - 2023-08-30
### Fixed
- Uploading files using `client.files.upload` now works when running with `pyodide`.

## [6.15.2] - 2023-08-29
### Improved
- Improved error message for `CogniteMissingClientError`. Now includes the type of object missing the `CogniteClient` reference.

## [6.15.1] - 2023-08-29
### Fixed
- Bugfix for `InstanceSort._load` that always raised `TypeError` (now public, `.load`). Also, indirect fix for `Select.load` for non-empty `sort`.

## [6.15.0] - 2023-08-23
### Added
- Support for the DocumentsAPI with the implementation `client.documents`.
- Support for advanced filtering for `Events`, `TimeSeries`, `Assets` and `Sequences`. This is available through the
  `.filter()` method, for example, `client.events.filter`.
- Extended aggregation support for `Events`, `TimeSeries`, `Assets` and `Sequences`. This is available through the five
  methods `.aggregate_count(...)`, `aggregate_cardinality_values(...)`, `aggregate_cardinality_properties(...)`,
  `.aggregate_unique_values(...)`, and `.aggregate_unique_properties(...)`. For example,
  `client.assets.aggregate_count(...)`.
- Added helper methods `as_external_ids` and `as_ids` for `EventList`, `TimeSeriesList`, `AssetList`, `SequenceList`,
  `FileMetaDataList`, `FunctionList`, `ExtractionPipelineList`, and `DataSetList`.

### Deprecated
- Added `DeprecationWarning` to methods `client.assets.aggregate_metadata_keys` and
  `client.assets.aggregate_metadata_values`. The use parameter the `fields` in
  `client.events.aggregate_unique_values` will also lead to a deprecation warning. The reason is that the endpoints
  these methods are using have been deprecated in the CDF API.

## [6.14.2] - 2023-08-22
### Fixed
- All data modeling endpoints will now be retried. This was not the case for POST endpoints.

## [6.14.1] - 2023-08-19
### Fixed
- Passing `sources` as a tuple no longer raises `ValueError` in `InstancesAPI.retrieve`.

## [6.14.0] - 2023-08-14
### Changed
- Don't terminate client.time_series.subscriptions.iterate_data() when `has_next=false` as more data
may be returned in the future. Instead we return the `has_next` field in the batch, and let the user
decide whether to terminate iteration. This is a breaking change, but this particular API is still
in beta and thus we reserve the right to break it without bumping the major version.

## [6.13.3] - 2023-08-14
### Fixed
- Fixed bug in `ViewApply.properties` had type hint `ConnectionDefinition` instead of `ConnectionDefinitionApply`.
- Fixed bug in `dump` methods of `ViewApply.properties` causing the return code `400` with message
  `Request had 1 constraint violations. Please fix the request and try again. [type must not be null]` to be returned
  from the CDF API.

## [6.13.2] - 2023-08-11
### Fixed
- Fixed bug in `Index.load` that would raise `TypeError` when trying to load `indexes`, when an unexpected field was
  encountered (e.g. during a call to `client.data_modeling.container.list`).

## [6.13.1] - 2023-08-09
### Fixed
- Fixed bug when calling a `retrieve`, `list`, or `create` in `client.data_modeling.container` raised a `TypeError`.
  This is caused by additions of fields to the API, this is now fixed by ignoring unknown fields.

## [6.13.0] - 2023-08-07
### Fixed
- Fixed a bug raising a `KeyError` when calling `client.data_modeling.graphql.apply_dml` with an invalid `DataModelingId`.
- Fixed a bug raising `AttributeError` in `SpaceList.to_space_apply_list`, `DataModelList.to_data_model_apply_list`,
  `ViewList.to_view_apply`. These methods have also been renamed to `.as_apply` for consistency
  with the other data modeling resources.

### Removed
- The method `.as_apply` from `ContainerApplyList` as this method should be on the `ContainerList` instead.

### Added
- Missing `as_ids()` for `DataModelApplyList`, `ContainerList`, `ContainerApplyList`, `SpaceApplyList`, `SpaceList`,
  `ViewApplyList`, `ViewList`.
- Added helper method `.as_id` to `DMLApplyResult`.
- Added helper method `.latest_version` to `DataModelList`.
- Added helper method `.as_apply` to `ContainerList`.
- Added container classes `NodeApplyList`, `EdgeApplyList`, and `InstancesApply`.

## [6.12.2] - 2023-08-04
### Fixed
- Certain errors that were previously silently ignored in calls to `client.data_modeling.graphql.apply_dml` are now properly raised (used to fail as the API error was passed nested inside the API response).

## [6.12.1] - 2023-08-03
### Fixed
- Changed the structure of the GraphQL query used when updating DML models through `client.data_modeling.graphql.apply_dml` to properly handle (i.e. escape) all valid symbols/characters.

## [6.12.0] - 2023-07-26
### Added
- Added option `expand_metadata` to `.to_pandas()` method for list resource types which converts the metadata (if any) into separate columns in the returned dataframe. Also added `metadata_prefix` to control the naming of these columns (default is "metadata.").

## [6.11.1] - 2023-07-19
### Changed
- Return type `SubscriptionTimeSeriesUpdate` in `client.time_series.subscriptions.iterate_data` is now required and not optional.

## [6.11.0] - 2023-07-19
### Added
- Support for Data Point Subscription, `client.time_series.subscriptions`. Note this is an experimental feature.


## [6.10.0] - 2023-07-19
### Added
- Upsert method for `assets`, `events`, `timeseries`, `sequences`, and `relationships`.
- Added `ignore_unknown_ids` flag to `client.sequences.delete`

## [6.9.0] - 2023-07-19
### Added
- Basic runtime validation of ClientConfig.project

## [6.8.7] - 2023-07-18
### Fixed
- Dumping of `Relationship` with `labels` is not `yaml` serializable. This is now fixed.

## [6.8.6] - 2023-07-18
### Fixed
- Include `version` in __repr__ for View and DataModel

## [6.8.5] - 2023-07-18
### Fixed
- Change all implicit Optional types to explicit Optional types.

## [6.8.4] - 2023-07-12
### Fixed
- `max_worker` limit match backend for `client.data_modeling`.

## [6.8.3] - 2023-07-12
### Fixed
- `last_updated_time` and `created_time` are no longer optional on InstanceApplyResult

## [6.8.2] - 2023-07-12
### Fixed
- The `.dump()` method for `InstanceAggregationResult` caused an `AttributeError` when called.

## [6.8.1] - 2023-07-08
### Changed
- The `AssetHierarchy` class would consider assets linking their parent by ID only as orphans, contradicting the
  docstring stating "All assets linking a parent by ID are assumed valid". This is now true (they are no longer
  considered orphans).

## [6.8.0] - 2023-07-07
### Added
- Support for annotations reverse lookup.

## [6.7.1] - 2023-07-07
### Fixed
- Needless function "as_id" on View as it was already inherited
### Added
- Flag "all_versions" on data_modeling.data_models.retrieve() to retrieve all versions of a data model or only the latest one
- Extra documentation on how to delete edges and nodes.
- Support for using full Node and Edge objects when deleting instances.

## [6.7.0] - 2023-07-07
### Added
- Support for applying graphql dml using `client.data_modeling.graphql.apply_dml()`.

## [6.6.1] - 2023-07-07
### Improved
- Added convenience function to instantiate a `CogniteClient.default(...)` to save the users from typing the
  default URLs.

## [6.6.0] - 2023-07-06
### Fixed
- Support for query and sync endpoints across instances in the Data Modeling API with the implementation
  `client.data_modeling.instances`, the methods `query` and `sync`.

## [6.5.8] - 2023-06-30
### Fixed
- Serialization of `DataModel`. The bug caused `DataModel.load(data_model.dump(camel_case=True))` to fail with
  a `TypeError`. This is now fixed.

## [6.5.7] - 2023-06-29
### Fixed
- A bug caused by use of snake case in field types causing `NodeApply.dump(camel_case=True)`
  trigger a 400 response from the API.

## [6.5.6] - 2023-06-29
### Fixed
- A bug causing `ClientConfig(debug=True)` to raise an AttributeError

## [6.5.5] - 2023-06-28
### Fixed
- A bug where we would raise the wrong exception when errors on occurred on `data_modeling.spaces.delete`
- A bug causing inconsistent MRO in DataModelList

## [6.5.4] - 2023-06-28
### Added
- Missing query parameters:
     * `inline_views` in `data_modeling.data_models.retrieve()`.
     * `include_global` in `data_modeling.spaces.list()`.
     * `include_inherited_properties` in `data_modeling.views.retrieve()`.

## [6.5.3] - 2023-06-28
### Fixed
- Only validate `space` and `external_id` for `data_modeling` write classes.


## [6.5.2] - 2023-06-27
### Fixed
- Added missing `metadata` attribute to `iam.Group`

## [6.5.1] - 2023-06-27
### Fixed
- Fix typehints on `data_modeling.instances.aggregate()` to not allow Histogram aggregate.
- Moved `ViewDirectRelation.source` property to `MappedProperty.source` where it belongs.

## [6.5.0] - 2023-06-27
### Added
- Support for searching and aggregating across instances in the Data Modeling API with the implementation
  `client.data_modeling.instances`, the methods `search`, `histogram` and `aggregate`.

## [6.4.8] - 2023-06-23
### Fixed
- Handling non 200 responses in `data_modeling.spaces.apply`, `data_modeling.data_models.apply`,
  `data_modeling.views.apply` and `data_modeling.containers.apply`

## [6.4.7] - 2023-06-22
### Fixed
- Consistently return the correct id types in data modeling resource clients

## [6.4.6] - 2023-06-22
### Fixed
- Don't swallow keyword args on Apply classes in Data Modeling client

## [6.4.5] - 2023-06-21
### Added
- Included tuple-notation when retrieving or listing data model instances

### Improved
- Fixed docstring for retrieving data model instances and extended the examples.

## [6.4.4] - 2023-06-21
Some breaking changes to the datamodeling client. We don't expect any more breaking changes,
but we accept the cost of breaking a few consumers now early on the really nail the user experience.
### Added
- ViewId:as_property_ref and ContainerId:as_property_ref to make it easier to create property references.

### Changed
- Renamed ViewCore:as_reference and ContainerCore:as_reference to :as_id() for consistency with other resources.
- Change Instance:properties to be a `MutableMapping[ViewIdentifier, MutableMapping[PropertyIdentifier, PropertyValue]]`, in order to make it easier to consume
- Make VersionedDataModelingId:load accept `tuple[str, str]`
- Rename ConstraintIdentifier to Constraint - it was not an id but the definition itself
- Rename IndexIdentifier to Index - it was not an id but the definition itself
- Rename ContainerPropertyIdentifier to ContainerProperty - it was not an id but the definition itself

### Removed
- Redundant EdgeApply:create method. It simply mirrored the EdgeApply constructor.


## [6.4.3] - 2023-06-15
### Added
- Accept direct relation values as tuples in `EdgeApply`

## [6.4.2] - 2023-06-15
### Changed
- When providing ids as tuples in `instances.retrieve` and `instances.delete` you should not
have to specify the instance type in each tuple

### Fixed
- Bug where edges and nodes would get mixed up on `instances.retrieve`

## [6.4.1] - 2023-06-14
### Fixed
- Add the missing page_count field for diagram detect items.

## [6.4.0] - 2023-06-12
### Added
- Partial support for the instance resource in the Data Modeling API with the implementation
  `client.data_modeling.instances`, the endpoints `list`, `delete`, `retrieve`, and `apply`

## [6.3.2] - 2023-06-08
### Fixed
- Requests being retried around a token refresh cycle, no longer risk getting stuck with an outdated token.

### Added
- `CredentialProviders` subclassing `_OAuthCredentialProviderWithTokenRefresh`, now accepts a new parameter, `token_expiry_leeway_seconds`, controlling how early a token refresh request should be initiated (before it expires).

### Changed
- `CredentialProviders` subclassing `_OAuthCredentialProviderWithTokenRefresh` now uses a safer default of 15 seconds (up from 3 sec) to control how early a token refresh request should be initiated (before it expires).

## [6.3.1] - 2023-06-07
### Fixed
- Signature of `client.data_modeling.views.retrieve` and `client.data_modeling.data_models.retrieve` to always return a list.

## [6.3.0] - 2023-06-07
### Added
- Support for the container resource in the Data Modeling API with the implementation `client.data_modeling.containers`.
- Support for the view resource in the Data Modeling API with the implementation `client.data_modeling.views`.
- Support for the data models resource in the Data Modeling API with the implementation `client.data_modeling.data_models`.

### Removed
- Removed `retrieve_multiple` from the `SpacesAPI` to have a consistent API with the `views`, `containers`, and `data_models`.

## [6.2.2] - 2023-06-05
### Fixed
- Creating function schedules with current user credentials now works (used to fail at runtime with "Could not fetch a valid token (...)" because a session was never created.)

## [6.2.1] - 2023-05-26
### Added
- Data model centric support in transformation

## [6.2.0] - 2023-05-25
### Added
- Support for the spaces resource in the Data Modeling API with the implementation `client.data_modeling.spaces`.

### Improved
- Reorganized documentation to match API documentation.

## [6.1.10] - 2023-05-22
### Fixed
- Data modelling is now GA. Renaming instance_nodes -> nodes and instance_edges -> edges to make the naming in SDK consistent with Transformation API and CLI

## [6.1.9] - 2023-05-16
### Fixed
- Fixed a rare issue with datapoints fetching that could raise `AttributeError` when running with `pyodide`.

## [6.1.8] - 2023-05-12
### Fixed
- ExtractionPipelinesRun:dump method will not throw an error when camel_case=True anymore

## [6.1.7] - 2023-05-11
### Removed
- Removed DMS v2 destination in transformations

## [6.1.6] - 2023-05-11
### Fixed
- `FunctionsAPI.create` now work in Wasm-like Python runtimes such as `pyodide`.

## [6.1.5] - 2023-05-10
### Fixed
- When creating a transformation with a different source- and destination CDF project, the project setting is no longer overridden by the setting in the `CogniteClient` configuration allowing the user to read from the specified source project and write to the specified and potentially different destination project.

## [6.1.4] - 2023-05-08
### Fixed
- Pickling a `CogniteClient` instance with certain `CredentialProvider`s no longer causes a `TypeError: cannot pickle ...` to be raised.

## [6.1.3] - 2023-05-08
### Added
- Add the license of the package in poetry build.

## [6.1.2] - 2023-05-04
### Improved
- The SDK has received several minor bugfixes to be more user-friendly on Windows.

### Fixed
- The utility function `cognite.client.utils.datetime_to_ms` now raises an understandable `ValueError` when unable to convert pre-epoch datetimes.
- Several functions reading and writing to disk now explicitly use UTF-8 encoding

## [6.1.1] - 2023-05-02
### Fixed
- `AttributeError` when passing `pandas.Timestamp`s with different timezones (*of which one was UTC*) to `DatapointsAPI.retrieve_dataframe_in_tz`.
- A `ValueError` is no longer raised when passing `pandas.Timestamp`s in the same timezone, but with different underlying implementations (e.g. `datetime.timezone.utc` / `pytz.UTC` / `ZoneInfo("UTC")`) to `DatapointsAPI.retrieve_dataframe_in_tz`.

## [6.1.0] - 2023-04-28
### Added
- Support for giving `start` and `end` arguments as `pandas.Timestamp` in `DatapointsAPI.retrieve_dataframe_in_tz`.

### Improved
- Type hints for the `DatapointsAPI` methods.

## [6.0.2] - 2023-04-27
### Fixed
- Fixed a bug in `DatapointsAPI.retrieve_dataframe_in_tz` that could raise `AmbiguousTimeError` when subdividing the user-specified time range into UTC intervals (with fixed offset).

## [6.0.1] - 2023-04-20
### Fixed
- Fixed a bug that would cause `DatapointsAPI.retrieve_dataframe_in_tz` to raise an `IndexError` if there were only empty time series in the response.

## [6.0.0] - 2023-04-19
### Removed
- Removed support for legacy auth (API keys, service accounts, login.status)
- Removed the deprecated `extractionPipeline` argument to `client.extraction_pipelines.create`. Only `extraction_pipeline` is accepted now.
- Removed the deprecated `client.datapoints` accessor attribute. The datapoints API can only be accessed through `client.time_series.data` now.
- Removed the deprecated `client.extraction_pipeline_runs` accessor attribute. The extraction pipeline run API can only be accessed through `client.extraction_pipelines.runs` now.
- Removed the deprecated `external_id` attribute on `ExtractionPipelineRun`. This has been replaced with `extpipe_external_id`.

## [5.12.0] - 2023-04-18
### Changed
- Enforce that types are explicitly exported in order to make very strict type checkers happy.

## [5.11.1] - 2023-04-17
### Fixed
- List (and `__call__`) methods for assets, events, files, labels, relationships, sequences and time series now raise if given bad input for `data_set_ids`, `data_set_external_ids`, `asset_subtree_ids` and `asset_subtree_external_ids` instead of ignoring/returning everything.

### Improved
- The listed parameters above have silently accepted non-list input, i.e. single `int` (for `ids`) or single `str` (for `external_ids`). Function signatures and docstrings have now been updated to reflect this "hidden functionality".

## [5.11.0] - 2023-04-17
### Added
- The `DatapointsAPI` now supports time zones with the addition of a new method, `retrieve_dataframe_in_tz`. It does not support individual customization of query parameters (for good reasons, e.g. a DataFrame has a single index).
- Asking for datapoints in a specific time zone, e.g. `America/New_York` or `Europe/London` is now easily accomplished: the user can just pass in their `datetimes` localized to their time zone directly.
- Queries for aggregate datapoints are also supported, with the key feature being automatic handling of daylight savings time (DST) transitions, as this is not supported by the official API. Example usage: A user living in Oslo, Norway, wants daily averages in their local time. In Oslo, the standard time is UTC+1, with UTC+2 during the summer. This means during spring, there is a 23-hour long day when clocks roll 1 hour forward and a 25-hour day during fall.
- New granularities with a longer time span have been added (only to this new method, for now): 'week', 'month', 'quarter' and 'year'. These do not all represent a fixed frequency, but like the example above, neither does for example 'day' when we use time zones without a fixed UTC offset.

## [5.10.5] - 2023-04-13
### Fixed
- Subclasses of `VisionResource` inheriting `.dump` and `to_pandas` now work as expected for attributes storing lists of subclass instances like `Polygon`, `PolyLine`, `ObjectDetection` or `VisionExtractPredictions` directly or indirectly.

## [5.10.4] - 2023-04-13
### Fixed
- A lot of nullable integer attributes ended up as float after calling `.to_pandas`. These are now correctly converted to `dtype=Int64`.

## [5.10.3] - 2023-04-13
### Fixed
- When passing `CogniteResource` classes (like `Asset` or `Event`) to `update`, any labels were skipped in the update (passing `AssetUpdate` works). This has been fixed for all Cognite resource classes.

## [5.10.2] - 2023-04-12
### Fixed
- Fixed a bug that would cause `AssetsAPI.create_hierarchy` to not respect `upsert=False`.

## [5.10.1] - 2023-04-04
### Fixed
- Add missing field `when` (human readable version of the CRON expression) to `FunctionSchedule` class.

## [5.10.0] - 2023-04-03
### Fixed
- Implemented automatic retries for connection errors by default, improving the reliability of the connection to the Cognite API.
- Added a user-readable message to `CogniteConnectionRefused` error for improved user experience.

### Changed
- Introduce a `max_retries_connect` attribute on the global config, and default it to 3.

## [5.9.3] - 2023-03-27
### Fixed
- After creating a schedule for a function, the returned `FunctionSchedule` was missing a reference to the `CogniteClient`, meaning later calls to `.get_input_data()` would fail and raise `CogniteMissingClientError`.
- When calling `.get_input_data()` on a `FunctionSchedule` instance, it would fail and raise `KeyError` if no input data was specified for the schedule. This now returns `None`.

## [5.9.2] - 2023-03-27
### Fixed
- After calling e.g. `.time_series()` or `.events()` on an `AssetList` instance, the resulting resource list would be missing the lookup tables that allow for quick lookups by ID or external ID through the `.get()` method. Additionally, for future-proofing, the resulting resource list now also correctly has a `CogniteClient` reference.

## [5.9.1] - 2023-03-23
### Fixed
- `FunctionsAPI.call` now also works for clients using auth flow `OAuthInteractive`, `OAuthDeviceCode`, and any user-made subclass of `CredentialProvider`.

### Improved
- `FunctionSchedulesAPI.create` now also accepts an instance of `ClientCredentials` (used to be dictionary only).

## [5.9.0] - 2023-03-21
### Added
- New class `AssetHierarchy` for easy verification and reporting on asset hierarchy issues without explicitly trying to insert them.
- Orphan assets can now be reported on (orphan is an asset whose parent is not part of the given assets). Also, `AssetHierarchy` accepts an `ignore_orphans` argument to mimic the old behaviour where all orphans were assumed to be valid.
- `AssetsAPI.create_hierarchy` now accepts two new parameters: `upsert` and `upsert_mode`. These allow the user to do "insert or update" instead of an error being raised when trying to create an already existing asset. Upsert mode controls whether updates should replace/overwrite or just patch (partial update to non-null values only).
- `AssetsAPI.create_hierarchy` now also verifies the `name` parameter which is required and that `id` has not been set.

### Changed
- `AssetsAPI.create_hierarchy` now uses `AssetHierarchy` under the hood to offer concrete feedback on asset hierarchy issues, accessible through attributes on the raised exception, e.g. invalid assets, duplicates, orphans, or any cyclical asset references.

### Fixed
- `AssetsAPI.create_hierarchy`...:
  - Now respects `max_workers` when spawning worker threads.
  - Can no longer raise `RecursionError`. Used to be an issue for asset hierarchies deeper than `sys.getrecursionlimit()` (typically set at 1000 to avoid stack overflow).
  - Is now `pyodide` compatible.

## [5.8.0] - 2023-03-20
### Added
- Support for client certificate authentication to Azure AD.

## [5.7.4] - 2023-03-20
### Added
- Use `X-Job-Token` header for contextualization jobs to reduce required capabilities.

## [5.7.3] - 2023-03-14
### Improved
- For users unknowingly using a too old version of `numpy` (against the SDK dependency requirements), an exception could be raised (`NameError: name 'np' is not defined`). This has been fixed.

## [5.7.2] - 2023-03-10
### Fixed
- Fix method dump in TransformationDestination to ignore None.

## [5.7.1] - 2023-03-10
### Changed
- Split `instances` destination type of Transformations to `nodes` and `edges`.

## [5.7.0] - 2023-03-08
### Removed
- `ExtractionPipelineRunUpdate` was removed as runs are immutable.

### Fixed
- `ExtractionPipelinesRunsAPI` was hiding `id` of runs because `ExtractionPipelineRun` only defined `external_id` which doesn't exist for the "run resource", only for the "parent" ext.pipe (but this is not returned by the API; only used to query).

### Changed
- Rename and deprecate `external_id` in `ExtractionPipelinesRunsAPI` in favour of the more descriptive `extpipe_external_id`. The change is backwards-compatible, but will issue a `UserWarning` for the old usage pattern.

## [5.6.4] - 2023-02-28
### Added
- Input validation on `DatapointsAPI.[insert, insert_multiple, delete_ranges]` now raise on missing keys, not just invalid keys.

## [5.6.3] - 2023-02-23
### Added
- Make the SDK compatible with `pandas` major version 2 ahead of release.

## [5.6.2] - 2023-02-21
### Fixed
- Fixed an issue where `Content-Type` was not correctly set on file uploads to Azure.

## [5.6.1] - 2023-02-20
### Fixed
- Fixed an issue where `IndexError` was raised when a user queried `DatapointsAPI.retrieve_latest` for a single, non-existent time series while also passing `ignore_unknown_ids=True`. Changed to returning `None`, inline with other `retrieve` methods.

## [5.6.0] - 2023-02-16
### Added
- The SDK has been made `pyodide` compatible (to allow running natively in browsers). Missing features are `CredentialProvider`s with token refresh and `AssetsAPI.create_hierarchy`.

## [5.5.2] - 2023-02-15
### Fixed
- Fixed JSON dumps serialization error of instances of `ExtractionPipelineConfigRevision` and all subclasses (`ExtractionPipelineConfig`) as they stored a reference to the CogniteClient as a non-private attribute.

## [5.5.1] - 2023-02-14
### Changed
- Change `CredentialProvider` `Token` to be thread safe when given a callable that does token refresh.

## [5.5.0] - 2023-02-10
### Added
- Support `instances` destination type on Transformations.

## [5.4.4] - 2023-02-06
### Added
- Added user warnings when wrongly calling `/login/status` (i.e. without an API key) and `/token/inspect` (without OIDC credentials).

## [5.4.3] - 2023-02-05
### Fixed
- `OAuthDeviceCode` and `OAuthInteractive` now respect `global_config.disable_ssl` setting.

## [5.4.2] - 2023-02-03
### Changed
- Improved error handling (propagate IDP error message) for `OAuthDeviceCode` and `OAuthInteractive` upon authentication failure.

## [5.4.1] - 2023-02-02
### Fixed
- Bug where create_hierarchy would stop progressing after encountering more than `config.max_workers` failures.

## [5.4.0] - 2023-02-02
### Added
- Support for aggregating metadata keys/values for assets

## [5.3.7] - 2023-02-01
### Improved
- Issues with the SessionsAPI documentation have been addressed, and the `.create()` have been further clarified.

## [5.3.6] - 2023-01-30
### Changed
- A file-not-found error has been changed from `TypeError` to `FileNotFoundError` as part of the validation in FunctionsAPI.

## [5.3.5] - 2023-01-27
### Fixed
- Fixed an atexit-exception (`TypeError: '<' not supported between instances of 'tuple' and 'NoneType'`) that could be raised on PY39+ after fetching datapoints (which uses a custom thread pool implementation).

## [5.3.4] - 2023-01-25
### Fixed
- Displaying Cognite resources like an `Asset` or a `TimeSeriesList` in a Jupyter notebook or similar environments depending on `._repr_html_`, no longer raises `CogniteImportError` stating that `pandas` is required. Instead, a warning is issued and `.dump()` is used as fallback.

## [5.3.3] - 2023-01-24
### Added
- New parameter `token_cache_path` now accepted by `OAuthInteractive` and `OAuthDeviceCode` to allow overriding location of token cache.

### Fixed
- Platform dependent temp directory for the caching of the token in `OAuthInteractive` and `OAuthDeviceCode` (no longer crashes at exit on Windows).

## [5.3.2] - 2023-01-24
### Security
- Update `pytest` and other dependencies to get rid of dependency on the `py` package (CVE-2022-42969).

## [5.3.1] - 2023-01-20
### Fixed
- Last possible valid timestamp would not be returned as first (if first by some miracle...) by the `TimeSeries.first` method due to `end` being exclusive.

## [5.3.0] - 2023-01-20
### Added
- `DatapointsAPI.retrieve_latest` now support customising the `before` argument, by passing one or more objects of the newly added `LatestDatapointQuery` class.

## [5.2.0] - 2023-01-19
### Changed
- The SDK has been refactored to support `protobuf>=3.16.0` (no longer requires v4 or higher). This was done to fix dependency conflicts with several popular Python packages like `tensorflow` and `streamlit` - and also Azure Functions - that required major version 3.x of `protobuf`.

## [5.1.1] - 2023-01-19
### Changed
- Change RAW rows insert chunk size to make individual requests faster.

## [5.1.0] - 2023-01-03
### Added
- The diagram detect function can take file reference objects that contain file (external) id as well as a page range. This is an alternative to the lists of file ids or file external ids that are still possible to use. Page ranges were not possible to specify before.

## [5.0.2] - 2022-12-21
### Changed
- The valid time range for datapoints has been increased to support timestamps up to end of the year 2099 in the TimeSeriesAPI. The utility function `ms_to_datetime` has been updated accordingly.

## [5.0.1] - 2022-12-07
### Fixed
- `DatapointsArray.dump` would return timestamps in nanoseconds instead of milliseconds when `convert_timestamps=False`.
- Converting a `Datapoints` object coming from a synthetic datapoints query to a `pandas.DataFrame` would, when passed `include_errors=True`, starting in version `5.0.0`, erroneously cast the `error` column to a numeric data type and sort it *before* the returned values. Both of these behaviours have been reverted.
- Several documentation issues: Missing methods, wrong descriptions through inheritance and some pure visual/aesthetic.

## [5.0.0] - 2022-12-06
### Improved
- Greatly increased speed of datapoints fetching (new adaptable implementation and change from `JSON` to `protobuf`), especially when asking for... (measured in fetched `dps/sec` using the new `retrieve_arrays` method, with default settings for concurrency):
  - A large number of time series
    - 200 ts: ~1-4x speedup
    - 8000 ts: ~4-7x speedup
    - 20k-100k ts: Up to 20x faster
  - Very few time series (1-3)
    - Up to 4x faster
  - Very dense time series (>>10k dps/day)
    - Up to 5x faster
  - Any query for `string` datapoints
    - Faster the more dps, e.g. single ts, 500k: 6x speedup
- Peak memory consumption (for numeric data) is 0-55 % lower when using `retrieve` and 65-75 % lower for the new `retrieve_arrays` method.
- Fetching newly inserted datapoints no longer suffers from (potentially) very long wait times (or timeout risk).
- Converting fetched datapoints to a Pandas `DataFrame` via `to_pandas()` has changed from `O(N)` to `O(1)`, i.e., speedup no longer depends on the number of datapoints and is typically 4-5 orders of magnitude faster (!). NB: Only applies to `DatapointsArray` as returned by the `retrieve_arrays` method.
- Full customizability of queries is now available for *all retrieve* endpoints, thus the `query()` is no longer needed and has been removed. Previously only `aggregates` could be individually specified. Now all parameters can be passed either as top-level or as *individual settings*, even `ignore_unknown_ids`. This is now aligned with the API (except `ignore_unknown_ids` making the SDK arguably better!).
- Documentation for the retrieve endpoints has been overhauled with lots of new usage patterns and better examples. **Check it out**!
- Vastly better test coverage for datapoints fetching logic. You may have increased trust in the results from the SDK!

### Added
- New required dependency, `protobuf`. This is currently only used by the DatapointsAPI, but other endpoints may be changed without needing to release a new major version.
- New optional dependency, `numpy`.
- A new datapoints fetching method, `retrieve_arrays`, that loads data directly into NumPy arrays for improved speed and *much* lower memory usage.
- These arrays are stored in the new resource types `DatapointsArray` with corresponding container (list) type, `DatapointsArrayList` which offer much more efficient memory usage. `DatapointsArray` also offer zero-overhead pandas-conversion.
- `DatapointsAPI.insert` now also accepts `DatapointsArray`. It also does basic error checking like making sure the number of datapoints match the number of timestamps, and that it contains raw datapoints (as opposed to aggregate data which raises an error). This also applies to `Datapoints` input.
- `DatapointsAPI.insert_multiple` now accepts `Datapoints` and `DatapointsArray` as part of the (possibly) multiple inputs. Applies the same error checking as `insert`.

### Changed
- Datapoints are no longer fetched using `JSON`: the age of `protobuf` has begun.
- The main way to interact with the `DatapointsAPI` has been moved from `client.datapoints` to `client.time_series.data` to align and unify with the `SequenceAPI`. All example code has been updated to reflect this change. Note, however, that the `client.datapoints` will still work until the next major release, but will until then issue a `DeprecationWarning`.
- All parameters to all retrieve methods are now keyword-only (meaning no positional arguments are supported).
- All retrieve methods now accept a string for the `aggregates` parameter when asking for just one, e.g. `aggregates="max"`. This short-cut avoids having to wrap it inside a list. Both `snake_case` and `camelCase` are supported.
- The utility function `datetime_to_ms` no longer issues a `FutureWarning` on missing timezone information. It will now interpret naive `datetime`s as local time as is Python's default interpretation.
- The utility function `ms_to_datetime` no longer issues a `FutureWarning` on returning a naive `datetime` in UTC. It will now return an aware `datetime` object in UTC.
- All data classes in the SDK that represent a Cognite resource type have a `to_pandas` (or `to_geopandas`) method. Previously, these had various defaults for the `camel_case` parameter, but they have all been changed to `False`.
- All retrieve methods (when passing dict(s) with query settings) now accept identifier and aggregates in snake case (and camel case for convenience / backwards compatibility). Note that all newly added/supported customisable parameters (e.g. `include_outside_points` or `ignore_unknown_ids` *must* be passed in snake case or a `KeyError` will be raised.)
- The method `DatapointsAPI.insert_dataframe` has new default values for `dropna` (now `True`, still being applied on a per-column basis to not lose any data) and `external_id_headers` (now `True`, disincentivizing the use of internal IDs).
- The previous fetching logic awaited and collected all errors before raising (through the use of an "initiate-and-forget" thread pool). This is great, e.g., updates/inserts to make sure you are aware of all partial changes. However, when reading datapoints, a better option is to just fail fast (which it does now).
- `DatapointsAPI.[retrieve/retrieve_arrays/retrieve_dataframe]` no longer requires `start` (default: `0`, i.e. 1970-01-01) and `end` (default: `now`). This is now aligned with the API.
- Additionally, `DatapointsAPI.retrieve_dataframe` no longer requires `granularity` and `aggregates`.
- All retrieve methods accept a list of full query dictionaries for `id` and `external_id` giving full flexibility for all individual settings: `start`, `end`, `aggregates`, `granularity`, `limit`, `include_outside_points`, `ignore_unknown_ids`.
- Aggregates returned now include the time period(s) (given by the `granularity` unit) that `start` and `end` are part of (as opposed to only "fully in-between" points). This change is the *only breaking change* to the `DatapointsAPI.retrieve` method for aggregates and makes it so that the SDK match manual queries sent using e.g. `curl` or Postman. In other words, this is now aligned with the API.
Note also that this is a **bugfix**: Due to the SDK rounding differently than the API, you could supply `start` and `end` (with `start < end`) and still be given an error that `start is not before end`. This can no longer happen.
- Fetching raw datapoints using `include_outside_points=True` now returns both outside points (if they exist), regardless of `limit` setting (this is the *only breaking change* for limited raw datapoint queries; unlimited queries are fully backwards compatible). Previously the total number of points was capped at `limit`, thus typically only returning the first. Now up to `limit+2` datapoints are always returned. This is now aligned with the API.
- When passing a relative or absolute time specifier string like `"2w-ago"` or `"now"`, all time series in the same query will use the exact same value for 'now' to avoid any inconsistencies in the results.
- Fetching newly inserted datapoints no longer suffers from very long wait times (or timeout risk) as the code's dependency on `count` aggregates has been removed entirely (implementation detail) which could delay fetching by anything between a few seconds to several minutes/go to timeout while the aggregate was computed on-the-fly. This was mostly a problem for datapoints inserted into low-priority time periods (far away from current time).
- Asking for the same time series any number of times no longer raises an error (from the SDK), which is useful for instance when fetching disconnected time periods. This is now aligned with the API. Thus, the custom exception `CogniteDuplicateColumnsError` is no longer needed and has been removed from the SDK.
- ...this change also causes the `.get` method of `DatapointsList` and `DatapointsArrayList` to now return a list of `Datapoints` or `DatapointsArray` respectively *when duplicated identifiers are queried*. For data scientists and others used to `pandas`, this syntax is familiar to the slicing logic of `Series` and `DataFrame` when used with non-unique indices.
There is also a very subtle **bugfix** here: since the previous implementation allowed the same time series to be specified by both its `id` and `external_id`, using `.get` to access it would always yield the settings that were specified by the `external_id`. This will now return a `list` as explained above.
- `Datapoints` and `DatapointsArray` now store the `granularity` string given by the user (when querying aggregates) which allows both `to_pandas` methods (on `DatapointsList` and `DatapointsArrayList` as well) to accept `include_granularity_name` that appends this to the end of the column name(s).
- Datapoints fetching algorithm has changed from one that relies on up-to-date and correct `count` aggregates to be fast (with fallback on serial fetching when missing/unavailable), to recursively (and reactively) splitting the time-domain into smaller and smaller pieces, depending on the discovered-as-fetched density-distribution of datapoints in time and the number of available workers/threads. The new approach also has the ability to group more than 1 (one) time series per API request (when beneficial) and short-circuit once a user-given limit has been reached (if/when given). This method is now used for *all types of queries*; numeric raw-, string raw-, and aggregate datapoints.

#### Change: `retrieve_dataframe`
- Previously, fetching was constricted (🐍) to either raw- OR aggregate datapoints. This restriction has been lifted and the method now works exactly like the other retrieve-methods (with a few extra options relevant only for pandas `DataFrame`s).
- Used to fetch time series given by `id` and `external_id` separately - this is no longer the case. This gives a significant, additional speedup when both are supplied.
- The `complete` parameter has been removed and partially replaced by `uniform_index (bool)` which covers a subset of the previous features (with some modifications: now gives a uniform index all the way from the first given `start` to the last given `end`). Rationale: Old method had a weird and had unintuitive syntax (passing a string using commas to separate options).
- Interpolating, forward-filling or in general, imputation (also prev. controlled via the `complete` parameter) is completely removed as the resampling logic *really* should be up to the user fetching the data to decide, not the SDK.
- New parameter `column_names` (as already used in several existing `to_pandas` methods) decides whether to pick `id`s or `external_id`s as the dataframe column names. Previously, when both were supplied, the dataframe ended up with a mix.
Read more below in the removed section or check out the method's updated documentation.
- The ordering of columns for aggregates is now always chronological instead of the somewhat arbitrary choice made in `Datapoints.__init__`, (since `dict`s keep insertion order in newer python versions and instance variables lives in `__dict__`)).
- New parameter `include_granularity_name` that appends the specified granularity to the column names if passed as `True`. Mimics the behaviour of the older, well-known argument `include_aggregate_name`, but adds after: `my-ts|average|13m`.

### Fixed
- `CogniteClientMock` has been updated with 24 missing APIs (including sub-composited APIs like `FunctionsAPI.schedules`) and is now used internally in testing instead of a similar, additional implementation.
- Loads of `assert`s meant for the SDK user have been changed to raising exceptions instead as a safeguard since `assert`s are ignored when running in optimized mode `-O` (or `-OO`).

### Fixed: Extended time domain
- `TimeSeries.[first/count/latest]()` now work with the expanded time domain (minimum age of datapoints was moved from 1970 to 1900, see [4.2.1]).
  - `TimeSeries.latest()` now supports the `before` argument similar to `DatapointsAPI.retrieve_latest`.
  - `TimeSeries.first()` now considers datapoints before 1970 and after "now".
  - `TimeSeries.count()` now considers datapoints before 1970 and after "now" and will raise an error for string time series as `count` (or any other aggregate) is not defined.
- `DatapointsAPI.retrieve_latest` would give latest datapoint `before="now"` when given `before=0` (1970) because of a bad boolean check. Used to not be a problem since there were no data before epoch.
- The utility function `ms_to_datetime` no longer raises `ValueError` for inputs from before 1970, but will raise for input outside the allowed minimum- and maximum supported timestamps in the API.
**Note**: that support for `datetime`s before 1970 may be limited on Windows, but `ms_to_datetime` should still work (magic!).

### Fixed: Datapoints-related
- **Critical**: Fetching aggregate datapoints now works properly with the `limit` parameter. In the old implementation, `count` aggregates were first fetched to split the time domain efficiently - but this has little-to-no informational value when fetching *aggregates* with a granularity, as the datapoints distribution can take on "any shape or form". This often led to just a few returned batches of datapoints due to miscounting (e.g. as little as 10% of the actual data could be returned(!)).
- Fetching datapoints using `limit=0` now returns zero datapoints, instead of "unlimited". This is now aligned with the API.
- Removing aggregate names from the columns in a Pandas `DataFrame` in the previous implementation used `Datapoints._strip_aggregate_name()`, but this had a bug: Whenever raw datapoints were fetched all characters after the last pipe character (`|`) in the tag name would be removed completely. In the new version, the aggregate name is only added when asked for.
- The method `Datapoints.to_pandas` could return `dtype=object` for numeric time series when all aggregate datapoints were missing; which is not *that* unlikely, e.g., when using `interpolation` aggregate on a `is_step=False` time series with datapoints spacing above one hour on average. In such cases, an object array only containing `None` would be returned instead of float array dtype with `NaN`s. Correct dtype is now enforced by an explicit `pandas.to_numeric()` cast.
- Fixed a bug in all `DatapointsAPI` retrieve-methods when no time series was/were found, a single identifier was *not* given (either list of length 1 or all given were missing), `ignore_unknown_ids=True`, and `.get` was used on the empty returned `DatapointsList` object. This would raise an exception (`AttributeError`) because the mappings from `id` or `external_id` to `Datapoints` were not defined on the object (only set when containing at least 1 resource).

### Removed
- Method: `DatapointsAPI.query`. No longer needed as all "optionality" has been moved to the three `retrieve` methods.
- Method: `DatapointsAPI.retrieve_dataframe_dict`. Rationale: Due to its slightly confusing syntax and return value, it basically saw no use "in the wild".
- Custom exception: `CogniteDuplicateColumnsError`. No longer needed as the retrieve endpoints now support duplicated identifiers to be passed (similar to the API).
- All convenience methods related to plotting and the use of `matplotlib`. Rationale: No usage and low utility value: the SDK should not be a data science library.

## [4.11.3] - 2022-11-17
### Fixed
- Fix FunctionCallsAPI filtering

## [4.11.2] - 2022-11-16
### Changed
- Detect endpoint (for Engineering Diagram detect jobs) is updated to spawn and handle multiple jobs.
### Added
- `DetectJobBundle` dataclass: A way to manage multiple files and jobs.

## [4.11.1] - 2022-11-15
### Changed
- Update doc for Vision extract method
- Improve error message in `VisionExtractJob.save_annotations`

## [4.11.0] - 2022-10-17
### Added
- Add `compute` method to `cognite.client.geospatial`

## [4.10.0] - 2022-10-13
### Added
- Add `retrieve_latest` method to `cognite.client.sequences`
- Add support for extending the expiration time of download links returned by `cognite.client.files.retrieve_download_urls()`

## [4.9.0] - 2022-10-10
### Added
- Add support for extraction pipeline configuration files
### Deprecated
- Extraction pipeline runs has been moved from `client.extraction_pipeline_runs` to `client.extraction_pipelines.runs`

## [4.8.1] - 2022-10-06
### Fixed
- Fix `__str__` method of `TransformationSchedule`

## [4.8.0] - 2022-09-30
### Added
- Add operations for geospatial rasters

## [4.7.1] - 2022-09-29
### Fixed
- Fixed the `FunctionsAPI.create` method for Windows-users by removing
  validation of `requirements.txt`.

## [4.7.0] - 2022-09-28
### Added
- Support `tags` on `transformations`.

### Changed
- Change geospatial.aggregate_features to support `aggregate_output`

## [4.5.4] - 2022-09-19
### Fixed
- The raw rows insert endpoint is now subject to the same retry logic as other idempotent endpoints.

## [4.5.3] - 2022-09-15
### Fixed
- Fixes the OS specific issue where the `requirements.txt`-validation failed
  with `Permission Denied` on Windows.

## [4.5.2] - 2022-09-09
### Fixed
- Fixes the issue when updating transformations with new nonce credentials

## [4.5.1] - 2022-09-08
### Fixed
- Don't depend on typing_extensions module, since we don't have it as a dependency.

## [4.5.0] - 2022-09-08
### Added
- Vision extract implementation, providing access to the corresponding [Vision Extract API](https://docs.cognite.com/api/v1/#tag/Vision).

## [4.4.3] - 2022-09-08
### Fixed
- Fixed NaN/NA value check in geospatial FeatureList

## [4.4.2] - 2022-09-07
### Fixed
- Don't import numpy in the global space in geospatial module as it's an optional dependency

## [4.4.1] - 2022-09-06
### Fixed
- Fixed FeatureList.from_geopandas to handle NaN values

## [4.4.0] - 2022-09-06
### Changed
- Change geospatial.aggregate_features to support order_by

## [4.3.0] - 2022-09-06
### Added
- Add geospatial.list_features

## [4.2.1] - 2022-08-23
### Changed
- Change timeseries datapoints' time range to start from 01.01.1900

## [4.2.0] - 2022-08-23
### Added
- OAuthInteractive credential provider. This credential provider will redirect you to a login page
and require that the user authenticates. It will also cache the token between runs.
- OAuthDeviceCode credential provider. Display a device code to enter into a trusted device.
It will also cache the token between runs.

## [4.1.2] - 2022-08-22
### Fixed
- geospatial: support asset links for features

## [4.1.1] - 2022-08-19
### Fixed
- Fixed the issue on SDK when Python installation didn't include pip.

### Added
- Added Optional dependency called functions. Usage: `pip install "cognite-sdk[functions]"`

## [4.1.0] - 2022-08-18
### Added
- ensure_parent parameter to client.raw.insert_dataframe method

## [4.0.1] - 2022-08-17
### Added
- OAuthClientCredentials now supports token_custom_args.

## [4.0.0] - 2022-08-15
### Changed
- Client configuration no longer respects any environment variables. There are other libraries better
suited for loading configuration from the environment (such as builtin `os` or `pydantic`). There have also
been several reports of envvar name clash issues in tools built on top the SDK. We therefore
consider this something that should be handled by the application consuming the SDK. All configuration of
`cognite.client.CogniteClient` now happens using a `cognite.client.ClientConfig` object. Global configuration such as
`max_connection_pool_size` and other options which apply to all client instances are now configured through
the `cognite.client.global_config` object which is an instance of `cognite.client.GlobalConfig`. Examples
have been added to the docs.
- Auth has been reworked. The client configuration no longer accepts the `api_key` and `token_...` arguments.
It accepts only a single `credentials` argument which must be a `CredentialProvider` object. A few
implementations have been provided (`APIKey`, `Token`, `OAuthClientCredentials`). Example usage has
been added to the docs. More credential provider implementations will be added in the future to accommodate
other OAuth flows.

### Fixed
- A bug in the Functions SDK where the lifecycle of temporary files was not properly managed.

## [3.9.0] - 2022-08-11
### Added
- Moved Cognite Functions from Experimental SDK to Main SDK.

## [3.8.0] - 2022-08-11
### Added
- Add ignore_unknown_ids parameter to sequences.retrieve_multiple

## [3.7.0] - 2022-08-10
### Changed
- Changed grouping of Sequence rows on insert. Each group now contains at most 100k values and at most 10k rows.

## [3.6.1] - 2022-08-10
### Fixed
- Fixed a minor casing error for the geo_location field on files

### Added
- Add ignore_unknown_ids parameter to files.retrieve_multiple

## [3.5.0] - 2022-08-10
### Changed
- Improve type annotations. Use overloads in more places to help static type checkers.

## [3.4.3] - 2022-08-10
### Changed
- Cache result from pypi version check so it's not executed for every client instantiation.

## [3.4.2] - 2022-08-09
### Fixed
- Fix the wrong destination name in transformations.

## [3.4.1] - 2022-08-01
### Fixed
- fixed exception when printing exceptions generated on transformations creation/update.

## [3.4.0] - 2022-07-25
### Added
- added support for nonce authentication on transformations

### Changed
- if no source or destination credentials are provided on transformation create, an attempt will be made to create a session with the CogniteClient credentials, if it succeeds, the acquired nonce will be used.
- if OIDC credentials are provided on transformation create/update, an attempt will be made to create a session with the given credentials. If it succeeds, the acquired nonce credentials will replace the given client credentials before sending the request.

## [3.3.0] - 2022-07-21
### Added
- added the sessions API

## [3.2.0] - 2022-07-15
### Removed
- Unused cognite.client.experimental module

## [3.1.0] - 2022-07-13
### Changed
- Helper functions for conversion to/from datetime now warns on naive datetimes and their interpretation.
### Fixed
- Helper function `datetime_to_ms` now accepts timezone aware datetimes.

## [3.0.1] - 2022-07-13
### Fixed
- fixed missing README.md in package

## [3.0.0] - 2022-07-12
### Changed
- Poetry build, one single package "cognite-sdk"
- Require python 3.8 or greater (used to be 3.5 or greater)
### Removed
- support for root_asset_id and root_asset_external_id filters. use asset subtree filters instead.

## [2.56.1] - 2022-06-22
### Added
- Time series property `is_step` can now be updated.

## [2.56.0] - 2022-06-21
### Added
- added the diagrams API

## [2.55.0] - 2022-06-20
### Fixed
- Improve geospatial documentation and implement better parameter resilience for filter and feature type update

## [2.54.0] - 2022-06-17
### Added
- Allow to set the chunk size when creating or updating geospatial features

## [2.53.1] - 2022-06-17
### Fixed
- Fixed destination type decoding of `transformation.destination`

## [2.53.0] - 2022-06-16
### Added
- Annotations implementation, providing access to the corresponding [Annotations API](https://docs.cognite.com/api/v1/#tag/Annotations).
    - Added `Annotation`, `AnnotationFilter`, `AnnotationUpdate` dataclasses to `cognite.client.data_classes`
    - Added `annotations` API to `cognite.client.CogniteClient`
    - **Create** annotations with `client.annotations.create` passing `Annotation` instance(s)
    - **Suggest** annotations with `client.annotations.suggest` passing `Annotation` instance(s)
    - **Delete** annotations with `client.annotations.delete` passing the id(s) of annotation(s) to delete
    - **Filter** annotations with `client.annotations.list` passing a `AnnotationFilter `dataclass instance or a filter `dict`
    - **Update** annotations with `client.annotations.update` passing updated `Annotation` or `AnnotationUpdate` instance(s)
    - **Get single** annotation with `client.annotations.retrieve` passing the id
    - **Get multiple** annotations with `client.annotations.retrieve_multiple` passing the ids

### Changed
- Reverted the optimizations introduced to datapoints fetching in 2.47.0 due to buggy implementation.

## [2.51.0] - 2022-06-13
### Added
- added the new geo_location field to the Asset resource

## [2.50.2] - 2022-06-09
### Fixed
- Geospatial: fix FeatureList.from_geopandas issue with optional properties

## [2.50.1] - 2022-06-09
### Fixed
- Geospatial: keep feature properties as is

## [2.50.0] - 2022-05-30
### Changed
- Geospatial: deprecate update_feature_types and add patch_feature_types

## [2.49.1] - 2022-05-19
### Changed
- Geospatial: Support dataset

## [2.49.0] - 2022-05-09
### Changed
- Geospatial: Support output selection for getting features by ids

## [2.48.0] - 2022-05-09
### Removed
- Experimental model hosting API

## [2.47.0] - 2022-05-02
### Changed
- Performance gain for `datapoints.retrieve` by grouping together time series in single requests against the underlying API.

## [2.46.1] - 2022-04-22
### Changed
- POST requests to the `sessions/revoke`-endpoint are now automatically retried
- Fix retrieval of empty raster in experimental geospatial api: http 204 as ok status

## [2.45.0] - 2022-03-25
### Added
- support `sequence_rows` destination type on Transformations.

## [2.44.1] - 2022-03-24
### Fixed
- fix typo in `data_set_ids` parameter type on `transformations.list`.

## [2.44.0] - 2022-03-24
### Added
- support conflict mode parameter on `transformations.schema.retrieve`.

## [2.43.1] - 2022-03-24
### Added
- update pillow dependency 9.0.0 -> 9.0.1

## [2.43.0] - 2022-03-24
### Added
- new list parameters added to `transformations.list`.

## [2.42.0] - 2022-02-25
### Added
- FeatureList.from_geopandas() improvements

### Fixed
- example for templates view.

## [2.41.0] - 2022-02-16
### Added
- support for deleting properties and search specs in GeospatialAPI.update_feature_types(...).

## [2.40.1] - 2022-02-15
### Fixed
- geospatial examples.

## [2.40.0] - 2022-02-11
### Added
- dataSetId support for transformations.

## [2.39.1] - 2022-01-25
### Added
- pandas and geospatial dependencies optional for cognite-sdk-core.

## [2.39.0] - 2022-01-20
### Added
- geospatial API support

## [2.38.6] - 2022-01-14
### Added
- add the possibility to cancel transformation jobs.

## [2.38.5] - 2022-01-12
### Fixed
- Bug where creating/updating/deleting more than 5 transformation schedules in a single call would fail.

## [2.38.4] - 2021-12-23
### Fixed
- Bug where list generator helper will return more than chunk_size items.

## [2.38.3] - 2021-12-13
### Fixed
- Bug where client consumes all streaming content when logging request.

## [2.38.2] - 2021-12-09
### Added
- add the possibility to pass extra body fields to APIClient._create_multiple.

## [2.38.1] - 2021-12-07
### Fixed
- Bug where loading `transformations.jobs` from JSON fails for raw destinations.

## [2.38.0] - 2021-12-06
### Added
- `transformations` api client, which allows the creation, deletion, update, run and retrieval of transformations.
- `transformations.schedules` api client, which allows the schedule, unschedule and retrieval of recurring runs of a transformation.
- `transformations.notifications` api client, which allows the creation, deletion and retrieval of transformation email notifications.
- `transformations.schema` api client, which allows the retrieval of the expected schema of sql transformations based on the destination data type.
- `transformations.jobs` api client, which retrieves the  status of transformation runs.

## [2.37.1] - 2021-12-01
### Fixed
- Bug where `sequences` full update attempts to "set" column spec. "set" is not supported for sequence column spec.

## [2.37.0] - 2021-11-30
### Added
- Added support for retrieving file download urls

## [2.36.0] - 2021-11-30
### Fixed
- Changes default JSON `.dumps()` behaviour to be in strict compliance with the standard: if any NaNs or +/- Infs are encountered, an exception will now be raised.

## [2.35.0] - 2021-11-29
### Added
- Added support for `columns` update on sequences
- Added support for `data_set_id` on template views

### Security
- Disallow downloading files to path outside download directory in `files.download()`.

## [2.32.0] - 2021-10-04
### Added
 - Support for extraction pipelines

## [2.31.1] - 2021-09-30
### Fixed
- Fixed a bug related to handling of binary response payloads.

## [2.31.0] - 2021-08-26
### Added
- View resolver for template fields.

## [2.30.0] - 2021-08-25
### Added
- Support for Template Views

## [2.29.0] - 2021-08-16
### Added
- Raw rows are retrieved using parallel cursors when no limit is set.

## [2.28.2] - 2021-08-12
### Added
- Relationships now supports `partitions` parameter for [parallel retrieval](https://docs.cognite.com/api/v1/#section/Parallel-retrieval)

## [2.28.1] - 2021-08-10
### Changed
- debug mode now logs response payload and headers.

## [2.27.0] - 2021-07-20

### Fixed
- When using CogniteClient with the client-secret auth flow, the object would not be pickle-able (e.g. when using multiprocessing) because of an anonymous function.

## [2.26.1] - 2021-07-20

### Changed
- Optimization. Do not get windows if remaining data points is 0. Reduces number of requests when asking for 100k data points/10k aggregates from 2 to 1.

## [2.26.0] - 2021-07-08

### Added
- Support for set labels on AssetUpdate

## [2.25.0] - 2021-07-06

### Added
- filter_nodes function to ThreeDRevisionsAPI

## [2.24.0] - 2021-06-28

### Added
- ignore_unknown_ids flag to Relationships delete method

## [2.23.0] - 2021-06-25

### Added
- insert_dataframe and retrieve_dataframe methods to the Raw client

## [2.22.0] - 2021-06-22

### Added
- More contextualization job statuses
### Changed
- Refactor contextualization constant representation

## [2.21.0] - 2021-06-21

### Added
- Datasets support for labels

## [2.20.0] - 2021-06-18

### Added
- rows() in RawRowsAPI support filtering with `columns` and `min/maxLastUpdatedTime`

## [2.19.0] - 2021-05-11

### Added
- Support for /token/inspect endpoint

## [2.18.2] - 2021-04-23

### Fixed
- Bug in templates instances filter that would cause `template_names` to be ignored.

## [2.18.1] - 2021-04-22

### Added
- Configure file download/upload timeouts with `COGNITE_FILE_TRANSFER_TIMEOUT` environment variable or
`file_transfer_timeout` parameter on `CogniteClient`.

### Changed
- Increased default file transfer timeout from 180 to 600 seconds
- Retry more failure modes (read timeouts, 502, 503, 504) for files upload/download requests.

## [2.18.0] - 2021-04-20

### Changed
- `COGNITE_DISABLE_SSL` now also covers ssl verification on IDP endpoints used for generating tokens.


## [2.17.1] - 2021-04-15

### Added
- `created_time`, and `last_updated_time` to template data classes.
- `data_set_id` to template instance data class.


## [2.17.0] - 2021-03-26

### Changed
- Ignore exceptions from pypi version check and reduce its timeout to 5 seconds.

### Fixed
- Only 200/201/202 is treated as successful response. 301 led to json decoding errors -
now handled gracefully.
- datasets create limit was set to 1000 in the sdk, leading to cases of 400 from the api where the limit is 10.

### Added
- Support for specifying proxies in the CogniteClient constructor

### Removed
- py.typed file. Will not declare library as typed until we run a typechecker on the codebase.


## [2.16.0] - 2021-03-26

### Added
- support for templates.
- date-based `cdf-version` header.

## [2.15.0] - 2021-03-22

### Added
- `createdTime` field on raw dbs and tables.

## [2.14.0] - 2021-03-18

### Added
- dropna argument to insert_dataframe method in DatapointsAPI

## [2.13.0] - 2021-03-16

### Added
- `sortByNodeId` and `partitions` query parameters to `list_nodes` method.

## [2.12.2] - 2021-03-11

### Fixed
- CogniteAPIError raised (instead of internal KeyError) when inserting a RAW row without a key.

## [2.12.1] - 2021-03-09

### Fixed
- CogniteMissingClientError raised when creating relationship with malformed body.

## [2.12.0] - 2021-03-08

### Changed
- Move Entity matching API from beta to v1.

## [2.11.1] - 2021-02-18

### Changed
- Resources are now more lenient on which types they accept in for labels
- Entity matching fit will flatten dictionaries and resources to "metadata.subfield" similar to pipelines.

### Added
- Relationships now support update

## [2.10.7] - 2021-02-02

### Fixed
- Relationships API list calls via the generator now support `chunk_size` as parameter.

## [2.10.6] - 2021-02-02

### Fixed
- Retry urllib3.NewConnectionError when it isn't in the context of a ConnectionRefusedError

## [2.10.5] - 2021-01-25

### Fixed
- Fixed asset subtree not returning an object with id->item cache for use in .get

## [2.10.4] - 2020-12-14

### Changed
- Relationships filter will now chain filters on large amounts of sources or targets in batches of 1000 rather than 100.


## [2.10.3] - 2020-12-09

### Fixed
- Retries now have backup time tracking per request, rather than occasionally shared between threads.
- Sequences delete ranges now no longer gives an error if no data is present

## [2.10.2] - 2020-12-08

### Fixed
- Set geoLocation.type in files to "Feature" if missing

## [2.10.1] - 2020-12-03

### Added
- Chaining of requests to the relationships list method,
allowing the method to take arbitrarily long lists for `source_external_ids` and `target_external_ids`

## [2.10.0] - 2020-12-01

### Added
- Authentication token generation and lifecycle management

## [2.9.0] - 2020-11-25

### Added
- Entity matching API is now available in the beta client.

## [2.8.0] - 2020-11-23

### Changed
- Move relationships to release python SDK

## [2.7.0] - 2020-11-10

### Added
- `fetch_resources` parameter to the relationships `list` and `retrieve_multiple` methods, which attempts to fetch the resource referenced in the relationship.

## [2.6.4] - 2020-11-10

### Fixed
- Fixed a bug where 429 was not retried on all endpoints

## [2.6.3] - 2020-11-10

### Fixed
- Resource metadata should be able to set empty using `.metadata.set(None)` or `.metadata.set({})`.

## [2.6.2] - 2020-11-05

### Fixed
- Asset retrieve subtree should return empty AssetList if asset does not exist.

## [2.6.1] - 2020-10-30

### Added
- `geospatial` to list of valid relationship resource types.

## [2.6.0] - 2020-10-26

### Changed
- Relationships list should take dataset internal and external id as different parameters.

## [2.5.4] - 2020-10-22

### Fixed
- `_is_retryable` didn't handle clusters with a dash in the name.

## [2.5.3] - 2020-10-14

### Fixed
- `delete_ranges` didn't cast string timestamp into number properly.

## [2.5.2] - 2020-10-06

### Fixed
- `labels` in FileMetadata is not cast correctly to a list of `Label` objects.

## [2.5.1] - 2020-10-01
- Include `py.typed` file in sdk distribution

## [2.5.0] - 2020-09-29

### Added
- Relationships beta support.

### Removed
- Experimental Model Hosting client.

## [2.4.3] - 2020-09-18
- Increase raw rows list limit to 10,000

## [2.4.2] - 2020-09-10
- Fixed a bug where urls with query parameters were excluded from the retryable endpoints.

## [2.4.1] - 2020-09-09

### Changed
- Generator-based listing now supports partitions. Example:
  ``` python
  for asset in client.assets(partitions=10):
    # do something
  ```

## [2.4.0] - 2020-08-31

### Added
- New 'directory' in Files

## [2.3.0] - 2020-08-25

### Changed
- Add support for mypy and other type checking tools by adding packaging type information

## [2.2.2] - 2020-08-18

### Fixed
- HTTP transport logic to better handle retrying of connection errors
- read timeouts will now raise a CogniteReadTimeout
- connection errors will now raise a CogniteConnectionError, while connection refused errors will raise the more
 specific CogniteConnectionRefused exception.

### Added
- Jitter to exponential backoff on retries

### Changed
- Make HTTP requests no longer follow redirects by default
- All exceptions now inherit from CogniteException

## [2.2.1] - 2020-08-17

### Added
- Fixed a bug where `/timeseries/list` was missing from the retryable endpoints.

## [2.2.0] - 2020-08-17

### Added
- Files labelling support

## [2.1.2] - 2020-08-13

### Fixed
- Fixed a bug where only v1 endpoints (not playground) could be added as retryable

## [2.1.1] - 2020-08-13

### Fixed
- Calls to datapoints `retrieve_dataframe` with `complete="fill"` would break using Pandas version 1.1.0 because it raises TypeError when calling `.interpolate(...)` on a dataframe with no columns.

## [2.1.0] - 2020-07-22

### Added
- Support for passing a single string to `AssetUpdate().labels.add` and `AssetUpdate().labels.remove`. Both a single string and a list of strings is supported. Example:
  ```python
  # using a single string
  my_update = AssetUpdate(id=1).labels.add("PUMP").labels.remove("VALVE")
  res = c.assets.update(my_update)

  # using a list of strings
  my_update = AssetUpdate(id=1).labels.add(["PUMP", "ROTATING_EQUIPMENT"]).labels.remove(["VALVE"])
  res = c.assets.update(my_update)
  ```

## [2.0.0] - 2020-07-21

### Changed
- The interface to interact with labels has changed. A new, improved interface is now in place to make it easier to work with CDF labels. The new interface behaves this way:
  ```python
  # crate label definition(s)
  client.labels.create(LabelDefinition(external_id="PUMP", name="Pump", description="Pump equipment"))
  # ... or multiple
  client.labels.create([LabelDefinition(external_id="PUMP"), LabelDefinition(external_id="VALVE")])

  # list label definitions
  label_definitions = client.labels.list(name="Pump")

  # delete label definitions
  client.labels.delete("PUMP")
  # ... or multiple
  client.labels.delete(["PUMP", "VALVE"])

  # create an asset with label
  asset = Asset(name="my_pump", labels=[Label(external_id="PUMP")])
  client.assets.create(assets)

  # filter assets by labels
  my_label_filter = LabelFilter(contains_all=["PUMP", "VERIFIED"])
  asset_list = client.assets.list(labels=my_label_filter)

  # attach/detach labels to/from assets
  my_update = AssetUpdate(id=1).labels.add(["PUMP"]).labels.remove(["VALVE"])
  res = c.assets.update(my_update)
  ```

### Fixed
- Fixed bug where `_call_` in SequencesAPI (`client.sequences`) was incorrectly returning a `GET` method instead of `POST`.

## [1.8.1] - 2020-07-07
### Changed
- For 3d mappings delete, only use node_id and asset_id pairs in delete request to avoid potential bad request.
- Support attaching/detaching multiple labels on assets in a single method

## [1.8.0] - 2020-06-30
### Added
- Synthetic timeseries endpoint for DatapointsApi
- Labels endpoint support
- Assets labelling support
- Support for unique value aggregation for events.

### Changed
- When `debug=true`, redirects are shown more clearly.

## [1.7.0] - 2020-06-03
### Fixed
- datasetId is kept as an integer in dataframes.

### Changed
- Internal list of retryable endpoints was changed to a class variable so it can be modified.

## [1.6.0] - 2020-04-28
### Added
- Support events filtering by ongoing events (events without `end_time` defined)
- Support events filtering by active timerange of event
- Support files metadata filtering by `asset_external_ids`
- Aggregation endpoint for Assets, DataSets, Events, Files, Sequences and TimeSeries API

## [1.5.2] - 2020-04-02
### Added
- Support for security categories on file methods

## [1.5.1] - 2020-04-01
### Added
- Support for security categories on files
- active_at_time on relationships

### Fixed
- No longer retry calls to /files/initupload
- Retry retryable POST endpoints in datasets API

## [1.5.0] - 2020-03-12
### Added
- DataSets API and support for this in assets, events, time series, files and sequences.
- .asset helper function on time series.
- asset external id filter on time series.

## [1.4.13] - 2020-03-03
### Added
- Relationship list supports multiple sources, targets, relationship types and datasets.

## [1.4.12] - 2020-03-02

### Fixed
- Fixed a bug in file uploads where fields other than name were not being passed to uploaded directories.

## [1.4.11] - 2020-02-21

### Changed
- Datapoint insertion changed to be less memory intensive.

### Fixed
- Fixed a bug where add service account to group expected items in response.
- Jupyter notebook output and non-camel cased to_pandas uses nullable int fields instead of float for relevant fields.

## [1.4.10] - 2020-01-27
### Added
- Support for the error field for synthetic time series query in the experimental client.
- Support for retrieving data from multiple sequences at once.

## [1.4.9] - 2020-01-08

### Fixed
- Fixed a bug where datapoints `retrieve` could return less than limit even if there were more datapoints.
- Fixed an issue where `insert_dataframe` would give an error with older pandas versions.

## [1.4.8] - 2019-12-19

### Added
- Support for `ignore_unknown_ids` on time series `retrieve_multiple`, `delete` and datapoints `retrieve` and `latest` and related endpoints.
- Support for asset subtree filters on files, sequences, and time series.
- Support for parent external id filters on assets.
- Synthetic datapoints retrieve has additional functions including variable replacement and sympy support.

### Changed
- Synthetic datapoints now return errors in the `.error` field, in the jupyter output, and optionally in pandas dataframes if `include_errors` is set.

## [1.4.7] - 2019-12-05

### Added
- Support for synthetic time series queries in the experimental client.
- parent external id filter added for assets.

### Fixed
- startTime in event dataframes is now a nullable int dtype, consistent with endTime.

## [1.4.6] - 2019-12-02

### Fixed
- Fixed notebook output for Asset, Datapoint and Raw.

## [1.4.5] - 2019-12-02

### Changed

- The ModelHostingAPI now calls Model Hosting endpoints in playground instead of 0.6.

## [1.4.4] - 2019-11-29

### Added
 - Option to turn off version checking from CogniteClient constructor

### Changed
- In sequences create, the column definitions object accepts both camelCased and snake_cased keys.
- Retry 429 on all endpoints

### Fixed
- Fixed notebook output for DatapointsList

## [1.4.3] - 2019-11-27
### Fixed
- In Jupyter notebooks, the output from built-in list types is no longer camel cased.

## [1.4.2] - 2019-11-27

### Changed
- In the 3D API, the call and list methods now include all models by default instead of only unpublished ones.
- In Jupyter notebooks, the output from built-in types is no longer camel cased.

### Added
- Support for filtering events by asset subtree ids.

## [1.4.1] - 2019-11-18

### Added
- Support for filtering events by asset external id.
- query parameter on asset search.
- `ignore_unknown_ids` parameter on asset and events method `delete` and `retrieve_multiple`.

## [1.4.0] - 2019-11-14

### Changed
- In the ModelHostingAPI, models, versions and schedules are now referenced by name instead of id. The ids are no longer available.
- In the ModelHostingAPI, functions related to model versions are moved from the ModelsAPI to the new ModelVersionsAPI.
- In the ModelHostingAPI, the model names must be unique. Also, the version names and schedule names must be unique per model.
- Default value for `limit` in search method is now 100 instead of None to clarify api default behaviour when no limit is passed.

## [1.3.4] - 2019-11-07

### Changed
- Error 500's are no longer retried by default, only HTTP 429, 502, 503, 504 are.
- Optimized HTTP calls by caching user agent.
- Relationship filtering is now integrated into `list` instead of `search`.
- Sequences `insert_dataframe` parameter `external_id_headers` documentation updated.
- Type hints for several objects formerly `Dict[str, Any]` improved along with introducing matching dict derived classes.

### Fixed
- `source_created_time` and `source_modified_time` on files now displayed as time fields.
- Fixed pagination for `include_outside_points` and other edge cases in datapoints.
- Fixed a bug where `insert_dataframe` with strings caused a numpy error.

### Added
- Relationships can now have sequences as source or target.

## [1.3.3] - 2019-10-21

### Changed
- Datapoints insert dataframe function will check for infinity values.
- Allow for multiple calls to .add / .remove in object updates such as metadata, without later calls overwriting former.
- List time series now ignores the include_metadata parameter.

### Added
- Advanced list endpoint is used for listing time series, adding several new filters and partitions.

## [1.3.2] - 2019-10-16

### Added
- Datapoints objects now store is_string, is_step and unit to allow for better interpretation of the data.
- Sorting when listing events
- Added a search function in the relationships API.

### Changed
- `list` and `__call__` methods for files now support list parameters for `root_ids`, `root_external_ids`.
- retrieve_dataframe with `complete` using Datapoints fields instead of retrieving time series metadata.

### Fixed
- Fixed chunking logic in list_generator to always return last partial chunk.
- Fixed an error on missing target/source in relationships.

## [1.3.1] - 2019-10-09
### Fixed
- Fixed support for totalVariation aggregate completion.
- Changed conversion of raw RowList to pandas DataFrame to handle missing values (in columns) across the rows. This also fixes the bug where one-off values would be distributed to all rows in the DataFrame (unknown bug).

## [1.3.0] - 2019-10-03
### Changed
- Sequences officially released and no longer considered experimental.
- Sequences data insert no longer takes a default value for columns.

## [1.2.1] - 2019-10-01
### Fixed
- Tokens are sent with the correct "Authorization" header instead of "Authentication".

## [1.2.0] - 2019-10-01
### Added
- Support for authenticating with bearer tokens. Can now supply a jwt or jwt-factory to CogniteClient. This token will override any api-key which has been set.

## [1.1.12] - 2019-10-01
### Fixed
- Fixed a bug in time series pagination where getting 100k datapoints could cause a missing id error when using include_outside_points.
- SequencesData `to_pandas` no longer returns NaN on integer zero columns.
- Fixed a bug where the JSON encoder would throw circular reference errors on unknown data types, including numpy floats.

## [1.1.11] - 2019-09-23
### Fixed
- Fix testing.CogniteClientMock so it is possible to get attributes on child which have not been explicitly in the CogniteClientMock constructor

## [1.1.10] - 2019-09-23
### Fixed
- Fix testing.CogniteClientMock so it is possible to get child mock not explicitly defined

### Added
- `list` and `__call__` methods for events now support list parameters for `root_asset_ids`, `root_asset_external_ids`.

## [1.1.9] - 2019-09-20
### Changed
- Renamed testing.mock_cognite_client to testing.monkeypatch_cognite_client

### Added
- testing.CogniteClientMock object

## [1.1.8] - 2019-09-19
### Added
- Support for aggregated properties of assets.
- `Asset` and `AssetList` classes now have a `sequences` function which retrieves related sequences.
- Support for partitioned listing of assets and events.

### Changed
- `list` and `__call__` methods for assets now support list parameters for `root_ids`, `root_external_ids`.
- Sequences API no longer supports column ids, all relevant functions have been changed to only use external ids.

### Fixed
- Fixed a bug in time series pagination where getting 100k dense datapoints would cause a missing id error.
- Sequences retrieve functions fixed to match API change, to single item per retrieve.
- Sequences retrieve/insert functions fixed to match API change to take lists of external ids.

## [1.1.7] - 2019-09-13
### Fixed
- `testing.mock_cognite_client()` so that it still accepts arguments after exiting from mock context.

## [1.1.6] - 2019-09-12
### Fixed
- `testing.mock_cognite_client()` so that the mocked CogniteClient may accept arguments.

## [1.1.5] - 2019-09-12
### Added
- Method `files.download_to_path` for streaming a file to a specific path

## [1.1.4] - 2019-09-12
### Added
- `root_asset_ids` parameter for time series list.

### Changed
- Formatted output in jupyter notebooks for `SequenceData`.
- `retrieve_latest` function in theDatapoints API extended to support more than 100 items.
- Log requests at DEBUG level instead of INFO.

## [1.1.3] - 2019-09-05
### Changed
- Disabled automatic handling of cookies on the requests session objects

### Fixed
- `to_pandas` method on CogniteResource in the case of objects without metadata

## [1.1.2] - 2019-08-28
### Added
- `limit` parameter on sequence data retrieval.
- Support for relationships exposed through experimental client.
- `end` parameter of sequence.data retrieval and range delete accepts -1 to indicate last index of sequence.

### Changed
- Output in jupyter notebooks is now pandas-like by default, instead of outputting long json strings.

### Fixed
- id parameters and timestamps now accept any integer type including numpy.int64, so values from dataframes can be passed directly.
- Compatibility fix for renaming of sequences cursor and start/end parameters in the API.

## [1.1.1] - 2019-08-23
### Added
- `complete` parameter on `datapoints.retrieve_dataframe`, used for forward-filling/interpolating intervals with missing data.
- `include_aggregate_name` option on `datapoints.retrieve_dataframe` and `DatapointsList.to_pandas`, used for removing the `|<aggregate-name>` postfix on dataframe column headers.
- datapoints.retrieve_dataframe_dict function, which returns {aggregate:dataframe} without adding aggregate names to columns
- source_created_time and source_modified_time support for files

## [1.1.0] - 2019-08-21
### Added
- New method create_hierarchy() added to assets API.
- SequencesAPI.list now accepts an asset_ids parameter for searching by asset
- SequencesDataAPI.insert now accepts a SequenceData object for easier copying
- DatapointsAPI.insert now accepts a Datapoints object for easier copying
- helper method `cognite.client.testing.mock_cognite_client()` for mocking CogniteClient
- parent_id and parent_external_id to AssetUpdate class.

### Changed
- assets.create() no longer validates asset hierarchy and sorts assets before posting. This functionality has been moved to assets.create_hierarchy().
- AssetList.files() and AssetList.events() now deduplicate results while fetching related resources, significantly reducing memory load.

## [1.0.5] - 2019-08-15
### Added
- files.create() method to enable creating a file without uploading content.
- `recursive` parameter to raw.databases.delete() for recursively deleting tables.

### Changed
- Renamed .iteritems() on SequenceData to .items()
- raw.insert() now chunks raw rows into batches of 10,000 instead of 1,000

### Fixed
- Sequences queries are now retried if safe
- .update() in all APIs now accept a subclass of CogniteResourceList as input
- Sequences datapoint retrieval updated to use the new cursor feature in the API
- Json serializiation in `__str__()` of base data classes. Now handles Decimal and Number objects.
- Now possible to create asset hierarchy using parent external id when the parent is not part of the batch being inserted.
- `name` parameter of files.upload_bytes is now required, so as not to raise an exception in the underlying API.

## [1.0.4] - 2019-08-05
### Added
- Variety of useful helper functions for Sequence and SequenceData objects, including .column_ids and .column_external_ids properties, iterators and slice operators.
- Sequences insert_dataframe function.
- Sequences delete_range function.
- Support for external id column headers in datapoints.insert_dataframe()

### Changed
- Sequences data retrieval now returns a SequenceData object.
- Sequences insert takes its parameters row data first, and no longer requires columns to be passed.
- Sequences insert now accepts tuples and raw-style data input.
- Sequences create now clears invalid fields such as 'id' in columns specification, so sequences can more easily re-use existing specifications.
- Sequence data function now require column_ids or column_external_ids to be explicitly set, rather than both being passed through a single columns field

## [1.0.3] - 2019-07-26
### Fixed
- Renamed Model.schedule_data_spec to Model.data_spec so the field from the API will be included on the object.
- Handling edge case in Sequences pagination when last datapoint retrieved is at requested end
- Fixing data points retrieval when count aggregates are missing
- Displays unexpected fields on error response from API when raising CogniteAPIError

## [1.0.2] - 2019-07-22
### Added
- Support for model hosting exposed through experimental client

### Fixed
- Handling dynamic limits in Sequences API

## [1.0.1] - 2019-07-19
### Added
- Experimental client
- Support for sequences exposed through experimental client

## [1.0.0] - 2019-07-11
### Added
- Support for all endpoints in Cognite API
- Generator with hidden cursor for all resource types
- Concurrent writes for all resources
- Distribution of "core" sdk which does not depend on pandas and numpy
- Typehints for all methods
- Support for posting an entire asset hierarchy, resolving ref_id/parent_ref_id automatically
- config attribute on CogniteClient to view current configuration.

### Changed
- Renamed methods so they reflect what the method does instead of what http method is used
- Updated documentation with automatically tested examples
- Renamed `stable` namespace to `api`
- Rewrote logic for concurrent reads of datapoints
- Renamed CogniteClient parameter `num_of_workers` to `max_workers`

### Removed
- `experimental` client in order to ensure sdk stability.<|MERGE_RESOLUTION|>--- conflicted
+++ resolved
@@ -17,18 +17,17 @@
 - `Fixed` for any bug fixes.
 - `Security` in case of vulnerabilities.
 
+## [7.18.0] - 2024-02-01
+### Added
+- Support for `target_unit` and `target_unit_system` in synthetic time series.
+
 ## [7.17.0] - 2024-02-01
-<<<<<<< HEAD
-### Added
-- Support for `target_unit` and `target_unit_system` in synthetic time series.
-=======
 ### Fixed
 - Calls to `AnnotationsAPI.[list|retrieve|retrieve_multiple|reverse_lookup]` are now retried automatically.
 - Calls to `AnnotationsAPI.reverse_lookup` now also accept the standard values (`-1, inf`) to indicate 'no limit'.
 ### Improved
 - Calls to `AnnotationsAPI.list` with more than 1000 `annotated_resource_ids` are now batched automatically for the user.
   Previously these would raise an API error.
->>>>>>> fb93a273
 
 ## [7.16.0] - 2024-01-30
 ### Added
