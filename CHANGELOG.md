# Changelog
All notable changes to this project will be documented in this file.

The format is based on [Keep a Changelog](https://keepachangelog.com/en/1.0.0/),
and this project adheres to [Semantic Versioning](https://semver.org/spec/v2.0.0.html).

The changelog for SDK version 0.x.x can be found [here](https://github.com/cognitedata/cognite-sdk-python/blob/0.13/CHANGELOG.md).

For users wanting to upgrade major version, a migration guide can be found [here](MIGRATION_GUIDE.md).

Changes are grouped as follows
- `Added` for new features.
- `Changed` for changes in existing functionality.
- `Deprecated` for soon-to-be removed features.
- `Improved` for transparent changes, e.g. better performance.
- `Removed` for now removed features.
- `Fixed` for any bug fixes.
- `Security` in case of vulnerabilities.

<<<<<<< HEAD
## [7.61.3] - 2024-09-23
### Added
- [Feature Preview - alpha] Support for `client.hosted_extractors.mappings`.
=======
## [7.62.1] - 2024-09-23
### Changed
- Support for `OAuthDeviceCode` now supports non Entra IdPs 

## [7.62.0] - 2024-09-19
### Added
- All `update` methods now accept a new parameter `mode` that controls how non-update objects should be
  interpreted. For example, should we do a partial update or a full replacement.
>>>>>>> d9631cb1

## [7.61.1] - 2024-09-19
### Added
- [Feature Preview - alpha] Support for `client.hosted_extractors.jobs`.

## [7.61.0] - 2024-09-18
### Changed
- TimeSeriesAPI and DatapointsAPI support for `instance_id` reaches general availability (GA).
### Added
- `instance_id` can now be used freely alongside `id` and `external_id`, and is now accepted by
  retrieve/retrieve_array/retrieve_dataframe.
- `instance_id` now works in `to_pandas` methods, with fallbacks on `external_id` and `id`.
### Fixed
- A bug caused all datapoints objects to load an empty instance_id.

## [7.60.6] - 2024-09-17
### Fixed
- Fixed bug in `replace` upsert mode which caused objects to not be cleared.

## [7.60.5] - 2024-09-17
### Changed
- Remove beta notice on the Data Workflows `WorkflowTriggerAPI`

## [7.60.4] - 2024-09-15
### Added
- Fix bug in column name remapping for `TypedInstance.to_pandas()`

## [7.60.3] - 2024-09-14
### Changed
- The Core Model and Extractor Extension (`cognite.client.data_classes.data_modeling.cdm/extractor_extension`) are
  now implemented as composition and no longer inherits from each other. This is to reflect the underlying API.

## [7.60.2] - 2024-09-14
### Added
- [Feature Preview - alpha] Support for `client.hosted_extractors.destinations`.

## [7.60.1] - 2024-09-13
### Fixed
- LocationFiltersACl.Scope.SpaceID changed to ID

## [7.60.0] - 2024-09-12
### Changed
- Some changes to the typed instances functionality in the data modeling client
  - The `TypedNode`, `TypedEdge`, etc. classes are moved from `data_classes.data_modeling.typed_instances` to `data_classes.data_modeling.instances`
  - The `properties` attribute on `TypedNode`/`TypedEdge` now return data
  - The `sources` attribute on `TypedNodeApply`/`TypedEdgeApply` now returns data

## [7.59.3] - 2024-09-12
### Fixed
- JSONDecodeError can no longer be raised in environments where simplejson is used instead of built-in json.

## [7.59.2] - 2024-09-12
### Fixed
- A bug in `client.sequences.data.retrieve_dataframe(...)` where passing a column to `column_external_ids` caused a TypeError.

## [7.59.1] - 2024-09-12
### Fixed
- Creating a function using files dated before 1980 no longer raises ValueError,
  by overriding the timestamps to 1980-01-01.

## [7.59.0] - 2024-09-12
### Added
- Added `ignore_unknown_ids` to `client.files.delete`.

## [7.58.8] - 2024-09-10
### Added
- Added missing `WorkflowTriggerCreateList` to `cognite.client.data_classes.workflows`.

## [7.58.7] - 2024-09-06
### Changed
- [Feature Preview - alpha] Updated the `Core Model` and added `ExtractorExtension` model handling of the reserved
  property names `type` and `version` (`cognite.client.data_classed.data_modeling.cdm` and
  `cognite.client.data_classed.data_modeling.extractor_extension`). Now, these properties are prefixed with
  the original view external id instead of suffixed with underscore. For example, `CogniteAsset` now has
  `asset_type` instead of `type_` attribute. This is to avoid confusion with the node type, which is
  the `type` attribute.

## [7.58.6] - 2024-09-05
### Fixed
- Data modeling convenience filter `SpaceFilter` now allows listing of global nodes by using `equals`
  (when a single space is requested (requirement)). This also affects the `space` parameter to e.g.
  `client.data_modeling.instances.list(...)`

## [7.58.5] - 2024-09-04
### Added
- Data modeling filters now support properties that are lists.
### Fixed
- Read-only properties on CogniteAssetApply (root, path and last_updated_time) are now removed.

## [7.58.4] - 2024-09-03
### Fixed
- The deserialization `datetime` properties in `TypedNode`/`TypedEdge` now correctly handles truncated milliseconds.

## [7.58.3] - 2024-09-03
### Fixed
- The parameter `query` is now optional in `client.data_modeling.instances.search(...)`.

## [7.58.2] - 2024-09-03
### Added
- [Feature Preview - alpha] Support for `client.hosted_extractors.sources`.

## [7.58.1] - 2024-09-03
### Fixed
- [Feature Preview - beta] data workflows: `workflowExecutionId` in `cognite.client.data_classes.workflows.WorkflowTriggerRun`
 can be null or missing, as according to the API spec.

## [7.58.0] - 2024-09-03
### Added
- Data Workflows: add support for `SubworkflowReferenceParameters` subworkflow task type. Allowing embedding other workflows into a workflow.

## [7.57.0] - 2024-09-03
### Added
- Add a `load` method to CogniteClient, ClientConfig, and CredenitalProvider (and all it's subclasses).
- Add `apply_settings` method to `global_config` to pass in a dict of settings

## [7.56.0] - 2024-09-02
### Added
- Support for referencing files by instance id when running diagrams.detect

## [7.55.2] - 2024-08-29
### Fixed
- Turn workflow_orchestration into data_workflows and add trigger doc, fix attribute names in data classes

## [7.55.1] - 2024-08-29
### Fixed
- Missing exports for workflow triggers

## [7.55.0] - 2024-08-23
### Added
- Support for creating a session using a one-shot token in the `client.iam.session.create` method.
- Parameter `nonce` to the `client.functions.call()` and `client.workflow.executions.run()` methods to allow passing
  a custom nonce instead of letting the SDK generate it from your current credentials.

## [7.54.19] - 2024-08-23
### Added
- [Feature Preview - beta] Support for `client.workflows.triggers`.

## [7.54.18] - 2024-08-26
### Added
- When retrieving datapoints, `instance_id` is now set on the objects (for time series created
  through Data Modelling).

## [7.54.17] - 2024-08-22
### Added
- [Feature Preview]  Added `ExtractorExtension` model of the Core Model.

## [7.54.16] - 2024-08-22
### Added
- Added new LocationFiltersAcl capability.

## [7.54.15] - 2024-08-21
### Fixed
- [Feature Preview]  Updated the Core Model to latest version.

## [7.54.14] - 2024-08-19
### Fixed
- [Feature Preview - alpha] fix `files.upload_content`, `files.upload_content_bytes` and
  `files.multipart_upload_content_session`

## [7.54.13] - 2024-08-13
### Added
- [Feature Preview - alpha] Support for `instanceId` in the `client.files.retrieve`, `client.files.retrieve_multiple`,
  `client.files.update`, `client.files.retrieve_download_urls`, `client.files.download_bytes`, `client.files.download_to_path`,
  `client.files.download`.
- [Feature Preview - alpha] Add three new methods for uploading content: `client.files.upload_content`,
  `client.files.upload_content_bytes`, `client.files.multipart_upload_content_session`.

  This is an experimental feature and may change without warning.

## [7.54.12] - 2024-08-08
### Fixed
- NodeList and EdgeList (and subclasses) now expects an instance ID, `(space, external_id)` in the `.get` method.
  Using just an `external_id` is still possible, but deprecated as it is ambiguous in the absence of the space
  identifier, and will just return the last matching instance (as previously).
- SpaceList.get now works and expects a space identifier in the `.get` method.

## [7.54.11] - 2024-07-26
### Fixed
- Creating a Group with an `UnknownAcl` supported by the API no longer raises a client-side `ValueError` after
  successfully creating the group.

## [7.54.10] - 2024-07-26
### Changed
- Added option to add last_updated_time to the index of client.raw.rows.retrieve_dataframe.

## [7.54.9] - 2024-07-22
### Changed
- [Feature Preview] Updated the Core Model to require keyword arguments for all classes and include
  docstring.

## [7.54.8] - 2024-07-22
### Added
- The method `client.functions.schedules.retrieve` now accepts the missing parameter `ignore_unknown_ids` as well
  as retrieving multiple schedules at once.
- The method `client.functions.schedules.create` now supports creating using a `FunctionScheduleWrite` object.

### Changed
- When creating a new function schedule without specifying `description`, the default value is now
  correctly set to `None` instead of `""`.

## [7.54.7] - 2024-07-22
### Fixed
- The method `client.three_d.models.update` no longer accepts `ThreeDModelWrite` as this will raise a `ValueError`.
- The method `client.three_d.models.create` now supports creating multiple models with different metdata fields
  in a single call.

## [7.54.6] - 2024-07-19
### Fixed
- In the data classe, `NodeApply` and `EdgeApply` the argument `camel_case=False` is now
  respected in `.dump()`.

## [7.54.5] - 2024-07-19
### Changed
- [Feature Preview] Updated the Core Model to the newest version released on July 12th, 2024. The
  introduction of the `Cognite` prefix for all classes.

## [7.54.4] - 2024-07-19
### Changed
- Instance classes like `Node` and `NodeList` now expand properties by default in notebook-like environments.

## [7.54.3] - 2024-07-18
### Added
- [Feature Preview] Support for `enum` as container property type in the data modeling APIs. Note that this is not
  yet supported in the API, and is an experimental feature that may change without warning.

## [7.54.2] - 2024-07-16
### Fixed
- A bug in the list method of the RelationshipsAPI that could cause a thread deadlock.

## [7.54.1] - 2024-07-15
### Fixed
- Calling `client.functions.retrieve` or `client.functions.delete` with more than 10 ids no longer
  raises a `CogniteAPIError`.
- Iterating over functions using `client.functions` or `client.functions(...)` no longer raises a `CogniteAPIError`.
### Added
- Added missing filter parameter `metadata` to `client.functions.list`.
### Changed
- When creating a new function without specifying `description` or `owner`, the default values are now
  correctly set to `None` instead of `""`.

## [7.54.0] - 2024-07-12
### Added
- In the `client.data_modeling.instances` the methods `.search`, `.retrieve`,`.list`, `.query`, and `.sync` now
  support the `include_typing` parameter. This parameter is used to include typing information in the response,
  that can be accessed via the `.typing` attribute on the result object.

## [7.53.4] - 2024-07-11
### Added
- `FilesAPI.upload_bytes` and `FilesAPI.upload` are updated to be compatible with Private Link projects.

## [7.53.3] - 2024-07-11
### Added
- [Feature Preview - alpha] Support for `instanceId` in the `client.time_series` `.retrieve`, `.retrieve_multiple`,
  and `.update` methods. This is an experimental feature and may change without warning.

## [7.53.2] - 2024-07-03
### Fixed
- If you derived from `TypedNode` or `TypedEdge`, and then derived the `load` method would not include the parent
  class properties. Same if you used multiple inheritance. This is now fixed.
### Added
- [Feature Preview - alpha] Core Model, available `cognite.client.data_classes import cdm`.

## [7.53.1] - 2024-07-02
### Fixed
- In the new `retrieve_nodes` and `retrieve_edges` methods in the `client.data_modeling.instances` module, if you
  give the identifier of a single node or edge, you will now get a single `TypedNode` or `TypedEdge` instance back.

## [7.53.0] - 2024-07-02
### Added
- New classes `TypedNode` and `TypedEdge` (in addition to `TypedNodeApply` and `TypedEdgeApply`) to be used as
  base classes for user created classes that represent nodes and edges with properties in a specific view. For example,
  is you have a view `Person` with properties `name` and `age`, you can create a class `Person` that inherits from
  `TypedNode` and add properties `name` and `age` to it. This class can then be used with the
  `client.data_modeling.instances.retrieve(..)`, `.apply(...)`, `.list(...)` and `.search(...)` methods.

## [7.52.3] - 2024-06-27
### Added
- Added `partitions` parameter to `retrieve_dataframe()` method of the `RawRowsAPI`.

## [7.52.2] - 2024-06-26
### Added
- Alpha feature: `client.time_series.data` support for `instance_id` in `insert`, `insert_multiple`,
  `delete`, and `retrieve` methods. This is an experimental feature and may change without warning.

## [7.52.1] - 2024-06-26
### Fixed
- Calling `.extend` on a `NodeListWithCursor` or `EdgeListWithCursor` no longer raises a `TypeError`.

## [7.52.0] - 2024-06-19
### Added
- Support the `immutable` flag on container/view properties

## [7.51.1] - 2024-06-18
### Added
- Added support for serializing Node/Edge properties of type `list` of `NodeId` and `DirectRelationReference`,
  `date`, `datetime` and list of `date` and `datetime` to `json` format.

## [7.51.0] - 2024-06-16
### Added
- Support for iterating over `Functions`, `FunctionSchedules`, `DatapointSubscriptions`, `Transformations`,
  `TransformationSchedules`, `TransformationNotifications`, `ExtractionPipelines`, `Workflows`, `WorkflowVersions`.

## [7.50.0] - 2024-06-14
### Changed
- DatapointsAPI support for timezones and calendar-based aggregates reaches general availability (GA).
### Deprecated
- The function `DatapointsAPI.retrieve_dataframe_in_tz` is deprecated. Use the other retrieve methods instead
  and pass in `timezone`.

## [7.49.2] - 2024-06-12
### Fixed
- Converting rows (`RowList` and `RowListWrite`) to a pandas DataFrame no longer silently drops rows that do not have
  any columnar data.

## [7.49.1] - 2024-06-11
### Fixed
- Fixes resetting dataSetId to None in a ThreeDModelUpdate.

## [7.49.0] - 2024-06-05
### Added
- `WorkfowExecutionAPI.list` now allows filtering by execution status.

## [7.48.1] - 2024-06-04
### Fixed
- A bug introduced in `7.45.0` that would short-circuit raw datapoint queries too early when a lot of time series was
  requested at the same time, and `include_outside_points=True` was used (empty cursor are to be expected).

## [7.48.0] - 2024-06-04
### Changed
- Mark Data Workflows SDK implementation as Generally Available.

## [7.47.0] - 2024-06-04
### Added
- Support for retrieving `Labels`, `client.labels.retrieve`.

## [7.46.2] - 2024-06-03
### Added
- Added option for silencing `FeaturePreviewWarnings` in the `cognite.client.global_config`.

## [7.46.1] - 2024-05-31
### Fixed
- Pyodide issue related to missing tzdata package.

## [7.46.0] - 2024-05-31
### Added
- `RawRowsAPI.insert_dataframe` now has a new `dropna` setting (defaulting to True, as this would otherwise raise later).

## [7.45.0] - 2024-05-31
### Added
- DatapointsAPI now support `timezone` and new calendar-based granularities like `month`, `quarter` and `year`.
  These API features are in beta, and the SDK implementation in alpha, meaning breaking changes can
  occur without warning. Set beta header to avoid warning. Users of `retrieve_dataframe_in_tz` should
  consider preparing to upgrade as soon as the features reach general availability (GA).

## [7.44.1] - 2024-05-24
### Added
- Missing parameter `timeout` to `client.transformations.preview`.

## [7.44.0] - 2024-05-24
### Added
- New utility function `datetime_to_ms_iso_timestamp` in `cognite.client.utils` to convert a datetime object
  to a string representing a timestamp in the format expected by the Cognite GraphQL API.

## [7.43.6] - 2024-05-27
### Improved
- JSON is no longer attempted decoded when e.g. expecting protobuf, which currently leads to a small performance
  improvement for datapoints fetching.

## [7.43.5] - 2024-05-22
### Fixed
- Transformation schemas no longer raise when loaded into its resource type.

## [7.43.4] - 2024-05-20
### Fixed
- The data modeling APIs (Views, Containers, Data Models and Spaces) limits for create, retrieve, delete,
  and list were not matching the API spec, causing the SDK to wrongly split large calls into too few requests.
  This means that the SDK will no longer raise a `CogniteAPIError` if you, for example, try to delete
  more than 100 containers in a single method call.

## [7.43.3] - 2024-05-15
### Fixed
- Identity providers that return `expires_in` as a string no longer causes `TypeError` when authenticating.

## [7.43.2] - 2024-05-10
### Fixed
- In containers, `PropertyType` `Text` required parameter `collation` is now optional when `load()`ing, matching the API spec.

## [7.43.1] - 2024-05-10
### Fixed
- `RawRowsAPI.insert()` silently ignored rows of type `RowWriteList`.

## [7.43.0] - 2024-05-09
### Added
- Added new data classes to the contextualization module to simplify configuring diagram detect options: `DiagramDetectConfig`,`ConnectionFlags`, `CustomizeFuzziness`, `DirectionWeights`.
- `DiagramsAPI.detect()` method's parameter `configuration` now also accepts `DiagramDetectConfig` instances.

## [7.42.0] - 2024-05-06
### Changed
- Breaking change: the `workflows.executions.cancel` method now only allows cancelling one execution at a time to reflect its non-atomic operation.

## [7.41.1] - 2024-05-06
### Fixed
- An edge case when a request for datapoints from several hundred time series (with specific finite limits) would return
  more datapoints than the user-specified limit.

## [7.41.0] - 2024-04-30
### Added
- Support for Status Codes in the DatapointsAPI and DatapointSubscriptionsAPI reaches General Availability (GA).
  - You can read more in the Cognite Data Fusion developer documentation: [Status Codes reference](https://developer.cognite.com/dev/concepts/reference/quality_codes/).

## [7.40.2] - 2024-04-30
### Fixed
- `InAssetSubtree` is no longer (mistakenly) accepted as a time series filter.

## [7.40.1] - 2024-04-30
### Fixed
- Deleting multiple Datapoint Subscriptions now work as expected.

## [7.40.0] - 2024-04-30
### Added
- Datapoint Subscriptions now support status codes.

## [7.39.0] - 2024-04-25
### Added
- Support for internally managed groups (inside CDF, as opposed to the external identity provider).

## [7.38.3] - 2024-04-25
### Improved
- The classes `WorkflowUpsert`, `Filter`, `Query`, `Node`, `Edge`, `Container`, `Document`, and
  `Transformation` which are used for parsing API responses were not handling adding new parameters in
  the API correctly. These are now future-proofed.

## [7.38.2] - 2024-04-24
### Added
- Added new parameter `function_external_id` to `FunctionScheduleAPI.create` as a convenience to the user. Note
  that schedules must be attached to a Function by (internal) ID, so a lookup is first done on behalf of the user.

## [7.38.1] - 2024-04-23
### Added
- Added missing `partitions` parameter to `list()` and `__call__()` methods for `FilesAPI`.

## [7.38.0] - 2024-04-22
### Added
- Support for `workflows.executions.retry`

## [7.37.4] - 2024-04-22
### Improved
- Enabled automatic retries on Data Workflows POST endpoints

## [7.37.3] - 2024-04-18
### Improved
- Minor quality of life change for comparing capabilities involving `DataModelInstancesAcl.WRITE_PROPERTIES`; any
  ACL already covered by `WRITE` will not be reported as missing.

## [7.37.2] - 2024-04-18
### Fixed
- Datapoints inserted into non-existent time series, no longer get their identifier hidden in the `failed` attribute
  on the raised `CogniteNotFoundError`. Any `successful` now also gets reported correctly.

## [7.37.1] - 2024-04-17
### Fixed
- Updating data set ID now works as expected for `ThreeDModelUpdate`.

## [7.37.0] - 2024-04-16
### Fixed
- Now handle unknown data types in DM

## [7.36.0] - 2024-04-16
### Fixed
- Now handle unknown filter types in DM
- Add support for the "invalid" filter type in DM

## [7.35.0] - 2024-04-16
### Added
- Datapoints insert methods `insert` and `insert_multiple` now support ingesting (optional) status codes.

## [7.34.0] - 2024-04-11
### Added
- Datapoints method `retrieve_latest` now supports status codes.
- Slicing or indexing a `Datapoints` or `DatapointsArray` instance, now propagates status codes (when present).

## [7.33.1] - 2024-04-10
### Fixed
- Ordering of elements from calls to `retrieve_multiple` now match the requested elements. For SDK versions between
  7.0.0 and 7.33.1, the ordering has been broken when >> 1k elements has been requested (the more requests used, the
  more likely that a chunk was out of order).

## [7.33.0] - 2024-04-08
### Added
- All datapoints retrieve methods (except `retrieve_latest`) now support status codes. Note: Support for *inserting*
  datapoints with status codes will be released shortly. There are three new arguments:
    * `include_status (bool)`: Toggle the return of status code and -symbol on/off, only valid for raw datapoints.
    * `ignore_bad_datapoints (bool)`: For raw datapoints: Whether to return those marked bad (or not).
      For aggregates: Whether the time periods of bad datapoints should affect aggregate calculations (or not).
    * `treat_uncertain_as_bad (bool)`: Toggle whether datapoints marked uncertain should be regarded as good or bad.
- The `to_pandas` method for `Datapoints`, `DatapointsList`, `DatapointsArray` and `DatapointsArrayList` now accepts
  a new parameter, `include_status (bool)`, that controls whether to include status codes & -symbols as separate columns.
- New datapoints query class, `DatapointsQuery`, to make writing custom queries easier, type-safe and more robust,
  as opposed to passing dictionaries (of settings).
### Deprecated
- Passing *custom* datapoints queries using dictionaries is deprecated and will be removed in the next major release.
  Consider refactoring already to `DatapointsQuery`. Example: `{"id": 12, "aggregates" : "min", "granularity": "6h"} ->
  DatapointsQuery(id=12, aggregates="min", granularity="6h")`.

## [7.32.8] - 2024-04-08
### Fixed
- When using TimeSeries objects without `external_id` as part of the `variables` parameter in a synthetic datapoints
  query, a `CogniteNotFoundError` would most likely be raised, due to `None` being silently cast to a string. It now
  raises a friendly `ValueError`.
- An invalid expression could be created when using multiple variables in a synthetic datapoints query. This happened
  while substituting the variables into the expression; this was done one at a time, leading to later replacements
  possibly affecting earlier ones. Now all variables are substituted at the same time/in a single call.
### Improved
- Passing sympy symbols as part of the variables mapping (in synthetic datapoints queries) is now documented properly
  and "officially supported".

## [7.32.7] - 2024-04-05
### Fixed
- Inserting sequence data using `insert_dataframe` would by default drop all rows that contained at least one missing value.
  This has now been fixed to only remove rows where all values are missing.

## [7.32.6] - 2024-04-05
### Fixed
- `AssetsAPI.create_hierarchy` now properly supports `AssetWrite`.

## [7.32.5] - 2024-04-04
### Improved
- Type validation of identifiers

## [7.32.4] - 2024-03-28
### Fixed
- Several methods for `DatapointsArray` that previously failed for string datapoints due to bad handling
  of numpy `dtype`-to-native conversion.

## [7.32.3] - 2024-03-27
### Removed
- Support for `protobuf==3.*` was dropped.

## [7.32.2] - 2024-03-26
### Added
- Missing filterable properties `unit_external_id` and `unit_quantity` to `DatapointSubscriptionProperty`.
  Note: was renamed from `DatapointSubscriptionFilterProperties`, which is now a deprecated alias.

## [7.32.1] - 2024-03-25
### Fixed
- Fix type hints for functions data classes Function/FunctionSchedule/FunctionCall

## [7.32.0] - 2024-03-25
### Changed
- Type hint for `id`, `last_updated_time`, and `create_time` attributes are no longer `Optional` on
  subclasses of `CogniteResource`. This is to reflect that these attributes are always set when the
  object is returned by the SDK.

## [7.31.0] - 2024-03-24
### Added
- Retrieve method for session, `client.iam.session.retrieve`
- The parameter `limit` to the method `client.iam.session.list`.
### Fixed
- The method `client.iam.session.revoke` is now overloaded correctly and returns a `Session` for single id
  and a `SessionList` for multiple ids.

## [7.30.1] - 2024-03-23
### Fixed
- When calling `client.sequences.data.retrieve` in a Jupyter Notebook the returning `SequenceRowsList` no longer raises
  `AttributeError: 'dict' object has no attribute '_repr_html_'` (the HTML representation of `SequenceRowsList` was failing).

## [7.30.0] - 2024-03-20
### Added
- `Properties` class, as used on e.g. `Node` and `Edge`, now renders in Jupyter Notebooks (`_repr_html_` added).

## [7.29.0] - 2024-03-20
### Added
- Direct access to the columns/data stored on raw rows have been added (alongside a `.get` method). Example usage:
  `row["my_col"]` (short-cut for: `row.columns["my_col"]`).

## [7.28.2] - 2024-03-14
### Fixed
- Retrieving more than 100 containers, views, data models, or spaces no longer raises a `CogniteAPIError`.

## [7.28.1] - 2024-03-13
### Fixed
- Fixed issue causing multipart file upload to fail when mime-type was set.

## [7.28.0] - 2024-03-13
### Added
- Added support for advanced filter query in the `list()` (and `__call__()`) method of `assets`, `events`, `sequences`,
  and `time_series` APIs. Now you are able to use advanced filter (like in `filter()`) at the same time as the simple
  filter properties, allowing for more complex requests.
- Added missing `sort` parameter to `list()` and `__call__()` methods for `AssetsAPI`.
- Added missing `sort` parameter to `list()` and `__call__()` methods for `TimeSeriesAPI`.
- Added missing `sort` and `partitions` parameters to `list()` and `__call__()` methods for `SequencesAPI`.
### Deprecated
- Added a deprecation warning on the `filter()` method of `assets`, `events`, `sequences`, and `time_series` APIs as
  its functionality is fully covered by the `list()` method.

## [7.27.2] - 2024-03-08
### Added
- Retry 429s on graphql endpoints

## [7.27.1] - 2024-03-08
### Improved
- When iterating raw rows concurrently, a max queue size for pending results have been added to keep a stable low
  bounded memory usage profile (for when the caller's code isn't processing fast enough to keep up). Worth noting
  that this has no effect on the total retrieval time.

## [7.27.0] - 2024-03-04
### Added
- Added support for multipart file uploads using the `client.files.multipart_upload_session` method.

## [7.26.2] - 2024-03-05
### Fixed
- Fixed a regression from 7.26.1 in the logic for when to refresh token.

## [7.26.1] - 2024-03-05
### Fixed
- The `CredentialProvider` class for client credentials, `OAuthClientCredentials`, was switched from using the non-standard
  field `expires_at` to `expires_in` that's part of the OAuth 2.0 standard (RFC 6749).

## [7.26.0] - 2024-02-29
### Added
- In data modeling, added support for setting floats with units in containers. In addition, added support for retrieving,
  listing, searching, aggregating, querying and syncing nodes/edges with a target unit or target unit system.

## [7.25.0] - 2024-02-29
### Added
- Support for sorting on `client.data_modeling.instances.search`

## [7.24.4] - 2024-02-28
### Fixed
- Unknown ACLs, actions or scopes no longer causes `IAMAPI.[groups.list(...), token.inspect()]` to raise.
### Added
- New action for `DataModelInstancesAcl` added: `Write_Properties`.

## [7.24.3] - 2024-02-28
### Fixed
- Fix handling of GeometryCollection objects in the Documents API.

## [7.24.2] - 2024-02-25
### Fixed
- [Pyodide/WASM only] The list method for raw rows now works for non-finite queries (got broken in `7.24.1`).

## [7.24.1] - 2024-02-25
### Fixed
- [Pyodide/WASM only] The iteration method for raw rows now yields rows _while running_ (instead of waiting for tasks to finish first).

## [7.24.0] - 2024-02-25
### Added
- New parameter for `client.raw.rows(...)`: `partitions`. This enables greater throughput thorough concurrent reads when using
  the generator method (while still keeping a low memory impact). For backwards compatibility, the default is _no concurrency_.
  When specified, can be used together with a finite limit, as opposed to most (if not all) other resources/APIs.
- New parameter for `client.raw.rows.list(...)`: `partitions`. For backwards compatibility, the default is _no concurrency_ when
  a finite `limit` is given, and _"max" concurrency_ (`partitions=max_workers`) otherwise. Partitions can be used with finite limits.
  With this change it is easy to set an appropriate level of concurrency without messing with the global client configuration.
### Changed
- Default configuration setting of `max_workers` has been changed from 10 to 5 (to match the documentation).

## [7.23.1] - 2024-02-23
### Fixed
- Add missing `partition` scope to `seismicAcl`.

## [7.23.0] - 2024-02-23
### Added
- Make properties on instances (`Node`, `Edge`) easier to work with, by implementing support for direct indexing (and a `.get` method).
  If the instances have properties from no source or multiple sources, an error is raised instead. Example usage: `instance["my_prop"]`
  (short-cut for: `instance.properties[ViewId("space", "ext.id", "version")]["my_prop"]`)

## [7.22.0] - 2024-02-21
### Added
- Data point subscriptions reaches General Availability (GA).
  - Use the new [Data point subscriptions](https://developer.cognite.com/dev/concepts/data_point_subscriptions/)
    feature to configure a subscription to listen to changes in one or more time series (in ingestion order).
    The feature is intended to be used where data points consumers need to keep up to date with
    changes to one or more time series without the need to read the entire time series again.
### Changed
- Removed the `ignore_unknown_ids` flag from `client.time_series.subscriptions.retrieve()` to stay consistent with other resource types.

## [7.21.1] - 2024-02-20
### Fixed
- Data Workflows: mark parameter `jobId` as optional in `TransformationTaskOutput`, as it may not be populated in case of a failure.

## [7.21.0] - 2024-02-10
### Added
- Parameter `sort` to `client.documents.list`.

## [7.20.1] - 2024-02-19
### Fixed
- `DMLApplyResult` no longer fails when converted to a string (representation).

## [7.20.0] - 2024-02-13
### Fixed
- internal json encoder now understands CogniteObject and CogniteFilter objects, so that they are
  correctly serialized when used in nested structures.

## [7.19.2] - 2024-02-13
### Fixed
- Addressed `FutureWarning` coming from pandas dependency (granularity to pandas frequency translation of sec/min/hour and 'year start')
- Fixed `granularity` setting in `DatapointsAPI.retrieve_dataframe_in_tz` showing up as number of hours instead of e.g. week or year.

## [7.19.1] - 2024-02-12
### Fixed
- Calls to ... are now retried automatically:
    * Functions API: `list`, `retrieve`, `retrieve_multiple`, `activate`
    * FunctionCalls API: `list`, `retrieve`
    * FunctionSchedules API: `list`, `retrieve`
    * ExtractionPipelines API: `retrieve_multiple`
    * ExtractionPipelineRuns API: `list`
    * Transformations API: `list`, `retrieve`, `retrieve_multiple`, `preview`
    * TransformationJobs API: `retrieve`, `retrieve_multiple`
    * TransformationSchedules API: `retrieve`, `retrieve_multiple`
    * Geospatial API:  `list_feature_types`, `retrieve_feature_types`, `retrieve_features`, `list_features`,
      `search_features`, `stream_features`, `aggregate_features`, `get_coordinate_reference_systems`, `get_raster`, `compute`,
    * UserProfiles API: `retrieve`, `search`
    * Documents API: `search`, `list`, `__call__`, `aggregate_count`, `aggregate_cardinality_values`, `aggregate_cardinality_properties`,
      `aggregate_unique_values`, `aggregate_unique_properties`
    * ThreeDRevisions API: `filter_nodes`

## [7.19.0] - 2024-02-12
### Added
- Helper methods to `View`, `ViewApply`, `ViewList` and `ViewApplyList` `referenced_containers` which returns the
  containers referenced by in the view(s).

## [7.18.0] - 2024-02-08
### Added
- Support for `target_unit` and `target_unit_system` in synthetic time series.

## [7.17.4] - 2024-02-07
### Added
- Allow using container property reference in `NodeResultSetExpression.through` in addition to view property reference

## [7.17.3] - 2024-02-06
### Fixed
- Creating a Cognite Function from a directory with `skip_folder_validation=False` no longer raises `ModuleNotFoundError`
  for Pyodide (WASM) users.

## [7.17.2] - 2024-02-04
### Fixed
- Uploading files now accepts Labels again as part of file metadata. This addresses a bug introduced in v7, which caused
  a `ValueError` to be raised.

## [7.17.1] - 2024-02-02
### Fixed
- An (extreme) edge case where an empty, unnecessary API request for datapoints would be sent leading to a `CogniteAPIError`.
- Certain granularity inputs (when using the `DatapointsAPI`) no longer cause a `ValueError` to be raised with confusing/wrong wording.

## [7.17.0] - 2024-02-01
### Fixed
- Calls to `AnnotationsAPI.[list|retrieve|retrieve_multiple|reverse_lookup]` are now retried automatically.
- Calls to `AnnotationsAPI.reverse_lookup` now also accept the standard values (`-1, inf`) to indicate 'no limit'.
### Improved
- Calls to `AnnotationsAPI.list` with more than 1000 `annotated_resource_ids` are now batched automatically for the user.
  Previously these would raise an API error.

## [7.16.0] - 2024-01-30
### Added
- When listing instances (and when using `search`, `aggregate` and `histogram`), a new `space` parameter has been added;
  you may pass either a single space identifier (or a list of several). Note that this is just for convenience, using
  `filter` still works (and is necessary for more complex queries).
- New convenience filter, `SpaceFilter`, makes filtering on space simpler.

## [7.15.1] - 2024-01-23
### Fixed
- When calling `to_pandas` with `expand_properties=True` on an instance or instance list with no properties, the SDK will
  no longer raise ValueError, but drop the empty properties row/column.

## [7.15.0] - 2024-01-22
### Improved
- Only run pypi version check once, despite instantiating multiple clients. And make it async too.

## [7.14.0] - 2024-01-22
### Changed
- Helper methods to get related resources on `Asset` class now accept `asset_ids` as part of keyword arguments.
### Added
- Helper methods to get related resources on `AssetList` class now accept keyword arguments that are passed on to
  the list endpoint (for server-side filtering).

## [7.13.8] - 2024-01-19
### Fixed
- `FilesAPI.upload` when using `geo_location` (serialize error).

## [7.13.7] - 2024-01-19
### Fixed
- Type hints for all `.update` and `.upsert` methods accept Write classes in addition to Read and Update classes.
- Missing overloading of the `.update` methods on `client.three_d.models.update`, `client.transformations.update`,
  `client.transformations.schedules.update`, `client.relationships.update`, and `client.data_sets.update`.

## [7.13.6] - 2024-01-18
### Added
- Helper method `as_tuple` to `NodeId` and `EdgeId`.

## [7.13.5] - 2024-01-16
### Added
- EdgeConnection, MultiEdgeConnection, MultiReverseDirectRelation and their corresponding Apply View dataclasses are now importable from `cognite.client.dataclasses.data_modeling`.

## [7.13.4] - 2024-01-11
### Fixed
- When calling `WorkflowExecution.load` not having a `schedule` would raise a `KeyError` even though it is optional. This is now fixed.
- When calling `Datapoints.load` not having a `isString` would raise a `KeyError` even though it is optional. This is now fixed.
- Most `CogniteResourceList.as_write()` would raise a `CogniteMissingClientError` when called from a class with missing cognite_client. This is now fixed.

## [7.13.3] - 2024-01-12
### Added
- `View.as_property_ref` and `Container.as_property_ref` to make it easier to create property references
  (used to only be available on `ViewId` and `ContainerId`).

## [7.13.2] - 2024-01-11
### Fixed
- When calling `ExtractionPipeline.load` not having a `schedule` would raise a `KeyError` even though it is optional. This is now fixed.

## [7.13.1] - 2024-01-10
### Improved
- Respect the `isAutoRetryable` flag on error responses from the API when retrying requests.

## [7.13.0] - 2024-01-09
### Changed
- Units on Time Series (including unit conversion) is out of beta and will no longer issue warnings on usage.

## [7.12.0] - 2024-01-09
### Added
- `DatapointsAPI.retrieve_latest` now accepts `target_unit` or `target_unit_system` parameter.
### Fixed
- `DatapointsAPI.retrieve_latest` when given `LatestDatapointQuery`(s) without a setting for `before`, now correctly use
  the (default) `before` setting as specified in the method call.

## [7.11.0] - 2024-01-09
### Added
- All Cognite resources now have write-version. For example, we have `Asset` and `AssetWrite`, `Event` and `EventWrite`, and so on.
  The new write class reflects the required/optional fields in the API, and is now recommended when creating resources. In addition,
  all read classes and list classes now have a convenience method `as_write` that returns the write class with the same data.
  For example, if you have a `assets` of type `AssetList` you can call `assets.as_write()` which will return a `AssetWriteList`,
  and thus removing all server set fields (like `created_time` and `last_updated_time`). This is useful if you want to
  compare a resource from CDF with a local configuration. In addition, this makes it easier to create a new resource
  using an existing resource as a template.
- Missing overloading of the `.create` methods on `client.iam.security_categories.create`, `client.iam.groups.create`,
  `client.labels.create`, `client.three_d.models.create`, `client.three_d.revisions.create`, `client.three_d.asset_mappings.create`,
  `client.transformations.create`, `client.transformations.schedules.create`, and `client.relationships.create`.
### Changed
- The class `DatapointSubscriptionCreate` has been renamed to `DatapointSubscriptionWrite` to be consistent with the other write classes.
  This is not a breaking change, as the old class is still available for backwards compatibility, but will be removed in the next major version.
### Fixed
- The `node.type` was not set when calling `.as_apply()` or `.as_write()` on a `Node` or `NodeList`. This is now fixed.

## [7.10.1] - 2024-01-08
### Added
- Fix retries for `POST /raw/rows`.

## [7.10.0] - 2024-01-08
### Added
- `geospatial.search_features` and `geospatial.stream_features` now accept the `allow_dimensionality_mismatch` parameter.

## [7.9.0] - 2024-01-05
### Added
- You can now enable or disable user profiles for your CDF project with `client.iam.user_profiles.[enable/disable]`.

## [7.8.10] - 2024-01-04
### Changed
- When using `OidcCredentials` to create a transformation, `cdf_project_name` is no longer optional as required
  by the API.

## [7.8.9] - 2024-01-04
### Fixed
- Pyodide-users of the SDK can now create Transformations with non-nonce credentials without a `pyodide.JsException`
  exception being raised.

## [7.8.8] - 2024-01-03
### Added
- Support for `workflows.cancel`.

## [7.8.7] - 2024-01-03
### Fixed
- Added back `InstancesApply` that was removed in 7.8.6.

## [7.8.6] - 2023-12-27
### Improved
- SDK dependency on the `sortedcontainers` package was dropped.

## [7.8.5] - 2023-12-22
### Fixed
- `DirectRelationReference` is now immutable.
- `DirectRelationReference.load` now correctly handles unknown parameters.

## [7.8.4] - 2023-12-22
### Fixed
- Listing annotations now also accepts `None` and `inf` for the `limit` parameter (to return all), matching what
  was already described in the documentation for the endpoint (for the parameter).
- Calling `to_pandas(...)` on an `DiagramDetectItem` no longer raises `KeyError`.

## [7.8.3] - 2023-12-21
### Fixed
- Revert `SingleHopConnectionDefinition` from a string to child class of `ViewProperty`.
- If a `ViewProperty` or `ViewPropertyApply` dumped before version `7.6` was dumped and loaded after `7.6`, the
  user got a `KeyError: 'container'`. The `load` methods are now backwards compatible with the old format.

## [7.8.2] - 2023-12-21
### Fixed
- Revert `SingleHopConnectionDefinitionApply` from a string to child class of `ViewPropertyApply`.

## [7.8.1] - 2023-12-21
### Fixed
- Calling `to_pandas` with `expand_aggregates=True` on an Asset with aggregated properties would yield a pandas DataFrame
  with the column name `0` instead of `"value"`.
### Improved
- Specification of aggregated properties to `AssetsAPI.[list,filter,__call__]`.

## [7.8.0] - 2023-12-21
### Added
- Instance classes `Node`, `Edge`, `NodeList` and `EdgeList` now supports a new flag `expand_properties` in their `to_pandas` method,
  that makes it much simpler to work with the fetched properties. Additionally, `remove_property_prefix` allows easy prefix
  removal (of the view ID, e.g. `space.external_id/version.my_prop` -> `my_prop`).

## [7.7.1] - 2023-12-20
### Fixed
- Missing legacy capability ACLs: `modelHostingAcl` and `genericsAcl`.
- The `IAMAPI.compare_capabilities` fails with a `AttributeError: 'UnknownAcl' object has no attribute '_capability_name'`
  if the user has an unknwon ACL. This is now fixed by skipping comparison of unknown ACLs and issuing a warning.

## [7.7.0] - 2023-12-20
### Added
- Support for `ViewProperty` types `SingleReverseDirectRelation` and `MultiReverseDirectRelation` in data modeling.

## [7.6.0] - 2023-12-13
### Added
- Support for querying data models through graphql. See `client.data_modeling.graphql.query`.

## [7.5.7] - 2023-12-12
### Fixed
- Certain combinations of `start`/`end` and `granularity` would cause `retrieve_dataframe_in_tz` to raise due to
  a bug in the calender-arithmetic (`MonthAligner`).

## [7.5.6] - 2023-12-11
### Added
- Missing legacy scopes for `Capability`: `LegacySpaceScope` and `LegacyDataModelScope`.

## [7.5.5] - 2023-12-11
### Added
- Added `poll_timeout` parameter on `time_series.subscriptions.iterate_data`. Will keep the connection open and waiting,
  until new data is available, up to `poll_timeout` seconds.

## [7.5.4] - 2023-12-06
### Changed
- The `partitions` parameter is no longer respected when using generator methods to list resources
- The `max_workers` config option has been moved from ClientConfig to the global config.

## [7.5.3] - 2023-12-06
### Added
- Support for `subworkflow` tasks in `workflows`.

## [7.5.2] - 2023-12-05
### Fixed
- The built-in `hash` function was mistakenly stored on `WorkflowDefinitionUpsert` instances after `__init__` and has been removed.

## [7.5.1] - 2023-12-01
### Changed
- Raise an exception if `ClientConfig:base_url` is set to `None` or an empty string

## [7.5.0] - 2023-11-30
### Added
- `chain_to` to `NodeResultSetExpression` and `NodeResultSetExpression`, and `direction` to `NodeResultSetExpression`.

## [7.4.2] - 2023-11-28
### Improved
- Quality of life improvement to `client.extraction_pipelines.runs.list` method. The `statuses` parameter now accepts
  a single value and the annotation is improved. The parameter `created_time` can now be given on the format `12d-ago`.

## [7.4.1] - 2023-11-28
### Fixed
- Error in validation logic when creating a `Transformation` caused many calls to `client.transformations.update` to fail.

## [7.4.0] - 2023-11-27
### Changed
- Unit Catalog API is out of beta and will no longer issue warnings on usage. Access is unchanged: `client.units`.

## [7.3.3] - 2023-11-22
### Fixed
- Added action `Delete` in `ProjectsAcl`.

## [7.3.2] - 2023-11-21
### Fixed
- `workflows.retrieve` and `workflows.versions.retrieve` returned None if the provided workflow external id contained special characters. This is now fixed.

## [7.3.1] - 2023-11-21
### Fixed
- Replaced action `Write` with `Create` in `ProjectsAcl`, as `Write` is not a valid action and `Create` is the correct one.

## [7.3.0] - 2023-11-20
### Added
- Added Scope `DataSet` for `TimeSeriesSubscriptionsAcl`.
- Added `data_set_id` to `DatapointSubscription`.

## [7.2.1] - 2023-11-17
### Fixed
- The new compare methods for capabilities in major version 7, `IAMAPI.verify_capabilities` and `IAMAPI.compare_capabilities`
  now works correctly for rawAcl with database scope ("all tables").
### Removed
- Capability scopes no longer have the `is_within` method, and capabilities no longer have `has_capability`. Use the more
  general `IAMAPI.compare_capabilities` instead.

## [7.2.0] - 2023-11-16
### Added
- The `trigger` method of the Workflow Execution API, now accepts a `client_credentials` to allow specifying specific
  credentials to run with. Previously, the current credentials set on the CogniteClient object doing the call would be used.

## [7.1.0] - 2023-11-16
### Added
- The list method for asset mappings in the 3D API now supports `intersects_bounding_box`, allowing users to only
  return asset mappings for assets whose bounding box intersects with the given bounding box.

## [7.0.3] - 2023-11-15
### Fixed
- Bug when `cognite.client.data_classes.filter` used with any `data_modeling` endpoint raised a `CogniteAPIError` for
  snake_cased properties. This is now fixed.
- When calling `client.relationships.retrieve`, `.retrieve_multiple`, or `.list` with `fetch_resources=True`, the
  `target` and `source` resources were not instantiated with a `cognite_client`. This is now fixed.

## [7.0.2] - 2023-11-15
### Fixed
- Missing Scope `DataSet` for `TemplateGroupAcl` and `TemplateInstancesAcl`.

## [7.0.1] - 2023-11-14
### Fixed
- Data modeling APIs now work in WASM-like environments missing the threading module.

## [7.0.0] - 2023-11-14
This release ensure that all CogniteResources have `.dump` and `.load` methods, and that calling these two methods
in sequence produces an equal object to the original, for example,
`my_asset == Asset.load(my_asset.dump(camel_case=True)`. In addition, this ensures that the output of all `.dump`
methods are `json` and `yaml` serializable. Additionally, the default for `camel_case` has been changed to `True`.

### Improved
- Read operations, like `retrieve_multiple` will now fast-fail. Previously, all requests would be executed
  before the error was raised, potentially fetching thousands of unneccesary resources.

### Added
- `CogniteResource.to_pandas` and `CogniteResourceList.to_pandas` now converts known timestamps to `datetime` by
  default. Can be turned off with the new parameter `convert_timestamps`. Note: To comply with older pandas v1, the
  dtype will always be `datetime64[ns]`, although in v2 this could have been `datetime64[ms]`.
- `CogniteImportError` can now be caught as `ImportError`.

### Deprecated
- The Templates API (migrate to Data Modeling).
- The `client.assets.aggregate` use `client.assets.aggregate_count` instead.
- The `client.events.aggregate` use `client.events.aggregate_count` instead.
- The `client.sequence.aggregate` use `client.sequence.aggregate_count` instead.
- The `client.time_series.aggregate` use `client.time_series.aggregate_count` instead.
- In `Transformations` attributes `has_source_oidc_credentials` and `has_destination_oidc_credentials` are deprecated,
  and replaced by properties with the same names.

### Changed
- All `.dump` methods now uses `camel_case=True` by default. This is to match the intended use case, preparing the
  object to be sent in an API request.
- `CogniteResource.to_pandas` now more closely resembles `CogniteResourceList.to_pandas` with parameters
`expand_metadata` and `metadata_prefix`, instead of accepting a sequence of column names (`expand`) to expand,
with no easy way to add a prefix. Also, it no longer expands metadata by default.
- Additionally, `Asset.to_pandas`, now accepts the parameters `expand_aggregates` and `aggregates_prefix`. Since
  the possible `aggregates` keys are known, `camel_case` will also apply to these (if expanded) as opposed to
  the metadata keys.
- More narrow exception types like `CogniteNotFoundError` and `CogniteDuplicatedError` are now raised instead of
  `CogniteAPIError` for the following methods: `DatapointsAPI.retrieve_latest`, `RawRowsAPI.list`,
  `RelationshipsAPI.list`, `SequencesDataAPI.retrieve`, `SyntheticDatapointsAPI.query`. Additionally, all calls
  using `partitions` to API methods like `list` (or the generator version) now do the same.
- The `CogniteResource._load` has been made public, i.e., it is now `CogniteResource.load`.
- The `CogniteResourceList._load` has been made public, i.e., it is now `CogniteResourceList.load`.
- All `.delete` and `.retrieve_multiple` methods now accepts an empty sequence, and will return an empty `CogniteResourceList`.
- All `assert`s meant for the SDK user, now raise appropriate errors instead (`ValueError`, `RuntimeError`...).
- `CogniteAssetHierarchyError` is no longer possible to catch as an `AssertionError`.
- Several methods in the data modelling APIs have had parameter names now correctly reflect whether they accept
  a single or multiple items (i.e. id -> ids).
- `client.data_modeling.instances.aggregate` returns `AggregatedNumberedValue | list[AggregatedNumberedValue] | InstanceAggregationResultList` depending
  on the `aggregates` and `group_by` parameters. Previously, it always returned `InstanceAggregationResultList`.
- The `Group` attribute `capabilities` is now a `Capabilities` object, instead of a `dict`.
- Support for `YAML` in all `CogniteResource.load()` and `CogniteResourceList.load()` methods.
- The `client.sequences.data` methods `.retrieve`, `.retrieve_last_row` (previously `retrieve_latest`), `.insert`  method has changed signature:
  The parameter `column_external_ids` is renamed `columns`. The old parameter `column_external_ids` is still there, but is
  deprecated. In addition, int the `.retrieve` method, the parameters `id` and `external_id` have
  been moved to the beginning of the signature. This is to better match the API and have a consistent overload
  implementation.
- The class `SequenceData` has been replaced by `SequenceRows`. The old `SequenceData` class is still available for
  backwards compatibility, but will be removed in the next major version. However, all API methods now return
  `SequenceRows` instead of `SequenceData`.
- The attribute `columns` in `Sequence` has been changed from `typing.Sequence[dict]` to `SequnceColumnList`.
- The class `SequenceRows` in `client.data_classes.transformations.common` has been renamed to `SequenceRowsDestination`.
- The `client.sequences.data.retrieve_latest` is renamed `client.sequences.data.retrieve_last_row`.
- Classes `Geometry`, `AssetAggregate`, `AggregateResultItem`, `EndTimeFilter`, `Label`, `LabelFilter`, `ExtractionPipelineContact`,
  `TimestampRange`, `AggregateResult`, `GeometryFilter`, `GeoLocation`, `RevisionCameraProperties`, `BoundingBox3D` are no longer
  `dict` but classes with attributes matching the API.
- Calling `client.iam.token.inspect()` now gives an object `TokenInspection` with attribute `capabilities` of type `ProjectCapabilityList`
  instead of `list[dict]`
- In data class `Transformation` the attribute `schedule`, `running_job`, and `last_running_job`, `external_id` and `id`
  are set to the `Transformation` `id` and `external_id` if not set. If they are set to a different value, a `ValueError` is raised

### Added
- Added `load` implementation for `VisionResource`s: `ObjectDetection`, `TextRegion`, `AssetLink`, `BoundingBox`,
  `CdfRerourceRef`, `Polygon`, `Polyline`, `VisionExtractPredictions`, `FeatureParameters`.
- Missing `dump` and `load` methods for `ClientCredentials`.
- Literal annotation for `source_type` and `target_type` in `Relationship`
- In transformations, `NonceCredentials` was missing `load` method.
- In transformations, `TransformationBlockedInfo` was missing `.dump` method
- `capabilities` in `cognite.client.data_classes` with data classes for all CDF capabilities.
- All `CogniteResource` and `CogniteResourcelist` objects have `.dump_yaml` methods, for example, `my_asset_list.dump_yaml()`.

### Removed
- Deprecated methods `aggregate_metadata_keys` and `aggregate_metadata_values` on AssetsAPI.
- Deprecated method `update_feature_types` on GeospatialAPI.
- Parameters `property` and `aggregates` for method `aggregate_unique_values` on GeospatialAPI.
- Parameter `fields` for method `aggregate_unique_values` on EventsAPI.
- Parameter `function_external_id` for method `create` on FunctionSchedulesAPI (function_id has been required
  since the deprecation of API keys).
- The `SequenceColumns` no longer set the `external_id` to `column{no}` if it is missing. It now must be set
  explicitly by the user.
- Dataclasses `ViewDirectRelation` and `ContainerDirectRelation` are replaced by `DirectRelation`.
- Dataclasses `MappedPropertyDefinition` and `MappedApplyPropertyDefinition` are replaced by `MappedProperty` and `MappedPropertyApply`.
- Dataclasses `RequiresConstraintDefinition` and `UniquenessConstraintDefinition` are replaced by `RequiresConstraint` and `UniquenessConstraint`.
- In data class `Transformation` attributes `has_source_oidc_credentials` and `has_destination_oidc_credentials` are replaced by properties.

### Fixed
- Passing `limit=0` no longer returns `DEFAULT_LIMIT_READ` (25) resources, but raises a `ValueError`.
- `Asset.dump()` was not dumping attributes `geo_location` and `aggregates` to `json` serializable data structures.
- In data modeling, `NodeOrEdgeData.load` method was not loading the `source` attribute to `ContainerId` or `ViewId`. This is now fixed.
- In data modeling, the attribute `property` used in `Node` and `Edge` was not `yaml` serializable.
- In `DatapointsArray`, `load` method was not compatible with `.dump` method.
- In extraction pipelines, `ExtractionPipelineContact.dump` was not `yaml` serializable
- `ExtractionPipeline.dump` attribute `contacts` was not `json` serializable.
- `FileMetadata.dump` attributes `labels` and `geo_location` was not `json` serializable.
- In filtering, filter `ContainsAll` was missing in `Filter.load` method.
- Annotation for `cpu` and `memory` in `Function`.
- `GeospatialComputedResponse.dump` attribute `items` was not `yaml` serializable
- `Relationship.dump` was not `json` serializable.
- `Geometry.dump` was not `json` serializable.
- In templates, `GraphQlResponse.dump` was not `json` serializable, and `GraphQlResponse.dump` failed to load
  `errors` `GraphQlError`.
- `ThreeDModelRevision` attribute `camera` was not dumped as `yaml` serializable and
  not loaded as `RevisionCameraProperties`.
- `ThreeDNode` attribute `bounding_box` was not dumped as `yaml` serializable and
  not loaded as `BoundingBox3D`.
- `Transformation` attributes `source_nonce`, `source_oidc_credential`, `destination_nonce`,
  and `destination_oidc_credentials` were not dumped as `json` serializable and `loaded` with
  the appropriate data structure. In addition, `TransformationBlockedInfo` and `TransformationJob`
  were not dumped as `json` serializable.
- `TransformationPreviewResult` was not dumping attribute `schema` as `yaml` serializable, and the
  `load` and `dump` methods were not compatible.
- In transformations, `TransformationJob.dump` was not `json` serializable, and attributes
  `destination` and `status` were not loaded into appropriate data structures.
- In transformations, `TransformationSchemaMapType.dump` was not `json` serializable.
- In `annotation_types_images`, implemented `.load` for `KeypointCollection` and `KeypointCollectionWithObjectDetection`.
- Bug when dumping `documents.SourceFile.dump(camel_case=True)`.
- Bug in `WorkflowExecution.dump`
- Bug in `PropertyType.load`

## [6.39.6] - 2023-11-13
## Fixed
- HTTP status code retry strategy for RAW and labels. `/rows/insert` and `/rows/delete` will now
  be retried for all status codes in `config.status_forcelist` (default 429, 502, 503, 504), while
  `/dbs/{db}` and `/tables/{table}` will now only be retried for 429s and connection errors as those
  endpoints are not idempotent.
- Also, `labels/list` will now also be retried.

## [6.39.5] - 2023-11-12
## Fixed
- The `.apply()` methods of `MappedProperty` now has the missing property `source`.

## [6.39.4] - 2023-11-09
## Fixed
- Fetching datapoints from dense time series using a `targetUnit` or a target `targetUnitSystem` could result
  in some batches not being converted to the new unit.

## [6.39.3] - 2023-11-08
## Fixed
- The newly introduced parameter `connectionType` was assumed to be required from the API. This is not the case.

## [6.39.2] - 2023-11-08
## Fixed
- When listing `client.data_modeling.views` the SDK raises a `TypeError`. This is now fixed.

## [6.39.1] - 2023-11-01
## Fixed
- When creating transformations using backup auth. flow (aka a session could not be created for any reason),
  the scopes for the credentials would not be passed correctly (bug introduced in 6.25.1).

## [6.39.0] - 2023-11-01
## Added
- Support for `concurrencyPolicy` property in Workflows `TransformationsWorker`.

## [6.38.1] - 2023-10-31
### Fixed
- `onFailure` property in Workflows was expected as mandatory and was raising KeyError if it was not returned by the API.
  The SDK now assumes the field to be optional and loads it as None instead of raising an error.

## [6.38.0] - 2023-10-30
### Added
- Support `onFailure` property in Workflows, allowing marking Tasks as optional in a Workflow.

## [6.37.0] - 2023-10-27
### Added
- Support for `type` property in `NodeApply` and `Node`.

## [6.36.0] - 2023-10-25
### Added
- Support for listing members of Data Point Subscription, `client.time_series.subscriptions.list_member_time_series()`. Note this is an experimental feature.

## [6.35.0] - 2023-10-25
### Added
- Support for `through` on node result set expressions.

### Fixed
- `unit` on properties in data modeling. This was typed as a string, but it is in fact a direct relation.

## [6.34.2] - 2023-10-23
### Fixed
- Loading a `ContainerApply` from source failed with `KeyError` if `nullable`, `autoIncrement`, or `cursorable` were not set
  in the `ContainerProperty` and `BTreeIndex` classes even though they are optional. This is now fixed.

## [6.34.1] - 2023-10-23
### Added
- Support for setting `data_set_id` and `metadata` in `ThreeDModelsAPI.create`.
- Support for updating `data_set_id` in `ThreeDModelsAPI.update`.

## [6.34.0] - 2023-10-20
### Fixed
- `PropertyType`s no longer fail on instantiation, but warn on missing SDK support for the new property(-ies).

### Added
- `PropertyType`s `Float32`, `Float64`, `Int32`, `Int64` now support `unit`.

## [6.33.3] - 2023-10-18
### Added
- `functions.create()` now accepts a `data_set_id` parameter. Note: This is not for the Cognite function, but for the zipfile containing
  the source code files that is uploaded on the user's behalf (from which the function is then created). Specifying a data set may
  help resolve the error 'Resource not found' (403) that happens when a user is not allowed to create files outside a data set.

## [6.33.2] - 2023-10-16
### Fixed
- When fetching datapoints from "a few time series" (implementation detail), all missing, non-ignorable time series
  are now raised together in a `CogniteNotFoundError` rather than only the first encountered.

### Improved
- Datapoints fetching has a lower peak memory consumption when fetching from multiple time series simultaneously.

## [6.33.1] - 2023-10-14
### Fixed
- `Function.list_schedules()` would return schedules unrelated to the function if the function did not have an external id.

## [6.33.0] - 2023-10-13
### Added
- Support for providing `DirectRelationReference` and `NodeId` as direct relation values when
ingesting node and edge data.

## [6.32.4] - 2023-10-12
### Fixed
- Filters using e.g. metadata keys no longer dumps the key in camel case.

## [6.32.3] - 2023-10-12
### Added
- Ability to toggle the SDK debug logging on/off by setting `config.debug` property on a CogniteClient to True (enable) or False (disable).

## [6.32.2] - 2023-10-10
### Added
- The credentials class used in TransformationsAPI, `OidcCredentials`, now also accepts `scopes` as a list of strings
  (used to be comma separated string only).

## [6.32.1] - 2023-10-10
### Added
- Missing `unit_external_id` and `unit_quantity` fields on `TimeSeriesProperty`.

## [6.32.0] - 2023-10-09
### Fixed
- Ref to openapi doc in Vision extract docstring
- Parameters to Vision models can be given as Python dict (updated doc accordingly).
- Don't throw exception when trying to save empty list of vision extract predictions as annotations. This is to avoid having to wrap this method in try-except for every invocation of the method.

### Added
- Support for new computer vision models in Vision extract service: digital gauge reader, dial gauge reader, level gauge reader and valve state detection.

## [6.31.0] - 2023-10-09
### Added
Support for setting and fetching TimeSeries and Datapoints with "real" units (`unit_external_id`).
- TimeSeries has a new field `unit_external_id`, which can be set when creating or updating it. This ID must refer to a
  valid unit in the UnitCatalog, see `client.units.list` for reference.
- If the `unit_external_id` is set for a TimeSeries, then you may retrieve datapoints from that time series in any compatible
  units. You do this by specifying the `target_unit` (or `target_unit_system`) in a call to any of the datapoints `retrieve`
  methods, `retrieve`, `retrieve_arrays`, `retrieve_dataframe`, or `retrieve_dataframe_in_tz`.

## [6.30.2] - 2023-10-09
### Fixed
- Serialization of `Transformation` or `TransformationList` no longer fails in `json.dumps` due to unhandled composite objects.

## [6.30.1] - 2023-10-06
### Added
- Support for metadata on Workflow executions. Set custom metadata when triggering a workflow (`workflows.executions.trigger()`). The metadata is included in results from `workflows.executions.list()` and `workflows.executions.retrieve_detailed()`.

## [6.30.0] - 2023-10-06
### Added
- Support for the UnitCatalog with the implementation `client.units`.

## [6.29.2] - 2023-10-04
### Fixed
- Calling some of the methods `assets.filter()`, `events.filter()`, `sequences.filter()`, `time_series.filter()` without a `sort` parameter could cause a `CogniteAPIError` with a 400 code. This is now fixed.

## [6.29.1] - 2023-10-04
### Added
- Convenience method `to_text` on the `FunctionCallLog` class which simplifies printing out function call logs.

## [6.29.0] - 2023-10-04
### Added
- Added parameter `resolve_duplicate_file_names` to `client.files.download`.
  This will keep all the files when downloading to local machine, even if they have the same name.

## [6.28.5] - 2023-10-03
### Fixed
- Bugfix for serialization of Workflows' `DynamicTasksParameters` during `workflows.versions.upsert` and `workflows.execution.retrieve_detailed`

## [6.28.4] - 2023-10-03
### Fixed
- Overload data_set/create for improved type safety

## [6.28.3] - 2023-10-03
### Fixed
- When uploading files as strings using `client.files.upload_bytes` the wrong encoding is used on Windows, which is causing
  part of the content to be lost when uploading. This is now fixed.

## [6.28.2] - 2023-10-02
### Fixed
- When cache lookup did not yield a token for `CredentialProvider`s like `OAuthDeviceCode` or `OAuthInteractive`, a
  `TypeError` could be raised instead of initiating their authentication flow.

## [6.28.1] - 2023-09-30
### Improved
- Warning when using alpha/beta features.

## [6.28.0] - 2023-09-26
### Added
- Support for the WorkflowOrchestrationAPI with the implementation `client.workflows`.

## [6.27.0] - 2023-09-13
### Changed
- Reduce concurrency in data modeling client to 1

## [6.26.0] - 2023-09-22
### Added
- Support `partition` and `cursor` parameters on `time_series.subscriptions.iterate_data`
- Include the `cursor` attribute on `DatapointSubscriptionBatch`, which is yielded in every iteration
of `time_series.subscriptions.iterate_data`.

## [6.25.3] - 2023-09-19
### Added
- Support for setting and retrieving `data_set_id` in data class `client.data_classes.ThreeDModel`.

## [6.25.2] - 2023-09-12
### Fixed
- Using the `HasData` filter would raise an API error in CDF.

## [6.25.1] - 2023-09-15
### Fixed
- Using nonce credentials now works as expected for `transformations.[create, update]`. Previously, the attempt to create
  a session would always fail, leading to nonce credentials never being used (full credentials were passed to- and
  stored in the transformations backend service).
- Additionally, the automatic creation of a session no longer fails silently when an `CogniteAuthError` is encountered
  (which happens when the credentials are invalid).
- While processing source- and destination credentials in `client.transformations.[create, update]`, an `AttributeError`
  can no longer be raised (by not specifying project).
### Added
- `TransformationList` now correctly inherits the two (missing) helper methods `as_ids()` and `as_external_ids()`.

## [6.25.0] - 2023-09-14
### Added
- Support for `ignore_unknown_ids` in `client.functions.retrieve_multiple` method.

## [6.24.1] - 2023-09-13
### Fixed
- Bugfix for `AssetsAPI.create_hierarchy` when running in upsert mode: It could skip certain updates above
  the single-request create limit (currently 1000 assets).

## [6.24.0] - 2023-09-12
### Fixed
- Bugfix for `FilesAPI.upload` and `FilesAPI.upload_bytes` not raising an error on file contents upload failure. Now `CogniteFileUploadError` is raised based on upload response.

## [6.23.0] - 2023-09-08
### Added
- Supporting for deleting constraints and indexes on containers.

### Changed
- The abstract class `Index` can no longer be instantiated. Use BTreeIndex or InvertedIndex instead.

## [6.22.0] - 2023-09-08
### Added
- `client.data_modeling.instances.subscribe` which lets you subscribe to a given
data modeling query and receive updates through a provided callback.
- Example on how to use the subscribe method to sync nodes to a local sqlite db.

## [6.21.1] - 2023-09-07
### Fixed
- Concurrent usage of the `CogniteClient` could result in API calls being made with the wrong value for `api_subversion`.

## [6.21.0] - 2023-09-06
### Added
- Supporting pattern mode and extra configuration for diagram detect in beta.

## [6.20.0] - 2023-09-05
### Fixed
- When creating functions with `client.functions.create` using the `folder` argument, a trial-import is executed as part of
  the verification process. This could leave leftover modules still in scope, possibly affecting subsequent calls. This is
  now done in a separate process to guarantee it has no side-effects on the main process.
- For pyodide/WASM users, a backup implementation is used, with an improved cleanup procedure.

### Added
- The import-check in `client.functions.create` (when `folder` is used) can now be disabled by passing
  `skip_folder_validation=True`. Basic validation is still done, now additionally by parsing the AST.

## [6.19.0] - 2023-09-04
## Added
- Now possible to retrieve and update translation and scale of 3D model revisions.

## [6.18.0] - 2023-09-04
### Added
- Added parameter `keep_directory_structure` to `client.files.download` to allow downloading files to a folder structure matching the one in CDF.

### Improved
- Using `client.files.download` will still skip files with the same name when writing to disk, but now a `UserWarning` is raised, specifying which files are affected.

## [6.17.0] - 2023-09-01
### Added
- Support for the UserProfilesAPI with the implementation `client.iam.user_profiles`.

## [6.16.0] - 2023-09-01
### Added
- Support for `ignore_unknown_ids` in `client.relationships.retrieve_multiple` method.

## [6.15.3] - 2023-08-30
### Fixed
- Uploading files using `client.files.upload` now works when running with `pyodide`.

## [6.15.2] - 2023-08-29
### Improved
- Improved error message for `CogniteMissingClientError`. Now includes the type of object missing the `CogniteClient` reference.

## [6.15.1] - 2023-08-29
### Fixed
- Bugfix for `InstanceSort._load` that always raised `TypeError` (now public, `.load`). Also, indirect fix for `Select.load` for non-empty `sort`.

## [6.15.0] - 2023-08-23
### Added
- Support for the DocumentsAPI with the implementation `client.documents`.
- Support for advanced filtering for `Events`, `TimeSeries`, `Assets` and `Sequences`. This is available through the
  `.filter()` method, for example, `client.events.filter`.
- Extended aggregation support for `Events`, `TimeSeries`, `Assets` and `Sequences`. This is available through the five
  methods `.aggregate_count(...)`, `aggregate_cardinality_values(...)`, `aggregate_cardinality_properties(...)`,
  `.aggregate_unique_values(...)`, and `.aggregate_unique_properties(...)`. For example,
  `client.assets.aggregate_count(...)`.
- Added helper methods `as_external_ids` and `as_ids` for `EventList`, `TimeSeriesList`, `AssetList`, `SequenceList`,
  `FileMetaDataList`, `FunctionList`, `ExtractionPipelineList`, and `DataSetList`.

### Deprecated
- Added `DeprecationWarning` to methods `client.assets.aggregate_metadata_keys` and
  `client.assets.aggregate_metadata_values`. The use parameter the `fields` in
  `client.events.aggregate_unique_values` will also lead to a deprecation warning. The reason is that the endpoints
  these methods are using have been deprecated in the CDF API.

## [6.14.2] - 2023-08-22
### Fixed
- All data modeling endpoints will now be retried. This was not the case for POST endpoints.

## [6.14.1] - 2023-08-19
### Fixed
- Passing `sources` as a tuple no longer raises `ValueError` in `InstancesAPI.retrieve`.

## [6.14.0] - 2023-08-14
### Changed
- Don't terminate client.time_series.subscriptions.iterate_data() when `has_next=false` as more data
may be returned in the future. Instead we return the `has_next` field in the batch, and let the user
decide whether to terminate iteration. This is a breaking change, but this particular API is still
in beta and thus we reserve the right to break it without bumping the major version.

## [6.13.3] - 2023-08-14
### Fixed
- Fixed bug in `ViewApply.properties` had type hint `ConnectionDefinition` instead of `ConnectionDefinitionApply`.
- Fixed bug in `dump` methods of `ViewApply.properties` causing the return code `400` with message
  `Request had 1 constraint violations. Please fix the request and try again. [type must not be null]` to be returned
  from the CDF API.

## [6.13.2] - 2023-08-11
### Fixed
- Fixed bug in `Index.load` that would raise `TypeError` when trying to load `indexes`, when an unexpected field was
  encountered (e.g. during a call to `client.data_modeling.container.list`).

## [6.13.1] - 2023-08-09
### Fixed
- Fixed bug when calling a `retrieve`, `list`, or `create` in `client.data_modeling.container` raised a `TypeError`.
  This is caused by additions of fields to the API, this is now fixed by ignoring unknown fields.

## [6.13.0] - 2023-08-07
### Fixed
- Fixed a bug raising a `KeyError` when calling `client.data_modeling.graphql.apply_dml` with an invalid `DataModelingId`.
- Fixed a bug raising `AttributeError` in `SpaceList.to_space_apply_list`, `DataModelList.to_data_model_apply_list`,
  `ViewList.to_view_apply`. These methods have also been renamed to `.as_apply` for consistency
  with the other data modeling resources.

### Removed
- The method `.as_apply` from `ContainerApplyList` as this method should be on the `ContainerList` instead.

### Added
- Missing `as_ids()` for `DataModelApplyList`, `ContainerList`, `ContainerApplyList`, `SpaceApplyList`, `SpaceList`,
  `ViewApplyList`, `ViewList`.
- Added helper method `.as_id` to `DMLApplyResult`.
- Added helper method `.latest_version` to `DataModelList`.
- Added helper method `.as_apply` to `ContainerList`.
- Added container classes `NodeApplyList`, `EdgeApplyList`, and `InstancesApply`.

## [6.12.2] - 2023-08-04
### Fixed
- Certain errors that were previously silently ignored in calls to `client.data_modeling.graphql.apply_dml` are now properly raised (used to fail as the API error was passed nested inside the API response).

## [6.12.1] - 2023-08-03
### Fixed
- Changed the structure of the GraphQL query used when updating DML models through `client.data_modeling.graphql.apply_dml` to properly handle (i.e. escape) all valid symbols/characters.

## [6.12.0] - 2023-07-26
### Added
- Added option `expand_metadata` to `.to_pandas()` method for list resource types which converts the metadata (if any) into separate columns in the returned dataframe. Also added `metadata_prefix` to control the naming of these columns (default is "metadata.").

## [6.11.1] - 2023-07-19
### Changed
- Return type `SubscriptionTimeSeriesUpdate` in `client.time_series.subscriptions.iterate_data` is now required and not optional.

## [6.11.0] - 2023-07-19
### Added
- Support for Data Point Subscription, `client.time_series.subscriptions`. Note this is an experimental feature.


## [6.10.0] - 2023-07-19
### Added
- Upsert method for `assets`, `events`, `timeseries`, `sequences`, and `relationships`.
- Added `ignore_unknown_ids` flag to `client.sequences.delete`

## [6.9.0] - 2023-07-19
### Added
- Basic runtime validation of ClientConfig.project

## [6.8.7] - 2023-07-18
### Fixed
- Dumping of `Relationship` with `labels` is not `yaml` serializable. This is now fixed.

## [6.8.6] - 2023-07-18
### Fixed
- Include `version` in __repr__ for View and DataModel

## [6.8.5] - 2023-07-18
### Fixed
- Change all implicit Optional types to explicit Optional types.

## [6.8.4] - 2023-07-12
### Fixed
- `max_worker` limit match backend for `client.data_modeling`.

## [6.8.3] - 2023-07-12
### Fixed
- `last_updated_time` and `created_time` are no longer optional on InstanceApplyResult

## [6.8.2] - 2023-07-12
### Fixed
- The `.dump()` method for `InstanceAggregationResult` caused an `AttributeError` when called.

## [6.8.1] - 2023-07-08
### Changed
- The `AssetHierarchy` class would consider assets linking their parent by ID only as orphans, contradicting the
  docstring stating "All assets linking a parent by ID are assumed valid". This is now true (they are no longer
  considered orphans).

## [6.8.0] - 2023-07-07
### Added
- Support for annotations reverse lookup.

## [6.7.1] - 2023-07-07
### Fixed
- Needless function "as_id" on View as it was already inherited
### Added
- Flag "all_versions" on data_modeling.data_models.retrieve() to retrieve all versions of a data model or only the latest one
- Extra documentation on how to delete edges and nodes.
- Support for using full Node and Edge objects when deleting instances.

## [6.7.0] - 2023-07-07
### Added
- Support for applying graphql dml using `client.data_modeling.graphql.apply_dml()`.

## [6.6.1] - 2023-07-07
### Improved
- Added convenience function to instantiate a `CogniteClient.default(...)` to save the users from typing the
  default URLs.

## [6.6.0] - 2023-07-06
### Fixed
- Support for query and sync endpoints across instances in the Data Modeling API with the implementation
  `client.data_modeling.instances`, the methods `query` and `sync`.

## [6.5.8] - 2023-06-30
### Fixed
- Serialization of `DataModel`. The bug caused `DataModel.load(data_model.dump(camel_case=True))` to fail with
  a `TypeError`. This is now fixed.

## [6.5.7] - 2023-06-29
### Fixed
- A bug caused by use of snake case in field types causing `NodeApply.dump(camel_case=True)`
  trigger a 400 response from the API.

## [6.5.6] - 2023-06-29
### Fixed
- A bug causing `ClientConfig(debug=True)` to raise an AttributeError

## [6.5.5] - 2023-06-28
### Fixed
- A bug where we would raise the wrong exception when errors on occurred on `data_modeling.spaces.delete`
- A bug causing inconsistent MRO in DataModelList

## [6.5.4] - 2023-06-28
### Added
- Missing query parameters:
     * `inline_views` in `data_modeling.data_models.retrieve()`.
     * `include_global` in `data_modeling.spaces.list()`.
     * `include_inherited_properties` in `data_modeling.views.retrieve()`.

## [6.5.3] - 2023-06-28
### Fixed
- Only validate `space` and `external_id` for `data_modeling` write classes.


## [6.5.2] - 2023-06-27
### Fixed
- Added missing `metadata` attribute to `iam.Group`

## [6.5.1] - 2023-06-27
### Fixed
- Fix typehints on `data_modeling.instances.aggregate()` to not allow Histogram aggregate.
- Moved `ViewDirectRelation.source` property to `MappedProperty.source` where it belongs.

## [6.5.0] - 2023-06-27
### Added
- Support for searching and aggregating across instances in the Data Modeling API with the implementation
  `client.data_modeling.instances`, the methods `search`, `histogram` and `aggregate`.

## [6.4.8] - 2023-06-23
### Fixed
- Handling non 200 responses in `data_modeling.spaces.apply`, `data_modeling.data_models.apply`,
  `data_modeling.views.apply` and `data_modeling.containers.apply`

## [6.4.7] - 2023-06-22
### Fixed
- Consistently return the correct id types in data modeling resource clients

## [6.4.6] - 2023-06-22
### Fixed
- Don't swallow keyword args on Apply classes in Data Modeling client

## [6.4.5] - 2023-06-21
### Added
- Included tuple-notation when retrieving or listing data model instances

### Improved
- Fixed docstring for retrieving data model instances and extended the examples.

## [6.4.4] - 2023-06-21
Some breaking changes to the datamodeling client. We don't expect any more breaking changes,
but we accept the cost of breaking a few consumers now early on the really nail the user experience.
### Added
- ViewId:as_property_ref and ContainerId:as_property_ref to make it easier to create property references.

### Changed
- Renamed ViewCore:as_reference and ContainerCore:as_reference to :as_id() for consistency with other resources.
- Change Instance:properties to be a `MutableMapping[ViewIdentifier, MutableMapping[PropertyIdentifier, PropertyValue]]`, in order to make it easier to consume
- Make VersionedDataModelingId:load accept `tuple[str, str]`
- Rename ConstraintIdentifier to Constraint - it was not an id but the definition itself
- Rename IndexIdentifier to Index - it was not an id but the definition itself
- Rename ContainerPropertyIdentifier to ContainerProperty - it was not an id but the definition itself

### Removed
- Redundant EdgeApply:create method. It simply mirrored the EdgeApply constructor.


## [6.4.3] - 2023-06-15
### Added
- Accept direct relation values as tuples in `EdgeApply`

## [6.4.2] - 2023-06-15
### Changed
- When providing ids as tuples in `instances.retrieve` and `instances.delete` you should not
have to specify the instance type in each tuple

### Fixed
- Bug where edges and nodes would get mixed up on `instances.retrieve`

## [6.4.1] - 2023-06-14
### Fixed
- Add the missing page_count field for diagram detect items.

## [6.4.0] - 2023-06-12
### Added
- Partial support for the instance resource in the Data Modeling API with the implementation
  `client.data_modeling.instances`, the endpoints `list`, `delete`, `retrieve`, and `apply`

## [6.3.2] - 2023-06-08
### Fixed
- Requests being retried around a token refresh cycle, no longer risk getting stuck with an outdated token.

### Added
- `CredentialProviders` subclassing `_OAuthCredentialProviderWithTokenRefresh`, now accepts a new parameter, `token_expiry_leeway_seconds`, controlling how early a token refresh request should be initiated (before it expires).

### Changed
- `CredentialProviders` subclassing `_OAuthCredentialProviderWithTokenRefresh` now uses a safer default of 15 seconds (up from 3 sec) to control how early a token refresh request should be initiated (before it expires).

## [6.3.1] - 2023-06-07
### Fixed
- Signature of `client.data_modeling.views.retrieve` and `client.data_modeling.data_models.retrieve` to always return a list.

## [6.3.0] - 2023-06-07
### Added
- Support for the container resource in the Data Modeling API with the implementation `client.data_modeling.containers`.
- Support for the view resource in the Data Modeling API with the implementation `client.data_modeling.views`.
- Support for the data models resource in the Data Modeling API with the implementation `client.data_modeling.data_models`.

### Removed
- Removed `retrieve_multiple` from the `SpacesAPI` to have a consistent API with the `views`, `containers`, and `data_models`.

## [6.2.2] - 2023-06-05
### Fixed
- Creating function schedules with current user credentials now works (used to fail at runtime with "Could not fetch a valid token (...)" because a session was never created.)

## [6.2.1] - 2023-05-26
### Added
- Data model centric support in transformation

## [6.2.0] - 2023-05-25
### Added
- Support for the spaces resource in the Data Modeling API with the implementation `client.data_modeling.spaces`.

### Improved
- Reorganized documentation to match API documentation.

## [6.1.10] - 2023-05-22
### Fixed
- Data modelling is now GA. Renaming instance_nodes -> nodes and instance_edges -> edges to make the naming in SDK consistent with Transformation API and CLI

## [6.1.9] - 2023-05-16
### Fixed
- Fixed a rare issue with datapoints fetching that could raise `AttributeError` when running with `pyodide`.

## [6.1.8] - 2023-05-12
### Fixed
- ExtractionPipelinesRun:dump method will not throw an error when camel_case=True anymore

## [6.1.7] - 2023-05-11
### Removed
- Removed DMS v2 destination in transformations

## [6.1.6] - 2023-05-11
### Fixed
- `FunctionsAPI.create` now work in Wasm-like Python runtimes such as `pyodide`.

## [6.1.5] - 2023-05-10
### Fixed
- When creating a transformation with a different source- and destination CDF project, the project setting is no longer overridden by the setting in the `CogniteClient` configuration allowing the user to read from the specified source project and write to the specified and potentially different destination project.

## [6.1.4] - 2023-05-08
### Fixed
- Pickling a `CogniteClient` instance with certain `CredentialProvider`s no longer causes a `TypeError: cannot pickle ...` to be raised.

## [6.1.3] - 2023-05-08
### Added
- Add the license of the package in poetry build.

## [6.1.2] - 2023-05-04
### Improved
- The SDK has received several minor bugfixes to be more user-friendly on Windows.

### Fixed
- The utility function `cognite.client.utils.datetime_to_ms` now raises an understandable `ValueError` when unable to convert pre-epoch datetimes.
- Several functions reading and writing to disk now explicitly use UTF-8 encoding

## [6.1.1] - 2023-05-02
### Fixed
- `AttributeError` when passing `pandas.Timestamp`s with different timezones (*of which one was UTC*) to `DatapointsAPI.retrieve_dataframe_in_tz`.
- A `ValueError` is no longer raised when passing `pandas.Timestamp`s in the same timezone, but with different underlying implementations (e.g. `datetime.timezone.utc` / `pytz.UTC` / `ZoneInfo("UTC")`) to `DatapointsAPI.retrieve_dataframe_in_tz`.

## [6.1.0] - 2023-04-28
### Added
- Support for giving `start` and `end` arguments as `pandas.Timestamp` in `DatapointsAPI.retrieve_dataframe_in_tz`.

### Improved
- Type hints for the `DatapointsAPI` methods.

## [6.0.2] - 2023-04-27
### Fixed
- Fixed a bug in `DatapointsAPI.retrieve_dataframe_in_tz` that could raise `AmbiguousTimeError` when subdividing the user-specified time range into UTC intervals (with fixed offset).

## [6.0.1] - 2023-04-20
### Fixed
- Fixed a bug that would cause `DatapointsAPI.retrieve_dataframe_in_tz` to raise an `IndexError` if there were only empty time series in the response.

## [6.0.0] - 2023-04-19
### Removed
- Removed support for legacy auth (API keys, service accounts, login.status)
- Removed the deprecated `extractionPipeline` argument to `client.extraction_pipelines.create`. Only `extraction_pipeline` is accepted now.
- Removed the deprecated `client.datapoints` accessor attribute. The datapoints API can only be accessed through `client.time_series.data` now.
- Removed the deprecated `client.extraction_pipeline_runs` accessor attribute. The extraction pipeline run API can only be accessed through `client.extraction_pipelines.runs` now.
- Removed the deprecated `external_id` attribute on `ExtractionPipelineRun`. This has been replaced with `extpipe_external_id`.

## [5.12.0] - 2023-04-18
### Changed
- Enforce that types are explicitly exported in order to make very strict type checkers happy.

## [5.11.1] - 2023-04-17
### Fixed
- List (and `__call__`) methods for assets, events, files, labels, relationships, sequences and time series now raise if given bad input for `data_set_ids`, `data_set_external_ids`, `asset_subtree_ids` and `asset_subtree_external_ids` instead of ignoring/returning everything.

### Improved
- The listed parameters above have silently accepted non-list input, i.e. single `int` (for `ids`) or single `str` (for `external_ids`). Function signatures and docstrings have now been updated to reflect this "hidden functionality".

## [5.11.0] - 2023-04-17
### Added
- The `DatapointsAPI` now supports time zones with the addition of a new method, `retrieve_dataframe_in_tz`. It does not support individual customization of query parameters (for good reasons, e.g. a DataFrame has a single index).
- Asking for datapoints in a specific time zone, e.g. `America/New_York` or `Europe/London` is now easily accomplished: the user can just pass in their `datetimes` localized to their time zone directly.
- Queries for aggregate datapoints are also supported, with the key feature being automatic handling of daylight savings time (DST) transitions, as this is not supported by the official API. Example usage: A user living in Oslo, Norway, wants daily averages in their local time. In Oslo, the standard time is UTC+1, with UTC+2 during the summer. This means during spring, there is a 23-hour long day when clocks roll 1 hour forward and a 25-hour day during fall.
- New granularities with a longer time span have been added (only to this new method, for now): 'week', 'month', 'quarter' and 'year'. These do not all represent a fixed frequency, but like the example above, neither does for example 'day' when we use time zones without a fixed UTC offset.

## [5.10.5] - 2023-04-13
### Fixed
- Subclasses of `VisionResource` inheriting `.dump` and `to_pandas` now work as expected for attributes storing lists of subclass instances like `Polygon`, `PolyLine`, `ObjectDetection` or `VisionExtractPredictions` directly or indirectly.

## [5.10.4] - 2023-04-13
### Fixed
- A lot of nullable integer attributes ended up as float after calling `.to_pandas`. These are now correctly converted to `dtype=Int64`.

## [5.10.3] - 2023-04-13
### Fixed
- When passing `CogniteResource` classes (like `Asset` or `Event`) to `update`, any labels were skipped in the update (passing `AssetUpdate` works). This has been fixed for all Cognite resource classes.

## [5.10.2] - 2023-04-12
### Fixed
- Fixed a bug that would cause `AssetsAPI.create_hierarchy` to not respect `upsert=False`.

## [5.10.1] - 2023-04-04
### Fixed
- Add missing field `when` (human readable version of the CRON expression) to `FunctionSchedule` class.

## [5.10.0] - 2023-04-03
### Fixed
- Implemented automatic retries for connection errors by default, improving the reliability of the connection to the Cognite API.
- Added a user-readable message to `CogniteConnectionRefused` error for improved user experience.

### Changed
- Introduce a `max_retries_connect` attribute on the global config, and default it to 3.

## [5.9.3] - 2023-03-27
### Fixed
- After creating a schedule for a function, the returned `FunctionSchedule` was missing a reference to the `CogniteClient`, meaning later calls to `.get_input_data()` would fail and raise `CogniteMissingClientError`.
- When calling `.get_input_data()` on a `FunctionSchedule` instance, it would fail and raise `KeyError` if no input data was specified for the schedule. This now returns `None`.

## [5.9.2] - 2023-03-27
### Fixed
- After calling e.g. `.time_series()` or `.events()` on an `AssetList` instance, the resulting resource list would be missing the lookup tables that allow for quick lookups by ID or external ID through the `.get()` method. Additionally, for future-proofing, the resulting resource list now also correctly has a `CogniteClient` reference.

## [5.9.1] - 2023-03-23
### Fixed
- `FunctionsAPI.call` now also works for clients using auth flow `OAuthInteractive`, `OAuthDeviceCode`, and any user-made subclass of `CredentialProvider`.

### Improved
- `FunctionSchedulesAPI.create` now also accepts an instance of `ClientCredentials` (used to be dictionary only).

## [5.9.0] - 2023-03-21
### Added
- New class `AssetHierarchy` for easy verification and reporting on asset hierarchy issues without explicitly trying to insert them.
- Orphan assets can now be reported on (orphan is an asset whose parent is not part of the given assets). Also, `AssetHierarchy` accepts an `ignore_orphans` argument to mimic the old behaviour where all orphans were assumed to be valid.
- `AssetsAPI.create_hierarchy` now accepts two new parameters: `upsert` and `upsert_mode`. These allow the user to do "insert or update" instead of an error being raised when trying to create an already existing asset. Upsert mode controls whether updates should replace/overwrite or just patch (partial update to non-null values only).
- `AssetsAPI.create_hierarchy` now also verifies the `name` parameter which is required and that `id` has not been set.

### Changed
- `AssetsAPI.create_hierarchy` now uses `AssetHierarchy` under the hood to offer concrete feedback on asset hierarchy issues, accessible through attributes on the raised exception, e.g. invalid assets, duplicates, orphans, or any cyclical asset references.

### Fixed
- `AssetsAPI.create_hierarchy`...:
  - Now respects `max_workers` when spawning worker threads.
  - Can no longer raise `RecursionError`. Used to be an issue for asset hierarchies deeper than `sys.getrecursionlimit()` (typically set at 1000 to avoid stack overflow).
  - Is now `pyodide` compatible.

## [5.8.0] - 2023-03-20
### Added
- Support for client certificate authentication to Azure AD.

## [5.7.4] - 2023-03-20
### Added
- Use `X-Job-Token` header for contextualization jobs to reduce required capabilities.

## [5.7.3] - 2023-03-14
### Improved
- For users unknowingly using a too old version of `numpy` (against the SDK dependency requirements), an exception could be raised (`NameError: name 'np' is not defined`). This has been fixed.

## [5.7.2] - 2023-03-10
### Fixed
- Fix method dump in TransformationDestination to ignore None.

## [5.7.1] - 2023-03-10
### Changed
- Split `instances` destination type of Transformations to `nodes` and `edges`.

## [5.7.0] - 2023-03-08
### Removed
- `ExtractionPipelineRunUpdate` was removed as runs are immutable.

### Fixed
- `ExtractionPipelinesRunsAPI` was hiding `id` of runs because `ExtractionPipelineRun` only defined `external_id` which doesn't exist for the "run resource", only for the "parent" ext.pipe (but this is not returned by the API; only used to query).

### Changed
- Rename and deprecate `external_id` in `ExtractionPipelinesRunsAPI` in favour of the more descriptive `extpipe_external_id`. The change is backwards-compatible, but will issue a `UserWarning` for the old usage pattern.

## [5.6.4] - 2023-02-28
### Added
- Input validation on `DatapointsAPI.[insert, insert_multiple, delete_ranges]` now raise on missing keys, not just invalid keys.

## [5.6.3] - 2023-02-23
### Added
- Make the SDK compatible with `pandas` major version 2 ahead of release.

## [5.6.2] - 2023-02-21
### Fixed
- Fixed an issue where `Content-Type` was not correctly set on file uploads to Azure.

## [5.6.1] - 2023-02-20
### Fixed
- Fixed an issue where `IndexError` was raised when a user queried `DatapointsAPI.retrieve_latest` for a single, non-existent time series while also passing `ignore_unknown_ids=True`. Changed to returning `None`, inline with other `retrieve` methods.

## [5.6.0] - 2023-02-16
### Added
- The SDK has been made `pyodide` compatible (to allow running natively in browsers). Missing features are `CredentialProvider`s with token refresh and `AssetsAPI.create_hierarchy`.

## [5.5.2] - 2023-02-15
### Fixed
- Fixed JSON dumps serialization error of instances of `ExtractionPipelineConfigRevision` and all subclasses (`ExtractionPipelineConfig`) as they stored a reference to the CogniteClient as a non-private attribute.

## [5.5.1] - 2023-02-14
### Changed
- Change `CredentialProvider` `Token` to be thread safe when given a callable that does token refresh.

## [5.5.0] - 2023-02-10
### Added
- Support `instances` destination type on Transformations.

## [5.4.4] - 2023-02-06
### Added
- Added user warnings when wrongly calling `/login/status` (i.e. without an API key) and `/token/inspect` (without OIDC credentials).

## [5.4.3] - 2023-02-05
### Fixed
- `OAuthDeviceCode` and `OAuthInteractive` now respect `global_config.disable_ssl` setting.

## [5.4.2] - 2023-02-03
### Changed
- Improved error handling (propagate IDP error message) for `OAuthDeviceCode` and `OAuthInteractive` upon authentication failure.

## [5.4.1] - 2023-02-02
### Fixed
- Bug where create_hierarchy would stop progressing after encountering more than `config.max_workers` failures.

## [5.4.0] - 2023-02-02
### Added
- Support for aggregating metadata keys/values for assets

## [5.3.7] - 2023-02-01
### Improved
- Issues with the SessionsAPI documentation have been addressed, and the `.create()` have been further clarified.

## [5.3.6] - 2023-01-30
### Changed
- A file-not-found error has been changed from `TypeError` to `FileNotFoundError` as part of the validation in FunctionsAPI.

## [5.3.5] - 2023-01-27
### Fixed
- Fixed an atexit-exception (`TypeError: '<' not supported between instances of 'tuple' and 'NoneType'`) that could be raised on PY39+ after fetching datapoints (which uses a custom thread pool implementation).

## [5.3.4] - 2023-01-25
### Fixed
- Displaying Cognite resources like an `Asset` or a `TimeSeriesList` in a Jupyter notebook or similar environments depending on `._repr_html_`, no longer raises `CogniteImportError` stating that `pandas` is required. Instead, a warning is issued and `.dump()` is used as fallback.

## [5.3.3] - 2023-01-24
### Added
- New parameter `token_cache_path` now accepted by `OAuthInteractive` and `OAuthDeviceCode` to allow overriding location of token cache.

### Fixed
- Platform dependent temp directory for the caching of the token in `OAuthInteractive` and `OAuthDeviceCode` (no longer crashes at exit on Windows).

## [5.3.2] - 2023-01-24
### Security
- Update `pytest` and other dependencies to get rid of dependency on the `py` package (CVE-2022-42969).

## [5.3.1] - 2023-01-20
### Fixed
- Last possible valid timestamp would not be returned as first (if first by some miracle...) by the `TimeSeries.first` method due to `end` being exclusive.

## [5.3.0] - 2023-01-20
### Added
- `DatapointsAPI.retrieve_latest` now support customising the `before` argument, by passing one or more objects of the newly added `LatestDatapointQuery` class.

## [5.2.0] - 2023-01-19
### Changed
- The SDK has been refactored to support `protobuf>=3.16.0` (no longer requires v4 or higher). This was done to fix dependency conflicts with several popular Python packages like `tensorflow` and `streamlit` - and also Azure Functions - that required major version 3.x of `protobuf`.

## [5.1.1] - 2023-01-19
### Changed
- Change RAW rows insert chunk size to make individual requests faster.

## [5.1.0] - 2023-01-03
### Added
- The diagram detect function can take file reference objects that contain file (external) id as well as a page range. This is an alternative to the lists of file ids or file external ids that are still possible to use. Page ranges were not possible to specify before.

## [5.0.2] - 2022-12-21
### Changed
- The valid time range for datapoints has been increased to support timestamps up to end of the year 2099 in the TimeSeriesAPI. The utility function `ms_to_datetime` has been updated accordingly.

## [5.0.1] - 2022-12-07
### Fixed
- `DatapointsArray.dump` would return timestamps in nanoseconds instead of milliseconds when `convert_timestamps=False`.
- Converting a `Datapoints` object coming from a synthetic datapoints query to a `pandas.DataFrame` would, when passed `include_errors=True`, starting in version `5.0.0`, erroneously cast the `error` column to a numeric data type and sort it *before* the returned values. Both of these behaviours have been reverted.
- Several documentation issues: Missing methods, wrong descriptions through inheritance and some pure visual/aesthetic.

## [5.0.0] - 2022-12-06
### Improved
- Greatly increased speed of datapoints fetching (new adaptable implementation and change from `JSON` to `protobuf`), especially when asking for... (measured in fetched `dps/sec` using the new `retrieve_arrays` method, with default settings for concurrency):
  - A large number of time series
    - 200 ts: ~1-4x speedup
    - 8000 ts: ~4-7x speedup
    - 20k-100k ts: Up to 20x faster
  - Very few time series (1-3)
    - Up to 4x faster
  - Very dense time series (>>10k dps/day)
    - Up to 5x faster
  - Any query for `string` datapoints
    - Faster the more dps, e.g. single ts, 500k: 6x speedup
- Peak memory consumption (for numeric data) is 0-55 % lower when using `retrieve` and 65-75 % lower for the new `retrieve_arrays` method.
- Fetching newly inserted datapoints no longer suffers from (potentially) very long wait times (or timeout risk).
- Converting fetched datapoints to a Pandas `DataFrame` via `to_pandas()` has changed from `O(N)` to `O(1)`, i.e., speedup no longer depends on the number of datapoints and is typically 4-5 orders of magnitude faster (!). NB: Only applies to `DatapointsArray` as returned by the `retrieve_arrays` method.
- Full customizability of queries is now available for *all retrieve* endpoints, thus the `query()` is no longer needed and has been removed. Previously only `aggregates` could be individually specified. Now all parameters can be passed either as top-level or as *individual settings*, even `ignore_unknown_ids`. This is now aligned with the API (except `ignore_unknown_ids` making the SDK arguably better!).
- Documentation for the retrieve endpoints has been overhauled with lots of new usage patterns and better examples. **Check it out**!
- Vastly better test coverage for datapoints fetching logic. You may have increased trust in the results from the SDK!

### Added
- New required dependency, `protobuf`. This is currently only used by the DatapointsAPI, but other endpoints may be changed without needing to release a new major version.
- New optional dependency, `numpy`.
- A new datapoints fetching method, `retrieve_arrays`, that loads data directly into NumPy arrays for improved speed and *much* lower memory usage.
- These arrays are stored in the new resource types `DatapointsArray` with corresponding container (list) type, `DatapointsArrayList` which offer much more efficient memory usage. `DatapointsArray` also offer zero-overhead pandas-conversion.
- `DatapointsAPI.insert` now also accepts `DatapointsArray`. It also does basic error checking like making sure the number of datapoints match the number of timestamps, and that it contains raw datapoints (as opposed to aggregate data which raises an error). This also applies to `Datapoints` input.
- `DatapointsAPI.insert_multiple` now accepts `Datapoints` and `DatapointsArray` as part of the (possibly) multiple inputs. Applies the same error checking as `insert`.

### Changed
- Datapoints are no longer fetched using `JSON`: the age of `protobuf` has begun.
- The main way to interact with the `DatapointsAPI` has been moved from `client.datapoints` to `client.time_series.data` to align and unify with the `SequenceAPI`. All example code has been updated to reflect this change. Note, however, that the `client.datapoints` will still work until the next major release, but will until then issue a `DeprecationWarning`.
- All parameters to all retrieve methods are now keyword-only (meaning no positional arguments are supported).
- All retrieve methods now accept a string for the `aggregates` parameter when asking for just one, e.g. `aggregates="max"`. This short-cut avoids having to wrap it inside a list. Both `snake_case` and `camelCase` are supported.
- The utility function `datetime_to_ms` no longer issues a `FutureWarning` on missing timezone information. It will now interpret naive `datetime`s as local time as is Python's default interpretation.
- The utility function `ms_to_datetime` no longer issues a `FutureWarning` on returning a naive `datetime` in UTC. It will now return an aware `datetime` object in UTC.
- All data classes in the SDK that represent a Cognite resource type have a `to_pandas` (or `to_geopandas`) method. Previously, these had various defaults for the `camel_case` parameter, but they have all been changed to `False`.
- All retrieve methods (when passing dict(s) with query settings) now accept identifier and aggregates in snake case (and camel case for convenience / backwards compatibility). Note that all newly added/supported customisable parameters (e.g. `include_outside_points` or `ignore_unknown_ids` *must* be passed in snake case or a `KeyError` will be raised.)
- The method `DatapointsAPI.insert_dataframe` has new default values for `dropna` (now `True`, still being applied on a per-column basis to not lose any data) and `external_id_headers` (now `True`, disincentivizing the use of internal IDs).
- The previous fetching logic awaited and collected all errors before raising (through the use of an "initiate-and-forget" thread pool). This is great, e.g., updates/inserts to make sure you are aware of all partial changes. However, when reading datapoints, a better option is to just fail fast (which it does now).
- `DatapointsAPI.[retrieve/retrieve_arrays/retrieve_dataframe]` no longer requires `start` (default: `0`, i.e. 1970-01-01) and `end` (default: `now`). This is now aligned with the API.
- Additionally, `DatapointsAPI.retrieve_dataframe` no longer requires `granularity` and `aggregates`.
- All retrieve methods accept a list of full query dictionaries for `id` and `external_id` giving full flexibility for all individual settings: `start`, `end`, `aggregates`, `granularity`, `limit`, `include_outside_points`, `ignore_unknown_ids`.
- Aggregates returned now include the time period(s) (given by the `granularity` unit) that `start` and `end` are part of (as opposed to only "fully in-between" points). This change is the *only breaking change* to the `DatapointsAPI.retrieve` method for aggregates and makes it so that the SDK match manual queries sent using e.g. `curl` or Postman. In other words, this is now aligned with the API.
Note also that this is a **bugfix**: Due to the SDK rounding differently than the API, you could supply `start` and `end` (with `start < end`) and still be given an error that `start is not before end`. This can no longer happen.
- Fetching raw datapoints using `include_outside_points=True` now returns both outside points (if they exist), regardless of `limit` setting (this is the *only breaking change* for limited raw datapoint queries; unlimited queries are fully backwards compatible). Previously the total number of points was capped at `limit`, thus typically only returning the first. Now up to `limit+2` datapoints are always returned. This is now aligned with the API.
- When passing a relative or absolute time specifier string like `"2w-ago"` or `"now"`, all time series in the same query will use the exact same value for 'now' to avoid any inconsistencies in the results.
- Fetching newly inserted datapoints no longer suffers from very long wait times (or timeout risk) as the code's dependency on `count` aggregates has been removed entirely (implementation detail) which could delay fetching by anything between a few seconds to several minutes/go to timeout while the aggregate was computed on-the-fly. This was mostly a problem for datapoints inserted into low-priority time periods (far away from current time).
- Asking for the same time series any number of times no longer raises an error (from the SDK), which is useful for instance when fetching disconnected time periods. This is now aligned with the API. Thus, the custom exception `CogniteDuplicateColumnsError` is no longer needed and has been removed from the SDK.
- ...this change also causes the `.get` method of `DatapointsList` and `DatapointsArrayList` to now return a list of `Datapoints` or `DatapointsArray` respectively *when duplicated identifiers are queried*. For data scientists and others used to `pandas`, this syntax is familiar to the slicing logic of `Series` and `DataFrame` when used with non-unique indices.
There is also a very subtle **bugfix** here: since the previous implementation allowed the same time series to be specified by both its `id` and `external_id`, using `.get` to access it would always yield the settings that were specified by the `external_id`. This will now return a `list` as explained above.
- `Datapoints` and `DatapointsArray` now store the `granularity` string given by the user (when querying aggregates) which allows both `to_pandas` methods (on `DatapointsList` and `DatapointsArrayList` as well) to accept `include_granularity_name` that appends this to the end of the column name(s).
- Datapoints fetching algorithm has changed from one that relies on up-to-date and correct `count` aggregates to be fast (with fallback on serial fetching when missing/unavailable), to recursively (and reactively) splitting the time-domain into smaller and smaller pieces, depending on the discovered-as-fetched density-distribution of datapoints in time and the number of available workers/threads. The new approach also has the ability to group more than 1 (one) time series per API request (when beneficial) and short-circuit once a user-given limit has been reached (if/when given). This method is now used for *all types of queries*; numeric raw-, string raw-, and aggregate datapoints.

#### Change: `retrieve_dataframe`
- Previously, fetching was constricted (🐍) to either raw- OR aggregate datapoints. This restriction has been lifted and the method now works exactly like the other retrieve-methods (with a few extra options relevant only for pandas `DataFrame`s).
- Used to fetch time series given by `id` and `external_id` separately - this is no longer the case. This gives a significant, additional speedup when both are supplied.
- The `complete` parameter has been removed and partially replaced by `uniform_index (bool)` which covers a subset of the previous features (with some modifications: now gives a uniform index all the way from the first given `start` to the last given `end`). Rationale: Old method had a weird and had unintuitive syntax (passing a string using commas to separate options).
- Interpolating, forward-filling or in general, imputation (also prev. controlled via the `complete` parameter) is completely removed as the resampling logic *really* should be up to the user fetching the data to decide, not the SDK.
- New parameter `column_names` (as already used in several existing `to_pandas` methods) decides whether to pick `id`s or `external_id`s as the dataframe column names. Previously, when both were supplied, the dataframe ended up with a mix.
Read more below in the removed section or check out the method's updated documentation.
- The ordering of columns for aggregates is now always chronological instead of the somewhat arbitrary choice made in `Datapoints.__init__`, (since `dict`s keep insertion order in newer python versions and instance variables lives in `__dict__`)).
- New parameter `include_granularity_name` that appends the specified granularity to the column names if passed as `True`. Mimics the behaviour of the older, well-known argument `include_aggregate_name`, but adds after: `my-ts|average|13m`.

### Fixed
- `CogniteClientMock` has been updated with 24 missing APIs (including sub-composited APIs like `FunctionsAPI.schedules`) and is now used internally in testing instead of a similar, additional implementation.
- Loads of `assert`s meant for the SDK user have been changed to raising exceptions instead as a safeguard since `assert`s are ignored when running in optimized mode `-O` (or `-OO`).

### Fixed: Extended time domain
- `TimeSeries.[first/count/latest]()` now work with the expanded time domain (minimum age of datapoints was moved from 1970 to 1900, see [4.2.1]).
  - `TimeSeries.latest()` now supports the `before` argument similar to `DatapointsAPI.retrieve_latest`.
  - `TimeSeries.first()` now considers datapoints before 1970 and after "now".
  - `TimeSeries.count()` now considers datapoints before 1970 and after "now" and will raise an error for string time series as `count` (or any other aggregate) is not defined.
- `DatapointsAPI.retrieve_latest` would give latest datapoint `before="now"` when given `before=0` (1970) because of a bad boolean check. Used to not be a problem since there were no data before epoch.
- The utility function `ms_to_datetime` no longer raises `ValueError` for inputs from before 1970, but will raise for input outside the allowed minimum- and maximum supported timestamps in the API.
**Note**: that support for `datetime`s before 1970 may be limited on Windows, but `ms_to_datetime` should still work (magic!).

### Fixed: Datapoints-related
- **Critical**: Fetching aggregate datapoints now works properly with the `limit` parameter. In the old implementation, `count` aggregates were first fetched to split the time domain efficiently - but this has little-to-no informational value when fetching *aggregates* with a granularity, as the datapoints distribution can take on "any shape or form". This often led to just a few returned batches of datapoints due to miscounting (e.g. as little as 10% of the actual data could be returned(!)).
- Fetching datapoints using `limit=0` now returns zero datapoints, instead of "unlimited". This is now aligned with the API.
- Removing aggregate names from the columns in a Pandas `DataFrame` in the previous implementation used `Datapoints._strip_aggregate_name()`, but this had a bug: Whenever raw datapoints were fetched all characters after the last pipe character (`|`) in the tag name would be removed completely. In the new version, the aggregate name is only added when asked for.
- The method `Datapoints.to_pandas` could return `dtype=object` for numeric time series when all aggregate datapoints were missing; which is not *that* unlikely, e.g., when using `interpolation` aggregate on a `is_step=False` time series with datapoints spacing above one hour on average. In such cases, an object array only containing `None` would be returned instead of float array dtype with `NaN`s. Correct dtype is now enforced by an explicit `pandas.to_numeric()` cast.
- Fixed a bug in all `DatapointsAPI` retrieve-methods when no time series was/were found, a single identifier was *not* given (either list of length 1 or all given were missing), `ignore_unknown_ids=True`, and `.get` was used on the empty returned `DatapointsList` object. This would raise an exception (`AttributeError`) because the mappings from `id` or `external_id` to `Datapoints` were not defined on the object (only set when containing at least 1 resource).

### Removed
- Method: `DatapointsAPI.query`. No longer needed as all "optionality" has been moved to the three `retrieve` methods.
- Method: `DatapointsAPI.retrieve_dataframe_dict`. Rationale: Due to its slightly confusing syntax and return value, it basically saw no use "in the wild".
- Custom exception: `CogniteDuplicateColumnsError`. No longer needed as the retrieve endpoints now support duplicated identifiers to be passed (similar to the API).
- All convenience methods related to plotting and the use of `matplotlib`. Rationale: No usage and low utility value: the SDK should not be a data science library.

## [4.11.3] - 2022-11-17
### Fixed
- Fix FunctionCallsAPI filtering

## [4.11.2] - 2022-11-16
### Changed
- Detect endpoint (for Engineering Diagram detect jobs) is updated to spawn and handle multiple jobs.
### Added
- `DetectJobBundle` dataclass: A way to manage multiple files and jobs.

## [4.11.1] - 2022-11-15
### Changed
- Update doc for Vision extract method
- Improve error message in `VisionExtractJob.save_annotations`

## [4.11.0] - 2022-10-17
### Added
- Add `compute` method to `cognite.client.geospatial`

## [4.10.0] - 2022-10-13
### Added
- Add `retrieve_latest` method to `cognite.client.sequences`
- Add support for extending the expiration time of download links returned by `cognite.client.files.retrieve_download_urls()`

## [4.9.0] - 2022-10-10
### Added
- Add support for extraction pipeline configuration files
### Deprecated
- Extraction pipeline runs has been moved from `client.extraction_pipeline_runs` to `client.extraction_pipelines.runs`

## [4.8.1] - 2022-10-06
### Fixed
- Fix `__str__` method of `TransformationSchedule`

## [4.8.0] - 2022-09-30
### Added
- Add operations for geospatial rasters

## [4.7.1] - 2022-09-29
### Fixed
- Fixed the `FunctionsAPI.create` method for Windows-users by removing
  validation of `requirements.txt`.

## [4.7.0] - 2022-09-28
### Added
- Support `tags` on `transformations`.

### Changed
- Change geospatial.aggregate_features to support `aggregate_output`

## [4.5.4] - 2022-09-19
### Fixed
- The raw rows insert endpoint is now subject to the same retry logic as other idempotent endpoints.

## [4.5.3] - 2022-09-15
### Fixed
- Fixes the OS specific issue where the `requirements.txt`-validation failed
  with `Permission Denied` on Windows.

## [4.5.2] - 2022-09-09
### Fixed
- Fixes the issue when updating transformations with new nonce credentials

## [4.5.1] - 2022-09-08
### Fixed
- Don't depend on typing_extensions module, since we don't have it as a dependency.

## [4.5.0] - 2022-09-08
### Added
- Vision extract implementation, providing access to the corresponding [Vision Extract API](https://docs.cognite.com/api/v1/#tag/Vision).

## [4.4.3] - 2022-09-08
### Fixed
- Fixed NaN/NA value check in geospatial FeatureList

## [4.4.2] - 2022-09-07
### Fixed
- Don't import numpy in the global space in geospatial module as it's an optional dependency

## [4.4.1] - 2022-09-06
### Fixed
- Fixed FeatureList.from_geopandas to handle NaN values

## [4.4.0] - 2022-09-06
### Changed
- Change geospatial.aggregate_features to support order_by

## [4.3.0] - 2022-09-06
### Added
- Add geospatial.list_features

## [4.2.1] - 2022-08-23
### Changed
- Change timeseries datapoints' time range to start from 01.01.1900

## [4.2.0] - 2022-08-23
### Added
- OAuthInteractive credential provider. This credential provider will redirect you to a login page
and require that the user authenticates. It will also cache the token between runs.
- OAuthDeviceCode credential provider. Display a device code to enter into a trusted device.
It will also cache the token between runs.

## [4.1.2] - 2022-08-22
### Fixed
- geospatial: support asset links for features

## [4.1.1] - 2022-08-19
### Fixed
- Fixed the issue on SDK when Python installation didn't include pip.

### Added
- Added Optional dependency called functions. Usage: `pip install "cognite-sdk[functions]"`

## [4.1.0] - 2022-08-18
### Added
- ensure_parent parameter to client.raw.insert_dataframe method

## [4.0.1] - 2022-08-17
### Added
- OAuthClientCredentials now supports token_custom_args.

## [4.0.0] - 2022-08-15
### Changed
- Client configuration no longer respects any environment variables. There are other libraries better
suited for loading configuration from the environment (such as builtin `os` or `pydantic`). There have also
been several reports of envvar name clash issues in tools built on top the SDK. We therefore
consider this something that should be handled by the application consuming the SDK. All configuration of
`cognite.client.CogniteClient` now happens using a `cognite.client.ClientConfig` object. Global configuration such as
`max_connection_pool_size` and other options which apply to all client instances are now configured through
the `cognite.client.global_config` object which is an instance of `cognite.client.GlobalConfig`. Examples
have been added to the docs.
- Auth has been reworked. The client configuration no longer accepts the `api_key` and `token_...` arguments.
It accepts only a single `credentials` argument which must be a `CredentialProvider` object. A few
implementations have been provided (`APIKey`, `Token`, `OAuthClientCredentials`). Example usage has
been added to the docs. More credential provider implementations will be added in the future to accommodate
other OAuth flows.

### Fixed
- A bug in the Functions SDK where the lifecycle of temporary files was not properly managed.

## [3.9.0] - 2022-08-11
### Added
- Moved Cognite Functions from Experimental SDK to Main SDK.

## [3.8.0] - 2022-08-11
### Added
- Add ignore_unknown_ids parameter to sequences.retrieve_multiple

## [3.7.0] - 2022-08-10
### Changed
- Changed grouping of Sequence rows on insert. Each group now contains at most 100k values and at most 10k rows.

## [3.6.1] - 2022-08-10
### Fixed
- Fixed a minor casing error for the geo_location field on files

### Added
- Add ignore_unknown_ids parameter to files.retrieve_multiple

## [3.5.0] - 2022-08-10
### Changed
- Improve type annotations. Use overloads in more places to help static type checkers.

## [3.4.3] - 2022-08-10
### Changed
- Cache result from pypi version check so it's not executed for every client instantiation.

## [3.4.2] - 2022-08-09
### Fixed
- Fix the wrong destination name in transformations.

## [3.4.1] - 2022-08-01
### Fixed
- fixed exception when printing exceptions generated on transformations creation/update.

## [3.4.0] - 2022-07-25
### Added
- added support for nonce authentication on transformations

### Changed
- if no source or destination credentials are provided on transformation create, an attempt will be made to create a session with the CogniteClient credentials, if it succeeds, the acquired nonce will be used.
- if OIDC credentials are provided on transformation create/update, an attempt will be made to create a session with the given credentials. If it succeeds, the acquired nonce credentials will replace the given client credentials before sending the request.

## [3.3.0] - 2022-07-21
### Added
- added the sessions API

## [3.2.0] - 2022-07-15
### Removed
- Unused cognite.client.experimental module

## [3.1.0] - 2022-07-13
### Changed
- Helper functions for conversion to/from datetime now warns on naive datetimes and their interpretation.
### Fixed
- Helper function `datetime_to_ms` now accepts timezone aware datetimes.

## [3.0.1] - 2022-07-13
### Fixed
- fixed missing README.md in package

## [3.0.0] - 2022-07-12
### Changed
- Poetry build, one single package "cognite-sdk"
- Require python 3.8 or greater (used to be 3.5 or greater)
### Removed
- support for root_asset_id and root_asset_external_id filters. use asset subtree filters instead.

## [2.56.1] - 2022-06-22
### Added
- Time series property `is_step` can now be updated.

## [2.56.0] - 2022-06-21
### Added
- added the diagrams API

## [2.55.0] - 2022-06-20
### Fixed
- Improve geospatial documentation and implement better parameter resilience for filter and feature type update

## [2.54.0] - 2022-06-17
### Added
- Allow to set the chunk size when creating or updating geospatial features

## [2.53.1] - 2022-06-17
### Fixed
- Fixed destination type decoding of `transformation.destination`

## [2.53.0] - 2022-06-16
### Added
- Annotations implementation, providing access to the corresponding [Annotations API](https://docs.cognite.com/api/v1/#tag/Annotations).
    - Added `Annotation`, `AnnotationFilter`, `AnnotationUpdate` dataclasses to `cognite.client.data_classes`
    - Added `annotations` API to `cognite.client.CogniteClient`
    - **Create** annotations with `client.annotations.create` passing `Annotation` instance(s)
    - **Suggest** annotations with `client.annotations.suggest` passing `Annotation` instance(s)
    - **Delete** annotations with `client.annotations.delete` passing the id(s) of annotation(s) to delete
    - **Filter** annotations with `client.annotations.list` passing a `AnnotationFilter `dataclass instance or a filter `dict`
    - **Update** annotations with `client.annotations.update` passing updated `Annotation` or `AnnotationUpdate` instance(s)
    - **Get single** annotation with `client.annotations.retrieve` passing the id
    - **Get multiple** annotations with `client.annotations.retrieve_multiple` passing the ids

### Changed
- Reverted the optimizations introduced to datapoints fetching in 2.47.0 due to buggy implementation.

## [2.51.0] - 2022-06-13
### Added
- added the new geo_location field to the Asset resource

## [2.50.2] - 2022-06-09
### Fixed
- Geospatial: fix FeatureList.from_geopandas issue with optional properties

## [2.50.1] - 2022-06-09
### Fixed
- Geospatial: keep feature properties as is

## [2.50.0] - 2022-05-30
### Changed
- Geospatial: deprecate update_feature_types and add patch_feature_types

## [2.49.1] - 2022-05-19
### Changed
- Geospatial: Support dataset

## [2.49.0] - 2022-05-09
### Changed
- Geospatial: Support output selection for getting features by ids

## [2.48.0] - 2022-05-09
### Removed
- Experimental model hosting API

## [2.47.0] - 2022-05-02
### Changed
- Performance gain for `datapoints.retrieve` by grouping together time series in single requests against the underlying API.

## [2.46.1] - 2022-04-22
### Changed
- POST requests to the `sessions/revoke`-endpoint are now automatically retried
- Fix retrieval of empty raster in experimental geospatial api: http 204 as ok status

## [2.45.0] - 2022-03-25
### Added
- support `sequence_rows` destination type on Transformations.

## [2.44.1] - 2022-03-24
### Fixed
- fix typo in `data_set_ids` parameter type on `transformations.list`.

## [2.44.0] - 2022-03-24
### Added
- support conflict mode parameter on `transformations.schema.retrieve`.

## [2.43.1] - 2022-03-24
### Added
- update pillow dependency 9.0.0 -> 9.0.1

## [2.43.0] - 2022-03-24
### Added
- new list parameters added to `transformations.list`.

## [2.42.0] - 2022-02-25
### Added
- FeatureList.from_geopandas() improvements

### Fixed
- example for templates view.

## [2.41.0] - 2022-02-16
### Added
- support for deleting properties and search specs in GeospatialAPI.update_feature_types(...).

## [2.40.1] - 2022-02-15
### Fixed
- geospatial examples.

## [2.40.0] - 2022-02-11
### Added
- dataSetId support for transformations.

## [2.39.1] - 2022-01-25
### Added
- pandas and geospatial dependencies optional for cognite-sdk-core.

## [2.39.0] - 2022-01-20
### Added
- geospatial API support

## [2.38.6] - 2022-01-14
### Added
- add the possibility to cancel transformation jobs.

## [2.38.5] - 2022-01-12
### Fixed
- Bug where creating/updating/deleting more than 5 transformation schedules in a single call would fail.

## [2.38.4] - 2021-12-23
### Fixed
- Bug where list generator helper will return more than chunk_size items.

## [2.38.3] - 2021-12-13
### Fixed
- Bug where client consumes all streaming content when logging request.

## [2.38.2] - 2021-12-09
### Added
- add the possibility to pass extra body fields to APIClient._create_multiple.

## [2.38.1] - 2021-12-07
### Fixed
- Bug where loading `transformations.jobs` from JSON fails for raw destinations.

## [2.38.0] - 2021-12-06
### Added
- `transformations` api client, which allows the creation, deletion, update, run and retrieval of transformations.
- `transformations.schedules` api client, which allows the schedule, unschedule and retrieval of recurring runs of a transformation.
- `transformations.notifications` api client, which allows the creation, deletion and retrieval of transformation email notifications.
- `transformations.schema` api client, which allows the retrieval of the expected schema of sql transformations based on the destination data type.
- `transformations.jobs` api client, which retrieves the  status of transformation runs.

## [2.37.1] - 2021-12-01
### Fixed
- Bug where `sequences` full update attempts to "set" column spec. "set" is not supported for sequence column spec.

## [2.37.0] - 2021-11-30
### Added
- Added support for retrieving file download urls

## [2.36.0] - 2021-11-30
### Fixed
- Changes default JSON `.dumps()` behaviour to be in strict compliance with the standard: if any NaNs or +/- Infs are encountered, an exception will now be raised.

## [2.35.0] - 2021-11-29
### Added
- Added support for `columns` update on sequences
- Added support for `data_set_id` on template views

### Security
- Disallow downloading files to path outside download directory in `files.download()`.

## [2.32.0] - 2021-10-04
### Added
 - Support for extraction pipelines

## [2.31.1] - 2021-09-30
### Fixed
- Fixed a bug related to handling of binary response payloads.

## [2.31.0] - 2021-08-26
### Added
- View resolver for template fields.

## [2.30.0] - 2021-08-25
### Added
- Support for Template Views

## [2.29.0] - 2021-08-16
### Added
- Raw rows are retrieved using parallel cursors when no limit is set.

## [2.28.2] - 2021-08-12
### Added
- Relationships now supports `partitions` parameter for [parallel retrieval](https://docs.cognite.com/api/v1/#section/Parallel-retrieval)

## [2.28.1] - 2021-08-10
### Changed
- debug mode now logs response payload and headers.

## [2.27.0] - 2021-07-20

### Fixed
- When using CogniteClient with the client-secret auth flow, the object would not be pickle-able (e.g. when using multiprocessing) because of an anonymous function.

## [2.26.1] - 2021-07-20

### Changed
- Optimization. Do not get windows if remaining data points is 0. Reduces number of requests when asking for 100k data points/10k aggregates from 2 to 1.

## [2.26.0] - 2021-07-08

### Added
- Support for set labels on AssetUpdate

## [2.25.0] - 2021-07-06

### Added
- filter_nodes function to ThreeDRevisionsAPI

## [2.24.0] - 2021-06-28

### Added
- ignore_unknown_ids flag to Relationships delete method

## [2.23.0] - 2021-06-25

### Added
- insert_dataframe and retrieve_dataframe methods to the Raw client

## [2.22.0] - 2021-06-22

### Added
- More contextualization job statuses
### Changed
- Refactor contextualization constant representation

## [2.21.0] - 2021-06-21

### Added
- Datasets support for labels

## [2.20.0] - 2021-06-18

### Added
- rows() in RawRowsAPI support filtering with `columns` and `min/maxLastUpdatedTime`

## [2.19.0] - 2021-05-11

### Added
- Support for /token/inspect endpoint

## [2.18.2] - 2021-04-23

### Fixed
- Bug in templates instances filter that would cause `template_names` to be ignored.

## [2.18.1] - 2021-04-22

### Added
- Configure file download/upload timeouts with `COGNITE_FILE_TRANSFER_TIMEOUT` environment variable or
`file_transfer_timeout` parameter on `CogniteClient`.

### Changed
- Increased default file transfer timeout from 180 to 600 seconds
- Retry more failure modes (read timeouts, 502, 503, 504) for files upload/download requests.

## [2.18.0] - 2021-04-20

### Changed
- `COGNITE_DISABLE_SSL` now also covers ssl verification on IDP endpoints used for generating tokens.


## [2.17.1] - 2021-04-15

### Added
- `created_time`, and `last_updated_time` to template data classes.
- `data_set_id` to template instance data class.


## [2.17.0] - 2021-03-26

### Changed
- Ignore exceptions from pypi version check and reduce its timeout to 5 seconds.

### Fixed
- Only 200/201/202 is treated as successful response. 301 led to json decoding errors -
now handled gracefully.
- datasets create limit was set to 1000 in the sdk, leading to cases of 400 from the api where the limit is 10.

### Added
- Support for specifying proxies in the CogniteClient constructor

### Removed
- py.typed file. Will not declare library as typed until we run a typechecker on the codebase.


## [2.16.0] - 2021-03-26

### Added
- support for templates.
- date-based `cdf-version` header.

## [2.15.0] - 2021-03-22

### Added
- `createdTime` field on raw dbs and tables.

## [2.14.0] - 2021-03-18

### Added
- dropna argument to insert_dataframe method in DatapointsAPI

## [2.13.0] - 2021-03-16

### Added
- `sortByNodeId` and `partitions` query parameters to `list_nodes` method.

## [2.12.2] - 2021-03-11

### Fixed
- CogniteAPIError raised (instead of internal KeyError) when inserting a RAW row without a key.

## [2.12.1] - 2021-03-09

### Fixed
- CogniteMissingClientError raised when creating relationship with malformed body.

## [2.12.0] - 2021-03-08

### Changed
- Move Entity matching API from beta to v1.

## [2.11.1] - 2021-02-18

### Changed
- Resources are now more lenient on which types they accept in for labels
- Entity matching fit will flatten dictionaries and resources to "metadata.subfield" similar to pipelines.

### Added
- Relationships now support update

## [2.10.7] - 2021-02-02

### Fixed
- Relationships API list calls via the generator now support `chunk_size` as parameter.

## [2.10.6] - 2021-02-02

### Fixed
- Retry urllib3.NewConnectionError when it isn't in the context of a ConnectionRefusedError

## [2.10.5] - 2021-01-25

### Fixed
- Fixed asset subtree not returning an object with id->item cache for use in .get

## [2.10.4] - 2020-12-14

### Changed
- Relationships filter will now chain filters on large amounts of sources or targets in batches of 1000 rather than 100.


## [2.10.3] - 2020-12-09

### Fixed
- Retries now have backup time tracking per request, rather than occasionally shared between threads.
- Sequences delete ranges now no longer gives an error if no data is present

## [2.10.2] - 2020-12-08

### Fixed
- Set geoLocation.type in files to "Feature" if missing

## [2.10.1] - 2020-12-03

### Added
- Chaining of requests to the relationships list method,
allowing the method to take arbitrarily long lists for `source_external_ids` and `target_external_ids`

## [2.10.0] - 2020-12-01

### Added
- Authentication token generation and lifecycle management

## [2.9.0] - 2020-11-25

### Added
- Entity matching API is now available in the beta client.

## [2.8.0] - 2020-11-23

### Changed
- Move relationships to release python SDK

## [2.7.0] - 2020-11-10

### Added
- `fetch_resources` parameter to the relationships `list` and `retrieve_multiple` methods, which attempts to fetch the resource referenced in the relationship.

## [2.6.4] - 2020-11-10

### Fixed
- Fixed a bug where 429 was not retried on all endpoints

## [2.6.3] - 2020-11-10

### Fixed
- Resource metadata should be able to set empty using `.metadata.set(None)` or `.metadata.set({})`.

## [2.6.2] - 2020-11-05

### Fixed
- Asset retrieve subtree should return empty AssetList if asset does not exist.

## [2.6.1] - 2020-10-30

### Added
- `geospatial` to list of valid relationship resource types.

## [2.6.0] - 2020-10-26

### Changed
- Relationships list should take dataset internal and external id as different parameters.

## [2.5.4] - 2020-10-22

### Fixed
- `_is_retryable` didn't handle clusters with a dash in the name.

## [2.5.3] - 2020-10-14

### Fixed
- `delete_ranges` didn't cast string timestamp into number properly.

## [2.5.2] - 2020-10-06

### Fixed
- `labels` in FileMetadata is not cast correctly to a list of `Label` objects.

## [2.5.1] - 2020-10-01
- Include `py.typed` file in sdk distribution

## [2.5.0] - 2020-09-29

### Added
- Relationships beta support.

### Removed
- Experimental Model Hosting client.

## [2.4.3] - 2020-09-18
- Increase raw rows list limit to 10,000

## [2.4.2] - 2020-09-10
- Fixed a bug where urls with query parameters were excluded from the retryable endpoints.

## [2.4.1] - 2020-09-09

### Changed
- Generator-based listing now supports partitions. Example:
  ``` python
  for asset in client.assets(partitions=10):
    # do something
  ```

## [2.4.0] - 2020-08-31

### Added
- New 'directory' in Files

## [2.3.0] - 2020-08-25

### Changed
- Add support for mypy and other type checking tools by adding packaging type information

## [2.2.2] - 2020-08-18

### Fixed
- HTTP transport logic to better handle retrying of connection errors
- read timeouts will now raise a CogniteReadTimeout
- connection errors will now raise a CogniteConnectionError, while connection refused errors will raise the more
 specific CogniteConnectionRefused exception.

### Added
- Jitter to exponential backoff on retries

### Changed
- Make HTTP requests no longer follow redirects by default
- All exceptions now inherit from CogniteException

## [2.2.1] - 2020-08-17

### Added
- Fixed a bug where `/timeseries/list` was missing from the retryable endpoints.

## [2.2.0] - 2020-08-17

### Added
- Files labelling support

## [2.1.2] - 2020-08-13

### Fixed
- Fixed a bug where only v1 endpoints (not playground) could be added as retryable

## [2.1.1] - 2020-08-13

### Fixed
- Calls to datapoints `retrieve_dataframe` with `complete="fill"` would break using Pandas version 1.1.0 because it raises TypeError when calling `.interpolate(...)` on a dataframe with no columns.

## [2.1.0] - 2020-07-22

### Added
- Support for passing a single string to `AssetUpdate().labels.add` and `AssetUpdate().labels.remove`. Both a single string and a list of strings is supported. Example:
  ```python
  # using a single string
  my_update = AssetUpdate(id=1).labels.add("PUMP").labels.remove("VALVE")
  res = client.assets.update(my_update)

  # using a list of strings
  my_update = AssetUpdate(id=1).labels.add(["PUMP", "ROTATING_EQUIPMENT"]).labels.remove(["VALVE"])
  res = client.assets.update(my_update)
  ```

## [2.0.0] - 2020-07-21

### Changed
- The interface to interact with labels has changed. A new, improved interface is now in place to make it easier to work with CDF labels. The new interface behaves this way:
  ```python
  # crate label definition(s)
  client.labels.create(LabelDefinition(external_id="PUMP", name="Pump", description="Pump equipment"))
  # ... or multiple
  client.labels.create([LabelDefinition(external_id="PUMP"), LabelDefinition(external_id="VALVE")])

  # list label definitions
  label_definitions = client.labels.list(name="Pump")

  # delete label definitions
  client.labels.delete("PUMP")
  # ... or multiple
  client.labels.delete(["PUMP", "VALVE"])

  # create an asset with label
  asset = Asset(name="my_pump", labels=[Label(external_id="PUMP")])
  client.assets.create(assets)

  # filter assets by labels
  my_label_filter = LabelFilter(contains_all=["PUMP", "VERIFIED"])
  asset_list = client.assets.list(labels=my_label_filter)

  # attach/detach labels to/from assets
  my_update = AssetUpdate(id=1).labels.add(["PUMP"]).labels.remove(["VALVE"])
  res = client.assets.update(my_update)
  ```

### Fixed
- Fixed bug where `_call_` in SequencesAPI (`client.sequences`) was incorrectly returning a `GET` method instead of `POST`.

## [1.8.1] - 2020-07-07
### Changed
- For 3d mappings delete, only use node_id and asset_id pairs in delete request to avoid potential bad request.
- Support attaching/detaching multiple labels on assets in a single method

## [1.8.0] - 2020-06-30
### Added
- Synthetic timeseries endpoint for DatapointsApi
- Labels endpoint support
- Assets labelling support
- Support for unique value aggregation for events.

### Changed
- When `debug=true`, redirects are shown more clearly.

## [1.7.0] - 2020-06-03
### Fixed
- datasetId is kept as an integer in dataframes.

### Changed
- Internal list of retryable endpoints was changed to a class variable so it can be modified.

## [1.6.0] - 2020-04-28
### Added
- Support events filtering by ongoing events (events without `end_time` defined)
- Support events filtering by active timerange of event
- Support files metadata filtering by `asset_external_ids`
- Aggregation endpoint for Assets, DataSets, Events, Files, Sequences and TimeSeries API

## [1.5.2] - 2020-04-02
### Added
- Support for security categories on file methods

## [1.5.1] - 2020-04-01
### Added
- Support for security categories on files
- active_at_time on relationships

### Fixed
- No longer retry calls to /files/initupload
- Retry retryable POST endpoints in datasets API

## [1.5.0] - 2020-03-12
### Added
- DataSets API and support for this in assets, events, time series, files and sequences.
- .asset helper function on time series.
- asset external id filter on time series.

## [1.4.13] - 2020-03-03
### Added
- Relationship list supports multiple sources, targets, relationship types and datasets.

## [1.4.12] - 2020-03-02

### Fixed
- Fixed a bug in file uploads where fields other than name were not being passed to uploaded directories.

## [1.4.11] - 2020-02-21

### Changed
- Datapoint insertion changed to be less memory intensive.

### Fixed
- Fixed a bug where add service account to group expected items in response.
- Jupyter notebook output and non-camel cased to_pandas uses nullable int fields instead of float for relevant fields.

## [1.4.10] - 2020-01-27
### Added
- Support for the error field for synthetic time series query in the experimental client.
- Support for retrieving data from multiple sequences at once.

## [1.4.9] - 2020-01-08

### Fixed
- Fixed a bug where datapoints `retrieve` could return less than limit even if there were more datapoints.
- Fixed an issue where `insert_dataframe` would give an error with older pandas versions.

## [1.4.8] - 2019-12-19

### Added
- Support for `ignore_unknown_ids` on time series `retrieve_multiple`, `delete` and datapoints `retrieve` and `latest` and related endpoints.
- Support for asset subtree filters on files, sequences, and time series.
- Support for parent external id filters on assets.
- Synthetic datapoints retrieve has additional functions including variable replacement and sympy support.

### Changed
- Synthetic datapoints now return errors in the `.error` field, in the jupyter output, and optionally in pandas dataframes if `include_errors` is set.

## [1.4.7] - 2019-12-05

### Added
- Support for synthetic time series queries in the experimental client.
- parent external id filter added for assets.

### Fixed
- startTime in event dataframes is now a nullable int dtype, consistent with endTime.

## [1.4.6] - 2019-12-02

### Fixed
- Fixed notebook output for Asset, Datapoint and Raw.

## [1.4.5] - 2019-12-02

### Changed

- The ModelHostingAPI now calls Model Hosting endpoints in playground instead of 0.6.

## [1.4.4] - 2019-11-29

### Added
 - Option to turn off version checking from CogniteClient constructor

### Changed
- In sequences create, the column definitions object accepts both camelCased and snake_cased keys.
- Retry 429 on all endpoints

### Fixed
- Fixed notebook output for DatapointsList

## [1.4.3] - 2019-11-27
### Fixed
- In Jupyter notebooks, the output from built-in list types is no longer camel cased.

## [1.4.2] - 2019-11-27

### Changed
- In the 3D API, the call and list methods now include all models by default instead of only unpublished ones.
- In Jupyter notebooks, the output from built-in types is no longer camel cased.

### Added
- Support for filtering events by asset subtree ids.

## [1.4.1] - 2019-11-18

### Added
- Support for filtering events by asset external id.
- query parameter on asset search.
- `ignore_unknown_ids` parameter on asset and events method `delete` and `retrieve_multiple`.

## [1.4.0] - 2019-11-14

### Changed
- In the ModelHostingAPI, models, versions and schedules are now referenced by name instead of id. The ids are no longer available.
- In the ModelHostingAPI, functions related to model versions are moved from the ModelsAPI to the new ModelVersionsAPI.
- In the ModelHostingAPI, the model names must be unique. Also, the version names and schedule names must be unique per model.
- Default value for `limit` in search method is now 100 instead of None to clarify api default behaviour when no limit is passed.

## [1.3.4] - 2019-11-07

### Changed
- Error 500's are no longer retried by default, only HTTP 429, 502, 503, 504 are.
- Optimized HTTP calls by caching user agent.
- Relationship filtering is now integrated into `list` instead of `search`.
- Sequences `insert_dataframe` parameter `external_id_headers` documentation updated.
- Type hints for several objects formerly `Dict[str, Any]` improved along with introducing matching dict derived classes.

### Fixed
- `source_created_time` and `source_modified_time` on files now displayed as time fields.
- Fixed pagination for `include_outside_points` and other edge cases in datapoints.
- Fixed a bug where `insert_dataframe` with strings caused a numpy error.

### Added
- Relationships can now have sequences as source or target.

## [1.3.3] - 2019-10-21

### Changed
- Datapoints insert dataframe function will check for infinity values.
- Allow for multiple calls to .add / .remove in object updates such as metadata, without later calls overwriting former.
- List time series now ignores the include_metadata parameter.

### Added
- Advanced list endpoint is used for listing time series, adding several new filters and partitions.

## [1.3.2] - 2019-10-16

### Added
- Datapoints objects now store is_string, is_step and unit to allow for better interpretation of the data.
- Sorting when listing events
- Added a search function in the relationships API.

### Changed
- `list` and `__call__` methods for files now support list parameters for `root_ids`, `root_external_ids`.
- retrieve_dataframe with `complete` using Datapoints fields instead of retrieving time series metadata.

### Fixed
- Fixed chunking logic in list_generator to always return last partial chunk.
- Fixed an error on missing target/source in relationships.

## [1.3.1] - 2019-10-09
### Fixed
- Fixed support for totalVariation aggregate completion.
- Changed conversion of raw RowList to pandas DataFrame to handle missing values (in columns) across the rows. This also fixes the bug where one-off values would be distributed to all rows in the DataFrame (unknown bug).

## [1.3.0] - 2019-10-03
### Changed
- Sequences officially released and no longer considered experimental.
- Sequences data insert no longer takes a default value for columns.

## [1.2.1] - 2019-10-01
### Fixed
- Tokens are sent with the correct "Authorization" header instead of "Authentication".

## [1.2.0] - 2019-10-01
### Added
- Support for authenticating with bearer tokens. Can now supply a jwt or jwt-factory to CogniteClient. This token will override any api-key which has been set.

## [1.1.12] - 2019-10-01
### Fixed
- Fixed a bug in time series pagination where getting 100k datapoints could cause a missing id error when using include_outside_points.
- SequencesData `to_pandas` no longer returns NaN on integer zero columns.
- Fixed a bug where the JSON encoder would throw circular reference errors on unknown data types, including numpy floats.

## [1.1.11] - 2019-09-23
### Fixed
- Fix testing.CogniteClientMock so it is possible to get attributes on child which have not been explicitly in the CogniteClientMock constructor

## [1.1.10] - 2019-09-23
### Fixed
- Fix testing.CogniteClientMock so it is possible to get child mock not explicitly defined

### Added
- `list` and `__call__` methods for events now support list parameters for `root_asset_ids`, `root_asset_external_ids`.

## [1.1.9] - 2019-09-20
### Changed
- Renamed testing.mock_cognite_client to testing.monkeypatch_cognite_client

### Added
- testing.CogniteClientMock object

## [1.1.8] - 2019-09-19
### Added
- Support for aggregated properties of assets.
- `Asset` and `AssetList` classes now have a `sequences` function which retrieves related sequences.
- Support for partitioned listing of assets and events.

### Changed
- `list` and `__call__` methods for assets now support list parameters for `root_ids`, `root_external_ids`.
- Sequences API no longer supports column ids, all relevant functions have been changed to only use external ids.

### Fixed
- Fixed a bug in time series pagination where getting 100k dense datapoints would cause a missing id error.
- Sequences retrieve functions fixed to match API change, to single item per retrieve.
- Sequences retrieve/insert functions fixed to match API change to take lists of external ids.

## [1.1.7] - 2019-09-13
### Fixed
- `testing.mock_cognite_client()` so that it still accepts arguments after exiting from mock context.

## [1.1.6] - 2019-09-12
### Fixed
- `testing.mock_cognite_client()` so that the mocked CogniteClient may accept arguments.

## [1.1.5] - 2019-09-12
### Added
- Method `files.download_to_path` for streaming a file to a specific path

## [1.1.4] - 2019-09-12
### Added
- `root_asset_ids` parameter for time series list.

### Changed
- Formatted output in jupyter notebooks for `SequenceData`.
- `retrieve_latest` function in theDatapoints API extended to support more than 100 items.
- Log requests at DEBUG level instead of INFO.

## [1.1.3] - 2019-09-05
### Changed
- Disabled automatic handling of cookies on the requests session objects

### Fixed
- `to_pandas` method on CogniteResource in the case of objects without metadata

## [1.1.2] - 2019-08-28
### Added
- `limit` parameter on sequence data retrieval.
- Support for relationships exposed through experimental client.
- `end` parameter of sequence.data retrieval and range delete accepts -1 to indicate last index of sequence.

### Changed
- Output in jupyter notebooks is now pandas-like by default, instead of outputting long json strings.

### Fixed
- id parameters and timestamps now accept any integer type including numpy.int64, so values from dataframes can be passed directly.
- Compatibility fix for renaming of sequences cursor and start/end parameters in the API.

## [1.1.1] - 2019-08-23
### Added
- `complete` parameter on `datapoints.retrieve_dataframe`, used for forward-filling/interpolating intervals with missing data.
- `include_aggregate_name` option on `datapoints.retrieve_dataframe` and `DatapointsList.to_pandas`, used for removing the `|<aggregate-name>` postfix on dataframe column headers.
- datapoints.retrieve_dataframe_dict function, which returns {aggregate:dataframe} without adding aggregate names to columns
- source_created_time and source_modified_time support for files

## [1.1.0] - 2019-08-21
### Added
- New method create_hierarchy() added to assets API.
- SequencesAPI.list now accepts an asset_ids parameter for searching by asset
- SequencesDataAPI.insert now accepts a SequenceData object for easier copying
- DatapointsAPI.insert now accepts a Datapoints object for easier copying
- helper method `cognite.client.testing.mock_cognite_client()` for mocking CogniteClient
- parent_id and parent_external_id to AssetUpdate class.

### Changed
- assets.create() no longer validates asset hierarchy and sorts assets before posting. This functionality has been moved to assets.create_hierarchy().
- AssetList.files() and AssetList.events() now deduplicate results while fetching related resources, significantly reducing memory load.

## [1.0.5] - 2019-08-15
### Added
- files.create() method to enable creating a file without uploading content.
- `recursive` parameter to raw.databases.delete() for recursively deleting tables.

### Changed
- Renamed .iteritems() on SequenceData to .items()
- raw.insert() now chunks raw rows into batches of 10,000 instead of 1,000

### Fixed
- Sequences queries are now retried if safe
- .update() in all APIs now accept a subclass of CogniteResourceList as input
- Sequences datapoint retrieval updated to use the new cursor feature in the API
- Json serializiation in `__str__()` of base data classes. Now handles Decimal and Number objects.
- Now possible to create asset hierarchy using parent external id when the parent is not part of the batch being inserted.
- `name` parameter of files.upload_bytes is now required, so as not to raise an exception in the underlying API.

## [1.0.4] - 2019-08-05
### Added
- Variety of useful helper functions for Sequence and SequenceData objects, including .column_ids and .column_external_ids properties, iterators and slice operators.
- Sequences insert_dataframe function.
- Sequences delete_range function.
- Support for external id column headers in datapoints.insert_dataframe()

### Changed
- Sequences data retrieval now returns a SequenceData object.
- Sequences insert takes its parameters row data first, and no longer requires columns to be passed.
- Sequences insert now accepts tuples and raw-style data input.
- Sequences create now clears invalid fields such as 'id' in columns specification, so sequences can more easily re-use existing specifications.
- Sequence data function now require column_ids or column_external_ids to be explicitly set, rather than both being passed through a single columns field

## [1.0.3] - 2019-07-26
### Fixed
- Renamed Model.schedule_data_spec to Model.data_spec so the field from the API will be included on the object.
- Handling edge case in Sequences pagination when last datapoint retrieved is at requested end
- Fixing data points retrieval when count aggregates are missing
- Displays unexpected fields on error response from API when raising CogniteAPIError

## [1.0.2] - 2019-07-22
### Added
- Support for model hosting exposed through experimental client

### Fixed
- Handling dynamic limits in Sequences API

## [1.0.1] - 2019-07-19
### Added
- Experimental client
- Support for sequences exposed through experimental client

## [1.0.0] - 2019-07-11
### Added
- Support for all endpoints in Cognite API
- Generator with hidden cursor for all resource types
- Concurrent writes for all resources
- Distribution of "core" sdk which does not depend on pandas and numpy
- Typehints for all methods
- Support for posting an entire asset hierarchy, resolving ref_id/parent_ref_id automatically
- config attribute on CogniteClient to view current configuration.

### Changed
- Renamed methods so they reflect what the method does instead of what http method is used
- Updated documentation with automatically tested examples
- Renamed `stable` namespace to `api`
- Rewrote logic for concurrent reads of datapoints
- Renamed CogniteClient parameter `num_of_workers` to `max_workers`

### Removed
- `experimental` client in order to ensure sdk stability.<|MERGE_RESOLUTION|>--- conflicted
+++ resolved
@@ -17,11 +17,10 @@
 - `Fixed` for any bug fixes.
 - `Security` in case of vulnerabilities.
 
-<<<<<<< HEAD
-## [7.61.3] - 2024-09-23
+## [7.62.2] - 2024-09-23
 ### Added
 - [Feature Preview - alpha] Support for `client.hosted_extractors.mappings`.
-=======
+
 ## [7.62.1] - 2024-09-23
 ### Changed
 - Support for `OAuthDeviceCode` now supports non Entra IdPs 
@@ -30,7 +29,6 @@
 ### Added
 - All `update` methods now accept a new parameter `mode` that controls how non-update objects should be
   interpreted. For example, should we do a partial update or a full replacement.
->>>>>>> d9631cb1
 
 ## [7.61.1] - 2024-09-19
 ### Added
