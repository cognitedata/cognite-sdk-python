# Changelog
All notable changes to this project will be documented in this file.

The format is based on [Keep a Changelog](https://keepachangelog.com/en/1.0.0/),
and this project adheres to [Semantic Versioning](https://semver.org/spec/v2.0.0.html).

The changelog for SDK version 0.x.x can be found [here](https://github.com/cognitedata/cognite-sdk-python/blob/0.13/CHANGELOG.md).

For users wanting to upgrade major version, a migration guide can be found [here](MIGRATION_GUIDE.md).

Changes are grouped as follows
- `Added` for new features.
- `Changed` for changes in existing functionality.
- `Deprecated` for soon-to-be removed features.
- `Improved` for transparent changes, e.g. better performance.
- `Removed` for now removed features.
- `Fixed` for any bug fixes.
- `Security` in case of vulnerabilities.

<<<<<<< HEAD
## [6.15.3] - 2023-08-29
### Fixed
- Bugfix for `FilesAPI.upload` and `FilesAPI.upload_bytes` not raising an error on file contents upload failure. Now `CogniteAPIError` is raised based on upload response.
=======
## [6.15.3] - 2023-08-30
### Fixed
- Uploading files using `client.files.upload` now works when running with `pyodide`.
>>>>>>> d769a004

## [6.15.2] - 2023-08-29
### Improved
- Improved error message for `CogniteMissingClientError`. Now includes the type of object missing the `CogniteClient` reference.

## [6.15.1] - 2023-08-29
### Fixed
- Bugfix for `InstanceSort._load` that always raised `TypeError` (now public, `.load`). Also, indirect fix for `Select.load` for non-empty `sort`.

## [6.15.0] - 2023-08-23
### Added
- Support for the DocumentsAPI with the implementation `client.documents`.
- Support for advanced filtering for `Events`, `TimeSeries`, `Assets` and `Sequences`. This is available through the
  `.filter()` method, for example, `client.events.filter`.
- Extended aggregation support for `Events`, `TimeSeries`, `Assets` and `Sequences`. This is available through the five
  methods `.aggregate_count(...)`, `aggregate_cardinality_values(...)`, `aggregate_cardinality_properties(...)`,
  `.aggregate_unique_values(...)`, and `.aggregate_unique_properties(...)`. For example,
  `client.assets.aggregate_count(...)`.
- Added helper methods `as_external_ids` and `as_ids` for `EventList`, `TimeSeriesList`, `AssetList`, `SequenceList`,
  `FileMetaDataList`, `FunctionList`, `ExtractionPipelineList`, and `DataSetList`.

### Deprecated
- Added `DeprecationWarning` to methods `client.assets.aggregate_metadata_keys` and
  `client.assets.aggregate_metadata_values`. The use parameter the `fields` in
  `client.events.aggregate_unique_values` will also lead to a deprecation warning. The reason is that the endpoints
  these methods are using have been deprecated in the CDF API.

## [6.14.2] - 2023-08-22
### Fixed
- All data modeling endpoints will now be retried. This was not the case for POST endpoints.

## [6.14.1] - 2023-08-19
### Fixed
- Passing `sources` as a tuple no longer raises `ValueError` in `InstancesAPI.retrieve`.

## [6.14.0] - 2023-08-14
### Changed
- Don't terminate client.time_series.subscriptions.iterate_data() when `has_next=false` as more data
may be returned in the future. Instead we return the `has_next` field in the batch, and let the user
decide whether to terminate iteration. This is a breaking change, but this particular API is still
in beta and thus we reserve the right to break it without bumping the major version.

## [6.13.3] - 2023-08-14
### Fixed
- Fixed bug in `ViewApply.properties` had type hint `ConnectionDefinition` instead of `ConnectionDefinitionApply`.
- Fixed bug in `dump` methods of `ViewApply.properties` causing the return code `400` with message
  `Request had 1 constraint violations. Please fix the request and try again. [type must not be null]` to be returned
  from the CDF API.

## [6.13.2] - 2023-08-11
### Fixed
- Fixed bug in `Index.load` that would raise `TypeError` when trying to load `indexes`, when an unexpected field was
  encountered (e.g. during a call to `client.data_modeling.container.list`).

## [6.13.1] - 2023-08-09
### Fixed
- Fixed bug when calling a `retrieve`, `list`, or `create` in `client.data_modeling.container` raised a `TypeError`.
  This is caused by additions of fields to the API, this is now fixed by ignoring unknown fields.

## [6.13.0] - 2023-08-07
### Fixed
- Fixed a bug raising a `KeyError` when calling `client.data_modeling.graphql.apply_dml` with an invalid `DataModelingId`.
- Fixed a bug raising `AttributeError` in `SpaceList.to_space_apply_list`, `DataModelList.to_data_model_apply_list`,
  `ViewList.to_view_apply`. These methods have also been renamed to `.as_apply` for consistency
  with the other data modeling resources.

### Removed
- The method `.as_apply` from `ContainerApplyList` as this method should be on the `ContainerList` instead.

### Added
- Missing `as_ids()` for `DataModelApplyList`, `ContainerList`, `ContainerApplyList`, `SpaceApplyList`, `SpaceList`,
  `ViewApplyList`, `ViewList`.
- Added helper method `.as_id` to `DMLApplyResult`.
- Added helper method `.latest_version` to `DataModelList`.
- Added helper method `.as_apply` to `ContainerList`.
- Added container classes `NodeApplyList`, `EdgeApplyList`, and `InstancesApply`.

## [6.12.2] - 2023-08-04
### Fixed
- Certain errors that were previously silently ignored in calls to `client.data_modeling.graphql.apply_dml` are now properly raised (used to fail as the API error was passed nested inside the API response).

## [6.12.1] - 2023-08-03
### Fixed
- Changed the structure of the GraphQL query used when updating DML models through `client.data_modeling.graphql.apply_dml` to properly handle (i.e. escape) all valid symbols/characters.

## [6.12.0] - 2023-07-26
### Added
- Added option `expand_metadata` to `.to_pandas()` method for list resource types which converts the metadata (if any) into separate columns in the returned dataframe. Also added `metadata_prefix` to control the naming of these columns (default is "metadata.").

## [6.11.1] - 2023-07-19
### Changed
- Return type `SubscriptionTimeSeriesUpdate` in `client.time_series.subscriptions.iterate_data` is now required and not optional.

## [6.11.0] - 2023-07-19
### Added
- Support for Data Point Subscription, `client.time_series.subscriptions`. Note this is an experimental feature.


## [6.10.0] - 2023-07-19
### Added
- Upsert method for `assets`, `events`, `timeseries`, `sequences`, and `relationships`.
- Added `ignore_unknown_ids` flag to `client.sequences.delete`

## [6.9.0] - 2023-07-19
### Added
- Basic runtime validation of ClientConfig.project

## [6.8.7] - 2023-07-18
### Fixed
- Dumping of `Relationship` with `labels` is not `yaml` serializable. This is now fixed.

## [6.8.6] - 2023-07-18
### Fixed
- Include `version` in __repr__ for View and DataModel

## [6.8.5] - 2023-07-18
### Fixed
- Change all implicit Optional types to explicit Optional types.

## [6.8.4] - 2023-07-12
### Fixed
- `max_worker` limit match backend for `client.data_modeling`.

## [6.8.3] - 2023-07-12
### Fixed
- `last_updated_time` and `created_time` are no longer optional on InstanceApplyResult

## [6.8.2] - 2023-07-12
### Fixed
- The `.dump()` method for `InstanceAggregationResult` caused an `AttributeError` when called.

## [6.8.1] - 2023-07-08
### Changed
- The `AssetHierarchy` class would consider assets linking their parent by ID only as orphans, contradicting the
  docstring stating "All assets linking a parent by ID are assumed valid". This is now true (they are no longer
  considered orphans).

## [6.8.0] - 2023-07-07
### Added
- Support for annotations reverse lookup.

## [6.7.1] - 2023-07-07
### Fixed
- Needless function "as_id" on View as it was already inherited
### Added
- Flag "all_versions" on data_modeling.data_models.retrieve() to retrieve all versions of a data model or only the latest one
- Extra documentation on how to delete edges and nodes.
- Support for using full Node and Edge objects when deleting instances.

## [6.7.0] - 2023-07-07
### Added
- Support for applying graphql dml using `client.data_modeling.graphql.apply_dml()`.

## [6.6.1] - 2023-07-07
### Improved
- Added convenience function to instantiate a `CogniteClient.default(...)` to save the users from typing the
  default URLs.

## [6.6.0] - 2023-07-06
### Fixed
- Support for query and sync endpoints across instances in the Data Modeling API with the implementation
  `client.data_modeling.instances`, the methods `query` and `sync`.

## [6.5.8] - 2023-06-30
### Fixed
- Serialization of `DataModel`. The bug caused `DataModel.load(data_model.dump(camel_case=True))` to fail with
  a `TypeError`. This is now fixed.

## [6.5.7] - 2023-06-29
### Fixed
- A bug caused by use of snake case in field types causing `NodeApply.dump(camel_case=True)`
  trigger a 400 response from the API.

## [6.5.6] - 2023-06-29
### Fixed
- A bug causing `ClientConfig(debug=True)` to raise an AttributeError

## [6.5.5] - 2023-06-28
### Fixed
- A bug where we would raise the wrong exception when errors on occured on `data_modeling.spaces.delete`
- A bug causing incosistent MRO in DataModelList

## [6.5.4] - 2023-06-28
### Added
- Missing query parameters:
     * `inline_views` in `data_modeling.data_models.retrieve()`.
     * `include_global` in `data_modeling.spaces.list()`.
     * `include_inherited_properties` in `data_modeling.views.retrieve()`.

## [6.5.3] - 2023-06-28
### Fixed
- Only validate `space` and `external_id` for `data_modeling` write classes.


## [6.5.2] - 2023-06-27
### Fixed
- Added missing `metadata` attribute to `iam.Group`

## [6.5.1] - 2023-06-27
### Fixed
- Fix typehints on `data_modeling.instances.aggregate()` to not allow Histogram aggregate.
- Moved `ViewDirectRelation.source` property to `MappedProperty.source` where it belongs.

## [6.5.0] - 2023-06-27
### Added
- Support for searching and aggregating across instances in the Data Modeling API with the implementation
  `client.data_modeling.instances`, the methods `search`, `histogram` and `aggregate`.

## [6.4.8] - 2023-06-23
### Fixed
- Handling non 200 responses in `data_modeling.spaces.apply`, `data_modeling.data_models.apply`,
  `data_modeling.views.apply` and `data_modeling.containers.apply`

## [6.4.7] - 2023-06-22
### Fixed
- Consistently return the correct id types in data modeling resource clients

## [6.4.6] - 2023-06-22
### Fixed
- Don't swallow keyword args on Apply classes in Data Modeling client

## [6.4.5] - 2023-06-21
### Added
- Included tuple-notation when retrieving or listing data model instances

### Improved
- Fixed docstring for retrieving data model instances and extended the examples.

## [6.4.4] - 2023-06-21
Some breaking changes to the datamodeling client. We don't expect any more breaking changes,
but we accept the cost of breaking a few consumers now early on the really nail the user experience.
### Added
- ViewId:as_property_ref and ContainerId:as_property_ref to make it easier to create property references.

### Changed
- Renamed ViewCore:as_reference and ContainerCore:as_reference to :as_id() for consistency with other resources.
- Change Instance:properties to be a `MutableMapping[ViewIdentifier, MutableMapping[PropertyIdentifier, PropertyValue]]`, in order to make it easier to consume
- Make VersionedDataModelingId:load accept `tuple[str, str]`
- Rename ConstraintIdentifier to Constraint - it was not an id but the definition itself
- Rename IndexIdentifier to Index - it was not an id but the definition itself
- Rename ContainerPropertyIdentifier to ContaienrProperty - it was not an id but the definition itself

### Removed
- Redundant EdgeApply:create method. It simply mirrored the EdgeApply constructor.


## [6.4.3] - 2023-06-15
### Added
- Accept direct relation values as tuples in `EdgeApply`

## [6.4.2] - 2023-06-15
### Changed
- When providing ids as tuples in `instances.retrieve` and `instances.delete` you should not
have to specify the instance type in each tuple

### Fixed
- Bug where edges and nodes would get mixed up on `instances.retrieve`

## [6.4.1] - 2023-06-14
### Fixed
- Add the missing page_count field for diagram detect items.

## [6.4.0] - 2023-06-12
### Added
- Partial support for the instance resource in the Data Modeling API with the implementation
  `client.data_modeling.instances`, the endpoints `list`, `delete`, `retrieve`, and `apply`

## [6.3.2] - 2023-06-08
### Fixed
- Requests being retried around a token refresh cycle, no longer risk getting stuck with an outdated token.

### Added
- `CredentialProviders` subclassing `_OAuthCredentialProviderWithTokenRefresh`, now accepts a new parameter, `token_expiry_leeway_seconds`, controlling how early a token refresh request should be initiated (before it expires).

### Changed
- `CredentialProviders` subclassing `_OAuthCredentialProviderWithTokenRefresh` now uses a safer default of 15 seconds (up from 3 sec) to control how early a token refresh request should be initiated (before it expires).

## [6.3.1] - 2023-06-07
### Fixed
- Signature of `client.data_modeling.views.retrieve` and `client.data_modeling.data_models.retrieve` to always return a list.

## [6.3.0] - 2023-06-07
### Added
- Support for the container resource in the Data Modeling API with the implementation `client.data_modeling.containers`.
- Support for the view resource in the Data Modeling API with the implementation `client.data_modeling.views`.
- Support for the data models resource in the Data Modeling API with the implementation `client.data_modeling.data_models`.

### Removed
- Removed `retrieve_multiple` from the `SpacesAPI` to have a consistent API with the `views`, `containers`, and `data_models`.

## [6.2.2] - 2023-06-05
### Fixed
- Creating function schedules with current user credentials now works (used to fail at runtime with "Could not fetch a valid token (...)" because a session was never created.)

## [6.2.1] - 2023-05-26
### Added
- Data model centric support in transformation

## [6.2.0] - 2023-05-25
### Added
- Support for the spaces resource in the Data Modeling API with the implementation `client.data_modeling.spaces`.

### Improved
- Reorganized documentation to match API documentation.

## [6.1.10] - 2023-05-22
### Fixed
- Data modelling is now GA. Renaming instance_nodes -> nodes and instance_edges -> edges to make the naming in SDK consistent with Transformation API and CLI

## [6.1.9] - 2023-05-16
### Fixed
- Fixed a rare issue with datapoints fetching that could raise `AttributeError` when running with `pyodide`.

## [6.1.8] - 2023-05-12
### Fixed
- ExtractionPipelinesRun:dump method will not throw an error when camel_case=True anymore

## [6.1.7] - 2023-05-11
### Removed
- Removed DMS v2 destination in transformations

## [6.1.6] - 2023-05-11
### Fixed
- `FunctionsAPI.create` now work in Wasm-like Python runtimes such as `pyodide`.

## [6.1.5] - 2023-05-10
### Fixed
- When creating a transformation with a different source- and destination CDF project, the project setting is no longer overridden by the setting in the `CogniteClient` configuration allowing the user to read from the specified source project and write to the specified and potentially different destination project.

## [6.1.4] - 2023-05-08
### Fixed
- Pickling a `CogniteClient` instance with certain `CredentialProvider`s no longer causes a `TypeError: cannot pickle ...` to be raised.

## [6.1.3] - 2023-05-08
### Added
- Add the license of the package in poetry build.

## [6.1.2] - 2023-05-04
### Improved
- The SDK has received several minor bugfixes to be more user-friendly on Windows.

### Fixed
- The utility function `cognite.client.utils.datetime_to_ms` now raises an understandable `ValueError` when unable to convert pre-epoch datetimes.
- Several functions reading and writing to disk now explicitly use UTF-8 encoding

## [6.1.1] - 2023-05-02
### Fixed
- `AttributeError` when passing `pandas.Timestamp`s with different timezones (*of which one was UTC*) to `DatapointsAPI.retrieve_dataframe_in_tz`.
- A `ValueError` is no longer raised when passing `pandas.Timestamp`s in the same timezone, but with different underlying implementations (e.g. `datetime.timezone.utc` / `pytz.UTC` / `ZoneInfo("UTC")`) to `DatapointsAPI.retrieve_dataframe_in_tz`.

## [6.1.0] - 2023-04-28
### Added
- Support for giving `start` and `end` arguments as `pandas.Timestamp` in `DatapointsAPI.retrieve_dataframe_in_tz`.

### Improved
- Type hints for the `DatapointsAPI` methods.

## [6.0.2] - 2023-04-27
### Fixed
- Fixed a bug in `DatapointsAPI.retrieve_dataframe_in_tz` that could raise `AmbiguousTimeError` when subdividing the user-specified time range into UTC intervals (with fixed offset).

## [6.0.1] - 2023-04-20
### Fixed
- Fixed a bug that would cause `DatapointsAPI.retrieve_dataframe_in_tz` to raise an `IndexError` if there were only empty time series in the response.

## [6.0.0] - 2023-04-19
### Removed
- Removed support for legacy auth (API keys, service accounts, login.status)
- Removed the deprecated `extractionPipeline` argument to `client.extraction_pipelines.create`. Only `extraction_pipeline` is accepted now.
- Removed the deprecated `client.datapoints` accessor attribute. The datapoints API can only be accessed through `client.time_series.data` now.
- Removed the deprecated `client.extraction_pipeline_runs` accessor attribute. The extraction pipeline run API can only be accessed through `client.extraction_pipelines.runs` now.
- Removed the deprecated `external_id` attribute on `ExtractionPipelineRun`. This has been replaced with `extpipe_external_id`.

## [5.12.0] - 2023-04-18
### Changed
- Enforce that types are explicitly exported in order to make very strict type checkers happy.

## [5.11.1] - 2023-04-17
### Fixed
- List (and `__call__`) methods for assets, events, files, labels, relationships, sequences and time series now raise if given bad input for `data_set_ids`, `data_set_external_ids`, `asset_subtree_ids` and `asset_subtree_external_ids` instead of ignoring/returning everything.

### Improved
- The listed parameters above have silently accepted non-list input, i.e. single `int` (for `ids`) or single `str` (for `external_ids`). Function signatures and docstrings have now been updated to reflect this "hidden functionality".

## [5.11.0] - 2023-04-17
### Added
- The `DatapointsAPI` now supports time zones with the addition of a new method, `retrieve_dataframe_in_tz`. It does not support individual customization of query parameters (for good reasons, e.g. a DataFrame has a single index).
- Asking for datapoints in a specific time zone, e.g. `America/New_York` or `Europe/London` is now easily accomplished: the user can just pass in their `datetimes` localized to their time zone directly.
- Queries for aggregate datapoints are also supported, with the key feature being automatic handling of daylight savings time (DST) transitions, as this is not supported by the official API. Example usage: A user living in Oslo, Norway, wants daily averages in their local time. In Oslo, the standard time is UTC+1, with UTC+2 during the summer. This means during spring, there is a 23-hour long day when clocks roll 1 hour forward and a 25-hour day during fall.
- New granularities with a longer time span have been added (only to this new method, for now): 'week', 'month', 'quarter' and 'year'. These do not all represent a fixed frequency, but like the example above, neither does for example 'day' when we use time zones without a fixed UTC offset.

## [5.10.5] - 2023-04-13
### Fixed
- Subclasses of `VisionResource` inheriting `.dump` and `to_pandas` now work as expected for attributes storing lists of subclass instances like `Polygon`, `PolyLine`, `ObjectDetection` or `VisionExtractPredictions` directly or indirectly.

## [5.10.4] - 2023-04-13
### Fixed
- A lot of nullable integer attributes ended up as float after calling `.to_pandas`. These are now correctly converted to `dtype=Int64`.

## [5.10.3] - 2023-04-13
### Fixed
- When passing `CogniteResource` classes (like `Asset` or `Event`) to `update`, any labels were skipped in the update (passing `AssetUpdate` works). This has been fixed for all Cognite resource classes.

## [5.10.2] - 2023-04-12
### Fixed
- Fixed a bug that would cause `AssetsAPI.create_hierarchy` to not respect `upsert=False`.

## [5.10.1] - 2023-04-04
### Fixed
- Add missing field `when` (human readable version of the CRON expression) to `FunctionSchedule` class.

## [5.10.0] - 2023-04-03
### Fixed
- Implemented automatic retries for connection errors by default, improving the reliability of the connection to the Cognite API.
- Added a user-readable message to `CogniteConnectionRefused` error for improved user experience.

### Changed
- Introduce a `max_retries_connect` attribute on the global config, and default it to 3.

## [5.9.3] - 2023-03-27
### Fixed
- After creating a schedule for a function, the returned `FunctionSchedule` was missing a reference to the `CogniteClient`, meaning later calls to `.get_input_data()` would fail and raise `CogniteMissingClientError`.
- When calling `.get_input_data()` on a `FunctionSchedule` instance, it would fail and raise `KeyError` if no input data was specified for the schedule. This now returns `None`.

## [5.9.2] - 2023-03-27
### Fixed
- After calling e.g. `.time_series()` or `.events()` on an `AssetList` instance, the resulting resource list would be missing the lookup tables that allow for quick lookups by ID or external ID through the `.get()` method. Additionally, for future-proofing, the resulting resource list now also correctly has a `CogniteClient` reference.

## [5.9.1] - 2023-03-23
### Fixed
- `FunctionsAPI.call` now also works for clients using auth flow `OAuthInteractive`, `OAuthDeviceCode`, and any user-made subclass of `CredentialProvider`.

### Improved
- `FunctionSchedulesAPI.create` now also accepts an instance of `ClientCredentials` (used to be dictionary only).

## [5.9.0] - 2023-03-21
### Added
- New class `AssetHierarchy` for easy verification and reporting on asset hierarchy issues without explicitly trying to insert them.
- Orphan assets can now be reported on (orphan is an asset whose parent is not part of the given assets). Also, `AssetHierarchy` accepts an `ignore_orphans` argument to mimic the old behaviour where all orphans were assumed to be valid.
- `AssetsAPI.create_hierarchy` now accepts two new parameters: `upsert` and `upsert_mode`. These allow the user to do "insert or update" instead of an error being raised when trying to create an already existing asset. Upsert mode controls whether updates should replace/overwrite or just patch (partial update to non-null values only).
- `AssetsAPI.create_hierarchy` now also verifies the `name` parameter which is required and that `id` has not been set.

### Changed
- `AssetsAPI.create_hierarchy` now uses `AssetHierarchy` under the hood to offer concrete feedback on asset hierarchy issues, accessible through attributes on the raised exception, e.g. invalid assets, duplicates, orphans, or any cyclical asset references.

### Fixed
- `AssetsAPI.create_hierarchy`...:
  - Now respects `max_workers` when spawning worker threads.
  - Can no longer raise `RecursionError`. Used to be an issue for asset hierarchies deeper than `sys.getrecursionlimit()` (typically set at 1000 to avoid stack overflow).
  - Is now `pyodide` compatible.

## [5.8.0] - 2023-03-20
### Added
- Support for client certificate authentication to Azure AD.

## [5.7.4] - 2023-03-20
### Added
- Use `X-Job-Token` header for contextualization jobs to reduce required capabilities.

## [5.7.3] - 2023-03-14
### Improved
- For users unknowingly using a too old version of `numpy` (against the SDK dependency requirements), an exception could be raised (`NameError: name 'np' is not defined`). This has been fixed.

## [5.7.2] - 2023-03-10
### Fixed
- Fix method dump in TransformationDestination to ignore None.

## [5.7.1] - 2023-03-10
### Changed
- Split `instances` destination type of Transformations to `nodes` and `edges`.

## [5.7.0] - 2023-03-08
### Removed
- `ExtractionPipelineRunUpdate` was removed as runs are immutable.

### Fixed
- `ExtractionPipelinesRunsAPI` was hiding `id` of runs because `ExtractionPipelineRun` only defined `external_id` which doesn't exist for the "run resource", only for the "parent" ext.pipe (but this is not returned by the API; only used to query).

### Changed
- Rename and deprecate `external_id` in `ExtractionPipelinesRunsAPI` in favour of the more descriptive `extpipe_external_id`. The change is backwards-compatible, but will issue a `UserWarning` for the old usage pattern.

## [5.6.4] - 2023-02-28
### Added
- Input validation on `DatapointsAPI.[insert, insert_multiple, delete_ranges]` now raise on missing keys, not just invalid keys.

## [5.6.3] - 2023-02-23
### Added
- Make the SDK compatible with `pandas` major version 2 ahead of release.

## [5.6.2] - 2023-02-21
### Fixed
- Fixed an issue where `Content-Type` was not correctly set on file uploads to Azure.

## [5.6.1] - 2023-02-20
### Fixed
- Fixed an issue where `IndexError` was raised when a user queried `DatapointsAPI.retrieve_latest` for a single, non-existent time series while also passing `ignore_unknown_ids=True`. Changed to returning `None`, inline with other `retrieve` methods.

## [5.6.0] - 2023-02-16
### Added
- The SDK has been made `pyodide` compatible (to allow running natively in browsers). Missing features are `CredentialProvider`s with token refresh and `AssetsAPI.create_hierarchy`.

## [5.5.2] - 2023-02-15
### Fixed
- Fixed JSON dumps serialization error of instances of `ExtractionPipelineConfigRevision` and all subclasses (`ExtractionPipelineConfig`) as they stored a reference to the CogniteClient as a non-private attribute.

## [5.5.1] - 2023-02-14
### Changed
- Change `CredentialProvider` `Token` to be thread safe when given a callable that does token refresh.

## [5.5.0] - 2023-02-10
### Added
- Support `instances` destination type on Transformations.

## [5.4.4] - 2023-02-06
### Added
- Added user warnings when wrongly calling `/login/status` (i.e. without an API key) and `/token/inspect` (without OIDC credentials).

## [5.4.3] - 2023-02-05
### Fixed
- `OAuthDeviceCode` and `OAuthInteractive` now respect `global_config.disable_ssl` setting.

## [5.4.2] - 2023-02-03
### Changed
- Improved error handling (propagate IDP error message) for `OAuthDeviceCode` and `OAuthInteractive` upon authentication failure.

## [5.4.1] - 2023-02-02
### Fixed
- Bug where create_hierarchy would stop progressing after encountering more than `config.max_workers` failures.

## [5.4.0] - 2023-02-02
### Added
- Support for aggregating metadata keys/values for assets

## [5.3.7] - 2023-02-01
### Improved
- Issues with the SessionsAPI documentation have been addressed, and the `.create()` have been further clarified.

## [5.3.6] - 2023-01-30
### Changed
- A file-not-found error has been changed from `TypeError` to `FileNotFoundError` as part of the validation in FunctionsAPI.

## [5.3.5] - 2023-01-27
### Fixed
- Fixed an atexit-exception (`TypeError: '<' not supported between instances of 'tuple' and 'NoneType'`) that could be raised on PY39+ after fetching datapoints (which uses a custom thread pool implementation).

## [5.3.4] - 2023-01-25
### Fixed
- Displaying Cognite resources like an `Asset` or a `TimeSeriesList` in a Jupyter notebook or similar environments depending on `._repr_html_`, no longer raises `CogniteImportError` stating that `pandas` is required. Instead, a warning is issued and `.dump()` is used as fallback.

## [5.3.3] - 2023-01-24
### Added
- New parameter `token_cache_path` now accepted by `OAuthInteractive` and `OAuthDeviceCode` to allow overriding location of token cache.

### Fixed
- Platform dependent temp directory for the caching of the token in `OAuthInteractive` and `OAuthDeviceCode` (no longer crashes at exit on Windows).

## [5.3.2] - 2023-01-24
### Security
- Update `pytest` and other dependencies to get rid of dependency on the `py` package (CVE-2022-42969).

## [5.3.1] - 2023-01-20
### Fixed
- Last possible valid timestamp would not be returned as first (if first by some miracle...) by the `TimeSeries.first` method due to `end` being exclusive.

## [5.3.0] - 2023-01-20
### Added
- `DatapointsAPI.retrieve_latest` now support customising the `before` argument, by passing one or more objects of the newly added `LatestDatapointQuery` class.

## [5.2.0] - 2023-01-19
### Changed
- The SDK has been refactored to support `protobuf>=3.16.0` (no longer requires v4 or higher). This was done to fix dependency conflicts with several popular Python packages like `tensorflow` and `streamlit` - and also Azure Functions - that required major version 3.x of `protobuf`.

## [5.1.1] - 2023-01-19
### Changed
- Change RAW rows insert chunk size to make individual requests faster.

## [5.1.0] - 2023-01-03
### Added
- The diagram detect function can take file reference objects that contain file (external) id as well as a page range. This is an alternative to the lists of file ids or file external ids that are still possible to use. Page ranges were not possible to specify before.

## [5.0.2] - 2022-12-21
### Changed
- The valid time range for datapoints has been increased to support timestamps up to end of the year 2099 in the TimeSeriesAPI. The utility function `ms_to_datetime` has been updated accordingly.

## [5.0.1] - 2022-12-07
### Fixed
- `DatapointsArray.dump` would return timestamps in nanoseconds instead of milliseconds when `convert_timestamps=False`.
- Converting a `Datapoints` object coming from a synthetic datapoints query to a `pandas.DataFrame` would, when passed `include_errors=True`, starting in version `5.0.0`, erroneously cast the `error` column to a numeric data type and sort it *before* the returned values. Both of these behaviours have been reverted.
- Several documentation issues: Missing methods, wrong descriptions through inheritance and some pure visual/aesthetic.

## [5.0.0] - 2022-12-06
### Improved
- Greatly increased speed of datapoints fetching (new adaptable implementation and change from `JSON` to `protobuf`), especially when asking for... (measured in fetched `dps/sec` using the new `retrieve_arrays` method, with default settings for concurrency):
  - A large number of time series
    - 200 ts: ~1-4x speedup
    - 8000 ts: ~4-7x speedup
    - 20k-100k ts: Up to 20x faster
  - Very few time series (1-3)
    - Up to 4x faster
  - Very dense time series (>>10k dps/day)
    - Up to 5x faster
  - Any query for `string` datapoints
    - Faster the more dps, e.g. single ts, 500k: 6x speedup
- Peak memory consumption (for numeric data) is 0-55 % lower when using `retrieve` and 65-75 % lower for the new `retrieve_arrays` method.
- Fetching newly inserted datapoints no longer suffers from (potentially) very long wait times (or timeout risk).
- Converting fetched datapoints to a Pandas `DataFrame` via `to_pandas()` has changed from `O(N)` to `O(1)`, i.e., speedup no longer depends on the number of datapoints and is typically 4-5 orders of magnitude faster (!). NB: Only applies to `DatapointsArray` as returned by the `retrieve_arrays` method.
- Full customizability of queries is now available for *all retrieve* endpoints, thus the `query()` is no longer needed and has been removed. Previously only `aggregates` could be individually specified. Now all parameters can be passed either as top-level or as *individual settings*, even `ignore_unknown_ids`. This is now aligned with the API (except `ignore_unknown_ids` making the SDK arguably better!).
- Documentation for the retrieve endpoints has been overhauled with lots of new usage patterns and better examples. **Check it out**!
- Vastly better test coverage for datapoints fetching logic. You may have increased trust in the results from the SDK!

### Added
- New required dependency, `protobuf`. This is currently only used by the DatapointsAPI, but other endpoints may be changed without needing to release a new major version.
- New optional dependency, `numpy`.
- A new datapoints fetching method, `retrieve_arrays`, that loads data directly into NumPy arrays for improved speed and *much* lower memory usage.
- These arrays are stored in the new resource types `DatapointsArray` with corresponding container (list) type, `DatapointsArrayList` which offer much more efficient memory usage. `DatapointsArray` also offer zero-overhead pandas-conversion.
- `DatapointsAPI.insert` now also accepts `DatapointsArray`. It also does basic error checking like making sure the number of datapoints match the number of timestamps, and that it contains raw datapoints (as opposed to aggregate data which raises an error). This also applies to `Datapoints` input.
- `DatapointsAPI.insert_multiple` now accepts `Datapoints` and `DatapointsArray` as part of the (possibly) multiple inputs. Applies the same error checking as `insert`.

### Changed
- Datapoints are no longer fetched using `JSON`: the age of `protobuf` has begun.
- The main way to interact with the `DatapointsAPI` has been moved from `client.datapoints` to `client.time_series.data` to align and unify with the `SequenceAPI`. All example code has been updated to reflect this change. Note, however, that the `client.datapoints` will still work until the next major release, but will until then issue a `DeprecationWarning`.
- All parameters to all retrieve methods are now keyword-only (meaning no positional arguments are supported).
- All retrieve methods now accept a string for the `aggregates` parameter when asking for just one, e.g. `aggregates="max"`. This short-cut avoids having to wrap it inside a list. Both `snake_case` and `camelCase` are supported.
- The utility function `datetime_to_ms` no longer issues a `FutureWarning` on missing timezone information. It will now interpret naive `datetime`s as local time as is Python's default interpretation.
- The utility function `ms_to_datetime` no longer issues a `FutureWarning` on returning a naive `datetime` in UTC. It will now return an aware `datetime` object in UTC.
- All data classes in the SDK that represent a Cognite resource type have a `to_pandas` (or `to_geopandas`) method. Previously, these had various defaults for the `camel_case` parameter, but they have all been changed to `False`.
- All retrieve methods (when passing dict(s) with query settings) now accept identifier and aggregates in snake case (and camel case for convenience / backwards compatibility). Note that all newly added/supported customisable parameters (e.g. `include_outside_points` or `ignore_unknown_ids` *must* be passed in snake case or a `KeyError` will be raised.)
- The method `DatapointsAPI.insert_dataframe` has new default values for `dropna` (now `True`, still being applied on a per-column basis to not lose any data) and `external_id_headers` (now `True`, disincentivizing the use of internal IDs).
- The previous fetching logic awaited and collected all errors before raising (through the use of an "initiate-and-forget" thread pool). This is great, e.g., updates/inserts to make sure you are aware of all partial changes. However, when reading datapoints, a better option is to just fail fast (which it does now).
- `DatapointsAPI.[retrieve/retrieve_arrays/retrieve_dataframe]` no longer requires `start` (default: `0`, i.e. 1970-01-01) and `end` (default: `now`). This is now aligned with the API.
- Additionally, `DatapointsAPI.retrieve_dataframe` no longer requires `granularity` and `aggregates`.
- All retrieve methods accept a list of full query dictionaries for `id` and `external_id` giving full flexibility for all individual settings: `start`, `end`, `aggregates`, `granularity`, `limit`, `include_outside_points`, `ignore_unknown_ids`.
- Aggregates returned now include the time period(s) (given by the `granularity` unit) that `start` and `end` are part of (as opposed to only "fully in-between" points). This change is the *only breaking change* to the `DatapointsAPI.retrieve` method for aggregates and makes it so that the SDK match manual queries sent using e.g. `curl` or Postman. In other words, this is now aligned with the API.
Note also that this is a **bugfix**: Due to the SDK rounding differently than the API, you could supply `start` and `end` (with `start < end`) and still be given an error that `start is not before end`. This can no longer happen.
- Fetching raw datapoints using `include_outside_points=True` now returns both outside points (if they exist), regardless of `limit` setting (this is the *only breaking change* for limited raw datapoint queries; unlimited queries are fully backwards compatible). Previously the total number of points was capped at `limit`, thus typically only returning the first. Now up to `limit+2` datapoints are always returned. This is now aligned with the API.
- When passing a relative or absolute time specifier string like `"2w-ago"` or `"now"`, all time series in the same query will use the exact same value for 'now' to avoid any inconsistencies in the results.
- Fetching newly inserted datapoints no longer suffers from very long wait times (or timeout risk) as the code's dependency on `count` aggregates has been removed entirely (implementation detail) which could delay fetching by anything between a few seconds to several minutes/go to timeout while the aggregate was computed on-the-fly. This was mostly a problem for datapoints inserted into low-priority time periods (far away from current time).
- Asking for the same time series any number of times no longer raises an error (from the SDK), which is useful for instance when fetching disconnected time periods. This is now aligned with the API. Thus, the custom exception `CogniteDuplicateColumnsError` is no longer needed and has been removed from the SDK.
- ...this change also causes the `.get` method of `DatapointsList` and `DatapointsArrayList` to now return a list of `Datapoints` or `DatapointsArray` respectively *when duplicated identifiers are queried*. For data scientists and others used to `pandas`, this syntax is familiar to the slicing logic of `Series` and `DataFrame` when used with non-unique indices.
There is also a very subtle **bugfix** here: since the previous implementation allowed the same time series to be specified by both its `id` and `external_id`, using `.get` to access it would always yield the settings that were specified by the `external_id`. This will now return a `list` as explained above.
- `Datapoints` and `DatapointsArray` now store the `granularity` string given by the user (when querying aggregates) which allows both `to_pandas` methods (on `DatapointsList` and `DatapointsArrayList` as well) to accept `include_granularity_name` that appends this to the end of the column name(s).
- Datapoints fetching algorithm has changed from one that relies on up-to-date and correct `count` aggregates to be fast (with fallback on serial fetching when missing/unavailable), to recursively (and reactively) splitting the time-domain into smaller and smaller pieces, depending on the discovered-as-fetched density-distribution of datapoints in time and the number of available workers/threads. The new approach also has the ability to group more than 1 (one) time series per API request (when beneficial) and short-circuit once a user-given limit has been reached (if/when given). This method is now used for *all types of queries*; numeric raw-, string raw-, and aggregate datapoints.

#### Change: `retrieve_dataframe`
- Previously, fetching was constricted (🐍) to either raw- OR aggregate datapoints. This restriction has been lifted and the method now works exactly like the other retrieve-methods (with a few extra options relevant only for pandas `DataFrame`s).
- Used to fetch time series given by `id` and `external_id` separately - this is no longer the case. This gives a significant, additional speedup when both are supplied.
- The `complete` parameter has been removed and partially replaced by `uniform_index (bool)` which covers a subset of the previous features (with some modifications: now gives a uniform index all the way from the first given `start` to the last given `end`). Rationale: Old method had a weird and had unintuitive syntax (passing a string using commas to separate options).
- Interpolating, forward-filling or in general, imputation (also prev. controlled via the `complete` parameter) is completely removed as the resampling logic *really* should be up to the user fetching the data to decide, not the SDK.
- New parameter `column_names` (as already used in several existing `to_pandas` methods) decides whether to pick `id`s or `external_id`s as the dataframe column names. Previously, when both were supplied, the dataframe ended up with a mix.
Read more below in the removed section or check out the method's updated documentation.
- The ordering of columns for aggregates is now always chronological instead of the somewhat arbitrary choice made in `Datapoints.__init__`, (since `dict`s keep insertion order in newer python versions and instance variables lives in `__dict__`)).
- New parameter `include_granularity_name` that appends the specified granularity to the column names if passed as `True`. Mimics the behaviour of the older, well-known argument `include_aggregate_name`, but adds after: `my-ts|average|13m`.

### Fixed
- `CogniteClientMock` has been updated with 24 missing APIs (including sub-composited APIs like `FunctionsAPI.schedules`) and is now used internally in testing instead of a similar, additional implementation.
- Loads of `assert`s meant for the SDK user have been changed to raising exceptions instead as a safeguard since `assert`s are ignored when running in optimized mode `-O` (or `-OO`).

### Fixed: Extended time domain
- `TimeSeries.[first/count/latest]()` now work with the expanded time domain (minimum age of datapoints was moved from 1970 to 1900, see [4.2.1]).
  - `TimeSeries.latest()` now supports the `before` argument similar to `DatapointsAPI.retrieve_latest`.
  - `TimeSeries.first()` now considers datapoints before 1970 and after "now".
  - `TimeSeries.count()` now considers datapoints before 1970 and after "now" and will raise an error for string time series as `count` (or any other aggregate) is not defined.
- `DatapointsAPI.retrieve_latest` would give latest datapoint `before="now"` when given `before=0` (1970) because of a bad boolean check. Used to not be a problem since there were no data before epoch.
- The utility function `ms_to_datetime` no longer raises `ValueError` for inputs from before 1970, but will raise for input outside the allowed minimum- and maximum supported timestamps in the API.
**Note**: that support for `datetime`s before 1970 may be limited on Windows, but `ms_to_datetime` should still work (magic!).

### Fixed: Datapoints-related
- **Critical**: Fetching aggregate datapoints now works properly with the `limit` parameter. In the old implementation, `count` aggregates were first fetched to split the time domain efficiently - but this has little-to-no informational value when fetching *aggregates* with a granularity, as the datapoints distribution can take on "any shape or form". This often led to just a few returned batches of datapoints due to miscounting (e.g. as little as 10% of the actual data could be returned(!)).
- Fetching datapoints using `limit=0` now returns zero datapoints, instead of "unlimited". This is now aligned with the API.
- Removing aggregate names from the columns in a Pandas `DataFrame` in the previous implementation used `Datapoints._strip_aggregate_name()`, but this had a bug: Whenever raw datapoints were fetched all characters after the last pipe character (`|`) in the tag name would be removed completely. In the new version, the aggregate name is only added when asked for.
- The method `Datapoints.to_pandas` could return `dtype=object` for numeric time series when all aggregate datapoints were missing; which is not *that* unlikely, e.g., when using `interpolation` aggregate on a `is_step=False` time series with datapoints spacing above one hour on average. In such cases, an object array only containing `None` would be returned instead of float array dtype with `NaN`s. Correct dtype is now enforced by an explicit `pandas.to_numeric()` cast.
- Fixed a bug in all `DatapointsAPI` retrieve-methods when no time series was/were found, a single identifier was *not* given (either list of length 1 or all given were missing), `ignore_unknown_ids=True`, and `.get` was used on the empty returned `DatapointsList` object. This would raise an exception (`AttributeError`) because the mappings from `id` or `external_id` to `Datapoints` were not defined on the object (only set when containing at least 1 resource).

### Removed
- Method: `DatapointsAPI.query`. No longer needed as all "optionality" has been moved to the three `retrieve` methods.
- Method: `DatapointsAPI.retrieve_dataframe_dict`. Rationale: Due to its slightly confusing syntax and return value, it basically saw no use "in the wild".
- Custom exception: `CogniteDuplicateColumnsError`. No longer needed as the retrieve endpoints now support duplicated identifiers to be passed (similar to the API).
- All convenience methods related to plotting and the use of `matplotlib`. Rationale: No usage and low utility value: the SDK should not be a data science library.

## [4.11.3] - 2022-11-17
### Fixed
- Fix FunctionCallsAPI filtering

## [4.11.2] - 2022-11-16
### Changed
- Detect endpoint (for Engineering Diagram detect jobs) is updated to spawn and handle multiple jobs.
### Added
- `DetectJobBundle` dataclass: A way to manage multiple files and jobs.

## [4.11.1] - 2022-11-15
### Changed
- Update doc for Vision extract method
- Improve error message in `VisionExtractJob.save_annotations`

## [4.11.0] - 2022-10-17
### Added
- Add `compute` method to `cognite.client.geospatial`

## [4.10.0] - 2022-10-13
### Added
- Add `retrieve_latest` method to `cognite.client.sequences`
- Add support for extending the expiration time of download links returned by `cognite.client.files.retrieve_download_urls()`

## [4.9.0] - 2022-10-10
### Added
- Add support for extraction pipeline configuration files
### Deprecated
- Extraction pipeline runs has been moved from `client.extraction_pipeline_runs` to `client.extraction_pipelines.runs`

## [4.8.1] - 2022-10-06
### Fixed
- Fix `__str__` method of `TransformationSchedule`

## [4.8.0] - 2022-09-30
### Added
- Add operations for geospatial rasters

## [4.7.1] - 2022-09-29
### Fixed
- Fixed the `FunctionsAPI.create` method for Windows-users by removing
  validation of `requirements.txt`.

## [4.7.0] - 2022-09-28
### Added
- Support `tags` on `transformations`.

### Changed
- Change geospatial.aggregate_features to support `aggregate_output`

## [4.5.4] - 2022-09-19
### Fixed
- The raw rows insert endpoint is now subject to the same retry logic as other idempotent endpoints.

## [4.5.3] - 2022-09-15
### Fixed
- Fixes the OS specific issue where the `requirements.txt`-validation failed
  with `Permission Denied` on Windows.

## [4.5.2] - 2022-09-09
### Fixed
- Fixes the issue when updating transformations with new nonce credentials

## [4.5.1] - 2022-09-08
### Fixed
- Don't depend on typing_extensions module, since we don't have it as a dependency.

## [4.5.0] - 2022-09-08
### Added
- Vision extract implementation, providing access to the corresponding [Vision Extract API](https://docs.cognite.com/api/v1/#tag/Vision).

## [4.4.3] - 2022-09-08
### Fixed
- Fixed NaN/NA value check in geospatial FeatureList

## [4.4.2] - 2022-09-07
### Fixed
- Don't import numpy in the global space in geospatial module as it's an optional dependency

## [4.4.1] - 2022-09-06
### Fixed
- Fixed FeatureList.from_geopandas to handle NaN values

## [4.4.0] - 2022-09-06
### Changed
- Change geospatial.aggregate_features to support order_by

## [4.3.0] - 2022-09-06
### Added
- Add geospatial.list_features

## [4.2.1] - 2022-08-23
### Changed
- Change timeseries datapoints' time range to start from 01.01.1900

## [4.2.0] - 2022-08-23
### Added
- OAuthInteractive credential provider. This credential provider will redirect you to a login page
and require that the user authenticates. It will also cache the token between runs.
- OAuthDeviceCode credential provider. Display a device code to enter into a trusted device.
It will also cache the token between runs.

## [4.1.2] - 2022-08-22
### Fixed
- geospatial: support asset links for features

## [4.1.1] - 2022-08-19
### Fixed
- Fixed the issue on SDK when Python installation didn't include pip.

### Added
- Added Optional dependency called functions. Usage: `pip install "cognite-sdk[functions]"`

## [4.1.0] - 2022-08-18
### Added
- ensure_parent parameter to client.raw.insert_dataframe method

## [4.0.1] - 2022-08-17
### Added
- OAuthClientCredentials now supports token_custom_args.

## [4.0.0] - 2022-08-15
### Changed
- Client configuration no longer respects any environment variables. There are other libraries better
suited for loading configuration from the environment (such as builtin `os` or `pydantic`). There have also
been several reports of ennvar name clash issues in tools built on top the SDK. We therefore
consider this something that should be handled by the application consuming the SDK. All configuration of
`cognite.client.CogniteClient` now happens using a `cognite.client.ClientConfig` object. Global configuration such as
`max_connection_pool_size` and other options which apply to all client instances are now configured through
the `cognite.client.global_config` object which is an instance of `cognite.client.GlobalConfig`. Examples
have been added to the docs.
- Auth has been reworked. The client configuration no longer accepts the `api_key` and `token_...` arguments.
It accepts only a single `credentials` argument which must be a `CredentialProvider` object. A few
implementations have been provided (`APIKey`, `Token`, `OAuthClientCredentials`). Example usage has
been added to the docs. More credential provider implementations will be added in the future to accommodate
other OAuth flows.

### Fixed
- A bug in the Functions SDK where the lifecycle of temporary files was not properly managed.

## [3.9.0] - 2022-08-11
### Added
- Moved Cognite Functions from Experimental SDK to Main SDK.

## [3.8.0] - 2022-08-11
### Added
- Add ignore_unknown_ids parameter to sequences.retrieve_multiple

## [3.7.0] - 2022-08-10
### Changed
- Changed grouping of Sequence rows on insert. Each group now contains at most 100k values and at most 10k rows.

## [3.6.1] - 2022-08-10
### Fixed
- Fixed a minor casing error for the geo_location field on files

### Added
- Add ignore_unknown_ids parameter to files.retrieve_multiple

## [3.5.0] - 2022-08-10
### Changed
- Improve type annotations. Use overloads in more places to help static type checkers.

## [3.4.3] - 2022-08-10
### Changed
- Cache result from pypi version check so it's not executed for every client instantiation.

## [3.4.2] - 2022-08-09
### Fixed
- Fix the wrong destination name in transformations.

## [3.4.1] - 2022-08-01
### Fixed
- fixed exception when printing exceptions generated on transformations creation/update.

## [3.4.0] - 2022-07-25
### Added
- added support for nonce authentication on transformations

### Changed
- if no source or destination credentials are provided on transformation create, an attempt will be made to create a session with the CogniteClient credentials, if it succeeds, the acquired nonce will be used.
- if OIDC credentials are provided on transformation create/update, an attempt will be made to create a session with the given credentials. If it succeeds, the acquired nonce credentials will replace the given client credentials before sending the request.

## [3.3.0] - 2022-07-21
### Added
- added the sessions API

## [3.2.0] - 2022-07-15
### Removed
- Unused cognite.client.experimental module

## [3.1.0] - 2022-07-13
### Changed
- Helper functions for conversion to/from datetime now warns on naive datetimes and their interpretation.
### Fixed
- Helper function `datetime_to_ms` now accepts timezone aware datetimes.

## [3.0.1] - 2022-07-13
### Fixed
- fixed missing README.md in package

## [3.0.0] - 2022-07-12
### Changed
- Poetry build, one single package "cognite-sdk"
- Require python 3.8 or greater (used to be 3.5 or greater)
### Removed
- support for root_asset_id and root_asset_external_id filters. use asset subtree filters instead.

## [2.56.1] - 2022-06-22
### Added
- Time series property `is_step` can now be updated.

## [2.56.0] - 2022-06-21
### Added
- added the diagrams API

## [2.55.0] - 2022-06-20
### Fixed
- Improve geospatial documentation and implement better parameter resilience for filter and feature type update

## [2.54.0] - 2022-06-17
### Added
- Allow to set the chunk size when creating or updating geospatial features

## [2.53.1] - 2022-06-17
### Fixed
- Fixed destination type decoding of `transformation.destination`

## [2.53.0] - 2022-06-16
### Added
- Annotations implementation, providing access to the corresponding [Annotations API](https://docs.cognite.com/api/v1/#tag/Annotations).
    - Added `Annotation`, `AnnotationFilter`, `AnnotationUpdate` dataclasses to `cognite.client.data_classes`
    - Added `annotations` API to `cognite.client.CogniteClient`
    - **Create** annotations with `client.annotations.create` passing `Annotation` instance(s)
    - **Suggest** annotations with `client.annotations.suggest` passing `Annotation` instance(s)
    - **Delete** annotations with `client.annotations.delete` passing the id(s) of annotation(s) to delete
    - **Filter** annotations with `client.annotations.list` passing a `AnnotationFilter `dataclass instance or a filter `dict`
    - **Update** annotations with `client.annotations.update` passing updated `Annotation` or `AnnotationUpdate` instance(s)
    - **Get single** annotation with `client.annotations.retrieve` passing the id
    - **Get multiple** annotations with `client.annotations.retrieve_multiple` passing the ids

### Changed
- Reverted the optimizations introduced to datapoints fetching in 2.47.0 due to buggy implementation.

## [2.51.0] - 2022-06-13
### Added
- added the new geo_location field to the Asset resource

## [2.50.2] - 2022-06-09
### Fixed
- Geospatial: fix FeatureList.from_geopandas issue with optional properties

## [2.50.1] - 2022-06-09
### Fixed
- Geospatial: keep feature properties as is

## [2.50.0] - 2022-05-30
### Changed
- Geospatial: deprecate update_feature_types and add patch_feature_types

## [2.49.1] - 2022-05-19
### Changed
- Geospatial: Support dataset

## [2.49.0] - 2022-05-09
### Changed
- Geospatial: Support output selection for getting features by ids

## [2.48.0] - 2022-05-09
### Removed
- Experimental model hosting API

## [2.47.0] - 2022-05-02
### Changed
- Performance gain for `datapoints.retrieve` by grouping together time series in single requests against the underlying API.

## [2.46.1] - 2022-04-22
### Changed
- POST requests to the `sessions/revoke`-endpoint are now automatically retried
- Fix retrieval of empty raster in experimental geospatial api: http 204 as ok status

## [2.45.0] - 2022-03-25
### Added
- support `sequence_rows` destination type on Transformations.

## [2.44.1] - 2022-03-24
### Fixed
- fix typo in `data_set_ids` parameter type on `transformations.list`.

## [2.44.0] - 2022-03-24
### Added
- support conflict mode parameter on `transformations.schema.retrieve`.

## [2.43.1] - 2022-03-24
### Added
- update pillow dependency 9.0.0 -> 9.0.1

## [2.43.0] - 2022-03-24
### Added
- new list parameters added to `transformations.list`.

## [2.42.0] - 2022-02-25
### Added
- FeatureList.from_geopandas() improvements

### Fixed
- example for templates view.

## [2.41.0] - 2022-02-16
### Added
- support for deleting properties and search specs in GeospatialAPI.update_feature_types(...).

## [2.40.1] - 2022-02-15
### Fixed
- geospatial examples.

## [2.40.0] - 2022-02-11
### Added
- dataSetId support for transformations.

## [2.39.1] - 2022-01-25
### Added
- pandas and geospatial dependencies optional for cognite-sdk-core.

## [2.39.0] - 2022-01-20
### Added
- geospatial API support

## [2.38.6] - 2022-01-14
### Added
- add the possibility to cancel transformation jobs.

## [2.38.5] - 2022-01-12
### Fixed
- Bug where creating/updating/deleting more than 5 transformation schedules in a single call would fail.

## [2.38.4] - 2021-12-23
### Fixed
- Bug where list generator helper will return more than chunk_size items.

## [2.38.3] - 2021-12-13
### Fixed
- Bug where client consumes all streaming content when logging request.

## [2.38.2] - 2021-12-09
### Added
- add the possibility to pass extra body fields to APIClient._create_multiple.

## [2.38.1] - 2021-12-07
### Fixed
- Bug where loading `transformations.jobs` from JSON fails for raw destinations.

## [2.38.0] - 2021-12-06
### Added
- `transformations` api client, which allows the creation, deletion, update, run and retrieval of transformations.
- `transformations.schedules` api client, which allows the schedule, unschedule and retrieval of recurring runs of a transformation.
- `transformations.notifications` api client, which allows the creation, deletion and retrieval of transformation email notifications.
- `transformations.schema` api client, which allows the retrieval of the expected schema of sql transformations based on the destination data type.
- `transformations.jobs` api client, which retrieves the  status of transformation runs.

## [2.37.1] - 2021-12-01
### Fixed
- Bug where `sequences` full update attempts to "set" column spec. "set" is not supported for sequence column spec.

## [2.37.0] - 2021-11-30
### Added
- Added support for retrieving file download urls

## [2.36.0] - 2021-11-30
### Fixed
- Changes default JSON `.dumps()` behaviour to be in strict compliance with the standard: if any NaNs or +/- Infs are encountered, an exception will now be raised.

## [2.35.0] - 2021-11-29
### Added
- Added support for `columns` update on sequences
- Added support for `data_set_id` on template views

### Security
- Disallow downloading files to path outside download directory in `files.download()`.

## [2.32.0] - 2021-10-04
### Added
 - Support for extraction pipelines

## [2.31.1] - 2021-09-30
### Fixed
- Fixed a bug related to handling of binary response payloads.

## [2.31.0] - 2021-08-26
### Added
- View resolver for template fields.

## [2.30.0] - 2021-08-25
### Added
- Support for Template Views

## [2.29.0] - 2021-08-16
### Added
- Raw rows are retrieved using parallel cursors when no limit is set.

## [2.28.2] - 2021-08-12
### Added
- Relationships now supports `partitions` parameter for [parallel retrieval](https://docs.cognite.com/api/v1/#section/Parallel-retrieval)

## [2.28.1] - 2021-08-10
### Changed
- debug mode now logs response payload and headers.

## [2.27.0] - 2021-07-20

### Fixed
- When using CogniteClient with the client-secret auth flow, the object would not be pickle-able (e.g. when using multiprocessing) because of an anonymous function.

## [2.26.1] - 2021-07-20

### Changed
- Optimization. Do not get windows if remaining data points is 0. Reduces number of requests when asking for 100k data points/10k aggregates from 2 to 1.

## [2.26.0] - 2021-07-08

### Added
- Support for set labels on AssetUpdate

## [2.25.0] - 2021-07-06

### Added
- filter_nodes function to ThreeDRevisionsAPI

## [2.24.0] - 2021-06-28

### Added
- ignore_unknown_ids flag to Relationships delete method

## [2.23.0] - 2021-06-25

### Added
- insert_dataframe and retrieve_dataframe methods to the Raw client

## [2.22.0] - 2021-06-22

### Added
- More contextualization job statuses
### Changed
- Refactor contextualization constant representation

## [2.21.0] - 2021-06-21

### Added
- Datasets support for labels

## [2.20.0] - 2021-06-18

### Added
- rows() in RawRowsAPI support filtering with `columns` and `min/maxLastUpdatedTime`

## [2.19.0] - 2021-05-11

### Added
- Support for /token/inspect endpoint

## [2.18.2] - 2021-04-23

### Fixed
- Bug in templates instances filter that would cause `template_names` to be ignored.

## [2.18.1] - 2021-04-22

### Added
- Configure file download/upload timeouts with `COGNITE_FILE_TRANSFER_TIMEOUT` environment variable or
`file_transfer_timeout` parameter on `CogniteClient`.

### Changed
- Increased default file transfer timeout from 180 to 600 seconds
- Retry more failure modes (read timeouts, 502, 503, 504) for files upload/download requests.

## [2.18.0] - 2021-04-20

### Changed
- `COGNITE_DISABLE_SSL` now also covers ssl verification on IDP endpoints used for generating tokens.


## [2.17.1] - 2021-04-15

### Added
- `created_time`, and `last_updated_time` to template data classes.
- `data_set_id` to template instance data class.


## [2.17.0] - 2021-03-26

### Changed
- Ignore exceptions from pypi version check and reduce its timeout to 5 seconds.

### Fixed
- Only 200/201/202 is treated as successful response. 301 led to json decoding errors -
now handled gracefully.
- datasets create limit was set to 1000 in the sdk, leading to cases of 400 from the api where the limit is 10.

### Added
- Support for specifying proxies in the CogniteClient constructor

### Removed
- py.typed file. Will not declare library as typed until we run a typechecker on the codebase.


## [2.16.0] - 2021-03-26

### Added
- support for templates.
- date-based `cdf-version` header.

## [2.15.0] - 2021-03-22

### Added
- `createdTime` field on raw dbs and tables.

## [2.14.0] - 2021-03-18

### Added
- dropna argument to insert_dataframe method in DatapointsAPI

## [2.13.0] - 2021-03-16

### Added
- `sortByNodeId` and `partitions` query parameters to `list_nodes` method.

## [2.12.2] - 2021-03-11

### Fixed
- CogniteAPIError raised (instead of internal KeyError) when inserting a RAW row without a key.

## [2.12.1] - 2021-03-09

### Fixed
- CogniteMissingClientError raised when creating relationship with malformed body.

## [2.12.0] - 2021-03-08

### Changed
- Move Entity matching API from beta to v1.

## [2.11.1] - 2021-02-18

### Changed
- Resources are now more lenient on which types they accept in for labels
- Entity matching fit will flatten dictionaries and resources to "metadata.subfield" similar to pipelines.

### Added
- Relationships now support update

## [2.10.7] - 2021-02-02

### Fixed
- Relationships API list calls via the generator now support `chunk_size` as parameter.

## [2.10.6] - 2021-02-02

### Fixed
- Retry urllib3.NewConnectionError when it isn't in the context of a ConnectionRefusedError

## [2.10.5] - 2021-01-25

### Fixed
- Fixed asset subtree not returning an object with id->item cache for use in .get

## [2.10.4] - 2020-12-14

### Changed
- Relationships filter will now chain filters on large amounts of sources or targets in batches of 1000 rather than 100.


## [2.10.3] - 2020-12-09

### Fixed
- Retries now have backup time tracking per request, rather than occasionally shared between threads.
- Sequences delete ranges now no longer gives an error if no data is present

## [2.10.2] - 2020-12-08

### Fixed
- Set geoLocation.type in files to "Feature" if missing

## [2.10.1] - 2020-12-03

### Added
- Chaining of requests to the relationships list method,
allowing the method to take arbitrarily long lists for `source_external_ids` and `target_external_ids`

## [2.10.0] - 2020-12-01

### Added
- Authentication token generation and lifecycle management

## [2.9.0] - 2020-11-25

### Added
- Entity matching API is now available in the beta client.

## [2.8.0] - 2020-11-23

### Changed
- Move relationships to release python SDK

## [2.7.0] - 2020-11-10

### Added
- `fetch_resources` parameter to the relationships `list` and `retrieve_multiple` methods, which attempts to fetch the resource referenced in the relationship.

## [2.6.4] - 2020-11-10

### Fixed
- Fixed a bug where 429 was not retried on all endpoints

## [2.6.3] - 2020-11-10

### Fixed
- Resource metadata should be able to set empty using `.metadata.set(None)` or `.metadata.set({})`.

## [2.6.2] - 2020-11-05

### Fixed
- Asset retrieve subtree should return empty AssetList if asset does not exist.

## [2.6.1] - 2020-10-30

### Added
- `geospatial` to list of valid relationship resource types.

## [2.6.0] - 2020-10-26

### Changed
- Relationships list should take dataset internal and external id as different parameters.

## [2.5.4] - 2020-10-22

### Fixed
- `_is_retryable` didn't handle clusters with a dash in the name.

## [2.5.3] - 2020-10-14

### Fixed
- `delete_ranges` didn't cast string timestamp into number properly.

## [2.5.2] - 2020-10-06

### Fixed
- `labels` in FileMetadata is not cast correctly to a list of `Label` objects.

## [2.5.1] - 2020-10-01
- Include `py.typed` file in sdk distribution

## [2.5.0] - 2020-09-29

### Added
- Relationships beta support.

### Removed
- Experimental Model Hosting client.

## [2.4.3] - 2020-09-18
- Increase raw rows list limit to 10,000

## [2.4.2] - 2020-09-10
- Fixed a bug where urls with query parameters were excluded from the retryable endpoints.

## [2.4.1] - 2020-09-09

### Changed
- Generator-based listing now supports partitions. Example:
  ``` python
  for asset in client.assets(partitions=10):
    # do something
  ```

## [2.4.0] - 2020-08-31

### Added
- New 'directory' in Files

## [2.3.0] - 2020-08-25

### Changed
- Add support for mypy and other type checking tools by adding packaging type information

## [2.2.2] - 2020-08-18

### Fixed
- HTTP transport logic to better handle retrying of connection errors
- read timeouts will now raise a CogniteReadTimeout
- connection errors will now raise a CogniteConnectionError, while connection refused errors will raise the more
 specific CogniteConnectionRefused exception.

### Added
- Jitter to exponential backoff on retries

### Changed
- Make HTTP requests no longer follow redirects by default
- All exceptions now inherit from CogniteException

## [2.2.1] - 2020-08-17

### Added
- Fixed a bug where `/timeseries/list` was missing from the retryable endpoints.

## [2.2.0] - 2020-08-17

### Added
- Files labelling support

## [2.1.2] - 2020-08-13

### Fixed
- Fixed a bug where only v1 endpoints (not playground) could be added as retryable

## [2.1.1] - 2020-08-13

### Fixed
- Calls to datapoints `retrieve_dataframe` with `complete="fill"` would break using Pandas version 1.1.0 because it raises TypeError when calling `.interpolate(...)` on a dataframe with no columns.

## [2.1.0] - 2020-07-22

### Added
- Support for passing a single string to `AssetUpdate().labels.add` and `AssetUpdate().labels.remove`. Both a single string and a list of strings is supported. Example:
  ```python
  # using a single string
  my_update = AssetUpdate(id=1).labels.add("PUMP").labels.remove("VALVE")
  res = c.assets.update(my_update)

  # using a list of strings
  my_update = AssetUpdate(id=1).labels.add(["PUMP", "ROTATING_EQUIPMENT"]).labels.remove(["VALVE"])
  res = c.assets.update(my_update)
  ```

## [2.0.0] - 2020-07-21

### Changed
- The interface to interact with labels has changed. A new, improved interface is now in place to make it easier to work with CDF labels. The new interface behaves this way:
  ```python
  # crate label definition(s)
  client.labels.create(LabelDefinition(external_id="PUMP", name="Pump", description="Pump equipment"))
  # ... or multiple
  client.labels.create([LabelDefinition(external_id="PUMP"), LabelDefinition(external_id="VALVE")])

  # list label definitions
  label_definitions = client.labels.list(name="Pump")

  # delete label definitions
  client.labels.delete("PUMP")
  # ... or multiple
  client.labels.delete(["PUMP", "VALVE"])

  # create an asset with label
  asset = Asset(name="my_pump", labels=[Label(external_id="PUMP")])
  client.assets.create(assets)

  # filter assets by labels
  my_label_filter = LabelFilter(contains_all=["PUMP", "VERIFIED"])
  asset_list = client.assets.list(labels=my_label_filter)

  # attach/detach labels to/from assets
  my_update = AssetUpdate(id=1).labels.add(["PUMP"]).labels.remove(["VALVE"])
  res = c.assets.update(my_update)
  ```

### Fixed
- Fixed bug where `_call_` in SequencesAPI (`client.sequences`) was incorrectly returning a `GET` method instead of `POST`.

## [1.8.1] - 2020-07-07
### Changed
- For 3d mappings delete, only use node_id and asset_id pairs in delete request to avoid potential bad request.
- Support attaching/detaching multiple labels on assets in a single method

## [1.8.0] - 2020-06-30
### Added
- Synthetic timeseries endpoint for DatapointsApi
- Labels endpoint support
- Assets labelling support
- Support for unique value aggregation for events.

### Changed
- When `debug=true`, redirects are shown more clearly.

## [1.7.0] - 2020-06-03
### Fixed
- datasetId is kept as an integer in dataframes.

### Changed
- Internal list of retryable endpoints was changed to a class variable so it can be modified.

## [1.6.0] - 2020-04-28
### Added
- Support events filtering by ongoing events (events without `end_time` defined)
- Support events filtering by active timerange of event
- Support files metadata filtering by `asset_external_ids`
- Aggregation endpoint for Assets, DataSets, Events, Files, Sequences and TimeSeries API

## [1.5.2] - 2020-04-02
### Added
- Support for security categories on file methods

## [1.5.1] - 2020-04-01
### Added
- Support for security categories on files
- active_at_time on relationships

### Fixed
- No longer retry calls to /files/initupload
- Retry retryable POST endpoints in datasets API

## [1.5.0] - 2020-03-12
### Added
- DataSets API and support for this in assets, events, time series, files and sequences.
- .asset helper function on time series.
- asset external id filter on time series.

## [1.4.13] - 2020-03-03
### Added
- Relationship list supports multiple sources, targets, relationship types and datasets.

## [1.4.12] - 2020-03-02

### Fixed
- Fixed a bug in file uploads where fields other than name were not being passed to uploaded directories.

## [1.4.11] - 2020-02-21

### Changed
- Datapoint insertion changed to be less memory intensive.

### Fixed
- Fixed a bug where add service account to group expected items in response.
- Jupyter notebook output and non-camel cased to_pandas uses nullable int fields instead of float for relevant fields.

## [1.4.10] - 2020-01-27
### Added
- Support for the error field for synthetic time series query in the experimental client.
- Support for retrieving data from multiple sequences at once.

## [1.4.9] - 2020-01-08

### Fixed
- Fixed a bug where datapoints `retrieve` could return less than limit even if there were more datapoints.
- Fixed an issue where `insert_dataframe` would give an error with older pandas versions.

## [1.4.8] - 2019-12-19

### Added
- Support for `ignore_unknown_ids` on time series `retrieve_multiple`, `delete` and datapoints `retrieve` and `latest` and related endpoints.
- Support for asset subtree filters on files, sequences, and time series.
- Support for parent external id filters on assets.
- Synthetic datapoints retrieve has additional functions including variable replacement and sympy support.

### Changed
- Synthetic datapoints now return errors in the `.error` field, in the jupyter output, and optionally in pandas dataframes if `include_errors` is set.

## [1.4.7] - 2019-12-05

### Added
- Support for synthetic time series queries in the experimental client.
- parent external id filter added for assets.

### Fixed
- startTime in event dataframes is now a nullable int dtype, consistent with endTime.

## [1.4.6] - 2019-12-02

### Fixed
- Fixed notebook output for Asset, Datapoint and Raw.

## [1.4.5] - 2019-12-02

### Changed

- The ModelHostingAPI now calls Model Hosting endpoints in playground instead of 0.6.

## [1.4.4] - 2019-11-29

### Added
 - Option to turn off version checking from CogniteClient constructor

### Changed
- In sequences create, the column definitions object accepts both camelCased and snake_cased keys.
- Retry 429 on all endpoints

### Fixed
- Fixed notebook output for DatapointsList

## [1.4.3] - 2019-11-27
### Fixed
- In Jupyter notebooks, the output from built-in list types is no longer camel cased.

## [1.4.2] - 2019-11-27

### Changed
- In the 3D API, the call and list methods now include all models by default instead of only unpublished ones.
- In Jupyter notebooks, the output from built-in types is no longer camel cased.

### Added
- Support for filtering events by asset subtree ids.

## [1.4.1] - 2019-11-18

### Added
- Support for filtering events by asset external id.
- query parameter on asset search.
- `ignore_unknown_ids` parameter on asset and events method `delete` and `retrieve_multiple`.

## [1.4.0] - 2019-11-14

### Changed
- In the ModelHostingAPI, models, versions and schedules are now referenced by name instead of id. The ids are no longer available.
- In the ModelHostingAPI, functions related to model versions are moved from the ModelsAPI to the new ModelVersionsAPI.
- In the ModelHostingAPI, the model names must be unique. Also, the version names and schedule names must be unique per model.
- Default value for `limit` in search method is now 100 instead of None to clarify api default behaviour when no limit is passed.

## [1.3.4] - 2019-11-07

### Changed
- Error 500's are no longer retried by default, only HTTP 429, 502, 503, 504 are.
- Optimized HTTP calls by caching user agent.
- Relationship filtering is now integrated into `list` instead of `search`.
- Sequences `insert_dataframe` parameter `external_id_headers` documentation updated.
- Type hints for several objects formerly `Dict[str, Any]` improved along with introducing matching dict derived classes.

### Fixed
- `source_created_time` and `source_modified_time` on files now displayed as time fields.
- Fixed pagination for `include_outside_points` and other edge cases in datapoints.
- Fixed a bug where `insert_dataframe` with strings caused a numpy error.

### Added
- Relationships can now have sequences as source or target.

## [1.3.3] - 2019-10-21

### Changed
- Datapoints insert dataframe function will check for infinity values.
- Allow for multiple calls to .add / .remove in object updates such as metadata, without later calls overwriting former.
- List time series now ignores the include_metadata parameter.

### Added
- Advanced list endpoint is used for listing time series, adding several new filters and partitions.

## [1.3.2] - 2019-10-16

### Added
- Datapoints objects now store is_string, is_step and unit to allow for better interpretation of the data.
- Sorting when listing events
- Added a search function in the relationships API.

### Changed
- `list` and `__call__` methods for files now support list parameters for `root_ids`, `root_external_ids`.
- retrieve_dataframe with `complete` using Datapoints fields instead of retrieving time series metadata.

### Fixed
- Fixed chunking logic in list_generator to always return last partial chunk.
- Fixed an error on missing target/source in relationships.

## [1.3.1] - 2019-10-09
### Fixed
- Fixed support for totalVariation aggregate completion.
- Changed conversion of raw RowList to pandas DataFrame to handle missing values (in columns) across the rows. This also fixes the bug where one-off values would be distributed to all rows in the DataFrame (unknown bug).

## [1.3.0] - 2019-10-03
### Changed
- Sequences officially released and no longer considered experimental.
- Sequences data insert no longer takes a default value for columns.

## [1.2.1] - 2019-10-01
### Fixed
- Tokens are sent with the correct "Authorization" header instead of "Authentication".

## [1.2.0] - 2019-10-01
### Added
- Support for authenticating with bearer tokens. Can now supply a jwt or jwt-factory to CogniteClient. This token will override any api-key which has been set.

## [1.1.12] - 2019-10-01
### Fixed
- Fixed a bug in time series pagination where getting 100k datapoints could cause a missing id error when using include_outside_points.
- SequencesData `to_pandas` no longer returns NaN on integer zero columns.
- Fixed a bug where the JSON encoder would throw circular reference errors on unknown data types, including numpy floats.

## [1.1.11] - 2019-09-23
### Fixed
- Fix testing.CogniteClientMock so it is possible to get attributes on child which have not been explicitly in the CogniteClientMock constructor

## [1.1.10] - 2019-09-23
### Fixed
- Fix testing.CogniteClientMock so it is possible to get child mock not explicitly defined

### Added
- `list` and `__call__` methods for events now support list parameters for `root_asset_ids`, `root_asset_external_ids`.

## [1.1.9] - 2019-09-20
### Changed
- Renamed testing.mock_cognite_client to testing.monkeypatch_cognite_client

### Added
- testing.CogniteClientMock object

## [1.1.8] - 2019-09-19
### Added
- Support for aggregated properties of assets.
- `Asset` and `AssetList` classes now have a `sequences` function which retrieves related sequences.
- Support for partitioned listing of assets and events.

### Changed
- `list` and `__call__` methods for assets now support list parameters for `root_ids`, `root_external_ids`.
- Sequences API no longer supports column ids, all relevant functions have been changed to only use external ids.

### Fixed
- Fixed a bug in time series pagination where getting 100k dense datapoints would cause a missing id error.
- Sequences retrieve functions fixed to match API change, to single item per retrieve.
- Sequences retrieve/insert functions fixed to match API change to take lists of external ids.

## [1.1.7] - 2019-09-13
### Fixed
- `testing.mock_cognite_client()` so that it still accepts arguments after exiting from mock context.

## [1.1.6] - 2019-09-12
### Fixed
- `testing.mock_cognite_client()` so that the mocked CogniteClient may accept arguments.

## [1.1.5] - 2019-09-12
### Added
- Method `files.download_to_path` for streaming a file to a specific path

## [1.1.4] - 2019-09-12
### Added
- `root_asset_ids` parameter for time series list.

### Changed
- Formatted output in jupyter notebooks for `SequenceData`.
- `retrieve_latest` function in theDatapoints API extended to support more than 100 items.
- Log requests at DEBUG level instead of INFO.

## [1.1.3] - 2019-09-05
### Changed
- Disabled automatic handling of cookies on the requests session objects

### Fixed
- `to_pandas` method on CogniteResource in the case of objects without metadata

## [1.1.2] - 2019-08-28
### Added
- `limit` parameter on sequence data retrieval.
- Support for relationships exposed through experimental client.
- `end` parameter of sequence.data retrieval and range delete accepts -1 to indicate last index of sequence.

### Changed
- Output in jupyter notebooks is now pandas-like by default, instead of outputting long json strings.

### Fixed
- id parameters and timestamps now accept any integer type including numpy.int64, so values from dataframes can be passed directly.
- Compatibility fix for renaming of sequences cursor and start/end parameters in the API.

## [1.1.1] - 2019-08-23
### Added
- `complete` parameter on `datapoints.retrieve_dataframe`, used for forward-filling/interpolating intervals with missing data.
- `include_aggregate_name` option on `datapoints.retrieve_dataframe` and `DatapointsList.to_pandas`, used for removing the `|<aggregate-name>` postfix on dataframe column headers.
- datapoints.retrieve_dataframe_dict function, which returns {aggregate:dataframe} without adding aggregate names to columns
- source_created_time and source_modified_time support for files

## [1.1.0] - 2019-08-21
### Added
- New method create_hierarchy() added to assets API.
- SequencesAPI.list now accepts an asset_ids parameter for searching by asset
- SequencesDataAPI.insert now accepts a SequenceData object for easier copying
- DatapointsAPI.insert now accepts a Datapoints object for easier copying
- helper method `cognite.client.testing.mock_cognite_client()` for mocking CogniteClient
- parent_id and parent_external_id to AssetUpdate class.

### Changed
- assets.create() no longer validates asset hierarchy and sorts assets before posting. This functionality has been moved to assets.create_hierarchy().
- AssetList.files() and AssetList.events() now deduplicate results while fetching related resources, significantly reducing memory load.

## [1.0.5] - 2019-08-15
### Added
- files.create() method to enable creating a file without uploading content.
- `recursive` parameter to raw.databases.delete() for recursively deleting tables.

### Changed
- Renamed .iteritems() on SequenceData to .items()
- raw.insert() now chunks raw rows into batches of 10,000 instead of 1,000

### Fixed
- Sequences queries are now retried if safe
- .update() in all APIs now accept a subclass of CogniteResourceList as input
- Sequences datapoint retrieval updated to use the new cursor feature in the API
- Json serializiation in `__str__()` of base data classes. Now handles Decimal and Number objects.
- Now possible to create asset hierarchy using parent external id when the parent is not part of the batch being inserted.
- `name` parameter of files.upload_bytes is now required, so as not to raise an exception in the underlying API.

## [1.0.4] - 2019-08-05
### Added
- Variety of useful helper functions for Sequence and SequenceData objects, including .column_ids and .column_external_ids properties, iterators and slice operators.
- Sequences insert_dataframe function.
- Sequences delete_range function.
- Support for external id column headers in datapoints.insert_dataframe()

### Changed
- Sequences data retrieval now returns a SequenceData object.
- Sequences insert takes its parameters row data first, and no longer requires columns to be passed.
- Sequences insert now accepts tuples and raw-style data input.
- Sequences create now clears invalid fields such as 'id' in columns specification, so sequences can more easily re-use existing specifications.
- Sequence data function now require column_ids or column_external_ids to be explicitly set, rather than both being passed through a single columns field

## [1.0.3] - 2019-07-26
### Fixed
- Renamed Model.schedule_data_spec to Model.data_spec so the field from the API will be included on the object.
- Handling edge case in Sequences pagination when last datapoint retrieved is at requested end
- Fixing data points retrieval when count aggregates are missing
- Displays unexpected fields on error response from API when raising CogniteAPIError

## [1.0.2] - 2019-07-22
### Added
- Support for model hosting exposed through experimental client

### Fixed
- Handling dynamic limits in Sequences API

## [1.0.1] - 2019-07-19
### Added
- Experimental client
- Support for sequences exposed through experimental client

## [1.0.0] - 2019-07-11
### Added
- Support for all endpoints in Cognite API
- Generator with hidden cursor for all resource types
- Concurrent writes for all resources
- Distribution of "core" sdk which does not depend on pandas and numpy
- Typehints for all methods
- Support for posting an entire asset hierarchy, resolving ref_id/parent_ref_id automatically
- config attribute on CogniteClient to view current configuration.

### Changed
- Renamed methods so they reflect what the method does instead of what http method is used
- Updated documentation with automatically tested examples
- Renamed `stable` namespace to `api`
- Rewrote logic for concurrent reads of datapoints
- Renamed CogniteClient parameter `num_of_workers` to `max_workers`

### Removed
- `experimental` client in order to ensure sdk stability.<|MERGE_RESOLUTION|>--- conflicted
+++ resolved
@@ -17,15 +17,13 @@
 - `Fixed` for any bug fixes.
 - `Security` in case of vulnerabilities.
 
-<<<<<<< HEAD
-## [6.15.3] - 2023-08-29
+## [6.15.4] - 2023-08-31
 ### Fixed
 - Bugfix for `FilesAPI.upload` and `FilesAPI.upload_bytes` not raising an error on file contents upload failure. Now `CogniteAPIError` is raised based on upload response.
-=======
+
 ## [6.15.3] - 2023-08-30
 ### Fixed
 - Uploading files using `client.files.upload` now works when running with `pyodide`.
->>>>>>> d769a004
 
 ## [6.15.2] - 2023-08-29
 ### Improved
