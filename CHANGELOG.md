--- conflicted
+++ resolved
@@ -14,16 +14,13 @@
 - `Fixed` for any bug fixes.
 - `Security` in case of vulnerabilities.
 
-<<<<<<< HEAD
-## [4.11.1] - 2022-11-02
+## [4.11.2] - 2022-11-02
 ### Fixed
 - Fix FunctionCallsAPI filtering 
-=======
+
 ## [4.11.1] - 2022-11-08
-### Changed
 - Update doc for Vision extract method
 - Improve error message in `VisionExtractJob.save_annotations`
->>>>>>> 2701d107
 
 ## [4.11.0] - 2022-10-17
 ### Added
