# Changelog
All notable changes to this project will be documented in this file.

The format is based on [Keep a Changelog](https://keepachangelog.com/en/1.0.0/),
and this project adheres to [Semantic Versioning](https://semver.org/spec/v2.0.0.html).

The changelog for SDK version 0.x.x can be found [here](https://github.com/cognitedata/cognite-sdk-python/blob/0.13/CHANGELOG.md).

For users wanting to upgrade major version, a migration guide can be found [here](MIGRATION_GUIDE.md).

Changes are grouped as follows
- `Added` for new features.
- `Changed` for changes in existing functionality.
- `Deprecated` for soon-to-be removed features.
- `Improved` for transparent changes, e.g. better performance.
- `Removed` for now removed features.
- `Fixed` for any bug fixes.
- `Security` in case of vulnerabilities.

<<<<<<< HEAD
## [6.28.5] - 2023-10-03
### Improved
- Quality of life improvement to `client.extraction_pipelines.runs.list` method. It uses `Literal` in the type hint
  of the `statuses` parameter, allows a single `statuses` parameter, and accepts `created_time` on the format `12-ago`
  (same as the `DatapointAPI` methods).
=======
## [7.4.1] - 2023-11-28
### Fixed
- Error in logic when creating a `Transformation`. This is causing when calling `client.transformations.update`. 
  This is now fixed. 

## [7.4.0] - 2023-11-27
### Changed
- Unit Catalog API is out of beta and will no longer issue warnings on usage. Access is unchanged: `client.units`.

## [7.3.3] - 2023-11-22
### Fixed
- Added action `Delete` in `ProjectsAcl`.

## [7.3.2] - 2023-11-21
### Fixed
- `workflows.retrieve` and `workflows.versions.retrieve` returned None if the provided workflow external id contained special characters. This is now fixed.

## [7.3.1] - 2023-11-21
### Fixed
- Replaced action `Write` with `Create` in `ProjectsAcl`, as `Write` is not a valid action and `Create` is the correct one.

## [7.3.0] - 2023-11-20
### Added
- Added Scope `DataSet` for `TimeSeriesSubscriptionsAcl`.
- Added `data_set_id` to `DatapointSubscription`.

## [7.2.1] - 2023-11-17
### Fixed
- The new compare methods for capabilities in major version 7, `IAMAPI.verify_capabilities` and `IAMAPI.compare_capabilities`
  now works correctly for rawAcl with database scope ("all tables").
### Removed
- Capability scopes no longer have the `is_within` method, and capabilities no longer have `has_capability`. Use the more
  general `IAMAPI.compare_capabilities` instead.

## [7.2.0] - 2023-11-16
### Added
- The `trigger` method of the Workflow Execution API, now accepts a `client_credentials` to allow specifying specific
  credentials to run with. Previously, the current credentials set on the CogniteClient object doing the call would be used.

## [7.1.0] - 2023-11-16
### Added
- The list method for asset mappings in the 3D API now supports `intersects_bounding_box`, allowing users to only
  return asset mappings for assets whose bounding box intersects with the given bounding box.

## [7.0.3] - 2023-11-15
### Fixed
- Bug when `cognite.client.data_classes.filter` used with any `data_modeling` endpoint raised a `CogniteAPIError` for
  snake_cased properties. This is now fixed.
- When calling `client.relationships.retrieve`, `.retrieve_multiple`, or `.list` with `fetch_resources=True`, the
  `target` and `source` resources were not instantiated with a `cognite_client`. This is now fixed.

## [7.0.2] - 2023-11-15
### Fixed
- Missing Scope `DataSet` for `TemplateGroupAcl` and `TemplateInstancesAcl`.

## [7.0.1] - 2023-11-14
### Fixed
- Data modeling APIs now work in WASM-like environments missing the threading module.

## [7.0.0] - 2023-11-14
This release ensure that all CogniteResources have `.dump` and `.load` methods, and that calling these two methods
in sequence produces an equal object to the original, for example,
`my_asset == Asset.load(my_asset.dump(camel_case=True)`. In addition, this ensures that the output of all `.dump`
methods are `json` and `yaml` serializable. Additionally, the default for `camel_case` has been changed to `True`.

### Improved
- Read operations, like `retrieve_multiple` will now fast-fail. Previously, all requests would be executed
  before the error was raised, potentially fetching thousands of unneccesary resources.

### Added
- `CogniteResource.to_pandas` and `CogniteResourceList.to_pandas` now converts known timestamps to `datetime` by
  default. Can be turned off with the new parameter `convert_timestamps`. Note: To comply with older pandas v1, the
  dtype will always be `datetime64[ns]`, although in v2 this could have been `datetime64[ms]`.
- `CogniteImportError` can now be caught as `ImportError`.

### Deprecated
- The Templates API (migrate to Data Modeling).
- The `client.assets.aggregate` use `client.assets.aggregate_count` instead.
- The `client.events.aggregate` use `client.events.aggregate_count` instead.
- The `client.sequence.aggregate` use `client.sequence.aggregate_count` instead.
- The `client.time_series.aggregate` use `client.time_series.aggregate_count` instead.
- In `Transformations` attributes `has_source_oidc_credentials` and `has_destination_oidc_credentials` are deprecated,
  and replaced by properties with the same names.

### Changed
- All `.dump` methods now uses `camel_case=True` by default. This is to match the intended use case, preparing the
  object to be sent in an API request.
- `CogniteResource.to_pandas` now more closely resembles `CogniteResourceList.to_pandas` with parameters
`expand_metadata` and `metadata_prefix`, instead of accepting a sequence of column names (`expand`) to expand,
with no easy way to add a prefix. Also, it no longer expands metadata by default.
- Additionally, `Asset.to_pandas`, now accepts the parameters `expand_aggregates` and `aggregates_prefix`. Since
  the possible `aggregates` keys are known, `camel_case` will also apply to these (if expanded) as opposed to
  the metadata keys.
- More narrow exception types like `CogniteNotFoundError` and `CogniteDuplicatedError` are now raised instead of
  `CogniteAPIError` for the following methods: `DatapointsAPI.retrieve_latest`, `RawRowsAPI.list`,
  `RelationshipsAPI.list`, `SequencesDataAPI.retrieve`, `SyntheticDatapointsAPI.query`. Additionally, all calls
  using `partitions` to API methods like `list` (or the generator version) now do the same.
- The `CogniteResource._load` has been made public, i.e., it is now `CogniteResource.load`.
- The `CogniteResourceList._load` has been made public, i.e., it is now `CogniteResourceList.load`.
- All `.delete` and `.retrieve_multiple` methods now accepts an empty sequence, and will return an empty `CogniteResourceList`.
- All `assert`s meant for the SDK user, now raise appropriate errors instead (`ValueError`, `RuntimeError`...).
- `CogniteAssetHierarchyError` is no longer possible to catch as an `AssertionError`.
- Several methods in the data modelling APIs have had parameter names now correctly reflect whether they accept
  a single or multiple items (i.e. id -> ids).
- `client.data_modeling.instances.aggregate` returns `AggregatedNumberedValue | list[AggregatedNumberedValue] | InstanceAggregationResultList` depending
  on the `aggregates` and `group_by` parameters. Previously, it always returned `InstanceAggregationResultList`.
- The `Group` attribute `capabilities` is now a `Capabilities` object, instead of a `dict`.
- Support for `YAML` in all `CogniteResource.load()` and `CogniteResourceList.load()` methods.
- The `client.sequences.data` methods `.retrieve`, `.retrieve_last_row` (previously `retrieve_latest`), `.insert`  method has changed signature:
  The parameter `column_external_ids` is renamed `columns`. The old parameter `column_external_ids` is still there, but is
  deprecated. In addition, int the `.retrieve` method, the parameters `id` and `external_id` have
  been moved to the beginning of the signature. This is to better match the API and have a consistent overload
  implementation.
- The class `SequenceData` has been replaced by `SequenceRows`. The old `SequenceData` class is still available for
  backwards compatibility, but will be removed in the next major version. However, all API methods now return
  `SequenceRows` instead of `SequenceData`.
- The attribute `columns` in `Sequence` has been changed from `typing.Sequence[dict]` to `SequnceColumnList`.
- The class `SequenceRows` in `client.data_classes.transformations.common` has been renamed to `SequenceRowsDestination`.
- The `client.sequences.data.retrieve_latest` is renamed `client.sequences.data.retrieve_last_row`.
- Classes `Geometry`, `AssetAggregate`, `AggregateResultItem`, `EndTimeFilter`, `Label`, `LabelFilter`, `ExtractionPipelineContact`,
  `TimestampRange`, `AggregateResult`, `GeometryFilter`, `GeoLocation`, `RevisionCameraProperties`, `BoundingBox3D` are no longer
  `dict` but classes with attributes matching the API.
- Calling `client.iam.token.inspect()` now gives an object `TokenInspection` with attribute `cababilities` of type `ProjectCapabilityList`
  instead of `list[dict]`
- In data class `Transformation` the attribute `schedule`, `running_job`, and `last_running_job`, `external_id` and `id`
  are set to the `Transformation` `id` and `external_id` if not set. If they are set to a different value, a `ValueError` is raised

### Added
- Added `load` implementation for `VisionResource`s: `ObjectDetection`, `TextRegion`, `AssetLink`, `BoundingBox`,
  `CdfRerourceRef`, `Polygon`, `Polyline`, `VisionExtractPredictions`, `FeatureParameters`.
- Missing `dump` and `load` methods for `ClientCredentials`.
- Literal annotation for `source_type` and `target_type` in `Relationship`
- In transformations, `NonceCredentials` was missing `load` method.
- In transformations, `TransformationBlockedInfo` was missing `.dump` method
- `capabilities` in `cognite.client.data_classes` with data classes for all CDF capabilities.
- All `CogniteResource` and `CogniteResourcelist` objects have `.dump_yaml` methods, for example, `my_asset_list.dump_yaml()`.

### Removed
- Deprecated methods `aggregate_metadata_keys` and `aggregate_metadata_values` on AssetsAPI.
- Deprecated method `update_feature_types` on GeospatialAPI.
- Parameters `property` and `aggregates` for method `aggregate_unique_values` on GeospatialAPI.
- Parameter `fields` for method `aggregate_unique_values` on EventsAPI.
- Parameter `function_external_id` for method `create` on FunctionSchedulesAPI (function_id has been required
  since the deprecation of API keys).
- The `SequenceColumns` no longer set the `external_id` to `column{no}` if it is missing. It now must be set
  explicitly by the user.
- Dataclasses `ViewDirectRelation` and `ContainerDirectRelation` are replaced by `DirectRelation`.
- Dataclasses `MappedPropertyDefinition` and `MappedApplyPropertyDefinition` are replaced by `MappedProperty` and `MappedPropertyApply`.
- Dataclasses `RequiresConstraintDefinition` and `UniquenessConstraintDefinition` are replaced by `RequiresConstraint` and `UniquenessConstraint`.
- In data class `Transformation` attributes `has_source_oidc_credentials` and `has_destination_oidc_credentials` are replaced by properties.

### Fixed
- Passing `limit=0` no longer returns `DEFAULT_LIMIT_READ` (25) resources, but raises a `ValueError`.
- `Asset.dump()` was not dumping attributes `geo_location` and `aggregates` to `json` serializable data structures.
- In data modeling, `NodeOrEdgeData.load` method was not loading the `source` attribute to `ContainerId` or `ViewId`. This is now fixed.
- In data modeling, the attribute `property` used in `Node` and `Edge` was not `yaml` serializable.
- In `DatapointsArray`, `load` method was not compatible with `.dump` method.
- In extraction pipelines, `ExtractionPipelineContact.dump` was not `yaml` serializable
- `ExtractionPipeline.dump` attribute `contacts` was not `json` serializable.
- `FileMetadata.dump` attributes `labels` and `geo_location` was not `json` serializable.
- In filtering, filter `ContainsAll` was missing in `Filter.load` method.
- Annotation for `cpu` and `memory` in `Function`.
- `GeospatialComputedResponse.dump` attribute `items` was not `yaml` serializable
- `Relationship.dump` was not `json` serializable.
- `Geometry.dump` was not `json` serializable.
- In templates, `GraphQlResponse.dump` was not `json` serializable, and `GraphQlResponse.dump` failed to load
  `errors` `GraphQlError`.
- `ThreeDModelRevision` attribute `camera` was not dumped as `yaml` serializable and
  not loaded as `RevisionCameraProperties`.
- `ThreeDNode` attribute `bounding_box` was not dumped as `yaml` serializable and
  not loaded as `BoundingBox3D`.
- `Transformation` attributes `source_nonce`, `source_oidc_credential`, `destination_nonce`,
  and `destination_oidc_credentials` were not dumped as `json` serializable and `loaded` with
  the appropriate data structure. In addition, `TransformationBlockedInfo` and `TransformationJob`
  were not dumped as `json` serializable.
- `TransformationPreviewResult` was not dumping attribute `schema` as `yaml` serializable, and the
  `load` and `dump` methods were not compatible.
- In transformations, `TransformationJob.dump` was not `json` serializable, and attributes
  `destination` and `status` were not loaded into appropriate data structures.
- In transformations, `TransformationSchemaMapType.dump` was not `json` serializable.
- In `annotation_types_images`, implemented `.load` for `KeypointCollection` and `KeypointCollectionWithObjectDetection`.
- Bug when dumping `documents.SourceFile.dump(camel_case=True)`.
- Bug in `WorkflowExecution.dump`
- Bug in `PropertyType.load`

## [6.39.6] - 2023-11-13
## Fixed
- HTTP status code retry strategy for RAW and labels. `/rows/insert` and `/rows/delete` will now
  be retried for all status codes in `config.status_forcelist` (default 429, 502, 503, 504), while
  `/dbs/{db}` and `/tables/{table}` will now only be retried for 429s and connection errors as those
  endpoints are not idempotent.
- Also, `labels/list` will now also be retried.

## [6.39.5] - 2023-11-12
## Fixed
- The `.apply()` methods of `MappedProperty` now has the missing property `source`.

## [6.39.4] - 2023-11-09
## Fixed
- Fetching datapoints from dense time series using a `targetUnit` or a target `targetUnitSystem` could result
  in some batches not being converted to the new unit.

## [6.39.3] - 2023-11-08
## Fixed
- The newly introduced parameter `connectionType` was assumed to be required from the API. This is not the case.

## [6.39.2] - 2023-11-08
## Fixed
- When listing `client.data_modeling.views` the SDK raises a `TypeError`. This is now fixed.

## [6.39.1] - 2023-11-01
## Fixed
- When creating transformations using backup auth. flow (aka a session could not be created for any reason),
  the scopes for the credentials would not be passed correctly (bug introduced in 6.25.1).

## [6.39.0] - 2023-11-01
## Added
- Support for `concurrencyPolicy` property in Workflows `TransformationsWorker`.

## [6.38.1] - 2023-10-31
### Fixed
- `onFailure` property in Workflows was expected as mandatory and was raising KeyError if it was not returned by the API.
  The SDK now assumes the field to be optional and loads it as None instead of raising an error.

## [6.38.0] - 2023-10-30
### Added
- Support `onFailure` property in Workflows, allowing marking Tasks as optional in a Workflow.

## [6.37.0] - 2023-10-27
### Added
- Support for `type` property in `NodeApply` and `Node`.

## [6.36.0] - 2023-10-25
### Added
- Support for listing members of Data Point Subscription, `client.time_series.subscriptions.list_member_time_series()`. Note this is an experimental feature.

## [6.35.0] - 2023-10-25
### Added
- Support for `through` on node result set expressions.

### Fixed
- `unit` on properties in data modeling. This was typed as a string, but it is in fact a direct relation.

## [6.34.2] - 2023-10-23
### Fixed
- Loading a `ContainerApply` from source failed with `KeyError` if `nullable`, `autoIncrement`, or `cursorable` were not set
  in the `ContainerProperty` and `BTreeIndex` classes even though they are optional. This is now fixed.

## [6.34.1] - 2023-10-23
### Added
- Support for setting `data_set_id` and `metadata` in `ThreeDModelsAPI.create`.
- Support for updating `data_set_id` in `ThreeDModelsAPI.update`.

## [6.34.0] - 2023-10-20
### Fixed
- `PropertyType`s no longer fail on instantiation, but warn on missing SDK support for the new property(-ies).

### Added
- `PropertyType`s `Float32`, `Float64`, `Int32`, `Int64` now support `unit`.

## [6.33.3] - 2023-10-18
### Added
- `functions.create()` now accepts a `data_set_id` parameter. Note: This is not for the Cognite function, but for the zipfile containing
  the source code files that is uploaded on the user's behalf (from which the function is then created). Specifying a data set may
  help resolve the error 'Resource not found' (403) that happens when a user is not allowed to create files outside a data set.

## [6.33.2] - 2023-10-16
### Fixed
- When fetching datapoints from "a few time series" (implementation detail), all missing, non-ignorable time series
  are now raised together in a `CogniteNotFoundError` rather than only the first encountered.

### Improved
- Datapoints fetching has a lower peak memory consumption when fetching from multiple time series simultaneously.

## [6.33.1] - 2023-10-14
### Fixed
- `Function.list_schedules()` would return schedules unrelated to the function if the function did not have an external id.

## [6.33.0] - 2023-10-13
### Added
- Support for providing `DirectRelationReference` and `NodeId` as direct relation values when
ingesting node and edge data.

## [6.32.4] - 2023-10-12
### Fixed
- Filters using e.g. metadata keys no longer dumps the key in camel case.

## [6.32.3] - 2023-10-12
### Added
- Ability to toggle the SDK debug logging on/off by setting `config.debug` property on a CogniteClient to True (enable) or False (disable).

## [6.32.2] - 2023-10-10
### Added
- The credentials class used in TransformationsAPI, `OidcCredentials`, now also accepts `scopes` as a list of strings
  (used to be comma separated string only).

## [6.32.1] - 2023-10-10
### Added
- Missing `unit_external_id` and `unit_quantity` fields on `TimeSeriesProperty`.

## [6.32.0] - 2023-10-09
### Fixed
- Ref to openapi doc in Vision extract docstring
- Parameters to Vision models can be given as Python dict (updated doc accordingly).
- Don't throw exception when trying to save empty list of vision extract predictions as annotations. This is to avoid having to wrap this method in try-except for every invocation of the method.

### Added
- Support for new computer vision models in Vision extract service: digital gauge reader, dial gauge reader, level gauge reader and valve state detection.

## [6.31.0] - 2023-10-09
### Added
Support for setting and fetching TimeSeries and Datapoints with "real" units (`unit_external_id`).
- TimeSeries has a new field `unit_external_id`, which can be set when creating or updating it. This ID must refer to a
  valid unit in the UnitCatalog, see `client.units.list` for reference.
- If the `unit_external_id` is set for a TimeSeries, then you may retrieve datapoints from that time series in any compatible
  units. You do this by specifying the `target_unit` (or `target_unit_system`) in a call to any of the datapoints `retrieve`
  methods, `retrieve`, `retrieve_arrays`, `retrieve_dataframe`, or `retrieve_dataframe_in_tz`.

## [6.30.2] - 2023-10-09
### Fixed
- Serialization of `Transformation` or `TransformationList` no longer fails in `json.dumps` due to unhandled composite objects.

## [6.30.1] - 2023-10-06
### Added
- Support for metadata on Workflow executions. Set custom metadata when triggering a workflow (`workflows.executions.trigger()`). The metadata is included in results from `workflows.executions.list()` and `workflows.executions.retrieve_detailed()`.

## [6.30.0] - 2023-10-06
### Added
- Support for the UnitCatalog with the implementation `client.units`.

## [6.29.2] - 2023-10-04
### Fixed
- Calling some of the methods `assets.filter()`, `events.filter()`, `sequences.filter()`, `time_series.filter()` without a `sort` parameter could cause a `CogniteAPIError` with a 400 code. This is now fixed.

## [6.29.1] - 2023-10-04
### Added
- Convenience method `to_text` on the `FunctionCallLog` class which simplifies printing out function call logs.

## [6.29.0] - 2023-10-04
### Added
- Added parameter `resolve_duplicate_file_names` to `client.files.download`.
  This will keep all the files when downloading to local machine, even if they have the same name.

## [6.28.5] - 2023-10-03
### Fixed
- Bugfix for serialization of Workflows' `DynamicTasksParameters` during `workflows.versions.upsert` and `workflows.execution.retrieve_detailed`
>>>>>>> c84e1589

## [6.28.4] - 2023-10-03
### Fixed
- Overload data_set/create for improved type safety

## [6.28.3] - 2023-10-03
### Fixed
- When uploading files as strings using `client.files.upload_bytes` the wrong encoding is used on Windows, which is causing
  part of the content to be lost when uploading. This is now fixed.

## [6.28.2] - 2023-10-02
### Fixed
- When cache lookup did not yield a token for `CredentialProvider`s like `OAuthDeviceCode` or `OAuthInteractive`, a
  `TypeError` could be raised instead of initiating their authentication flow.

## [6.28.1] - 2023-09-30
### Improved
- Warning when using alpha/beta features.

## [6.28.0] - 2023-09-26
### Added
- Support for the WorkflowOrchestrationAPI with the implementation `client.workflows`.

## [6.27.0] - 2023-09-13
### Changed
- Reduce concurrency in data modeling client to 1

## [6.26.0] - 2023-09-22
### Added
- Support `partition` and `cursor` parameters on `time_series.subscriptions.iterate_data`
- Include the `cursor` attribute on `DatapointSubscriptionBatch`, which is yielded in every iteration
of `time_series.subscriptions.iterate_data`.

## [6.25.3] - 2023-09-19
### Added
- Support for setting and retrieving `data_set_id` in data class `client.data_classes.ThreeDModel`.

## [6.25.2] - 2023-09-12
### Fixed
- Using the `HasData` filter would raise an API error in CDF.

## [6.25.1] - 2023-09-15
### Fixed
- Using nonce credentials now works as expected for `transformations.[create, update]`. Previously, the attempt to create
  a session would always fail, leading to nonce credentials never being used (full credentials were passed to- and
  stored in the transformations backend service).
- Additionally, the automatic creation of a session no longer fails silently when an `CogniteAuthError` is encountered
  (which happens when the credentials are invalid).
- While processing source- and destination credentials in `client.transformations.[create, update]`, an `AttributeError`
  can no longer be raised (by not specifying project).
### Added
- `TransformationList` now correctly inherits the two (missing) helper methods `as_ids()` and `as_external_ids()`.

## [6.25.0] - 2023-09-14
### Added
- Support for `ignore_unknown_ids` in `client.functions.retrieve_multiple` method.

## [6.24.1] - 2023-09-13
### Fixed
- Bugfix for `AssetsAPI.create_hierarchy` when running in upsert mode: It could skip certain updates above
  the single-request create limit (currently 1000 assets).

## [6.24.0] - 2023-09-12
### Fixed
- Bugfix for `FilesAPI.upload` and `FilesAPI.upload_bytes` not raising an error on file contents upload failure. Now `CogniteFileUploadError` is raised based on upload response.

## [6.23.0] - 2023-09-08
### Added
- Supporting for deleting constraints and indexes on containers.

### Changed
- The abstract class `Index` can no longer be instantiated. Use BTreeIndex or InvertedIndex instead.

## [6.22.0] - 2023-09-08
### Added
- `client.data_modeling.instances.subscribe` which lets you subscribe to a given
data modeling query and receive updates through a provided callback.
- Example on how to use the subscribe method to sync nodes to a local sqlite db.

## [6.21.1] - 2023-09-07
### Fixed
- Concurrent usage of the `CogniteClient` could result in API calls being made with the wrong value for `api_subversion`.

## [6.21.0] - 2023-09-06
### Added
- Supporting pattern mode and extra configuration for diagram detect in beta.

## [6.20.0] - 2023-09-05
### Fixed
- When creating functions with `client.functions.create` using the `folder` argument, a trial-import is executed as part of
  the verification process. This could leave leftover modules still in scope, possibly affecting subsequent calls. This is
  now done in a separate process to guarantee it has no side-effects on the main process.
- For pyodide/WASM users, a backup implementation is used, with an improved cleanup procedure.

### Added
- The import-check in `client.functions.create` (when `folder` is used) can now be disabled by passing
  `skip_folder_validation=True`. Basic validation is still done, now additionally by parsing the AST.

## [6.19.0] - 2023-09-04
## Added
- Now possible to retrieve and update translation and scale of 3D model revisions.

## [6.18.0] - 2023-09-04
### Added
- Added parameter `keep_directory_structure` to `client.files.download` to allow downloading files to a folder structure matching the one in CDF.

### Improved
- Using `client.files.download` will still skip files with the same name when writing to disk, but now a `UserWarning` is raised, specifying which files are affected.

## [6.17.0] - 2023-09-01
### Added
- Support for the UserProfilesAPI with the implementation `client.iam.user_profiles`.

## [6.16.0] - 2023-09-01
### Added
- Support for `ignore_unknown_ids` in `client.relationships.retrieve_multiple` method.

## [6.15.3] - 2023-08-30
### Fixed
- Uploading files using `client.files.upload` now works when running with `pyodide`.

## [6.15.2] - 2023-08-29
### Improved
- Improved error message for `CogniteMissingClientError`. Now includes the type of object missing the `CogniteClient` reference.

## [6.15.1] - 2023-08-29
### Fixed
- Bugfix for `InstanceSort._load` that always raised `TypeError` (now public, `.load`). Also, indirect fix for `Select.load` for non-empty `sort`.

## [6.15.0] - 2023-08-23
### Added
- Support for the DocumentsAPI with the implementation `client.documents`.
- Support for advanced filtering for `Events`, `TimeSeries`, `Assets` and `Sequences`. This is available through the
  `.filter()` method, for example, `client.events.filter`.
- Extended aggregation support for `Events`, `TimeSeries`, `Assets` and `Sequences`. This is available through the five
  methods `.aggregate_count(...)`, `aggregate_cardinality_values(...)`, `aggregate_cardinality_properties(...)`,
  `.aggregate_unique_values(...)`, and `.aggregate_unique_properties(...)`. For example,
  `client.assets.aggregate_count(...)`.
- Added helper methods `as_external_ids` and `as_ids` for `EventList`, `TimeSeriesList`, `AssetList`, `SequenceList`,
  `FileMetaDataList`, `FunctionList`, `ExtractionPipelineList`, and `DataSetList`.

### Deprecated
- Added `DeprecationWarning` to methods `client.assets.aggregate_metadata_keys` and
  `client.assets.aggregate_metadata_values`. The use parameter the `fields` in
  `client.events.aggregate_unique_values` will also lead to a deprecation warning. The reason is that the endpoints
  these methods are using have been deprecated in the CDF API.

## [6.14.2] - 2023-08-22
### Fixed
- All data modeling endpoints will now be retried. This was not the case for POST endpoints.

## [6.14.1] - 2023-08-19
### Fixed
- Passing `sources` as a tuple no longer raises `ValueError` in `InstancesAPI.retrieve`.

## [6.14.0] - 2023-08-14
### Changed
- Don't terminate client.time_series.subscriptions.iterate_data() when `has_next=false` as more data
may be returned in the future. Instead we return the `has_next` field in the batch, and let the user
decide whether to terminate iteration. This is a breaking change, but this particular API is still
in beta and thus we reserve the right to break it without bumping the major version.

## [6.13.3] - 2023-08-14
### Fixed
- Fixed bug in `ViewApply.properties` had type hint `ConnectionDefinition` instead of `ConnectionDefinitionApply`.
- Fixed bug in `dump` methods of `ViewApply.properties` causing the return code `400` with message
  `Request had 1 constraint violations. Please fix the request and try again. [type must not be null]` to be returned
  from the CDF API.

## [6.13.2] - 2023-08-11
### Fixed
- Fixed bug in `Index.load` that would raise `TypeError` when trying to load `indexes`, when an unexpected field was
  encountered (e.g. during a call to `client.data_modeling.container.list`).

## [6.13.1] - 2023-08-09
### Fixed
- Fixed bug when calling a `retrieve`, `list`, or `create` in `client.data_modeling.container` raised a `TypeError`.
  This is caused by additions of fields to the API, this is now fixed by ignoring unknown fields.

## [6.13.0] - 2023-08-07
### Fixed
- Fixed a bug raising a `KeyError` when calling `client.data_modeling.graphql.apply_dml` with an invalid `DataModelingId`.
- Fixed a bug raising `AttributeError` in `SpaceList.to_space_apply_list`, `DataModelList.to_data_model_apply_list`,
  `ViewList.to_view_apply`. These methods have also been renamed to `.as_apply` for consistency
  with the other data modeling resources.

### Removed
- The method `.as_apply` from `ContainerApplyList` as this method should be on the `ContainerList` instead.

### Added
- Missing `as_ids()` for `DataModelApplyList`, `ContainerList`, `ContainerApplyList`, `SpaceApplyList`, `SpaceList`,
  `ViewApplyList`, `ViewList`.
- Added helper method `.as_id` to `DMLApplyResult`.
- Added helper method `.latest_version` to `DataModelList`.
- Added helper method `.as_apply` to `ContainerList`.
- Added container classes `NodeApplyList`, `EdgeApplyList`, and `InstancesApply`.

## [6.12.2] - 2023-08-04
### Fixed
- Certain errors that were previously silently ignored in calls to `client.data_modeling.graphql.apply_dml` are now properly raised (used to fail as the API error was passed nested inside the API response).

## [6.12.1] - 2023-08-03
### Fixed
- Changed the structure of the GraphQL query used when updating DML models through `client.data_modeling.graphql.apply_dml` to properly handle (i.e. escape) all valid symbols/characters.

## [6.12.0] - 2023-07-26
### Added
- Added option `expand_metadata` to `.to_pandas()` method for list resource types which converts the metadata (if any) into separate columns in the returned dataframe. Also added `metadata_prefix` to control the naming of these columns (default is "metadata.").

## [6.11.1] - 2023-07-19
### Changed
- Return type `SubscriptionTimeSeriesUpdate` in `client.time_series.subscriptions.iterate_data` is now required and not optional.

## [6.11.0] - 2023-07-19
### Added
- Support for Data Point Subscription, `client.time_series.subscriptions`. Note this is an experimental feature.


## [6.10.0] - 2023-07-19
### Added
- Upsert method for `assets`, `events`, `timeseries`, `sequences`, and `relationships`.
- Added `ignore_unknown_ids` flag to `client.sequences.delete`

## [6.9.0] - 2023-07-19
### Added
- Basic runtime validation of ClientConfig.project

## [6.8.7] - 2023-07-18
### Fixed
- Dumping of `Relationship` with `labels` is not `yaml` serializable. This is now fixed.

## [6.8.6] - 2023-07-18
### Fixed
- Include `version` in __repr__ for View and DataModel

## [6.8.5] - 2023-07-18
### Fixed
- Change all implicit Optional types to explicit Optional types.

## [6.8.4] - 2023-07-12
### Fixed
- `max_worker` limit match backend for `client.data_modeling`.

## [6.8.3] - 2023-07-12
### Fixed
- `last_updated_time` and `created_time` are no longer optional on InstanceApplyResult

## [6.8.2] - 2023-07-12
### Fixed
- The `.dump()` method for `InstanceAggregationResult` caused an `AttributeError` when called.

## [6.8.1] - 2023-07-08
### Changed
- The `AssetHierarchy` class would consider assets linking their parent by ID only as orphans, contradicting the
  docstring stating "All assets linking a parent by ID are assumed valid". This is now true (they are no longer
  considered orphans).

## [6.8.0] - 2023-07-07
### Added
- Support for annotations reverse lookup.

## [6.7.1] - 2023-07-07
### Fixed
- Needless function "as_id" on View as it was already inherited
### Added
- Flag "all_versions" on data_modeling.data_models.retrieve() to retrieve all versions of a data model or only the latest one
- Extra documentation on how to delete edges and nodes.
- Support for using full Node and Edge objects when deleting instances.

## [6.7.0] - 2023-07-07
### Added
- Support for applying graphql dml using `client.data_modeling.graphql.apply_dml()`.

## [6.6.1] - 2023-07-07
### Improved
- Added convenience function to instantiate a `CogniteClient.default(...)` to save the users from typing the
  default URLs.

## [6.6.0] - 2023-07-06
### Fixed
- Support for query and sync endpoints across instances in the Data Modeling API with the implementation
  `client.data_modeling.instances`, the methods `query` and `sync`.

## [6.5.8] - 2023-06-30
### Fixed
- Serialization of `DataModel`. The bug caused `DataModel.load(data_model.dump(camel_case=True))` to fail with
  a `TypeError`. This is now fixed.

## [6.5.7] - 2023-06-29
### Fixed
- A bug caused by use of snake case in field types causing `NodeApply.dump(camel_case=True)`
  trigger a 400 response from the API.

## [6.5.6] - 2023-06-29
### Fixed
- A bug causing `ClientConfig(debug=True)` to raise an AttributeError

## [6.5.5] - 2023-06-28
### Fixed
- A bug where we would raise the wrong exception when errors on occurred on `data_modeling.spaces.delete`
- A bug causing inconsistent MRO in DataModelList

## [6.5.4] - 2023-06-28
### Added
- Missing query parameters:
     * `inline_views` in `data_modeling.data_models.retrieve()`.
     * `include_global` in `data_modeling.spaces.list()`.
     * `include_inherited_properties` in `data_modeling.views.retrieve()`.

## [6.5.3] - 2023-06-28
### Fixed
- Only validate `space` and `external_id` for `data_modeling` write classes.


## [6.5.2] - 2023-06-27
### Fixed
- Added missing `metadata` attribute to `iam.Group`

## [6.5.1] - 2023-06-27
### Fixed
- Fix typehints on `data_modeling.instances.aggregate()` to not allow Histogram aggregate.
- Moved `ViewDirectRelation.source` property to `MappedProperty.source` where it belongs.

## [6.5.0] - 2023-06-27
### Added
- Support for searching and aggregating across instances in the Data Modeling API with the implementation
  `client.data_modeling.instances`, the methods `search`, `histogram` and `aggregate`.

## [6.4.8] - 2023-06-23
### Fixed
- Handling non 200 responses in `data_modeling.spaces.apply`, `data_modeling.data_models.apply`,
  `data_modeling.views.apply` and `data_modeling.containers.apply`

## [6.4.7] - 2023-06-22
### Fixed
- Consistently return the correct id types in data modeling resource clients

## [6.4.6] - 2023-06-22
### Fixed
- Don't swallow keyword args on Apply classes in Data Modeling client

## [6.4.5] - 2023-06-21
### Added
- Included tuple-notation when retrieving or listing data model instances

### Improved
- Fixed docstring for retrieving data model instances and extended the examples.

## [6.4.4] - 2023-06-21
Some breaking changes to the datamodeling client. We don't expect any more breaking changes,
but we accept the cost of breaking a few consumers now early on the really nail the user experience.
### Added
- ViewId:as_property_ref and ContainerId:as_property_ref to make it easier to create property references.

### Changed
- Renamed ViewCore:as_reference and ContainerCore:as_reference to :as_id() for consistency with other resources.
- Change Instance:properties to be a `MutableMapping[ViewIdentifier, MutableMapping[PropertyIdentifier, PropertyValue]]`, in order to make it easier to consume
- Make VersionedDataModelingId:load accept `tuple[str, str]`
- Rename ConstraintIdentifier to Constraint - it was not an id but the definition itself
- Rename IndexIdentifier to Index - it was not an id but the definition itself
- Rename ContainerPropertyIdentifier to ContainerProperty - it was not an id but the definition itself

### Removed
- Redundant EdgeApply:create method. It simply mirrored the EdgeApply constructor.


## [6.4.3] - 2023-06-15
### Added
- Accept direct relation values as tuples in `EdgeApply`

## [6.4.2] - 2023-06-15
### Changed
- When providing ids as tuples in `instances.retrieve` and `instances.delete` you should not
have to specify the instance type in each tuple

### Fixed
- Bug where edges and nodes would get mixed up on `instances.retrieve`

## [6.4.1] - 2023-06-14
### Fixed
- Add the missing page_count field for diagram detect items.

## [6.4.0] - 2023-06-12
### Added
- Partial support for the instance resource in the Data Modeling API with the implementation
  `client.data_modeling.instances`, the endpoints `list`, `delete`, `retrieve`, and `apply`

## [6.3.2] - 2023-06-08
### Fixed
- Requests being retried around a token refresh cycle, no longer risk getting stuck with an outdated token.

### Added
- `CredentialProviders` subclassing `_OAuthCredentialProviderWithTokenRefresh`, now accepts a new parameter, `token_expiry_leeway_seconds`, controlling how early a token refresh request should be initiated (before it expires).

### Changed
- `CredentialProviders` subclassing `_OAuthCredentialProviderWithTokenRefresh` now uses a safer default of 15 seconds (up from 3 sec) to control how early a token refresh request should be initiated (before it expires).

## [6.3.1] - 2023-06-07
### Fixed
- Signature of `client.data_modeling.views.retrieve` and `client.data_modeling.data_models.retrieve` to always return a list.

## [6.3.0] - 2023-06-07
### Added
- Support for the container resource in the Data Modeling API with the implementation `client.data_modeling.containers`.
- Support for the view resource in the Data Modeling API with the implementation `client.data_modeling.views`.
- Support for the data models resource in the Data Modeling API with the implementation `client.data_modeling.data_models`.

### Removed
- Removed `retrieve_multiple` from the `SpacesAPI` to have a consistent API with the `views`, `containers`, and `data_models`.

## [6.2.2] - 2023-06-05
### Fixed
- Creating function schedules with current user credentials now works (used to fail at runtime with "Could not fetch a valid token (...)" because a session was never created.)

## [6.2.1] - 2023-05-26
### Added
- Data model centric support in transformation

## [6.2.0] - 2023-05-25
### Added
- Support for the spaces resource in the Data Modeling API with the implementation `client.data_modeling.spaces`.

### Improved
- Reorganized documentation to match API documentation.

## [6.1.10] - 2023-05-22
### Fixed
- Data modelling is now GA. Renaming instance_nodes -> nodes and instance_edges -> edges to make the naming in SDK consistent with Transformation API and CLI

## [6.1.9] - 2023-05-16
### Fixed
- Fixed a rare issue with datapoints fetching that could raise `AttributeError` when running with `pyodide`.

## [6.1.8] - 2023-05-12
### Fixed
- ExtractionPipelinesRun:dump method will not throw an error when camel_case=True anymore

## [6.1.7] - 2023-05-11
### Removed
- Removed DMS v2 destination in transformations

## [6.1.6] - 2023-05-11
### Fixed
- `FunctionsAPI.create` now work in Wasm-like Python runtimes such as `pyodide`.

## [6.1.5] - 2023-05-10
### Fixed
- When creating a transformation with a different source- and destination CDF project, the project setting is no longer overridden by the setting in the `CogniteClient` configuration allowing the user to read from the specified source project and write to the specified and potentially different destination project.

## [6.1.4] - 2023-05-08
### Fixed
- Pickling a `CogniteClient` instance with certain `CredentialProvider`s no longer causes a `TypeError: cannot pickle ...` to be raised.

## [6.1.3] - 2023-05-08
### Added
- Add the license of the package in poetry build.

## [6.1.2] - 2023-05-04
### Improved
- The SDK has received several minor bugfixes to be more user-friendly on Windows.

### Fixed
- The utility function `cognite.client.utils.datetime_to_ms` now raises an understandable `ValueError` when unable to convert pre-epoch datetimes.
- Several functions reading and writing to disk now explicitly use UTF-8 encoding

## [6.1.1] - 2023-05-02
### Fixed
- `AttributeError` when passing `pandas.Timestamp`s with different timezones (*of which one was UTC*) to `DatapointsAPI.retrieve_dataframe_in_tz`.
- A `ValueError` is no longer raised when passing `pandas.Timestamp`s in the same timezone, but with different underlying implementations (e.g. `datetime.timezone.utc` / `pytz.UTC` / `ZoneInfo("UTC")`) to `DatapointsAPI.retrieve_dataframe_in_tz`.

## [6.1.0] - 2023-04-28
### Added
- Support for giving `start` and `end` arguments as `pandas.Timestamp` in `DatapointsAPI.retrieve_dataframe_in_tz`.

### Improved
- Type hints for the `DatapointsAPI` methods.

## [6.0.2] - 2023-04-27
### Fixed
- Fixed a bug in `DatapointsAPI.retrieve_dataframe_in_tz` that could raise `AmbiguousTimeError` when subdividing the user-specified time range into UTC intervals (with fixed offset).

## [6.0.1] - 2023-04-20
### Fixed
- Fixed a bug that would cause `DatapointsAPI.retrieve_dataframe_in_tz` to raise an `IndexError` if there were only empty time series in the response.

## [6.0.0] - 2023-04-19
### Removed
- Removed support for legacy auth (API keys, service accounts, login.status)
- Removed the deprecated `extractionPipeline` argument to `client.extraction_pipelines.create`. Only `extraction_pipeline` is accepted now.
- Removed the deprecated `client.datapoints` accessor attribute. The datapoints API can only be accessed through `client.time_series.data` now.
- Removed the deprecated `client.extraction_pipeline_runs` accessor attribute. The extraction pipeline run API can only be accessed through `client.extraction_pipelines.runs` now.
- Removed the deprecated `external_id` attribute on `ExtractionPipelineRun`. This has been replaced with `extpipe_external_id`.

## [5.12.0] - 2023-04-18
### Changed
- Enforce that types are explicitly exported in order to make very strict type checkers happy.

## [5.11.1] - 2023-04-17
### Fixed
- List (and `__call__`) methods for assets, events, files, labels, relationships, sequences and time series now raise if given bad input for `data_set_ids`, `data_set_external_ids`, `asset_subtree_ids` and `asset_subtree_external_ids` instead of ignoring/returning everything.

### Improved
- The listed parameters above have silently accepted non-list input, i.e. single `int` (for `ids`) or single `str` (for `external_ids`). Function signatures and docstrings have now been updated to reflect this "hidden functionality".

## [5.11.0] - 2023-04-17
### Added
- The `DatapointsAPI` now supports time zones with the addition of a new method, `retrieve_dataframe_in_tz`. It does not support individual customization of query parameters (for good reasons, e.g. a DataFrame has a single index).
- Asking for datapoints in a specific time zone, e.g. `America/New_York` or `Europe/London` is now easily accomplished: the user can just pass in their `datetimes` localized to their time zone directly.
- Queries for aggregate datapoints are also supported, with the key feature being automatic handling of daylight savings time (DST) transitions, as this is not supported by the official API. Example usage: A user living in Oslo, Norway, wants daily averages in their local time. In Oslo, the standard time is UTC+1, with UTC+2 during the summer. This means during spring, there is a 23-hour long day when clocks roll 1 hour forward and a 25-hour day during fall.
- New granularities with a longer time span have been added (only to this new method, for now): 'week', 'month', 'quarter' and 'year'. These do not all represent a fixed frequency, but like the example above, neither does for example 'day' when we use time zones without a fixed UTC offset.

## [5.10.5] - 2023-04-13
### Fixed
- Subclasses of `VisionResource` inheriting `.dump` and `to_pandas` now work as expected for attributes storing lists of subclass instances like `Polygon`, `PolyLine`, `ObjectDetection` or `VisionExtractPredictions` directly or indirectly.

## [5.10.4] - 2023-04-13
### Fixed
- A lot of nullable integer attributes ended up as float after calling `.to_pandas`. These are now correctly converted to `dtype=Int64`.

## [5.10.3] - 2023-04-13
### Fixed
- When passing `CogniteResource` classes (like `Asset` or `Event`) to `update`, any labels were skipped in the update (passing `AssetUpdate` works). This has been fixed for all Cognite resource classes.

## [5.10.2] - 2023-04-12
### Fixed
- Fixed a bug that would cause `AssetsAPI.create_hierarchy` to not respect `upsert=False`.

## [5.10.1] - 2023-04-04
### Fixed
- Add missing field `when` (human readable version of the CRON expression) to `FunctionSchedule` class.

## [5.10.0] - 2023-04-03
### Fixed
- Implemented automatic retries for connection errors by default, improving the reliability of the connection to the Cognite API.
- Added a user-readable message to `CogniteConnectionRefused` error for improved user experience.

### Changed
- Introduce a `max_retries_connect` attribute on the global config, and default it to 3.

## [5.9.3] - 2023-03-27
### Fixed
- After creating a schedule for a function, the returned `FunctionSchedule` was missing a reference to the `CogniteClient`, meaning later calls to `.get_input_data()` would fail and raise `CogniteMissingClientError`.
- When calling `.get_input_data()` on a `FunctionSchedule` instance, it would fail and raise `KeyError` if no input data was specified for the schedule. This now returns `None`.

## [5.9.2] - 2023-03-27
### Fixed
- After calling e.g. `.time_series()` or `.events()` on an `AssetList` instance, the resulting resource list would be missing the lookup tables that allow for quick lookups by ID or external ID through the `.get()` method. Additionally, for future-proofing, the resulting resource list now also correctly has a `CogniteClient` reference.

## [5.9.1] - 2023-03-23
### Fixed
- `FunctionsAPI.call` now also works for clients using auth flow `OAuthInteractive`, `OAuthDeviceCode`, and any user-made subclass of `CredentialProvider`.

### Improved
- `FunctionSchedulesAPI.create` now also accepts an instance of `ClientCredentials` (used to be dictionary only).

## [5.9.0] - 2023-03-21
### Added
- New class `AssetHierarchy` for easy verification and reporting on asset hierarchy issues without explicitly trying to insert them.
- Orphan assets can now be reported on (orphan is an asset whose parent is not part of the given assets). Also, `AssetHierarchy` accepts an `ignore_orphans` argument to mimic the old behaviour where all orphans were assumed to be valid.
- `AssetsAPI.create_hierarchy` now accepts two new parameters: `upsert` and `upsert_mode`. These allow the user to do "insert or update" instead of an error being raised when trying to create an already existing asset. Upsert mode controls whether updates should replace/overwrite or just patch (partial update to non-null values only).
- `AssetsAPI.create_hierarchy` now also verifies the `name` parameter which is required and that `id` has not been set.

### Changed
- `AssetsAPI.create_hierarchy` now uses `AssetHierarchy` under the hood to offer concrete feedback on asset hierarchy issues, accessible through attributes on the raised exception, e.g. invalid assets, duplicates, orphans, or any cyclical asset references.

### Fixed
- `AssetsAPI.create_hierarchy`...:
  - Now respects `max_workers` when spawning worker threads.
  - Can no longer raise `RecursionError`. Used to be an issue for asset hierarchies deeper than `sys.getrecursionlimit()` (typically set at 1000 to avoid stack overflow).
  - Is now `pyodide` compatible.

## [5.8.0] - 2023-03-20
### Added
- Support for client certificate authentication to Azure AD.

## [5.7.4] - 2023-03-20
### Added
- Use `X-Job-Token` header for contextualization jobs to reduce required capabilities.

## [5.7.3] - 2023-03-14
### Improved
- For users unknowingly using a too old version of `numpy` (against the SDK dependency requirements), an exception could be raised (`NameError: name 'np' is not defined`). This has been fixed.

## [5.7.2] - 2023-03-10
### Fixed
- Fix method dump in TransformationDestination to ignore None.

## [5.7.1] - 2023-03-10
### Changed
- Split `instances` destination type of Transformations to `nodes` and `edges`.

## [5.7.0] - 2023-03-08
### Removed
- `ExtractionPipelineRunUpdate` was removed as runs are immutable.

### Fixed
- `ExtractionPipelinesRunsAPI` was hiding `id` of runs because `ExtractionPipelineRun` only defined `external_id` which doesn't exist for the "run resource", only for the "parent" ext.pipe (but this is not returned by the API; only used to query).

### Changed
- Rename and deprecate `external_id` in `ExtractionPipelinesRunsAPI` in favour of the more descriptive `extpipe_external_id`. The change is backwards-compatible, but will issue a `UserWarning` for the old usage pattern.

## [5.6.4] - 2023-02-28
### Added
- Input validation on `DatapointsAPI.[insert, insert_multiple, delete_ranges]` now raise on missing keys, not just invalid keys.

## [5.6.3] - 2023-02-23
### Added
- Make the SDK compatible with `pandas` major version 2 ahead of release.

## [5.6.2] - 2023-02-21
### Fixed
- Fixed an issue where `Content-Type` was not correctly set on file uploads to Azure.

## [5.6.1] - 2023-02-20
### Fixed
- Fixed an issue where `IndexError` was raised when a user queried `DatapointsAPI.retrieve_latest` for a single, non-existent time series while also passing `ignore_unknown_ids=True`. Changed to returning `None`, inline with other `retrieve` methods.

## [5.6.0] - 2023-02-16
### Added
- The SDK has been made `pyodide` compatible (to allow running natively in browsers). Missing features are `CredentialProvider`s with token refresh and `AssetsAPI.create_hierarchy`.

## [5.5.2] - 2023-02-15
### Fixed
- Fixed JSON dumps serialization error of instances of `ExtractionPipelineConfigRevision` and all subclasses (`ExtractionPipelineConfig`) as they stored a reference to the CogniteClient as a non-private attribute.

## [5.5.1] - 2023-02-14
### Changed
- Change `CredentialProvider` `Token` to be thread safe when given a callable that does token refresh.

## [5.5.0] - 2023-02-10
### Added
- Support `instances` destination type on Transformations.

## [5.4.4] - 2023-02-06
### Added
- Added user warnings when wrongly calling `/login/status` (i.e. without an API key) and `/token/inspect` (without OIDC credentials).

## [5.4.3] - 2023-02-05
### Fixed
- `OAuthDeviceCode` and `OAuthInteractive` now respect `global_config.disable_ssl` setting.

## [5.4.2] - 2023-02-03
### Changed
- Improved error handling (propagate IDP error message) for `OAuthDeviceCode` and `OAuthInteractive` upon authentication failure.

## [5.4.1] - 2023-02-02
### Fixed
- Bug where create_hierarchy would stop progressing after encountering more than `config.max_workers` failures.

## [5.4.0] - 2023-02-02
### Added
- Support for aggregating metadata keys/values for assets

## [5.3.7] - 2023-02-01
### Improved
- Issues with the SessionsAPI documentation have been addressed, and the `.create()` have been further clarified.

## [5.3.6] - 2023-01-30
### Changed
- A file-not-found error has been changed from `TypeError` to `FileNotFoundError` as part of the validation in FunctionsAPI.

## [5.3.5] - 2023-01-27
### Fixed
- Fixed an atexit-exception (`TypeError: '<' not supported between instances of 'tuple' and 'NoneType'`) that could be raised on PY39+ after fetching datapoints (which uses a custom thread pool implementation).

## [5.3.4] - 2023-01-25
### Fixed
- Displaying Cognite resources like an `Asset` or a `TimeSeriesList` in a Jupyter notebook or similar environments depending on `._repr_html_`, no longer raises `CogniteImportError` stating that `pandas` is required. Instead, a warning is issued and `.dump()` is used as fallback.

## [5.3.3] - 2023-01-24
### Added
- New parameter `token_cache_path` now accepted by `OAuthInteractive` and `OAuthDeviceCode` to allow overriding location of token cache.

### Fixed
- Platform dependent temp directory for the caching of the token in `OAuthInteractive` and `OAuthDeviceCode` (no longer crashes at exit on Windows).

## [5.3.2] - 2023-01-24
### Security
- Update `pytest` and other dependencies to get rid of dependency on the `py` package (CVE-2022-42969).

## [5.3.1] - 2023-01-20
### Fixed
- Last possible valid timestamp would not be returned as first (if first by some miracle...) by the `TimeSeries.first` method due to `end` being exclusive.

## [5.3.0] - 2023-01-20
### Added
- `DatapointsAPI.retrieve_latest` now support customising the `before` argument, by passing one or more objects of the newly added `LatestDatapointQuery` class.

## [5.2.0] - 2023-01-19
### Changed
- The SDK has been refactored to support `protobuf>=3.16.0` (no longer requires v4 or higher). This was done to fix dependency conflicts with several popular Python packages like `tensorflow` and `streamlit` - and also Azure Functions - that required major version 3.x of `protobuf`.

## [5.1.1] - 2023-01-19
### Changed
- Change RAW rows insert chunk size to make individual requests faster.

## [5.1.0] - 2023-01-03
### Added
- The diagram detect function can take file reference objects that contain file (external) id as well as a page range. This is an alternative to the lists of file ids or file external ids that are still possible to use. Page ranges were not possible to specify before.

## [5.0.2] - 2022-12-21
### Changed
- The valid time range for datapoints has been increased to support timestamps up to end of the year 2099 in the TimeSeriesAPI. The utility function `ms_to_datetime` has been updated accordingly.

## [5.0.1] - 2022-12-07
### Fixed
- `DatapointsArray.dump` would return timestamps in nanoseconds instead of milliseconds when `convert_timestamps=False`.
- Converting a `Datapoints` object coming from a synthetic datapoints query to a `pandas.DataFrame` would, when passed `include_errors=True`, starting in version `5.0.0`, erroneously cast the `error` column to a numeric data type and sort it *before* the returned values. Both of these behaviours have been reverted.
- Several documentation issues: Missing methods, wrong descriptions through inheritance and some pure visual/aesthetic.

## [5.0.0] - 2022-12-06
### Improved
- Greatly increased speed of datapoints fetching (new adaptable implementation and change from `JSON` to `protobuf`), especially when asking for... (measured in fetched `dps/sec` using the new `retrieve_arrays` method, with default settings for concurrency):
  - A large number of time series
    - 200 ts: ~1-4x speedup
    - 8000 ts: ~4-7x speedup
    - 20k-100k ts: Up to 20x faster
  - Very few time series (1-3)
    - Up to 4x faster
  - Very dense time series (>>10k dps/day)
    - Up to 5x faster
  - Any query for `string` datapoints
    - Faster the more dps, e.g. single ts, 500k: 6x speedup
- Peak memory consumption (for numeric data) is 0-55 % lower when using `retrieve` and 65-75 % lower for the new `retrieve_arrays` method.
- Fetching newly inserted datapoints no longer suffers from (potentially) very long wait times (or timeout risk).
- Converting fetched datapoints to a Pandas `DataFrame` via `to_pandas()` has changed from `O(N)` to `O(1)`, i.e., speedup no longer depends on the number of datapoints and is typically 4-5 orders of magnitude faster (!). NB: Only applies to `DatapointsArray` as returned by the `retrieve_arrays` method.
- Full customizability of queries is now available for *all retrieve* endpoints, thus the `query()` is no longer needed and has been removed. Previously only `aggregates` could be individually specified. Now all parameters can be passed either as top-level or as *individual settings*, even `ignore_unknown_ids`. This is now aligned with the API (except `ignore_unknown_ids` making the SDK arguably better!).
- Documentation for the retrieve endpoints has been overhauled with lots of new usage patterns and better examples. **Check it out**!
- Vastly better test coverage for datapoints fetching logic. You may have increased trust in the results from the SDK!

### Added
- New required dependency, `protobuf`. This is currently only used by the DatapointsAPI, but other endpoints may be changed without needing to release a new major version.
- New optional dependency, `numpy`.
- A new datapoints fetching method, `retrieve_arrays`, that loads data directly into NumPy arrays for improved speed and *much* lower memory usage.
- These arrays are stored in the new resource types `DatapointsArray` with corresponding container (list) type, `DatapointsArrayList` which offer much more efficient memory usage. `DatapointsArray` also offer zero-overhead pandas-conversion.
- `DatapointsAPI.insert` now also accepts `DatapointsArray`. It also does basic error checking like making sure the number of datapoints match the number of timestamps, and that it contains raw datapoints (as opposed to aggregate data which raises an error). This also applies to `Datapoints` input.
- `DatapointsAPI.insert_multiple` now accepts `Datapoints` and `DatapointsArray` as part of the (possibly) multiple inputs. Applies the same error checking as `insert`.

### Changed
- Datapoints are no longer fetched using `JSON`: the age of `protobuf` has begun.
- The main way to interact with the `DatapointsAPI` has been moved from `client.datapoints` to `client.time_series.data` to align and unify with the `SequenceAPI`. All example code has been updated to reflect this change. Note, however, that the `client.datapoints` will still work until the next major release, but will until then issue a `DeprecationWarning`.
- All parameters to all retrieve methods are now keyword-only (meaning no positional arguments are supported).
- All retrieve methods now accept a string for the `aggregates` parameter when asking for just one, e.g. `aggregates="max"`. This short-cut avoids having to wrap it inside a list. Both `snake_case` and `camelCase` are supported.
- The utility function `datetime_to_ms` no longer issues a `FutureWarning` on missing timezone information. It will now interpret naive `datetime`s as local time as is Python's default interpretation.
- The utility function `ms_to_datetime` no longer issues a `FutureWarning` on returning a naive `datetime` in UTC. It will now return an aware `datetime` object in UTC.
- All data classes in the SDK that represent a Cognite resource type have a `to_pandas` (or `to_geopandas`) method. Previously, these had various defaults for the `camel_case` parameter, but they have all been changed to `False`.
- All retrieve methods (when passing dict(s) with query settings) now accept identifier and aggregates in snake case (and camel case for convenience / backwards compatibility). Note that all newly added/supported customisable parameters (e.g. `include_outside_points` or `ignore_unknown_ids` *must* be passed in snake case or a `KeyError` will be raised.)
- The method `DatapointsAPI.insert_dataframe` has new default values for `dropna` (now `True`, still being applied on a per-column basis to not lose any data) and `external_id_headers` (now `True`, disincentivizing the use of internal IDs).
- The previous fetching logic awaited and collected all errors before raising (through the use of an "initiate-and-forget" thread pool). This is great, e.g., updates/inserts to make sure you are aware of all partial changes. However, when reading datapoints, a better option is to just fail fast (which it does now).
- `DatapointsAPI.[retrieve/retrieve_arrays/retrieve_dataframe]` no longer requires `start` (default: `0`, i.e. 1970-01-01) and `end` (default: `now`). This is now aligned with the API.
- Additionally, `DatapointsAPI.retrieve_dataframe` no longer requires `granularity` and `aggregates`.
- All retrieve methods accept a list of full query dictionaries for `id` and `external_id` giving full flexibility for all individual settings: `start`, `end`, `aggregates`, `granularity`, `limit`, `include_outside_points`, `ignore_unknown_ids`.
- Aggregates returned now include the time period(s) (given by the `granularity` unit) that `start` and `end` are part of (as opposed to only "fully in-between" points). This change is the *only breaking change* to the `DatapointsAPI.retrieve` method for aggregates and makes it so that the SDK match manual queries sent using e.g. `curl` or Postman. In other words, this is now aligned with the API.
Note also that this is a **bugfix**: Due to the SDK rounding differently than the API, you could supply `start` and `end` (with `start < end`) and still be given an error that `start is not before end`. This can no longer happen.
- Fetching raw datapoints using `include_outside_points=True` now returns both outside points (if they exist), regardless of `limit` setting (this is the *only breaking change* for limited raw datapoint queries; unlimited queries are fully backwards compatible). Previously the total number of points was capped at `limit`, thus typically only returning the first. Now up to `limit+2` datapoints are always returned. This is now aligned with the API.
- When passing a relative or absolute time specifier string like `"2w-ago"` or `"now"`, all time series in the same query will use the exact same value for 'now' to avoid any inconsistencies in the results.
- Fetching newly inserted datapoints no longer suffers from very long wait times (or timeout risk) as the code's dependency on `count` aggregates has been removed entirely (implementation detail) which could delay fetching by anything between a few seconds to several minutes/go to timeout while the aggregate was computed on-the-fly. This was mostly a problem for datapoints inserted into low-priority time periods (far away from current time).
- Asking for the same time series any number of times no longer raises an error (from the SDK), which is useful for instance when fetching disconnected time periods. This is now aligned with the API. Thus, the custom exception `CogniteDuplicateColumnsError` is no longer needed and has been removed from the SDK.
- ...this change also causes the `.get` method of `DatapointsList` and `DatapointsArrayList` to now return a list of `Datapoints` or `DatapointsArray` respectively *when duplicated identifiers are queried*. For data scientists and others used to `pandas`, this syntax is familiar to the slicing logic of `Series` and `DataFrame` when used with non-unique indices.
There is also a very subtle **bugfix** here: since the previous implementation allowed the same time series to be specified by both its `id` and `external_id`, using `.get` to access it would always yield the settings that were specified by the `external_id`. This will now return a `list` as explained above.
- `Datapoints` and `DatapointsArray` now store the `granularity` string given by the user (when querying aggregates) which allows both `to_pandas` methods (on `DatapointsList` and `DatapointsArrayList` as well) to accept `include_granularity_name` that appends this to the end of the column name(s).
- Datapoints fetching algorithm has changed from one that relies on up-to-date and correct `count` aggregates to be fast (with fallback on serial fetching when missing/unavailable), to recursively (and reactively) splitting the time-domain into smaller and smaller pieces, depending on the discovered-as-fetched density-distribution of datapoints in time and the number of available workers/threads. The new approach also has the ability to group more than 1 (one) time series per API request (when beneficial) and short-circuit once a user-given limit has been reached (if/when given). This method is now used for *all types of queries*; numeric raw-, string raw-, and aggregate datapoints.

#### Change: `retrieve_dataframe`
- Previously, fetching was constricted (🐍) to either raw- OR aggregate datapoints. This restriction has been lifted and the method now works exactly like the other retrieve-methods (with a few extra options relevant only for pandas `DataFrame`s).
- Used to fetch time series given by `id` and `external_id` separately - this is no longer the case. This gives a significant, additional speedup when both are supplied.
- The `complete` parameter has been removed and partially replaced by `uniform_index (bool)` which covers a subset of the previous features (with some modifications: now gives a uniform index all the way from the first given `start` to the last given `end`). Rationale: Old method had a weird and had unintuitive syntax (passing a string using commas to separate options).
- Interpolating, forward-filling or in general, imputation (also prev. controlled via the `complete` parameter) is completely removed as the resampling logic *really* should be up to the user fetching the data to decide, not the SDK.
- New parameter `column_names` (as already used in several existing `to_pandas` methods) decides whether to pick `id`s or `external_id`s as the dataframe column names. Previously, when both were supplied, the dataframe ended up with a mix.
Read more below in the removed section or check out the method's updated documentation.
- The ordering of columns for aggregates is now always chronological instead of the somewhat arbitrary choice made in `Datapoints.__init__`, (since `dict`s keep insertion order in newer python versions and instance variables lives in `__dict__`)).
- New parameter `include_granularity_name` that appends the specified granularity to the column names if passed as `True`. Mimics the behaviour of the older, well-known argument `include_aggregate_name`, but adds after: `my-ts|average|13m`.

### Fixed
- `CogniteClientMock` has been updated with 24 missing APIs (including sub-composited APIs like `FunctionsAPI.schedules`) and is now used internally in testing instead of a similar, additional implementation.
- Loads of `assert`s meant for the SDK user have been changed to raising exceptions instead as a safeguard since `assert`s are ignored when running in optimized mode `-O` (or `-OO`).

### Fixed: Extended time domain
- `TimeSeries.[first/count/latest]()` now work with the expanded time domain (minimum age of datapoints was moved from 1970 to 1900, see [4.2.1]).
  - `TimeSeries.latest()` now supports the `before` argument similar to `DatapointsAPI.retrieve_latest`.
  - `TimeSeries.first()` now considers datapoints before 1970 and after "now".
  - `TimeSeries.count()` now considers datapoints before 1970 and after "now" and will raise an error for string time series as `count` (or any other aggregate) is not defined.
- `DatapointsAPI.retrieve_latest` would give latest datapoint `before="now"` when given `before=0` (1970) because of a bad boolean check. Used to not be a problem since there were no data before epoch.
- The utility function `ms_to_datetime` no longer raises `ValueError` for inputs from before 1970, but will raise for input outside the allowed minimum- and maximum supported timestamps in the API.
**Note**: that support for `datetime`s before 1970 may be limited on Windows, but `ms_to_datetime` should still work (magic!).

### Fixed: Datapoints-related
- **Critical**: Fetching aggregate datapoints now works properly with the `limit` parameter. In the old implementation, `count` aggregates were first fetched to split the time domain efficiently - but this has little-to-no informational value when fetching *aggregates* with a granularity, as the datapoints distribution can take on "any shape or form". This often led to just a few returned batches of datapoints due to miscounting (e.g. as little as 10% of the actual data could be returned(!)).
- Fetching datapoints using `limit=0` now returns zero datapoints, instead of "unlimited". This is now aligned with the API.
- Removing aggregate names from the columns in a Pandas `DataFrame` in the previous implementation used `Datapoints._strip_aggregate_name()`, but this had a bug: Whenever raw datapoints were fetched all characters after the last pipe character (`|`) in the tag name would be removed completely. In the new version, the aggregate name is only added when asked for.
- The method `Datapoints.to_pandas` could return `dtype=object` for numeric time series when all aggregate datapoints were missing; which is not *that* unlikely, e.g., when using `interpolation` aggregate on a `is_step=False` time series with datapoints spacing above one hour on average. In such cases, an object array only containing `None` would be returned instead of float array dtype with `NaN`s. Correct dtype is now enforced by an explicit `pandas.to_numeric()` cast.
- Fixed a bug in all `DatapointsAPI` retrieve-methods when no time series was/were found, a single identifier was *not* given (either list of length 1 or all given were missing), `ignore_unknown_ids=True`, and `.get` was used on the empty returned `DatapointsList` object. This would raise an exception (`AttributeError`) because the mappings from `id` or `external_id` to `Datapoints` were not defined on the object (only set when containing at least 1 resource).

### Removed
- Method: `DatapointsAPI.query`. No longer needed as all "optionality" has been moved to the three `retrieve` methods.
- Method: `DatapointsAPI.retrieve_dataframe_dict`. Rationale: Due to its slightly confusing syntax and return value, it basically saw no use "in the wild".
- Custom exception: `CogniteDuplicateColumnsError`. No longer needed as the retrieve endpoints now support duplicated identifiers to be passed (similar to the API).
- All convenience methods related to plotting and the use of `matplotlib`. Rationale: No usage and low utility value: the SDK should not be a data science library.

## [4.11.3] - 2022-11-17
### Fixed
- Fix FunctionCallsAPI filtering

## [4.11.2] - 2022-11-16
### Changed
- Detect endpoint (for Engineering Diagram detect jobs) is updated to spawn and handle multiple jobs.
### Added
- `DetectJobBundle` dataclass: A way to manage multiple files and jobs.

## [4.11.1] - 2022-11-15
### Changed
- Update doc for Vision extract method
- Improve error message in `VisionExtractJob.save_annotations`

## [4.11.0] - 2022-10-17
### Added
- Add `compute` method to `cognite.client.geospatial`

## [4.10.0] - 2022-10-13
### Added
- Add `retrieve_latest` method to `cognite.client.sequences`
- Add support for extending the expiration time of download links returned by `cognite.client.files.retrieve_download_urls()`

## [4.9.0] - 2022-10-10
### Added
- Add support for extraction pipeline configuration files
### Deprecated
- Extraction pipeline runs has been moved from `client.extraction_pipeline_runs` to `client.extraction_pipelines.runs`

## [4.8.1] - 2022-10-06
### Fixed
- Fix `__str__` method of `TransformationSchedule`

## [4.8.0] - 2022-09-30
### Added
- Add operations for geospatial rasters

## [4.7.1] - 2022-09-29
### Fixed
- Fixed the `FunctionsAPI.create` method for Windows-users by removing
  validation of `requirements.txt`.

## [4.7.0] - 2022-09-28
### Added
- Support `tags` on `transformations`.

### Changed
- Change geospatial.aggregate_features to support `aggregate_output`

## [4.5.4] - 2022-09-19
### Fixed
- The raw rows insert endpoint is now subject to the same retry logic as other idempotent endpoints.

## [4.5.3] - 2022-09-15
### Fixed
- Fixes the OS specific issue where the `requirements.txt`-validation failed
  with `Permission Denied` on Windows.

## [4.5.2] - 2022-09-09
### Fixed
- Fixes the issue when updating transformations with new nonce credentials

## [4.5.1] - 2022-09-08
### Fixed
- Don't depend on typing_extensions module, since we don't have it as a dependency.

## [4.5.0] - 2022-09-08
### Added
- Vision extract implementation, providing access to the corresponding [Vision Extract API](https://docs.cognite.com/api/v1/#tag/Vision).

## [4.4.3] - 2022-09-08
### Fixed
- Fixed NaN/NA value check in geospatial FeatureList

## [4.4.2] - 2022-09-07
### Fixed
- Don't import numpy in the global space in geospatial module as it's an optional dependency

## [4.4.1] - 2022-09-06
### Fixed
- Fixed FeatureList.from_geopandas to handle NaN values

## [4.4.0] - 2022-09-06
### Changed
- Change geospatial.aggregate_features to support order_by

## [4.3.0] - 2022-09-06
### Added
- Add geospatial.list_features

## [4.2.1] - 2022-08-23
### Changed
- Change timeseries datapoints' time range to start from 01.01.1900

## [4.2.0] - 2022-08-23
### Added
- OAuthInteractive credential provider. This credential provider will redirect you to a login page
and require that the user authenticates. It will also cache the token between runs.
- OAuthDeviceCode credential provider. Display a device code to enter into a trusted device.
It will also cache the token between runs.

## [4.1.2] - 2022-08-22
### Fixed
- geospatial: support asset links for features

## [4.1.1] - 2022-08-19
### Fixed
- Fixed the issue on SDK when Python installation didn't include pip.

### Added
- Added Optional dependency called functions. Usage: `pip install "cognite-sdk[functions]"`

## [4.1.0] - 2022-08-18
### Added
- ensure_parent parameter to client.raw.insert_dataframe method

## [4.0.1] - 2022-08-17
### Added
- OAuthClientCredentials now supports token_custom_args.

## [4.0.0] - 2022-08-15
### Changed
- Client configuration no longer respects any environment variables. There are other libraries better
suited for loading configuration from the environment (such as builtin `os` or `pydantic`). There have also
been several reports of envvar name clash issues in tools built on top the SDK. We therefore
consider this something that should be handled by the application consuming the SDK. All configuration of
`cognite.client.CogniteClient` now happens using a `cognite.client.ClientConfig` object. Global configuration such as
`max_connection_pool_size` and other options which apply to all client instances are now configured through
the `cognite.client.global_config` object which is an instance of `cognite.client.GlobalConfig`. Examples
have been added to the docs.
- Auth has been reworked. The client configuration no longer accepts the `api_key` and `token_...` arguments.
It accepts only a single `credentials` argument which must be a `CredentialProvider` object. A few
implementations have been provided (`APIKey`, `Token`, `OAuthClientCredentials`). Example usage has
been added to the docs. More credential provider implementations will be added in the future to accommodate
other OAuth flows.

### Fixed
- A bug in the Functions SDK where the lifecycle of temporary files was not properly managed.

## [3.9.0] - 2022-08-11
### Added
- Moved Cognite Functions from Experimental SDK to Main SDK.

## [3.8.0] - 2022-08-11
### Added
- Add ignore_unknown_ids parameter to sequences.retrieve_multiple

## [3.7.0] - 2022-08-10
### Changed
- Changed grouping of Sequence rows on insert. Each group now contains at most 100k values and at most 10k rows.

## [3.6.1] - 2022-08-10
### Fixed
- Fixed a minor casing error for the geo_location field on files

### Added
- Add ignore_unknown_ids parameter to files.retrieve_multiple

## [3.5.0] - 2022-08-10
### Changed
- Improve type annotations. Use overloads in more places to help static type checkers.

## [3.4.3] - 2022-08-10
### Changed
- Cache result from pypi version check so it's not executed for every client instantiation.

## [3.4.2] - 2022-08-09
### Fixed
- Fix the wrong destination name in transformations.

## [3.4.1] - 2022-08-01
### Fixed
- fixed exception when printing exceptions generated on transformations creation/update.

## [3.4.0] - 2022-07-25
### Added
- added support for nonce authentication on transformations

### Changed
- if no source or destination credentials are provided on transformation create, an attempt will be made to create a session with the CogniteClient credentials, if it succeeds, the acquired nonce will be used.
- if OIDC credentials are provided on transformation create/update, an attempt will be made to create a session with the given credentials. If it succeeds, the acquired nonce credentials will replace the given client credentials before sending the request.

## [3.3.0] - 2022-07-21
### Added
- added the sessions API

## [3.2.0] - 2022-07-15
### Removed
- Unused cognite.client.experimental module

## [3.1.0] - 2022-07-13
### Changed
- Helper functions for conversion to/from datetime now warns on naive datetimes and their interpretation.
### Fixed
- Helper function `datetime_to_ms` now accepts timezone aware datetimes.

## [3.0.1] - 2022-07-13
### Fixed
- fixed missing README.md in package

## [3.0.0] - 2022-07-12
### Changed
- Poetry build, one single package "cognite-sdk"
- Require python 3.8 or greater (used to be 3.5 or greater)
### Removed
- support for root_asset_id and root_asset_external_id filters. use asset subtree filters instead.

## [2.56.1] - 2022-06-22
### Added
- Time series property `is_step` can now be updated.

## [2.56.0] - 2022-06-21
### Added
- added the diagrams API

## [2.55.0] - 2022-06-20
### Fixed
- Improve geospatial documentation and implement better parameter resilience for filter and feature type update

## [2.54.0] - 2022-06-17
### Added
- Allow to set the chunk size when creating or updating geospatial features

## [2.53.1] - 2022-06-17
### Fixed
- Fixed destination type decoding of `transformation.destination`

## [2.53.0] - 2022-06-16
### Added
- Annotations implementation, providing access to the corresponding [Annotations API](https://docs.cognite.com/api/v1/#tag/Annotations).
    - Added `Annotation`, `AnnotationFilter`, `AnnotationUpdate` dataclasses to `cognite.client.data_classes`
    - Added `annotations` API to `cognite.client.CogniteClient`
    - **Create** annotations with `client.annotations.create` passing `Annotation` instance(s)
    - **Suggest** annotations with `client.annotations.suggest` passing `Annotation` instance(s)
    - **Delete** annotations with `client.annotations.delete` passing the id(s) of annotation(s) to delete
    - **Filter** annotations with `client.annotations.list` passing a `AnnotationFilter `dataclass instance or a filter `dict`
    - **Update** annotations with `client.annotations.update` passing updated `Annotation` or `AnnotationUpdate` instance(s)
    - **Get single** annotation with `client.annotations.retrieve` passing the id
    - **Get multiple** annotations with `client.annotations.retrieve_multiple` passing the ids

### Changed
- Reverted the optimizations introduced to datapoints fetching in 2.47.0 due to buggy implementation.

## [2.51.0] - 2022-06-13
### Added
- added the new geo_location field to the Asset resource

## [2.50.2] - 2022-06-09
### Fixed
- Geospatial: fix FeatureList.from_geopandas issue with optional properties

## [2.50.1] - 2022-06-09
### Fixed
- Geospatial: keep feature properties as is

## [2.50.0] - 2022-05-30
### Changed
- Geospatial: deprecate update_feature_types and add patch_feature_types

## [2.49.1] - 2022-05-19
### Changed
- Geospatial: Support dataset

## [2.49.0] - 2022-05-09
### Changed
- Geospatial: Support output selection for getting features by ids

## [2.48.0] - 2022-05-09
### Removed
- Experimental model hosting API

## [2.47.0] - 2022-05-02
### Changed
- Performance gain for `datapoints.retrieve` by grouping together time series in single requests against the underlying API.

## [2.46.1] - 2022-04-22
### Changed
- POST requests to the `sessions/revoke`-endpoint are now automatically retried
- Fix retrieval of empty raster in experimental geospatial api: http 204 as ok status

## [2.45.0] - 2022-03-25
### Added
- support `sequence_rows` destination type on Transformations.

## [2.44.1] - 2022-03-24
### Fixed
- fix typo in `data_set_ids` parameter type on `transformations.list`.

## [2.44.0] - 2022-03-24
### Added
- support conflict mode parameter on `transformations.schema.retrieve`.

## [2.43.1] - 2022-03-24
### Added
- update pillow dependency 9.0.0 -> 9.0.1

## [2.43.0] - 2022-03-24
### Added
- new list parameters added to `transformations.list`.

## [2.42.0] - 2022-02-25
### Added
- FeatureList.from_geopandas() improvements

### Fixed
- example for templates view.

## [2.41.0] - 2022-02-16
### Added
- support for deleting properties and search specs in GeospatialAPI.update_feature_types(...).

## [2.40.1] - 2022-02-15
### Fixed
- geospatial examples.

## [2.40.0] - 2022-02-11
### Added
- dataSetId support for transformations.

## [2.39.1] - 2022-01-25
### Added
- pandas and geospatial dependencies optional for cognite-sdk-core.

## [2.39.0] - 2022-01-20
### Added
- geospatial API support

## [2.38.6] - 2022-01-14
### Added
- add the possibility to cancel transformation jobs.

## [2.38.5] - 2022-01-12
### Fixed
- Bug where creating/updating/deleting more than 5 transformation schedules in a single call would fail.

## [2.38.4] - 2021-12-23
### Fixed
- Bug where list generator helper will return more than chunk_size items.

## [2.38.3] - 2021-12-13
### Fixed
- Bug where client consumes all streaming content when logging request.

## [2.38.2] - 2021-12-09
### Added
- add the possibility to pass extra body fields to APIClient._create_multiple.

## [2.38.1] - 2021-12-07
### Fixed
- Bug where loading `transformations.jobs` from JSON fails for raw destinations.

## [2.38.0] - 2021-12-06
### Added
- `transformations` api client, which allows the creation, deletion, update, run and retrieval of transformations.
- `transformations.schedules` api client, which allows the schedule, unschedule and retrieval of recurring runs of a transformation.
- `transformations.notifications` api client, which allows the creation, deletion and retrieval of transformation email notifications.
- `transformations.schema` api client, which allows the retrieval of the expected schema of sql transformations based on the destination data type.
- `transformations.jobs` api client, which retrieves the  status of transformation runs.

## [2.37.1] - 2021-12-01
### Fixed
- Bug where `sequences` full update attempts to "set" column spec. "set" is not supported for sequence column spec.

## [2.37.0] - 2021-11-30
### Added
- Added support for retrieving file download urls

## [2.36.0] - 2021-11-30
### Fixed
- Changes default JSON `.dumps()` behaviour to be in strict compliance with the standard: if any NaNs or +/- Infs are encountered, an exception will now be raised.

## [2.35.0] - 2021-11-29
### Added
- Added support for `columns` update on sequences
- Added support for `data_set_id` on template views

### Security
- Disallow downloading files to path outside download directory in `files.download()`.

## [2.32.0] - 2021-10-04
### Added
 - Support for extraction pipelines

## [2.31.1] - 2021-09-30
### Fixed
- Fixed a bug related to handling of binary response payloads.

## [2.31.0] - 2021-08-26
### Added
- View resolver for template fields.

## [2.30.0] - 2021-08-25
### Added
- Support for Template Views

## [2.29.0] - 2021-08-16
### Added
- Raw rows are retrieved using parallel cursors when no limit is set.

## [2.28.2] - 2021-08-12
### Added
- Relationships now supports `partitions` parameter for [parallel retrieval](https://docs.cognite.com/api/v1/#section/Parallel-retrieval)

## [2.28.1] - 2021-08-10
### Changed
- debug mode now logs response payload and headers.

## [2.27.0] - 2021-07-20

### Fixed
- When using CogniteClient with the client-secret auth flow, the object would not be pickle-able (e.g. when using multiprocessing) because of an anonymous function.

## [2.26.1] - 2021-07-20

### Changed
- Optimization. Do not get windows if remaining data points is 0. Reduces number of requests when asking for 100k data points/10k aggregates from 2 to 1.

## [2.26.0] - 2021-07-08

### Added
- Support for set labels on AssetUpdate

## [2.25.0] - 2021-07-06

### Added
- filter_nodes function to ThreeDRevisionsAPI

## [2.24.0] - 2021-06-28

### Added
- ignore_unknown_ids flag to Relationships delete method

## [2.23.0] - 2021-06-25

### Added
- insert_dataframe and retrieve_dataframe methods to the Raw client

## [2.22.0] - 2021-06-22

### Added
- More contextualization job statuses
### Changed
- Refactor contextualization constant representation

## [2.21.0] - 2021-06-21

### Added
- Datasets support for labels

## [2.20.0] - 2021-06-18

### Added
- rows() in RawRowsAPI support filtering with `columns` and `min/maxLastUpdatedTime`

## [2.19.0] - 2021-05-11

### Added
- Support for /token/inspect endpoint

## [2.18.2] - 2021-04-23

### Fixed
- Bug in templates instances filter that would cause `template_names` to be ignored.

## [2.18.1] - 2021-04-22

### Added
- Configure file download/upload timeouts with `COGNITE_FILE_TRANSFER_TIMEOUT` environment variable or
`file_transfer_timeout` parameter on `CogniteClient`.

### Changed
- Increased default file transfer timeout from 180 to 600 seconds
- Retry more failure modes (read timeouts, 502, 503, 504) for files upload/download requests.

## [2.18.0] - 2021-04-20

### Changed
- `COGNITE_DISABLE_SSL` now also covers ssl verification on IDP endpoints used for generating tokens.


## [2.17.1] - 2021-04-15

### Added
- `created_time`, and `last_updated_time` to template data classes.
- `data_set_id` to template instance data class.


## [2.17.0] - 2021-03-26

### Changed
- Ignore exceptions from pypi version check and reduce its timeout to 5 seconds.

### Fixed
- Only 200/201/202 is treated as successful response. 301 led to json decoding errors -
now handled gracefully.
- datasets create limit was set to 1000 in the sdk, leading to cases of 400 from the api where the limit is 10.

### Added
- Support for specifying proxies in the CogniteClient constructor

### Removed
- py.typed file. Will not declare library as typed until we run a typechecker on the codebase.


## [2.16.0] - 2021-03-26

### Added
- support for templates.
- date-based `cdf-version` header.

## [2.15.0] - 2021-03-22

### Added
- `createdTime` field on raw dbs and tables.

## [2.14.0] - 2021-03-18

### Added
- dropna argument to insert_dataframe method in DatapointsAPI

## [2.13.0] - 2021-03-16

### Added
- `sortByNodeId` and `partitions` query parameters to `list_nodes` method.

## [2.12.2] - 2021-03-11

### Fixed
- CogniteAPIError raised (instead of internal KeyError) when inserting a RAW row without a key.

## [2.12.1] - 2021-03-09

### Fixed
- CogniteMissingClientError raised when creating relationship with malformed body.

## [2.12.0] - 2021-03-08

### Changed
- Move Entity matching API from beta to v1.

## [2.11.1] - 2021-02-18

### Changed
- Resources are now more lenient on which types they accept in for labels
- Entity matching fit will flatten dictionaries and resources to "metadata.subfield" similar to pipelines.

### Added
- Relationships now support update

## [2.10.7] - 2021-02-02

### Fixed
- Relationships API list calls via the generator now support `chunk_size` as parameter.

## [2.10.6] - 2021-02-02

### Fixed
- Retry urllib3.NewConnectionError when it isn't in the context of a ConnectionRefusedError

## [2.10.5] - 2021-01-25

### Fixed
- Fixed asset subtree not returning an object with id->item cache for use in .get

## [2.10.4] - 2020-12-14

### Changed
- Relationships filter will now chain filters on large amounts of sources or targets in batches of 1000 rather than 100.


## [2.10.3] - 2020-12-09

### Fixed
- Retries now have backup time tracking per request, rather than occasionally shared between threads.
- Sequences delete ranges now no longer gives an error if no data is present

## [2.10.2] - 2020-12-08

### Fixed
- Set geoLocation.type in files to "Feature" if missing

## [2.10.1] - 2020-12-03

### Added
- Chaining of requests to the relationships list method,
allowing the method to take arbitrarily long lists for `source_external_ids` and `target_external_ids`

## [2.10.0] - 2020-12-01

### Added
- Authentication token generation and lifecycle management

## [2.9.0] - 2020-11-25

### Added
- Entity matching API is now available in the beta client.

## [2.8.0] - 2020-11-23

### Changed
- Move relationships to release python SDK

## [2.7.0] - 2020-11-10

### Added
- `fetch_resources` parameter to the relationships `list` and `retrieve_multiple` methods, which attempts to fetch the resource referenced in the relationship.

## [2.6.4] - 2020-11-10

### Fixed
- Fixed a bug where 429 was not retried on all endpoints

## [2.6.3] - 2020-11-10

### Fixed
- Resource metadata should be able to set empty using `.metadata.set(None)` or `.metadata.set({})`.

## [2.6.2] - 2020-11-05

### Fixed
- Asset retrieve subtree should return empty AssetList if asset does not exist.

## [2.6.1] - 2020-10-30

### Added
- `geospatial` to list of valid relationship resource types.

## [2.6.0] - 2020-10-26

### Changed
- Relationships list should take dataset internal and external id as different parameters.

## [2.5.4] - 2020-10-22

### Fixed
- `_is_retryable` didn't handle clusters with a dash in the name.

## [2.5.3] - 2020-10-14

### Fixed
- `delete_ranges` didn't cast string timestamp into number properly.

## [2.5.2] - 2020-10-06

### Fixed
- `labels` in FileMetadata is not cast correctly to a list of `Label` objects.

## [2.5.1] - 2020-10-01
- Include `py.typed` file in sdk distribution

## [2.5.0] - 2020-09-29

### Added
- Relationships beta support.

### Removed
- Experimental Model Hosting client.

## [2.4.3] - 2020-09-18
- Increase raw rows list limit to 10,000

## [2.4.2] - 2020-09-10
- Fixed a bug where urls with query parameters were excluded from the retryable endpoints.

## [2.4.1] - 2020-09-09

### Changed
- Generator-based listing now supports partitions. Example:
  ``` python
  for asset in client.assets(partitions=10):
    # do something
  ```

## [2.4.0] - 2020-08-31

### Added
- New 'directory' in Files

## [2.3.0] - 2020-08-25

### Changed
- Add support for mypy and other type checking tools by adding packaging type information

## [2.2.2] - 2020-08-18

### Fixed
- HTTP transport logic to better handle retrying of connection errors
- read timeouts will now raise a CogniteReadTimeout
- connection errors will now raise a CogniteConnectionError, while connection refused errors will raise the more
 specific CogniteConnectionRefused exception.

### Added
- Jitter to exponential backoff on retries

### Changed
- Make HTTP requests no longer follow redirects by default
- All exceptions now inherit from CogniteException

## [2.2.1] - 2020-08-17

### Added
- Fixed a bug where `/timeseries/list` was missing from the retryable endpoints.

## [2.2.0] - 2020-08-17

### Added
- Files labelling support

## [2.1.2] - 2020-08-13

### Fixed
- Fixed a bug where only v1 endpoints (not playground) could be added as retryable

## [2.1.1] - 2020-08-13

### Fixed
- Calls to datapoints `retrieve_dataframe` with `complete="fill"` would break using Pandas version 1.1.0 because it raises TypeError when calling `.interpolate(...)` on a dataframe with no columns.

## [2.1.0] - 2020-07-22

### Added
- Support for passing a single string to `AssetUpdate().labels.add` and `AssetUpdate().labels.remove`. Both a single string and a list of strings is supported. Example:
  ```python
  # using a single string
  my_update = AssetUpdate(id=1).labels.add("PUMP").labels.remove("VALVE")
  res = c.assets.update(my_update)

  # using a list of strings
  my_update = AssetUpdate(id=1).labels.add(["PUMP", "ROTATING_EQUIPMENT"]).labels.remove(["VALVE"])
  res = c.assets.update(my_update)
  ```

## [2.0.0] - 2020-07-21

### Changed
- The interface to interact with labels has changed. A new, improved interface is now in place to make it easier to work with CDF labels. The new interface behaves this way:
  ```python
  # crate label definition(s)
  client.labels.create(LabelDefinition(external_id="PUMP", name="Pump", description="Pump equipment"))
  # ... or multiple
  client.labels.create([LabelDefinition(external_id="PUMP"), LabelDefinition(external_id="VALVE")])

  # list label definitions
  label_definitions = client.labels.list(name="Pump")

  # delete label definitions
  client.labels.delete("PUMP")
  # ... or multiple
  client.labels.delete(["PUMP", "VALVE"])

  # create an asset with label
  asset = Asset(name="my_pump", labels=[Label(external_id="PUMP")])
  client.assets.create(assets)

  # filter assets by labels
  my_label_filter = LabelFilter(contains_all=["PUMP", "VERIFIED"])
  asset_list = client.assets.list(labels=my_label_filter)

  # attach/detach labels to/from assets
  my_update = AssetUpdate(id=1).labels.add(["PUMP"]).labels.remove(["VALVE"])
  res = c.assets.update(my_update)
  ```

### Fixed
- Fixed bug where `_call_` in SequencesAPI (`client.sequences`) was incorrectly returning a `GET` method instead of `POST`.

## [1.8.1] - 2020-07-07
### Changed
- For 3d mappings delete, only use node_id and asset_id pairs in delete request to avoid potential bad request.
- Support attaching/detaching multiple labels on assets in a single method

## [1.8.0] - 2020-06-30
### Added
- Synthetic timeseries endpoint for DatapointsApi
- Labels endpoint support
- Assets labelling support
- Support for unique value aggregation for events.

### Changed
- When `debug=true`, redirects are shown more clearly.

## [1.7.0] - 2020-06-03
### Fixed
- datasetId is kept as an integer in dataframes.

### Changed
- Internal list of retryable endpoints was changed to a class variable so it can be modified.

## [1.6.0] - 2020-04-28
### Added
- Support events filtering by ongoing events (events without `end_time` defined)
- Support events filtering by active timerange of event
- Support files metadata filtering by `asset_external_ids`
- Aggregation endpoint for Assets, DataSets, Events, Files, Sequences and TimeSeries API

## [1.5.2] - 2020-04-02
### Added
- Support for security categories on file methods

## [1.5.1] - 2020-04-01
### Added
- Support for security categories on files
- active_at_time on relationships

### Fixed
- No longer retry calls to /files/initupload
- Retry retryable POST endpoints in datasets API

## [1.5.0] - 2020-03-12
### Added
- DataSets API and support for this in assets, events, time series, files and sequences.
- .asset helper function on time series.
- asset external id filter on time series.

## [1.4.13] - 2020-03-03
### Added
- Relationship list supports multiple sources, targets, relationship types and datasets.

## [1.4.12] - 2020-03-02

### Fixed
- Fixed a bug in file uploads where fields other than name were not being passed to uploaded directories.

## [1.4.11] - 2020-02-21

### Changed
- Datapoint insertion changed to be less memory intensive.

### Fixed
- Fixed a bug where add service account to group expected items in response.
- Jupyter notebook output and non-camel cased to_pandas uses nullable int fields instead of float for relevant fields.

## [1.4.10] - 2020-01-27
### Added
- Support for the error field for synthetic time series query in the experimental client.
- Support for retrieving data from multiple sequences at once.

## [1.4.9] - 2020-01-08

### Fixed
- Fixed a bug where datapoints `retrieve` could return less than limit even if there were more datapoints.
- Fixed an issue where `insert_dataframe` would give an error with older pandas versions.

## [1.4.8] - 2019-12-19

### Added
- Support for `ignore_unknown_ids` on time series `retrieve_multiple`, `delete` and datapoints `retrieve` and `latest` and related endpoints.
- Support for asset subtree filters on files, sequences, and time series.
- Support for parent external id filters on assets.
- Synthetic datapoints retrieve has additional functions including variable replacement and sympy support.

### Changed
- Synthetic datapoints now return errors in the `.error` field, in the jupyter output, and optionally in pandas dataframes if `include_errors` is set.

## [1.4.7] - 2019-12-05

### Added
- Support for synthetic time series queries in the experimental client.
- parent external id filter added for assets.

### Fixed
- startTime in event dataframes is now a nullable int dtype, consistent with endTime.

## [1.4.6] - 2019-12-02

### Fixed
- Fixed notebook output for Asset, Datapoint and Raw.

## [1.4.5] - 2019-12-02

### Changed

- The ModelHostingAPI now calls Model Hosting endpoints in playground instead of 0.6.

## [1.4.4] - 2019-11-29

### Added
 - Option to turn off version checking from CogniteClient constructor

### Changed
- In sequences create, the column definitions object accepts both camelCased and snake_cased keys.
- Retry 429 on all endpoints

### Fixed
- Fixed notebook output for DatapointsList

## [1.4.3] - 2019-11-27
### Fixed
- In Jupyter notebooks, the output from built-in list types is no longer camel cased.

## [1.4.2] - 2019-11-27

### Changed
- In the 3D API, the call and list methods now include all models by default instead of only unpublished ones.
- In Jupyter notebooks, the output from built-in types is no longer camel cased.

### Added
- Support for filtering events by asset subtree ids.

## [1.4.1] - 2019-11-18

### Added
- Support for filtering events by asset external id.
- query parameter on asset search.
- `ignore_unknown_ids` parameter on asset and events method `delete` and `retrieve_multiple`.

## [1.4.0] - 2019-11-14

### Changed
- In the ModelHostingAPI, models, versions and schedules are now referenced by name instead of id. The ids are no longer available.
- In the ModelHostingAPI, functions related to model versions are moved from the ModelsAPI to the new ModelVersionsAPI.
- In the ModelHostingAPI, the model names must be unique. Also, the version names and schedule names must be unique per model.
- Default value for `limit` in search method is now 100 instead of None to clarify api default behaviour when no limit is passed.

## [1.3.4] - 2019-11-07

### Changed
- Error 500's are no longer retried by default, only HTTP 429, 502, 503, 504 are.
- Optimized HTTP calls by caching user agent.
- Relationship filtering is now integrated into `list` instead of `search`.
- Sequences `insert_dataframe` parameter `external_id_headers` documentation updated.
- Type hints for several objects formerly `Dict[str, Any]` improved along with introducing matching dict derived classes.

### Fixed
- `source_created_time` and `source_modified_time` on files now displayed as time fields.
- Fixed pagination for `include_outside_points` and other edge cases in datapoints.
- Fixed a bug where `insert_dataframe` with strings caused a numpy error.

### Added
- Relationships can now have sequences as source or target.

## [1.3.3] - 2019-10-21

### Changed
- Datapoints insert dataframe function will check for infinity values.
- Allow for multiple calls to .add / .remove in object updates such as metadata, without later calls overwriting former.
- List time series now ignores the include_metadata parameter.

### Added
- Advanced list endpoint is used for listing time series, adding several new filters and partitions.

## [1.3.2] - 2019-10-16

### Added
- Datapoints objects now store is_string, is_step and unit to allow for better interpretation of the data.
- Sorting when listing events
- Added a search function in the relationships API.

### Changed
- `list` and `__call__` methods for files now support list parameters for `root_ids`, `root_external_ids`.
- retrieve_dataframe with `complete` using Datapoints fields instead of retrieving time series metadata.

### Fixed
- Fixed chunking logic in list_generator to always return last partial chunk.
- Fixed an error on missing target/source in relationships.

## [1.3.1] - 2019-10-09
### Fixed
- Fixed support for totalVariation aggregate completion.
- Changed conversion of raw RowList to pandas DataFrame to handle missing values (in columns) across the rows. This also fixes the bug where one-off values would be distributed to all rows in the DataFrame (unknown bug).

## [1.3.0] - 2019-10-03
### Changed
- Sequences officially released and no longer considered experimental.
- Sequences data insert no longer takes a default value for columns.

## [1.2.1] - 2019-10-01
### Fixed
- Tokens are sent with the correct "Authorization" header instead of "Authentication".

## [1.2.0] - 2019-10-01
### Added
- Support for authenticating with bearer tokens. Can now supply a jwt or jwt-factory to CogniteClient. This token will override any api-key which has been set.

## [1.1.12] - 2019-10-01
### Fixed
- Fixed a bug in time series pagination where getting 100k datapoints could cause a missing id error when using include_outside_points.
- SequencesData `to_pandas` no longer returns NaN on integer zero columns.
- Fixed a bug where the JSON encoder would throw circular reference errors on unknown data types, including numpy floats.

## [1.1.11] - 2019-09-23
### Fixed
- Fix testing.CogniteClientMock so it is possible to get attributes on child which have not been explicitly in the CogniteClientMock constructor

## [1.1.10] - 2019-09-23
### Fixed
- Fix testing.CogniteClientMock so it is possible to get child mock not explicitly defined

### Added
- `list` and `__call__` methods for events now support list parameters for `root_asset_ids`, `root_asset_external_ids`.

## [1.1.9] - 2019-09-20
### Changed
- Renamed testing.mock_cognite_client to testing.monkeypatch_cognite_client

### Added
- testing.CogniteClientMock object

## [1.1.8] - 2019-09-19
### Added
- Support for aggregated properties of assets.
- `Asset` and `AssetList` classes now have a `sequences` function which retrieves related sequences.
- Support for partitioned listing of assets and events.

### Changed
- `list` and `__call__` methods for assets now support list parameters for `root_ids`, `root_external_ids`.
- Sequences API no longer supports column ids, all relevant functions have been changed to only use external ids.

### Fixed
- Fixed a bug in time series pagination where getting 100k dense datapoints would cause a missing id error.
- Sequences retrieve functions fixed to match API change, to single item per retrieve.
- Sequences retrieve/insert functions fixed to match API change to take lists of external ids.

## [1.1.7] - 2019-09-13
### Fixed
- `testing.mock_cognite_client()` so that it still accepts arguments after exiting from mock context.

## [1.1.6] - 2019-09-12
### Fixed
- `testing.mock_cognite_client()` so that the mocked CogniteClient may accept arguments.

## [1.1.5] - 2019-09-12
### Added
- Method `files.download_to_path` for streaming a file to a specific path

## [1.1.4] - 2019-09-12
### Added
- `root_asset_ids` parameter for time series list.

### Changed
- Formatted output in jupyter notebooks for `SequenceData`.
- `retrieve_latest` function in theDatapoints API extended to support more than 100 items.
- Log requests at DEBUG level instead of INFO.

## [1.1.3] - 2019-09-05
### Changed
- Disabled automatic handling of cookies on the requests session objects

### Fixed
- `to_pandas` method on CogniteResource in the case of objects without metadata

## [1.1.2] - 2019-08-28
### Added
- `limit` parameter on sequence data retrieval.
- Support for relationships exposed through experimental client.
- `end` parameter of sequence.data retrieval and range delete accepts -1 to indicate last index of sequence.

### Changed
- Output in jupyter notebooks is now pandas-like by default, instead of outputting long json strings.

### Fixed
- id parameters and timestamps now accept any integer type including numpy.int64, so values from dataframes can be passed directly.
- Compatibility fix for renaming of sequences cursor and start/end parameters in the API.

## [1.1.1] - 2019-08-23
### Added
- `complete` parameter on `datapoints.retrieve_dataframe`, used for forward-filling/interpolating intervals with missing data.
- `include_aggregate_name` option on `datapoints.retrieve_dataframe` and `DatapointsList.to_pandas`, used for removing the `|<aggregate-name>` postfix on dataframe column headers.
- datapoints.retrieve_dataframe_dict function, which returns {aggregate:dataframe} without adding aggregate names to columns
- source_created_time and source_modified_time support for files

## [1.1.0] - 2019-08-21
### Added
- New method create_hierarchy() added to assets API.
- SequencesAPI.list now accepts an asset_ids parameter for searching by asset
- SequencesDataAPI.insert now accepts a SequenceData object for easier copying
- DatapointsAPI.insert now accepts a Datapoints object for easier copying
- helper method `cognite.client.testing.mock_cognite_client()` for mocking CogniteClient
- parent_id and parent_external_id to AssetUpdate class.

### Changed
- assets.create() no longer validates asset hierarchy and sorts assets before posting. This functionality has been moved to assets.create_hierarchy().
- AssetList.files() and AssetList.events() now deduplicate results while fetching related resources, significantly reducing memory load.

## [1.0.5] - 2019-08-15
### Added
- files.create() method to enable creating a file without uploading content.
- `recursive` parameter to raw.databases.delete() for recursively deleting tables.

### Changed
- Renamed .iteritems() on SequenceData to .items()
- raw.insert() now chunks raw rows into batches of 10,000 instead of 1,000

### Fixed
- Sequences queries are now retried if safe
- .update() in all APIs now accept a subclass of CogniteResourceList as input
- Sequences datapoint retrieval updated to use the new cursor feature in the API
- Json serializiation in `__str__()` of base data classes. Now handles Decimal and Number objects.
- Now possible to create asset hierarchy using parent external id when the parent is not part of the batch being inserted.
- `name` parameter of files.upload_bytes is now required, so as not to raise an exception in the underlying API.

## [1.0.4] - 2019-08-05
### Added
- Variety of useful helper functions for Sequence and SequenceData objects, including .column_ids and .column_external_ids properties, iterators and slice operators.
- Sequences insert_dataframe function.
- Sequences delete_range function.
- Support for external id column headers in datapoints.insert_dataframe()

### Changed
- Sequences data retrieval now returns a SequenceData object.
- Sequences insert takes its parameters row data first, and no longer requires columns to be passed.
- Sequences insert now accepts tuples and raw-style data input.
- Sequences create now clears invalid fields such as 'id' in columns specification, so sequences can more easily re-use existing specifications.
- Sequence data function now require column_ids or column_external_ids to be explicitly set, rather than both being passed through a single columns field

## [1.0.3] - 2019-07-26
### Fixed
- Renamed Model.schedule_data_spec to Model.data_spec so the field from the API will be included on the object.
- Handling edge case in Sequences pagination when last datapoint retrieved is at requested end
- Fixing data points retrieval when count aggregates are missing
- Displays unexpected fields on error response from API when raising CogniteAPIError

## [1.0.2] - 2019-07-22
### Added
- Support for model hosting exposed through experimental client

### Fixed
- Handling dynamic limits in Sequences API

## [1.0.1] - 2019-07-19
### Added
- Experimental client
- Support for sequences exposed through experimental client

## [1.0.0] - 2019-07-11
### Added
- Support for all endpoints in Cognite API
- Generator with hidden cursor for all resource types
- Concurrent writes for all resources
- Distribution of "core" sdk which does not depend on pandas and numpy
- Typehints for all methods
- Support for posting an entire asset hierarchy, resolving ref_id/parent_ref_id automatically
- config attribute on CogniteClient to view current configuration.

### Changed
- Renamed methods so they reflect what the method does instead of what http method is used
- Updated documentation with automatically tested examples
- Renamed `stable` namespace to `api`
- Rewrote logic for concurrent reads of datapoints
- Renamed CogniteClient parameter `num_of_workers` to `max_workers`

### Removed
- `experimental` client in order to ensure sdk stability.<|MERGE_RESOLUTION|>--- conflicted
+++ resolved
@@ -17,13 +17,12 @@
 - `Fixed` for any bug fixes.
 - `Security` in case of vulnerabilities.
 
-<<<<<<< HEAD
-## [6.28.5] - 2023-10-03
+## [7.5.0] - 2023-11-28
 ### Improved
 - Quality of life improvement to `client.extraction_pipelines.runs.list` method. It uses `Literal` in the type hint
   of the `statuses` parameter, allows a single `statuses` parameter, and accepts `created_time` on the format `12-ago`
   (same as the `DatapointAPI` methods).
-=======
+
 ## [7.4.1] - 2023-11-28
 ### Fixed
 - Error in logic when creating a `Transformation`. This is causing when calling `client.transformations.update`. 
@@ -370,7 +369,6 @@
 ## [6.28.5] - 2023-10-03
 ### Fixed
 - Bugfix for serialization of Workflows' `DynamicTasksParameters` during `workflows.versions.upsert` and `workflows.execution.retrieve_detailed`
->>>>>>> c84e1589
 
 ## [6.28.4] - 2023-10-03
 ### Fixed
