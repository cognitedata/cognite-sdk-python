--- conflicted
+++ resolved
@@ -14,11 +14,10 @@
 - `Fixed` for any bug fixes.
 - `Security` in case of vulnerabilities.
 
-<<<<<<< HEAD
-## [2.51.0] - 2022-05-31
+## [2.51.0] - 2022-06-10
 ### Added
 - added the new geo_location field to the Asset resource
-=======
+
 ## [2.50.2] - 2022-06-09
 ### Fixed
 - Geospatial: fix FeatureList.from_geopandas issue with optional properties
@@ -26,7 +25,6 @@
 ## [2.50.1] - 2022-06-07
 ### Fixed
 - Geospatial: keep feature properties as is
->>>>>>> 5de67ae3
 
 ## [2.50.0] - 2022-05-27
 ### Changed
