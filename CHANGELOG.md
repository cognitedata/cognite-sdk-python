--- conflicted
+++ resolved
@@ -17,11 +17,10 @@
 - `Fixed` for any bug fixes.
 - `Security` in case of vulnerabilities.
 
-<<<<<<< HEAD
-## [6.22.0] - 2023-09-07
+## [6.26.0] - 2023-09-20
 ### Added
 - Support for the WorkflowOrchestrationAPI with the implementation `client.workflows`.
-=======
+
 ## [6.25.3] - 2023-09-19
 ### Added
 - Support for setting and retrieving `data_set_id` in data class `client.data_classes.ThreeDModel`.
@@ -71,7 +70,6 @@
 ## [6.21.1] - 2023-09-07
 ### Fixed
 - Concurrent usage of the `CogniteClient` could result in API calls being made with the wrong value for `api_subversion`.
->>>>>>> cac8a5dc
 
 ## [6.21.0] - 2023-09-06
 ### Added
