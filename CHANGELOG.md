--- conflicted
+++ resolved
@@ -21,15 +21,13 @@
 ### Fixed
 - Fixes type annotations for Functions API. Adds new `FunctionHandle` type for annotating function handles.
 
-<<<<<<< HEAD
-## [7.76.0] - 2025-06-18
+## [7.76.0] - 2025-06-25
 ### Added
 - When ingesting datapoints, `insert_dataframe` now accepts instance IDs as column names when `instance_id_headers` is `True`. Note, in th next major release of the SDK, the behaviour of the column names will change and the ID type of the column will be determined based on the type of the column name. E.g. if the column name is of type `NodeId` it will automatically be interpreted as instance ID.
-=======
+
 ## [7.75.3] - 2025-06-25
 ### Added
 - Added new `appConfigAcl` capability.
->>>>>>> a9d591ab
 
 ## [7.75.2] - 2025-06-05
 ### Fixed
