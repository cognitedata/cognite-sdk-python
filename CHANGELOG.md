--- conflicted
+++ resolved
@@ -25,11 +25,9 @@
 - Error 500's are no longer retried by default, only HTTP 429, 502, 503, 504 are.
 
 ### Fixed
-<<<<<<< HEAD
 - Fixed pagination for include_outside_points and other edge cases in datapoints.
-=======
 - source_created_time and source_modified_time on files now displayed as time fields.
->>>>>>> e972176c
+
 
 ## [1.3.3] - 2019-10-21
 
