--- conflicted
+++ resolved
@@ -17,314 +17,9 @@
 - `Fixed` for any bug fixes.
 - `Security` in case of vulnerabilities.
 
-<<<<<<< HEAD
-## [6.30.0] - 2023-10-06
-### Added
-- Support for the UnitCatalog with the implementation `client.units`.
-
-## [6.29.2] - 2023-10-04
-### Fixed
-- Calling some of the methods `assets.filter()`, `events.filter()`, `sequences.filter()`, `time_series.filter()` without a `sort` parameter could cause a `CogniteAPIError` with a 400 code. This is now fixed. 
-
-## [6.29.1] - 2023-10-04
-### Added
-- Convenience method `to_text` on the `FunctionCallLog` class which simplifies printing out function call logs.
-
-## [6.29.0] - 2023-10-04
-### Added
-- Added parameter `resolve_duplicate_file_names` to `client.files.download`. 
-  This will keep all the files when downloading to local machine, even if they have the same name.
-
-## [6.28.5] - 2023-10-03
-### Fixed
-- Bugfix for serialization of Workflows' `DynamicTasksParameters` during `workflows.versions.upsert` and `workflows.execution.retrieve_detailed`
-
-## [6.28.4] - 2023-10-03
-### Fixed
-- Overload data_set/create for improved type safety
-
-## [6.28.3] - 2023-10-03
-### Fixed
-- When uploading files as strings using `client.files.upload_bytes` the wrong encoding is used on Windows, which is causing
-  part of the content to be lost when uploading. This is now fixed.
-
-## [6.28.2] - 2023-10-02
-### Fixed
-- When cache lookup did not yield a token for `CredentialProvider`s like `OAuthDeviceCode` or `OAuthInteractive`, a
-  `TypeError` could be raised instead of initiating their authentication flow.
-
-## [6.28.1] - 2023-09-30
-### Improved
-- Warning when using alpha/beta features.
-
-## [6.28.0] - 2023-09-26
-### Added
-- Support for the WorkflowOrchestrationAPI with the implementation `client.workflows`.
-
-## [6.27.0] - 2023-09-13
-### Changed
-- Reduce concurrency in data modeling client to 1
-
-## [6.26.0] - 2023-09-22
-### Added
-- Support `partition` and `cursor` parameters on `time_series.subscriptions.iterate_data`
-- Include the `cursor` attribute on `DatapointSubscriptionBatch`, which is yielded in every iteration
-of `time_series.subscriptions.iterate_data`.
-
-## [6.25.3] - 2023-09-19
-### Added
-- Support for setting and retrieving `data_set_id` in data class `client.data_classes.ThreeDModel`.
-
-## [6.25.2] - 2023-09-12
-### Fixed
-- Using the `HasData` filter would raise an API error in CDF.
-
-## [6.25.1] - 2023-09-15
-### Fixed
-- Using nonce credentials now works as expected for `transformations.[create, update]`. Previously, the attempt to create
-  a session would always fail, leading to nonce credentials never being used (full credentials were passed to- and
-  stored in the transformations backend service).
-- Additionally, the automatic creation of a session no longer fails silently when an `CogniteAuthError` is encountered
-  (which happens when the credentials are invalid).
-- While processing source- and destination credentials in `client.transformations.[create, update]`, an `AttributeError`
-  can no longer be raised (by not specifying project).
-### Added
-- `TransformationList` now correctly inherits the two (missing) helper methods `as_ids()` and `as_external_ids()`.
-
-## [6.25.0] - 2023-09-14
-### Added
-- Support for `ignore_unknown_ids` in `client.functions.retrieve_multiple` method.
-
-## [6.24.1] - 2023-09-13
-### Fixed
-- Bugfix for `AssetsAPI.create_hierarchy` when running in upsert mode: It could skip certain updates above
-  the single-request create limit (currently 1000 assets).
-
-## [6.24.0] - 2023-09-12
-### Fixed
-- Bugfix for `FilesAPI.upload` and `FilesAPI.upload_bytes` not raising an error on file contents upload failure. Now `CogniteFileUploadError` is raised based on upload response.
-
-## [6.23.0] - 2023-09-08
-### Added
-- Supporting for deleting constraints and indexes on containers.
-
-### Changed
-- The abstract class `Index` can no longer be instantiated. Use BTreeIndex or InvertedIndex instead.
-
-## [6.22.0] - 2023-09-08
-### Added
-- `client.data_modeling.instances.subscribe` which lets you subscribe to a given
-data modeling query and receive updates through a provided callback.
-- Example on how to use the subscribe method to sync nodes to a local sqlite db.
-
-## [6.21.1] - 2023-09-07
-### Fixed
-- Concurrent usage of the `CogniteClient` could result in API calls being made with the wrong value for `api_subversion`.
-
-## [6.21.0] - 2023-09-06
-### Added
-- Supporting pattern mode and extra configuration for diagram detect in beta.
-
-## [6.20.0] - 2023-09-05
-### Fixed
-- When creating functions with `client.functions.create` using the `folder` argument, a trial-import is executed as part of
-  the verification process. This could leave leftover modules still in scope, possibly affecting subsequent calls. This is
-  now done in a separate process to guarantee it has no side-effects on the main process.
-- For pyodide/WASM users, a backup implementation is used, with an improved cleanup procedure.
-
-### Added
-- The import-check in `client.functions.create` (when `folder` is used) can now be disabled by passing
-  `skip_folder_validation=True`. Basic validation is still done, now additionally by parsing the AST.
-
-## [6.19.0] - 2023-09-04
-## Added
-- Now possible to retrieve and update translation and scale of 3D model revisions.
-
-## [6.18.0] - 2023-09-04
-### Added
-- Added parameter `keep_directory_structure` to `client.files.download` to allow downloading files to a folder structure matching the one in CDF.
-
-### Improved
-- Using `client.files.download` will still skip files with the same name when writing to disk, but now a `UserWarning` is raised, specifying which files are affected.
-
-## [6.17.0] - 2023-09-01
-### Added
-- Support for the UserProfilesAPI with the implementation `client.iam.user_profiles`.
-
-## [6.16.0] - 2023-09-01
-### Added
-- Support for `ignore_unknown_ids` in `client.relationships.retrieve_multiple` method.
-
-## [6.15.3] - 2023-08-30
-### Fixed
-- Uploading files using `client.files.upload` now works when running with `pyodide`.
-
-## [6.15.2] - 2023-08-29
-### Improved
-- Improved error message for `CogniteMissingClientError`. Now includes the type of object missing the `CogniteClient` reference.
-
-## [6.15.1] - 2023-08-29
-### Fixed
-- Bugfix for `InstanceSort._load` that always raised `TypeError` (now public, `.load`). Also, indirect fix for `Select.load` for non-empty `sort`.
-
-## [6.15.0] - 2023-08-23
-### Added
-- Support for the DocumentsAPI with the implementation `client.documents`.
-- Support for advanced filtering for `Events`, `TimeSeries`, `Assets` and `Sequences`. This is available through the
-  `.filter()` method, for example, `client.events.filter`.
-- Extended aggregation support for `Events`, `TimeSeries`, `Assets` and `Sequences`. This is available through the five
-  methods `.aggregate_count(...)`, `aggregate_cardinality_values(...)`, `aggregate_cardinality_properties(...)`,
-  `.aggregate_unique_values(...)`, and `.aggregate_unique_properties(...)`. For example,
-  `client.assets.aggregate_count(...)`.
-- Added helper methods `as_external_ids` and `as_ids` for `EventList`, `TimeSeriesList`, `AssetList`, `SequenceList`,
-  `FileMetaDataList`, `FunctionList`, `ExtractionPipelineList`, and `DataSetList`.
-
-### Deprecated
-- Added `DeprecationWarning` to methods `client.assets.aggregate_metadata_keys` and
-  `client.assets.aggregate_metadata_values`. The use parameter the `fields` in
-  `client.events.aggregate_unique_values` will also lead to a deprecation warning. The reason is that the endpoints
-  these methods are using have been deprecated in the CDF API.
-
-## [6.14.2] - 2023-08-22
-### Fixed
-- All data modeling endpoints will now be retried. This was not the case for POST endpoints.
-
-## [6.14.1] - 2023-08-19
-### Fixed
-- Passing `sources` as a tuple no longer raises `ValueError` in `InstancesAPI.retrieve`.
-
-## [6.14.0] - 2023-08-14
-### Changed
-- Don't terminate client.time_series.subscriptions.iterate_data() when `has_next=false` as more data
-may be returned in the future. Instead we return the `has_next` field in the batch, and let the user
-decide whether to terminate iteration. This is a breaking change, but this particular API is still
-in beta and thus we reserve the right to break it without bumping the major version.
-
-## [6.13.3] - 2023-08-14
-### Fixed
-- Fixed bug in `ViewApply.properties` had type hint `ConnectionDefinition` instead of `ConnectionDefinitionApply`.
-- Fixed bug in `dump` methods of `ViewApply.properties` causing the return code `400` with message
-  `Request had 1 constraint violations. Please fix the request and try again. [type must not be null]` to be returned
-  from the CDF API.
-
-## [6.13.2] - 2023-08-11
-### Fixed
-- Fixed bug in `Index.load` that would raise `TypeError` when trying to load `indexes`, when an unexpected field was
-  encountered (e.g. during a call to `client.data_modeling.container.list`).
-
-## [6.13.1] - 2023-08-09
-### Fixed
-- Fixed bug when calling a `retrieve`, `list`, or `create` in `client.data_modeling.container` raised a `TypeError`.
-  This is caused by additions of fields to the API, this is now fixed by ignoring unknown fields.
-
-## [6.13.0] - 2023-08-07
-### Fixed
-- Fixed a bug raising a `KeyError` when calling `client.data_modeling.graphql.apply_dml` with an invalid `DataModelingId`.
-- Fixed a bug raising `AttributeError` in `SpaceList.to_space_apply_list`, `DataModelList.to_data_model_apply_list`,
-  `ViewList.to_view_apply`. These methods have also been renamed to `.as_apply` for consistency
-  with the other data modeling resources.
-
-### Removed
-- The method `.as_apply` from `ContainerApplyList` as this method should be on the `ContainerList` instead.
-
-### Added
-- Missing `as_ids()` for `DataModelApplyList`, `ContainerList`, `ContainerApplyList`, `SpaceApplyList`, `SpaceList`,
-  `ViewApplyList`, `ViewList`.
-- Added helper method `.as_id` to `DMLApplyResult`.
-- Added helper method `.latest_version` to `DataModelList`.
-- Added helper method `.as_apply` to `ContainerList`.
-- Added container classes `NodeApplyList`, `EdgeApplyList`, and `InstancesApply`.
-
-## [6.12.2] - 2023-08-04
-### Fixed
-- Certain errors that were previously silently ignored in calls to `client.data_modeling.graphql.apply_dml` are now properly raised (used to fail as the API error was passed nested inside the API response).
-
-## [6.12.1] - 2023-08-03
-### Fixed
-- Changed the structure of the GraphQL query used when updating DML models through `client.data_modeling.graphql.apply_dml` to properly handle (i.e. escape) all valid symbols/characters.
-
-## [6.12.0] - 2023-07-26
-### Added
-- Added option `expand_metadata` to `.to_pandas()` method for list resource types which converts the metadata (if any) into separate columns in the returned dataframe. Also added `metadata_prefix` to control the naming of these columns (default is "metadata.").
-
-## [6.11.1] - 2023-07-19
-### Changed
-- Return type `SubscriptionTimeSeriesUpdate` in `client.time_series.subscriptions.iterate_data` is now required and not optional.
-
-## [6.11.0] - 2023-07-19
-### Added
-- Support for Data Point Subscription, `client.time_series.subscriptions`. Note this is an experimental feature.
-
-
-## [6.10.0] - 2023-07-19
-### Added
-- Upsert method for `assets`, `events`, `timeseries`, `sequences`, and `relationships`.
-- Added `ignore_unknown_ids` flag to `client.sequences.delete`
-
-## [6.9.0] - 2023-07-19
-### Added
-- Basic runtime validation of ClientConfig.project
-
-## [6.8.7] - 2023-07-18
-### Fixed
-- Dumping of `Relationship` with `labels` is not `yaml` serializable. This is now fixed.
-
-## [6.8.6] - 2023-07-18
-### Fixed
-- Include `version` in __repr__ for View and DataModel
-
-## [6.8.5] - 2023-07-18
-### Fixed
-- Change all implicit Optional types to explicit Optional types.
-
-## [6.8.4] - 2023-07-12
-### Fixed
-- `max_worker` limit match backend for `client.data_modeling`.
-
-## [6.8.3] - 2023-07-12
-### Fixed
-- `last_updated_time` and `created_time` are no longer optional on InstanceApplyResult
-
-## [6.8.2] - 2023-07-12
-### Fixed
-- The `.dump()` method for `InstanceAggregationResult` caused an `AttributeError` when called.
-
-## [6.8.1] - 2023-07-08
-### Changed
-- The `AssetHierarchy` class would consider assets linking their parent by ID only as orphans, contradicting the
-  docstring stating "All assets linking a parent by ID are assumed valid". This is now true (they are no longer
-  considered orphans).
-
-## [6.8.0] - 2023-07-07
-### Added
-- Support for annotations reverse lookup.
-
-## [6.7.1] - 2023-07-07
-### Fixed
-- Needless function "as_id" on View as it was already inherited
-### Added
-- Flag "all_versions" on data_modeling.data_models.retrieve() to retrieve all versions of a data model or only the latest one
-- Extra documentation on how to delete edges and nodes.
-- Support for using full Node and Edge objects when deleting instances.
-
-## [6.7.0] - 2023-07-07
-### Added
-- Support for applying graphql dml using `client.data_modeling.graphql.apply_dml()`.
-
-## [6.6.1] - 2023-07-07
-### Improved
-- Added convenience function to instantiate a `CogniteClient.default(...)` to save the users from typing the
-  default URLs.
-
-## [6.6.0] - 2023-07-06
-### Fixed
-- Support for query and sync endpoints across instances in the Data Modeling API with the implementation
-  `client.data_modeling.instances`, the methods `query` and `sync`.
-=======
 ## [6.5.9] - 2023-06-28
 ### Improved
 - Documentation for entity matching
->>>>>>> 3cf0c280
 
 ## [6.5.8] - 2023-06-30
 ### Fixed
@@ -333,21 +28,21 @@
 
 ## [6.5.7] - 2023-06-29
 ### Fixed
-- A bug caused by use of snake case in field types causing `NodeApply.dump(camel_case=True)`
-  trigger a 400 response from the API.
+- A bug caused by use of snake case in field types causing `NodeApply.dump(camel_case=True)` 
+  trigger a 400 response from the API. 
 
 ## [6.5.6] - 2023-06-29
 ### Fixed
-- A bug causing `ClientConfig(debug=True)` to raise an AttributeError
+- A bug causing `ClientConfig(debug=True)` to raise an AttributeError 
 
 ## [6.5.5] - 2023-06-28
 ### Fixed
-- A bug where we would raise the wrong exception when errors on occurred on `data_modeling.spaces.delete`
-- A bug causing inconsistent MRO in DataModelList
+- A bug where we would raise the wrong exception when errors on occured on `data_modeling.spaces.delete`
+- A bug causing incosistent MRO in DataModelList
 
 ## [6.5.4] - 2023-06-28
 ### Added
-- Missing query parameters:
+- Missing query parameters: 
      * `inline_views` in `data_modeling.data_models.retrieve()`.
      * `include_global` in `data_modeling.spaces.list()`.
      * `include_inherited_properties` in `data_modeling.views.retrieve()`.
@@ -368,12 +63,12 @@
 
 ## [6.5.0] - 2023-06-27
 ### Added
-- Support for searching and aggregating across instances in the Data Modeling API with the implementation
+- Support for searching and aggregating across instances in the Data Modeling API with the implementation 
   `client.data_modeling.instances`, the methods `search`, `histogram` and `aggregate`.
 
 ## [6.4.8] - 2023-06-23
 ### Fixed
-- Handling non 200 responses in `data_modeling.spaces.apply`, `data_modeling.data_models.apply`,
+- Handling non 200 responses in `data_modeling.spaces.apply`, `data_modeling.data_models.apply`, 
   `data_modeling.views.apply` and `data_modeling.containers.apply`
 
 ## [6.4.7] - 2023-06-22
@@ -403,7 +98,7 @@
 - Make VersionedDataModelingId:load accept `tuple[str, str]`
 - Rename ConstraintIdentifier to Constraint - it was not an id but the definition itself
 - Rename IndexIdentifier to Index - it was not an id but the definition itself
-- Rename ContainerPropertyIdentifier to ContainerProperty - it was not an id but the definition itself
+- Rename ContainerPropertyIdentifier to ContaienrProperty - it was not an id but the definition itself
 
 ### Removed
 - Redundant EdgeApply:create method. It simply mirrored the EdgeApply constructor.
@@ -415,7 +110,7 @@
 
 ## [6.4.2] - 2023-06-15
 ### Changed
-- When providing ids as tuples in `instances.retrieve` and `instances.delete` you should not
+- When providing ids as tuples in `instances.retrieve` and `instances.delete` you should not 
 have to specify the instance type in each tuple
 
 ### Fixed
@@ -427,7 +122,7 @@
 
 ## [6.4.0] - 2023-06-12
 ### Added
-- Partial support for the instance resource in the Data Modeling API with the implementation
+- Partial support for the instance resource in the Data Modeling API with the implementation 
   `client.data_modeling.instances`, the endpoints `list`, `delete`, `retrieve`, and `apply`
 
 ## [6.3.2] - 2023-06-08
@@ -530,7 +225,7 @@
 
 ## [6.0.0] - 2023-04-19
 ### Removed
-- Removed support for legacy auth (API keys, service accounts, login.status)
+- Removed support for legacy auth (apikeys, serviceaccounts, login.status)
 - Removed the deprecated `extractionPipeline` argument to `client.extraction_pipelines.create`. Only `extraction_pipeline` is accepted now.
 - Removed the deprecated `client.datapoints` accessor attribute. The datapoints API can only be accessed through `client.time_series.data` now.
 - Removed the deprecated `client.extraction_pipeline_runs` accessor attribute. The extraction pipeline run API can only be accessed through `client.extraction_pipelines.runs` now.
@@ -967,7 +662,7 @@
 ### Changed
 - Client configuration no longer respects any environment variables. There are other libraries better
 suited for loading configuration from the environment (such as builtin `os` or `pydantic`). There have also
-been several reports of envvar name clash issues in tools built on top the SDK. We therefore
+been several reports of ennvar name clash issues in tools built on top the SDK. We therefore
 consider this something that should be handled by the application consuming the SDK. All configuration of
 `cognite.client.CogniteClient` now happens using a `cognite.client.ClientConfig` object. Global configuration such as
 `max_connection_pool_size` and other options which apply to all client instances are now configured through
