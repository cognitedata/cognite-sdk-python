# Changelog
All notable changes to this project will be documented in this file.

The format is based on [Keep a Changelog](https://keepachangelog.com/en/1.0.0/),
and this project adheres to [Semantic Versioning](https://semver.org/spec/v2.0.0.html).

The changelog for SDK version 0.x.x can be found [here](https://github.com/cognitedata/cognite-sdk-python/blob/0.13/CHANGELOG.md).

For users wanting to upgrade major version, a migration guide can be found [here](MIGRATION_GUIDE.md).

Changes are grouped as follows
- `Added` for new features.
- `Changed` for changes in existing functionality.
- `Deprecated` for soon-to-be removed features.
- `Improved` for transparent changes, e.g. better performance.
- `Removed` for now removed features.
- `Fixed` for any bug fixes.
- `Security` in case of vulnerabilities.

<<<<<<< HEAD
## [7.60.3] - 2024-09-14
### Added
- [Feature Preview - alpha] Support for `client.hosted_extractors.jobs`.
=======
## [7.61.0] - 2024-09-18
### Changed
- TimeSeriesAPI and DatapointsAPI support for `instance_id` reaches general availability (GA).
### Added
- `instance_id` can now be used freely alongside `id` and `external_id`, and is now accepted by
  retrieve/retrieve_array/retrieve_dataframe.
- `instance_id` now works in `to_pandas` methods, with fallbacks on `external_id` and `id`.
### Fixed
- A bug caused all datapoints objects to load an empty instance_id.

## [7.60.6] - 2024-09-17
### Fixed
- Fixed bug in `replace` upsert mode which caused objects to not be cleared.

## [7.60.5] - 2024-09-17
### Changed
- Remove beta notice on the Data Workflows `WorkflowTriggerAPI`

## [7.60.4] - 2024-09-15
### Added
- Fix bug in column name remapping for `TypedInstance.to_pandas()`

## [7.60.3] - 2024-09-14
### Changed
- The Core Model and Extractor Extension (`cognite.client.data_classes.data_modeling.cdm/extractor_extension`) are
  now implemented as composition and no longer inherits from each other. This is to reflect the underlying API.
>>>>>>> 2a825fa6

## [7.60.2] - 2024-09-14
### Added
- [Feature Preview - alpha] Support for `client.hosted_extractors.destinations`.

## [7.60.1] - 2024-09-13
### Fixed
- LocationFiltersACl.Scope.SpaceID changed to ID

## [7.60.0] - 2024-09-12
### Changed
- Some changes to the typed instances functionality in the data modeling client
  - The `TypedNode`, `TypedEdge`, etc. classes are moved from `data_classes.data_modeling.typed_instances` to `data_classes.data_modeling.instances`
  - The `properties` attribute on `TypedNode`/`TypedEdge` now return data
  - The `sources` attribute on `TypedNodeApply`/`TypedEdgeApply` now returns data

## [7.59.3] - 2024-09-12
### Fixed
- JSONDecodeError can no longer be raised in environments where simplejson is used instead of built-in json.

## [7.59.2] - 2024-09-12
### Fixed
- A bug in `client.sequences.data.retrieve_dataframe(...)` where passing a column to `column_external_ids` caused a TypeError.

## [7.59.1] - 2024-09-12
### Fixed
- Creating a function using files dated before 1980 no longer raises ValueError,
  by overriding the timestamps to 1980-01-01.

## [7.59.0] - 2024-09-12
### Added
- Added `ignore_unknown_ids` to `client.files.delete`.

## [7.58.8] - 2024-09-10
### Added
- Added missing `WorkflowTriggerCreateList` to `cognite.client.data_classes.workflows`.

## [7.58.7] - 2024-09-06
### Changed
- [Feature Preview - alpha] Updated the `Core Model` and added `ExtractorExtension` model handling of the reserved
  property names `type` and `version` (`cognite.client.data_classed.data_modeling.cdm` and
  `cognite.client.data_classed.data_modeling.extractor_extension`). Now, these properties are prefixed with
  the original view external id instead of suffixed with underscore. For example, `CogniteAsset` now has
  `asset_type` instead of `type_` attribute. This is to avoid confusion with the node type, which is
  the `type` attribute.

## [7.58.6] - 2024-09-05
### Fixed
- Data modeling convenience filter `SpaceFilter` now allows listing of global nodes by using `equals`
  (when a single space is requested (requirement)). This also affects the `space` parameter to e.g.
  `client.data_modeling.instances.list(...)`

## [7.58.5] - 2024-09-04
### Added
- Data modeling filters now support properties that are lists.
### Fixed
- Read-only properties on CogniteAssetApply (root, path and last_updated_time) are now removed.

## [7.58.4] - 2024-09-03
### Fixed
- The deserialization `datetime` properties in `TypedNode`/`TypedEdge` now correctly handles truncated milliseconds.

## [7.58.3] - 2024-09-03
### Fixed
- The parameter `query` is now optional in `client.data_modeling.instances.search(...)`.

## [7.58.2] - 2024-09-03
### Added
- [Feature Preview - alpha] Support for `client.hosted_extractors.sources`.

## [7.58.1] - 2024-09-03
### Fixed
- [Feature Preview - beta] data workflows: `workflowExecutionId` in `cognite.client.data_classes.workflows.WorkflowTriggerRun`
 can be null or missing, as according to the API spec.

## [7.58.0] - 2024-09-03
### Added
- Data Workflows: add support for `SubworkflowReferenceParameters` subworkflow task type. Allowing embedding other workflows into a workflow.

## [7.57.0] - 2024-09-03
### Added
- Add a `load` method to CogniteClient, ClientConfig, and CredenitalProvider (and all it's subclasses).
- Add `apply_settings` method to `global_config` to pass in a dict of settings

## [7.56.0] - 2024-09-02
### Added
- Support for referencing files by instance id when running diagrams.detect

## [7.55.2] - 2024-08-29
### Fixed
- Turn workflow_orchestration into data_workflows and add trigger doc, fix attribute names in data classes

## [7.55.1] - 2024-08-29
### Fixed
- Missing exports for workflow triggers

## [7.55.0] - 2024-08-23
### Added
- Support for creating a session using a one-shot token in the `client.iam.session.create` method.
- Parameter `nonce` to the `client.functions.call()` and `client.workflow.executions.run()` methods to allow passing
  a custom nonce instead of letting the SDK generate it from your current credentials.

## [7.54.19] - 2024-08-23
### Added
- [Feature Preview - beta] Support for `client.workflows.triggers`.

## [7.54.18] - 2024-08-26
### Added
- When retrieving datapoints, `instance_id` is now set on the objects (for time series created
  through Data Modelling).

## [7.54.17] - 2024-08-22
### Added
- [Feature Preview]  Added `ExtractorExtension` model of the Core Model.

## [7.54.16] - 2024-08-22
### Added
- Added new LocationFiltersAcl capability.

## [7.54.15] - 2024-08-21
### Fixed
- [Feature Preview]  Updated the Core Model to latest version.

## [7.54.14] - 2024-08-19
### Fixed
- [Feature Preview - alpha] fix `files.upload_content`, `files.upload_content_bytes` and
  `files.multipart_upload_content_session`

## [7.54.13] - 2024-08-13
### Added
- [Feature Preview - alpha] Support for `instanceId` in the `client.files.retrieve`, `client.files.retrieve_multiple`,
  `client.files.update`, `client.files.retrieve_download_urls`, `client.files.download_bytes`, `client.files.download_to_path`,
  `client.files.download`.
- [Feature Preview - alpha] Add three new methods for uploading content: `client.files.upload_content`,
  `client.files.upload_content_bytes`, `client.files.multipart_upload_content_session`.

  This is an experimental feature and may change without warning.

## [7.54.12] - 2024-08-08
### Fixed
- NodeList and EdgeList (and subclasses) now expects an instance ID, `(space, external_id)` in the `.get` method.
  Using just an `external_id` is still possible, but deprecated as it is ambiguous in the absence of the space
  identifier, and will just return the last matching instance (as previously).
- SpaceList.get now works and expects a space identifier in the `.get` method.

## [7.54.11] - 2024-07-26
### Fixed
- Creating a Group with an `UnknownAcl` supported by the API no longer raises a client-side `ValueError` after
  successfully creating the group.

## [7.54.10] - 2024-07-26
### Changed
- Added option to add last_updated_time to the index of client.raw.rows.retrieve_dataframe.

## [7.54.9] - 2024-07-22
### Changed
- [Feature Preview] Updated the Core Model to require keyword arguments for all classes and include
  docstring.

## [7.54.8] - 2024-07-22
### Added
- The method `client.functions.schedules.retrieve` now accepts the missing parameter `ignore_unknown_ids` as well
  as retrieving multiple schedules at once.
- The method `client.functions.schedules.create` now supports creating using a `FunctionScheduleWrite` object.

### Changed
- When creating a new function schedule without specifying `description`, the default value is now
  correctly set to `None` instead of `""`.

## [7.54.7] - 2024-07-22
### Fixed
- The method `client.three_d.models.update` no longer accepts `ThreeDModelWrite` as this will raise a `ValueError`.
- The method `client.three_d.models.create` now supports creating multiple models with different metdata fields
  in a single call.

## [7.54.6] - 2024-07-19
### Fixed
- In the data classe, `NodeApply` and `EdgeApply` the argument `camel_case=False` is now
  respected in `.dump()`.

## [7.54.5] - 2024-07-19
### Changed
- [Feature Preview] Updated the Core Model to the newest version released on July 12th, 2024. The
  introduction of the `Cognite` prefix for all classes.

## [7.54.4] - 2024-07-19
### Changed
- Instance classes like `Node` and `NodeList` now expand properties by default in notebook-like environments.

## [7.54.3] - 2024-07-18
### Added
- [Feature Preview] Support for `enum` as container property type in the data modeling APIs. Note that this is not
  yet supported in the API, and is an experimental feature that may change without warning.

## [7.54.2] - 2024-07-16
### Fixed
- A bug in the list method of the RelationshipsAPI that could cause a thread deadlock.

## [7.54.1] - 2024-07-15
### Fixed
- Calling `client.functions.retrieve` or `client.functions.delete` with more than 10 ids no longer
  raises a `CogniteAPIError`.
- Iterating over functions using `client.functions` or `client.functions(...)` no longer raises a `CogniteAPIError`.
### Added
- Added missing filter parameter `metadata` to `client.functions.list`.
### Changed
- When creating a new function without specifying `description` or `owner`, the default values are now
  correctly set to `None` instead of `""`.

## [7.54.0] - 2024-07-12
### Added
- In the `client.data_modeling.instances` the methods `.search`, `.retrieve`,`.list`, `.query`, and `.sync` now
  support the `include_typing` parameter. This parameter is used to include typing information in the response,
  that can be accessed via the `.typing` attribute on the result object.

## [7.53.4] - 2024-07-11
### Added
- `FilesAPI.upload_bytes` and `FilesAPI.upload` are updated to be compatible with Private Link projects.

## [7.53.3] - 2024-07-11
### Added
- [Feature Preview - alpha] Support for `instanceId` in the `client.time_series` `.retrieve`, `.retrieve_multiple`,
  and `.update` methods. This is an experimental feature and may change without warning.

## [7.53.2] - 2024-07-03
### Fixed
- If you derived from `TypedNode` or `TypedEdge`, and then derived the `load` method would not include the parent
  class properties. Same if you used multiple inheritance. This is now fixed.
### Added
- [Feature Preview - alpha] Core Model, available `cognite.client.data_classes import cdm`.

## [7.53.1] - 2024-07-02
### Fixed
- In the new `retrieve_nodes` and `retrieve_edges` methods in the `client.data_modeling.instances` module, if you
  give the identifier of a single node or edge, you will now get a single `TypedNode` or `TypedEdge` instance back.

## [7.53.0] - 2024-07-02
### Added
- New classes `TypedNode` and `TypedEdge` (in addition to `TypedNodeApply` and `TypedEdgeApply`) to be used as
  base classes for user created classes that represent nodes and edges with properties in a specific view. For example,
  is you have a view `Person` with properties `name` and `age`, you can create a class `Person` that inherits from
  `TypedNode` and add properties `name` and `age` to it. This class can then be used with the
  `client.data_modeling.instances.retrieve(..)`, `.apply(...)`, `.list(...)` and `.search(...)` methods.

## [7.52.3] - 2024-06-27
### Added
- Added `partitions` parameter to `retrieve_dataframe()` method of the `RawRowsAPI`.

## [7.52.2] - 2024-06-26
### Added
- Alpha feature: `client.time_series.data` support for `instance_id` in `insert`, `insert_multiple`,
  `delete`, and `retrieve` methods. This is an experimental feature and may change without warning.

## [7.52.1] - 2024-06-26
### Fixed
- Calling `.extend` on a `NodeListWithCursor` or `EdgeListWithCursor` no longer raises a `TypeError`.

## [7.52.0] - 2024-06-19
### Added
- Support the `immutable` flag on container/view properties

## [7.51.1] - 2024-06-18
### Added
- Added support for serializing Node/Edge properties of type `list` of `NodeId` and `DirectRelationReference`,
  `date`, `datetime` and list of `date` and `datetime` to `json` format.

## [7.51.0] - 2024-06-16
### Added
- Support for iterating over `Functions`, `FunctionSchedules`, `DatapointSubscriptions`, `Transformations`,
  `TransformationSchedules`, `TransformationNotifications`, `ExtractionPipelines`, `Workflows`, `WorkflowVersions`.

## [7.50.0] - 2024-06-14
### Changed
- DatapointsAPI support for timezones and calendar-based aggregates reaches general availability (GA).
### Deprecated
- The function `DatapointsAPI.retrieve_dataframe_in_tz` is deprecated. Use the other retrieve methods instead
  and pass in `timezone`.

## [7.49.2] - 2024-06-12
### Fixed
- Converting rows (`RowList` and `RowListWrite`) to a pandas DataFrame no longer silently drops rows that do not have
  any columnar data.

## [7.49.1] - 2024-06-11
### Fixed
- Fixes resetting dataSetId to None in a ThreeDModelUpdate.

## [7.49.0] - 2024-06-05
### Added
- `WorkfowExecutionAPI.list` now allows filtering by execution status.

## [7.48.1] - 2024-06-04
### Fixed
- A bug introduced in `7.45.0` that would short-circuit raw datapoint queries too early when a lot of time series was
  requested at the same time, and `include_outside_points=True` was used (empty cursor are to be expected).

## [7.48.0] - 2024-06-04
### Changed
- Mark Data Workflows SDK implementation as Generally Available.

## [7.47.0] - 2024-06-04
### Added
- Support for retrieving `Labels`, `client.labels.retrieve`.

## [7.46.2] - 2024-06-03
### Added
- Added option for silencing `FeaturePreviewWarnings` in the `cognite.client.global_config`.

## [7.46.1] - 2024-05-31
### Fixed
- Pyodide issue related to missing tzdata package.

## [7.46.0] - 2024-05-31
### Added
- `RawRowsAPI.insert_dataframe` now has a new `dropna` setting (defaulting to True, as this would otherwise raise later).

## [7.45.0] - 2024-05-31
### Added
- DatapointsAPI now support `timezone` and new calendar-based granularities like `month`, `quarter` and `year`.
  These API features are in beta, and the SDK implementation in alpha, meaning breaking changes can
  occur without warning. Set beta header to avoid warning. Users of `retrieve_dataframe_in_tz` should
  consider preparing to upgrade as soon as the features reach general availability (GA).

## [7.44.1] - 2024-05-24
### Added
- Missing parameter `timeout` to `client.transformations.preview`.

## [7.44.0] - 2024-05-24
### Added
- New utility function `datetime_to_ms_iso_timestamp` in `cognite.client.utils` to convert a datetime object
  to a string representing a timestamp in the format expected by the Cognite GraphQL API.

## [7.43.6] - 2024-05-27
### Improved
- JSON is no longer attempted decoded when e.g. expecting protobuf, which currently leads to a small performance
  improvement for datapoints fetching.

## [7.43.5] - 2024-05-22
### Fixed
- Transformation schemas no longer raise when loaded into its resource type.

## [7.43.4] - 2024-05-20
### Fixed
- The data modeling APIs (Views, Containers, Data Models and Spaces) limits for create, retrieve, delete,
  and list were not matching the API spec, causing the SDK to wrongly split large calls into too few requests.
  This means that the SDK will no longer raise a `CogniteAPIError` if you, for example, try to delete
  more than 100 containers in a single method call.

## [7.43.3] - 2024-05-15
### Fixed
- Identity providers that return `expires_in` as a string no longer causes `TypeError` when authenticating.

## [7.43.2] - 2024-05-10
### Fixed
- In containers, `PropertyType` `Text` required parameter `collation` is now optional when `load()`ing, matching the API spec.

## [7.43.1] - 2024-05-10
### Fixed
- `RawRowsAPI.insert()` silently ignored rows of type `RowWriteList`.

## [7.43.0] - 2024-05-09
### Added
- Added new data classes to the contextualization module to simplify configuring diagram detect options: `DiagramDetectConfig`,`ConnectionFlags`, `CustomizeFuzziness`, `DirectionWeights`.
- `DiagramsAPI.detect()` method's parameter `configuration` now also accepts `DiagramDetectConfig` instances.

## [7.42.0] - 2024-05-06
### Changed
- Breaking change: the `workflows.executions.cancel` method now only allows cancelling one execution at a time to reflect its non-atomic operation.

## [7.41.1] - 2024-05-06
### Fixed
- An edge case when a request for datapoints from several hundred time series (with specific finite limits) would return
  more datapoints than the user-specified limit.

## [7.41.0] - 2024-04-30
### Added
- Support for Status Codes in the DatapointsAPI and DatapointSubscriptionsAPI reaches General Availability (GA).
  - You can read more in the Cognite Data Fusion developer documentation: [Status Codes reference](https://developer.cognite.com/dev/concepts/reference/quality_codes/).

## [7.40.2] - 2024-04-30
### Fixed
- `InAssetSubtree` is no longer (mistakenly) accepted as a time series filter.

## [7.40.1] - 2024-04-30
### Fixed
- Deleting multiple Datapoint Subscriptions now work as expected.

## [7.40.0] - 2024-04-30
### Added
- Datapoint Subscriptions now support status codes.

## [7.39.0] - 2024-04-25
### Added
- Support for internally managed groups (inside CDF, as opposed to the external identity provider).

## [7.38.3] - 2024-04-25
### Improved
- The classes `WorkflowUpsert`, `Filter`, `Query`, `Node`, `Edge`, `Container`, `Document`, and
  `Transformation` which are used for parsing API responses were not handling adding new parameters in
  the API correctly. These are now future-proofed.

## [7.38.2] - 2024-04-24
### Added
- Added new parameter `function_external_id` to `FunctionScheduleAPI.create` as a convenience to the user. Note
  that schedules must be attached to a Function by (internal) ID, so a lookup is first done on behalf of the user.

## [7.38.1] - 2024-04-23
### Added
- Added missing `partitions` parameter to `list()` and `__call__()` methods for `FilesAPI`.

## [7.38.0] - 2024-04-22
### Added
- Support for `workflows.executions.retry`

## [7.37.4] - 2024-04-22
### Improved
- Enabled automatic retries on Data Workflows POST endpoints

## [7.37.3] - 2024-04-18
### Improved
- Minor quality of life change for comparing capabilities involving `DataModelInstancesAcl.WRITE_PROPERTIES`; any
  ACL already covered by `WRITE` will not be reported as missing.

## [7.37.2] - 2024-04-18
### Fixed
- Datapoints inserted into non-existent time series, no longer get their identifier hidden in the `failed` attribute
  on the raised `CogniteNotFoundError`. Any `successful` now also gets reported correctly.

## [7.37.1] - 2024-04-17
### Fixed
- Updating data set ID now works as expected for `ThreeDModelUpdate`.

## [7.37.0] - 2024-04-16
### Fixed
- Now handle unknown data types in DM

## [7.36.0] - 2024-04-16
### Fixed
- Now handle unknown filter types in DM
- Add support for the "invalid" filter type in DM

## [7.35.0] - 2024-04-16
### Added
- Datapoints insert methods `insert` and `insert_multiple` now support ingesting (optional) status codes.

## [7.34.0] - 2024-04-11
### Added
- Datapoints method `retrieve_latest` now supports status codes.
- Slicing or indexing a `Datapoints` or `DatapointsArray` instance, now propagates status codes (when present).

## [7.33.1] - 2024-04-10
### Fixed
- Ordering of elements from calls to `retrieve_multiple` now match the requested elements. For SDK versions between
  7.0.0 and 7.33.1, the ordering has been broken when >> 1k elements has been requested (the more requests used, the
  more likely that a chunk was out of order).

## [7.33.0] - 2024-04-08
### Added
- All datapoints retrieve methods (except `retrieve_latest`) now support status codes. Note: Support for *inserting*
  datapoints with status codes will be released shortly. There are three new arguments:
    * `include_status (bool)`: Toggle the return of status code and -symbol on/off, only valid for raw datapoints.
    * `ignore_bad_datapoints (bool)`: For raw datapoints: Whether to return those marked bad (or not).
      For aggregates: Whether the time periods of bad datapoints should affect aggregate calculations (or not).
    * `treat_uncertain_as_bad (bool)`: Toggle whether datapoints marked uncertain should be regarded as good or bad.
- The `to_pandas` method for `Datapoints`, `DatapointsList`, `DatapointsArray` and `DatapointsArrayList` now accepts
  a new parameter, `include_status (bool)`, that controls whether to include status codes & -symbols as separate columns.
- New datapoints query class, `DatapointsQuery`, to make writing custom queries easier, type-safe and more robust,
  as opposed to passing dictionaries (of settings).
### Deprecated
- Passing *custom* datapoints queries using dictionaries is deprecated and will be removed in the next major release.
  Consider refactoring already to `DatapointsQuery`. Example: `{"id": 12, "aggregates" : "min", "granularity": "6h"} ->
  DatapointsQuery(id=12, aggregates="min", granularity="6h")`.

## [7.32.8] - 2024-04-08
### Fixed
- When using TimeSeries objects without `external_id` as part of the `variables` parameter in a synthetic datapoints
  query, a `CogniteNotFoundError` would most likely be raised, due to `None` being silently cast to a string. It now
  raises a friendly `ValueError`.
- An invalid expression could be created when using multiple variables in a synthetic datapoints query. This happened
  while substituting the variables into the expression; this was done one at a time, leading to later replacements
  possibly affecting earlier ones. Now all variables are substituted at the same time/in a single call.
### Improved
- Passing sympy symbols as part of the variables mapping (in synthetic datapoints queries) is now documented properly
  and "officially supported".

## [7.32.7] - 2024-04-05
### Fixed
- Inserting sequence data using `insert_dataframe` would by default drop all rows that contained at least one missing value.
  This has now been fixed to only remove rows where all values are missing.

## [7.32.6] - 2024-04-05
### Fixed
- `AssetsAPI.create_hierarchy` now properly supports `AssetWrite`.

## [7.32.5] - 2024-04-04
### Improved
- Type validation of identifiers

## [7.32.4] - 2024-03-28
### Fixed
- Several methods for `DatapointsArray` that previously failed for string datapoints due to bad handling
  of numpy `dtype`-to-native conversion.

## [7.32.3] - 2024-03-27
### Removed
- Support for `protobuf==3.*` was dropped.

## [7.32.2] - 2024-03-26
### Added
- Missing filterable properties `unit_external_id` and `unit_quantity` to `DatapointSubscriptionProperty`.
  Note: was renamed from `DatapointSubscriptionFilterProperties`, which is now a deprecated alias.

## [7.32.1] - 2024-03-25
### Fixed
- Fix type hints for functions data classes Function/FunctionSchedule/FunctionCall

## [7.32.0] - 2024-03-25
### Changed
- Type hint for `id`, `last_updated_time`, and `create_time` attributes are no longer `Optional` on
  subclasses of `CogniteResource`. This is to reflect that these attributes are always set when the
  object is returned by the SDK.

## [7.31.0] - 2024-03-24
### Added
- Retrieve method for session, `client.iam.session.retrieve`
- The parameter `limit` to the method `client.iam.session.list`.
### Fixed
- The method `client.iam.session.revoke` is now overloaded correctly and returns a `Session` for single id
  and a `SessionList` for multiple ids.

## [7.30.1] - 2024-03-23
### Fixed
- When calling `client.sequences.data.retrieve` in a Jupyter Notebook the returning `SequenceRowsList` no longer raises
  `AttributeError: 'dict' object has no attribute '_repr_html_'` (the HTML representation of `SequenceRowsList` was failing).

## [7.30.0] - 2024-03-20
### Added
- `Properties` class, as used on e.g. `Node` and `Edge`, now renders in Jupyter Notebooks (`_repr_html_` added).

## [7.29.0] - 2024-03-20
### Added
- Direct access to the columns/data stored on raw rows have been added (alongside a `.get` method). Example usage:
  `row["my_col"]` (short-cut for: `row.columns["my_col"]`).

## [7.28.2] - 2024-03-14
### Fixed
- Retrieving more than 100 containers, views, data models, or spaces no longer raises a `CogniteAPIError`.

## [7.28.1] - 2024-03-13
### Fixed
- Fixed issue causing multipart file upload to fail when mime-type was set.

## [7.28.0] - 2024-03-13
### Added
- Added support for advanced filter query in the `list()` (and `__call__()`) method of `assets`, `events`, `sequences`,
  and `time_series` APIs. Now you are able to use advanced filter (like in `filter()`) at the same time as the simple
  filter properties, allowing for more complex requests.
- Added missing `sort` parameter to `list()` and `__call__()` methods for `AssetsAPI`.
- Added missing `sort` parameter to `list()` and `__call__()` methods for `TimeSeriesAPI`.
- Added missing `sort` and `partitions` parameters to `list()` and `__call__()` methods for `SequencesAPI`.
### Deprecated
- Added a deprecation warning on the `filter()` method of `assets`, `events`, `sequences`, and `time_series` APIs as
  its functionality is fully covered by the `list()` method.

## [7.27.2] - 2024-03-08
### Added
- Retry 429s on graphql endpoints

## [7.27.1] - 2024-03-08
### Improved
- When iterating raw rows concurrently, a max queue size for pending results have been added to keep a stable low
  bounded memory usage profile (for when the caller's code isn't processing fast enough to keep up). Worth noting
  that this has no effect on the total retrieval time.

## [7.27.0] - 2024-03-04
### Added
- Added support for multipart file uploads using the `client.files.multipart_upload_session` method.

## [7.26.2] - 2024-03-05
### Fixed
- Fixed a regression from 7.26.1 in the logic for when to refresh token.

## [7.26.1] - 2024-03-05
### Fixed
- The `CredentialProvider` class for client credentials, `OAuthClientCredentials`, was switched from using the non-standard
  field `expires_at` to `expires_in` that's part of the OAuth 2.0 standard (RFC 6749).

## [7.26.0] - 2024-02-29
### Added
- In data modeling, added support for setting floats with units in containers. In addition, added support for retrieving,
  listing, searching, aggregating, querying and syncing nodes/edges with a target unit or target unit system.

## [7.25.0] - 2024-02-29
### Added
- Support for sorting on `client.data_modeling.instances.search`

## [7.24.4] - 2024-02-28
### Fixed
- Unknown ACLs, actions or scopes no longer causes `IAMAPI.[groups.list(...), token.inspect()]` to raise.
### Added
- New action for `DataModelInstancesAcl` added: `Write_Properties`.

## [7.24.3] - 2024-02-28
### Fixed
- Fix handling of GeometryCollection objects in the Documents API.

## [7.24.2] - 2024-02-25
### Fixed
- [Pyodide/WASM only] The list method for raw rows now works for non-finite queries (got broken in `7.24.1`).

## [7.24.1] - 2024-02-25
### Fixed
- [Pyodide/WASM only] The iteration method for raw rows now yields rows _while running_ (instead of waiting for tasks to finish first).

## [7.24.0] - 2024-02-25
### Added
- New parameter for `client.raw.rows(...)`: `partitions`. This enables greater throughput thorough concurrent reads when using
  the generator method (while still keeping a low memory impact). For backwards compatibility, the default is _no concurrency_.
  When specified, can be used together with a finite limit, as opposed to most (if not all) other resources/APIs.
- New parameter for `client.raw.rows.list(...)`: `partitions`. For backwards compatibility, the default is _no concurrency_ when
  a finite `limit` is given, and _"max" concurrency_ (`partitions=max_workers`) otherwise. Partitions can be used with finite limits.
  With this change it is easy to set an appropriate level of concurrency without messing with the global client configuration.
### Changed
- Default configuration setting of `max_workers` has been changed from 10 to 5 (to match the documentation).

## [7.23.1] - 2024-02-23
### Fixed
- Add missing `partition` scope to `seismicAcl`.

## [7.23.0] - 2024-02-23
### Added
- Make properties on instances (`Node`, `Edge`) easier to work with, by implementing support for direct indexing (and a `.get` method).
  If the instances have properties from no source or multiple sources, an error is raised instead. Example usage: `instance["my_prop"]`
  (short-cut for: `instance.properties[ViewId("space", "ext.id", "version")]["my_prop"]`)

## [7.22.0] - 2024-02-21
### Added
- Data point subscriptions reaches General Availability (GA).
  - Use the new [Data point subscriptions](https://developer.cognite.com/dev/concepts/data_point_subscriptions/)
    feature to configure a subscription to listen to changes in one or more time series (in ingestion order).
    The feature is intended to be used where data points consumers need to keep up to date with
    changes to one or more time series without the need to read the entire time series again.
### Changed
- Removed the `ignore_unknown_ids` flag from `client.time_series.subscriptions.retrieve()` to stay consistent with other resource types.

## [7.21.1] - 2024-02-20
### Fixed
- Data Workflows: mark parameter `jobId` as optional in `TransformationTaskOutput`, as it may not be populated in case of a failure.

## [7.21.0] - 2024-02-10
### Added
- Parameter `sort` to `client.documents.list`.

## [7.20.1] - 2024-02-19
### Fixed
- `DMLApplyResult` no longer fails when converted to a string (representation).

## [7.20.0] - 2024-02-13
### Fixed
- internal json encoder now understands CogniteObject and CogniteFilter objects, so that they are
  correctly serialized when used in nested structures.

## [7.19.2] - 2024-02-13
### Fixed
- Addressed `FutureWarning` coming from pandas dependency (granularity to pandas frequency translation of sec/min/hour and 'year start')
- Fixed `granularity` setting in `DatapointsAPI.retrieve_dataframe_in_tz` showing up as number of hours instead of e.g. week or year.

## [7.19.1] - 2024-02-12
### Fixed
- Calls to ... are now retried automatically:
    * Functions API: `list`, `retrieve`, `retrieve_multiple`, `activate`
    * FunctionCalls API: `list`, `retrieve`
    * FunctionSchedules API: `list`, `retrieve`
    * ExtractionPipelines API: `retrieve_multiple`
    * ExtractionPipelineRuns API: `list`
    * Transformations API: `list`, `retrieve`, `retrieve_multiple`, `preview`
    * TransformationJobs API: `retrieve`, `retrieve_multiple`
    * TransformationSchedules API: `retrieve`, `retrieve_multiple`
    * Geospatial API:  `list_feature_types`, `retrieve_feature_types`, `retrieve_features`, `list_features`,
      `search_features`, `stream_features`, `aggregate_features`, `get_coordinate_reference_systems`, `get_raster`, `compute`,
    * UserProfiles API: `retrieve`, `search`
    * Documents API: `search`, `list`, `__call__`, `aggregate_count`, `aggregate_cardinality_values`, `aggregate_cardinality_properties`,
      `aggregate_unique_values`, `aggregate_unique_properties`
    * ThreeDRevisions API: `filter_nodes`

## [7.19.0] - 2024-02-12
### Added
- Helper methods to `View`, `ViewApply`, `ViewList` and `ViewApplyList` `referenced_containers` which returns the
  containers referenced by in the view(s).

## [7.18.0] - 2024-02-08
### Added
- Support for `target_unit` and `target_unit_system` in synthetic time series.

## [7.17.4] - 2024-02-07
### Added
- Allow using container property reference in `NodeResultSetExpression.through` in addition to view property reference

## [7.17.3] - 2024-02-06
### Fixed
- Creating a Cognite Function from a directory with `skip_folder_validation=False` no longer raises `ModuleNotFoundError`
  for Pyodide (WASM) users.

## [7.17.2] - 2024-02-04
### Fixed
- Uploading files now accepts Labels again as part of file metadata. This addresses a bug introduced in v7, which caused
  a `ValueError` to be raised.

## [7.17.1] - 2024-02-02
### Fixed
- An (extreme) edge case where an empty, unnecessary API request for datapoints would be sent leading to a `CogniteAPIError`.
- Certain granularity inputs (when using the `DatapointsAPI`) no longer cause a `ValueError` to be raised with confusing/wrong wording.

## [7.17.0] - 2024-02-01
### Fixed
- Calls to `AnnotationsAPI.[list|retrieve|retrieve_multiple|reverse_lookup]` are now retried automatically.
- Calls to `AnnotationsAPI.reverse_lookup` now also accept the standard values (`-1, inf`) to indicate 'no limit'.
### Improved
- Calls to `AnnotationsAPI.list` with more than 1000 `annotated_resource_ids` are now batched automatically for the user.
  Previously these would raise an API error.

## [7.16.0] - 2024-01-30
### Added
- When listing instances (and when using `search`, `aggregate` and `histogram`), a new `space` parameter has been added;
  you may pass either a single space identifier (or a list of several). Note that this is just for convenience, using
  `filter` still works (and is necessary for more complex queries).
- New convenience filter, `SpaceFilter`, makes filtering on space simpler.

## [7.15.1] - 2024-01-23
### Fixed
- When calling `to_pandas` with `expand_properties=True` on an instance or instance list with no properties, the SDK will
  no longer raise ValueError, but drop the empty properties row/column.

## [7.15.0] - 2024-01-22
### Improved
- Only run pypi version check once, despite instantiating multiple clients. And make it async too.

## [7.14.0] - 2024-01-22
### Changed
- Helper methods to get related resources on `Asset` class now accept `asset_ids` as part of keyword arguments.
### Added
- Helper methods to get related resources on `AssetList` class now accept keyword arguments that are passed on to
  the list endpoint (for server-side filtering).

## [7.13.8] - 2024-01-19
### Fixed
- `FilesAPI.upload` when using `geo_location` (serialize error).

## [7.13.7] - 2024-01-19
### Fixed
- Type hints for all `.update` and `.upsert` methods accept Write classes in addition to Read and Update classes.
- Missing overloading of the `.update` methods on `client.three_d.models.update`, `client.transformations.update`,
  `client.transformations.schedules.update`, `client.relationships.update`, and `client.data_sets.update`.

## [7.13.6] - 2024-01-18
### Added
- Helper method `as_tuple` to `NodeId` and `EdgeId`.

## [7.13.5] - 2024-01-16
### Added
- EdgeConnection, MultiEdgeConnection, MultiReverseDirectRelation and their corresponding Apply View dataclasses are now importable from `cognite.client.dataclasses.data_modeling`.

## [7.13.4] - 2024-01-11
### Fixed
- When calling `WorkflowExecution.load` not having a `schedule` would raise a `KeyError` even though it is optional. This is now fixed.
- When calling `Datapoints.load` not having a `isString` would raise a `KeyError` even though it is optional. This is now fixed.
- Most `CogniteResourceList.as_write()` would raise a `CogniteMissingClientError` when called from a class with missing cognite_client. This is now fixed.

## [7.13.3] - 2024-01-12
### Added
- `View.as_property_ref` and `Container.as_property_ref` to make it easier to create property references
  (used to only be available on `ViewId` and `ContainerId`).

## [7.13.2] - 2024-01-11
### Fixed
- When calling `ExtractionPipeline.load` not having a `schedule` would raise a `KeyError` even though it is optional. This is now fixed.

## [7.13.1] - 2024-01-10
### Improved
- Respect the `isAutoRetryable` flag on error responses from the API when retrying requests.

## [7.13.0] - 2024-01-09
### Changed
- Units on Time Series (including unit conversion) is out of beta and will no longer issue warnings on usage.

## [7.12.0] - 2024-01-09
### Added
- `DatapointsAPI.retrieve_latest` now accepts `target_unit` or `target_unit_system` parameter.
### Fixed
- `DatapointsAPI.retrieve_latest` when given `LatestDatapointQuery`(s) without a setting for `before`, now correctly use
  the (default) `before` setting as specified in the method call.

## [7.11.0] - 2024-01-09
### Added
- All Cognite resources now have write-version. For example, we have `Asset` and `AssetWrite`, `Event` and `EventWrite`, and so on.
  The new write class reflects the required/optional fields in the API, and is now recommended when creating resources. In addition,
  all read classes and list classes now have a convenience method `as_write` that returns the write class with the same data.
  For example, if you have a `assets` of type `AssetList` you can call `assets.as_write()` which will return a `AssetWriteList`,
  and thus removing all server set fields (like `created_time` and `last_updated_time`). This is useful if you want to
  compare a resource from CDF with a local configuration. In addition, this makes it easier to create a new resource
  using an existing resource as a template.
- Missing overloading of the `.create` methods on `client.iam.security_categories.create`, `client.iam.groups.create`,
  `client.labels.create`, `client.three_d.models.create`, `client.three_d.revisions.create`, `client.three_d.asset_mappings.create`,
  `client.transformations.create`, `client.transformations.schedules.create`, and `client.relationships.create`.
### Changed
- The class `DatapointSubscriptionCreate` has been renamed to `DatapointSubscriptionWrite` to be consistent with the other write classes.
  This is not a breaking change, as the old class is still available for backwards compatibility, but will be removed in the next major version.
### Fixed
- The `node.type` was not set when calling `.as_apply()` or `.as_write()` on a `Node` or `NodeList`. This is now fixed.

## [7.10.1] - 2024-01-08
### Added
- Fix retries for `POST /raw/rows`.

## [7.10.0] - 2024-01-08
### Added
- `geospatial.search_features` and `geospatial.stream_features` now accept the `allow_dimensionality_mismatch` parameter.

## [7.9.0] - 2024-01-05
### Added
- You can now enable or disable user profiles for your CDF project with `client.iam.user_profiles.[enable/disable]`.

## [7.8.10] - 2024-01-04
### Changed
- When using `OidcCredentials` to create a transformation, `cdf_project_name` is no longer optional as required
  by the API.

## [7.8.9] - 2024-01-04
### Fixed
- Pyodide-users of the SDK can now create Transformations with non-nonce credentials without a `pyodide.JsException`
  exception being raised.

## [7.8.8] - 2024-01-03
### Added
- Support for `workflows.cancel`.

## [7.8.7] - 2024-01-03
### Fixed
- Added back `InstancesApply` that was removed in 7.8.6.

## [7.8.6] - 2023-12-27
### Improved
- SDK dependency on the `sortedcontainers` package was dropped.

## [7.8.5] - 2023-12-22
### Fixed
- `DirectRelationReference` is now immutable.
- `DirectRelationReference.load` now correctly handles unknown parameters.

## [7.8.4] - 2023-12-22
### Fixed
- Listing annotations now also accepts `None` and `inf` for the `limit` parameter (to return all), matching what
  was already described in the documentation for the endpoint (for the parameter).
- Calling `to_pandas(...)` on an `DiagramDetectItem` no longer raises `KeyError`.

## [7.8.3] - 2023-12-21
### Fixed
- Revert `SingleHopConnectionDefinition` from a string to child class of `ViewProperty`.
- If a `ViewProperty` or `ViewPropertyApply` dumped before version `7.6` was dumped and loaded after `7.6`, the
  user got a `KeyError: 'container'`. The `load` methods are now backwards compatible with the old format.

## [7.8.2] - 2023-12-21
### Fixed
- Revert `SingleHopConnectionDefinitionApply` from a string to child class of `ViewPropertyApply`.

## [7.8.1] - 2023-12-21
### Fixed
- Calling `to_pandas` with `expand_aggregates=True` on an Asset with aggregated properties would yield a pandas DataFrame
  with the column name `0` instead of `"value"`.
### Improved
- Specification of aggregated properties to `AssetsAPI.[list,filter,__call__]`.

## [7.8.0] - 2023-12-21
### Added
- Instance classes `Node`, `Edge`, `NodeList` and `EdgeList` now supports a new flag `expand_properties` in their `to_pandas` method,
  that makes it much simpler to work with the fetched properties. Additionally, `remove_property_prefix` allows easy prefix
  removal (of the view ID, e.g. `space.external_id/version.my_prop` -> `my_prop`).

## [7.7.1] - 2023-12-20
### Fixed
- Missing legacy capability ACLs: `modelHostingAcl` and `genericsAcl`.
- The `IAMAPI.compare_capabilities` fails with a `AttributeError: 'UnknownAcl' object has no attribute '_capability_name'`
  if the user has an unknwon ACL. This is now fixed by skipping comparison of unknown ACLs and issuing a warning.

## [7.7.0] - 2023-12-20
### Added
- Support for `ViewProperty` types `SingleReverseDirectRelation` and `MultiReverseDirectRelation` in data modeling.

## [7.6.0] - 2023-12-13
### Added
- Support for querying data models through graphql. See `client.data_modeling.graphql.query`.

## [7.5.7] - 2023-12-12
### Fixed
- Certain combinations of `start`/`end` and `granularity` would cause `retrieve_dataframe_in_tz` to raise due to
  a bug in the calender-arithmetic (`MonthAligner`).

## [7.5.6] - 2023-12-11
### Added
- Missing legacy scopes for `Capability`: `LegacySpaceScope` and `LegacyDataModelScope`.

## [7.5.5] - 2023-12-11
### Added
- Added `poll_timeout` parameter on `time_series.subscriptions.iterate_data`. Will keep the connection open and waiting,
  until new data is available, up to `poll_timeout` seconds.

## [7.5.4] - 2023-12-06
### Changed
- The `partitions` parameter is no longer respected when using generator methods to list resources
- The `max_workers` config option has been moved from ClientConfig to the global config.

## [7.5.3] - 2023-12-06
### Added
- Support for `subworkflow` tasks in `workflows`.

## [7.5.2] - 2023-12-05
### Fixed
- The built-in `hash` function was mistakenly stored on `WorkflowDefinitionUpsert` instances after `__init__` and has been removed.

## [7.5.1] - 2023-12-01
### Changed
- Raise an exception if `ClientConfig:base_url` is set to `None` or an empty string

## [7.5.0] - 2023-11-30
### Added
- `chain_to` to `NodeResultSetExpression` and `NodeResultSetExpression`, and `direction` to `NodeResultSetExpression`.

## [7.4.2] - 2023-11-28
### Improved
- Quality of life improvement to `client.extraction_pipelines.runs.list` method. The `statuses` parameter now accepts
  a single value and the annotation is improved. The parameter `created_time` can now be given on the format `12d-ago`.

## [7.4.1] - 2023-11-28
### Fixed
- Error in validation logic when creating a `Transformation` caused many calls to `client.transformations.update` to fail.

## [7.4.0] - 2023-11-27
### Changed
- Unit Catalog API is out of beta and will no longer issue warnings on usage. Access is unchanged: `client.units`.

## [7.3.3] - 2023-11-22
### Fixed
- Added action `Delete` in `ProjectsAcl`.

## [7.3.2] - 2023-11-21
### Fixed
- `workflows.retrieve` and `workflows.versions.retrieve` returned None if the provided workflow external id contained special characters. This is now fixed.

## [7.3.1] - 2023-11-21
### Fixed
- Replaced action `Write` with `Create` in `ProjectsAcl`, as `Write` is not a valid action and `Create` is the correct one.

## [7.3.0] - 2023-11-20
### Added
- Added Scope `DataSet` for `TimeSeriesSubscriptionsAcl`.
- Added `data_set_id` to `DatapointSubscription`.

## [7.2.1] - 2023-11-17
### Fixed
- The new compare methods for capabilities in major version 7, `IAMAPI.verify_capabilities` and `IAMAPI.compare_capabilities`
  now works correctly for rawAcl with database scope ("all tables").
### Removed
- Capability scopes no longer have the `is_within` method, and capabilities no longer have `has_capability`. Use the more
  general `IAMAPI.compare_capabilities` instead.

## [7.2.0] - 2023-11-16
### Added
- The `trigger` method of the Workflow Execution API, now accepts a `client_credentials` to allow specifying specific
  credentials to run with. Previously, the current credentials set on the CogniteClient object doing the call would be used.

## [7.1.0] - 2023-11-16
### Added
- The list method for asset mappings in the 3D API now supports `intersects_bounding_box`, allowing users to only
  return asset mappings for assets whose bounding box intersects with the given bounding box.

## [7.0.3] - 2023-11-15
### Fixed
- Bug when `cognite.client.data_classes.filter` used with any `data_modeling` endpoint raised a `CogniteAPIError` for
  snake_cased properties. This is now fixed.
- When calling `client.relationships.retrieve`, `.retrieve_multiple`, or `.list` with `fetch_resources=True`, the
  `target` and `source` resources were not instantiated with a `cognite_client`. This is now fixed.

## [7.0.2] - 2023-11-15
### Fixed
- Missing Scope `DataSet` for `TemplateGroupAcl` and `TemplateInstancesAcl`.

## [7.0.1] - 2023-11-14
### Fixed
- Data modeling APIs now work in WASM-like environments missing the threading module.

## [7.0.0] - 2023-11-14
This release ensure that all CogniteResources have `.dump` and `.load` methods, and that calling these two methods
in sequence produces an equal object to the original, for example,
`my_asset == Asset.load(my_asset.dump(camel_case=True)`. In addition, this ensures that the output of all `.dump`
methods are `json` and `yaml` serializable. Additionally, the default for `camel_case` has been changed to `True`.

### Improved
- Read operations, like `retrieve_multiple` will now fast-fail. Previously, all requests would be executed
  before the error was raised, potentially fetching thousands of unneccesary resources.

### Added
- `CogniteResource.to_pandas` and `CogniteResourceList.to_pandas` now converts known timestamps to `datetime` by
  default. Can be turned off with the new parameter `convert_timestamps`. Note: To comply with older pandas v1, the
  dtype will always be `datetime64[ns]`, although in v2 this could have been `datetime64[ms]`.
- `CogniteImportError` can now be caught as `ImportError`.

### Deprecated
- The Templates API (migrate to Data Modeling).
- The `client.assets.aggregate` use `client.assets.aggregate_count` instead.
- The `client.events.aggregate` use `client.events.aggregate_count` instead.
- The `client.sequence.aggregate` use `client.sequence.aggregate_count` instead.
- The `client.time_series.aggregate` use `client.time_series.aggregate_count` instead.
- In `Transformations` attributes `has_source_oidc_credentials` and `has_destination_oidc_credentials` are deprecated,
  and replaced by properties with the same names.

### Changed
- All `.dump` methods now uses `camel_case=True` by default. This is to match the intended use case, preparing the
  object to be sent in an API request.
- `CogniteResource.to_pandas` now more closely resembles `CogniteResourceList.to_pandas` with parameters
`expand_metadata` and `metadata_prefix`, instead of accepting a sequence of column names (`expand`) to expand,
with no easy way to add a prefix. Also, it no longer expands metadata by default.
- Additionally, `Asset.to_pandas`, now accepts the parameters `expand_aggregates` and `aggregates_prefix`. Since
  the possible `aggregates` keys are known, `camel_case` will also apply to these (if expanded) as opposed to
  the metadata keys.
- More narrow exception types like `CogniteNotFoundError` and `CogniteDuplicatedError` are now raised instead of
  `CogniteAPIError` for the following methods: `DatapointsAPI.retrieve_latest`, `RawRowsAPI.list`,
  `RelationshipsAPI.list`, `SequencesDataAPI.retrieve`, `SyntheticDatapointsAPI.query`. Additionally, all calls
  using `partitions` to API methods like `list` (or the generator version) now do the same.
- The `CogniteResource._load` has been made public, i.e., it is now `CogniteResource.load`.
- The `CogniteResourceList._load` has been made public, i.e., it is now `CogniteResourceList.load`.
- All `.delete` and `.retrieve_multiple` methods now accepts an empty sequence, and will return an empty `CogniteResourceList`.
- All `assert`s meant for the SDK user, now raise appropriate errors instead (`ValueError`, `RuntimeError`...).
- `CogniteAssetHierarchyError` is no longer possible to catch as an `AssertionError`.
- Several methods in the data modelling APIs have had parameter names now correctly reflect whether they accept
  a single or multiple items (i.e. id -> ids).
- `client.data_modeling.instances.aggregate` returns `AggregatedNumberedValue | list[AggregatedNumberedValue] | InstanceAggregationResultList` depending
  on the `aggregates` and `group_by` parameters. Previously, it always returned `InstanceAggregationResultList`.
- The `Group` attribute `capabilities` is now a `Capabilities` object, instead of a `dict`.
- Support for `YAML` in all `CogniteResource.load()` and `CogniteResourceList.load()` methods.
- The `client.sequences.data` methods `.retrieve`, `.retrieve_last_row` (previously `retrieve_latest`), `.insert`  method has changed signature:
  The parameter `column_external_ids` is renamed `columns`. The old parameter `column_external_ids` is still there, but is
  deprecated. In addition, int the `.retrieve` method, the parameters `id` and `external_id` have
  been moved to the beginning of the signature. This is to better match the API and have a consistent overload
  implementation.
- The class `SequenceData` has been replaced by `SequenceRows`. The old `SequenceData` class is still available for
  backwards compatibility, but will be removed in the next major version. However, all API methods now return
  `SequenceRows` instead of `SequenceData`.
- The attribute `columns` in `Sequence` has been changed from `typing.Sequence[dict]` to `SequnceColumnList`.
- The class `SequenceRows` in `client.data_classes.transformations.common` has been renamed to `SequenceRowsDestination`.
- The `client.sequences.data.retrieve_latest` is renamed `client.sequences.data.retrieve_last_row`.
- Classes `Geometry`, `AssetAggregate`, `AggregateResultItem`, `EndTimeFilter`, `Label`, `LabelFilter`, `ExtractionPipelineContact`,
  `TimestampRange`, `AggregateResult`, `GeometryFilter`, `GeoLocation`, `RevisionCameraProperties`, `BoundingBox3D` are no longer
  `dict` but classes with attributes matching the API.
- Calling `client.iam.token.inspect()` now gives an object `TokenInspection` with attribute `capabilities` of type `ProjectCapabilityList`
  instead of `list[dict]`
- In data class `Transformation` the attribute `schedule`, `running_job`, and `last_running_job`, `external_id` and `id`
  are set to the `Transformation` `id` and `external_id` if not set. If they are set to a different value, a `ValueError` is raised

### Added
- Added `load` implementation for `VisionResource`s: `ObjectDetection`, `TextRegion`, `AssetLink`, `BoundingBox`,
  `CdfRerourceRef`, `Polygon`, `Polyline`, `VisionExtractPredictions`, `FeatureParameters`.
- Missing `dump` and `load` methods for `ClientCredentials`.
- Literal annotation for `source_type` and `target_type` in `Relationship`
- In transformations, `NonceCredentials` was missing `load` method.
- In transformations, `TransformationBlockedInfo` was missing `.dump` method
- `capabilities` in `cognite.client.data_classes` with data classes for all CDF capabilities.
- All `CogniteResource` and `CogniteResourcelist` objects have `.dump_yaml` methods, for example, `my_asset_list.dump_yaml()`.

### Removed
- Deprecated methods `aggregate_metadata_keys` and `aggregate_metadata_values` on AssetsAPI.
- Deprecated method `update_feature_types` on GeospatialAPI.
- Parameters `property` and `aggregates` for method `aggregate_unique_values` on GeospatialAPI.
- Parameter `fields` for method `aggregate_unique_values` on EventsAPI.
- Parameter `function_external_id` for method `create` on FunctionSchedulesAPI (function_id has been required
  since the deprecation of API keys).
- The `SequenceColumns` no longer set the `external_id` to `column{no}` if it is missing. It now must be set
  explicitly by the user.
- Dataclasses `ViewDirectRelation` and `ContainerDirectRelation` are replaced by `DirectRelation`.
- Dataclasses `MappedPropertyDefinition` and `MappedApplyPropertyDefinition` are replaced by `MappedProperty` and `MappedPropertyApply`.
- Dataclasses `RequiresConstraintDefinition` and `UniquenessConstraintDefinition` are replaced by `RequiresConstraint` and `UniquenessConstraint`.
- In data class `Transformation` attributes `has_source_oidc_credentials` and `has_destination_oidc_credentials` are replaced by properties.

### Fixed
- Passing `limit=0` no longer returns `DEFAULT_LIMIT_READ` (25) resources, but raises a `ValueError`.
- `Asset.dump()` was not dumping attributes `geo_location` and `aggregates` to `json` serializable data structures.
- In data modeling, `NodeOrEdgeData.load` method was not loading the `source` attribute to `ContainerId` or `ViewId`. This is now fixed.
- In data modeling, the attribute `property` used in `Node` and `Edge` was not `yaml` serializable.
- In `DatapointsArray`, `load` method was not compatible with `.dump` method.
- In extraction pipelines, `ExtractionPipelineContact.dump` was not `yaml` serializable
- `ExtractionPipeline.dump` attribute `contacts` was not `json` serializable.
- `FileMetadata.dump` attributes `labels` and `geo_location` was not `json` serializable.
- In filtering, filter `ContainsAll` was missing in `Filter.load` method.
- Annotation for `cpu` and `memory` in `Function`.
- `GeospatialComputedResponse.dump` attribute `items` was not `yaml` serializable
- `Relationship.dump` was not `json` serializable.
- `Geometry.dump` was not `json` serializable.
- In templates, `GraphQlResponse.dump` was not `json` serializable, and `GraphQlResponse.dump` failed to load
  `errors` `GraphQlError`.
- `ThreeDModelRevision` attribute `camera` was not dumped as `yaml` serializable and
  not loaded as `RevisionCameraProperties`.
- `ThreeDNode` attribute `bounding_box` was not dumped as `yaml` serializable and
  not loaded as `BoundingBox3D`.
- `Transformation` attributes `source_nonce`, `source_oidc_credential`, `destination_nonce`,
  and `destination_oidc_credentials` were not dumped as `json` serializable and `loaded` with
  the appropriate data structure. In addition, `TransformationBlockedInfo` and `TransformationJob`
  were not dumped as `json` serializable.
- `TransformationPreviewResult` was not dumping attribute `schema` as `yaml` serializable, and the
  `load` and `dump` methods were not compatible.
- In transformations, `TransformationJob.dump` was not `json` serializable, and attributes
  `destination` and `status` were not loaded into appropriate data structures.
- In transformations, `TransformationSchemaMapType.dump` was not `json` serializable.
- In `annotation_types_images`, implemented `.load` for `KeypointCollection` and `KeypointCollectionWithObjectDetection`.
- Bug when dumping `documents.SourceFile.dump(camel_case=True)`.
- Bug in `WorkflowExecution.dump`
- Bug in `PropertyType.load`

## [6.39.6] - 2023-11-13
## Fixed
- HTTP status code retry strategy for RAW and labels. `/rows/insert` and `/rows/delete` will now
  be retried for all status codes in `config.status_forcelist` (default 429, 502, 503, 504), while
  `/dbs/{db}` and `/tables/{table}` will now only be retried for 429s and connection errors as those
  endpoints are not idempotent.
- Also, `labels/list` will now also be retried.

## [6.39.5] - 2023-11-12
## Fixed
- The `.apply()` methods of `MappedProperty` now has the missing property `source`.

## [6.39.4] - 2023-11-09
## Fixed
- Fetching datapoints from dense time series using a `targetUnit` or a target `targetUnitSystem` could result
  in some batches not being converted to the new unit.

## [6.39.3] - 2023-11-08
## Fixed
- The newly introduced parameter `connectionType` was assumed to be required from the API. This is not the case.

## [6.39.2] - 2023-11-08
## Fixed
- When listing `client.data_modeling.views` the SDK raises a `TypeError`. This is now fixed.

## [6.39.1] - 2023-11-01
## Fixed
- When creating transformations using backup auth. flow (aka a session could not be created for any reason),
  the scopes for the credentials would not be passed correctly (bug introduced in 6.25.1).

## [6.39.0] - 2023-11-01
## Added
- Support for `concurrencyPolicy` property in Workflows `TransformationsWorker`.

## [6.38.1] - 2023-10-31
### Fixed
- `onFailure` property in Workflows was expected as mandatory and was raising KeyError if it was not returned by the API.
  The SDK now assumes the field to be optional and loads it as None instead of raising an error.

## [6.38.0] - 2023-10-30
### Added
- Support `onFailure` property in Workflows, allowing marking Tasks as optional in a Workflow.

## [6.37.0] - 2023-10-27
### Added
- Support for `type` property in `NodeApply` and `Node`.

## [6.36.0] - 2023-10-25
### Added
- Support for listing members of Data Point Subscription, `client.time_series.subscriptions.list_member_time_series()`. Note this is an experimental feature.

## [6.35.0] - 2023-10-25
### Added
- Support for `through` on node result set expressions.

### Fixed
- `unit` on properties in data modeling. This was typed as a string, but it is in fact a direct relation.

## [6.34.2] - 2023-10-23
### Fixed
- Loading a `ContainerApply` from source failed with `KeyError` if `nullable`, `autoIncrement`, or `cursorable` were not set
  in the `ContainerProperty` and `BTreeIndex` classes even though they are optional. This is now fixed.

## [6.34.1] - 2023-10-23
### Added
- Support for setting `data_set_id` and `metadata` in `ThreeDModelsAPI.create`.
- Support for updating `data_set_id` in `ThreeDModelsAPI.update`.

## [6.34.0] - 2023-10-20
### Fixed
- `PropertyType`s no longer fail on instantiation, but warn on missing SDK support for the new property(-ies).

### Added
- `PropertyType`s `Float32`, `Float64`, `Int32`, `Int64` now support `unit`.

## [6.33.3] - 2023-10-18
### Added
- `functions.create()` now accepts a `data_set_id` parameter. Note: This is not for the Cognite function, but for the zipfile containing
  the source code files that is uploaded on the user's behalf (from which the function is then created). Specifying a data set may
  help resolve the error 'Resource not found' (403) that happens when a user is not allowed to create files outside a data set.

## [6.33.2] - 2023-10-16
### Fixed
- When fetching datapoints from "a few time series" (implementation detail), all missing, non-ignorable time series
  are now raised together in a `CogniteNotFoundError` rather than only the first encountered.

### Improved
- Datapoints fetching has a lower peak memory consumption when fetching from multiple time series simultaneously.

## [6.33.1] - 2023-10-14
### Fixed
- `Function.list_schedules()` would return schedules unrelated to the function if the function did not have an external id.

## [6.33.0] - 2023-10-13
### Added
- Support for providing `DirectRelationReference` and `NodeId` as direct relation values when
ingesting node and edge data.

## [6.32.4] - 2023-10-12
### Fixed
- Filters using e.g. metadata keys no longer dumps the key in camel case.

## [6.32.3] - 2023-10-12
### Added
- Ability to toggle the SDK debug logging on/off by setting `config.debug` property on a CogniteClient to True (enable) or False (disable).

## [6.32.2] - 2023-10-10
### Added
- The credentials class used in TransformationsAPI, `OidcCredentials`, now also accepts `scopes` as a list of strings
  (used to be comma separated string only).

## [6.32.1] - 2023-10-10
### Added
- Missing `unit_external_id` and `unit_quantity` fields on `TimeSeriesProperty`.

## [6.32.0] - 2023-10-09
### Fixed
- Ref to openapi doc in Vision extract docstring
- Parameters to Vision models can be given as Python dict (updated doc accordingly).
- Don't throw exception when trying to save empty list of vision extract predictions as annotations. This is to avoid having to wrap this method in try-except for every invocation of the method.

### Added
- Support for new computer vision models in Vision extract service: digital gauge reader, dial gauge reader, level gauge reader and valve state detection.

## [6.31.0] - 2023-10-09
### Added
Support for setting and fetching TimeSeries and Datapoints with "real" units (`unit_external_id`).
- TimeSeries has a new field `unit_external_id`, which can be set when creating or updating it. This ID must refer to a
  valid unit in the UnitCatalog, see `client.units.list` for reference.
- If the `unit_external_id` is set for a TimeSeries, then you may retrieve datapoints from that time series in any compatible
  units. You do this by specifying the `target_unit` (or `target_unit_system`) in a call to any of the datapoints `retrieve`
  methods, `retrieve`, `retrieve_arrays`, `retrieve_dataframe`, or `retrieve_dataframe_in_tz`.

## [6.30.2] - 2023-10-09
### Fixed
- Serialization of `Transformation` or `TransformationList` no longer fails in `json.dumps` due to unhandled composite objects.

## [6.30.1] - 2023-10-06
### Added
- Support for metadata on Workflow executions. Set custom metadata when triggering a workflow (`workflows.executions.trigger()`). The metadata is included in results from `workflows.executions.list()` and `workflows.executions.retrieve_detailed()`.

## [6.30.0] - 2023-10-06
### Added
- Support for the UnitCatalog with the implementation `client.units`.

## [6.29.2] - 2023-10-04
### Fixed
- Calling some of the methods `assets.filter()`, `events.filter()`, `sequences.filter()`, `time_series.filter()` without a `sort` parameter could cause a `CogniteAPIError` with a 400 code. This is now fixed.

## [6.29.1] - 2023-10-04
### Added
- Convenience method `to_text` on the `FunctionCallLog` class which simplifies printing out function call logs.

## [6.29.0] - 2023-10-04
### Added
- Added parameter `resolve_duplicate_file_names` to `client.files.download`.
  This will keep all the files when downloading to local machine, even if they have the same name.

## [6.28.5] - 2023-10-03
### Fixed
- Bugfix for serialization of Workflows' `DynamicTasksParameters` during `workflows.versions.upsert` and `workflows.execution.retrieve_detailed`

## [6.28.4] - 2023-10-03
### Fixed
- Overload data_set/create for improved type safety

## [6.28.3] - 2023-10-03
### Fixed
- When uploading files as strings using `client.files.upload_bytes` the wrong encoding is used on Windows, which is causing
  part of the content to be lost when uploading. This is now fixed.

## [6.28.2] - 2023-10-02
### Fixed
- When cache lookup did not yield a token for `CredentialProvider`s like `OAuthDeviceCode` or `OAuthInteractive`, a
  `TypeError` could be raised instead of initiating their authentication flow.

## [6.28.1] - 2023-09-30
### Improved
- Warning when using alpha/beta features.

## [6.28.0] - 2023-09-26
### Added
- Support for the WorkflowOrchestrationAPI with the implementation `client.workflows`.

## [6.27.0] - 2023-09-13
### Changed
- Reduce concurrency in data modeling client to 1

## [6.26.0] - 2023-09-22
### Added
- Support `partition` and `cursor` parameters on `time_series.subscriptions.iterate_data`
- Include the `cursor` attribute on `DatapointSubscriptionBatch`, which is yielded in every iteration
of `time_series.subscriptions.iterate_data`.

## [6.25.3] - 2023-09-19
### Added
- Support for setting and retrieving `data_set_id` in data class `client.data_classes.ThreeDModel`.

## [6.25.2] - 2023-09-12
### Fixed
- Using the `HasData` filter would raise an API error in CDF.

## [6.25.1] - 2023-09-15
### Fixed
- Using nonce credentials now works as expected for `transformations.[create, update]`. Previously, the attempt to create
  a session would always fail, leading to nonce credentials never being used (full credentials were passed to- and
  stored in the transformations backend service).
- Additionally, the automatic creation of a session no longer fails silently when an `CogniteAuthError` is encountered
  (which happens when the credentials are invalid).
- While processing source- and destination credentials in `client.transformations.[create, update]`, an `AttributeError`
  can no longer be raised (by not specifying project).
### Added
- `TransformationList` now correctly inherits the two (missing) helper methods `as_ids()` and `as_external_ids()`.

## [6.25.0] - 2023-09-14
### Added
- Support for `ignore_unknown_ids` in `client.functions.retrieve_multiple` method.

## [6.24.1] - 2023-09-13
### Fixed
- Bugfix for `AssetsAPI.create_hierarchy` when running in upsert mode: It could skip certain updates above
  the single-request create limit (currently 1000 assets).

## [6.24.0] - 2023-09-12
### Fixed
- Bugfix for `FilesAPI.upload` and `FilesAPI.upload_bytes` not raising an error on file contents upload failure. Now `CogniteFileUploadError` is raised based on upload response.

## [6.23.0] - 2023-09-08
### Added
- Supporting for deleting constraints and indexes on containers.

### Changed
- The abstract class `Index` can no longer be instantiated. Use BTreeIndex or InvertedIndex instead.

## [6.22.0] - 2023-09-08
### Added
- `client.data_modeling.instances.subscribe` which lets you subscribe to a given
data modeling query and receive updates through a provided callback.
- Example on how to use the subscribe method to sync nodes to a local sqlite db.

## [6.21.1] - 2023-09-07
### Fixed
- Concurrent usage of the `CogniteClient` could result in API calls being made with the wrong value for `api_subversion`.

## [6.21.0] - 2023-09-06
### Added
- Supporting pattern mode and extra configuration for diagram detect in beta.

## [6.20.0] - 2023-09-05
### Fixed
- When creating functions with `client.functions.create` using the `folder` argument, a trial-import is executed as part of
  the verification process. This could leave leftover modules still in scope, possibly affecting subsequent calls. This is
  now done in a separate process to guarantee it has no side-effects on the main process.
- For pyodide/WASM users, a backup implementation is used, with an improved cleanup procedure.

### Added
- The import-check in `client.functions.create` (when `folder` is used) can now be disabled by passing
  `skip_folder_validation=True`. Basic validation is still done, now additionally by parsing the AST.

## [6.19.0] - 2023-09-04
## Added
- Now possible to retrieve and update translation and scale of 3D model revisions.

## [6.18.0] - 2023-09-04
### Added
- Added parameter `keep_directory_structure` to `client.files.download` to allow downloading files to a folder structure matching the one in CDF.

### Improved
- Using `client.files.download` will still skip files with the same name when writing to disk, but now a `UserWarning` is raised, specifying which files are affected.

## [6.17.0] - 2023-09-01
### Added
- Support for the UserProfilesAPI with the implementation `client.iam.user_profiles`.

## [6.16.0] - 2023-09-01
### Added
- Support for `ignore_unknown_ids` in `client.relationships.retrieve_multiple` method.

## [6.15.3] - 2023-08-30
### Fixed
- Uploading files using `client.files.upload` now works when running with `pyodide`.

## [6.15.2] - 2023-08-29
### Improved
- Improved error message for `CogniteMissingClientError`. Now includes the type of object missing the `CogniteClient` reference.

## [6.15.1] - 2023-08-29
### Fixed
- Bugfix for `InstanceSort._load` that always raised `TypeError` (now public, `.load`). Also, indirect fix for `Select.load` for non-empty `sort`.

## [6.15.0] - 2023-08-23
### Added
- Support for the DocumentsAPI with the implementation `client.documents`.
- Support for advanced filtering for `Events`, `TimeSeries`, `Assets` and `Sequences`. This is available through the
  `.filter()` method, for example, `client.events.filter`.
- Extended aggregation support for `Events`, `TimeSeries`, `Assets` and `Sequences`. This is available through the five
  methods `.aggregate_count(...)`, `aggregate_cardinality_values(...)`, `aggregate_cardinality_properties(...)`,
  `.aggregate_unique_values(...)`, and `.aggregate_unique_properties(...)`. For example,
  `client.assets.aggregate_count(...)`.
- Added helper methods `as_external_ids` and `as_ids` for `EventList`, `TimeSeriesList`, `AssetList`, `SequenceList`,
  `FileMetaDataList`, `FunctionList`, `ExtractionPipelineList`, and `DataSetList`.

### Deprecated
- Added `DeprecationWarning` to methods `client.assets.aggregate_metadata_keys` and
  `client.assets.aggregate_metadata_values`. The use parameter the `fields` in
  `client.events.aggregate_unique_values` will also lead to a deprecation warning. The reason is that the endpoints
  these methods are using have been deprecated in the CDF API.

## [6.14.2] - 2023-08-22
### Fixed
- All data modeling endpoints will now be retried. This was not the case for POST endpoints.

## [6.14.1] - 2023-08-19
### Fixed
- Passing `sources` as a tuple no longer raises `ValueError` in `InstancesAPI.retrieve`.

## [6.14.0] - 2023-08-14
### Changed
- Don't terminate client.time_series.subscriptions.iterate_data() when `has_next=false` as more data
may be returned in the future. Instead we return the `has_next` field in the batch, and let the user
decide whether to terminate iteration. This is a breaking change, but this particular API is still
in beta and thus we reserve the right to break it without bumping the major version.

## [6.13.3] - 2023-08-14
### Fixed
- Fixed bug in `ViewApply.properties` had type hint `ConnectionDefinition` instead of `ConnectionDefinitionApply`.
- Fixed bug in `dump` methods of `ViewApply.properties` causing the return code `400` with message
  `Request had 1 constraint violations. Please fix the request and try again. [type must not be null]` to be returned
  from the CDF API.

## [6.13.2] - 2023-08-11
### Fixed
- Fixed bug in `Index.load` that would raise `TypeError` when trying to load `indexes`, when an unexpected field was
  encountered (e.g. during a call to `client.data_modeling.container.list`).

## [6.13.1] - 2023-08-09
### Fixed
- Fixed bug when calling a `retrieve`, `list`, or `create` in `client.data_modeling.container` raised a `TypeError`.
  This is caused by additions of fields to the API, this is now fixed by ignoring unknown fields.

## [6.13.0] - 2023-08-07
### Fixed
- Fixed a bug raising a `KeyError` when calling `client.data_modeling.graphql.apply_dml` with an invalid `DataModelingId`.
- Fixed a bug raising `AttributeError` in `SpaceList.to_space_apply_list`, `DataModelList.to_data_model_apply_list`,
  `ViewList.to_view_apply`. These methods have also been renamed to `.as_apply` for consistency
  with the other data modeling resources.

### Removed
- The method `.as_apply` from `ContainerApplyList` as this method should be on the `ContainerList` instead.

### Added
- Missing `as_ids()` for `DataModelApplyList`, `ContainerList`, `ContainerApplyList`, `SpaceApplyList`, `SpaceList`,
  `ViewApplyList`, `ViewList`.
- Added helper method `.as_id` to `DMLApplyResult`.
- Added helper method `.latest_version` to `DataModelList`.
- Added helper method `.as_apply` to `ContainerList`.
- Added container classes `NodeApplyList`, `EdgeApplyList`, and `InstancesApply`.

## [6.12.2] - 2023-08-04
### Fixed
- Certain errors that were previously silently ignored in calls to `client.data_modeling.graphql.apply_dml` are now properly raised (used to fail as the API error was passed nested inside the API response).

## [6.12.1] - 2023-08-03
### Fixed
- Changed the structure of the GraphQL query used when updating DML models through `client.data_modeling.graphql.apply_dml` to properly handle (i.e. escape) all valid symbols/characters.

## [6.12.0] - 2023-07-26
### Added
- Added option `expand_metadata` to `.to_pandas()` method for list resource types which converts the metadata (if any) into separate columns in the returned dataframe. Also added `metadata_prefix` to control the naming of these columns (default is "metadata.").

## [6.11.1] - 2023-07-19
### Changed
- Return type `SubscriptionTimeSeriesUpdate` in `client.time_series.subscriptions.iterate_data` is now required and not optional.

## [6.11.0] - 2023-07-19
### Added
- Support for Data Point Subscription, `client.time_series.subscriptions`. Note this is an experimental feature.


## [6.10.0] - 2023-07-19
### Added
- Upsert method for `assets`, `events`, `timeseries`, `sequences`, and `relationships`.
- Added `ignore_unknown_ids` flag to `client.sequences.delete`

## [6.9.0] - 2023-07-19
### Added
- Basic runtime validation of ClientConfig.project

## [6.8.7] - 2023-07-18
### Fixed
- Dumping of `Relationship` with `labels` is not `yaml` serializable. This is now fixed.

## [6.8.6] - 2023-07-18
### Fixed
- Include `version` in __repr__ for View and DataModel

## [6.8.5] - 2023-07-18
### Fixed
- Change all implicit Optional types to explicit Optional types.

## [6.8.4] - 2023-07-12
### Fixed
- `max_worker` limit match backend for `client.data_modeling`.

## [6.8.3] - 2023-07-12
### Fixed
- `last_updated_time` and `created_time` are no longer optional on InstanceApplyResult

## [6.8.2] - 2023-07-12
### Fixed
- The `.dump()` method for `InstanceAggregationResult` caused an `AttributeError` when called.

## [6.8.1] - 2023-07-08
### Changed
- The `AssetHierarchy` class would consider assets linking their parent by ID only as orphans, contradicting the
  docstring stating "All assets linking a parent by ID are assumed valid". This is now true (they are no longer
  considered orphans).

## [6.8.0] - 2023-07-07
### Added
- Support for annotations reverse lookup.

## [6.7.1] - 2023-07-07
### Fixed
- Needless function "as_id" on View as it was already inherited
### Added
- Flag "all_versions" on data_modeling.data_models.retrieve() to retrieve all versions of a data model or only the latest one
- Extra documentation on how to delete edges and nodes.
- Support for using full Node and Edge objects when deleting instances.

## [6.7.0] - 2023-07-07
### Added
- Support for applying graphql dml using `client.data_modeling.graphql.apply_dml()`.

## [6.6.1] - 2023-07-07
### Improved
- Added convenience function to instantiate a `CogniteClient.default(...)` to save the users from typing the
  default URLs.

## [6.6.0] - 2023-07-06
### Fixed
- Support for query and sync endpoints across instances in the Data Modeling API with the implementation
  `client.data_modeling.instances`, the methods `query` and `sync`.

## [6.5.8] - 2023-06-30
### Fixed
- Serialization of `DataModel`. The bug caused `DataModel.load(data_model.dump(camel_case=True))` to fail with
  a `TypeError`. This is now fixed.

## [6.5.7] - 2023-06-29
### Fixed
- A bug caused by use of snake case in field types causing `NodeApply.dump(camel_case=True)`
  trigger a 400 response from the API.

## [6.5.6] - 2023-06-29
### Fixed
- A bug causing `ClientConfig(debug=True)` to raise an AttributeError

## [6.5.5] - 2023-06-28
### Fixed
- A bug where we would raise the wrong exception when errors on occurred on `data_modeling.spaces.delete`
- A bug causing inconsistent MRO in DataModelList

## [6.5.4] - 2023-06-28
### Added
- Missing query parameters:
     * `inline_views` in `data_modeling.data_models.retrieve()`.
     * `include_global` in `data_modeling.spaces.list()`.
     * `include_inherited_properties` in `data_modeling.views.retrieve()`.

## [6.5.3] - 2023-06-28
### Fixed
- Only validate `space` and `external_id` for `data_modeling` write classes.


## [6.5.2] - 2023-06-27
### Fixed
- Added missing `metadata` attribute to `iam.Group`

## [6.5.1] - 2023-06-27
### Fixed
- Fix typehints on `data_modeling.instances.aggregate()` to not allow Histogram aggregate.
- Moved `ViewDirectRelation.source` property to `MappedProperty.source` where it belongs.

## [6.5.0] - 2023-06-27
### Added
- Support for searching and aggregating across instances in the Data Modeling API with the implementation
  `client.data_modeling.instances`, the methods `search`, `histogram` and `aggregate`.

## [6.4.8] - 2023-06-23
### Fixed
- Handling non 200 responses in `data_modeling.spaces.apply`, `data_modeling.data_models.apply`,
  `data_modeling.views.apply` and `data_modeling.containers.apply`

## [6.4.7] - 2023-06-22
### Fixed
- Consistently return the correct id types in data modeling resource clients

## [6.4.6] - 2023-06-22
### Fixed
- Don't swallow keyword args on Apply classes in Data Modeling client

## [6.4.5] - 2023-06-21
### Added
- Included tuple-notation when retrieving or listing data model instances

### Improved
- Fixed docstring for retrieving data model instances and extended the examples.

## [6.4.4] - 2023-06-21
Some breaking changes to the datamodeling client. We don't expect any more breaking changes,
but we accept the cost of breaking a few consumers now early on the really nail the user experience.
### Added
- ViewId:as_property_ref and ContainerId:as_property_ref to make it easier to create property references.

### Changed
- Renamed ViewCore:as_reference and ContainerCore:as_reference to :as_id() for consistency with other resources.
- Change Instance:properties to be a `MutableMapping[ViewIdentifier, MutableMapping[PropertyIdentifier, PropertyValue]]`, in order to make it easier to consume
- Make VersionedDataModelingId:load accept `tuple[str, str]`
- Rename ConstraintIdentifier to Constraint - it was not an id but the definition itself
- Rename IndexIdentifier to Index - it was not an id but the definition itself
- Rename ContainerPropertyIdentifier to ContainerProperty - it was not an id but the definition itself

### Removed
- Redundant EdgeApply:create method. It simply mirrored the EdgeApply constructor.


## [6.4.3] - 2023-06-15
### Added
- Accept direct relation values as tuples in `EdgeApply`

## [6.4.2] - 2023-06-15
### Changed
- When providing ids as tuples in `instances.retrieve` and `instances.delete` you should not
have to specify the instance type in each tuple

### Fixed
- Bug where edges and nodes would get mixed up on `instances.retrieve`

## [6.4.1] - 2023-06-14
### Fixed
- Add the missing page_count field for diagram detect items.

## [6.4.0] - 2023-06-12
### Added
- Partial support for the instance resource in the Data Modeling API with the implementation
  `client.data_modeling.instances`, the endpoints `list`, `delete`, `retrieve`, and `apply`

## [6.3.2] - 2023-06-08
### Fixed
- Requests being retried around a token refresh cycle, no longer risk getting stuck with an outdated token.

### Added
- `CredentialProviders` subclassing `_OAuthCredentialProviderWithTokenRefresh`, now accepts a new parameter, `token_expiry_leeway_seconds`, controlling how early a token refresh request should be initiated (before it expires).

### Changed
- `CredentialProviders` subclassing `_OAuthCredentialProviderWithTokenRefresh` now uses a safer default of 15 seconds (up from 3 sec) to control how early a token refresh request should be initiated (before it expires).

## [6.3.1] - 2023-06-07
### Fixed
- Signature of `client.data_modeling.views.retrieve` and `client.data_modeling.data_models.retrieve` to always return a list.

## [6.3.0] - 2023-06-07
### Added
- Support for the container resource in the Data Modeling API with the implementation `client.data_modeling.containers`.
- Support for the view resource in the Data Modeling API with the implementation `client.data_modeling.views`.
- Support for the data models resource in the Data Modeling API with the implementation `client.data_modeling.data_models`.

### Removed
- Removed `retrieve_multiple` from the `SpacesAPI` to have a consistent API with the `views`, `containers`, and `data_models`.

## [6.2.2] - 2023-06-05
### Fixed
- Creating function schedules with current user credentials now works (used to fail at runtime with "Could not fetch a valid token (...)" because a session was never created.)

## [6.2.1] - 2023-05-26
### Added
- Data model centric support in transformation

## [6.2.0] - 2023-05-25
### Added
- Support for the spaces resource in the Data Modeling API with the implementation `client.data_modeling.spaces`.

### Improved
- Reorganized documentation to match API documentation.

## [6.1.10] - 2023-05-22
### Fixed
- Data modelling is now GA. Renaming instance_nodes -> nodes and instance_edges -> edges to make the naming in SDK consistent with Transformation API and CLI

## [6.1.9] - 2023-05-16
### Fixed
- Fixed a rare issue with datapoints fetching that could raise `AttributeError` when running with `pyodide`.

## [6.1.8] - 2023-05-12
### Fixed
- ExtractionPipelinesRun:dump method will not throw an error when camel_case=True anymore

## [6.1.7] - 2023-05-11
### Removed
- Removed DMS v2 destination in transformations

## [6.1.6] - 2023-05-11
### Fixed
- `FunctionsAPI.create` now work in Wasm-like Python runtimes such as `pyodide`.

## [6.1.5] - 2023-05-10
### Fixed
- When creating a transformation with a different source- and destination CDF project, the project setting is no longer overridden by the setting in the `CogniteClient` configuration allowing the user to read from the specified source project and write to the specified and potentially different destination project.

## [6.1.4] - 2023-05-08
### Fixed
- Pickling a `CogniteClient` instance with certain `CredentialProvider`s no longer causes a `TypeError: cannot pickle ...` to be raised.

## [6.1.3] - 2023-05-08
### Added
- Add the license of the package in poetry build.

## [6.1.2] - 2023-05-04
### Improved
- The SDK has received several minor bugfixes to be more user-friendly on Windows.

### Fixed
- The utility function `cognite.client.utils.datetime_to_ms` now raises an understandable `ValueError` when unable to convert pre-epoch datetimes.
- Several functions reading and writing to disk now explicitly use UTF-8 encoding

## [6.1.1] - 2023-05-02
### Fixed
- `AttributeError` when passing `pandas.Timestamp`s with different timezones (*of which one was UTC*) to `DatapointsAPI.retrieve_dataframe_in_tz`.
- A `ValueError` is no longer raised when passing `pandas.Timestamp`s in the same timezone, but with different underlying implementations (e.g. `datetime.timezone.utc` / `pytz.UTC` / `ZoneInfo("UTC")`) to `DatapointsAPI.retrieve_dataframe_in_tz`.

## [6.1.0] - 2023-04-28
### Added
- Support for giving `start` and `end` arguments as `pandas.Timestamp` in `DatapointsAPI.retrieve_dataframe_in_tz`.

### Improved
- Type hints for the `DatapointsAPI` methods.

## [6.0.2] - 2023-04-27
### Fixed
- Fixed a bug in `DatapointsAPI.retrieve_dataframe_in_tz` that could raise `AmbiguousTimeError` when subdividing the user-specified time range into UTC intervals (with fixed offset).

## [6.0.1] - 2023-04-20
### Fixed
- Fixed a bug that would cause `DatapointsAPI.retrieve_dataframe_in_tz` to raise an `IndexError` if there were only empty time series in the response.

## [6.0.0] - 2023-04-19
### Removed
- Removed support for legacy auth (API keys, service accounts, login.status)
- Removed the deprecated `extractionPipeline` argument to `client.extraction_pipelines.create`. Only `extraction_pipeline` is accepted now.
- Removed the deprecated `client.datapoints` accessor attribute. The datapoints API can only be accessed through `client.time_series.data` now.
- Removed the deprecated `client.extraction_pipeline_runs` accessor attribute. The extraction pipeline run API can only be accessed through `client.extraction_pipelines.runs` now.
- Removed the deprecated `external_id` attribute on `ExtractionPipelineRun`. This has been replaced with `extpipe_external_id`.

## [5.12.0] - 2023-04-18
### Changed
- Enforce that types are explicitly exported in order to make very strict type checkers happy.

## [5.11.1] - 2023-04-17
### Fixed
- List (and `__call__`) methods for assets, events, files, labels, relationships, sequences and time series now raise if given bad input for `data_set_ids`, `data_set_external_ids`, `asset_subtree_ids` and `asset_subtree_external_ids` instead of ignoring/returning everything.

### Improved
- The listed parameters above have silently accepted non-list input, i.e. single `int` (for `ids`) or single `str` (for `external_ids`). Function signatures and docstrings have now been updated to reflect this "hidden functionality".

## [5.11.0] - 2023-04-17
### Added
- The `DatapointsAPI` now supports time zones with the addition of a new method, `retrieve_dataframe_in_tz`. It does not support individual customization of query parameters (for good reasons, e.g. a DataFrame has a single index).
- Asking for datapoints in a specific time zone, e.g. `America/New_York` or `Europe/London` is now easily accomplished: the user can just pass in their `datetimes` localized to their time zone directly.
- Queries for aggregate datapoints are also supported, with the key feature being automatic handling of daylight savings time (DST) transitions, as this is not supported by the official API. Example usage: A user living in Oslo, Norway, wants daily averages in their local time. In Oslo, the standard time is UTC+1, with UTC+2 during the summer. This means during spring, there is a 23-hour long day when clocks roll 1 hour forward and a 25-hour day during fall.
- New granularities with a longer time span have been added (only to this new method, for now): 'week', 'month', 'quarter' and 'year'. These do not all represent a fixed frequency, but like the example above, neither does for example 'day' when we use time zones without a fixed UTC offset.

## [5.10.5] - 2023-04-13
### Fixed
- Subclasses of `VisionResource` inheriting `.dump` and `to_pandas` now work as expected for attributes storing lists of subclass instances like `Polygon`, `PolyLine`, `ObjectDetection` or `VisionExtractPredictions` directly or indirectly.

## [5.10.4] - 2023-04-13
### Fixed
- A lot of nullable integer attributes ended up as float after calling `.to_pandas`. These are now correctly converted to `dtype=Int64`.

## [5.10.3] - 2023-04-13
### Fixed
- When passing `CogniteResource` classes (like `Asset` or `Event`) to `update`, any labels were skipped in the update (passing `AssetUpdate` works). This has been fixed for all Cognite resource classes.

## [5.10.2] - 2023-04-12
### Fixed
- Fixed a bug that would cause `AssetsAPI.create_hierarchy` to not respect `upsert=False`.

## [5.10.1] - 2023-04-04
### Fixed
- Add missing field `when` (human readable version of the CRON expression) to `FunctionSchedule` class.

## [5.10.0] - 2023-04-03
### Fixed
- Implemented automatic retries for connection errors by default, improving the reliability of the connection to the Cognite API.
- Added a user-readable message to `CogniteConnectionRefused` error for improved user experience.

### Changed
- Introduce a `max_retries_connect` attribute on the global config, and default it to 3.

## [5.9.3] - 2023-03-27
### Fixed
- After creating a schedule for a function, the returned `FunctionSchedule` was missing a reference to the `CogniteClient`, meaning later calls to `.get_input_data()` would fail and raise `CogniteMissingClientError`.
- When calling `.get_input_data()` on a `FunctionSchedule` instance, it would fail and raise `KeyError` if no input data was specified for the schedule. This now returns `None`.

## [5.9.2] - 2023-03-27
### Fixed
- After calling e.g. `.time_series()` or `.events()` on an `AssetList` instance, the resulting resource list would be missing the lookup tables that allow for quick lookups by ID or external ID through the `.get()` method. Additionally, for future-proofing, the resulting resource list now also correctly has a `CogniteClient` reference.

## [5.9.1] - 2023-03-23
### Fixed
- `FunctionsAPI.call` now also works for clients using auth flow `OAuthInteractive`, `OAuthDeviceCode`, and any user-made subclass of `CredentialProvider`.

### Improved
- `FunctionSchedulesAPI.create` now also accepts an instance of `ClientCredentials` (used to be dictionary only).

## [5.9.0] - 2023-03-21
### Added
- New class `AssetHierarchy` for easy verification and reporting on asset hierarchy issues without explicitly trying to insert them.
- Orphan assets can now be reported on (orphan is an asset whose parent is not part of the given assets). Also, `AssetHierarchy` accepts an `ignore_orphans` argument to mimic the old behaviour where all orphans were assumed to be valid.
- `AssetsAPI.create_hierarchy` now accepts two new parameters: `upsert` and `upsert_mode`. These allow the user to do "insert or update" instead of an error being raised when trying to create an already existing asset. Upsert mode controls whether updates should replace/overwrite or just patch (partial update to non-null values only).
- `AssetsAPI.create_hierarchy` now also verifies the `name` parameter which is required and that `id` has not been set.

### Changed
- `AssetsAPI.create_hierarchy` now uses `AssetHierarchy` under the hood to offer concrete feedback on asset hierarchy issues, accessible through attributes on the raised exception, e.g. invalid assets, duplicates, orphans, or any cyclical asset references.

### Fixed
- `AssetsAPI.create_hierarchy`...:
  - Now respects `max_workers` when spawning worker threads.
  - Can no longer raise `RecursionError`. Used to be an issue for asset hierarchies deeper than `sys.getrecursionlimit()` (typically set at 1000 to avoid stack overflow).
  - Is now `pyodide` compatible.

## [5.8.0] - 2023-03-20
### Added
- Support for client certificate authentication to Azure AD.

## [5.7.4] - 2023-03-20
### Added
- Use `X-Job-Token` header for contextualization jobs to reduce required capabilities.

## [5.7.3] - 2023-03-14
### Improved
- For users unknowingly using a too old version of `numpy` (against the SDK dependency requirements), an exception could be raised (`NameError: name 'np' is not defined`). This has been fixed.

## [5.7.2] - 2023-03-10
### Fixed
- Fix method dump in TransformationDestination to ignore None.

## [5.7.1] - 2023-03-10
### Changed
- Split `instances` destination type of Transformations to `nodes` and `edges`.

## [5.7.0] - 2023-03-08
### Removed
- `ExtractionPipelineRunUpdate` was removed as runs are immutable.

### Fixed
- `ExtractionPipelinesRunsAPI` was hiding `id` of runs because `ExtractionPipelineRun` only defined `external_id` which doesn't exist for the "run resource", only for the "parent" ext.pipe (but this is not returned by the API; only used to query).

### Changed
- Rename and deprecate `external_id` in `ExtractionPipelinesRunsAPI` in favour of the more descriptive `extpipe_external_id`. The change is backwards-compatible, but will issue a `UserWarning` for the old usage pattern.

## [5.6.4] - 2023-02-28
### Added
- Input validation on `DatapointsAPI.[insert, insert_multiple, delete_ranges]` now raise on missing keys, not just invalid keys.

## [5.6.3] - 2023-02-23
### Added
- Make the SDK compatible with `pandas` major version 2 ahead of release.

## [5.6.2] - 2023-02-21
### Fixed
- Fixed an issue where `Content-Type` was not correctly set on file uploads to Azure.

## [5.6.1] - 2023-02-20
### Fixed
- Fixed an issue where `IndexError` was raised when a user queried `DatapointsAPI.retrieve_latest` for a single, non-existent time series while also passing `ignore_unknown_ids=True`. Changed to returning `None`, inline with other `retrieve` methods.

## [5.6.0] - 2023-02-16
### Added
- The SDK has been made `pyodide` compatible (to allow running natively in browsers). Missing features are `CredentialProvider`s with token refresh and `AssetsAPI.create_hierarchy`.

## [5.5.2] - 2023-02-15
### Fixed
- Fixed JSON dumps serialization error of instances of `ExtractionPipelineConfigRevision` and all subclasses (`ExtractionPipelineConfig`) as they stored a reference to the CogniteClient as a non-private attribute.

## [5.5.1] - 2023-02-14
### Changed
- Change `CredentialProvider` `Token` to be thread safe when given a callable that does token refresh.

## [5.5.0] - 2023-02-10
### Added
- Support `instances` destination type on Transformations.

## [5.4.4] - 2023-02-06
### Added
- Added user warnings when wrongly calling `/login/status` (i.e. without an API key) and `/token/inspect` (without OIDC credentials).

## [5.4.3] - 2023-02-05
### Fixed
- `OAuthDeviceCode` and `OAuthInteractive` now respect `global_config.disable_ssl` setting.

## [5.4.2] - 2023-02-03
### Changed
- Improved error handling (propagate IDP error message) for `OAuthDeviceCode` and `OAuthInteractive` upon authentication failure.

## [5.4.1] - 2023-02-02
### Fixed
- Bug where create_hierarchy would stop progressing after encountering more than `config.max_workers` failures.

## [5.4.0] - 2023-02-02
### Added
- Support for aggregating metadata keys/values for assets

## [5.3.7] - 2023-02-01
### Improved
- Issues with the SessionsAPI documentation have been addressed, and the `.create()` have been further clarified.

## [5.3.6] - 2023-01-30
### Changed
- A file-not-found error has been changed from `TypeError` to `FileNotFoundError` as part of the validation in FunctionsAPI.

## [5.3.5] - 2023-01-27
### Fixed
- Fixed an atexit-exception (`TypeError: '<' not supported between instances of 'tuple' and 'NoneType'`) that could be raised on PY39+ after fetching datapoints (which uses a custom thread pool implementation).

## [5.3.4] - 2023-01-25
### Fixed
- Displaying Cognite resources like an `Asset` or a `TimeSeriesList` in a Jupyter notebook or similar environments depending on `._repr_html_`, no longer raises `CogniteImportError` stating that `pandas` is required. Instead, a warning is issued and `.dump()` is used as fallback.

## [5.3.3] - 2023-01-24
### Added
- New parameter `token_cache_path` now accepted by `OAuthInteractive` and `OAuthDeviceCode` to allow overriding location of token cache.

### Fixed
- Platform dependent temp directory for the caching of the token in `OAuthInteractive` and `OAuthDeviceCode` (no longer crashes at exit on Windows).

## [5.3.2] - 2023-01-24
### Security
- Update `pytest` and other dependencies to get rid of dependency on the `py` package (CVE-2022-42969).

## [5.3.1] - 2023-01-20
### Fixed
- Last possible valid timestamp would not be returned as first (if first by some miracle...) by the `TimeSeries.first` method due to `end` being exclusive.

## [5.3.0] - 2023-01-20
### Added
- `DatapointsAPI.retrieve_latest` now support customising the `before` argument, by passing one or more objects of the newly added `LatestDatapointQuery` class.

## [5.2.0] - 2023-01-19
### Changed
- The SDK has been refactored to support `protobuf>=3.16.0` (no longer requires v4 or higher). This was done to fix dependency conflicts with several popular Python packages like `tensorflow` and `streamlit` - and also Azure Functions - that required major version 3.x of `protobuf`.

## [5.1.1] - 2023-01-19
### Changed
- Change RAW rows insert chunk size to make individual requests faster.

## [5.1.0] - 2023-01-03
### Added
- The diagram detect function can take file reference objects that contain file (external) id as well as a page range. This is an alternative to the lists of file ids or file external ids that are still possible to use. Page ranges were not possible to specify before.

## [5.0.2] - 2022-12-21
### Changed
- The valid time range for datapoints has been increased to support timestamps up to end of the year 2099 in the TimeSeriesAPI. The utility function `ms_to_datetime` has been updated accordingly.

## [5.0.1] - 2022-12-07
### Fixed
- `DatapointsArray.dump` would return timestamps in nanoseconds instead of milliseconds when `convert_timestamps=False`.
- Converting a `Datapoints` object coming from a synthetic datapoints query to a `pandas.DataFrame` would, when passed `include_errors=True`, starting in version `5.0.0`, erroneously cast the `error` column to a numeric data type and sort it *before* the returned values. Both of these behaviours have been reverted.
- Several documentation issues: Missing methods, wrong descriptions through inheritance and some pure visual/aesthetic.

## [5.0.0] - 2022-12-06
### Improved
- Greatly increased speed of datapoints fetching (new adaptable implementation and change from `JSON` to `protobuf`), especially when asking for... (measured in fetched `dps/sec` using the new `retrieve_arrays` method, with default settings for concurrency):
  - A large number of time series
    - 200 ts: ~1-4x speedup
    - 8000 ts: ~4-7x speedup
    - 20k-100k ts: Up to 20x faster
  - Very few time series (1-3)
    - Up to 4x faster
  - Very dense time series (>>10k dps/day)
    - Up to 5x faster
  - Any query for `string` datapoints
    - Faster the more dps, e.g. single ts, 500k: 6x speedup
- Peak memory consumption (for numeric data) is 0-55 % lower when using `retrieve` and 65-75 % lower for the new `retrieve_arrays` method.
- Fetching newly inserted datapoints no longer suffers from (potentially) very long wait times (or timeout risk).
- Converting fetched datapoints to a Pandas `DataFrame` via `to_pandas()` has changed from `O(N)` to `O(1)`, i.e., speedup no longer depends on the number of datapoints and is typically 4-5 orders of magnitude faster (!). NB: Only applies to `DatapointsArray` as returned by the `retrieve_arrays` method.
- Full customizability of queries is now available for *all retrieve* endpoints, thus the `query()` is no longer needed and has been removed. Previously only `aggregates` could be individually specified. Now all parameters can be passed either as top-level or as *individual settings*, even `ignore_unknown_ids`. This is now aligned with the API (except `ignore_unknown_ids` making the SDK arguably better!).
- Documentation for the retrieve endpoints has been overhauled with lots of new usage patterns and better examples. **Check it out**!
- Vastly better test coverage for datapoints fetching logic. You may have increased trust in the results from the SDK!

### Added
- New required dependency, `protobuf`. This is currently only used by the DatapointsAPI, but other endpoints may be changed without needing to release a new major version.
- New optional dependency, `numpy`.
- A new datapoints fetching method, `retrieve_arrays`, that loads data directly into NumPy arrays for improved speed and *much* lower memory usage.
- These arrays are stored in the new resource types `DatapointsArray` with corresponding container (list) type, `DatapointsArrayList` which offer much more efficient memory usage. `DatapointsArray` also offer zero-overhead pandas-conversion.
- `DatapointsAPI.insert` now also accepts `DatapointsArray`. It also does basic error checking like making sure the number of datapoints match the number of timestamps, and that it contains raw datapoints (as opposed to aggregate data which raises an error). This also applies to `Datapoints` input.
- `DatapointsAPI.insert_multiple` now accepts `Datapoints` and `DatapointsArray` as part of the (possibly) multiple inputs. Applies the same error checking as `insert`.

### Changed
- Datapoints are no longer fetched using `JSON`: the age of `protobuf` has begun.
- The main way to interact with the `DatapointsAPI` has been moved from `client.datapoints` to `client.time_series.data` to align and unify with the `SequenceAPI`. All example code has been updated to reflect this change. Note, however, that the `client.datapoints` will still work until the next major release, but will until then issue a `DeprecationWarning`.
- All parameters to all retrieve methods are now keyword-only (meaning no positional arguments are supported).
- All retrieve methods now accept a string for the `aggregates` parameter when asking for just one, e.g. `aggregates="max"`. This short-cut avoids having to wrap it inside a list. Both `snake_case` and `camelCase` are supported.
- The utility function `datetime_to_ms` no longer issues a `FutureWarning` on missing timezone information. It will now interpret naive `datetime`s as local time as is Python's default interpretation.
- The utility function `ms_to_datetime` no longer issues a `FutureWarning` on returning a naive `datetime` in UTC. It will now return an aware `datetime` object in UTC.
- All data classes in the SDK that represent a Cognite resource type have a `to_pandas` (or `to_geopandas`) method. Previously, these had various defaults for the `camel_case` parameter, but they have all been changed to `False`.
- All retrieve methods (when passing dict(s) with query settings) now accept identifier and aggregates in snake case (and camel case for convenience / backwards compatibility). Note that all newly added/supported customisable parameters (e.g. `include_outside_points` or `ignore_unknown_ids` *must* be passed in snake case or a `KeyError` will be raised.)
- The method `DatapointsAPI.insert_dataframe` has new default values for `dropna` (now `True`, still being applied on a per-column basis to not lose any data) and `external_id_headers` (now `True`, disincentivizing the use of internal IDs).
- The previous fetching logic awaited and collected all errors before raising (through the use of an "initiate-and-forget" thread pool). This is great, e.g., updates/inserts to make sure you are aware of all partial changes. However, when reading datapoints, a better option is to just fail fast (which it does now).
- `DatapointsAPI.[retrieve/retrieve_arrays/retrieve_dataframe]` no longer requires `start` (default: `0`, i.e. 1970-01-01) and `end` (default: `now`). This is now aligned with the API.
- Additionally, `DatapointsAPI.retrieve_dataframe` no longer requires `granularity` and `aggregates`.
- All retrieve methods accept a list of full query dictionaries for `id` and `external_id` giving full flexibility for all individual settings: `start`, `end`, `aggregates`, `granularity`, `limit`, `include_outside_points`, `ignore_unknown_ids`.
- Aggregates returned now include the time period(s) (given by the `granularity` unit) that `start` and `end` are part of (as opposed to only "fully in-between" points). This change is the *only breaking change* to the `DatapointsAPI.retrieve` method for aggregates and makes it so that the SDK match manual queries sent using e.g. `curl` or Postman. In other words, this is now aligned with the API.
Note also that this is a **bugfix**: Due to the SDK rounding differently than the API, you could supply `start` and `end` (with `start < end`) and still be given an error that `start is not before end`. This can no longer happen.
- Fetching raw datapoints using `include_outside_points=True` now returns both outside points (if they exist), regardless of `limit` setting (this is the *only breaking change* for limited raw datapoint queries; unlimited queries are fully backwards compatible). Previously the total number of points was capped at `limit`, thus typically only returning the first. Now up to `limit+2` datapoints are always returned. This is now aligned with the API.
- When passing a relative or absolute time specifier string like `"2w-ago"` or `"now"`, all time series in the same query will use the exact same value for 'now' to avoid any inconsistencies in the results.
- Fetching newly inserted datapoints no longer suffers from very long wait times (or timeout risk) as the code's dependency on `count` aggregates has been removed entirely (implementation detail) which could delay fetching by anything between a few seconds to several minutes/go to timeout while the aggregate was computed on-the-fly. This was mostly a problem for datapoints inserted into low-priority time periods (far away from current time).
- Asking for the same time series any number of times no longer raises an error (from the SDK), which is useful for instance when fetching disconnected time periods. This is now aligned with the API. Thus, the custom exception `CogniteDuplicateColumnsError` is no longer needed and has been removed from the SDK.
- ...this change also causes the `.get` method of `DatapointsList` and `DatapointsArrayList` to now return a list of `Datapoints` or `DatapointsArray` respectively *when duplicated identifiers are queried*. For data scientists and others used to `pandas`, this syntax is familiar to the slicing logic of `Series` and `DataFrame` when used with non-unique indices.
There is also a very subtle **bugfix** here: since the previous implementation allowed the same time series to be specified by both its `id` and `external_id`, using `.get` to access it would always yield the settings that were specified by the `external_id`. This will now return a `list` as explained above.
- `Datapoints` and `DatapointsArray` now store the `granularity` string given by the user (when querying aggregates) which allows both `to_pandas` methods (on `DatapointsList` and `DatapointsArrayList` as well) to accept `include_granularity_name` that appends this to the end of the column name(s).
- Datapoints fetching algorithm has changed from one that relies on up-to-date and correct `count` aggregates to be fast (with fallback on serial fetching when missing/unavailable), to recursively (and reactively) splitting the time-domain into smaller and smaller pieces, depending on the discovered-as-fetched density-distribution of datapoints in time and the number of available workers/threads. The new approach also has the ability to group more than 1 (one) time series per API request (when beneficial) and short-circuit once a user-given limit has been reached (if/when given). This method is now used for *all types of queries*; numeric raw-, string raw-, and aggregate datapoints.

#### Change: `retrieve_dataframe`
- Previously, fetching was constricted (🐍) to either raw- OR aggregate datapoints. This restriction has been lifted and the method now works exactly like the other retrieve-methods (with a few extra options relevant only for pandas `DataFrame`s).
- Used to fetch time series given by `id` and `external_id` separately - this is no longer the case. This gives a significant, additional speedup when both are supplied.
- The `complete` parameter has been removed and partially replaced by `uniform_index (bool)` which covers a subset of the previous features (with some modifications: now gives a uniform index all the way from the first given `start` to the last given `end`). Rationale: Old method had a weird and had unintuitive syntax (passing a string using commas to separate options).
- Interpolating, forward-filling or in general, imputation (also prev. controlled via the `complete` parameter) is completely removed as the resampling logic *really* should be up to the user fetching the data to decide, not the SDK.
- New parameter `column_names` (as already used in several existing `to_pandas` methods) decides whether to pick `id`s or `external_id`s as the dataframe column names. Previously, when both were supplied, the dataframe ended up with a mix.
Read more below in the removed section or check out the method's updated documentation.
- The ordering of columns for aggregates is now always chronological instead of the somewhat arbitrary choice made in `Datapoints.__init__`, (since `dict`s keep insertion order in newer python versions and instance variables lives in `__dict__`)).
- New parameter `include_granularity_name` that appends the specified granularity to the column names if passed as `True`. Mimics the behaviour of the older, well-known argument `include_aggregate_name`, but adds after: `my-ts|average|13m`.

### Fixed
- `CogniteClientMock` has been updated with 24 missing APIs (including sub-composited APIs like `FunctionsAPI.schedules`) and is now used internally in testing instead of a similar, additional implementation.
- Loads of `assert`s meant for the SDK user have been changed to raising exceptions instead as a safeguard since `assert`s are ignored when running in optimized mode `-O` (or `-OO`).

### Fixed: Extended time domain
- `TimeSeries.[first/count/latest]()` now work with the expanded time domain (minimum age of datapoints was moved from 1970 to 1900, see [4.2.1]).
  - `TimeSeries.latest()` now supports the `before` argument similar to `DatapointsAPI.retrieve_latest`.
  - `TimeSeries.first()` now considers datapoints before 1970 and after "now".
  - `TimeSeries.count()` now considers datapoints before 1970 and after "now" and will raise an error for string time series as `count` (or any other aggregate) is not defined.
- `DatapointsAPI.retrieve_latest` would give latest datapoint `before="now"` when given `before=0` (1970) because of a bad boolean check. Used to not be a problem since there were no data before epoch.
- The utility function `ms_to_datetime` no longer raises `ValueError` for inputs from before 1970, but will raise for input outside the allowed minimum- and maximum supported timestamps in the API.
**Note**: that support for `datetime`s before 1970 may be limited on Windows, but `ms_to_datetime` should still work (magic!).

### Fixed: Datapoints-related
- **Critical**: Fetching aggregate datapoints now works properly with the `limit` parameter. In the old implementation, `count` aggregates were first fetched to split the time domain efficiently - but this has little-to-no informational value when fetching *aggregates* with a granularity, as the datapoints distribution can take on "any shape or form". This often led to just a few returned batches of datapoints due to miscounting (e.g. as little as 10% of the actual data could be returned(!)).
- Fetching datapoints using `limit=0` now returns zero datapoints, instead of "unlimited". This is now aligned with the API.
- Removing aggregate names from the columns in a Pandas `DataFrame` in the previous implementation used `Datapoints._strip_aggregate_name()`, but this had a bug: Whenever raw datapoints were fetched all characters after the last pipe character (`|`) in the tag name would be removed completely. In the new version, the aggregate name is only added when asked for.
- The method `Datapoints.to_pandas` could return `dtype=object` for numeric time series when all aggregate datapoints were missing; which is not *that* unlikely, e.g., when using `interpolation` aggregate on a `is_step=False` time series with datapoints spacing above one hour on average. In such cases, an object array only containing `None` would be returned instead of float array dtype with `NaN`s. Correct dtype is now enforced by an explicit `pandas.to_numeric()` cast.
- Fixed a bug in all `DatapointsAPI` retrieve-methods when no time series was/were found, a single identifier was *not* given (either list of length 1 or all given were missing), `ignore_unknown_ids=True`, and `.get` was used on the empty returned `DatapointsList` object. This would raise an exception (`AttributeError`) because the mappings from `id` or `external_id` to `Datapoints` were not defined on the object (only set when containing at least 1 resource).

### Removed
- Method: `DatapointsAPI.query`. No longer needed as all "optionality" has been moved to the three `retrieve` methods.
- Method: `DatapointsAPI.retrieve_dataframe_dict`. Rationale: Due to its slightly confusing syntax and return value, it basically saw no use "in the wild".
- Custom exception: `CogniteDuplicateColumnsError`. No longer needed as the retrieve endpoints now support duplicated identifiers to be passed (similar to the API).
- All convenience methods related to plotting and the use of `matplotlib`. Rationale: No usage and low utility value: the SDK should not be a data science library.

## [4.11.3] - 2022-11-17
### Fixed
- Fix FunctionCallsAPI filtering

## [4.11.2] - 2022-11-16
### Changed
- Detect endpoint (for Engineering Diagram detect jobs) is updated to spawn and handle multiple jobs.
### Added
- `DetectJobBundle` dataclass: A way to manage multiple files and jobs.

## [4.11.1] - 2022-11-15
### Changed
- Update doc for Vision extract method
- Improve error message in `VisionExtractJob.save_annotations`

## [4.11.0] - 2022-10-17
### Added
- Add `compute` method to `cognite.client.geospatial`

## [4.10.0] - 2022-10-13
### Added
- Add `retrieve_latest` method to `cognite.client.sequences`
- Add support for extending the expiration time of download links returned by `cognite.client.files.retrieve_download_urls()`

## [4.9.0] - 2022-10-10
### Added
- Add support for extraction pipeline configuration files
### Deprecated
- Extraction pipeline runs has been moved from `client.extraction_pipeline_runs` to `client.extraction_pipelines.runs`

## [4.8.1] - 2022-10-06
### Fixed
- Fix `__str__` method of `TransformationSchedule`

## [4.8.0] - 2022-09-30
### Added
- Add operations for geospatial rasters

## [4.7.1] - 2022-09-29
### Fixed
- Fixed the `FunctionsAPI.create` method for Windows-users by removing
  validation of `requirements.txt`.

## [4.7.0] - 2022-09-28
### Added
- Support `tags` on `transformations`.

### Changed
- Change geospatial.aggregate_features to support `aggregate_output`

## [4.5.4] - 2022-09-19
### Fixed
- The raw rows insert endpoint is now subject to the same retry logic as other idempotent endpoints.

## [4.5.3] - 2022-09-15
### Fixed
- Fixes the OS specific issue where the `requirements.txt`-validation failed
  with `Permission Denied` on Windows.

## [4.5.2] - 2022-09-09
### Fixed
- Fixes the issue when updating transformations with new nonce credentials

## [4.5.1] - 2022-09-08
### Fixed
- Don't depend on typing_extensions module, since we don't have it as a dependency.

## [4.5.0] - 2022-09-08
### Added
- Vision extract implementation, providing access to the corresponding [Vision Extract API](https://docs.cognite.com/api/v1/#tag/Vision).

## [4.4.3] - 2022-09-08
### Fixed
- Fixed NaN/NA value check in geospatial FeatureList

## [4.4.2] - 2022-09-07
### Fixed
- Don't import numpy in the global space in geospatial module as it's an optional dependency

## [4.4.1] - 2022-09-06
### Fixed
- Fixed FeatureList.from_geopandas to handle NaN values

## [4.4.0] - 2022-09-06
### Changed
- Change geospatial.aggregate_features to support order_by

## [4.3.0] - 2022-09-06
### Added
- Add geospatial.list_features

## [4.2.1] - 2022-08-23
### Changed
- Change timeseries datapoints' time range to start from 01.01.1900

## [4.2.0] - 2022-08-23
### Added
- OAuthInteractive credential provider. This credential provider will redirect you to a login page
and require that the user authenticates. It will also cache the token between runs.
- OAuthDeviceCode credential provider. Display a device code to enter into a trusted device.
It will also cache the token between runs.

## [4.1.2] - 2022-08-22
### Fixed
- geospatial: support asset links for features

## [4.1.1] - 2022-08-19
### Fixed
- Fixed the issue on SDK when Python installation didn't include pip.

### Added
- Added Optional dependency called functions. Usage: `pip install "cognite-sdk[functions]"`

## [4.1.0] - 2022-08-18
### Added
- ensure_parent parameter to client.raw.insert_dataframe method

## [4.0.1] - 2022-08-17
### Added
- OAuthClientCredentials now supports token_custom_args.

## [4.0.0] - 2022-08-15
### Changed
- Client configuration no longer respects any environment variables. There are other libraries better
suited for loading configuration from the environment (such as builtin `os` or `pydantic`). There have also
been several reports of envvar name clash issues in tools built on top the SDK. We therefore
consider this something that should be handled by the application consuming the SDK. All configuration of
`cognite.client.CogniteClient` now happens using a `cognite.client.ClientConfig` object. Global configuration such as
`max_connection_pool_size` and other options which apply to all client instances are now configured through
the `cognite.client.global_config` object which is an instance of `cognite.client.GlobalConfig`. Examples
have been added to the docs.
- Auth has been reworked. The client configuration no longer accepts the `api_key` and `token_...` arguments.
It accepts only a single `credentials` argument which must be a `CredentialProvider` object. A few
implementations have been provided (`APIKey`, `Token`, `OAuthClientCredentials`). Example usage has
been added to the docs. More credential provider implementations will be added in the future to accommodate
other OAuth flows.

### Fixed
- A bug in the Functions SDK where the lifecycle of temporary files was not properly managed.

## [3.9.0] - 2022-08-11
### Added
- Moved Cognite Functions from Experimental SDK to Main SDK.

## [3.8.0] - 2022-08-11
### Added
- Add ignore_unknown_ids parameter to sequences.retrieve_multiple

## [3.7.0] - 2022-08-10
### Changed
- Changed grouping of Sequence rows on insert. Each group now contains at most 100k values and at most 10k rows.

## [3.6.1] - 2022-08-10
### Fixed
- Fixed a minor casing error for the geo_location field on files

### Added
- Add ignore_unknown_ids parameter to files.retrieve_multiple

## [3.5.0] - 2022-08-10
### Changed
- Improve type annotations. Use overloads in more places to help static type checkers.

## [3.4.3] - 2022-08-10
### Changed
- Cache result from pypi version check so it's not executed for every client instantiation.

## [3.4.2] - 2022-08-09
### Fixed
- Fix the wrong destination name in transformations.

## [3.4.1] - 2022-08-01
### Fixed
- fixed exception when printing exceptions generated on transformations creation/update.

## [3.4.0] - 2022-07-25
### Added
- added support for nonce authentication on transformations

### Changed
- if no source or destination credentials are provided on transformation create, an attempt will be made to create a session with the CogniteClient credentials, if it succeeds, the acquired nonce will be used.
- if OIDC credentials are provided on transformation create/update, an attempt will be made to create a session with the given credentials. If it succeeds, the acquired nonce credentials will replace the given client credentials before sending the request.

## [3.3.0] - 2022-07-21
### Added
- added the sessions API

## [3.2.0] - 2022-07-15
### Removed
- Unused cognite.client.experimental module

## [3.1.0] - 2022-07-13
### Changed
- Helper functions for conversion to/from datetime now warns on naive datetimes and their interpretation.
### Fixed
- Helper function `datetime_to_ms` now accepts timezone aware datetimes.

## [3.0.1] - 2022-07-13
### Fixed
- fixed missing README.md in package

## [3.0.0] - 2022-07-12
### Changed
- Poetry build, one single package "cognite-sdk"
- Require python 3.8 or greater (used to be 3.5 or greater)
### Removed
- support for root_asset_id and root_asset_external_id filters. use asset subtree filters instead.

## [2.56.1] - 2022-06-22
### Added
- Time series property `is_step` can now be updated.

## [2.56.0] - 2022-06-21
### Added
- added the diagrams API

## [2.55.0] - 2022-06-20
### Fixed
- Improve geospatial documentation and implement better parameter resilience for filter and feature type update

## [2.54.0] - 2022-06-17
### Added
- Allow to set the chunk size when creating or updating geospatial features

## [2.53.1] - 2022-06-17
### Fixed
- Fixed destination type decoding of `transformation.destination`

## [2.53.0] - 2022-06-16
### Added
- Annotations implementation, providing access to the corresponding [Annotations API](https://docs.cognite.com/api/v1/#tag/Annotations).
    - Added `Annotation`, `AnnotationFilter`, `AnnotationUpdate` dataclasses to `cognite.client.data_classes`
    - Added `annotations` API to `cognite.client.CogniteClient`
    - **Create** annotations with `client.annotations.create` passing `Annotation` instance(s)
    - **Suggest** annotations with `client.annotations.suggest` passing `Annotation` instance(s)
    - **Delete** annotations with `client.annotations.delete` passing the id(s) of annotation(s) to delete
    - **Filter** annotations with `client.annotations.list` passing a `AnnotationFilter `dataclass instance or a filter `dict`
    - **Update** annotations with `client.annotations.update` passing updated `Annotation` or `AnnotationUpdate` instance(s)
    - **Get single** annotation with `client.annotations.retrieve` passing the id
    - **Get multiple** annotations with `client.annotations.retrieve_multiple` passing the ids

### Changed
- Reverted the optimizations introduced to datapoints fetching in 2.47.0 due to buggy implementation.

## [2.51.0] - 2022-06-13
### Added
- added the new geo_location field to the Asset resource

## [2.50.2] - 2022-06-09
### Fixed
- Geospatial: fix FeatureList.from_geopandas issue with optional properties

## [2.50.1] - 2022-06-09
### Fixed
- Geospatial: keep feature properties as is

## [2.50.0] - 2022-05-30
### Changed
- Geospatial: deprecate update_feature_types and add patch_feature_types

## [2.49.1] - 2022-05-19
### Changed
- Geospatial: Support dataset

## [2.49.0] - 2022-05-09
### Changed
- Geospatial: Support output selection for getting features by ids

## [2.48.0] - 2022-05-09
### Removed
- Experimental model hosting API

## [2.47.0] - 2022-05-02
### Changed
- Performance gain for `datapoints.retrieve` by grouping together time series in single requests against the underlying API.

## [2.46.1] - 2022-04-22
### Changed
- POST requests to the `sessions/revoke`-endpoint are now automatically retried
- Fix retrieval of empty raster in experimental geospatial api: http 204 as ok status

## [2.45.0] - 2022-03-25
### Added
- support `sequence_rows` destination type on Transformations.

## [2.44.1] - 2022-03-24
### Fixed
- fix typo in `data_set_ids` parameter type on `transformations.list`.

## [2.44.0] - 2022-03-24
### Added
- support conflict mode parameter on `transformations.schema.retrieve`.

## [2.43.1] - 2022-03-24
### Added
- update pillow dependency 9.0.0 -> 9.0.1

## [2.43.0] - 2022-03-24
### Added
- new list parameters added to `transformations.list`.

## [2.42.0] - 2022-02-25
### Added
- FeatureList.from_geopandas() improvements

### Fixed
- example for templates view.

## [2.41.0] - 2022-02-16
### Added
- support for deleting properties and search specs in GeospatialAPI.update_feature_types(...).

## [2.40.1] - 2022-02-15
### Fixed
- geospatial examples.

## [2.40.0] - 2022-02-11
### Added
- dataSetId support for transformations.

## [2.39.1] - 2022-01-25
### Added
- pandas and geospatial dependencies optional for cognite-sdk-core.

## [2.39.0] - 2022-01-20
### Added
- geospatial API support

## [2.38.6] - 2022-01-14
### Added
- add the possibility to cancel transformation jobs.

## [2.38.5] - 2022-01-12
### Fixed
- Bug where creating/updating/deleting more than 5 transformation schedules in a single call would fail.

## [2.38.4] - 2021-12-23
### Fixed
- Bug where list generator helper will return more than chunk_size items.

## [2.38.3] - 2021-12-13
### Fixed
- Bug where client consumes all streaming content when logging request.

## [2.38.2] - 2021-12-09
### Added
- add the possibility to pass extra body fields to APIClient._create_multiple.

## [2.38.1] - 2021-12-07
### Fixed
- Bug where loading `transformations.jobs` from JSON fails for raw destinations.

## [2.38.0] - 2021-12-06
### Added
- `transformations` api client, which allows the creation, deletion, update, run and retrieval of transformations.
- `transformations.schedules` api client, which allows the schedule, unschedule and retrieval of recurring runs of a transformation.
- `transformations.notifications` api client, which allows the creation, deletion and retrieval of transformation email notifications.
- `transformations.schema` api client, which allows the retrieval of the expected schema of sql transformations based on the destination data type.
- `transformations.jobs` api client, which retrieves the  status of transformation runs.

## [2.37.1] - 2021-12-01
### Fixed
- Bug where `sequences` full update attempts to "set" column spec. "set" is not supported for sequence column spec.

## [2.37.0] - 2021-11-30
### Added
- Added support for retrieving file download urls

## [2.36.0] - 2021-11-30
### Fixed
- Changes default JSON `.dumps()` behaviour to be in strict compliance with the standard: if any NaNs or +/- Infs are encountered, an exception will now be raised.

## [2.35.0] - 2021-11-29
### Added
- Added support for `columns` update on sequences
- Added support for `data_set_id` on template views

### Security
- Disallow downloading files to path outside download directory in `files.download()`.

## [2.32.0] - 2021-10-04
### Added
 - Support for extraction pipelines

## [2.31.1] - 2021-09-30
### Fixed
- Fixed a bug related to handling of binary response payloads.

## [2.31.0] - 2021-08-26
### Added
- View resolver for template fields.

## [2.30.0] - 2021-08-25
### Added
- Support for Template Views

## [2.29.0] - 2021-08-16
### Added
- Raw rows are retrieved using parallel cursors when no limit is set.

## [2.28.2] - 2021-08-12
### Added
- Relationships now supports `partitions` parameter for [parallel retrieval](https://docs.cognite.com/api/v1/#section/Parallel-retrieval)

## [2.28.1] - 2021-08-10
### Changed
- debug mode now logs response payload and headers.

## [2.27.0] - 2021-07-20

### Fixed
- When using CogniteClient with the client-secret auth flow, the object would not be pickle-able (e.g. when using multiprocessing) because of an anonymous function.

## [2.26.1] - 2021-07-20

### Changed
- Optimization. Do not get windows if remaining data points is 0. Reduces number of requests when asking for 100k data points/10k aggregates from 2 to 1.

## [2.26.0] - 2021-07-08

### Added
- Support for set labels on AssetUpdate

## [2.25.0] - 2021-07-06

### Added
- filter_nodes function to ThreeDRevisionsAPI

## [2.24.0] - 2021-06-28

### Added
- ignore_unknown_ids flag to Relationships delete method

## [2.23.0] - 2021-06-25

### Added
- insert_dataframe and retrieve_dataframe methods to the Raw client

## [2.22.0] - 2021-06-22

### Added
- More contextualization job statuses
### Changed
- Refactor contextualization constant representation

## [2.21.0] - 2021-06-21

### Added
- Datasets support for labels

## [2.20.0] - 2021-06-18

### Added
- rows() in RawRowsAPI support filtering with `columns` and `min/maxLastUpdatedTime`

## [2.19.0] - 2021-05-11

### Added
- Support for /token/inspect endpoint

## [2.18.2] - 2021-04-23

### Fixed
- Bug in templates instances filter that would cause `template_names` to be ignored.

## [2.18.1] - 2021-04-22

### Added
- Configure file download/upload timeouts with `COGNITE_FILE_TRANSFER_TIMEOUT` environment variable or
`file_transfer_timeout` parameter on `CogniteClient`.

### Changed
- Increased default file transfer timeout from 180 to 600 seconds
- Retry more failure modes (read timeouts, 502, 503, 504) for files upload/download requests.

## [2.18.0] - 2021-04-20

### Changed
- `COGNITE_DISABLE_SSL` now also covers ssl verification on IDP endpoints used for generating tokens.


## [2.17.1] - 2021-04-15

### Added
- `created_time`, and `last_updated_time` to template data classes.
- `data_set_id` to template instance data class.


## [2.17.0] - 2021-03-26

### Changed
- Ignore exceptions from pypi version check and reduce its timeout to 5 seconds.

### Fixed
- Only 200/201/202 is treated as successful response. 301 led to json decoding errors -
now handled gracefully.
- datasets create limit was set to 1000 in the sdk, leading to cases of 400 from the api where the limit is 10.

### Added
- Support for specifying proxies in the CogniteClient constructor

### Removed
- py.typed file. Will not declare library as typed until we run a typechecker on the codebase.


## [2.16.0] - 2021-03-26

### Added
- support for templates.
- date-based `cdf-version` header.

## [2.15.0] - 2021-03-22

### Added
- `createdTime` field on raw dbs and tables.

## [2.14.0] - 2021-03-18

### Added
- dropna argument to insert_dataframe method in DatapointsAPI

## [2.13.0] - 2021-03-16

### Added
- `sortByNodeId` and `partitions` query parameters to `list_nodes` method.

## [2.12.2] - 2021-03-11

### Fixed
- CogniteAPIError raised (instead of internal KeyError) when inserting a RAW row without a key.

## [2.12.1] - 2021-03-09

### Fixed
- CogniteMissingClientError raised when creating relationship with malformed body.

## [2.12.0] - 2021-03-08

### Changed
- Move Entity matching API from beta to v1.

## [2.11.1] - 2021-02-18

### Changed
- Resources are now more lenient on which types they accept in for labels
- Entity matching fit will flatten dictionaries and resources to "metadata.subfield" similar to pipelines.

### Added
- Relationships now support update

## [2.10.7] - 2021-02-02

### Fixed
- Relationships API list calls via the generator now support `chunk_size` as parameter.

## [2.10.6] - 2021-02-02

### Fixed
- Retry urllib3.NewConnectionError when it isn't in the context of a ConnectionRefusedError

## [2.10.5] - 2021-01-25

### Fixed
- Fixed asset subtree not returning an object with id->item cache for use in .get

## [2.10.4] - 2020-12-14

### Changed
- Relationships filter will now chain filters on large amounts of sources or targets in batches of 1000 rather than 100.


## [2.10.3] - 2020-12-09

### Fixed
- Retries now have backup time tracking per request, rather than occasionally shared between threads.
- Sequences delete ranges now no longer gives an error if no data is present

## [2.10.2] - 2020-12-08

### Fixed
- Set geoLocation.type in files to "Feature" if missing

## [2.10.1] - 2020-12-03

### Added
- Chaining of requests to the relationships list method,
allowing the method to take arbitrarily long lists for `source_external_ids` and `target_external_ids`

## [2.10.0] - 2020-12-01

### Added
- Authentication token generation and lifecycle management

## [2.9.0] - 2020-11-25

### Added
- Entity matching API is now available in the beta client.

## [2.8.0] - 2020-11-23

### Changed
- Move relationships to release python SDK

## [2.7.0] - 2020-11-10

### Added
- `fetch_resources` parameter to the relationships `list` and `retrieve_multiple` methods, which attempts to fetch the resource referenced in the relationship.

## [2.6.4] - 2020-11-10

### Fixed
- Fixed a bug where 429 was not retried on all endpoints

## [2.6.3] - 2020-11-10

### Fixed
- Resource metadata should be able to set empty using `.metadata.set(None)` or `.metadata.set({})`.

## [2.6.2] - 2020-11-05

### Fixed
- Asset retrieve subtree should return empty AssetList if asset does not exist.

## [2.6.1] - 2020-10-30

### Added
- `geospatial` to list of valid relationship resource types.

## [2.6.0] - 2020-10-26

### Changed
- Relationships list should take dataset internal and external id as different parameters.

## [2.5.4] - 2020-10-22

### Fixed
- `_is_retryable` didn't handle clusters with a dash in the name.

## [2.5.3] - 2020-10-14

### Fixed
- `delete_ranges` didn't cast string timestamp into number properly.

## [2.5.2] - 2020-10-06

### Fixed
- `labels` in FileMetadata is not cast correctly to a list of `Label` objects.

## [2.5.1] - 2020-10-01
- Include `py.typed` file in sdk distribution

## [2.5.0] - 2020-09-29

### Added
- Relationships beta support.

### Removed
- Experimental Model Hosting client.

## [2.4.3] - 2020-09-18
- Increase raw rows list limit to 10,000

## [2.4.2] - 2020-09-10
- Fixed a bug where urls with query parameters were excluded from the retryable endpoints.

## [2.4.1] - 2020-09-09

### Changed
- Generator-based listing now supports partitions. Example:
  ``` python
  for asset in client.assets(partitions=10):
    # do something
  ```

## [2.4.0] - 2020-08-31

### Added
- New 'directory' in Files

## [2.3.0] - 2020-08-25

### Changed
- Add support for mypy and other type checking tools by adding packaging type information

## [2.2.2] - 2020-08-18

### Fixed
- HTTP transport logic to better handle retrying of connection errors
- read timeouts will now raise a CogniteReadTimeout
- connection errors will now raise a CogniteConnectionError, while connection refused errors will raise the more
 specific CogniteConnectionRefused exception.

### Added
- Jitter to exponential backoff on retries

### Changed
- Make HTTP requests no longer follow redirects by default
- All exceptions now inherit from CogniteException

## [2.2.1] - 2020-08-17

### Added
- Fixed a bug where `/timeseries/list` was missing from the retryable endpoints.

## [2.2.0] - 2020-08-17

### Added
- Files labelling support

## [2.1.2] - 2020-08-13

### Fixed
- Fixed a bug where only v1 endpoints (not playground) could be added as retryable

## [2.1.1] - 2020-08-13

### Fixed
- Calls to datapoints `retrieve_dataframe` with `complete="fill"` would break using Pandas version 1.1.0 because it raises TypeError when calling `.interpolate(...)` on a dataframe with no columns.

## [2.1.0] - 2020-07-22

### Added
- Support for passing a single string to `AssetUpdate().labels.add` and `AssetUpdate().labels.remove`. Both a single string and a list of strings is supported. Example:
  ```python
  # using a single string
  my_update = AssetUpdate(id=1).labels.add("PUMP").labels.remove("VALVE")
  res = client.assets.update(my_update)

  # using a list of strings
  my_update = AssetUpdate(id=1).labels.add(["PUMP", "ROTATING_EQUIPMENT"]).labels.remove(["VALVE"])
  res = client.assets.update(my_update)
  ```

## [2.0.0] - 2020-07-21

### Changed
- The interface to interact with labels has changed. A new, improved interface is now in place to make it easier to work with CDF labels. The new interface behaves this way:
  ```python
  # crate label definition(s)
  client.labels.create(LabelDefinition(external_id="PUMP", name="Pump", description="Pump equipment"))
  # ... or multiple
  client.labels.create([LabelDefinition(external_id="PUMP"), LabelDefinition(external_id="VALVE")])

  # list label definitions
  label_definitions = client.labels.list(name="Pump")

  # delete label definitions
  client.labels.delete("PUMP")
  # ... or multiple
  client.labels.delete(["PUMP", "VALVE"])

  # create an asset with label
  asset = Asset(name="my_pump", labels=[Label(external_id="PUMP")])
  client.assets.create(assets)

  # filter assets by labels
  my_label_filter = LabelFilter(contains_all=["PUMP", "VERIFIED"])
  asset_list = client.assets.list(labels=my_label_filter)

  # attach/detach labels to/from assets
  my_update = AssetUpdate(id=1).labels.add(["PUMP"]).labels.remove(["VALVE"])
  res = client.assets.update(my_update)
  ```

### Fixed
- Fixed bug where `_call_` in SequencesAPI (`client.sequences`) was incorrectly returning a `GET` method instead of `POST`.

## [1.8.1] - 2020-07-07
### Changed
- For 3d mappings delete, only use node_id and asset_id pairs in delete request to avoid potential bad request.
- Support attaching/detaching multiple labels on assets in a single method

## [1.8.0] - 2020-06-30
### Added
- Synthetic timeseries endpoint for DatapointsApi
- Labels endpoint support
- Assets labelling support
- Support for unique value aggregation for events.

### Changed
- When `debug=true`, redirects are shown more clearly.

## [1.7.0] - 2020-06-03
### Fixed
- datasetId is kept as an integer in dataframes.

### Changed
- Internal list of retryable endpoints was changed to a class variable so it can be modified.

## [1.6.0] - 2020-04-28
### Added
- Support events filtering by ongoing events (events without `end_time` defined)
- Support events filtering by active timerange of event
- Support files metadata filtering by `asset_external_ids`
- Aggregation endpoint for Assets, DataSets, Events, Files, Sequences and TimeSeries API

## [1.5.2] - 2020-04-02
### Added
- Support for security categories on file methods

## [1.5.1] - 2020-04-01
### Added
- Support for security categories on files
- active_at_time on relationships

### Fixed
- No longer retry calls to /files/initupload
- Retry retryable POST endpoints in datasets API

## [1.5.0] - 2020-03-12
### Added
- DataSets API and support for this in assets, events, time series, files and sequences.
- .asset helper function on time series.
- asset external id filter on time series.

## [1.4.13] - 2020-03-03
### Added
- Relationship list supports multiple sources, targets, relationship types and datasets.

## [1.4.12] - 2020-03-02

### Fixed
- Fixed a bug in file uploads where fields other than name were not being passed to uploaded directories.

## [1.4.11] - 2020-02-21

### Changed
- Datapoint insertion changed to be less memory intensive.

### Fixed
- Fixed a bug where add service account to group expected items in response.
- Jupyter notebook output and non-camel cased to_pandas uses nullable int fields instead of float for relevant fields.

## [1.4.10] - 2020-01-27
### Added
- Support for the error field for synthetic time series query in the experimental client.
- Support for retrieving data from multiple sequences at once.

## [1.4.9] - 2020-01-08

### Fixed
- Fixed a bug where datapoints `retrieve` could return less than limit even if there were more datapoints.
- Fixed an issue where `insert_dataframe` would give an error with older pandas versions.

## [1.4.8] - 2019-12-19

### Added
- Support for `ignore_unknown_ids` on time series `retrieve_multiple`, `delete` and datapoints `retrieve` and `latest` and related endpoints.
- Support for asset subtree filters on files, sequences, and time series.
- Support for parent external id filters on assets.
- Synthetic datapoints retrieve has additional functions including variable replacement and sympy support.

### Changed
- Synthetic datapoints now return errors in the `.error` field, in the jupyter output, and optionally in pandas dataframes if `include_errors` is set.

## [1.4.7] - 2019-12-05

### Added
- Support for synthetic time series queries in the experimental client.
- parent external id filter added for assets.

### Fixed
- startTime in event dataframes is now a nullable int dtype, consistent with endTime.

## [1.4.6] - 2019-12-02

### Fixed
- Fixed notebook output for Asset, Datapoint and Raw.

## [1.4.5] - 2019-12-02

### Changed

- The ModelHostingAPI now calls Model Hosting endpoints in playground instead of 0.6.

## [1.4.4] - 2019-11-29

### Added
 - Option to turn off version checking from CogniteClient constructor

### Changed
- In sequences create, the column definitions object accepts both camelCased and snake_cased keys.
- Retry 429 on all endpoints

### Fixed
- Fixed notebook output for DatapointsList

## [1.4.3] - 2019-11-27
### Fixed
- In Jupyter notebooks, the output from built-in list types is no longer camel cased.

## [1.4.2] - 2019-11-27

### Changed
- In the 3D API, the call and list methods now include all models by default instead of only unpublished ones.
- In Jupyter notebooks, the output from built-in types is no longer camel cased.

### Added
- Support for filtering events by asset subtree ids.

## [1.4.1] - 2019-11-18

### Added
- Support for filtering events by asset external id.
- query parameter on asset search.
- `ignore_unknown_ids` parameter on asset and events method `delete` and `retrieve_multiple`.

## [1.4.0] - 2019-11-14

### Changed
- In the ModelHostingAPI, models, versions and schedules are now referenced by name instead of id. The ids are no longer available.
- In the ModelHostingAPI, functions related to model versions are moved from the ModelsAPI to the new ModelVersionsAPI.
- In the ModelHostingAPI, the model names must be unique. Also, the version names and schedule names must be unique per model.
- Default value for `limit` in search method is now 100 instead of None to clarify api default behaviour when no limit is passed.

## [1.3.4] - 2019-11-07

### Changed
- Error 500's are no longer retried by default, only HTTP 429, 502, 503, 504 are.
- Optimized HTTP calls by caching user agent.
- Relationship filtering is now integrated into `list` instead of `search`.
- Sequences `insert_dataframe` parameter `external_id_headers` documentation updated.
- Type hints for several objects formerly `Dict[str, Any]` improved along with introducing matching dict derived classes.

### Fixed
- `source_created_time` and `source_modified_time` on files now displayed as time fields.
- Fixed pagination for `include_outside_points` and other edge cases in datapoints.
- Fixed a bug where `insert_dataframe` with strings caused a numpy error.

### Added
- Relationships can now have sequences as source or target.

## [1.3.3] - 2019-10-21

### Changed
- Datapoints insert dataframe function will check for infinity values.
- Allow for multiple calls to .add / .remove in object updates such as metadata, without later calls overwriting former.
- List time series now ignores the include_metadata parameter.

### Added
- Advanced list endpoint is used for listing time series, adding several new filters and partitions.

## [1.3.2] - 2019-10-16

### Added
- Datapoints objects now store is_string, is_step and unit to allow for better interpretation of the data.
- Sorting when listing events
- Added a search function in the relationships API.

### Changed
- `list` and `__call__` methods for files now support list parameters for `root_ids`, `root_external_ids`.
- retrieve_dataframe with `complete` using Datapoints fields instead of retrieving time series metadata.

### Fixed
- Fixed chunking logic in list_generator to always return last partial chunk.
- Fixed an error on missing target/source in relationships.

## [1.3.1] - 2019-10-09
### Fixed
- Fixed support for totalVariation aggregate completion.
- Changed conversion of raw RowList to pandas DataFrame to handle missing values (in columns) across the rows. This also fixes the bug where one-off values would be distributed to all rows in the DataFrame (unknown bug).

## [1.3.0] - 2019-10-03
### Changed
- Sequences officially released and no longer considered experimental.
- Sequences data insert no longer takes a default value for columns.

## [1.2.1] - 2019-10-01
### Fixed
- Tokens are sent with the correct "Authorization" header instead of "Authentication".

## [1.2.0] - 2019-10-01
### Added
- Support for authenticating with bearer tokens. Can now supply a jwt or jwt-factory to CogniteClient. This token will override any api-key which has been set.

## [1.1.12] - 2019-10-01
### Fixed
- Fixed a bug in time series pagination where getting 100k datapoints could cause a missing id error when using include_outside_points.
- SequencesData `to_pandas` no longer returns NaN on integer zero columns.
- Fixed a bug where the JSON encoder would throw circular reference errors on unknown data types, including numpy floats.

## [1.1.11] - 2019-09-23
### Fixed
- Fix testing.CogniteClientMock so it is possible to get attributes on child which have not been explicitly in the CogniteClientMock constructor

## [1.1.10] - 2019-09-23
### Fixed
- Fix testing.CogniteClientMock so it is possible to get child mock not explicitly defined

### Added
- `list` and `__call__` methods for events now support list parameters for `root_asset_ids`, `root_asset_external_ids`.

## [1.1.9] - 2019-09-20
### Changed
- Renamed testing.mock_cognite_client to testing.monkeypatch_cognite_client

### Added
- testing.CogniteClientMock object

## [1.1.8] - 2019-09-19
### Added
- Support for aggregated properties of assets.
- `Asset` and `AssetList` classes now have a `sequences` function which retrieves related sequences.
- Support for partitioned listing of assets and events.

### Changed
- `list` and `__call__` methods for assets now support list parameters for `root_ids`, `root_external_ids`.
- Sequences API no longer supports column ids, all relevant functions have been changed to only use external ids.

### Fixed
- Fixed a bug in time series pagination where getting 100k dense datapoints would cause a missing id error.
- Sequences retrieve functions fixed to match API change, to single item per retrieve.
- Sequences retrieve/insert functions fixed to match API change to take lists of external ids.

## [1.1.7] - 2019-09-13
### Fixed
- `testing.mock_cognite_client()` so that it still accepts arguments after exiting from mock context.

## [1.1.6] - 2019-09-12
### Fixed
- `testing.mock_cognite_client()` so that the mocked CogniteClient may accept arguments.

## [1.1.5] - 2019-09-12
### Added
- Method `files.download_to_path` for streaming a file to a specific path

## [1.1.4] - 2019-09-12
### Added
- `root_asset_ids` parameter for time series list.

### Changed
- Formatted output in jupyter notebooks for `SequenceData`.
- `retrieve_latest` function in theDatapoints API extended to support more than 100 items.
- Log requests at DEBUG level instead of INFO.

## [1.1.3] - 2019-09-05
### Changed
- Disabled automatic handling of cookies on the requests session objects

### Fixed
- `to_pandas` method on CogniteResource in the case of objects without metadata

## [1.1.2] - 2019-08-28
### Added
- `limit` parameter on sequence data retrieval.
- Support for relationships exposed through experimental client.
- `end` parameter of sequence.data retrieval and range delete accepts -1 to indicate last index of sequence.

### Changed
- Output in jupyter notebooks is now pandas-like by default, instead of outputting long json strings.

### Fixed
- id parameters and timestamps now accept any integer type including numpy.int64, so values from dataframes can be passed directly.
- Compatibility fix for renaming of sequences cursor and start/end parameters in the API.

## [1.1.1] - 2019-08-23
### Added
- `complete` parameter on `datapoints.retrieve_dataframe`, used for forward-filling/interpolating intervals with missing data.
- `include_aggregate_name` option on `datapoints.retrieve_dataframe` and `DatapointsList.to_pandas`, used for removing the `|<aggregate-name>` postfix on dataframe column headers.
- datapoints.retrieve_dataframe_dict function, which returns {aggregate:dataframe} without adding aggregate names to columns
- source_created_time and source_modified_time support for files

## [1.1.0] - 2019-08-21
### Added
- New method create_hierarchy() added to assets API.
- SequencesAPI.list now accepts an asset_ids parameter for searching by asset
- SequencesDataAPI.insert now accepts a SequenceData object for easier copying
- DatapointsAPI.insert now accepts a Datapoints object for easier copying
- helper method `cognite.client.testing.mock_cognite_client()` for mocking CogniteClient
- parent_id and parent_external_id to AssetUpdate class.

### Changed
- assets.create() no longer validates asset hierarchy and sorts assets before posting. This functionality has been moved to assets.create_hierarchy().
- AssetList.files() and AssetList.events() now deduplicate results while fetching related resources, significantly reducing memory load.

## [1.0.5] - 2019-08-15
### Added
- files.create() method to enable creating a file without uploading content.
- `recursive` parameter to raw.databases.delete() for recursively deleting tables.

### Changed
- Renamed .iteritems() on SequenceData to .items()
- raw.insert() now chunks raw rows into batches of 10,000 instead of 1,000

### Fixed
- Sequences queries are now retried if safe
- .update() in all APIs now accept a subclass of CogniteResourceList as input
- Sequences datapoint retrieval updated to use the new cursor feature in the API
- Json serializiation in `__str__()` of base data classes. Now handles Decimal and Number objects.
- Now possible to create asset hierarchy using parent external id when the parent is not part of the batch being inserted.
- `name` parameter of files.upload_bytes is now required, so as not to raise an exception in the underlying API.

## [1.0.4] - 2019-08-05
### Added
- Variety of useful helper functions for Sequence and SequenceData objects, including .column_ids and .column_external_ids properties, iterators and slice operators.
- Sequences insert_dataframe function.
- Sequences delete_range function.
- Support for external id column headers in datapoints.insert_dataframe()

### Changed
- Sequences data retrieval now returns a SequenceData object.
- Sequences insert takes its parameters row data first, and no longer requires columns to be passed.
- Sequences insert now accepts tuples and raw-style data input.
- Sequences create now clears invalid fields such as 'id' in columns specification, so sequences can more easily re-use existing specifications.
- Sequence data function now require column_ids or column_external_ids to be explicitly set, rather than both being passed through a single columns field

## [1.0.3] - 2019-07-26
### Fixed
- Renamed Model.schedule_data_spec to Model.data_spec so the field from the API will be included on the object.
- Handling edge case in Sequences pagination when last datapoint retrieved is at requested end
- Fixing data points retrieval when count aggregates are missing
- Displays unexpected fields on error response from API when raising CogniteAPIError

## [1.0.2] - 2019-07-22
### Added
- Support for model hosting exposed through experimental client

### Fixed
- Handling dynamic limits in Sequences API

## [1.0.1] - 2019-07-19
### Added
- Experimental client
- Support for sequences exposed through experimental client

## [1.0.0] - 2019-07-11
### Added
- Support for all endpoints in Cognite API
- Generator with hidden cursor for all resource types
- Concurrent writes for all resources
- Distribution of "core" sdk which does not depend on pandas and numpy
- Typehints for all methods
- Support for posting an entire asset hierarchy, resolving ref_id/parent_ref_id automatically
- config attribute on CogniteClient to view current configuration.

### Changed
- Renamed methods so they reflect what the method does instead of what http method is used
- Updated documentation with automatically tested examples
- Renamed `stable` namespace to `api`
- Rewrote logic for concurrent reads of datapoints
- Renamed CogniteClient parameter `num_of_workers` to `max_workers`

### Removed
- `experimental` client in order to ensure sdk stability.<|MERGE_RESOLUTION|>--- conflicted
+++ resolved
@@ -17,11 +17,10 @@
 - `Fixed` for any bug fixes.
 - `Security` in case of vulnerabilities.
 
-<<<<<<< HEAD
-## [7.60.3] - 2024-09-14
+## [7.61.1] - 2024-09-19
 ### Added
 - [Feature Preview - alpha] Support for `client.hosted_extractors.jobs`.
-=======
+
 ## [7.61.0] - 2024-09-18
 ### Changed
 - TimeSeriesAPI and DatapointsAPI support for `instance_id` reaches general availability (GA).
@@ -48,7 +47,6 @@
 ### Changed
 - The Core Model and Extractor Extension (`cognite.client.data_classes.data_modeling.cdm/extractor_extension`) are
   now implemented as composition and no longer inherits from each other. This is to reflect the underlying API.
->>>>>>> 2a825fa6
 
 ## [7.60.2] - 2024-09-14
 ### Added
