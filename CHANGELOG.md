--- conflicted
+++ resolved
@@ -17,36 +17,27 @@
 - `Fixed` for any bug fixes.
 - `Security` in case of vulnerabilities.
 
-<<<<<<< HEAD
-## [7.51.2] - 2024-06-18
+
+## [7.52.3] - 2024-06-27
 ### Added
 - Added `partitions` parameter to `retrieve_dataframe()` method of the `RawRowsAPI`.
 
-## [7.51.1] - 2024-06-18
-### Fixed
-- Added support for serializing Node/Edge properties of type `list` of `NodeId`and `DirectRelationReference`,
-=======
 ## [7.52.2] - 2024-06-26
 ### Added
-
 - Alpha feature, in `client.time_series.data` support for `instance_id` in `.insert`, `insert_multiple`,
   `.delete`, and `.retrieve` methods. This is an experimental feature and may change without warning.
 
 ## [7.52.1] - 2024-06-26
 ### Fixed
-
 -  Calling `.extend` on a `NodeListWithCursor` or `EdgeListWithCursor` would raise a `TypeError`. This is now fixed.
 
 ## [7.52.0] - 2024-06-19
 ### Added
-
 - Support the `immutable` flag on container/view properties
 
 ## [7.51.1] - 2024-06-18
 ### Added
-
 - Added support for serializing Node/Edge properties of type `list` of `NodeId`and `DirectRelationReference`, 
->>>>>>> 13b10e77
   `date`, `datetime` and list of `date` and `datetime` to `json` format.
 
 ## [7.51.0] - 2024-06-16
