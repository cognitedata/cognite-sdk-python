# Changelog
All notable changes to this project will be documented in this file.

The format is based on [Keep a Changelog](https://keepachangelog.com/en/1.0.0/),
and this project adheres to [Semantic Versioning](https://semver.org/spec/v2.0.0.html).

The changelog for SDK version 0.x.x can be found [here](https://github.com/cognitedata/cognite-sdk-python/blob/0.13/CHANGELOG.md).

Changes are grouped as follows
- `Added` for new features.
- `Changed` for changes in existing functionality.
- `Deprecated` for soon-to-be removed features.
- `Removed` for now removed features.
- `Fixed` for any bug fixes.
- `Security` in case of vulnerabilities.

<<<<<<< HEAD

## [2.34.1] - 2021-11-22
### Added
- `transformations` api client, which allows the creation, deletion, update and retrieval of transformations.
- `transformations.schedules` api client, which allows the schedule, unschedule and retrieval of recurring runs of a transformation.
- `transformations.notifications` api client, which allows the creation, deletion and retrieval of transformation email notifications.
- `transformations.schema` api client, which allows the retrieval of the expected schema of sql transformations based on the destination data type.
- `transformations.jobs` api client, which retrieves the  status of transformation runs.
- `transformations.run` method, which runs transformations.
=======
## [2.35.0] - 2021-11-29
### Added
- Added support for `columns` update on sequences
>>>>>>> 45f33fbb

## [2.34.0] - 2021-11-5
### Added
- Added support for `data_set_id` on template views

## [2.33.0] - 2021-10-27
### Security
- Disallow downloading files to path outside download directory in `files.download()`. 

## [2.32.0] - 2021-10-04
### Added
 - Support for extraction pipelines

## [2.31.1] - 2021-09-27
### Fixed
- Fixed a bug related to handling of binary response payloads.

## [2.31.0] - 2021-08-26
### Added
- View resolver for template fields.

## [2.30.0] - 2021-08-18
### Added
- Support for Template Views

## [2.29.0] - 2021-08-16
### Added
- Raw rows are retrieved using parallel cursors when no limit is set.

## [2.28.2] - 2021-08-10
### Added
- Relationships now supports `partitions` parameter for [parallel retrieval](https://docs.cognite.com/api/v1/#section/Parallel-retrieval)

## [2.28.1] - 2021-08-10
### Changed
- debug mode now logs response payload and headers.

## [2.27.0] - 2021-07-20

### Fixed
- When using CogniteClient with the client-secret auth flow, the object would not be pickle-able (e.g. when using multiprocessing) because of an anonymous function.

## [2.26.1] - 2021-07-20

### Changed
- Optimization. Do not get windows if remaining data points is 0. Reduces number of requests when asking for 100k data points/10k aggregates from 2 to 1.

## [2.26.0] - 2021-07-08

### Added
- Support for set labels on AssetUpdate

## [2.25.0] - 2021-07-06

### Added
- filter_nodes function to ThreeDRevisionsAPI

## [2.24.0] - 2021-06-28

### Added
- ignore_unknown_ids flag to Relationships delete method

## [2.23.0] - 2021-06-25

### Added
- insert_dataframe and retrieve_dataframe methods to the Raw client

## [2.22.0] - 2021-06-22

### Added
- More contextualization job statuses
### Changed
- Refactor contextualization constant representation

## [2.21.0] - 2021-06-18

### Added
- Datasets support for labels

## [2.20.0] - 2021-06-04

### Added
- rows() in RawRowsAPI support filtering with `columns` and `min/maxLastUpdatedTime`

## [2.19.0] - 2021-05-06

### Added
- Support for /token/inspect endpoint

## [2.18.2] - 2021-04-23

### Fixed
- Bug in templates instances filter that would cause `template_names` to be ignored.

## [2.18.1] - 2021-04-22

### Added
- Configure file download/upload timeouts with `COGNITE_FILE_TRANSFER_TIMEOUT` environment variable or
`file_transfer_timeout` parameter on `CogniteClient`.

### Changed
- Increased default file transfer timeout from 180 to 600 seconds
- Retry more failure modes (read timeouts, 502, 503, 504) for files upload/download requests.

## [2.18.0] - 2021-04-20

### Changed
- `COGNITE_DISABLE_SSL` now also covers ssl verification on IDP endpoints used for generating tokens.


## [2.17.1] - 2021-04-13

### Added
- `created_time`, and `last_updated_time` to template data classes.
- `data_set_id` to template instance data class.


## [2.17.0] - 2021-03-26

### Changed
- Ignore exceptions from pypi version check and reduce its timeout to 5 seconds.

### Fixed
- Only 200/201/202 is treated as succesfull response. 301 led to json decoding errors -
now handled gracefully.
- datasets create limit was set to 1000 in the sdk, leading to cases of 400 from the api where the limit is 10.

### Added
- Support for specifying proxies in the CogniteClient constructor

### Removed
- py.typed file. Will not declare library as typed until we run a typechecker on the codebase.


## [2.16.0] - 2021-03-24

### Added
- support for templates.
- date-based `cdf-version` header.

## [2.15.0] - 2021-03-12

### Added
- `createdTime` field on raw dbs and tables.

## [2.14.0] - 2021-03-18

### Added
- dropna argument to insert_dataframe method in DatapointsAPI

## [2.13.0] - 2021-03-12

### Added
- `sortByNodeId` and `partitions` query parameters to `list_nodes` method.

## [2.12.2] - 2021-03-11

### Fixed
- CogniteAPIError raised (instead of internal KeyError) when inserting a RAW row without a key.

## [2.12.1] - 2021-03-09

### Fixed
- CogniteMissingClientError raised when creating relationship with malformed body.

## [2.12.0] - 2021-03-04

### Changed
- Move Entity matching API from beta to v1.

## [2.11.1] - 2021-02-18

### Changed
- Resources are now more lenient on which types they accept in for labels

## [2.11.0] - 2021-02-18

### Changed
- Entity matching fit will flatten dictionaries and resources to "metadata.subfield" similar to pipelines.

### Added
- Relationships now support update

## [2.10.7] - 2021-02-02

### Fixed
- Relationships API list calls via the generator now support `chunk_size` as parameter.

## [2.10.6] - 2021-02-02

### Fixed
- Retry urllib3.NewConnectionError when it isn't in the context of a ConnectionRefusedError

## [2.10.5] - 2021-01-25

### Fixed
- Fixed asset subtree not returning an object with id->item cache for use in .get

## [2.10.4] - 2020-12-14

### Changed
- Relationships filter will now chain filters on large amounts of sources or targets in batches of 1000 rather than 100.


## [2.10.3] - 2020-12-09

### Fixed
- Retries now have backup time tracking per request, rather than occasionally shared between threads.
- Sequences delete ranges now no longer gives an error if no data is present

## [2.10.2] - 2020-12-08

### Fixed
- Set geoLocation.type in files to "Feature" if missing

## [2.10.1] - 2020-12-03

### Added
- Chaining of requests to the relationships list method,
allowing the method to take arbitrarily long lists for `source_external_ids` and `target_external_ids`

## [2.10.0] - 2020-12-01

### Added
- Authentication token generation and lifecycle management

## [2.9.0] - 2020-11-25

### Added
- Entity matching API is now available in the beta client.

## [2.8.0] - 2020-11-23

### Changed
- Move relationships to release python SDK

## [2.7.0] - 2020-11-10

### Added
- `fetch_resources` parameter to the relationships `list` and `retrieve_multiple` methods, which attempts to fetch the resource referenced in the relationship.

## [2.6.4] - 2020-11-10

### Fixed
- Fixed a bug where 429 was not retried on all endpoints

## [2.6.3] - 2020-11-06

### Fixed
- Resource metadata should be able to set empty using `.metadata.set(None)` or `.metadata.set({})`.

## [2.6.2] - 2020-11-05

### Fixed
- Asset retrieve subtree should return empty AssetList if asset does not exist.

## [2.6.1] - 2020-10-30

### Added
- `geospatial` to list of valid relationship resource types.

## [2.6.0] - 2020-10-26

### Changed
- Relationships list should take dataset internal and external id as different parameters.

## [2.5.4] - 2020-10-22

### Fixed
- `_is_retryable` didn't handle clusters with a dash in the name.

## [2.5.3] - 2020-10-14

### Fixed
- `delete_ranges` didn't cast string timestamp into number properly.

## [2.5.2] - 2020-10-06

### Fixed
- `labels` in FileMetadata is not cast correctly to a list of `Label` objects.

## [2.5.1] - 2020-10-01
- Include `py.typed` file in sdk distribution

## [2.5.0] - 2020-09-25

### Added
- Relationships beta support.

### Removed
- Experimental Model Hosting client.

## [2.4.3] - 2020-09-18
- Increase raw rows list limit to 10,000

## [2.4.2] - 2020-09-10
- Fixed a bug where urls with query parameters were excluded from the retryable endpoints.

## [2.4.1] - 2020-09-09

### Changed
- Generator-based listing now supports partitions. Example:
  ``` python
  for asset in client.assets(partitions=10):
    # do something
  ```

## [2.4.0] - 2020-08-31

### Added
- New 'directory' in Files

## [2.3.0] - 2020-08-25

### Changed
- Add support for mypy and other type checking tools by adding packaging type information

## [2.2.2] - 2020-08-18

### Fixed
- HTTP transport logic to better handle retrying of connection errors
- read timeouts will now raise a CogniteReadTimeout
- connection errors will now raise a CogniteConnectionError, while connection refused errors will raise the more
 specific CogniteConnectionRefused exception.

### Added
- Jitter to exponential backoff on retries

### Changed
- Make HTTP requests no longer follow redirects by default
- All exceptions now inherit from CogniteException

## [2.2.1] - 2020-08-17

### Added
- Fixed a bug where `/timeseries/list` was missing from the retryable endpoints.

## [2.2.0] - 2020-08-14

### Added
- Files labelling support

## [2.1.1] - 2020-08-13

### Fixed
- Fixed a bug where only v1 endpoints (not playground) could be added as retryable

## [2.1.1] - 2020-08-04

### Fixed
- Calls to datapoints `retrieve_dataframe` with `complete="fill"` would break using Pandas version 1.1.0 because it raises TypeError when calling `.interpolate(...)` on a dataframe with no columns.

## [2.1.0] - 2020-07-22

### Added
- Support for passing a single string to `AssetUpdate().labels.add` and `AssetUpdate().labels.remove`. Both a single string and a list of strings is supported. Example:
  ```python
  # using a single string
  my_update = AssetUpdate(id=1).labels.add("PUMP").labels.remove("VALVE")
  res = c.assets.update(my_update)

  # using a list of strings
  my_update = AssetUpdate(id=1).labels.add(["PUMP", "ROTATING_EQUIPMENT"]).labels.remove(["VALVE"])
  res = c.assets.update(my_update)
  ```

## [2.0.0] - 2020-07-17

### Changed
- The interface to interact with labels has changed. A new, improved interface is now in place to make it easier to work with CDF labels. The new interface behaves this way:
  ```python
  # crate label definition(s)
  client.labels.create(LabelDefinition(external_id="PUMP", name="Pump", description="Pump equipment"))
  # ... or multiple
  client.labels.create([LabelDefinition(external_id="PUMP"), LabelDefinition(external_id="VALVE")])

  # list label definitions
  label_definitions = client.labels.list(name="Pump")

  # delete label definitions
  client.labels.delete("PUMP")
  # ... or multiple
  client.labels.delete(["PUMP", "VALVE"])

  # create an asset with label
  asset = Asset(name="my_pump", labels=[Label(external_id="PUMP")])
  client.assets.create(assets)

  # filter assets by labels
  my_label_filter = LabelFilter(contains_all=["PUMP", "VERIFIED"])
  asset_list = client.assets.list(labels=my_label_filter)

  # attach/detach labels to/from assets
  my_update = AssetUpdate(id=1).labels.add(["PUMP"]).labels.remove(["VALVE"])
  res = c.assets.update(my_update)
  ```

### Fixed
- Fixed bug where `_call_` in SequencesAPI (`client.sequences`) was incorrectly returning a `GET` method instead of `POST`.

## [1.8.1] - 2020-07-07
### Changed
- For 3d mappings delete, only use node_id and asset_id pairs in delete request to avoid potential bad request.
- Support attaching/detaching multiple labels on assets in a single method

## [1.8.0] - 2020-06-30
### Added
- Synthetic timeseries endpoint for DatapointsApi
- Labels endpoint support
- Assets labelling support
- Support for unique value aggregation for events.

### Changed
- When `debug=true`, redirects are shown more clearly.

## [1.7.0] - 2020-06-03
### Fixed
- datasetId is kept as an integer in dataframes.

### Changed
- Internal list of retryable endpoints was changed to a class variable so it can be modified.

## [1.6.0] - 2020-04-28
### Added
- Support events filtering by ongoing events (events without `end_time` defined)
- Support events filtering by active timerange of event
- Support files metadata filtering by `asset_external_ids`
- Aggregation endpoint for Assets, DataSets, Events, Files, Sequences and TimeSeries API

## [1.5.2] - 2020-04-02
### Added
- Support for security categories on file methods

## [1.5.1] - 2020-04-01
### Added
- Support for security categories on files
- active_at_time on relationships

### Fixed
- No longer retry calls to /files/initupload
- Retry retryable POST endpoints in datasets API

## [1.5.0] - 2020-03-12
### Added
- DataSets API and support for this in assets, events, time series, files and sequences.
- .asset helper function on time series.
- asset external id filter on time series.

## [1.4.13] - 2020-03-03
### Added
- Relationship list supports multiple sources, targets, relationship types and datasets.

## [1.4.12] - 2020-03-02

### Fixed
- Fixed a bug in file uploads where fields other than name were not being passed to uploaded directories.

## [1.4.11] - 2020-02-21

### Changed
- Datapoint insertion changed to be less memory intensive.

### Fixed
- Fixed a bug where add service account to group expected items in response.
- Jupyter notebook output and non-camel cased to_pandas uses nullable int fields instead of float for relevant fields.

## [1.4.10] - 2020-01-24
### Added
- Support for the error field for synthetic time series query in the experimental client.
- Support for retrieving data from multiple sequences at once.

## [1.4.9] - 2019-12-19

### Fixed
- Fixed a bug where datapoints `retrieve` could return less than limit even if there were more datapoints.
- Fixed an issue where `insert_dataframe` would give an error with older pandas versions.

## [1.4.8] - 2019-12-19

### Added
- Support for `ignore_unknown_ids` on time series `retrieve_multiple`, `delete` and datapoints `retrieve` and `latest` and related endpoints.
- Support for asset subtree filters on files, sequences, and time series.
- Support for parent external id filters on assets.
- Synthetic datapoints retrieve has additional functions including variable replacement and sympy support.

### Changed
- Synthetic datapoints now return errors in the `.error` field, in the jupyter output, and optionally in pandas dataframes if `include_errors` is set.

## [1.4.7] - 2019-12-05

### Added
- Support for synthetic time series queries in the experimental client.
- parent external id filter added for assets.

### Fixed
- startTime in event dataframes is now a nullable int dtype, consistent with endTime.

## [1.4.6] - 2019-12-02

### Fixed
- Fixed notebook output for Asset, Datapoint and Raw.

## [1.4.5] - 2019-12-02

### Changed

- The ModelHostingAPI now calls Model Hosting endpoints in playground instead of 0.6.

## [1.4.4] - 2019-11-29

### Added
 - Option to turn off version checking from CogniteClient constructor

### Changed
- In sequences create, the column definitions object accepts both camelCased and snake_cased keys.
- Retry 429 on all endpoints

### Fixed
- Fixed notebook output for DatapointsList

## [1.4.3] - 2019-11-27
### Fixed
- In Jupyter notebooks, the output from built-in list types is no longer camel cased.

## [1.4.2] - 2019-11-27

### Changed
- In the 3D API, the call and list methods now include all models by default instead of only unpublished ones.
- In Jupyter notebooks, the output from built-in types is no longer camel cased.

### Added
- Support for filtering events by asset subtree ids.

## [1.4.1] - 2019-11-18

### Added
- Support for filtering events by asset external id.
- query parameter on asset search.
- `ignore_unknown_ids` parameter on asset and events method `delete` and `retrieve_multiple`.

## [1.4.0] - 2019-11-14

### Changed
- In the ModelHostingAPI, models, versions and schedules are now referenced by name instead of id. The ids are no longer available.
- In the ModelHostingAPI, functions related to model versions are moved from the ModelsAPI to the new ModelVersionsAPI.
- In the ModelHostingAPI, the model names must be unique. Also, the version names and schedule names must be unique per model.
- Default value for `limit` in search method is now 100 instead of None to clarify api default behaviour when no limit is passed.

## [1.3.4] - 2019-11-07

### Changed
- Error 500's are no longer retried by default, only HTTP 429, 502, 503, 504 are.
- Optimized HTTP calls by caching user agent.
- Relationship filtering is now integrated into `list` instead of `search`.
- Sequences `insert_dataframe` parameter `external_id_headers` documentation updated.
- Type hints for several objects formerly `Dict[str, Any]` improved along with introducing matching dict derived classes.

### Fixed
- `source_created_time` and `source_modified_time` on files now displayed as time fields.
- Fixed pagination for `include_outside_points` and other edge cases in datapoints.
- Fixed a bug where `insert_dataframe` with strings caused a numpy error.

### Added
- Relationships can now have sequences as source or target.

## [1.3.3] - 2019-10-21

### Changed
- Datapoints insert dataframe function will check for infinity values.
- Allow for multiple calls to .add / .remove in object updates such as metadata, without later calls overwriting former.
- List time series now ignores the include_metadata parameter.

### Added
- Advanced list endpoint is used for listing time series, adding several new filters and partitions.

## [1.3.2] - 2019-10-16

### Added
- Datapoints objects now store is_string, is_step and unit to allow for better interpretation of the data.
- Sorting when listing events
- Added a search function in the relationships API.

### Changed
- `list` and `__call__` methods for files now support list parameters for `root_ids`, `root_external_ids`.
- retrieve_dataframe with `complete` using Datapoints fields instead of retrieving time series metadata.

### Fixed
- Fixed chunking logic in list_generator to always return last partial chunk.
- Fixed an error on missing target/source in relationships.

## [1.3.1] - 2019-10-09
### Fixed
- Fixed support for totalVariation aggregate completion.
- Changed conversion of raw RowList to pandas DataFrame to handle missing values (in columns) across the rows. This also fixes the bug where one-off values would be distributed to all rows in the DataFrame (unknown bug).

## [1.3.0] - 2019-10-03
### Changed
- Sequences officially released and no longer considered experimental.
- Sequences data insert no longer takes a default value for columns.

## [1.2.1] - 2019-10-01
### Fixed
- Tokens are sent with the correct "Authorization" header instead of "Authentication".

## [1.2.0] - 2019-10-01
### Added
- Support for authenticating with bearer tokens. Can now supply a jwt or jwt-factory to CogniteClient. This token will override any api-key which has been set.

## [1.1.12] - 2019-10-01
### Fixed
- Fixed a bug in time series pagination where getting 100k datapoints could cause a missing id error when using include_outside_points.
- SequencesData `to_pandas` no longer returns NaN on integer zero columns.
- Fixed a bug where the JSON encoder would throw circular reference errors on unknown data types, including numpy floats.

## [1.1.11] - 2019-09-23
### Fixed
- Fix testing.CogniteClientMock so it is possible to get attributes on child which have not been explicitly in the CogniteClientMock constructor

## [1.1.10] - 2019-09-23
### Fixed
- Fix testing.CogniteClientMock so it is possible to get child mock not explicitly defined

### Added
- `list` and `__call__` methods for events now support list parameters for `root_asset_ids`, `root_asset_external_ids`.

## [1.1.9] - 2019-09-20
### Changed
- Renamed testing.mock_cognite_client to testing.monkeypatch_cognite_client

### Added
- testing.CogniteClientMock object

## [1.1.8] - 2019-09-19
### Added
- Support for aggregated properties of assets.
- `Asset` and `AssetList` classes now have a `sequences` function which retrieves related sequences.
- Support for partitioned listing of assets and events.

### Changed
- `list` and `__call__` methods for assets now support list parameters for `root_ids`, `root_external_ids`.
- Sequences API no longer supports column ids, all relevant functions have been changed to only use external ids.

### Fixed
- Fixed a bug in time series pagination where getting 100k dense datapoints would cause a missing id error.
- Sequences retrieve functions fixed to match API change, to single item per retrieve.
- Sequences retrieve/insert functions fixed to match API change to take lists of external ids.

## [1.1.7] - 2019-09-13
### Fixed
- `testing.mock_cognite_client()` so that it still accepts arguments after exiting from mock context.

## [1.1.6] - 2019-09-12
### Fixed
- `testing.mock_cognite_client()` so that the mocked CogniteClient may accept arguments.

## [1.1.5] - 2019-09-12
### Added
- Method `files.download_to_path` for streaming a file to a specific path

## [1.1.4] - 2019-09-12
### Added
- `root_asset_ids` parameter for time series list.

### Changed
- Formatted output in jupyter notebooks for `SequenceData`.
- `retrieve_latest` function in theDatapoints API extended to support more than 100 items.
- Log requests at DEBUG level instead of INFO.

## [1.1.3] - 2019-09-05
### Changed
- Disabled automatic handling of cookies on the requests session objects

### Fixed
- `to_pandas` method on CogniteResource in the case of objects without metadata

## [1.1.2] - 2019-08-28
### Added
- `limit` parameter on sequence data retrieval.
- Support for relationships exposed through experimental client.
- `end` parameter of sequence.data retrieval and range delete accepts -1 to indicate last index of sequence.

### Changed
- Output in jupyter notebooks is now pandas-like by default, instead of outputting long json strings.

### Fixed
- id parameters and timestamps now accept any integer type including numpy.int64, so values from dataframes can be passed directly.
- Compatibility fix for renaming of sequences cursor and start/end parameters in the API.

## [1.1.1] - 2019-08-23
### Added
- `complete` parameter on `datapoints.retrieve_dataframe`, used for forward-filling/interpolating intervals with missing data.
- `include_aggregate_names` option on `datapoints.retrieve_dataframe` and `DatapointsList.to_pandas`, used for removing the `|<aggregate-name>` postfix on dataframe column headers.
- datapoints.retrieve_dataframe_dict function, which returns {aggregate:dataframe} without adding aggregate names to columns
- source_created_time and source_modified_time support for files

## [1.1.0] - 2019-08-21
### Added
- New method create_hierarchy() added to assets API.
- SequencesAPI.list now accepts an asset_ids parameter for searching by asset
- SequencesDataAPI.insert now accepts a SequenceData object for easier copying
- DatapointsAPI.insert now accepts a Datapoints object for easier copying
- helper method `cognite.client.testing.mock_cognite_client()` for mocking CogniteClient
- parent_id and parent_external_id to AssetUpdate class.

### Changed
- assets.create() no longer validates asset hierarchy and sorts assets before posting. This functionality has been moved to assets.create_hierarchy().
- AssetList.files() and AssetList.events() now deduplicate results while fetching related resources, significantly reducing memory load.

## [1.0.5] - 2019-08-15
### Added
- files.create() method to enable creating a file without uploading content.
- `recursive` parameter to raw.databases.delete() for recursively deleting tables.

### Changed
- Renamed .iteritems() on SequenceData to .items()
- raw.insert() now chunks raw rows into batches of 10,000 instead of 1,000

### Fixed
- Sequences queries are now retried if safe
- .update() in all APIs now accept a subclass of CogniteResourceList as input
- Sequences datapoint retrieval updated to use the new cursor feature in the API
- Json serializiation in `__str__()` of base data classes. Now handles Decimal and Number objects.
- Now possible to create asset hierarchy using parent external id when the parent is not part of the batch being inserted.
- `name` parameter of files.upload_bytes is now required, so as not to raise an exception in the underlying API.

## [1.0.4] - 2019-08-05
### Added
- Variety of useful helper functions for Sequence and SequenceData objects, including .column_ids and .column_external_ids properties, iterators and slice operators.
- Sequences insert_dataframe function.
- Sequences delete_range function.
- Support for external id column headers in datapoints.insert_dataframe()

### Changed
- Sequences data retrieval now returns a SequenceData object.
- Sequences insert takes its parameters row data first, and no longer requires columns to be passed.
- Sequences insert now accepts tuples and raw-style data input.
- Sequences create now clears invalid fields such as 'id' in columns specification, so sequences can more easily re-use existing specifications.
- Sequence data function now require column_ids or column_external_ids to be explicitly set, rather than both being passed through a single columns field

## [1.0.3] - 2019-07-26
### Fixed
- Renamed Model.schedule_data_spec to Model.data_spec so the field from the API will be included on the object.
- Handling edge case in Sequences pagination when last datapoint retrieved is at requested end
- Fixing data points retrieval when count aggregates are missing
- Displays unexpected fields on error response from API when raising CogniteAPIError

## [1.0.2] - 2019-07-22
### Added
- Support for model hosting exposed through experimental client

### Fixed
- Handling dynamic limits in Sequences API

## [1.0.1] - 2019-07-19
### Added
- Experimental client
- Support for sequences exposed through experimental client

## [1.0.0] - 2019-07-11
### Added
- Support for all endpoints in Cognite API
- Generator with hidden cursor for all resource types
- Concurrent writes for all resources
- Distribution of "core" sdk which does not depend on pandas and numpy
- Typehints for all methods
- Support for posting an entire asset hierarchy, resolving ref_id/parent_ref_id automatically
- config attribute on CogniteClient to view current configuration.

### Changed
- Renamed methods so they reflect what the method does instead of what http method is used
- Updated documentation with automatically tested examples
- Renamed `stable` namespace to `api`
- Rewrote logic for concurrent reads of datapoints
- Renamed CogniteClient parameter `num_of_workers` to `max_workers`

### Removed
- `experimental` client in order to ensure sdk stability.<|MERGE_RESOLUTION|>--- conflicted
+++ resolved
@@ -14,9 +14,8 @@
 - `Fixed` for any bug fixes.
 - `Security` in case of vulnerabilities.
 
-<<<<<<< HEAD
-
-## [2.34.1] - 2021-11-22
+
+## [2.36.0] - 2021-11-30
 ### Added
 - `transformations` api client, which allows the creation, deletion, update and retrieval of transformations.
 - `transformations.schedules` api client, which allows the schedule, unschedule and retrieval of recurring runs of a transformation.
@@ -24,11 +23,10 @@
 - `transformations.schema` api client, which allows the retrieval of the expected schema of sql transformations based on the destination data type.
 - `transformations.jobs` api client, which retrieves the  status of transformation runs.
 - `transformations.run` method, which runs transformations.
-=======
+
 ## [2.35.0] - 2021-11-29
 ### Added
 - Added support for `columns` update on sequences
->>>>>>> 45f33fbb
 
 ## [2.34.0] - 2021-11-5
 ### Added
