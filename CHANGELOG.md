--- conflicted
+++ resolved
@@ -17,37 +17,36 @@
 - `Fixed` for any bug fixes.
 - `Security` in case of vulnerabilities.
 
-## [7.80.2] - 2025-08-16
-### Fixed
-- Added missing parameter `description` to `DatapointSubscriptionUpdate` object such that it can be updated
-  in the `client.time_series.subscriptions.update(...)` method.
-
-## [7.80.1] - 2025-08-14
-### Fixed
-- Make CogniteAPIError.response_code non-nullable again, addressing a regression introduced in the previous version.
-
-## [7.80.0] - 2025-08-11
-### Added
-- Emit project name in exceptions to make it easier to gather relevant context.
-
-## [7.79.0] - 2025-08-01
-### Changed
-- [alpha] Breaking change: Filtering consistency in __call__ methods for simulator integrations, model and model revisions.
-
-## [7.78.1] - 2025-08-01
-### Changed
-- Only emit counts for each status (successful, failed, unknown, skipped) in exception __str__ reprs. The actual 
-  underlying objects are still available through the `succesful`, `unknown`, `failed`, and `skipped` attributes.
-### Fixed
-- Fixes type annotations for Functions API. Adds new `FunctionHandle` type for annotating function handles.
-
-<<<<<<< HEAD
-## [7.76.2] - 2025-07-16
+## [7.80.3] - 2025-08-19
 ### Fixed
 - Added missing parameter `nonce` to the `client.functions.schedules.create` method to allow passing 
   a custom nonce instead of letting the SDK generate it from your current credentials or the passed in client
   ID and secret.
-=======
+
+## [7.80.2] - 2025-08-16
+### Fixed
+- Added missing parameter `description` to `DatapointSubscriptionUpdate` object such that it can be updated
+  in the `client.time_series.subscriptions.update(...)` method.
+
+## [7.80.1] - 2025-08-14
+### Fixed
+- Make CogniteAPIError.response_code non-nullable again, addressing a regression introduced in the previous version.
+
+## [7.80.0] - 2025-08-11
+### Added
+- Emit project name in exceptions to make it easier to gather relevant context.
+
+## [7.79.0] - 2025-08-01
+### Changed
+- [alpha] Breaking change: Filtering consistency in __call__ methods for simulator integrations, model and model revisions.
+
+## [7.78.1] - 2025-08-01
+### Changed
+- Only emit counts for each status (successful, failed, unknown, skipped) in exception __str__ reprs. The actual 
+  underlying objects are still available through the `succesful`, `unknown`, `failed`, and `skipped` attributes.
+### Fixed
+- Fixes type annotations for Functions API. Adds new `FunctionHandle` type for annotating function handles.
+
 ## [7.78.0] - 2025-07-29
 ### Added
 - Support for two-phase syncing of instances. See `sync_mode` and `backfill_sort` on the `NodeResultSet` class.
@@ -75,7 +74,6 @@
 ### Added
 - Support for the `/models/statistics` API endpoints with methods `client.data_modeling.statistics.project()`,
   `client.data_modeling.statistics.spaces.list()`, and `client.data_modeling.statistics.spaces.retrieve(...)`.
->>>>>>> ea6a7abf
 
 ## [7.76.1] - 2025-07-12
 ### Added
