# Changelog
All notable changes to this project will be documented in this file.

The format is based on [Keep a Changelog](https://keepachangelog.com/en/1.0.0/),
and this project adheres to [Semantic Versioning](https://semver.org/spec/v2.0.0.html).

The changelog for SDK version 0.x.x can be found [here](https://github.com/cognitedata/cognite-sdk-python/blob/0.13/CHANGELOG.md).

For users wanting to upgrade major version, a migration guide can be found [here](MIGRATION_GUIDE.md).

Changes are grouped as follows
- `Added` for new features.
- `Changed` for changes in existing functionality.
- `Deprecated` for soon-to-be removed features.
- `Improved` for transparent changes, e.g. better performance.
- `Removed` for now removed features.
- `Fixed` for any bug fixes.
- `Security` in case of vulnerabilities.

<<<<<<< HEAD
## [6.28.1] - 2023-09-26
### Fixed
- If you have en expired token you got the error message `TypeError: argument of type 'NoneType' is not iterable`. 
  The SDK will now try to refresh your token instead.
=======
## [6.28.1] - 2023-09-30
### Improved
- Warning when using alpha/beta features.
>>>>>>> 9b3a2ed4

## [6.28.0] - 2023-09-26
### Added
- Support for the WorkflowOrchestrationAPI with the implementation `client.workflows`.

## [6.27.0] - 2023-09-13
### Changed
- Reduce concurrency in data modeling client to 1 

## [6.26.0] - 2023-09-22
### Added
- Support `partition` and `cursor` parameters on `time_series.subscriptions.iterate_data`
- Include the `cursor` attribute on `DatapointSubscriptionBatch`, which is yielded in every iteration
of `time_series.subscriptions.iterate_data`.

## [6.25.3] - 2023-09-19
### Added
- Support for setting and retrieving `data_set_id` in data class `client.data_classes.ThreeDModel`.

## [6.25.2] - 2023-09-12
### Fixed
- Using the `HasData` filter would raise an API error in CDF.

## [6.25.1] - 2023-09-15
### Fixed
- Using nonce credentials now works as expected for `transformations.[create, update]`. Previously, the attempt to create
  a session would always fail, leading to nonce credentials never being used (full credentials were passed to- and
  stored in the transformations backend service).
- Additionally, the automatic creation of a session no longer fails silently when an `CogniteAuthError` is encountered
  (which happens when the credentials are invalid).
- While processing source- and destination credentials in `client.transformations.[create, update]`, an `AttributeError`
  can no longer be raised (by not specifying project).
### Added
- `TransformationList` now correctly inherits the two (missing) helper methods `as_ids()` and `as_external_ids()`.

## [6.25.0] - 2023-09-14
### Added
- Support for `ignore_unknown_ids` in `client.functions.retrieve_multiple` method.

## [6.24.1] - 2023-09-13
### Fixed
- Bugfix for `AssetsAPI.create_hierarchy` when running in upsert mode: It could skip certain updates above
  the single-request create limit (currently 1000 assets).

## [6.24.0] - 2023-09-12
### Fixed
- Bugfix for `FilesAPI.upload` and `FilesAPI.upload_bytes` not raising an error on file contents upload failure. Now `CogniteFileUploadError` is raised based on upload response.

## [6.23.0] - 2023-09-08
### Added
- Supporting for deleting constraints and indexes on containers.

### Changed
- The abstract class `Index` can no longer be instantiated. Use BTreeIndex or InvertedIndex instead.

## [6.22.0] - 2023-09-08
### Added
- `client.data_modeling.instances.subscribe` which lets you subscribe to a given
data modeling query and receive updates through a provided callback.
- Example on how to use the subscribe method to sync nodes to a local sqlite db.

## [6.21.1] - 2023-09-07
### Fixed
- Concurrent usage of the `CogniteClient` could result in API calls being made with the wrong value for `api_subversion`.

## [6.21.0] - 2023-09-06
### Added
- Supporting pattern mode and extra configuration for diagram detect in beta.

## [6.20.0] - 2023-09-05
### Fixed
- When creating functions with `client.functions.create` using the `folder` argument, a trial-import is executed as part of
  the verification process. This could leave leftover modules still in scope, possibly affecting subsequent calls. This is
  now done in a separate process to guarantee it has no side-effects on the main process.
- For pyodide/WASM users, a backup implementation is used, with an improved cleanup procedure.

### Added
- The import-check in `client.functions.create` (when `folder` is used) can now be disabled by passing
  `skip_folder_validation=True`. Basic validation is still done, now additionally by parsing the AST.

## [6.19.0] - 2023-09-04
## Added
- Now possible to retrieve and update translation and scale of 3D model revisions.

## [6.18.0] - 2023-09-04
### Added
- Added parameter `keep_directory_structure` to `client.files.download` to allow downloading files to a folder structure matching the one in CDF.

### Improved
- Using `client.files.download` will still skip files with the same name when writing to disk, but now a `UserWarning` is raised, specifying which files are affected.

## [6.17.0] - 2023-09-01
### Added
- Support for the UserProfilesAPI with the implementation `client.iam.user_profiles`.

## [6.16.0] - 2023-09-01
### Added
- Support for `ignore_unknown_ids` in `client.relationships.retrieve_multiple` method.

## [6.15.3] - 2023-08-30
### Fixed
- Uploading files using `client.files.upload` now works when running with `pyodide`.

## [6.15.2] - 2023-08-29
### Improved
- Improved error message for `CogniteMissingClientError`. Now includes the type of object missing the `CogniteClient` reference.

## [6.15.1] - 2023-08-29
### Fixed
- Bugfix for `InstanceSort._load` that always raised `TypeError` (now public, `.load`). Also, indirect fix for `Select.load` for non-empty `sort`.

## [6.15.0] - 2023-08-23
### Added
- Support for the DocumentsAPI with the implementation `client.documents`.
- Support for advanced filtering for `Events`, `TimeSeries`, `Assets` and `Sequences`. This is available through the
  `.filter()` method, for example, `client.events.filter`.
- Extended aggregation support for `Events`, `TimeSeries`, `Assets` and `Sequences`. This is available through the five
  methods `.aggregate_count(...)`, `aggregate_cardinality_values(...)`, `aggregate_cardinality_properties(...)`,
  `.aggregate_unique_values(...)`, and `.aggregate_unique_properties(...)`. For example,
  `client.assets.aggregate_count(...)`.
- Added helper methods `as_external_ids` and `as_ids` for `EventList`, `TimeSeriesList`, `AssetList`, `SequenceList`,
  `FileMetaDataList`, `FunctionList`, `ExtractionPipelineList`, and `DataSetList`.

### Deprecated
- Added `DeprecationWarning` to methods `client.assets.aggregate_metadata_keys` and
  `client.assets.aggregate_metadata_values`. The use parameter the `fields` in
  `client.events.aggregate_unique_values` will also lead to a deprecation warning. The reason is that the endpoints
  these methods are using have been deprecated in the CDF API.

## [6.14.2] - 2023-08-22
### Fixed
- All data modeling endpoints will now be retried. This was not the case for POST endpoints.

## [6.14.1] - 2023-08-19
### Fixed
- Passing `sources` as a tuple no longer raises `ValueError` in `InstancesAPI.retrieve`.

## [6.14.0] - 2023-08-14
### Changed
- Don't terminate client.time_series.subscriptions.iterate_data() when `has_next=false` as more data
may be returned in the future. Instead we return the `has_next` field in the batch, and let the user
decide whether to terminate iteration. This is a breaking change, but this particular API is still
in beta and thus we reserve the right to break it without bumping the major version.

## [6.13.3] - 2023-08-14
### Fixed
- Fixed bug in `ViewApply.properties` had type hint `ConnectionDefinition` instead of `ConnectionDefinitionApply`.
- Fixed bug in `dump` methods of `ViewApply.properties` causing the return code `400` with message
  `Request had 1 constraint violations. Please fix the request and try again. [type must not be null]` to be returned
  from the CDF API.

## [6.13.2] - 2023-08-11
### Fixed
- Fixed bug in `Index.load` that would raise `TypeError` when trying to load `indexes`, when an unexpected field was
  encountered (e.g. during a call to `client.data_modeling.container.list`).

## [6.13.1] - 2023-08-09
### Fixed
- Fixed bug when calling a `retrieve`, `list`, or `create` in `client.data_modeling.container` raised a `TypeError`.
  This is caused by additions of fields to the API, this is now fixed by ignoring unknown fields.

## [6.13.0] - 2023-08-07
### Fixed
- Fixed a bug raising a `KeyError` when calling `client.data_modeling.graphql.apply_dml` with an invalid `DataModelingId`.
- Fixed a bug raising `AttributeError` in `SpaceList.to_space_apply_list`, `DataModelList.to_data_model_apply_list`,
  `ViewList.to_view_apply`. These methods have also been renamed to `.as_apply` for consistency
  with the other data modeling resources.

### Removed
- The method `.as_apply` from `ContainerApplyList` as this method should be on the `ContainerList` instead.

### Added
- Missing `as_ids()` for `DataModelApplyList`, `ContainerList`, `ContainerApplyList`, `SpaceApplyList`, `SpaceList`,
  `ViewApplyList`, `ViewList`.
- Added helper method `.as_id` to `DMLApplyResult`.
- Added helper method `.latest_version` to `DataModelList`.
- Added helper method `.as_apply` to `ContainerList`.
- Added container classes `NodeApplyList`, `EdgeApplyList`, and `InstancesApply`.

## [6.12.2] - 2023-08-04
### Fixed
- Certain errors that were previously silently ignored in calls to `client.data_modeling.graphql.apply_dml` are now properly raised (used to fail as the API error was passed nested inside the API response).

## [6.12.1] - 2023-08-03
### Fixed
- Changed the structure of the GraphQL query used when updating DML models through `client.data_modeling.graphql.apply_dml` to properly handle (i.e. escape) all valid symbols/characters.

## [6.12.0] - 2023-07-26
### Added
- Added option `expand_metadata` to `.to_pandas()` method for list resource types which converts the metadata (if any) into separate columns in the returned dataframe. Also added `metadata_prefix` to control the naming of these columns (default is "metadata.").

## [6.11.1] - 2023-07-19
### Changed
- Return type `SubscriptionTimeSeriesUpdate` in `client.time_series.subscriptions.iterate_data` is now required and not optional.

## [6.11.0] - 2023-07-19
### Added
- Support for Data Point Subscription, `client.time_series.subscriptions`. Note this is an experimental feature.


## [6.10.0] - 2023-07-19
### Added
- Upsert method for `assets`, `events`, `timeseries`, `sequences`, and `relationships`.
- Added `ignore_unknown_ids` flag to `client.sequences.delete`

## [6.9.0] - 2023-07-19
### Added
- Basic runtime validation of ClientConfig.project

## [6.8.7] - 2023-07-18
### Fixed
- Dumping of `Relationship` with `labels` is not `yaml` serializable. This is now fixed.

## [6.8.6] - 2023-07-18
### Fixed
- Include `version` in __repr__ for View and DataModel

## [6.8.5] - 2023-07-18
### Fixed
- Change all implicit Optional types to explicit Optional types.

## [6.8.4] - 2023-07-12
### Fixed
- `max_worker` limit match backend for `client.data_modeling`.

## [6.8.3] - 2023-07-12
### Fixed
- `last_updated_time` and `created_time` are no longer optional on InstanceApplyResult

## [6.8.2] - 2023-07-12
### Fixed
- The `.dump()` method for `InstanceAggregationResult` caused an `AttributeError` when called.

## [6.8.1] - 2023-07-08
### Changed
- The `AssetHierarchy` class would consider assets linking their parent by ID only as orphans, contradicting the
  docstring stating "All assets linking a parent by ID are assumed valid". This is now true (they are no longer
  considered orphans).

## [6.8.0] - 2023-07-07
### Added
- Support for annotations reverse lookup.

## [6.7.1] - 2023-07-07
### Fixed
- Needless function "as_id" on View as it was already inherited
### Added
- Flag "all_versions" on data_modeling.data_models.retrieve() to retrieve all versions of a data model or only the latest one
- Extra documentation on how to delete edges and nodes.
- Support for using full Node and Edge objects when deleting instances.

## [6.7.0] - 2023-07-07
### Added
- Support for applying graphql dml using `client.data_modeling.graphql.apply_dml()`.

## [6.6.1] - 2023-07-07
### Improved
- Added convenience function to instantiate a `CogniteClient.default(...)` to save the users from typing the
  default URLs.

## [6.6.0] - 2023-07-06
### Fixed
- Support for query and sync endpoints across instances in the Data Modeling API with the implementation
  `client.data_modeling.instances`, the methods `query` and `sync`.

## [6.5.8] - 2023-06-30
### Fixed
- Serialization of `DataModel`. The bug caused `DataModel.load(data_model.dump(camel_case=True))` to fail with
  a `TypeError`. This is now fixed.

## [6.5.7] - 2023-06-29
### Fixed
- A bug caused by use of snake case in field types causing `NodeApply.dump(camel_case=True)`
  trigger a 400 response from the API.

## [6.5.6] - 2023-06-29
### Fixed
- A bug causing `ClientConfig(debug=True)` to raise an AttributeError

## [6.5.5] - 2023-06-28
### Fixed
- A bug where we would raise the wrong exception when errors on occured on `data_modeling.spaces.delete`
- A bug causing incosistent MRO in DataModelList

## [6.5.4] - 2023-06-28
### Added
- Missing query parameters:
     * `inline_views` in `data_modeling.data_models.retrieve()`.
     * `include_global` in `data_modeling.spaces.list()`.
     * `include_inherited_properties` in `data_modeling.views.retrieve()`.

## [6.5.3] - 2023-06-28
### Fixed
- Only validate `space` and `external_id` for `data_modeling` write classes.


## [6.5.2] - 2023-06-27
### Fixed
- Added missing `metadata` attribute to `iam.Group`

## [6.5.1] - 2023-06-27
### Fixed
- Fix typehints on `data_modeling.instances.aggregate()` to not allow Histogram aggregate.
- Moved `ViewDirectRelation.source` property to `MappedProperty.source` where it belongs.

## [6.5.0] - 2023-06-27
### Added
- Support for searching and aggregating across instances in the Data Modeling API with the implementation
  `client.data_modeling.instances`, the methods `search`, `histogram` and `aggregate`.

## [6.4.8] - 2023-06-23
### Fixed
- Handling non 200 responses in `data_modeling.spaces.apply`, `data_modeling.data_models.apply`,
  `data_modeling.views.apply` and `data_modeling.containers.apply`

## [6.4.7] - 2023-06-22
### Fixed
- Consistently return the correct id types in data modeling resource clients

## [6.4.6] - 2023-06-22
### Fixed
- Don't swallow keyword args on Apply classes in Data Modeling client

## [6.4.5] - 2023-06-21
### Added
- Included tuple-notation when retrieving or listing data model instances

### Improved
- Fixed docstring for retrieving data model instances and extended the examples.

## [6.4.4] - 2023-06-21
Some breaking changes to the datamodeling client. We don't expect any more breaking changes,
but we accept the cost of breaking a few consumers now early on the really nail the user experience.
### Added
- ViewId:as_property_ref and ContainerId:as_property_ref to make it easier to create property references.

### Changed
- Renamed ViewCore:as_reference and ContainerCore:as_reference to :as_id() for consistency with other resources.
- Change Instance:properties to be a `MutableMapping[ViewIdentifier, MutableMapping[PropertyIdentifier, PropertyValue]]`, in order to make it easier to consume
- Make VersionedDataModelingId:load accept `tuple[str, str]`
- Rename ConstraintIdentifier to Constraint - it was not an id but the definition itself
- Rename IndexIdentifier to Index - it was not an id but the definition itself
- Rename ContainerPropertyIdentifier to ContaienrProperty - it was not an id but the definition itself

### Removed
- Redundant EdgeApply:create method. It simply mirrored the EdgeApply constructor.


## [6.4.3] - 2023-06-15
### Added
- Accept direct relation values as tuples in `EdgeApply`

## [6.4.2] - 2023-06-15
### Changed
- When providing ids as tuples in `instances.retrieve` and `instances.delete` you should not
have to specify the instance type in each tuple

### Fixed
- Bug where edges and nodes would get mixed up on `instances.retrieve`

## [6.4.1] - 2023-06-14
### Fixed
- Add the missing page_count field for diagram detect items.

## [6.4.0] - 2023-06-12
### Added
- Partial support for the instance resource in the Data Modeling API with the implementation
  `client.data_modeling.instances`, the endpoints `list`, `delete`, `retrieve`, and `apply`

## [6.3.2] - 2023-06-08
### Fixed
- Requests being retried around a token refresh cycle, no longer risk getting stuck with an outdated token.

### Added
- `CredentialProviders` subclassing `_OAuthCredentialProviderWithTokenRefresh`, now accepts a new parameter, `token_expiry_leeway_seconds`, controlling how early a token refresh request should be initiated (before it expires).

### Changed
- `CredentialProviders` subclassing `_OAuthCredentialProviderWithTokenRefresh` now uses a safer default of 15 seconds (up from 3 sec) to control how early a token refresh request should be initiated (before it expires).

## [6.3.1] - 2023-06-07
### Fixed
- Signature of `client.data_modeling.views.retrieve` and `client.data_modeling.data_models.retrieve` to always return a list.

## [6.3.0] - 2023-06-07
### Added
- Support for the container resource in the Data Modeling API with the implementation `client.data_modeling.containers`.
- Support for the view resource in the Data Modeling API with the implementation `client.data_modeling.views`.
- Support for the data models resource in the Data Modeling API with the implementation `client.data_modeling.data_models`.

### Removed
- Removed `retrieve_multiple` from the `SpacesAPI` to have a consistent API with the `views`, `containers`, and `data_models`.

## [6.2.2] - 2023-06-05
### Fixed
- Creating function schedules with current user credentials now works (used to fail at runtime with "Could not fetch a valid token (...)" because a session was never created.)

## [6.2.1] - 2023-05-26
### Added
- Data model centric support in transformation

## [6.2.0] - 2023-05-25
### Added
- Support for the spaces resource in the Data Modeling API with the implementation `client.data_modeling.spaces`.

### Improved
- Reorganized documentation to match API documentation.

## [6.1.10] - 2023-05-22
### Fixed
- Data modelling is now GA. Renaming instance_nodes -> nodes and instance_edges -> edges to make the naming in SDK consistent with Transformation API and CLI

## [6.1.9] - 2023-05-16
### Fixed
- Fixed a rare issue with datapoints fetching that could raise `AttributeError` when running with `pyodide`.

## [6.1.8] - 2023-05-12
### Fixed
- ExtractionPipelinesRun:dump method will not throw an error when camel_case=True anymore

## [6.1.7] - 2023-05-11
### Removed
- Removed DMS v2 destination in transformations

## [6.1.6] - 2023-05-11
### Fixed
- `FunctionsAPI.create` now work in Wasm-like Python runtimes such as `pyodide`.

## [6.1.5] - 2023-05-10
### Fixed
- When creating a transformation with a different source- and destination CDF project, the project setting is no longer overridden by the setting in the `CogniteClient` configuration allowing the user to read from the specified source project and write to the specified and potentially different destination project.

## [6.1.4] - 2023-05-08
### Fixed
- Pickling a `CogniteClient` instance with certain `CredentialProvider`s no longer causes a `TypeError: cannot pickle ...` to be raised.

## [6.1.3] - 2023-05-08
### Added
- Add the license of the package in poetry build.

## [6.1.2] - 2023-05-04
### Improved
- The SDK has received several minor bugfixes to be more user-friendly on Windows.

### Fixed
- The utility function `cognite.client.utils.datetime_to_ms` now raises an understandable `ValueError` when unable to convert pre-epoch datetimes.
- Several functions reading and writing to disk now explicitly use UTF-8 encoding

## [6.1.1] - 2023-05-02
### Fixed
- `AttributeError` when passing `pandas.Timestamp`s with different timezones (*of which one was UTC*) to `DatapointsAPI.retrieve_dataframe_in_tz`.
- A `ValueError` is no longer raised when passing `pandas.Timestamp`s in the same timezone, but with different underlying implementations (e.g. `datetime.timezone.utc` / `pytz.UTC` / `ZoneInfo("UTC")`) to `DatapointsAPI.retrieve_dataframe_in_tz`.

## [6.1.0] - 2023-04-28
### Added
- Support for giving `start` and `end` arguments as `pandas.Timestamp` in `DatapointsAPI.retrieve_dataframe_in_tz`.

### Improved
- Type hints for the `DatapointsAPI` methods.

## [6.0.2] - 2023-04-27
### Fixed
- Fixed a bug in `DatapointsAPI.retrieve_dataframe_in_tz` that could raise `AmbiguousTimeError` when subdividing the user-specified time range into UTC intervals (with fixed offset).

## [6.0.1] - 2023-04-20
### Fixed
- Fixed a bug that would cause `DatapointsAPI.retrieve_dataframe_in_tz` to raise an `IndexError` if there were only empty time series in the response.

## [6.0.0] - 2023-04-19
### Removed
- Removed support for legacy auth (API keys, service accounts, login.status)
- Removed the deprecated `extractionPipeline` argument to `client.extraction_pipelines.create`. Only `extraction_pipeline` is accepted now.
- Removed the deprecated `client.datapoints` accessor attribute. The datapoints API can only be accessed through `client.time_series.data` now.
- Removed the deprecated `client.extraction_pipeline_runs` accessor attribute. The extraction pipeline run API can only be accessed through `client.extraction_pipelines.runs` now.
- Removed the deprecated `external_id` attribute on `ExtractionPipelineRun`. This has been replaced with `extpipe_external_id`.

## [5.12.0] - 2023-04-18
### Changed
- Enforce that types are explicitly exported in order to make very strict type checkers happy.

## [5.11.1] - 2023-04-17
### Fixed
- List (and `__call__`) methods for assets, events, files, labels, relationships, sequences and time series now raise if given bad input for `data_set_ids`, `data_set_external_ids`, `asset_subtree_ids` and `asset_subtree_external_ids` instead of ignoring/returning everything.

### Improved
- The listed parameters above have silently accepted non-list input, i.e. single `int` (for `ids`) or single `str` (for `external_ids`). Function signatures and docstrings have now been updated to reflect this "hidden functionality".

## [5.11.0] - 2023-04-17
### Added
- The `DatapointsAPI` now supports time zones with the addition of a new method, `retrieve_dataframe_in_tz`. It does not support individual customization of query parameters (for good reasons, e.g. a DataFrame has a single index).
- Asking for datapoints in a specific time zone, e.g. `America/New_York` or `Europe/London` is now easily accomplished: the user can just pass in their `datetimes` localized to their time zone directly.
- Queries for aggregate datapoints are also supported, with the key feature being automatic handling of daylight savings time (DST) transitions, as this is not supported by the official API. Example usage: A user living in Oslo, Norway, wants daily averages in their local time. In Oslo, the standard time is UTC+1, with UTC+2 during the summer. This means during spring, there is a 23-hour long day when clocks roll 1 hour forward and a 25-hour day during fall.
- New granularities with a longer time span have been added (only to this new method, for now): 'week', 'month', 'quarter' and 'year'. These do not all represent a fixed frequency, but like the example above, neither does for example 'day' when we use time zones without a fixed UTC offset.

## [5.10.5] - 2023-04-13
### Fixed
- Subclasses of `VisionResource` inheriting `.dump` and `to_pandas` now work as expected for attributes storing lists of subclass instances like `Polygon`, `PolyLine`, `ObjectDetection` or `VisionExtractPredictions` directly or indirectly.

## [5.10.4] - 2023-04-13
### Fixed
- A lot of nullable integer attributes ended up as float after calling `.to_pandas`. These are now correctly converted to `dtype=Int64`.

## [5.10.3] - 2023-04-13
### Fixed
- When passing `CogniteResource` classes (like `Asset` or `Event`) to `update`, any labels were skipped in the update (passing `AssetUpdate` works). This has been fixed for all Cognite resource classes.

## [5.10.2] - 2023-04-12
### Fixed
- Fixed a bug that would cause `AssetsAPI.create_hierarchy` to not respect `upsert=False`.

## [5.10.1] - 2023-04-04
### Fixed
- Add missing field `when` (human readable version of the CRON expression) to `FunctionSchedule` class.

## [5.10.0] - 2023-04-03
### Fixed
- Implemented automatic retries for connection errors by default, improving the reliability of the connection to the Cognite API.
- Added a user-readable message to `CogniteConnectionRefused` error for improved user experience.

### Changed
- Introduce a `max_retries_connect` attribute on the global config, and default it to 3.

## [5.9.3] - 2023-03-27
### Fixed
- After creating a schedule for a function, the returned `FunctionSchedule` was missing a reference to the `CogniteClient`, meaning later calls to `.get_input_data()` would fail and raise `CogniteMissingClientError`.
- When calling `.get_input_data()` on a `FunctionSchedule` instance, it would fail and raise `KeyError` if no input data was specified for the schedule. This now returns `None`.

## [5.9.2] - 2023-03-27
### Fixed
- After calling e.g. `.time_series()` or `.events()` on an `AssetList` instance, the resulting resource list would be missing the lookup tables that allow for quick lookups by ID or external ID through the `.get()` method. Additionally, for future-proofing, the resulting resource list now also correctly has a `CogniteClient` reference.

## [5.9.1] - 2023-03-23
### Fixed
- `FunctionsAPI.call` now also works for clients using auth flow `OAuthInteractive`, `OAuthDeviceCode`, and any user-made subclass of `CredentialProvider`.

### Improved
- `FunctionSchedulesAPI.create` now also accepts an instance of `ClientCredentials` (used to be dictionary only).

## [5.9.0] - 2023-03-21
### Added
- New class `AssetHierarchy` for easy verification and reporting on asset hierarchy issues without explicitly trying to insert them.
- Orphan assets can now be reported on (orphan is an asset whose parent is not part of the given assets). Also, `AssetHierarchy` accepts an `ignore_orphans` argument to mimic the old behaviour where all orphans were assumed to be valid.
- `AssetsAPI.create_hierarchy` now accepts two new parameters: `upsert` and `upsert_mode`. These allow the user to do "insert or update" instead of an error being raised when trying to create an already existing asset. Upsert mode controls whether updates should replace/overwrite or just patch (partial update to non-null values only).
- `AssetsAPI.create_hierarchy` now also verifies the `name` parameter which is required and that `id` has not been set.

### Changed
- `AssetsAPI.create_hierarchy` now uses `AssetHierarchy` under the hood to offer concrete feedback on asset hierarchy issues, accessible through attributes on the raised exception, e.g. invalid assets, duplicates, orphans, or any cyclical asset references.

### Fixed
- `AssetsAPI.create_hierarchy`...:
  - Now respects `max_workers` when spawning worker threads.
  - Can no longer raise `RecursionError`. Used to be an issue for asset hierarchies deeper than `sys.getrecursionlimit()` (typically set at 1000 to avoid stack overflow).
  - Is now `pyodide` compatible.

## [5.8.0] - 2023-03-20
### Added
- Support for client certificate authentication to Azure AD.

## [5.7.4] - 2023-03-20
### Added
- Use `X-Job-Token` header for contextualization jobs to reduce required capabilities.

## [5.7.3] - 2023-03-14
### Improved
- For users unknowingly using a too old version of `numpy` (against the SDK dependency requirements), an exception could be raised (`NameError: name 'np' is not defined`). This has been fixed.

## [5.7.2] - 2023-03-10
### Fixed
- Fix method dump in TransformationDestination to ignore None.

## [5.7.1] - 2023-03-10
### Changed
- Split `instances` destination type of Transformations to `nodes` and `edges`.

## [5.7.0] - 2023-03-08
### Removed
- `ExtractionPipelineRunUpdate` was removed as runs are immutable.

### Fixed
- `ExtractionPipelinesRunsAPI` was hiding `id` of runs because `ExtractionPipelineRun` only defined `external_id` which doesn't exist for the "run resource", only for the "parent" ext.pipe (but this is not returned by the API; only used to query).

### Changed
- Rename and deprecate `external_id` in `ExtractionPipelinesRunsAPI` in favour of the more descriptive `extpipe_external_id`. The change is backwards-compatible, but will issue a `UserWarning` for the old usage pattern.

## [5.6.4] - 2023-02-28
### Added
- Input validation on `DatapointsAPI.[insert, insert_multiple, delete_ranges]` now raise on missing keys, not just invalid keys.

## [5.6.3] - 2023-02-23
### Added
- Make the SDK compatible with `pandas` major version 2 ahead of release.

## [5.6.2] - 2023-02-21
### Fixed
- Fixed an issue where `Content-Type` was not correctly set on file uploads to Azure.

## [5.6.1] - 2023-02-20
### Fixed
- Fixed an issue where `IndexError` was raised when a user queried `DatapointsAPI.retrieve_latest` for a single, non-existent time series while also passing `ignore_unknown_ids=True`. Changed to returning `None`, inline with other `retrieve` methods.

## [5.6.0] - 2023-02-16
### Added
- The SDK has been made `pyodide` compatible (to allow running natively in browsers). Missing features are `CredentialProvider`s with token refresh and `AssetsAPI.create_hierarchy`.

## [5.5.2] - 2023-02-15
### Fixed
- Fixed JSON dumps serialization error of instances of `ExtractionPipelineConfigRevision` and all subclasses (`ExtractionPipelineConfig`) as they stored a reference to the CogniteClient as a non-private attribute.

## [5.5.1] - 2023-02-14
### Changed
- Change `CredentialProvider` `Token` to be thread safe when given a callable that does token refresh.

## [5.5.0] - 2023-02-10
### Added
- Support `instances` destination type on Transformations.

## [5.4.4] - 2023-02-06
### Added
- Added user warnings when wrongly calling `/login/status` (i.e. without an API key) and `/token/inspect` (without OIDC credentials).

## [5.4.3] - 2023-02-05
### Fixed
- `OAuthDeviceCode` and `OAuthInteractive` now respect `global_config.disable_ssl` setting.

## [5.4.2] - 2023-02-03
### Changed
- Improved error handling (propagate IDP error message) for `OAuthDeviceCode` and `OAuthInteractive` upon authentication failure.

## [5.4.1] - 2023-02-02
### Fixed
- Bug where create_hierarchy would stop progressing after encountering more than `config.max_workers` failures.

## [5.4.0] - 2023-02-02
### Added
- Support for aggregating metadata keys/values for assets

## [5.3.7] - 2023-02-01
### Improved
- Issues with the SessionsAPI documentation have been addressed, and the `.create()` have been further clarified.

## [5.3.6] - 2023-01-30
### Changed
- A file-not-found error has been changed from `TypeError` to `FileNotFoundError` as part of the validation in FunctionsAPI.

## [5.3.5] - 2023-01-27
### Fixed
- Fixed an atexit-exception (`TypeError: '<' not supported between instances of 'tuple' and 'NoneType'`) that could be raised on PY39+ after fetching datapoints (which uses a custom thread pool implementation).

## [5.3.4] - 2023-01-25
### Fixed
- Displaying Cognite resources like an `Asset` or a `TimeSeriesList` in a Jupyter notebook or similar environments depending on `._repr_html_`, no longer raises `CogniteImportError` stating that `pandas` is required. Instead, a warning is issued and `.dump()` is used as fallback.

## [5.3.3] - 2023-01-24
### Added
- New parameter `token_cache_path` now accepted by `OAuthInteractive` and `OAuthDeviceCode` to allow overriding location of token cache.

### Fixed
- Platform dependent temp directory for the caching of the token in `OAuthInteractive` and `OAuthDeviceCode` (no longer crashes at exit on Windows).

## [5.3.2] - 2023-01-24
### Security
- Update `pytest` and other dependencies to get rid of dependency on the `py` package (CVE-2022-42969).

## [5.3.1] - 2023-01-20
### Fixed
- Last possible valid timestamp would not be returned as first (if first by some miracle...) by the `TimeSeries.first` method due to `end` being exclusive.

## [5.3.0] - 2023-01-20
### Added
- `DatapointsAPI.retrieve_latest` now support customising the `before` argument, by passing one or more objects of the newly added `LatestDatapointQuery` class.

## [5.2.0] - 2023-01-19
### Changed
- The SDK has been refactored to support `protobuf>=3.16.0` (no longer requires v4 or higher). This was done to fix dependency conflicts with several popular Python packages like `tensorflow` and `streamlit` - and also Azure Functions - that required major version 3.x of `protobuf`.

## [5.1.1] - 2023-01-19
### Changed
- Change RAW rows insert chunk size to make individual requests faster.

## [5.1.0] - 2023-01-03
### Added
- The diagram detect function can take file reference objects that contain file (external) id as well as a page range. This is an alternative to the lists of file ids or file external ids that are still possible to use. Page ranges were not possible to specify before.

## [5.0.2] - 2022-12-21
### Changed
- The valid time range for datapoints has been increased to support timestamps up to end of the year 2099 in the TimeSeriesAPI. The utility function `ms_to_datetime` has been updated accordingly.

## [5.0.1] - 2022-12-07
### Fixed
- `DatapointsArray.dump` would return timestamps in nanoseconds instead of milliseconds when `convert_timestamps=False`.
- Converting a `Datapoints` object coming from a synthetic datapoints query to a `pandas.DataFrame` would, when passed `include_errors=True`, starting in version `5.0.0`, erroneously cast the `error` column to a numeric data type and sort it *before* the returned values. Both of these behaviours have been reverted.
- Several documentation issues: Missing methods, wrong descriptions through inheritance and some pure visual/aesthetic.

## [5.0.0] - 2022-12-06
### Improved
- Greatly increased speed of datapoints fetching (new adaptable implementation and change from `JSON` to `protobuf`), especially when asking for... (measured in fetched `dps/sec` using the new `retrieve_arrays` method, with default settings for concurrency):
  - A large number of time series
    - 200 ts: ~1-4x speedup
    - 8000 ts: ~4-7x speedup
    - 20k-100k ts: Up to 20x faster
  - Very few time series (1-3)
    - Up to 4x faster
  - Very dense time series (>>10k dps/day)
    - Up to 5x faster
  - Any query for `string` datapoints
    - Faster the more dps, e.g. single ts, 500k: 6x speedup
- Peak memory consumption (for numeric data) is 0-55 % lower when using `retrieve` and 65-75 % lower for the new `retrieve_arrays` method.
- Fetching newly inserted datapoints no longer suffers from (potentially) very long wait times (or timeout risk).
- Converting fetched datapoints to a Pandas `DataFrame` via `to_pandas()` has changed from `O(N)` to `O(1)`, i.e., speedup no longer depends on the number of datapoints and is typically 4-5 orders of magnitude faster (!). NB: Only applies to `DatapointsArray` as returned by the `retrieve_arrays` method.
- Full customizability of queries is now available for *all retrieve* endpoints, thus the `query()` is no longer needed and has been removed. Previously only `aggregates` could be individually specified. Now all parameters can be passed either as top-level or as *individual settings*, even `ignore_unknown_ids`. This is now aligned with the API (except `ignore_unknown_ids` making the SDK arguably better!).
- Documentation for the retrieve endpoints has been overhauled with lots of new usage patterns and better examples. **Check it out**!
- Vastly better test coverage for datapoints fetching logic. You may have increased trust in the results from the SDK!

### Added
- New required dependency, `protobuf`. This is currently only used by the DatapointsAPI, but other endpoints may be changed without needing to release a new major version.
- New optional dependency, `numpy`.
- A new datapoints fetching method, `retrieve_arrays`, that loads data directly into NumPy arrays for improved speed and *much* lower memory usage.
- These arrays are stored in the new resource types `DatapointsArray` with corresponding container (list) type, `DatapointsArrayList` which offer much more efficient memory usage. `DatapointsArray` also offer zero-overhead pandas-conversion.
- `DatapointsAPI.insert` now also accepts `DatapointsArray`. It also does basic error checking like making sure the number of datapoints match the number of timestamps, and that it contains raw datapoints (as opposed to aggregate data which raises an error). This also applies to `Datapoints` input.
- `DatapointsAPI.insert_multiple` now accepts `Datapoints` and `DatapointsArray` as part of the (possibly) multiple inputs. Applies the same error checking as `insert`.

### Changed
- Datapoints are no longer fetched using `JSON`: the age of `protobuf` has begun.
- The main way to interact with the `DatapointsAPI` has been moved from `client.datapoints` to `client.time_series.data` to align and unify with the `SequenceAPI`. All example code has been updated to reflect this change. Note, however, that the `client.datapoints` will still work until the next major release, but will until then issue a `DeprecationWarning`.
- All parameters to all retrieve methods are now keyword-only (meaning no positional arguments are supported).
- All retrieve methods now accept a string for the `aggregates` parameter when asking for just one, e.g. `aggregates="max"`. This short-cut avoids having to wrap it inside a list. Both `snake_case` and `camelCase` are supported.
- The utility function `datetime_to_ms` no longer issues a `FutureWarning` on missing timezone information. It will now interpret naive `datetime`s as local time as is Python's default interpretation.
- The utility function `ms_to_datetime` no longer issues a `FutureWarning` on returning a naive `datetime` in UTC. It will now return an aware `datetime` object in UTC.
- All data classes in the SDK that represent a Cognite resource type have a `to_pandas` (or `to_geopandas`) method. Previously, these had various defaults for the `camel_case` parameter, but they have all been changed to `False`.
- All retrieve methods (when passing dict(s) with query settings) now accept identifier and aggregates in snake case (and camel case for convenience / backwards compatibility). Note that all newly added/supported customisable parameters (e.g. `include_outside_points` or `ignore_unknown_ids` *must* be passed in snake case or a `KeyError` will be raised.)
- The method `DatapointsAPI.insert_dataframe` has new default values for `dropna` (now `True`, still being applied on a per-column basis to not lose any data) and `external_id_headers` (now `True`, disincentivizing the use of internal IDs).
- The previous fetching logic awaited and collected all errors before raising (through the use of an "initiate-and-forget" thread pool). This is great, e.g., updates/inserts to make sure you are aware of all partial changes. However, when reading datapoints, a better option is to just fail fast (which it does now).
- `DatapointsAPI.[retrieve/retrieve_arrays/retrieve_dataframe]` no longer requires `start` (default: `0`, i.e. 1970-01-01) and `end` (default: `now`). This is now aligned with the API.
- Additionally, `DatapointsAPI.retrieve_dataframe` no longer requires `granularity` and `aggregates`.
- All retrieve methods accept a list of full query dictionaries for `id` and `external_id` giving full flexibility for all individual settings: `start`, `end`, `aggregates`, `granularity`, `limit`, `include_outside_points`, `ignore_unknown_ids`.
- Aggregates returned now include the time period(s) (given by the `granularity` unit) that `start` and `end` are part of (as opposed to only "fully in-between" points). This change is the *only breaking change* to the `DatapointsAPI.retrieve` method for aggregates and makes it so that the SDK match manual queries sent using e.g. `curl` or Postman. In other words, this is now aligned with the API.
Note also that this is a **bugfix**: Due to the SDK rounding differently than the API, you could supply `start` and `end` (with `start < end`) and still be given an error that `start is not before end`. This can no longer happen.
- Fetching raw datapoints using `include_outside_points=True` now returns both outside points (if they exist), regardless of `limit` setting (this is the *only breaking change* for limited raw datapoint queries; unlimited queries are fully backwards compatible). Previously the total number of points was capped at `limit`, thus typically only returning the first. Now up to `limit+2` datapoints are always returned. This is now aligned with the API.
- When passing a relative or absolute time specifier string like `"2w-ago"` or `"now"`, all time series in the same query will use the exact same value for 'now' to avoid any inconsistencies in the results.
- Fetching newly inserted datapoints no longer suffers from very long wait times (or timeout risk) as the code's dependency on `count` aggregates has been removed entirely (implementation detail) which could delay fetching by anything between a few seconds to several minutes/go to timeout while the aggregate was computed on-the-fly. This was mostly a problem for datapoints inserted into low-priority time periods (far away from current time).
- Asking for the same time series any number of times no longer raises an error (from the SDK), which is useful for instance when fetching disconnected time periods. This is now aligned with the API. Thus, the custom exception `CogniteDuplicateColumnsError` is no longer needed and has been removed from the SDK.
- ...this change also causes the `.get` method of `DatapointsList` and `DatapointsArrayList` to now return a list of `Datapoints` or `DatapointsArray` respectively *when duplicated identifiers are queried*. For data scientists and others used to `pandas`, this syntax is familiar to the slicing logic of `Series` and `DataFrame` when used with non-unique indices.
There is also a very subtle **bugfix** here: since the previous implementation allowed the same time series to be specified by both its `id` and `external_id`, using `.get` to access it would always yield the settings that were specified by the `external_id`. This will now return a `list` as explained above.
- `Datapoints` and `DatapointsArray` now store the `granularity` string given by the user (when querying aggregates) which allows both `to_pandas` methods (on `DatapointsList` and `DatapointsArrayList` as well) to accept `include_granularity_name` that appends this to the end of the column name(s).
- Datapoints fetching algorithm has changed from one that relies on up-to-date and correct `count` aggregates to be fast (with fallback on serial fetching when missing/unavailable), to recursively (and reactively) splitting the time-domain into smaller and smaller pieces, depending on the discovered-as-fetched density-distribution of datapoints in time and the number of available workers/threads. The new approach also has the ability to group more than 1 (one) time series per API request (when beneficial) and short-circuit once a user-given limit has been reached (if/when given). This method is now used for *all types of queries*; numeric raw-, string raw-, and aggregate datapoints.

#### Change: `retrieve_dataframe`
- Previously, fetching was constricted (🐍) to either raw- OR aggregate datapoints. This restriction has been lifted and the method now works exactly like the other retrieve-methods (with a few extra options relevant only for pandas `DataFrame`s).
- Used to fetch time series given by `id` and `external_id` separately - this is no longer the case. This gives a significant, additional speedup when both are supplied.
- The `complete` parameter has been removed and partially replaced by `uniform_index (bool)` which covers a subset of the previous features (with some modifications: now gives a uniform index all the way from the first given `start` to the last given `end`). Rationale: Old method had a weird and had unintuitive syntax (passing a string using commas to separate options).
- Interpolating, forward-filling or in general, imputation (also prev. controlled via the `complete` parameter) is completely removed as the resampling logic *really* should be up to the user fetching the data to decide, not the SDK.
- New parameter `column_names` (as already used in several existing `to_pandas` methods) decides whether to pick `id`s or `external_id`s as the dataframe column names. Previously, when both were supplied, the dataframe ended up with a mix.
Read more below in the removed section or check out the method's updated documentation.
- The ordering of columns for aggregates is now always chronological instead of the somewhat arbitrary choice made in `Datapoints.__init__`, (since `dict`s keep insertion order in newer python versions and instance variables lives in `__dict__`)).
- New parameter `include_granularity_name` that appends the specified granularity to the column names if passed as `True`. Mimics the behaviour of the older, well-known argument `include_aggregate_name`, but adds after: `my-ts|average|13m`.

### Fixed
- `CogniteClientMock` has been updated with 24 missing APIs (including sub-composited APIs like `FunctionsAPI.schedules`) and is now used internally in testing instead of a similar, additional implementation.
- Loads of `assert`s meant for the SDK user have been changed to raising exceptions instead as a safeguard since `assert`s are ignored when running in optimized mode `-O` (or `-OO`).

### Fixed: Extended time domain
- `TimeSeries.[first/count/latest]()` now work with the expanded time domain (minimum age of datapoints was moved from 1970 to 1900, see [4.2.1]).
  - `TimeSeries.latest()` now supports the `before` argument similar to `DatapointsAPI.retrieve_latest`.
  - `TimeSeries.first()` now considers datapoints before 1970 and after "now".
  - `TimeSeries.count()` now considers datapoints before 1970 and after "now" and will raise an error for string time series as `count` (or any other aggregate) is not defined.
- `DatapointsAPI.retrieve_latest` would give latest datapoint `before="now"` when given `before=0` (1970) because of a bad boolean check. Used to not be a problem since there were no data before epoch.
- The utility function `ms_to_datetime` no longer raises `ValueError` for inputs from before 1970, but will raise for input outside the allowed minimum- and maximum supported timestamps in the API.
**Note**: that support for `datetime`s before 1970 may be limited on Windows, but `ms_to_datetime` should still work (magic!).

### Fixed: Datapoints-related
- **Critical**: Fetching aggregate datapoints now works properly with the `limit` parameter. In the old implementation, `count` aggregates were first fetched to split the time domain efficiently - but this has little-to-no informational value when fetching *aggregates* with a granularity, as the datapoints distribution can take on "any shape or form". This often led to just a few returned batches of datapoints due to miscounting (e.g. as little as 10% of the actual data could be returned(!)).
- Fetching datapoints using `limit=0` now returns zero datapoints, instead of "unlimited". This is now aligned with the API.
- Removing aggregate names from the columns in a Pandas `DataFrame` in the previous implementation used `Datapoints._strip_aggregate_name()`, but this had a bug: Whenever raw datapoints were fetched all characters after the last pipe character (`|`) in the tag name would be removed completely. In the new version, the aggregate name is only added when asked for.
- The method `Datapoints.to_pandas` could return `dtype=object` for numeric time series when all aggregate datapoints were missing; which is not *that* unlikely, e.g., when using `interpolation` aggregate on a `is_step=False` time series with datapoints spacing above one hour on average. In such cases, an object array only containing `None` would be returned instead of float array dtype with `NaN`s. Correct dtype is now enforced by an explicit `pandas.to_numeric()` cast.
- Fixed a bug in all `DatapointsAPI` retrieve-methods when no time series was/were found, a single identifier was *not* given (either list of length 1 or all given were missing), `ignore_unknown_ids=True`, and `.get` was used on the empty returned `DatapointsList` object. This would raise an exception (`AttributeError`) because the mappings from `id` or `external_id` to `Datapoints` were not defined on the object (only set when containing at least 1 resource).

### Removed
- Method: `DatapointsAPI.query`. No longer needed as all "optionality" has been moved to the three `retrieve` methods.
- Method: `DatapointsAPI.retrieve_dataframe_dict`. Rationale: Due to its slightly confusing syntax and return value, it basically saw no use "in the wild".
- Custom exception: `CogniteDuplicateColumnsError`. No longer needed as the retrieve endpoints now support duplicated identifiers to be passed (similar to the API).
- All convenience methods related to plotting and the use of `matplotlib`. Rationale: No usage and low utility value: the SDK should not be a data science library.

## [4.11.3] - 2022-11-17
### Fixed
- Fix FunctionCallsAPI filtering

## [4.11.2] - 2022-11-16
### Changed
- Detect endpoint (for Engineering Diagram detect jobs) is updated to spawn and handle multiple jobs.
### Added
- `DetectJobBundle` dataclass: A way to manage multiple files and jobs.

## [4.11.1] - 2022-11-15
### Changed
- Update doc for Vision extract method
- Improve error message in `VisionExtractJob.save_annotations`

## [4.11.0] - 2022-10-17
### Added
- Add `compute` method to `cognite.client.geospatial`

## [4.10.0] - 2022-10-13
### Added
- Add `retrieve_latest` method to `cognite.client.sequences`
- Add support for extending the expiration time of download links returned by `cognite.client.files.retrieve_download_urls()`

## [4.9.0] - 2022-10-10
### Added
- Add support for extraction pipeline configuration files
### Deprecated
- Extraction pipeline runs has been moved from `client.extraction_pipeline_runs` to `client.extraction_pipelines.runs`

## [4.8.1] - 2022-10-06
### Fixed
- Fix `__str__` method of `TransformationSchedule`

## [4.8.0] - 2022-09-30
### Added
- Add operations for geospatial rasters

## [4.7.1] - 2022-09-29
### Fixed
- Fixed the `FunctionsAPI.create` method for Windows-users by removing
  validation of `requirements.txt`.

## [4.7.0] - 2022-09-28
### Added
- Support `tags` on `transformations`.

### Changed
- Change geospatial.aggregate_features to support `aggregate_output`

## [4.5.4] - 2022-09-19
### Fixed
- The raw rows insert endpoint is now subject to the same retry logic as other idempotent endpoints.

## [4.5.3] - 2022-09-15
### Fixed
- Fixes the OS specific issue where the `requirements.txt`-validation failed
  with `Permission Denied` on Windows.

## [4.5.2] - 2022-09-09
### Fixed
- Fixes the issue when updating transformations with new nonce credentials

## [4.5.1] - 2022-09-08
### Fixed
- Don't depend on typing_extensions module, since we don't have it as a dependency.

## [4.5.0] - 2022-09-08
### Added
- Vision extract implementation, providing access to the corresponding [Vision Extract API](https://docs.cognite.com/api/v1/#tag/Vision).

## [4.4.3] - 2022-09-08
### Fixed
- Fixed NaN/NA value check in geospatial FeatureList

## [4.4.2] - 2022-09-07
### Fixed
- Don't import numpy in the global space in geospatial module as it's an optional dependency

## [4.4.1] - 2022-09-06
### Fixed
- Fixed FeatureList.from_geopandas to handle NaN values

## [4.4.0] - 2022-09-06
### Changed
- Change geospatial.aggregate_features to support order_by

## [4.3.0] - 2022-09-06
### Added
- Add geospatial.list_features

## [4.2.1] - 2022-08-23
### Changed
- Change timeseries datapoints' time range to start from 01.01.1900

## [4.2.0] - 2022-08-23
### Added
- OAuthInteractive credential provider. This credential provider will redirect you to a login page
and require that the user authenticates. It will also cache the token between runs.
- OAuthDeviceCode credential provider. Display a device code to enter into a trusted device.
It will also cache the token between runs.

## [4.1.2] - 2022-08-22
### Fixed
- geospatial: support asset links for features

## [4.1.1] - 2022-08-19
### Fixed
- Fixed the issue on SDK when Python installation didn't include pip.

### Added
- Added Optional dependency called functions. Usage: `pip install "cognite-sdk[functions]"`

## [4.1.0] - 2022-08-18
### Added
- ensure_parent parameter to client.raw.insert_dataframe method

## [4.0.1] - 2022-08-17
### Added
- OAuthClientCredentials now supports token_custom_args.

## [4.0.0] - 2022-08-15
### Changed
- Client configuration no longer respects any environment variables. There are other libraries better
suited for loading configuration from the environment (such as builtin `os` or `pydantic`). There have also
been several reports of envvar name clash issues in tools built on top the SDK. We therefore
consider this something that should be handled by the application consuming the SDK. All configuration of
`cognite.client.CogniteClient` now happens using a `cognite.client.ClientConfig` object. Global configuration such as
`max_connection_pool_size` and other options which apply to all client instances are now configured through
the `cognite.client.global_config` object which is an instance of `cognite.client.GlobalConfig`. Examples
have been added to the docs.
- Auth has been reworked. The client configuration no longer accepts the `api_key` and `token_...` arguments.
It accepts only a single `credentials` argument which must be a `CredentialProvider` object. A few
implementations have been provided (`APIKey`, `Token`, `OAuthClientCredentials`). Example usage has
been added to the docs. More credential provider implementations will be added in the future to accommodate
other OAuth flows.

### Fixed
- A bug in the Functions SDK where the lifecycle of temporary files was not properly managed.

## [3.9.0] - 2022-08-11
### Added
- Moved Cognite Functions from Experimental SDK to Main SDK.

## [3.8.0] - 2022-08-11
### Added
- Add ignore_unknown_ids parameter to sequences.retrieve_multiple

## [3.7.0] - 2022-08-10
### Changed
- Changed grouping of Sequence rows on insert. Each group now contains at most 100k values and at most 10k rows.

## [3.6.1] - 2022-08-10
### Fixed
- Fixed a minor casing error for the geo_location field on files

### Added
- Add ignore_unknown_ids parameter to files.retrieve_multiple

## [3.5.0] - 2022-08-10
### Changed
- Improve type annotations. Use overloads in more places to help static type checkers.

## [3.4.3] - 2022-08-10
### Changed
- Cache result from pypi version check so it's not executed for every client instantiation.

## [3.4.2] - 2022-08-09
### Fixed
- Fix the wrong destination name in transformations.

## [3.4.1] - 2022-08-01
### Fixed
- fixed exception when printing exceptions generated on transformations creation/update.

## [3.4.0] - 2022-07-25
### Added
- added support for nonce authentication on transformations

### Changed
- if no source or destination credentials are provided on transformation create, an attempt will be made to create a session with the CogniteClient credentials, if it succeeds, the acquired nonce will be used.
- if OIDC credentials are provided on transformation create/update, an attempt will be made to create a session with the given credentials. If it succeeds, the acquired nonce credentials will replace the given client credentials before sending the request.

## [3.3.0] - 2022-07-21
### Added
- added the sessions API

## [3.2.0] - 2022-07-15
### Removed
- Unused cognite.client.experimental module

## [3.1.0] - 2022-07-13
### Changed
- Helper functions for conversion to/from datetime now warns on naive datetimes and their interpretation.
### Fixed
- Helper function `datetime_to_ms` now accepts timezone aware datetimes.

## [3.0.1] - 2022-07-13
### Fixed
- fixed missing README.md in package

## [3.0.0] - 2022-07-12
### Changed
- Poetry build, one single package "cognite-sdk"
- Require python 3.8 or greater (used to be 3.5 or greater)
### Removed
- support for root_asset_id and root_asset_external_id filters. use asset subtree filters instead.

## [2.56.1] - 2022-06-22
### Added
- Time series property `is_step` can now be updated.

## [2.56.0] - 2022-06-21
### Added
- added the diagrams API

## [2.55.0] - 2022-06-20
### Fixed
- Improve geospatial documentation and implement better parameter resilience for filter and feature type update

## [2.54.0] - 2022-06-17
### Added
- Allow to set the chunk size when creating or updating geospatial features

## [2.53.1] - 2022-06-17
### Fixed
- Fixed destination type decoding of `transformation.destination`

## [2.53.0] - 2022-06-16
### Added
- Annotations implementation, providing access to the corresponding [Annotations API](https://docs.cognite.com/api/v1/#tag/Annotations).
    - Added `Annotation`, `AnnotationFilter`, `AnnotationUpdate` dataclasses to `cognite.client.data_classes`
    - Added `annotations` API to `cognite.client.CogniteClient`
    - **Create** annotations with `client.annotations.create` passing `Annotation` instance(s)
    - **Suggest** annotations with `client.annotations.suggest` passing `Annotation` instance(s)
    - **Delete** annotations with `client.annotations.delete` passing the id(s) of annotation(s) to delete
    - **Filter** annotations with `client.annotations.list` passing a `AnnotationFilter `dataclass instance or a filter `dict`
    - **Update** annotations with `client.annotations.update` passing updated `Annotation` or `AnnotationUpdate` instance(s)
    - **Get single** annotation with `client.annotations.retrieve` passing the id
    - **Get multiple** annotations with `client.annotations.retrieve_multiple` passing the ids

### Changed
- Reverted the optimizations introduced to datapoints fetching in 2.47.0 due to buggy implementation.

## [2.51.0] - 2022-06-13
### Added
- added the new geo_location field to the Asset resource

## [2.50.2] - 2022-06-09
### Fixed
- Geospatial: fix FeatureList.from_geopandas issue with optional properties

## [2.50.1] - 2022-06-09
### Fixed
- Geospatial: keep feature properties as is

## [2.50.0] - 2022-05-30
### Changed
- Geospatial: deprecate update_feature_types and add patch_feature_types

## [2.49.1] - 2022-05-19
### Changed
- Geospatial: Support dataset

## [2.49.0] - 2022-05-09
### Changed
- Geospatial: Support output selection for getting features by ids

## [2.48.0] - 2022-05-09
### Removed
- Experimental model hosting API

## [2.47.0] - 2022-05-02
### Changed
- Performance gain for `datapoints.retrieve` by grouping together time series in single requests against the underlying API.

## [2.46.1] - 2022-04-22
### Changed
- POST requests to the `sessions/revoke`-endpoint are now automatically retried
- Fix retrieval of empty raster in experimental geospatial api: http 204 as ok status

## [2.45.0] - 2022-03-25
### Added
- support `sequence_rows` destination type on Transformations.

## [2.44.1] - 2022-03-24
### Fixed
- fix typo in `data_set_ids` parameter type on `transformations.list`.

## [2.44.0] - 2022-03-24
### Added
- support conflict mode parameter on `transformations.schema.retrieve`.

## [2.43.1] - 2022-03-24
### Added
- update pillow dependency 9.0.0 -> 9.0.1

## [2.43.0] - 2022-03-24
### Added
- new list parameters added to `transformations.list`.

## [2.42.0] - 2022-02-25
### Added
- FeatureList.from_geopandas() improvements

### Fixed
- example for templates view.

## [2.41.0] - 2022-02-16
### Added
- support for deleting properties and search specs in GeospatialAPI.update_feature_types(...).

## [2.40.1] - 2022-02-15
### Fixed
- geospatial examples.

## [2.40.0] - 2022-02-11
### Added
- dataSetId support for transformations.

## [2.39.1] - 2022-01-25
### Added
- pandas and geospatial dependencies optional for cognite-sdk-core.

## [2.39.0] - 2022-01-20
### Added
- geospatial API support

## [2.38.6] - 2022-01-14
### Added
- add the possibility to cancel transformation jobs.

## [2.38.5] - 2022-01-12
### Fixed
- Bug where creating/updating/deleting more than 5 transformation schedules in a single call would fail.

## [2.38.4] - 2021-12-23
### Fixed
- Bug where list generator helper will return more than chunk_size items.

## [2.38.3] - 2021-12-13
### Fixed
- Bug where client consumes all streaming content when logging request.

## [2.38.2] - 2021-12-09
### Added
- add the possibility to pass extra body fields to APIClient._create_multiple.

## [2.38.1] - 2021-12-07
### Fixed
- Bug where loading `transformations.jobs` from JSON fails for raw destinations.

## [2.38.0] - 2021-12-06
### Added
- `transformations` api client, which allows the creation, deletion, update, run and retrieval of transformations.
- `transformations.schedules` api client, which allows the schedule, unschedule and retrieval of recurring runs of a transformation.
- `transformations.notifications` api client, which allows the creation, deletion and retrieval of transformation email notifications.
- `transformations.schema` api client, which allows the retrieval of the expected schema of sql transformations based on the destination data type.
- `transformations.jobs` api client, which retrieves the  status of transformation runs.

## [2.37.1] - 2021-12-01
### Fixed
- Bug where `sequences` full update attempts to "set" column spec. "set" is not supported for sequence column spec.

## [2.37.0] - 2021-11-30
### Added
- Added support for retrieving file download urls

## [2.36.0] - 2021-11-30
### Fixed
- Changes default JSON `.dumps()` behaviour to be in strict compliance with the standard: if any NaNs or +/- Infs are encountered, an exception will now be raised.

## [2.35.0] - 2021-11-29
### Added
- Added support for `columns` update on sequences
- Added support for `data_set_id` on template views

### Security
- Disallow downloading files to path outside download directory in `files.download()`.

## [2.32.0] - 2021-10-04
### Added
 - Support for extraction pipelines

## [2.31.1] - 2021-09-30
### Fixed
- Fixed a bug related to handling of binary response payloads.

## [2.31.0] - 2021-08-26
### Added
- View resolver for template fields.

## [2.30.0] - 2021-08-25
### Added
- Support for Template Views

## [2.29.0] - 2021-08-16
### Added
- Raw rows are retrieved using parallel cursors when no limit is set.

## [2.28.2] - 2021-08-12
### Added
- Relationships now supports `partitions` parameter for [parallel retrieval](https://docs.cognite.com/api/v1/#section/Parallel-retrieval)

## [2.28.1] - 2021-08-10
### Changed
- debug mode now logs response payload and headers.

## [2.27.0] - 2021-07-20

### Fixed
- When using CogniteClient with the client-secret auth flow, the object would not be pickle-able (e.g. when using multiprocessing) because of an anonymous function.

## [2.26.1] - 2021-07-20

### Changed
- Optimization. Do not get windows if remaining data points is 0. Reduces number of requests when asking for 100k data points/10k aggregates from 2 to 1.

## [2.26.0] - 2021-07-08

### Added
- Support for set labels on AssetUpdate

## [2.25.0] - 2021-07-06

### Added
- filter_nodes function to ThreeDRevisionsAPI

## [2.24.0] - 2021-06-28

### Added
- ignore_unknown_ids flag to Relationships delete method

## [2.23.0] - 2021-06-25

### Added
- insert_dataframe and retrieve_dataframe methods to the Raw client

## [2.22.0] - 2021-06-22

### Added
- More contextualization job statuses
### Changed
- Refactor contextualization constant representation

## [2.21.0] - 2021-06-21

### Added
- Datasets support for labels

## [2.20.0] - 2021-06-18

### Added
- rows() in RawRowsAPI support filtering with `columns` and `min/maxLastUpdatedTime`

## [2.19.0] - 2021-05-11

### Added
- Support for /token/inspect endpoint

## [2.18.2] - 2021-04-23

### Fixed
- Bug in templates instances filter that would cause `template_names` to be ignored.

## [2.18.1] - 2021-04-22

### Added
- Configure file download/upload timeouts with `COGNITE_FILE_TRANSFER_TIMEOUT` environment variable or
`file_transfer_timeout` parameter on `CogniteClient`.

### Changed
- Increased default file transfer timeout from 180 to 600 seconds
- Retry more failure modes (read timeouts, 502, 503, 504) for files upload/download requests.

## [2.18.0] - 2021-04-20

### Changed
- `COGNITE_DISABLE_SSL` now also covers ssl verification on IDP endpoints used for generating tokens.


## [2.17.1] - 2021-04-15

### Added
- `created_time`, and `last_updated_time` to template data classes.
- `data_set_id` to template instance data class.


## [2.17.0] - 2021-03-26

### Changed
- Ignore exceptions from pypi version check and reduce its timeout to 5 seconds.

### Fixed
- Only 200/201/202 is treated as successful response. 301 led to json decoding errors -
now handled gracefully.
- datasets create limit was set to 1000 in the sdk, leading to cases of 400 from the api where the limit is 10.

### Added
- Support for specifying proxies in the CogniteClient constructor

### Removed
- py.typed file. Will not declare library as typed until we run a typechecker on the codebase.


## [2.16.0] - 2021-03-26

### Added
- support for templates.
- date-based `cdf-version` header.

## [2.15.0] - 2021-03-22

### Added
- `createdTime` field on raw dbs and tables.

## [2.14.0] - 2021-03-18

### Added
- dropna argument to insert_dataframe method in DatapointsAPI

## [2.13.0] - 2021-03-16

### Added
- `sortByNodeId` and `partitions` query parameters to `list_nodes` method.

## [2.12.2] - 2021-03-11

### Fixed
- CogniteAPIError raised (instead of internal KeyError) when inserting a RAW row without a key.

## [2.12.1] - 2021-03-09

### Fixed
- CogniteMissingClientError raised when creating relationship with malformed body.

## [2.12.0] - 2021-03-08

### Changed
- Move Entity matching API from beta to v1.

## [2.11.1] - 2021-02-18

### Changed
- Resources are now more lenient on which types they accept in for labels
- Entity matching fit will flatten dictionaries and resources to "metadata.subfield" similar to pipelines.

### Added
- Relationships now support update

## [2.10.7] - 2021-02-02

### Fixed
- Relationships API list calls via the generator now support `chunk_size` as parameter.

## [2.10.6] - 2021-02-02

### Fixed
- Retry urllib3.NewConnectionError when it isn't in the context of a ConnectionRefusedError

## [2.10.5] - 2021-01-25

### Fixed
- Fixed asset subtree not returning an object with id->item cache for use in .get

## [2.10.4] - 2020-12-14

### Changed
- Relationships filter will now chain filters on large amounts of sources or targets in batches of 1000 rather than 100.


## [2.10.3] - 2020-12-09

### Fixed
- Retries now have backup time tracking per request, rather than occasionally shared between threads.
- Sequences delete ranges now no longer gives an error if no data is present

## [2.10.2] - 2020-12-08

### Fixed
- Set geoLocation.type in files to "Feature" if missing

## [2.10.1] - 2020-12-03

### Added
- Chaining of requests to the relationships list method,
allowing the method to take arbitrarily long lists for `source_external_ids` and `target_external_ids`

## [2.10.0] - 2020-12-01

### Added
- Authentication token generation and lifecycle management

## [2.9.0] - 2020-11-25

### Added
- Entity matching API is now available in the beta client.

## [2.8.0] - 2020-11-23

### Changed
- Move relationships to release python SDK

## [2.7.0] - 2020-11-10

### Added
- `fetch_resources` parameter to the relationships `list` and `retrieve_multiple` methods, which attempts to fetch the resource referenced in the relationship.

## [2.6.4] - 2020-11-10

### Fixed
- Fixed a bug where 429 was not retried on all endpoints

## [2.6.3] - 2020-11-10

### Fixed
- Resource metadata should be able to set empty using `.metadata.set(None)` or `.metadata.set({})`.

## [2.6.2] - 2020-11-05

### Fixed
- Asset retrieve subtree should return empty AssetList if asset does not exist.

## [2.6.1] - 2020-10-30

### Added
- `geospatial` to list of valid relationship resource types.

## [2.6.0] - 2020-10-26

### Changed
- Relationships list should take dataset internal and external id as different parameters.

## [2.5.4] - 2020-10-22

### Fixed
- `_is_retryable` didn't handle clusters with a dash in the name.

## [2.5.3] - 2020-10-14

### Fixed
- `delete_ranges` didn't cast string timestamp into number properly.

## [2.5.2] - 2020-10-06

### Fixed
- `labels` in FileMetadata is not cast correctly to a list of `Label` objects.

## [2.5.1] - 2020-10-01
- Include `py.typed` file in sdk distribution

## [2.5.0] - 2020-09-29

### Added
- Relationships beta support.

### Removed
- Experimental Model Hosting client.

## [2.4.3] - 2020-09-18
- Increase raw rows list limit to 10,000

## [2.4.2] - 2020-09-10
- Fixed a bug where urls with query parameters were excluded from the retryable endpoints.

## [2.4.1] - 2020-09-09

### Changed
- Generator-based listing now supports partitions. Example:
  ``` python
  for asset in client.assets(partitions=10):
    # do something
  ```

## [2.4.0] - 2020-08-31

### Added
- New 'directory' in Files

## [2.3.0] - 2020-08-25

### Changed
- Add support for mypy and other type checking tools by adding packaging type information

## [2.2.2] - 2020-08-18

### Fixed
- HTTP transport logic to better handle retrying of connection errors
- read timeouts will now raise a CogniteReadTimeout
- connection errors will now raise a CogniteConnectionError, while connection refused errors will raise the more
 specific CogniteConnectionRefused exception.

### Added
- Jitter to exponential backoff on retries

### Changed
- Make HTTP requests no longer follow redirects by default
- All exceptions now inherit from CogniteException

## [2.2.1] - 2020-08-17

### Added
- Fixed a bug where `/timeseries/list` was missing from the retryable endpoints.

## [2.2.0] - 2020-08-17

### Added
- Files labelling support

## [2.1.2] - 2020-08-13

### Fixed
- Fixed a bug where only v1 endpoints (not playground) could be added as retryable

## [2.1.1] - 2020-08-13

### Fixed
- Calls to datapoints `retrieve_dataframe` with `complete="fill"` would break using Pandas version 1.1.0 because it raises TypeError when calling `.interpolate(...)` on a dataframe with no columns.

## [2.1.0] - 2020-07-22

### Added
- Support for passing a single string to `AssetUpdate().labels.add` and `AssetUpdate().labels.remove`. Both a single string and a list of strings is supported. Example:
  ```python
  # using a single string
  my_update = AssetUpdate(id=1).labels.add("PUMP").labels.remove("VALVE")
  res = c.assets.update(my_update)

  # using a list of strings
  my_update = AssetUpdate(id=1).labels.add(["PUMP", "ROTATING_EQUIPMENT"]).labels.remove(["VALVE"])
  res = c.assets.update(my_update)
  ```

## [2.0.0] - 2020-07-21

### Changed
- The interface to interact with labels has changed. A new, improved interface is now in place to make it easier to work with CDF labels. The new interface behaves this way:
  ```python
  # crate label definition(s)
  client.labels.create(LabelDefinition(external_id="PUMP", name="Pump", description="Pump equipment"))
  # ... or multiple
  client.labels.create([LabelDefinition(external_id="PUMP"), LabelDefinition(external_id="VALVE")])

  # list label definitions
  label_definitions = client.labels.list(name="Pump")

  # delete label definitions
  client.labels.delete("PUMP")
  # ... or multiple
  client.labels.delete(["PUMP", "VALVE"])

  # create an asset with label
  asset = Asset(name="my_pump", labels=[Label(external_id="PUMP")])
  client.assets.create(assets)

  # filter assets by labels
  my_label_filter = LabelFilter(contains_all=["PUMP", "VERIFIED"])
  asset_list = client.assets.list(labels=my_label_filter)

  # attach/detach labels to/from assets
  my_update = AssetUpdate(id=1).labels.add(["PUMP"]).labels.remove(["VALVE"])
  res = c.assets.update(my_update)
  ```

### Fixed
- Fixed bug where `_call_` in SequencesAPI (`client.sequences`) was incorrectly returning a `GET` method instead of `POST`.

## [1.8.1] - 2020-07-07
### Changed
- For 3d mappings delete, only use node_id and asset_id pairs in delete request to avoid potential bad request.
- Support attaching/detaching multiple labels on assets in a single method

## [1.8.0] - 2020-06-30
### Added
- Synthetic timeseries endpoint for DatapointsApi
- Labels endpoint support
- Assets labelling support
- Support for unique value aggregation for events.

### Changed
- When `debug=true`, redirects are shown more clearly.

## [1.7.0] - 2020-06-03
### Fixed
- datasetId is kept as an integer in dataframes.

### Changed
- Internal list of retryable endpoints was changed to a class variable so it can be modified.

## [1.6.0] - 2020-04-28
### Added
- Support events filtering by ongoing events (events without `end_time` defined)
- Support events filtering by active timerange of event
- Support files metadata filtering by `asset_external_ids`
- Aggregation endpoint for Assets, DataSets, Events, Files, Sequences and TimeSeries API

## [1.5.2] - 2020-04-02
### Added
- Support for security categories on file methods

## [1.5.1] - 2020-04-01
### Added
- Support for security categories on files
- active_at_time on relationships

### Fixed
- No longer retry calls to /files/initupload
- Retry retryable POST endpoints in datasets API

## [1.5.0] - 2020-03-12
### Added
- DataSets API and support for this in assets, events, time series, files and sequences.
- .asset helper function on time series.
- asset external id filter on time series.

## [1.4.13] - 2020-03-03
### Added
- Relationship list supports multiple sources, targets, relationship types and datasets.

## [1.4.12] - 2020-03-02

### Fixed
- Fixed a bug in file uploads where fields other than name were not being passed to uploaded directories.

## [1.4.11] - 2020-02-21

### Changed
- Datapoint insertion changed to be less memory intensive.

### Fixed
- Fixed a bug where add service account to group expected items in response.
- Jupyter notebook output and non-camel cased to_pandas uses nullable int fields instead of float for relevant fields.

## [1.4.10] - 2020-01-27
### Added
- Support for the error field for synthetic time series query in the experimental client.
- Support for retrieving data from multiple sequences at once.

## [1.4.9] - 2020-01-08

### Fixed
- Fixed a bug where datapoints `retrieve` could return less than limit even if there were more datapoints.
- Fixed an issue where `insert_dataframe` would give an error with older pandas versions.

## [1.4.8] - 2019-12-19

### Added
- Support for `ignore_unknown_ids` on time series `retrieve_multiple`, `delete` and datapoints `retrieve` and `latest` and related endpoints.
- Support for asset subtree filters on files, sequences, and time series.
- Support for parent external id filters on assets.
- Synthetic datapoints retrieve has additional functions including variable replacement and sympy support.

### Changed
- Synthetic datapoints now return errors in the `.error` field, in the jupyter output, and optionally in pandas dataframes if `include_errors` is set.

## [1.4.7] - 2019-12-05

### Added
- Support for synthetic time series queries in the experimental client.
- parent external id filter added for assets.

### Fixed
- startTime in event dataframes is now a nullable int dtype, consistent with endTime.

## [1.4.6] - 2019-12-02

### Fixed
- Fixed notebook output for Asset, Datapoint and Raw.

## [1.4.5] - 2019-12-02

### Changed

- The ModelHostingAPI now calls Model Hosting endpoints in playground instead of 0.6.

## [1.4.4] - 2019-11-29

### Added
 - Option to turn off version checking from CogniteClient constructor

### Changed
- In sequences create, the column definitions object accepts both camelCased and snake_cased keys.
- Retry 429 on all endpoints

### Fixed
- Fixed notebook output for DatapointsList

## [1.4.3] - 2019-11-27
### Fixed
- In Jupyter notebooks, the output from built-in list types is no longer camel cased.

## [1.4.2] - 2019-11-27

### Changed
- In the 3D API, the call and list methods now include all models by default instead of only unpublished ones.
- In Jupyter notebooks, the output from built-in types is no longer camel cased.

### Added
- Support for filtering events by asset subtree ids.

## [1.4.1] - 2019-11-18

### Added
- Support for filtering events by asset external id.
- query parameter on asset search.
- `ignore_unknown_ids` parameter on asset and events method `delete` and `retrieve_multiple`.

## [1.4.0] - 2019-11-14

### Changed
- In the ModelHostingAPI, models, versions and schedules are now referenced by name instead of id. The ids are no longer available.
- In the ModelHostingAPI, functions related to model versions are moved from the ModelsAPI to the new ModelVersionsAPI.
- In the ModelHostingAPI, the model names must be unique. Also, the version names and schedule names must be unique per model.
- Default value for `limit` in search method is now 100 instead of None to clarify api default behaviour when no limit is passed.

## [1.3.4] - 2019-11-07

### Changed
- Error 500's are no longer retried by default, only HTTP 429, 502, 503, 504 are.
- Optimized HTTP calls by caching user agent.
- Relationship filtering is now integrated into `list` instead of `search`.
- Sequences `insert_dataframe` parameter `external_id_headers` documentation updated.
- Type hints for several objects formerly `Dict[str, Any]` improved along with introducing matching dict derived classes.

### Fixed
- `source_created_time` and `source_modified_time` on files now displayed as time fields.
- Fixed pagination for `include_outside_points` and other edge cases in datapoints.
- Fixed a bug where `insert_dataframe` with strings caused a numpy error.

### Added
- Relationships can now have sequences as source or target.

## [1.3.3] - 2019-10-21

### Changed
- Datapoints insert dataframe function will check for infinity values.
- Allow for multiple calls to .add / .remove in object updates such as metadata, without later calls overwriting former.
- List time series now ignores the include_metadata parameter.

### Added
- Advanced list endpoint is used for listing time series, adding several new filters and partitions.

## [1.3.2] - 2019-10-16

### Added
- Datapoints objects now store is_string, is_step and unit to allow for better interpretation of the data.
- Sorting when listing events
- Added a search function in the relationships API.

### Changed
- `list` and `__call__` methods for files now support list parameters for `root_ids`, `root_external_ids`.
- retrieve_dataframe with `complete` using Datapoints fields instead of retrieving time series metadata.

### Fixed
- Fixed chunking logic in list_generator to always return last partial chunk.
- Fixed an error on missing target/source in relationships.

## [1.3.1] - 2019-10-09
### Fixed
- Fixed support for totalVariation aggregate completion.
- Changed conversion of raw RowList to pandas DataFrame to handle missing values (in columns) across the rows. This also fixes the bug where one-off values would be distributed to all rows in the DataFrame (unknown bug).

## [1.3.0] - 2019-10-03
### Changed
- Sequences officially released and no longer considered experimental.
- Sequences data insert no longer takes a default value for columns.

## [1.2.1] - 2019-10-01
### Fixed
- Tokens are sent with the correct "Authorization" header instead of "Authentication".

## [1.2.0] - 2019-10-01
### Added
- Support for authenticating with bearer tokens. Can now supply a jwt or jwt-factory to CogniteClient. This token will override any api-key which has been set.

## [1.1.12] - 2019-10-01
### Fixed
- Fixed a bug in time series pagination where getting 100k datapoints could cause a missing id error when using include_outside_points.
- SequencesData `to_pandas` no longer returns NaN on integer zero columns.
- Fixed a bug where the JSON encoder would throw circular reference errors on unknown data types, including numpy floats.

## [1.1.11] - 2019-09-23
### Fixed
- Fix testing.CogniteClientMock so it is possible to get attributes on child which have not been explicitly in the CogniteClientMock constructor

## [1.1.10] - 2019-09-23
### Fixed
- Fix testing.CogniteClientMock so it is possible to get child mock not explicitly defined

### Added
- `list` and `__call__` methods for events now support list parameters for `root_asset_ids`, `root_asset_external_ids`.

## [1.1.9] - 2019-09-20
### Changed
- Renamed testing.mock_cognite_client to testing.monkeypatch_cognite_client

### Added
- testing.CogniteClientMock object

## [1.1.8] - 2019-09-19
### Added
- Support for aggregated properties of assets.
- `Asset` and `AssetList` classes now have a `sequences` function which retrieves related sequences.
- Support for partitioned listing of assets and events.

### Changed
- `list` and `__call__` methods for assets now support list parameters for `root_ids`, `root_external_ids`.
- Sequences API no longer supports column ids, all relevant functions have been changed to only use external ids.

### Fixed
- Fixed a bug in time series pagination where getting 100k dense datapoints would cause a missing id error.
- Sequences retrieve functions fixed to match API change, to single item per retrieve.
- Sequences retrieve/insert functions fixed to match API change to take lists of external ids.

## [1.1.7] - 2019-09-13
### Fixed
- `testing.mock_cognite_client()` so that it still accepts arguments after exiting from mock context.

## [1.1.6] - 2019-09-12
### Fixed
- `testing.mock_cognite_client()` so that the mocked CogniteClient may accept arguments.

## [1.1.5] - 2019-09-12
### Added
- Method `files.download_to_path` for streaming a file to a specific path

## [1.1.4] - 2019-09-12
### Added
- `root_asset_ids` parameter for time series list.

### Changed
- Formatted output in jupyter notebooks for `SequenceData`.
- `retrieve_latest` function in theDatapoints API extended to support more than 100 items.
- Log requests at DEBUG level instead of INFO.

## [1.1.3] - 2019-09-05
### Changed
- Disabled automatic handling of cookies on the requests session objects

### Fixed
- `to_pandas` method on CogniteResource in the case of objects without metadata

## [1.1.2] - 2019-08-28
### Added
- `limit` parameter on sequence data retrieval.
- Support for relationships exposed through experimental client.
- `end` parameter of sequence.data retrieval and range delete accepts -1 to indicate last index of sequence.

### Changed
- Output in jupyter notebooks is now pandas-like by default, instead of outputting long json strings.

### Fixed
- id parameters and timestamps now accept any integer type including numpy.int64, so values from dataframes can be passed directly.
- Compatibility fix for renaming of sequences cursor and start/end parameters in the API.

## [1.1.1] - 2019-08-23
### Added
- `complete` parameter on `datapoints.retrieve_dataframe`, used for forward-filling/interpolating intervals with missing data.
- `include_aggregate_name` option on `datapoints.retrieve_dataframe` and `DatapointsList.to_pandas`, used for removing the `|<aggregate-name>` postfix on dataframe column headers.
- datapoints.retrieve_dataframe_dict function, which returns {aggregate:dataframe} without adding aggregate names to columns
- source_created_time and source_modified_time support for files

## [1.1.0] - 2019-08-21
### Added
- New method create_hierarchy() added to assets API.
- SequencesAPI.list now accepts an asset_ids parameter for searching by asset
- SequencesDataAPI.insert now accepts a SequenceData object for easier copying
- DatapointsAPI.insert now accepts a Datapoints object for easier copying
- helper method `cognite.client.testing.mock_cognite_client()` for mocking CogniteClient
- parent_id and parent_external_id to AssetUpdate class.

### Changed
- assets.create() no longer validates asset hierarchy and sorts assets before posting. This functionality has been moved to assets.create_hierarchy().
- AssetList.files() and AssetList.events() now deduplicate results while fetching related resources, significantly reducing memory load.

## [1.0.5] - 2019-08-15
### Added
- files.create() method to enable creating a file without uploading content.
- `recursive` parameter to raw.databases.delete() for recursively deleting tables.

### Changed
- Renamed .iteritems() on SequenceData to .items()
- raw.insert() now chunks raw rows into batches of 10,000 instead of 1,000

### Fixed
- Sequences queries are now retried if safe
- .update() in all APIs now accept a subclass of CogniteResourceList as input
- Sequences datapoint retrieval updated to use the new cursor feature in the API
- Json serializiation in `__str__()` of base data classes. Now handles Decimal and Number objects.
- Now possible to create asset hierarchy using parent external id when the parent is not part of the batch being inserted.
- `name` parameter of files.upload_bytes is now required, so as not to raise an exception in the underlying API.

## [1.0.4] - 2019-08-05
### Added
- Variety of useful helper functions for Sequence and SequenceData objects, including .column_ids and .column_external_ids properties, iterators and slice operators.
- Sequences insert_dataframe function.
- Sequences delete_range function.
- Support for external id column headers in datapoints.insert_dataframe()

### Changed
- Sequences data retrieval now returns a SequenceData object.
- Sequences insert takes its parameters row data first, and no longer requires columns to be passed.
- Sequences insert now accepts tuples and raw-style data input.
- Sequences create now clears invalid fields such as 'id' in columns specification, so sequences can more easily re-use existing specifications.
- Sequence data function now require column_ids or column_external_ids to be explicitly set, rather than both being passed through a single columns field

## [1.0.3] - 2019-07-26
### Fixed
- Renamed Model.schedule_data_spec to Model.data_spec so the field from the API will be included on the object.
- Handling edge case in Sequences pagination when last datapoint retrieved is at requested end
- Fixing data points retrieval when count aggregates are missing
- Displays unexpected fields on error response from API when raising CogniteAPIError

## [1.0.2] - 2019-07-22
### Added
- Support for model hosting exposed through experimental client

### Fixed
- Handling dynamic limits in Sequences API

## [1.0.1] - 2019-07-19
### Added
- Experimental client
- Support for sequences exposed through experimental client

## [1.0.0] - 2019-07-11
### Added
- Support for all endpoints in Cognite API
- Generator with hidden cursor for all resource types
- Concurrent writes for all resources
- Distribution of "core" sdk which does not depend on pandas and numpy
- Typehints for all methods
- Support for posting an entire asset hierarchy, resolving ref_id/parent_ref_id automatically
- config attribute on CogniteClient to view current configuration.

### Changed
- Renamed methods so they reflect what the method does instead of what http method is used
- Updated documentation with automatically tested examples
- Renamed `stable` namespace to `api`
- Rewrote logic for concurrent reads of datapoints
- Renamed CogniteClient parameter `num_of_workers` to `max_workers`

### Removed
- `experimental` client in order to ensure sdk stability.<|MERGE_RESOLUTION|>--- conflicted
+++ resolved
@@ -17,16 +17,14 @@
 - `Fixed` for any bug fixes.
 - `Security` in case of vulnerabilities.
 
-<<<<<<< HEAD
-## [6.28.1] - 2023-09-26
+## [6.28.2] - 2023-10-02
 ### Fixed
 - If you have en expired token you got the error message `TypeError: argument of type 'NoneType' is not iterable`. 
   The SDK will now try to refresh your token instead.
-=======
+
 ## [6.28.1] - 2023-09-30
 ### Improved
 - Warning when using alpha/beta features.
->>>>>>> 9b3a2ed4
 
 ## [6.28.0] - 2023-09-26
 ### Added
