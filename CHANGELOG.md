# Changelog
All notable changes to this project will be documented in this file.

The format is based on [Keep a Changelog](https://keepachangelog.com/en/1.0.0/),
and this project adheres to [Semantic Versioning](https://semver.org/spec/v2.0.0.html).

The changelog for SDK version 0.x.x can be found [here](https://github.com/cognitedata/cognite-sdk-python/blob/0.13/CHANGELOG.md).

Changes are grouped as follows
- `Added` for new features.
- `Changed` for changes in existing functionality.
- `Deprecated` for soon-to-be removed features.
- `Removed` for now removed features.
- `Fixed` for any bug fixes.
- `Security` in case of vulnerabilities.

<<<<<<< HEAD

## [2.51.0] - 2022-06-15

### Added
- Annotations implementation, providing access to the corresponding [Annotations API](https://docs.cognite.com/api/v1/#tag/Annotations). 
    - Added `Annotation`, `AnnotationFilter`, `AnnotationUpdate` dataclasses to `cognite.client.data_classes`
    - Added `annotations` API to `cognite.client.CogniteClient`
    - **Create** annotations with `client.annotations.create` passing `Annotation` instance(s)
    - **Suggest** annotations with `client.annotations.suggest` passing `Annotation` instance(s) 
    - **Delete** annotations with `client.annotations.delete` passing the id(s) of annotation(s) to delete
    - **Filter** annotations with `client.annotations.list` passing a `AnnotationFilter `dataclass instance or a filter `dict`
    - **Update** annotations with `client.annotations.update` passing updated `Annotation` or `AnnotationUpdate` instance(s)
    - **Get single** annotation with `client.annotations.retrieve` passing the id
    - **Get multiple** annotations with `client.annotations.retrieve_multiple` passing the ids
=======
## [2.51.0] - 2022-06-10
### Added
- added the new geo_location field to the Asset resource

## [2.50.2] - 2022-06-09
### Fixed
- Geospatial: fix FeatureList.from_geopandas issue with optional properties

## [2.50.1] - 2022-06-07
### Fixed
- Geospatial: keep feature properties as is
>>>>>>> 953f9ba2

## [2.50.0] - 2022-05-27
### Changed
- Geospatial: deprecate update_feature_types and add patch_feature_types

## [2.49.1] - 2022-05-19
### Changed
- Geospatial: Support dataset

## [2.49.0] - 2022-05-09
### Changed
- Geospatial: Support output selection for getting features by ids 

## [2.48.0] - 2022-05-09
### Removed
- Experimental model hosting API

## [2.47.0] - 2022-05-02
### Changed
- Performance gain for `datapoints.retrieve` by grouping together time series in single requests against the underlying API.

## [2.46.1] - 2022-04-22
### Changed
- POST requests to the `sessions/revoke`-endpoint are now automatically retried

## [2.46.0] - 2022-03-29
### Changed
- Fix retrieval of empty raster in experimental geospatial api: http 204 as ok status

## [2.45.0] - 2022-03-25
### Added
- support `sequence_rows` destination type on Transformations.

## [2.44.1] - 2022-03-24
### Fixed
- fix typo in `data_set_ids` parameter type on `transformations.list`.

## [2.44.0] - 2022-03-24
### Added
- support conflict mode parameter on `transformations.schema.retrieve`.

## [2.43.1] - 2022-03-24
### Added
- update pillow dependency 9.0.0 -> 9.0.1 
 
## [2.43.0] - 2022-03-21
### Added
- new list parameters added to `transformations.list`.

## [2.42.0] - 2022-02-11
### Added
- FeatureList.from_geopandas() improvements

## [2.41.3] - 2022-02-11
### Fixed
- example for templates view.

## [2.41.2] - 2022-02-16
### Added
- support for deleting properties and search specs in GeospatialAPI.update_feature_types(...).

## [2.40.1] - 2022-02-15
### Fixed
- geospatial examples.

## [2.40.0] - 2022-02-11
### Added
- dataSetId support for transformations.

## [2.39.1] - 2022-01-25
### Added
- pandas and geospatial dependencies optional for cognite-sdk-core.

## [2.39.0] - 2022-01-20
### Added
- geospatial API support

## [2.38.6] - 2021-12-17
### Added
- add the possibility to cancel transformation jobs.

## [2.38.5] - 2022-01-12
### Fixed
- Bug where creating/updating/deleting more than 5 transformation schedules in a single call would fail.

## [2.38.4] - 2021-12-17
### Fixed
- Bug where list generator helper will return more than chunk_size items.

## [2.38.3] - 2021-12-13
### Fixed
- Bug where client consumes all streaming content when logging request.

## [2.38.2] - 2021-12-09
### Added
- add the possibility to pass extra body fields to APIClient._create_multiple.

## [2.38.1] - 2021-12-07
### Fixed
- Bug where loading `transformations.jobs` from JSON fails for raw destinations.

## [2.38.0] - 2021-11-30
### Added
- `transformations` api client, which allows the creation, deletion, update, run and retrieval of transformations.
- `transformations.schedules` api client, which allows the schedule, unschedule and retrieval of recurring runs of a transformation.
- `transformations.notifications` api client, which allows the creation, deletion and retrieval of transformation email notifications.
- `transformations.schema` api client, which allows the retrieval of the expected schema of sql transformations based on the destination data type.
- `transformations.jobs` api client, which retrieves the  status of transformation runs.

## [2.37.1] - 2021-12-01
### Fixed
- Bug where `sequences` full update attempts to "set" column spec. "set" is not supported for sequence column spec.

## [2.37.0] - 2021-11-30
### Added
- Added support for retrieving file download urls 

## [2.36.0] - 2021-11-30
### Fixed
- Changes default JSON `.dumps()` behaviour to be in strict compliance with the standard: if any NaNs or +/- Infs are encountered, an exception will now be raised.

## [2.35.0] - 2021-11-29
### Added
- Added support for `columns` update on sequences

## [2.34.0] - 2021-11-5
### Added
- Added support for `data_set_id` on template views

## [2.33.0] - 2021-10-27
### Security
- Disallow downloading files to path outside download directory in `files.download()`.

## [2.32.0] - 2021-10-04
### Added
 - Support for extraction pipelines

## [2.31.1] - 2021-09-27
### Fixed
- Fixed a bug related to handling of binary response payloads.

## [2.31.0] - 2021-08-26
### Added
- View resolver for template fields.

## [2.30.0] - 2021-08-18
### Added
- Support for Template Views

## [2.29.0] - 2021-08-16
### Added
- Raw rows are retrieved using parallel cursors when no limit is set.

## [2.28.2] - 2021-08-10
### Added
- Relationships now supports `partitions` parameter for [parallel retrieval](https://docs.cognite.com/api/v1/#section/Parallel-retrieval)

## [2.28.1] - 2021-08-10
### Changed
- debug mode now logs response payload and headers.

## [2.27.0] - 2021-07-20

### Fixed
- When using CogniteClient with the client-secret auth flow, the object would not be pickle-able (e.g. when using multiprocessing) because of an anonymous function.

## [2.26.1] - 2021-07-20

### Changed
- Optimization. Do not get windows if remaining data points is 0. Reduces number of requests when asking for 100k data points/10k aggregates from 2 to 1.

## [2.26.0] - 2021-07-08

### Added
- Support for set labels on AssetUpdate

## [2.25.0] - 2021-07-06

### Added
- filter_nodes function to ThreeDRevisionsAPI

## [2.24.0] - 2021-06-28

### Added
- ignore_unknown_ids flag to Relationships delete method

## [2.23.0] - 2021-06-25

### Added
- insert_dataframe and retrieve_dataframe methods to the Raw client

## [2.22.0] - 2021-06-22

### Added
- More contextualization job statuses
### Changed
- Refactor contextualization constant representation

## [2.21.0] - 2021-06-18

### Added
- Datasets support for labels

## [2.20.0] - 2021-06-04

### Added
- rows() in RawRowsAPI support filtering with `columns` and `min/maxLastUpdatedTime`

## [2.19.0] - 2021-05-06

### Added
- Support for /token/inspect endpoint

## [2.18.2] - 2021-04-23

### Fixed
- Bug in templates instances filter that would cause `template_names` to be ignored.

## [2.18.1] - 2021-04-22

### Added
- Configure file download/upload timeouts with `COGNITE_FILE_TRANSFER_TIMEOUT` environment variable or
`file_transfer_timeout` parameter on `CogniteClient`.

### Changed
- Increased default file transfer timeout from 180 to 600 seconds
- Retry more failure modes (read timeouts, 502, 503, 504) for files upload/download requests.

## [2.18.0] - 2021-04-20

### Changed
- `COGNITE_DISABLE_SSL` now also covers ssl verification on IDP endpoints used for generating tokens.


## [2.17.1] - 2021-04-13

### Added
- `created_time`, and `last_updated_time` to template data classes.
- `data_set_id` to template instance data class.


## [2.17.0] - 2021-03-26

### Changed
- Ignore exceptions from pypi version check and reduce its timeout to 5 seconds.

### Fixed
- Only 200/201/202 is treated as succesfull response. 301 led to json decoding errors -
now handled gracefully.
- datasets create limit was set to 1000 in the sdk, leading to cases of 400 from the api where the limit is 10.

### Added
- Support for specifying proxies in the CogniteClient constructor

### Removed
- py.typed file. Will not declare library as typed until we run a typechecker on the codebase.


## [2.16.0] - 2021-03-24

### Added
- support for templates.
- date-based `cdf-version` header.

## [2.15.0] - 2021-03-12

### Added
- `createdTime` field on raw dbs and tables.

## [2.14.0] - 2021-03-18

### Added
- dropna argument to insert_dataframe method in DatapointsAPI

## [2.13.0] - 2021-03-12

### Added
- `sortByNodeId` and `partitions` query parameters to `list_nodes` method.

## [2.12.2] - 2021-03-11

### Fixed
- CogniteAPIError raised (instead of internal KeyError) when inserting a RAW row without a key.

## [2.12.1] - 2021-03-09

### Fixed
- CogniteMissingClientError raised when creating relationship with malformed body.

## [2.12.0] - 2021-03-04

### Changed
- Move Entity matching API from beta to v1.

## [2.11.1] - 2021-02-18

### Changed
- Resources are now more lenient on which types they accept in for labels

## [2.11.0] - 2021-02-18

### Changed
- Entity matching fit will flatten dictionaries and resources to "metadata.subfield" similar to pipelines.

### Added
- Relationships now support update

## [2.10.7] - 2021-02-02

### Fixed
- Relationships API list calls via the generator now support `chunk_size` as parameter.

## [2.10.6] - 2021-02-02

### Fixed
- Retry urllib3.NewConnectionError when it isn't in the context of a ConnectionRefusedError

## [2.10.5] - 2021-01-25

### Fixed
- Fixed asset subtree not returning an object with id->item cache for use in .get

## [2.10.4] - 2020-12-14

### Changed
- Relationships filter will now chain filters on large amounts of sources or targets in batches of 1000 rather than 100.


## [2.10.3] - 2020-12-09

### Fixed
- Retries now have backup time tracking per request, rather than occasionally shared between threads.
- Sequences delete ranges now no longer gives an error if no data is present

## [2.10.2] - 2020-12-08

### Fixed
- Set geoLocation.type in files to "Feature" if missing

## [2.10.1] - 2020-12-03

### Added
- Chaining of requests to the relationships list method,
allowing the method to take arbitrarily long lists for `source_external_ids` and `target_external_ids`

## [2.10.0] - 2020-12-01

### Added
- Authentication token generation and lifecycle management

## [2.9.0] - 2020-11-25

### Added
- Entity matching API is now available in the beta client.

## [2.8.0] - 2020-11-23

### Changed
- Move relationships to release python SDK

## [2.7.0] - 2020-11-10

### Added
- `fetch_resources` parameter to the relationships `list` and `retrieve_multiple` methods, which attempts to fetch the resource referenced in the relationship.

## [2.6.4] - 2020-11-10

### Fixed
- Fixed a bug where 429 was not retried on all endpoints

## [2.6.3] - 2020-11-06

### Fixed
- Resource metadata should be able to set empty using `.metadata.set(None)` or `.metadata.set({})`.

## [2.6.2] - 2020-11-05

### Fixed
- Asset retrieve subtree should return empty AssetList if asset does not exist.

## [2.6.1] - 2020-10-30

### Added
- `geospatial` to list of valid relationship resource types.

## [2.6.0] - 2020-10-26

### Changed
- Relationships list should take dataset internal and external id as different parameters.

## [2.5.4] - 2020-10-22

### Fixed
- `_is_retryable` didn't handle clusters with a dash in the name.

## [2.5.3] - 2020-10-14

### Fixed
- `delete_ranges` didn't cast string timestamp into number properly.

## [2.5.2] - 2020-10-06

### Fixed
- `labels` in FileMetadata is not cast correctly to a list of `Label` objects.

## [2.5.1] - 2020-10-01
- Include `py.typed` file in sdk distribution

## [2.5.0] - 2020-09-25

### Added
- Relationships beta support.

### Removed
- Experimental Model Hosting client.

## [2.4.3] - 2020-09-18
- Increase raw rows list limit to 10,000

## [2.4.2] - 2020-09-10
- Fixed a bug where urls with query parameters were excluded from the retryable endpoints.

## [2.4.1] - 2020-09-09

### Changed
- Generator-based listing now supports partitions. Example:
  ``` python
  for asset in client.assets(partitions=10):
    # do something
  ```

## [2.4.0] - 2020-08-31

### Added
- New 'directory' in Files

## [2.3.0] - 2020-08-25

### Changed
- Add support for mypy and other type checking tools by adding packaging type information

## [2.2.2] - 2020-08-18

### Fixed
- HTTP transport logic to better handle retrying of connection errors
- read timeouts will now raise a CogniteReadTimeout
- connection errors will now raise a CogniteConnectionError, while connection refused errors will raise the more
 specific CogniteConnectionRefused exception.

### Added
- Jitter to exponential backoff on retries

### Changed
- Make HTTP requests no longer follow redirects by default
- All exceptions now inherit from CogniteException

## [2.2.1] - 2020-08-17

### Added
- Fixed a bug where `/timeseries/list` was missing from the retryable endpoints.

## [2.2.0] - 2020-08-14

### Added
- Files labelling support

## [2.1.1] - 2020-08-13

### Fixed
- Fixed a bug where only v1 endpoints (not playground) could be added as retryable

## [2.1.1] - 2020-08-04

### Fixed
- Calls to datapoints `retrieve_dataframe` with `complete="fill"` would break using Pandas version 1.1.0 because it raises TypeError when calling `.interpolate(...)` on a dataframe with no columns.

## [2.1.0] - 2020-07-22

### Added
- Support for passing a single string to `AssetUpdate().labels.add` and `AssetUpdate().labels.remove`. Both a single string and a list of strings is supported. Example:
  ```python
  # using a single string
  my_update = AssetUpdate(id=1).labels.add("PUMP").labels.remove("VALVE")
  res = c.assets.update(my_update)

  # using a list of strings
  my_update = AssetUpdate(id=1).labels.add(["PUMP", "ROTATING_EQUIPMENT"]).labels.remove(["VALVE"])
  res = c.assets.update(my_update)
  ```

## [2.0.0] - 2020-07-17

### Changed
- The interface to interact with labels has changed. A new, improved interface is now in place to make it easier to work with CDF labels. The new interface behaves this way:
  ```python
  # crate label definition(s)
  client.labels.create(LabelDefinition(external_id="PUMP", name="Pump", description="Pump equipment"))
  # ... or multiple
  client.labels.create([LabelDefinition(external_id="PUMP"), LabelDefinition(external_id="VALVE")])

  # list label definitions
  label_definitions = client.labels.list(name="Pump")

  # delete label definitions
  client.labels.delete("PUMP")
  # ... or multiple
  client.labels.delete(["PUMP", "VALVE"])

  # create an asset with label
  asset = Asset(name="my_pump", labels=[Label(external_id="PUMP")])
  client.assets.create(assets)

  # filter assets by labels
  my_label_filter = LabelFilter(contains_all=["PUMP", "VERIFIED"])
  asset_list = client.assets.list(labels=my_label_filter)

  # attach/detach labels to/from assets
  my_update = AssetUpdate(id=1).labels.add(["PUMP"]).labels.remove(["VALVE"])
  res = c.assets.update(my_update)
  ```

### Fixed
- Fixed bug where `_call_` in SequencesAPI (`client.sequences`) was incorrectly returning a `GET` method instead of `POST`.

## [1.8.1] - 2020-07-07
### Changed
- For 3d mappings delete, only use node_id and asset_id pairs in delete request to avoid potential bad request.
- Support attaching/detaching multiple labels on assets in a single method

## [1.8.0] - 2020-06-30
### Added
- Synthetic timeseries endpoint for DatapointsApi
- Labels endpoint support
- Assets labelling support
- Support for unique value aggregation for events.

### Changed
- When `debug=true`, redirects are shown more clearly.

## [1.7.0] - 2020-06-03
### Fixed
- datasetId is kept as an integer in dataframes.

### Changed
- Internal list of retryable endpoints was changed to a class variable so it can be modified.

## [1.6.0] - 2020-04-28
### Added
- Support events filtering by ongoing events (events without `end_time` defined)
- Support events filtering by active timerange of event
- Support files metadata filtering by `asset_external_ids`
- Aggregation endpoint for Assets, DataSets, Events, Files, Sequences and TimeSeries API

## [1.5.2] - 2020-04-02
### Added
- Support for security categories on file methods

## [1.5.1] - 2020-04-01
### Added
- Support for security categories on files
- active_at_time on relationships

### Fixed
- No longer retry calls to /files/initupload
- Retry retryable POST endpoints in datasets API

## [1.5.0] - 2020-03-12
### Added
- DataSets API and support for this in assets, events, time series, files and sequences.
- .asset helper function on time series.
- asset external id filter on time series.

## [1.4.13] - 2020-03-03
### Added
- Relationship list supports multiple sources, targets, relationship types and datasets.

## [1.4.12] - 2020-03-02

### Fixed
- Fixed a bug in file uploads where fields other than name were not being passed to uploaded directories.

## [1.4.11] - 2020-02-21

### Changed
- Datapoint insertion changed to be less memory intensive.

### Fixed
- Fixed a bug where add service account to group expected items in response.
- Jupyter notebook output and non-camel cased to_pandas uses nullable int fields instead of float for relevant fields.

## [1.4.10] - 2020-01-24
### Added
- Support for the error field for synthetic time series query in the experimental client.
- Support for retrieving data from multiple sequences at once.

## [1.4.9] - 2019-12-19

### Fixed
- Fixed a bug where datapoints `retrieve` could return less than limit even if there were more datapoints.
- Fixed an issue where `insert_dataframe` would give an error with older pandas versions.

## [1.4.8] - 2019-12-19

### Added
- Support for `ignore_unknown_ids` on time series `retrieve_multiple`, `delete` and datapoints `retrieve` and `latest` and related endpoints.
- Support for asset subtree filters on files, sequences, and time series.
- Support for parent external id filters on assets.
- Synthetic datapoints retrieve has additional functions including variable replacement and sympy support.

### Changed
- Synthetic datapoints now return errors in the `.error` field, in the jupyter output, and optionally in pandas dataframes if `include_errors` is set.

## [1.4.7] - 2019-12-05

### Added
- Support for synthetic time series queries in the experimental client.
- parent external id filter added for assets.

### Fixed
- startTime in event dataframes is now a nullable int dtype, consistent with endTime.

## [1.4.6] - 2019-12-02

### Fixed
- Fixed notebook output for Asset, Datapoint and Raw.

## [1.4.5] - 2019-12-02

### Changed

- The ModelHostingAPI now calls Model Hosting endpoints in playground instead of 0.6.

## [1.4.4] - 2019-11-29

### Added
 - Option to turn off version checking from CogniteClient constructor

### Changed
- In sequences create, the column definitions object accepts both camelCased and snake_cased keys.
- Retry 429 on all endpoints

### Fixed
- Fixed notebook output for DatapointsList

## [1.4.3] - 2019-11-27
### Fixed
- In Jupyter notebooks, the output from built-in list types is no longer camel cased.

## [1.4.2] - 2019-11-27

### Changed
- In the 3D API, the call and list methods now include all models by default instead of only unpublished ones.
- In Jupyter notebooks, the output from built-in types is no longer camel cased.

### Added
- Support for filtering events by asset subtree ids.

## [1.4.1] - 2019-11-18

### Added
- Support for filtering events by asset external id.
- query parameter on asset search.
- `ignore_unknown_ids` parameter on asset and events method `delete` and `retrieve_multiple`.

## [1.4.0] - 2019-11-14

### Changed
- In the ModelHostingAPI, models, versions and schedules are now referenced by name instead of id. The ids are no longer available.
- In the ModelHostingAPI, functions related to model versions are moved from the ModelsAPI to the new ModelVersionsAPI.
- In the ModelHostingAPI, the model names must be unique. Also, the version names and schedule names must be unique per model.
- Default value for `limit` in search method is now 100 instead of None to clarify api default behaviour when no limit is passed.

## [1.3.4] - 2019-11-07

### Changed
- Error 500's are no longer retried by default, only HTTP 429, 502, 503, 504 are.
- Optimized HTTP calls by caching user agent.
- Relationship filtering is now integrated into `list` instead of `search`.
- Sequences `insert_dataframe` parameter `external_id_headers` documentation updated.
- Type hints for several objects formerly `Dict[str, Any]` improved along with introducing matching dict derived classes.

### Fixed
- `source_created_time` and `source_modified_time` on files now displayed as time fields.
- Fixed pagination for `include_outside_points` and other edge cases in datapoints.
- Fixed a bug where `insert_dataframe` with strings caused a numpy error.

### Added
- Relationships can now have sequences as source or target.

## [1.3.3] - 2019-10-21

### Changed
- Datapoints insert dataframe function will check for infinity values.
- Allow for multiple calls to .add / .remove in object updates such as metadata, without later calls overwriting former.
- List time series now ignores the include_metadata parameter.

### Added
- Advanced list endpoint is used for listing time series, adding several new filters and partitions.

## [1.3.2] - 2019-10-16

### Added
- Datapoints objects now store is_string, is_step and unit to allow for better interpretation of the data.
- Sorting when listing events
- Added a search function in the relationships API.

### Changed
- `list` and `__call__` methods for files now support list parameters for `root_ids`, `root_external_ids`.
- retrieve_dataframe with `complete` using Datapoints fields instead of retrieving time series metadata.

### Fixed
- Fixed chunking logic in list_generator to always return last partial chunk.
- Fixed an error on missing target/source in relationships.

## [1.3.1] - 2019-10-09
### Fixed
- Fixed support for totalVariation aggregate completion.
- Changed conversion of raw RowList to pandas DataFrame to handle missing values (in columns) across the rows. This also fixes the bug where one-off values would be distributed to all rows in the DataFrame (unknown bug).

## [1.3.0] - 2019-10-03
### Changed
- Sequences officially released and no longer considered experimental.
- Sequences data insert no longer takes a default value for columns.

## [1.2.1] - 2019-10-01
### Fixed
- Tokens are sent with the correct "Authorization" header instead of "Authentication".

## [1.2.0] - 2019-10-01
### Added
- Support for authenticating with bearer tokens. Can now supply a jwt or jwt-factory to CogniteClient. This token will override any api-key which has been set.

## [1.1.12] - 2019-10-01
### Fixed
- Fixed a bug in time series pagination where getting 100k datapoints could cause a missing id error when using include_outside_points.
- SequencesData `to_pandas` no longer returns NaN on integer zero columns.
- Fixed a bug where the JSON encoder would throw circular reference errors on unknown data types, including numpy floats.

## [1.1.11] - 2019-09-23
### Fixed
- Fix testing.CogniteClientMock so it is possible to get attributes on child which have not been explicitly in the CogniteClientMock constructor

## [1.1.10] - 2019-09-23
### Fixed
- Fix testing.CogniteClientMock so it is possible to get child mock not explicitly defined

### Added
- `list` and `__call__` methods for events now support list parameters for `root_asset_ids`, `root_asset_external_ids`.

## [1.1.9] - 2019-09-20
### Changed
- Renamed testing.mock_cognite_client to testing.monkeypatch_cognite_client

### Added
- testing.CogniteClientMock object

## [1.1.8] - 2019-09-19
### Added
- Support for aggregated properties of assets.
- `Asset` and `AssetList` classes now have a `sequences` function which retrieves related sequences.
- Support for partitioned listing of assets and events.

### Changed
- `list` and `__call__` methods for assets now support list parameters for `root_ids`, `root_external_ids`.
- Sequences API no longer supports column ids, all relevant functions have been changed to only use external ids.

### Fixed
- Fixed a bug in time series pagination where getting 100k dense datapoints would cause a missing id error.
- Sequences retrieve functions fixed to match API change, to single item per retrieve.
- Sequences retrieve/insert functions fixed to match API change to take lists of external ids.

## [1.1.7] - 2019-09-13
### Fixed
- `testing.mock_cognite_client()` so that it still accepts arguments after exiting from mock context.

## [1.1.6] - 2019-09-12
### Fixed
- `testing.mock_cognite_client()` so that the mocked CogniteClient may accept arguments.

## [1.1.5] - 2019-09-12
### Added
- Method `files.download_to_path` for streaming a file to a specific path

## [1.1.4] - 2019-09-12
### Added
- `root_asset_ids` parameter for time series list.

### Changed
- Formatted output in jupyter notebooks for `SequenceData`.
- `retrieve_latest` function in theDatapoints API extended to support more than 100 items.
- Log requests at DEBUG level instead of INFO.

## [1.1.3] - 2019-09-05
### Changed
- Disabled automatic handling of cookies on the requests session objects

### Fixed
- `to_pandas` method on CogniteResource in the case of objects without metadata

## [1.1.2] - 2019-08-28
### Added
- `limit` parameter on sequence data retrieval.
- Support for relationships exposed through experimental client.
- `end` parameter of sequence.data retrieval and range delete accepts -1 to indicate last index of sequence.

### Changed
- Output in jupyter notebooks is now pandas-like by default, instead of outputting long json strings.

### Fixed
- id parameters and timestamps now accept any integer type including numpy.int64, so values from dataframes can be passed directly.
- Compatibility fix for renaming of sequences cursor and start/end parameters in the API.

## [1.1.1] - 2019-08-23
### Added
- `complete` parameter on `datapoints.retrieve_dataframe`, used for forward-filling/interpolating intervals with missing data.
- `include_aggregate_names` option on `datapoints.retrieve_dataframe` and `DatapointsList.to_pandas`, used for removing the `|<aggregate-name>` postfix on dataframe column headers.
- datapoints.retrieve_dataframe_dict function, which returns {aggregate:dataframe} without adding aggregate names to columns
- source_created_time and source_modified_time support for files

## [1.1.0] - 2019-08-21
### Added
- New method create_hierarchy() added to assets API.
- SequencesAPI.list now accepts an asset_ids parameter for searching by asset
- SequencesDataAPI.insert now accepts a SequenceData object for easier copying
- DatapointsAPI.insert now accepts a Datapoints object for easier copying
- helper method `cognite.client.testing.mock_cognite_client()` for mocking CogniteClient
- parent_id and parent_external_id to AssetUpdate class.

### Changed
- assets.create() no longer validates asset hierarchy and sorts assets before posting. This functionality has been moved to assets.create_hierarchy().
- AssetList.files() and AssetList.events() now deduplicate results while fetching related resources, significantly reducing memory load.

## [1.0.5] - 2019-08-15
### Added
- files.create() method to enable creating a file without uploading content.
- `recursive` parameter to raw.databases.delete() for recursively deleting tables.

### Changed
- Renamed .iteritems() on SequenceData to .items()
- raw.insert() now chunks raw rows into batches of 10,000 instead of 1,000

### Fixed
- Sequences queries are now retried if safe
- .update() in all APIs now accept a subclass of CogniteResourceList as input
- Sequences datapoint retrieval updated to use the new cursor feature in the API
- Json serializiation in `__str__()` of base data classes. Now handles Decimal and Number objects.
- Now possible to create asset hierarchy using parent external id when the parent is not part of the batch being inserted.
- `name` parameter of files.upload_bytes is now required, so as not to raise an exception in the underlying API.

## [1.0.4] - 2019-08-05
### Added
- Variety of useful helper functions for Sequence and SequenceData objects, including .column_ids and .column_external_ids properties, iterators and slice operators.
- Sequences insert_dataframe function.
- Sequences delete_range function.
- Support for external id column headers in datapoints.insert_dataframe()

### Changed
- Sequences data retrieval now returns a SequenceData object.
- Sequences insert takes its parameters row data first, and no longer requires columns to be passed.
- Sequences insert now accepts tuples and raw-style data input.
- Sequences create now clears invalid fields such as 'id' in columns specification, so sequences can more easily re-use existing specifications.
- Sequence data function now require column_ids or column_external_ids to be explicitly set, rather than both being passed through a single columns field

## [1.0.3] - 2019-07-26
### Fixed
- Renamed Model.schedule_data_spec to Model.data_spec so the field from the API will be included on the object.
- Handling edge case in Sequences pagination when last datapoint retrieved is at requested end
- Fixing data points retrieval when count aggregates are missing
- Displays unexpected fields on error response from API when raising CogniteAPIError

## [1.0.2] - 2019-07-22
### Added
- Support for model hosting exposed through experimental client

### Fixed
- Handling dynamic limits in Sequences API

## [1.0.1] - 2019-07-19
### Added
- Experimental client
- Support for sequences exposed through experimental client

## [1.0.0] - 2019-07-11
### Added
- Support for all endpoints in Cognite API
- Generator with hidden cursor for all resource types
- Concurrent writes for all resources
- Distribution of "core" sdk which does not depend on pandas and numpy
- Typehints for all methods
- Support for posting an entire asset hierarchy, resolving ref_id/parent_ref_id automatically
- config attribute on CogniteClient to view current configuration.

### Changed
- Renamed methods so they reflect what the method does instead of what http method is used
- Updated documentation with automatically tested examples
- Renamed `stable` namespace to `api`
- Rewrote logic for concurrent reads of datapoints
- Renamed CogniteClient parameter `num_of_workers` to `max_workers`

### Removed
- `experimental` client in order to ensure sdk stability.<|MERGE_RESOLUTION|>--- conflicted
+++ resolved
@@ -14,9 +14,8 @@
 - `Fixed` for any bug fixes.
 - `Security` in case of vulnerabilities.
 
-<<<<<<< HEAD
-
-## [2.51.0] - 2022-06-15
+
+## [2.52.0] - 2022-06-15
 
 ### Added
 - Annotations implementation, providing access to the corresponding [Annotations API](https://docs.cognite.com/api/v1/#tag/Annotations). 
@@ -29,7 +28,7 @@
     - **Update** annotations with `client.annotations.update` passing updated `Annotation` or `AnnotationUpdate` instance(s)
     - **Get single** annotation with `client.annotations.retrieve` passing the id
     - **Get multiple** annotations with `client.annotations.retrieve_multiple` passing the ids
-=======
+
 ## [2.51.0] - 2022-06-10
 ### Added
 - added the new geo_location field to the Asset resource
@@ -41,7 +40,6 @@
 ## [2.50.1] - 2022-06-07
 ### Fixed
 - Geospatial: keep feature properties as is
->>>>>>> 953f9ba2
 
 ## [2.50.0] - 2022-05-27
 ### Changed
