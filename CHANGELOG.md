--- conflicted
+++ resolved
@@ -17,11 +17,10 @@
 - `Fixed` for any bug fixes.
 - `Security` in case of vulnerabilities.
 
-<<<<<<< HEAD
-## [7.33.0] - 2024-04-04
+## [7.34.1] - 2024-04-15
 ### Added
 - Support for retrieving labels using their external ids
-=======
+
 ## [7.34.0] - 2024-04-11
 ### Added
 - Datapoints method `retrieve_latest` now supports status codes.
@@ -74,7 +73,6 @@
 ## [7.32.5] - 2024-04-04
 ### Improved
 - Type validation of identifiers
->>>>>>> 590dea8c
 
 ## [7.32.4] - 2024-03-28
 ### Fixed
