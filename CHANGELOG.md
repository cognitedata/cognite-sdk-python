--- conflicted
+++ resolved
@@ -17,12 +17,11 @@
 - `Fixed` for any bug fixes.
 - `Security` in case of vulnerabilities.
 
-<<<<<<< HEAD
 ## [6.2.0] - 22-05-23
 ### Changed
 
 - Changed documentation to reflect the addition of Python 3.10 as a Cognite Function runtime in the API.
-=======
+
 ## [6.1.10] - 19-05-23
 ### Fixed
 - Data modelling is now GA. Renaming instance_nodes -> nodes and instance_edges -> edges to make the naming in SDK consistent with Transformation API and CLI
@@ -45,7 +44,6 @@
 ### Fixed
 - `FunctionsAPI.create` now work in Wasm-like Python runtimes such as `pyodide`.
 
->>>>>>> b9572382
 ## [6.1.5] - 10-05-23
 ### Fixed
 - When creating a transformation with a different source- and destination CDF project, the project setting is no longer overridden by the setting in the `CogniteClient` configuration allowing the user to read from the specified source project and write to the specified and potentially different destination project.
