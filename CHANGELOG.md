--- conflicted
+++ resolved
@@ -17,16 +17,14 @@
 - `Fixed` for any bug fixes.
 - `Security` in case of vulnerabilities.
 
-<<<<<<< HEAD
-## [7.54.18] - 2024-08-23
+## [7.54.19] - 2024-08-23
 ### Added
 - [Feature Preview - beta] Support for `client.workflows.triggers`.
-=======
+
 ## [7.54.18] - 2024-08-26
 ### Added
 - When retrieving datapoints, `instance_id` is now set on the objects (for time series created
   through Data Modelling).
->>>>>>> 82e13883
 
 ## [7.54.17] - 2024-08-22
 ### Added
