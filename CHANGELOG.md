--- conflicted
+++ resolved
@@ -17,11 +17,10 @@
 - `Fixed` for any bug fixes.
 - `Security` in case of vulnerabilities.
 
-<<<<<<< HEAD
-## [7.64.12] - 2023-11-14
+## [7.65.1] - 2023-11-14
 ### Added
 - Workflows now support data sets
-=======
+
 ## [7.65.0] - 2024-11-13
 ### Added
 - DatapointsAPI now support iteration like most other APIs: `for dps in client.time_series.data(...)`.
@@ -40,7 +39,6 @@
 ### Fixed
 - `FunctionSchedulesAPI.__call__()` calls `FunctionSchedulesAPI.list()` instead of `APIClient._list_generator()`.
   (The latter relied on pagination, which was not implemented by `/schedules/list`).
->>>>>>> ee209154
 
 ## [7.64.11] - 2024-11-10
 ### Added
