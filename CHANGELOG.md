# Changelog
All notable changes to this project will be documented in this file.

The format is based on [Keep a Changelog](https://keepachangelog.com/en/1.0.0/),
and this project adheres to [Semantic Versioning](https://semver.org/spec/v2.0.0.html).

The changelog for SDK version 0.x.x can be found [here](https://github.com/cognitedata/cognite-sdk-python/blob/0.13/CHANGELOG.md).

For users wanting to upgrade major version, a migration guide can be found [here](MIGRATION_GUIDE.md).

Changes are grouped as follows
- `Added` for new features.
- `Changed` for changes in existing functionality.
- `Deprecated` for soon-to-be removed features.
- `Improved` for transparent changes, e.g. better performance.
- `Removed` for now removed features.
- `Fixed` for any bug fixes.
- `Security` in case of vulnerabilities.

<<<<<<< HEAD
## [7.81.0] - 2025-08-15
### Added
- Support for external dependencies in simulator and simulator model revisions resources.
=======
## [7.80.2] - 2025-08-16
### Fixed
- Added missing parameter `description` to `DatapointSubscriptionUpdate` object such that it can be updated
  in the `client.time_series.subscriptions.update(...)` method.
>>>>>>> ea6a7abf

## [7.80.1] - 2025-08-14
### Fixed
- Make CogniteAPIError.response_code non-nullable again, addressing a regression introduced in the previous version.

## [7.80.0] - 2025-08-11
### Added
- Emit project name in exceptions to make it easier to gather relevant context.

## [7.79.0] - 2025-08-01
### Changed
- [alpha] Breaking change: Filtering consistency in __call__ methods for simulator integrations, model and model revisions.

## [7.78.1] - 2025-08-01
### Changed
- Only emit counts for each status (successful, failed, unknown, skipped) in exception __str__ reprs. The actual 
  underlying objects are still available through the `succesful`, `unknown`, `failed`, and `skipped` attributes.
### Fixed
- Fixes type annotations for Functions API. Adds new `FunctionHandle` type for annotating function handles.

## [7.78.0] - 2025-07-29
### Added
- Support for two-phase syncing of instances. See `sync_mode` and `backfill_sort` on the `NodeResultSet` class.
### Changed
- Improved error messages when using query-specific fields in sync, and vice versa.

## [7.77.3] - 2025-07-28
### Added
- Comprehensive documentation for the simulators API endpoints

### Changed
- Consistency improvements across the simulators API namespace

## [7.77.2] - 2025-07-25
### Added
- Agents now maintains all properties returned from the API when using the `.load(...)` and `.dump(...)` methods. 
  Similarly, you can load an `AgentUpsert` from a `dict`/`YAML`/`JSON` object using the `AgentUpsert.load(...)` method
  and all properties will be sent to the API.

## [7.77.1] - 2025-07-23
### Added
- Added new `agentsAcl` capability.

## [7.77.0] - 2025-07-17
### Added
- Support for the `/models/statistics` API endpoints with methods `client.data_modeling.statistics.project()`,
  `client.data_modeling.statistics.spaces.list()`, and `client.data_modeling.statistics.spaces.retrieve(...)`.

## [7.76.1] - 2025-07-12
### Added
- [alpha] Support for the `/ai/agents` API endpoint for upsert, retrieve, list and delete.

## [7.76.0] - 2025-06-25
### Added
- When ingesting datapoints, `insert_dataframe` now accepts instance IDs as column names when `instance_id_headers` is `True`. Note, in th next major release of the SDK, the behaviour of the column names will change and the ID type of the column will be determined based on the type of the column name. E.g. if the column name is of type `NodeId` it will automatically be interpreted as instance ID.

## [7.75.3] - 2025-06-25
### Added
- Added new `appConfigAcl` capability.

## [7.75.2] - 2025-06-05
### Fixed
- The `client.raw.rows.retrieve_dataframe` method now has a new parameter `infer_dtypes` that allows
  you to not infer the data types of column types in the returning dataframe.

## [7.75.1] - 2025-05-15
### Fixed
- Fixes missing `instance_id` field in `Document` class returned from `client.documents.list()` and `client.documents.search()`.

## [7.75.0] - 2025-04-22
### Added
- Support for data modeling query set operations - union, unionAll, and intersection
- Support for the `/simulators/logs` API endpoint.
- Support for the `/simulators/routines` and `/simulators/routines/revisions` API endpoints.
- Support for the `/simulators/models` and `/simulators/models/revisions` API endpoints.
- Support for the `/simulators` and `/simulators/integration` API endpoints.
### Fixed
- Fixes for type annotations for Functions API

## [7.74.5] - 2025-04-08
### Fixed
- Empty datapoint subscriptions may return timeSeriesCount=None. This is now handled.

## [7.74.4] - 2025-04-08
### Fixed
- When iterating datapoints, object aggregates `min_datapoint` and `max_datapoint` no longer raise
  `ValueError: Unsupported aggregate` (used to require `include_status` to be explicitly passed.)

## [7.74.3] - 2025-04-04
### Changed
- Removes beta header from postgres gateway APIs.
- Removes "beta" warning from postgres gateway APIs.
### Added
- Adds `PostgresGatewayAcl` to postgres gateway ACLs.

## [7.74.2] - 2025-04-02
### Fixed
- When loading a Workflow version from dict, no longer gives a `400` when calling
  `client.workflows.versions.upsert(...)`. For example the following workflow version can now be upserted:
```python
WorkflowVersionUpsert.load({
    "workflowExternalId": "my_workflow", "version": 1,
    "workflowDefinition": {
      "tasks": {
        "externalId": "task1",
        "type": "function",
        "parameters": {"function": {"externalId": "myFunction"}}}
    }
})
```

## [7.74.1] - 2025-04-01
### Fixed
- When iterating through datapoints, any instance IDs used would max out after 100k values.

## [7.74.0] - 2025-04-01
### Added
- Support for new (object) datapoint aggregates `min_datapoint` and `max_datapoint`.

## [7.73.9] - 2025-03-25
### Fixed
- The `transformation.source/destinationOidcCredentials.scope` is no longer required when creating a Transformation.

## [7.73.8] - 2025-03-21
### Fixed
- Functions: Removed `"py38"` from list of valid runtimes for Functions in docstrings and type annotations. Runtime `"py38"` was removed in the API in October 2024.

## [7.73.7] - 2025-03-14
### Fixed
- When RestSource for hosted extractors were updated, the authentication and ca_certificate objects were omitted. This is now fixed.

## [7.73.6] - 2025-03-10
### Fixed
- An issue with `client.data_modeling.instances.aggregates(..., filter=my_filter)` no longer raises a `KeyError` if you
  have a filter that returns no results.

## [7.73.5] - 2025-02-26
### Fixed
- The `client.data_modeling.instances.aggregate/search()` methods now correctly returns maximum, 1000, results when setting
  the `limit` parameter to `None`, `-1`, or `math.inf`.

## [7.73.4] - 2025-02-24
### Fixed
- An issue with `DatapointsAPI.retrieve_latest` and usage of `instance_id` when using `ignore_unknown_ids=True`
  and *any type* of identifier was not found (no longer raises `TypeError`).

## [7.73.3] - 2025-02-07
### Added
- Listable property types for containers in Data Modeling now accept `max_list_size`.

## [7.73.2] - 2025-02-05
### Fixed
- An edge case where instance IDs in failing requests would not be reported in the error attributes `unknown`
  or `failed`.
### Changed
- Set the limit for create, update, and delete endpoints for postgres gateway users to 1.

## [7.73.1] - 2025-01-23
### Fixed
- Data Workflows hotfix: mark `useTransformationCredentials` as optional.

## [7.73.0] - 2025-01-22
### Added
- Data Workflows: Support for `useTransformationCredentials` for the transformations task. This allows running
  transformation tasks with pre-configured client credentials.

## [7.72.2] - 2025-01-20
### Fixed
- Updating a Kafka or MQTT source with a write object in `mode="replace"` no longer raises a `CogniteAPIError` with
  422 status code.

## [7.72.1] - 2025-01-14
### Fixed
- Data Modeling container type Enum now dumps correctly and no longer camelCases the user-defined values.

## [7.72.0] - 2025-01-14
### Added
- Document Summary and Document Question Answering endpoints from the AI API.

## [7.71.4] - 2025-01-09
### Changed
- Update classes accepting instance_id now raise when id/external_id are also given.
### Added
- All update classes warn when external_id is ignored (when id is also given, it takes precedence)

## [7.71.3] - 2025-01-09
### Added
- `ResultSetExpression` now support the `skip_already_deleted` flag.

## [7.71.2] - 2025-01-07
### Added
- Instance ID is now supported for `retrieve_latest` in the datapoints API.
### Fixed
- Using `retrieve_latest` with `ignore_unknown_ids=True` could raise KeyError if at least one
  time series were missing and any of the non-missing did not have `external_id` set.
- Using `retrieve_latest` with `ignore_unknown_ids=True` could yield mixed-up results if at least one
  time series were missing and and any of the non-missing were a duplicated time series (with an individually specified (and different) setting). This will now raise a RuntimeError.

## [7.71.1] - 2025-01-07
### Fixed
- Version checker (stopped working after 5.3.1 due to subtle package naming change)

## [7.71.0] - 2025-01-06
### Added
- Support for InstanceReferences filter for Data Modeling

## [7.70.7] - 2024-12-20
### Fixed
- Passing a valid but empty string as external_id no longer raises an error for certain SDK methods

## [7.70.6] - 2024-12-14
### Fixed
- Updating a Sequence and repeating existing columns no longer raises a `CogniteDuplicatedError`.

## [7.70.5] - 2024-12-12
### Fixed
- Upserting a Sequence with columns no longer silently skips the columns, but instead updates them as intended.

## [7.70.4] - 2024-12-11
### Fixed
- Added missing `diagramParsingACl` to capabilities.

## [7.70.3] - 2024-12-11
### Fixed
- Aggregation requests with custom properties, like a metadata key, are no longer converted to camelCase
  automatically.

## [7.70.2] - 2024-12-04
### Fixed
- Retrieving `ExtractionPipeline` no longer raises a `KeyError` if any of the piplines have a contact with missing fields.

## [7.70.1] - 2024-12-04
### Fixed
- Fix `workflows.executions.retrieve_detailed` type for `SimulationInputOverride` to allow for `None` value for `unit`.

## [7.70.0] - 2024-12-02
### Added
- Workflow support for "simulation" task type.

## [7.69.4] - 2024-12-02
### Added
- An IsNull filter has been added for use in Data Modeling.

## [7.69.3] - 2024-12-02
### Added
- API endpoints currently accepting relative time strings like `2d-ago` now support a forward-looking syntax, e.g. `2w-ahead` or `15m-ahead`.
### Fixed
- Revoking sessions through `client.iam.sessions.revoke` no longer raises an API error for very large payloads


## [7.69.2] - 2024-11-28
### Improved
- Handle conversion of instance lists like NodeList to pandas DataFrame in scenarios where: a) properties are expanded
  into columns, b) the view ID prefix has be removed and c) one or more user properties have a naming conflict with
  base properties. This no longer raises a documented error by pandas, but gives a warning instead.

## [7.69.1] - 2024-11-27
### Fixed
- Convenience methods for `TimeSeries` (defined through Data Modeling with `instance_id`) now works as
  intended: `count`, `latest` and `first`.

## [7.69.0] - 2024-11-23
### Added
- Synthetic Datapoints API has better support for `instance_id`. Previously you had to specify these directly
  in the expression(s), but now you can use the `variables` parameter to more easily substitute the time series
  identifiers directly into the expression(s).

## [7.68.0] - 2024-11-22
### Added
- New methods: `WorkflowTriggerAPI.[list, list_runs]`
- `WorkflowAPI.upsert` now supports upserting multiple.
- `WorkflowAPI.retrieve` now supports retrieving multiple.
- `WorkflowVersionAPI.upsert` now supports upserting multiple.
- `WorkflowVersionAPI.retrieve` now supports retrieving multiple.
- `WorkflowTriggerAPI.delete` now supports deleting multiple.
- Missing field `last_updated_time` for `Workflow`.
- Missing fields `last_updated_time` and `created_time` for `WorkflowVersion`.
### Deprecated
- `WorkflowTriggerAPI.get_triggers` is now deprecated in favor of `WorkflowTriggerAPI.list`
- `WorkflowTriggerAPI.get_trigger_run_history` is now deprecated in favor of `WorkflowTriggerAPI.list_runs`
### Fixed
- Listing the history of (workflow trigger) runs now work as expected for all external_ids (properly URL encoded).

## [7.67.4] - 2024-11-21
### Fixed
- Creating a `CogniteClient` no longer gives a `UserWarning` for private link projects.

## [7.67.3] - 2024-11-20
### Fixed
- Fixed wrong url paths for `client.hosted_extractors.jobs.[list_logs, list_metrics]`

## [7.67.2] - 2024-11-19
### Added
- Instance ID is now supported for DatapointsSubscriptionsAPI (`client.time_series.subscriptions`)

## [7.67.1] - 2024-11-19
### Added
- Workflow triggers support metadata field
### Fixed
- Workflow description is optional

## [7.67.0] - 2024-11-19
### Added
- Convenience method `from_alias` to the UnitsAPI (`client.units.from_alias`) to help with looking up
  units by their aliases (similarity search is supported).

## [7.66.1] - 2024-11-18
### Removed
- The Core Data Model (v1) is now considered stable and the alpha warning has been removed.
- Usage of `instance_id` in the FilesAPI is considered stable and the alpha warning has been removed.

## [7.66.0] - 2024-11-15
### Added
- User's trying to access a CDF project they do not have access to, will now be met with a more helpful
  exception: `CogniteProjectAccessError` will be raised and accessible projects on the given cluser will
  be listed, rather than just "401 - Unauthorized".

## [7.65.1] - 2024-11-14
### Added
- Workflows now support data sets

## [7.65.0] - 2024-11-13
### Added
- DatapointsAPI now support iteration like most other APIs: `for dps in client.time_series.data(...)`.
  You may control memory usage by specifying how many time series to fetch in parallel with the
  `chunk_size_time_series` parameter, and datapoints with `chunk_size_datapoints`.

## [7.64.14] - 2024-11-12
### Added
- [Feature Preview - beta] Adding data modeling triggers support for data workflows.

## [7.64.13] - 2024-11-12
### Added
- Added new `SAPWriteback` and `SAPWritebackRequests` capabilities.

## [7.64.12] - 2024-11-12
### Fixed
- `FunctionSchedulesAPI.__call__()` calls `FunctionSchedulesAPI.list()` instead of `APIClient._list_generator()`.
  (The latter relied on pagination, which was not implemented by `/schedules/list`).

## [7.64.11] - 2024-11-12
### Added
- [Feature Preview - alpha] Support for `PostgresGateway` `Tables` `client.postegres_gateway.tables`.

## [7.64.10] - 2024-11-12
### Fixed
- [Feature Preview - alpha] Updated `PostgresGateway` `Users` `client.postegres_gateway.users` to changes in the API.

## [7.64.9] - 2024-11-12
### Fixed
- Fixed an IndexError that could be raised in an edge cases where datapoints methods should return None.

## [7.64.8] - 2024-11-06
### Fixed
- Made `compression` and `encoding` of hosted extractor job formats optional to conform with the API.

## [7.64.7] - 2024-11-04
### Fixed
- Set batch size to 10 for `create` and `update` of hosted extractor jobs, destinations, sources and mappings
  to avoid hitting the API limits.

## [7.64.6] - 2024-11-02
### Added
- Data modeling filters now support the use of `NodeId` (and `EdgeId`) directly.

## [7.64.5] - 2024-11-01
### Fixed
- The `client.functions.schedules.create` method no longer mutates the input `FunctionScheduleWrite` object.

## [7.64.4] - 2024-11-01
### Fixed
- Data Workflows: apply more robust path parameter encoding.

## [7.64.3] - 2024-11-01
### Fixed
- Removed superfluous properties from authentication subclass read objects

## [7.64.2] - 2024-10-31
### Fixed
- `HostedExtractor` REST source `authentication` property updated to follow API change.

## [7.64.1] - 2024-10-30
### Fixed
- Loading `HostedExtractor` class `RestSourceWrite` no longer requires the optional `scheme` parameter.

## [7.64.0] - 2024-10-28
### Added
- New instance inspection endpoint `client.data_modeling.instances.inspect` enabling easy reverse
  lookup to find which views and containers they have data in.

## [7.63.11] - 2024-10-26
### Fixed
- The `/context/diagram/` endpoints are now retried on 5xx and 429 errors.

## [7.63.10] - 2024-10-22
### Fixed
- The Not() filter now only accepts a single filter (and no longer silently ignores the rest).
- The And(), Or() and Not() filter now requires at least one argument.

## [7.63.9] - 2024-10-21
### Added
- Filters can now be combined using `And` and `Or` by using the operators `&` and `|`.
- Filters can now be negated by using the `~` operator (instead of using the `Not` filter)

## [7.63.8] - 2024-10-21
### Fixed
- Data Workflows: workflow external ID and version are now URL encoded to allow characters like `/`  when calling `workflows.executions.run`

## [7.63.7] - 2024-10-18
### Fixed
- Calling `cognite_client.data_modeling.instances(..., chunk_size=False, include_typing=False)` no longer raises a
  `TypeError`.

## [7.63.6] - 2024-10-17
### Fixed
- Files, or other resources with geo.location data, created long ago before the current API restriction(s) were in-place
  now load as UnknownCogniteObject, rather than throwing an exception (typically `KeyError`).

## [7.63.5] - 2024-10-15
### Fixed
- Added missing parameter `notification_config` to `ExtractionPipeline`.

## [7.63.4] - 2024-10-14
### Fixed
- Using `OAuthDeviceCode.load` now includes the missing parameters `oauth_discovery_url`, `clear_cache`, and `mem_cache_only`.
- All unknown parameters to `OAuthDeviceCode.load` are now passed on as `token_custom_args`.

## [7.63.3] - 2024-10-13
### Fixed
- NodeList and EdgeList (and subclasses) now support using `.get` with an `external_id` as a shortcut over
  using `instance_id`. When the `external_id` is ambiguous (non-unique, multiple spaces), a ValueError
  is raised. Thus, using `external_id` is no longer deprecated.

## [7.63.2] - 2024-10-11
### Fixed
- Setting up interactive `OAuthInteractive` sessions no longer raises `TypeError` as the lower bound for the `msal`
  dependency has been increased to `1.31`.

## [7.63.1] - 2024-10-10
### Fixed
- [Feature Preview - alpha] Dumping `HostedExtractor` `Job` and `Source` data classes creates valid JSON/YAML
  even when unknown fields are present.

## [7.63.0] - 2024-10-10
### Removed
- Dropped support for Python 3.8 and 3.9.

## [7.62.8] - 2024-10-07
### Added
- [Feature Preview - alpha] Support for `PostgresGateway` `Users` `client.postegres_gateway.users`.

## [7.62.7] - 2024-10-07
### Fixed
- Several bugfixes for the filter `InAssetSubtree`:
  - No longer causes `CogniteAPIError` when used, by accepting a list of values rather than a single value.
  - Loading via `Filter.load` now works as expected (a regression introduced in 7.38.3).

## [7.62.6] - 2024-09-27
### Fixed
- Instances with a single property no longer fail `to_pandas()` with `TypeError`, when using `expand_properties=True`.

## [7.62.5] - 2024-09-26
### Added
- Add new `client.workflows.triggers.upsert`, this allows upserts of triggers.
### Deprecated
- Deprecate `client.workflows.triggers.create`, as its functionality is covered by the new `client.workflows.triggers.upsert`

## [7.62.4] - 2024-09-25
### Fixed
- In the CoreModel, `client.data_classes.data_modeling.cdm` the fields `isUploaded` and `uploadedTime` in
  `CogniteFile` are  now considered read-only

## [7.62.3] - 2024-09-24
### Added
- [Feature Preview - alpha] Support for `Kafka` and `Rest` sources in `client.hosted_extractors.sources`.

## [7.62.2] - 2024-09-24
### Added
- [Feature Preview - alpha] Support for `client.hosted_extractors.mappings`.

## [7.62.1] - 2024-09-23
### Changed
- Support for `OAuthDeviceCode` now supports non Entra IdPs

## [7.62.0] - 2024-09-19
### Added
- All `update` methods now accept a new parameter `mode` that controls how non-update objects should be
  interpreted. For example, should we do a partial update or a full replacement.

## [7.61.1] - 2024-09-19
### Added
- [Feature Preview - alpha] Support for `client.hosted_extractors.jobs`.

## [7.61.0] - 2024-09-18
### Changed
- TimeSeriesAPI and DatapointsAPI support for `instance_id` reaches general availability (GA).
### Added
- `instance_id` can now be used freely alongside `id` and `external_id`, and is now accepted by
  retrieve/retrieve_array/retrieve_dataframe.
- `instance_id` now works in `to_pandas` methods, with fallbacks on `external_id` and `id`.
### Fixed
- A bug caused all datapoints objects to load an empty instance_id.

## [7.60.6] - 2024-09-17
### Fixed
- Fixed bug in `replace` upsert mode which caused objects to not be cleared.

## [7.60.5] - 2024-09-17
### Changed
- Remove beta notice on the Data Workflows `WorkflowTriggerAPI`

## [7.60.4] - 2024-09-15
### Added
- Fix bug in column name remapping for `TypedInstance.to_pandas()`

## [7.60.3] - 2024-09-14
### Changed
- The Core Model and Extractor Extension (`cognite.client.data_classes.data_modeling.cdm/extractor_extension`) are
  now implemented as composition and no longer inherits from each other. This is to reflect the underlying API.

## [7.60.2] - 2024-09-14
### Added
- [Feature Preview - alpha] Support for `client.hosted_extractors.destinations`.

## [7.60.1] - 2024-09-13
### Fixed
- LocationFiltersACl.Scope.SpaceID changed to ID

## [7.60.0] - 2024-09-12
### Changed
- Some changes to the typed instances functionality in the data modeling client
  - The `TypedNode`, `TypedEdge`, etc. classes are moved from `data_classes.data_modeling.typed_instances` to `data_classes.data_modeling.instances`
  - The `properties` attribute on `TypedNode`/`TypedEdge` now return data
  - The `sources` attribute on `TypedNodeApply`/`TypedEdgeApply` now returns data

## [7.59.3] - 2024-09-12
### Fixed
- JSONDecodeError can no longer be raised in environments where simplejson is used instead of built-in json.

## [7.59.2] - 2024-09-12
### Fixed
- A bug in `client.sequences.data.retrieve_dataframe(...)` where passing a column to `column_external_ids` caused a TypeError.

## [7.59.1] - 2024-09-12
### Fixed
- Creating a function using files dated before 1980 no longer raises ValueError,
  by overriding the timestamps to 1980-01-01.

## [7.59.0] - 2024-09-12
### Added
- Added `ignore_unknown_ids` to `client.files.delete`.

## [7.58.8] - 2024-09-10
### Added
- Added missing `WorkflowTriggerCreateList` to `cognite.client.data_classes.workflows`.

## [7.58.7] - 2024-09-06
### Changed
- [Feature Preview - alpha] Updated the `Core Model` and added `ExtractorExtension` model handling of the reserved
  property names `type` and `version` (`cognite.client.data_classed.data_modeling.cdm` and
  `cognite.client.data_classed.data_modeling.extractor_extension`). Now, these properties are prefixed with
  the original view external id instead of suffixed with underscore. For example, `CogniteAsset` now has
  `asset_type` instead of `type_` attribute. This is to avoid confusion with the node type, which is
  the `type` attribute.

## [7.58.6] - 2024-09-05
### Fixed
- Data modeling convenience filter `SpaceFilter` now allows listing of global nodes by using `equals`
  (when a single space is requested (requirement)). This also affects the `space` parameter to e.g.
  `client.data_modeling.instances.list(...)`

## [7.58.5] - 2024-09-04
### Added
- Data modeling filters now support properties that are lists.
### Fixed
- Read-only properties on CogniteAssetApply (root, path and last_updated_time) are now removed.

## [7.58.4] - 2024-09-03
### Fixed
- The deserialization `datetime` properties in `TypedNode`/`TypedEdge` now correctly handles truncated milliseconds.

## [7.58.3] - 2024-09-03
### Fixed
- The parameter `query` is now optional in `client.data_modeling.instances.search(...)`.

## [7.58.2] - 2024-09-03
### Added
- [Feature Preview - alpha] Support for `client.hosted_extractors.sources`.

## [7.58.1] - 2024-09-03
### Fixed
- [Feature Preview - beta] data workflows: `workflowExecutionId` in `cognite.client.data_classes.workflows.WorkflowTriggerRun`
 can be null or missing, as according to the API spec.

## [7.58.0] - 2024-09-03
### Added
- Data Workflows: add support for `SubworkflowReferenceParameters` subworkflow task type. Allowing embedding other workflows into a workflow.

## [7.57.0] - 2024-09-03
### Added
- Add a `load` method to CogniteClient, ClientConfig, and CredenitalProvider (and all it's subclasses).
- Add `apply_settings` method to `global_config` to pass in a dict of settings

## [7.56.0] - 2024-09-02
### Added
- Support for referencing files by instance id when running diagrams.detect

## [7.55.2] - 2024-08-29
### Fixed
- Turn workflow_orchestration into data_workflows and add trigger doc, fix attribute names in data classes

## [7.55.1] - 2024-08-29
### Fixed
- Missing exports for workflow triggers

## [7.55.0] - 2024-08-27
### Added
- Support for creating a session using a one-shot token in the `client.iam.session.create` method.
- Parameter `nonce` to the `client.functions.call()` and `client.workflow.executions.run()` methods to allow passing
  a custom nonce instead of letting the SDK generate it from your current credentials.

## [7.54.19] - 2024-08-27
### Added
- [Feature Preview - beta] Support for `client.workflows.triggers`.

## [7.54.18] - 2024-08-26
### Added
- When retrieving datapoints, `instance_id` is now set on the objects (for time series created
  through Data Modelling).

## [7.54.17] - 2024-08-22
### Added
- [Feature Preview]  Added `ExtractorExtension` model of the Core Model.

## [7.54.16] - 2024-08-22
### Added
- Added new LocationFiltersAcl capability.

## [7.54.15] - 2024-08-21
### Fixed
- [Feature Preview]  Updated the Core Model to latest version.

## [7.54.14] - 2024-08-19
### Fixed
- [Feature Preview - alpha] fix `files.upload_content`, `files.upload_content_bytes` and
  `files.multipart_upload_content_session`

## [7.54.13] - 2024-08-13
### Added
- [Feature Preview - alpha] Support for `instanceId` in the `client.files.retrieve`, `client.files.retrieve_multiple`,
  `client.files.update`, `client.files.retrieve_download_urls`, `client.files.download_bytes`, `client.files.download_to_path`,
  `client.files.download`.
- [Feature Preview - alpha] Add three new methods for uploading content: `client.files.upload_content`,
  `client.files.upload_content_bytes`, `client.files.multipart_upload_content_session`.

  This is an experimental feature and may change without warning.

## [7.54.12] - 2024-08-08
### Fixed
- NodeList and EdgeList (and subclasses) now expects an instance ID, `(space, external_id)` in the `.get` method.
  Using just an `external_id` is still possible, but deprecated as it is ambiguous in the absence of the space
  identifier, and will just return the last matching instance (as previously).
- SpaceList.get now works and expects a space identifier in the `.get` method.

## [7.54.11] - 2024-07-26
### Fixed
- Creating a Group with an `UnknownAcl` supported by the API no longer raises a client-side `ValueError` after
  successfully creating the group.

## [7.54.10] - 2024-07-26
### Changed
- Added option to add last_updated_time to the index of client.raw.rows.retrieve_dataframe.

## [7.54.9] - 2024-07-22
### Changed
- [Feature Preview] Updated the Core Model to require keyword arguments for all classes and include
  docstring.

## [7.54.8] - 2024-07-22
### Added
- The method `client.functions.schedules.retrieve` now accepts the missing parameter `ignore_unknown_ids` as well
  as retrieving multiple schedules at once.
- The method `client.functions.schedules.create` now supports creating using a `FunctionScheduleWrite` object.

### Changed
- When creating a new function schedule without specifying `description`, the default value is now
  correctly set to `None` instead of `""`.

## [7.54.7] - 2024-07-22
### Fixed
- The method `client.three_d.models.update` no longer accepts `ThreeDModelWrite` as this will raise a `ValueError`.
- The method `client.three_d.models.create` now supports creating multiple models with different metdata fields
  in a single call.

## [7.54.6] - 2024-07-19
### Fixed
- In the data classe, `NodeApply` and `EdgeApply` the argument `camel_case=False` is now
  respected in `.dump()`.

## [7.54.5] - 2024-07-19
### Changed
- [Feature Preview] Updated the Core Model to the newest version released on July 12th, 2024. The
  introduction of the `Cognite` prefix for all classes.

## [7.54.4] - 2024-07-19
### Changed
- Instance classes like `Node` and `NodeList` now expand properties by default in notebook-like environments.

## [7.54.3] - 2024-07-18
### Added
- [Feature Preview] Support for `enum` as container property type in the data modeling APIs. Note that this is not
  yet supported in the API, and is an experimental feature that may change without warning.

## [7.54.2] - 2024-07-16
### Fixed
- A bug in the list method of the RelationshipsAPI that could cause a thread deadlock.

## [7.54.1] - 2024-07-15
### Fixed
- Calling `client.functions.retrieve` or `client.functions.delete` with more than 10 ids no longer
  raises a `CogniteAPIError`.
- Iterating over functions using `client.functions` or `client.functions(...)` no longer raises a `CogniteAPIError`.
### Added
- Added missing filter parameter `metadata` to `client.functions.list`.
### Changed
- When creating a new function without specifying `description` or `owner`, the default values are now
  correctly set to `None` instead of `""`.

## [7.54.0] - 2024-07-12
### Added
- In the `client.data_modeling.instances` the methods `.search`, `.retrieve`,`.list`, `.query`, and `.sync` now
  support the `include_typing` parameter. This parameter is used to include typing information in the response,
  that can be accessed via the `.typing` attribute on the result object.

## [7.53.4] - 2024-07-11
### Added
- `FilesAPI.upload_bytes` and `FilesAPI.upload` are updated to be compatible with Private Link projects.

## [7.53.3] - 2024-07-11
### Added
- [Feature Preview - alpha] Support for `instanceId` in the `client.time_series` `.retrieve`, `.retrieve_multiple`,
  and `.update` methods. This is an experimental feature and may change without warning.

## [7.53.2] - 2024-07-03
### Fixed
- If you derived from `TypedNode` or `TypedEdge`, and then derived the `load` method would not include the parent
  class properties. Same if you used multiple inheritance. This is now fixed.
### Added
- [Feature Preview - alpha] Core Model, available `cognite.client.data_classes import cdm`.

## [7.53.1] - 2024-07-02
### Fixed
- In the new `retrieve_nodes` and `retrieve_edges` methods in the `client.data_modeling.instances` module, if you
  give the identifier of a single node or edge, you will now get a single `TypedNode` or `TypedEdge` instance back.

## [7.53.0] - 2024-07-02
### Added
- New classes `TypedNode` and `TypedEdge` (in addition to `TypedNodeApply` and `TypedEdgeApply`) to be used as
  base classes for user created classes that represent nodes and edges with properties in a specific view. For example,
  is you have a view `Person` with properties `name` and `age`, you can create a class `Person` that inherits from
  `TypedNode` and add properties `name` and `age` to it. This class can then be used with the
  `client.data_modeling.instances.retrieve(..)`, `.apply(...)`, `.list(...)` and `.search(...)` methods.

## [7.52.3] - 2024-06-27
### Added
- Added `partitions` parameter to `retrieve_dataframe()` method of the `RawRowsAPI`.

## [7.52.2] - 2024-06-26
### Added
- Alpha feature: `client.time_series.data` support for `instance_id` in `insert`, `insert_multiple`,
  `delete`, and `retrieve` methods. This is an experimental feature and may change without warning.

## [7.52.1] - 2024-06-26
### Fixed
- Calling `.extend` on a `NodeListWithCursor` or `EdgeListWithCursor` no longer raises a `TypeError`.

## [7.52.0] - 2024-06-19
### Added
- Support the `immutable` flag on container/view properties

## [7.51.1] - 2024-06-18
### Added
- Added support for serializing Node/Edge properties of type `list` of `NodeId` and `DirectRelationReference`,
  `date`, `datetime` and list of `date` and `datetime` to `json` format.

## [7.51.0] - 2024-06-16
### Added
- Support for iterating over `Functions`, `FunctionSchedules`, `DatapointSubscriptions`, `Transformations`,
  `TransformationSchedules`, `TransformationNotifications`, `ExtractionPipelines`, `Workflows`, `WorkflowVersions`.

## [7.50.0] - 2024-06-14
### Changed
- DatapointsAPI support for timezones and calendar-based aggregates reaches general availability (GA).
### Deprecated
- The function `DatapointsAPI.retrieve_dataframe_in_tz` is deprecated. Use the other retrieve methods instead
  and pass in `timezone`.

## [7.49.2] - 2024-06-12
### Fixed
- Converting rows (`RowList` and `RowListWrite`) to a pandas DataFrame no longer silently drops rows that do not have
  any columnar data.

## [7.49.1] - 2024-06-11
### Fixed
- Fixes resetting dataSetId to None in a ThreeDModelUpdate.

## [7.49.0] - 2024-06-05
### Added
- `WorkfowExecutionAPI.list` now allows filtering by execution status.

## [7.48.1] - 2024-06-04
### Fixed
- A bug introduced in `7.45.0` that would short-circuit raw datapoint queries too early when a lot of time series was
  requested at the same time, and `include_outside_points=True` was used (empty cursor are to be expected).

## [7.48.0] - 2024-06-04
### Changed
- Mark Data Workflows SDK implementation as Generally Available.

## [7.47.0] - 2024-06-04
### Added
- Support for retrieving `Labels`, `client.labels.retrieve`.

## [7.46.2] - 2024-06-03
### Added
- Added option for silencing `FeaturePreviewWarnings` in the `cognite.client.global_config`.

## [7.46.1] - 2024-05-31
### Fixed
- Pyodide issue related to missing tzdata package.

## [7.46.0] - 2024-05-31
### Added
- `RawRowsAPI.insert_dataframe` now has a new `dropna` setting (defaulting to True, as this would otherwise raise later).

## [7.45.0] - 2024-05-31
### Added
- DatapointsAPI now support `timezone` and new calendar-based granularities like `month`, `quarter` and `year`.
  These API features are in beta, and the SDK implementation in alpha, meaning breaking changes can
  occur without warning. Set beta header to avoid warning. Users of `retrieve_dataframe_in_tz` should
  consider preparing to upgrade as soon as the features reach general availability (GA).

## [7.44.1] - 2024-05-29
### Added
- Missing parameter `timeout` to `client.transformations.preview`.

## [7.44.0] - 2024-05-29
### Added
- New utility function `datetime_to_ms_iso_timestamp` in `cognite.client.utils` to convert a datetime object
  to a string representing a timestamp in the format expected by the Cognite GraphQL API.

## [7.43.6] - 2024-05-27
### Improved
- JSON is no longer attempted decoded when e.g. expecting protobuf, which currently leads to a small performance
  improvement for datapoints fetching.

## [7.43.5] - 2024-05-22
### Fixed
- Transformation schemas no longer raise when loaded into its resource type.

## [7.43.4] - 2024-05-20
### Fixed
- The data modeling APIs (Views, Containers, Data Models and Spaces) limits for create, retrieve, delete,
  and list were not matching the API spec, causing the SDK to wrongly split large calls into too few requests.
  This means that the SDK will no longer raise a `CogniteAPIError` if you, for example, try to delete
  more than 100 containers in a single method call.

## [7.43.3] - 2024-05-15
### Fixed
- Identity providers that return `expires_in` as a string no longer causes `TypeError` when authenticating.

## [7.43.2] - 2024-05-10
### Fixed
- In containers, `PropertyType` `Text` required parameter `collation` is now optional when `load()`ing, matching the API spec.

## [7.43.1] - 2024-05-10
### Fixed
- `RawRowsAPI.insert()` silently ignored rows of type `RowWriteList`.

## [7.43.0] - 2024-05-09
### Added
- Added new data classes to the contextualization module to simplify configuring diagram detect options: `DiagramDetectConfig`,`ConnectionFlags`, `CustomizeFuzziness`, `DirectionWeights`.
- `DiagramsAPI.detect()` method's parameter `configuration` now also accepts `DiagramDetectConfig` instances.

## [7.42.0] - 2024-05-06
### Changed
- Breaking change: the `workflows.executions.cancel` method now only allows cancelling one execution at a time to reflect its non-atomic operation.

## [7.41.1] - 2024-05-06
### Fixed
- An edge case when a request for datapoints from several hundred time series (with specific finite limits) would return
  more datapoints than the user-specified limit.

## [7.41.0] - 2024-04-30
### Added
- Support for Status Codes in the DatapointsAPI and DatapointSubscriptionsAPI reaches General Availability (GA).
  - You can read more in the Cognite Data Fusion developer documentation: [Status Codes reference](https://developer.cognite.com/dev/concepts/reference/quality_codes/).

## [7.40.2] - 2024-04-30
### Fixed
- `InAssetSubtree` is no longer (mistakenly) accepted as a time series filter.

## [7.40.1] - 2024-04-30
### Fixed
- Deleting multiple Datapoint Subscriptions now work as expected.

## [7.40.0] - 2024-04-30
### Added
- Datapoint Subscriptions now support status codes.

## [7.39.0] - 2024-04-25
### Added
- Support for internally managed groups (inside CDF, as opposed to the external identity provider).

## [7.38.3] - 2024-04-25
### Improved
- The classes `WorkflowUpsert`, `Filter`, `Query`, `Node`, `Edge`, `Container`, `Document`, and
  `Transformation` which are used for parsing API responses were not handling adding new parameters in
  the API correctly. These are now future-proofed.

## [7.38.2] - 2024-04-24
### Added
- Added new parameter `function_external_id` to `FunctionScheduleAPI.create` as a convenience to the user. Note
  that schedules must be attached to a Function by (internal) ID, so a lookup is first done on behalf of the user.

## [7.38.1] - 2024-04-23
### Added
- Added missing `partitions` parameter to `list()` and `__call__()` methods for `FilesAPI`.

## [7.38.0] - 2024-04-22
### Added
- Support for `workflows.executions.retry`

## [7.37.4] - 2024-04-22
### Improved
- Enabled automatic retries on Data Workflows POST endpoints

## [7.37.3] - 2024-04-18
### Improved
- Minor quality of life change for comparing capabilities involving `DataModelInstancesAcl.WRITE_PROPERTIES`; any
  ACL already covered by `WRITE` will not be reported as missing.

## [7.37.2] - 2024-04-18
### Fixed
- Datapoints inserted into non-existent time series, no longer get their identifier hidden in the `failed` attribute
  on the raised `CogniteNotFoundError`. Any `successful` now also gets reported correctly.

## [7.37.1] - 2024-04-17
### Fixed
- Updating data set ID now works as expected for `ThreeDModelUpdate`.

## [7.37.0] - 2024-04-16
### Fixed
- Now handle unknown data types in DM

## [7.36.0] - 2024-04-16
### Fixed
- Now handle unknown filter types in DM
- Add support for the "invalid" filter type in DM

## [7.35.0] - 2024-04-16
### Added
- Datapoints insert methods `insert` and `insert_multiple` now support ingesting (optional) status codes.

## [7.34.0] - 2024-04-11
### Added
- Datapoints method `retrieve_latest` now supports status codes.
- Slicing or indexing a `Datapoints` or `DatapointsArray` instance, now propagates status codes (when present).

## [7.33.1] - 2024-04-10
### Fixed
- Ordering of elements from calls to `retrieve_multiple` now match the requested elements. For SDK versions between
  7.0.0 and 7.33.1, the ordering has been broken when >> 1k elements has been requested (the more requests used, the
  more likely that a chunk was out of order).

## [7.33.0] - 2024-04-08
### Added
- All datapoints retrieve methods (except `retrieve_latest`) now support status codes. Note: Support for *inserting*
  datapoints with status codes will be released shortly. There are three new arguments:
    * `include_status (bool)`: Toggle the return of status code and -symbol on/off, only valid for raw datapoints.
    * `ignore_bad_datapoints (bool)`: For raw datapoints: Whether to return those marked bad (or not).
      For aggregates: Whether the time periods of bad datapoints should affect aggregate calculations (or not).
    * `treat_uncertain_as_bad (bool)`: Toggle whether datapoints marked uncertain should be regarded as good or bad.
- The `to_pandas` method for `Datapoints`, `DatapointsList`, `DatapointsArray` and `DatapointsArrayList` now accepts
  a new parameter, `include_status (bool)`, that controls whether to include status codes & -symbols as separate columns.
- New datapoints query class, `DatapointsQuery`, to make writing custom queries easier, type-safe and more robust,
  as opposed to passing dictionaries (of settings).
### Deprecated
- Passing *custom* datapoints queries using dictionaries is deprecated and will be removed in the next major release.
  Consider refactoring already to `DatapointsQuery`. Example: `{"id": 12, "aggregates" : "min", "granularity": "6h"} ->
  DatapointsQuery(id=12, aggregates="min", granularity="6h")`.

## [7.32.8] - 2024-04-08
### Fixed
- When using TimeSeries objects without `external_id` as part of the `variables` parameter in a synthetic datapoints
  query, a `CogniteNotFoundError` would most likely be raised, due to `None` being silently cast to a string. It now
  raises a friendly `ValueError`.
- An invalid expression could be created when using multiple variables in a synthetic datapoints query. This happened
  while substituting the variables into the expression; this was done one at a time, leading to later replacements
  possibly affecting earlier ones. Now all variables are substituted at the same time/in a single call.
### Improved
- Passing sympy symbols as part of the variables mapping (in synthetic datapoints queries) is now documented properly
  and "officially supported".

## [7.32.7] - 2024-04-05
### Fixed
- Inserting sequence data using `insert_dataframe` would by default drop all rows that contained at least one missing value.
  This has now been fixed to only remove rows where all values are missing.

## [7.32.6] - 2024-04-05
### Fixed
- `AssetsAPI.create_hierarchy` now properly supports `AssetWrite`.

## [7.32.5] - 2024-04-04
### Improved
- Type validation of identifiers

## [7.32.4] - 2024-03-28
### Fixed
- Several methods for `DatapointsArray` that previously failed for string datapoints due to bad handling
  of numpy `dtype`-to-native conversion.

## [7.32.3] - 2024-03-27
### Removed
- Support for `protobuf==3.*` was dropped.

## [7.32.2] - 2024-03-26
### Added
- Missing filterable properties `unit_external_id` and `unit_quantity` to `DatapointSubscriptionProperty`.
  Note: was renamed from `DatapointSubscriptionFilterProperties`, which is now a deprecated alias.

## [7.32.1] - 2024-03-25
### Fixed
- Fix type hints for functions data classes Function/FunctionSchedule/FunctionCall

## [7.32.0] - 2024-03-25
### Changed
- Type hint for `id`, `last_updated_time`, and `create_time` attributes are no longer `Optional` on
  subclasses of `CogniteResource`. This is to reflect that these attributes are always set when the
  object is returned by the SDK.

## [7.31.0] - 2024-03-24
### Added
- Retrieve method for session, `client.iam.session.retrieve`
- The parameter `limit` to the method `client.iam.session.list`.
### Fixed
- The method `client.iam.session.revoke` is now overloaded correctly and returns a `Session` for single id
  and a `SessionList` for multiple ids.

## [7.30.1] - 2024-03-23
### Fixed
- When calling `client.sequences.data.retrieve` in a Jupyter Notebook the returning `SequenceRowsList` no longer raises
  `AttributeError: 'dict' object has no attribute '_repr_html_'` (the HTML representation of `SequenceRowsList` was failing).

## [7.30.0] - 2024-03-20
### Added
- `Properties` class, as used on e.g. `Node` and `Edge`, now renders in Jupyter Notebooks (`_repr_html_` added).

## [7.29.0] - 2024-03-20
### Added
- Direct access to the columns/data stored on raw rows have been added (alongside a `.get` method). Example usage:
  `row["my_col"]` (short-cut for: `row.columns["my_col"]`).

## [7.28.2] - 2024-03-14
### Fixed
- Retrieving more than 100 containers, views, data models, or spaces no longer raises a `CogniteAPIError`.

## [7.28.1] - 2024-03-13
### Fixed
- Fixed issue causing multipart file upload to fail when mime-type was set.

## [7.28.0] - 2024-03-13
### Added
- Added support for advanced filter query in the `list()` (and `__call__()`) method of `assets`, `events`, `sequences`,
  and `time_series` APIs. Now you are able to use advanced filter (like in `filter()`) at the same time as the simple
  filter properties, allowing for more complex requests.
- Added missing `sort` parameter to `list()` and `__call__()` methods for `AssetsAPI`.
- Added missing `sort` parameter to `list()` and `__call__()` methods for `TimeSeriesAPI`.
- Added missing `sort` and `partitions` parameters to `list()` and `__call__()` methods for `SequencesAPI`.
### Deprecated
- Added a deprecation warning on the `filter()` method of `assets`, `events`, `sequences`, and `time_series` APIs as
  its functionality is fully covered by the `list()` method.

## [7.27.2] - 2024-03-08
### Added
- Retry 429s on graphql endpoints

## [7.27.1] - 2024-03-08
### Improved
- When iterating raw rows concurrently, a max queue size for pending results have been added to keep a stable low
  bounded memory usage profile (for when the caller's code isn't processing fast enough to keep up). Worth noting
  that this has no effect on the total retrieval time.

## [7.27.0] - 2024-03-06
### Added
- Added support for multipart file uploads using the `client.files.multipart_upload_session` method.

## [7.26.2] - 2024-03-05
### Fixed
- Fixed a regression from 7.26.1 in the logic for when to refresh token.

## [7.26.1] - 2024-03-05
### Fixed
- The `CredentialProvider` class for client credentials, `OAuthClientCredentials`, was switched from using the non-standard
  field `expires_at` to `expires_in` that's part of the OAuth 2.0 standard (RFC 6749).

## [7.26.0] - 2024-02-29
### Added
- In data modeling, added support for setting floats with units in containers. In addition, added support for retrieving,
  listing, searching, aggregating, querying and syncing nodes/edges with a target unit or target unit system.

## [7.25.0] - 2024-02-29
### Added
- Support for sorting on `client.data_modeling.instances.search`

## [7.24.4] - 2024-02-28
### Fixed
- Unknown ACLs, actions or scopes no longer causes `IAMAPI.[groups.list(...), token.inspect()]` to raise.
### Added
- New action for `DataModelInstancesAcl` added: `Write_Properties`.

## [7.24.3] - 2024-02-28
### Fixed
- Fix handling of GeometryCollection objects in the Documents API.

## [7.24.2] - 2024-02-25
### Fixed
- [Pyodide/WASM only] The list method for raw rows now works for non-finite queries (got broken in `7.24.1`).

## [7.24.1] - 2024-02-25
### Fixed
- [Pyodide/WASM only] The iteration method for raw rows now yields rows _while running_ (instead of waiting for tasks to finish first).

## [7.24.0] - 2024-02-25
### Added
- New parameter for `client.raw.rows(...)`: `partitions`. This enables greater throughput thorough concurrent reads when using
  the generator method (while still keeping a low memory impact). For backwards compatibility, the default is _no concurrency_.
  When specified, can be used together with a finite limit, as opposed to most (if not all) other resources/APIs.
- New parameter for `client.raw.rows.list(...)`: `partitions`. For backwards compatibility, the default is _no concurrency_ when
  a finite `limit` is given, and _"max" concurrency_ (`partitions=max_workers`) otherwise. Partitions can be used with finite limits.
  With this change it is easy to set an appropriate level of concurrency without messing with the global client configuration.
### Changed
- Default configuration setting of `max_workers` has been changed from 10 to 5 (to match the documentation).

## [7.23.1] - 2024-02-23
### Fixed
- Add missing `partition` scope to `seismicAcl`.

## [7.23.0] - 2024-02-23
### Added
- Make properties on instances (`Node`, `Edge`) easier to work with, by implementing support for direct indexing (and a `.get` method).
  If the instances have properties from no source or multiple sources, an error is raised instead. Example usage: `instance["my_prop"]`
  (short-cut for: `instance.properties[ViewId("space", "ext.id", "version")]["my_prop"]`)

## [7.22.0] - 2024-02-21
### Added
- Data point subscriptions reaches General Availability (GA).
  - Use the new [Data point subscriptions](https://developer.cognite.com/dev/concepts/data_point_subscriptions/)
    feature to configure a subscription to listen to changes in one or more time series (in ingestion order).
    The feature is intended to be used where data points consumers need to keep up to date with
    changes to one or more time series without the need to read the entire time series again.
### Changed
- Removed the `ignore_unknown_ids` flag from `client.time_series.subscriptions.retrieve()` to stay consistent with other resource types.

## [7.21.1] - 2024-02-20
### Fixed
- Data Workflows: mark parameter `jobId` as optional in `TransformationTaskOutput`, as it may not be populated in case of a failure.

## [7.21.0] - 2024-02-20
### Added
- Parameter `sort` to `client.documents.list`.

## [7.20.1] - 2024-02-19
### Fixed
- `DMLApplyResult` no longer fails when converted to a string (representation).

## [7.20.0] - 2024-02-13
### Fixed
- internal json encoder now understands CogniteObject and CogniteFilter objects, so that they are
  correctly serialized when used in nested structures.

## [7.19.2] - 2024-02-13
### Fixed
- Addressed `FutureWarning` coming from pandas dependency (granularity to pandas frequency translation of sec/min/hour and 'year start')
- Fixed `granularity` setting in `DatapointsAPI.retrieve_dataframe_in_tz` showing up as number of hours instead of e.g. week or year.

## [7.19.1] - 2024-02-12
### Fixed
- Calls to ... are now retried automatically:
    * Functions API: `list`, `retrieve`, `retrieve_multiple`, `activate`
    * FunctionCalls API: `list`, `retrieve`
    * FunctionSchedules API: `list`, `retrieve`
    * ExtractionPipelines API: `retrieve_multiple`
    * ExtractionPipelineRuns API: `list`
    * Transformations API: `list`, `retrieve`, `retrieve_multiple`, `preview`
    * TransformationJobs API: `retrieve`, `retrieve_multiple`
    * TransformationSchedules API: `retrieve`, `retrieve_multiple`
    * Geospatial API:  `list_feature_types`, `retrieve_feature_types`, `retrieve_features`, `list_features`,
      `search_features`, `stream_features`, `aggregate_features`, `get_coordinate_reference_systems`, `get_raster`, `compute`,
    * UserProfiles API: `retrieve`, `search`
    * Documents API: `search`, `list`, `__call__`, `aggregate_count`, `aggregate_cardinality_values`, `aggregate_cardinality_properties`,
      `aggregate_unique_values`, `aggregate_unique_properties`
    * ThreeDRevisions API: `filter_nodes`

## [7.19.0] - 2024-02-12
### Added
- Helper methods to `View`, `ViewApply`, `ViewList` and `ViewApplyList` `referenced_containers` which returns the
  containers referenced by in the view(s).

## [7.18.0] - 2024-02-08
### Added
- Support for `target_unit` and `target_unit_system` in synthetic time series.

## [7.17.4] - 2024-02-07
### Added
- Allow using container property reference in `NodeResultSetExpression.through` in addition to view property reference

## [7.17.3] - 2024-02-06
### Fixed
- Creating a Cognite Function from a directory with `skip_folder_validation=False` no longer raises `ModuleNotFoundError`
  for Pyodide (WASM) users.

## [7.17.2] - 2024-02-04
### Fixed
- Uploading files now accepts Labels again as part of file metadata. This addresses a bug introduced in v7, which caused
  a `ValueError` to be raised.

## [7.17.1] - 2024-02-02
### Fixed
- An (extreme) edge case where an empty, unnecessary API request for datapoints would be sent leading to a `CogniteAPIError`.
- Certain granularity inputs (when using the `DatapointsAPI`) no longer cause a `ValueError` to be raised with confusing/wrong wording.

## [7.17.0] - 2024-02-01
### Fixed
- Calls to `AnnotationsAPI.[list|retrieve|retrieve_multiple|reverse_lookup]` are now retried automatically.
- Calls to `AnnotationsAPI.reverse_lookup` now also accept the standard values (`-1, inf`) to indicate 'no limit'.
### Improved
- Calls to `AnnotationsAPI.list` with more than 1000 `annotated_resource_ids` are now batched automatically for the user.
  Previously these would raise an API error.

## [7.16.0] - 2024-01-30
### Added
- When listing instances (and when using `search`, `aggregate` and `histogram`), a new `space` parameter has been added;
  you may pass either a single space identifier (or a list of several). Note that this is just for convenience, using
  `filter` still works (and is necessary for more complex queries).
- New convenience filter, `SpaceFilter`, makes filtering on space simpler.

## [7.15.1] - 2024-01-23
### Fixed
- When calling `to_pandas` with `expand_properties=True` on an instance or instance list with no properties, the SDK will
  no longer raise ValueError, but drop the empty properties row/column.

## [7.15.0] - 2024-01-22
### Improved
- Only run pypi version check once, despite instantiating multiple clients. And make it async too.

## [7.14.0] - 2024-01-22
### Changed
- Helper methods to get related resources on `Asset` class now accept `asset_ids` as part of keyword arguments.
### Added
- Helper methods to get related resources on `AssetList` class now accept keyword arguments that are passed on to
  the list endpoint (for server-side filtering).

## [7.13.8] - 2024-01-19
### Fixed
- `FilesAPI.upload` when using `geo_location` (serialize error).

## [7.13.7] - 2024-01-19
### Fixed
- Type hints for all `.update` and `.upsert` methods accept Write classes in addition to Read and Update classes.
- Missing overloading of the `.update` methods on `client.three_d.models.update`, `client.transformations.update`,
  `client.transformations.schedules.update`, `client.relationships.update`, and `client.data_sets.update`.

## [7.13.6] - 2024-01-18
### Added
- Helper method `as_tuple` to `NodeId` and `EdgeId`.

## [7.13.5] - 2024-01-16
### Added
- EdgeConnection, MultiEdgeConnection, MultiReverseDirectRelation and their corresponding Apply View dataclasses are now importable from `cognite.client.dataclasses.data_modeling`.

## [7.13.4] - 2024-01-13
### Fixed
- When calling `WorkflowExecution.load` not having a `schedule` would raise a `KeyError` even though it is optional. This is now fixed.
- When calling `Datapoints.load` not having a `isString` would raise a `KeyError` even though it is optional. This is now fixed.
- Most `CogniteResourceList.as_write()` would raise a `CogniteMissingClientError` when called from a class with missing cognite_client. This is now fixed.

## [7.13.3] - 2024-01-12
### Added
- `View.as_property_ref` and `Container.as_property_ref` to make it easier to create property references
  (used to only be available on `ViewId` and `ContainerId`).

## [7.13.2] - 2024-01-11
### Fixed
- When calling `ExtractionPipeline.load` not having a `schedule` would raise a `KeyError` even though it is optional. This is now fixed.

## [7.13.1] - 2024-01-10
### Improved
- Respect the `isAutoRetryable` flag on error responses from the API when retrying requests.

## [7.13.0] - 2024-01-09
### Changed
- Units on Time Series (including unit conversion) is out of beta and will no longer issue warnings on usage.

## [7.12.0] - 2024-01-09
### Added
- `DatapointsAPI.retrieve_latest` now accepts `target_unit` or `target_unit_system` parameter.
### Fixed
- `DatapointsAPI.retrieve_latest` when given `LatestDatapointQuery`(s) without a setting for `before`, now correctly use
  the (default) `before` setting as specified in the method call.

## [7.11.0] - 2024-01-09
### Added
- All Cognite resources now have write-version. For example, we have `Asset` and `AssetWrite`, `Event` and `EventWrite`, and so on.
  The new write class reflects the required/optional fields in the API, and is now recommended when creating resources. In addition,
  all read classes and list classes now have a convenience method `as_write` that returns the write class with the same data.
  For example, if you have a `assets` of type `AssetList` you can call `assets.as_write()` which will return a `AssetWriteList`,
  and thus removing all server set fields (like `created_time` and `last_updated_time`). This is useful if you want to
  compare a resource from CDF with a local configuration. In addition, this makes it easier to create a new resource
  using an existing resource as a template.
- Missing overloading of the `.create` methods on `client.iam.security_categories.create`, `client.iam.groups.create`,
  `client.labels.create`, `client.three_d.models.create`, `client.three_d.revisions.create`, `client.three_d.asset_mappings.create`,
  `client.transformations.create`, `client.transformations.schedules.create`, and `client.relationships.create`.
### Changed
- The class `DatapointSubscriptionCreate` has been renamed to `DatapointSubscriptionWrite` to be consistent with the other write classes.
  This is not a breaking change, as the old class is still available for backwards compatibility, but will be removed in the next major version.
### Fixed
- The `node.type` was not set when calling `.as_apply()` or `.as_write()` on a `Node` or `NodeList`. This is now fixed.

## [7.10.1] - 2024-01-08
### Added
- Fix retries for `POST /raw/rows`.

## [7.10.0] - 2024-01-08
### Added
- `geospatial.search_features` and `geospatial.stream_features` now accept the `allow_dimensionality_mismatch` parameter.

## [7.9.0] - 2024-01-05
### Added
- You can now enable or disable user profiles for your CDF project with `client.iam.user_profiles.[enable/disable]`.

## [7.8.10] - 2024-01-04
### Changed
- When using `OidcCredentials` to create a transformation, `cdf_project_name` is no longer optional as required
  by the API.

## [7.8.9] - 2024-01-04
### Fixed
- Pyodide-users of the SDK can now create Transformations with non-nonce credentials without a `pyodide.JsException`
  exception being raised.

## [7.8.8] - 2024-01-03
### Added
- Support for `workflows.cancel`.

## [7.8.7] - 2024-01-03
### Fixed
- Added back `InstancesApply` that was removed in 7.8.6.

## [7.8.6] - 2023-12-27
### Improved
- SDK dependency on the `sortedcontainers` package was dropped.

## [7.8.5] - 2023-12-22
### Fixed
- `DirectRelationReference` is now immutable.
- `DirectRelationReference.load` now correctly handles unknown parameters.

## [7.8.4] - 2023-12-22
### Fixed
- Listing annotations now also accepts `None` and `inf` for the `limit` parameter (to return all), matching what
  was already described in the documentation for the endpoint (for the parameter).
- Calling `to_pandas(...)` on an `DiagramDetectItem` no longer raises `KeyError`.

## [7.8.3] - 2023-12-21
### Fixed
- Revert `SingleHopConnectionDefinition` from a string to child class of `ViewProperty`.
- If a `ViewProperty` or `ViewPropertyApply` dumped before version `7.6` was dumped and loaded after `7.6`, the
  user got a `KeyError: 'container'`. The `load` methods are now backwards compatible with the old format.

## [7.8.2] - 2023-12-21
### Fixed
- Revert `SingleHopConnectionDefinitionApply` from a string to child class of `ViewPropertyApply`.

## [7.8.1] - 2023-12-21
### Fixed
- Calling `to_pandas` with `expand_aggregates=True` on an Asset with aggregated properties would yield a pandas DataFrame
  with the column name `0` instead of `"value"`.
### Improved
- Specification of aggregated properties to `AssetsAPI.[list,filter,__call__]`.

## [7.8.0] - 2023-12-21
### Added
- Instance classes `Node`, `Edge`, `NodeList` and `EdgeList` now supports a new flag `expand_properties` in their `to_pandas` method,
  that makes it much simpler to work with the fetched properties. Additionally, `remove_property_prefix` allows easy prefix
  removal (of the view ID, e.g. `space.external_id/version.my_prop` -> `my_prop`).

## [7.7.1] - 2023-12-20
### Fixed
- Missing legacy capability ACLs: `modelHostingAcl` and `genericsAcl`.
- The `IAMAPI.compare_capabilities` fails with a `AttributeError: 'UnknownAcl' object has no attribute '_capability_name'`
  if the user has an unknwon ACL. This is now fixed by skipping comparison of unknown ACLs and issuing a warning.

## [7.7.0] - 2023-12-20
### Added
- Support for `ViewProperty` types `SingleReverseDirectRelation` and `MultiReverseDirectRelation` in data modeling.

## [7.6.0] - 2023-12-13
### Added
- Support for querying data models through graphql. See `client.data_modeling.graphql.query`.

## [7.5.7] - 2023-12-12
### Fixed
- Certain combinations of `start`/`end` and `granularity` would cause `retrieve_dataframe_in_tz` to raise due to
  a bug in the calender-arithmetic (`MonthAligner`).

## [7.5.6] - 2023-12-11
### Added
- Missing legacy scopes for `Capability`: `LegacySpaceScope` and `LegacyDataModelScope`.

## [7.5.5] - 2023-12-11
### Added
- Added `poll_timeout` parameter on `time_series.subscriptions.iterate_data`. Will keep the connection open and waiting,
  until new data is available, up to `poll_timeout` seconds.

## [7.5.4] - 2023-12-06
### Changed
- The `partitions` parameter is no longer respected when using generator methods to list resources
- The `max_workers` config option has been moved from ClientConfig to the global config.

## [7.5.3] - 2023-12-06
### Added
- Support for `subworkflow` tasks in `workflows`.

## [7.5.2] - 2023-12-05
### Fixed
- The built-in `hash` function was mistakenly stored on `WorkflowDefinitionUpsert` instances after `__init__` and has been removed.

## [7.5.1] - 2023-12-01
### Changed
- Raise an exception if `ClientConfig:base_url` is set to `None` or an empty string

## [7.5.0] - 2023-11-30
### Added
- `chain_to` to `NodeResultSetExpression` and `NodeResultSetExpression`, and `direction` to `NodeResultSetExpression`.

## [7.4.2] - 2023-11-28
### Improved
- Quality of life improvement to `client.extraction_pipelines.runs.list` method. The `statuses` parameter now accepts
  a single value and the annotation is improved. The parameter `created_time` can now be given on the format `12d-ago`.

## [7.4.1] - 2023-11-28
### Fixed
- Error in validation logic when creating a `Transformation` caused many calls to `client.transformations.update` to fail.

## [7.4.0] - 2023-11-27
### Changed
- Unit Catalog API is out of beta and will no longer issue warnings on usage. Access is unchanged: `client.units`.

## [7.3.3] - 2023-11-22
### Fixed
- Added action `Delete` in `ProjectsAcl`.

## [7.3.2] - 2023-11-21
### Fixed
- `workflows.retrieve` and `workflows.versions.retrieve` returned None if the provided workflow external id contained special characters. This is now fixed.

## [7.3.1] - 2023-11-21
### Fixed
- Replaced action `Write` with `Create` in `ProjectsAcl`, as `Write` is not a valid action and `Create` is the correct one.

## [7.3.0] - 2023-11-20
### Added
- Added Scope `DataSet` for `TimeSeriesSubscriptionsAcl`.
- Added `data_set_id` to `DatapointSubscription`.

## [7.2.1] - 2023-11-17
### Fixed
- The new compare methods for capabilities in major version 7, `IAMAPI.verify_capabilities` and `IAMAPI.compare_capabilities`
  now works correctly for rawAcl with database scope ("all tables").
### Removed
- Capability scopes no longer have the `is_within` method, and capabilities no longer have `has_capability`. Use the more
  general `IAMAPI.compare_capabilities` instead.

## [7.2.0] - 2023-11-16
### Added
- The `trigger` method of the Workflow Execution API, now accepts a `client_credentials` to allow specifying specific
  credentials to run with. Previously, the current credentials set on the CogniteClient object doing the call would be used.

## [7.1.0] - 2023-11-16
### Added
- The list method for asset mappings in the 3D API now supports `intersects_bounding_box`, allowing users to only
  return asset mappings for assets whose bounding box intersects with the given bounding box.

## [7.0.3] - 2023-11-15
### Fixed
- Bug when `cognite.client.data_classes.filter` used with any `data_modeling` endpoint raised a `CogniteAPIError` for
  snake_cased properties. This is now fixed.
- When calling `client.relationships.retrieve`, `.retrieve_multiple`, or `.list` with `fetch_resources=True`, the
  `target` and `source` resources were not instantiated with a `cognite_client`. This is now fixed.

## [7.0.2] - 2023-11-15
### Fixed
- Missing Scope `DataSet` for `TemplateGroupAcl` and `TemplateInstancesAcl`.

## [7.0.1] - 2023-11-14
### Fixed
- Data modeling APIs now work in WASM-like environments missing the threading module.

## [7.0.0] - 2023-11-14
This release ensure that all CogniteResources have `.dump` and `.load` methods, and that calling these two methods
in sequence produces an equal object to the original, for example,
`my_asset == Asset.load(my_asset.dump(camel_case=True)`. In addition, this ensures that the output of all `.dump`
methods are `json` and `yaml` serializable. Additionally, the default for `camel_case` has been changed to `True`.

### Improved
- Read operations, like `retrieve_multiple` will now fast-fail. Previously, all requests would be executed
  before the error was raised, potentially fetching thousands of unneccesary resources.

### Added
- `CogniteResource.to_pandas` and `CogniteResourceList.to_pandas` now converts known timestamps to `datetime` by
  default. Can be turned off with the new parameter `convert_timestamps`. Note: To comply with older pandas v1, the
  dtype will always be `datetime64[ns]`, although in v2 this could have been `datetime64[ms]`.
- `CogniteImportError` can now be caught as `ImportError`.

### Deprecated
- The Templates API (migrate to Data Modeling).
- The `client.assets.aggregate` use `client.assets.aggregate_count` instead.
- The `client.events.aggregate` use `client.events.aggregate_count` instead.
- The `client.sequence.aggregate` use `client.sequence.aggregate_count` instead.
- The `client.time_series.aggregate` use `client.time_series.aggregate_count` instead.
- In `Transformations` attributes `has_source_oidc_credentials` and `has_destination_oidc_credentials` are deprecated,
  and replaced by properties with the same names.

### Changed
- All `.dump` methods now uses `camel_case=True` by default. This is to match the intended use case, preparing the
  object to be sent in an API request.
- `CogniteResource.to_pandas` now more closely resembles `CogniteResourceList.to_pandas` with parameters
`expand_metadata` and `metadata_prefix`, instead of accepting a sequence of column names (`expand`) to expand,
with no easy way to add a prefix. Also, it no longer expands metadata by default.
- Additionally, `Asset.to_pandas`, now accepts the parameters `expand_aggregates` and `aggregates_prefix`. Since
  the possible `aggregates` keys are known, `camel_case` will also apply to these (if expanded) as opposed to
  the metadata keys.
- More narrow exception types like `CogniteNotFoundError` and `CogniteDuplicatedError` are now raised instead of
  `CogniteAPIError` for the following methods: `DatapointsAPI.retrieve_latest`, `RawRowsAPI.list`,
  `RelationshipsAPI.list`, `SequencesDataAPI.retrieve`, `SyntheticDatapointsAPI.query`. Additionally, all calls
  using `partitions` to API methods like `list` (or the generator version) now do the same.
- The `CogniteResource._load` has been made public, i.e., it is now `CogniteResource.load`.
- The `CogniteResourceList._load` has been made public, i.e., it is now `CogniteResourceList.load`.
- All `.delete` and `.retrieve_multiple` methods now accepts an empty sequence, and will return an empty `CogniteResourceList`.
- All `assert`s meant for the SDK user, now raise appropriate errors instead (`ValueError`, `RuntimeError`...).
- `CogniteAssetHierarchyError` is no longer possible to catch as an `AssertionError`.
- Several methods in the data modelling APIs have had parameter names now correctly reflect whether they accept
  a single or multiple items (i.e. id -> ids).
- `client.data_modeling.instances.aggregate` returns `AggregatedNumberedValue | list[AggregatedNumberedValue] | InstanceAggregationResultList` depending
  on the `aggregates` and `group_by` parameters. Previously, it always returned `InstanceAggregationResultList`.
- The `Group` attribute `capabilities` is now a `Capabilities` object, instead of a `dict`.
- Support for `YAML` in all `CogniteResource.load()` and `CogniteResourceList.load()` methods.
- The `client.sequences.data` methods `.retrieve`, `.retrieve_last_row` (previously `retrieve_latest`), `.insert`  method has changed signature:
  The parameter `column_external_ids` is renamed `columns`. The old parameter `column_external_ids` is still there, but is
  deprecated. In addition, int the `.retrieve` method, the parameters `id` and `external_id` have
  been moved to the beginning of the signature. This is to better match the API and have a consistent overload
  implementation.
- The class `SequenceData` has been replaced by `SequenceRows`. The old `SequenceData` class is still available for
  backwards compatibility, but will be removed in the next major version. However, all API methods now return
  `SequenceRows` instead of `SequenceData`.
- The attribute `columns` in `Sequence` has been changed from `typing.Sequence[dict]` to `SequnceColumnList`.
- The class `SequenceRows` in `client.data_classes.transformations.common` has been renamed to `SequenceRowsDestination`.
- The `client.sequences.data.retrieve_latest` is renamed `client.sequences.data.retrieve_last_row`.
- Classes `Geometry`, `AssetAggregate`, `AggregateResultItem`, `EndTimeFilter`, `Label`, `LabelFilter`, `ExtractionPipelineContact`,
  `TimestampRange`, `AggregateResult`, `GeometryFilter`, `GeoLocation`, `RevisionCameraProperties`, `BoundingBox3D` are no longer
  `dict` but classes with attributes matching the API.
- Calling `client.iam.token.inspect()` now gives an object `TokenInspection` with attribute `capabilities` of type `ProjectCapabilityList`
  instead of `list[dict]`
- In data class `Transformation` the attribute `schedule`, `running_job`, and `last_running_job`, `external_id` and `id`
  are set to the `Transformation` `id` and `external_id` if not set. If they are set to a different value, a `ValueError` is raised

### Added
- Added `load` implementation for `VisionResource`s: `ObjectDetection`, `TextRegion`, `AssetLink`, `BoundingBox`,
  `CdfRerourceRef`, `Polygon`, `Polyline`, `VisionExtractPredictions`, `FeatureParameters`.
- Missing `dump` and `load` methods for `ClientCredentials`.
- Literal annotation for `source_type` and `target_type` in `Relationship`
- In transformations, `NonceCredentials` was missing `load` method.
- In transformations, `TransformationBlockedInfo` was missing `.dump` method
- `capabilities` in `cognite.client.data_classes` with data classes for all CDF capabilities.
- All `CogniteResource` and `CogniteResourcelist` objects have `.dump_yaml` methods, for example, `my_asset_list.dump_yaml()`.

### Removed
- Deprecated methods `aggregate_metadata_keys` and `aggregate_metadata_values` on AssetsAPI.
- Deprecated method `update_feature_types` on GeospatialAPI.
- Parameters `property` and `aggregates` for method `aggregate_unique_values` on GeospatialAPI.
- Parameter `fields` for method `aggregate_unique_values` on EventsAPI.
- Parameter `function_external_id` for method `create` on FunctionSchedulesAPI (function_id has been required
  since the deprecation of API keys).
- The `SequenceColumns` no longer set the `external_id` to `column{no}` if it is missing. It now must be set
  explicitly by the user.
- Dataclasses `ViewDirectRelation` and `ContainerDirectRelation` are replaced by `DirectRelation`.
- Dataclasses `MappedPropertyDefinition` and `MappedApplyPropertyDefinition` are replaced by `MappedProperty` and `MappedPropertyApply`.
- Dataclasses `RequiresConstraintDefinition` and `UniquenessConstraintDefinition` are replaced by `RequiresConstraint` and `UniquenessConstraint`.
- In data class `Transformation` attributes `has_source_oidc_credentials` and `has_destination_oidc_credentials` are replaced by properties.

### Fixed
- Passing `limit=0` no longer returns `DEFAULT_LIMIT_READ` (25) resources, but raises a `ValueError`.
- `Asset.dump()` was not dumping attributes `geo_location` and `aggregates` to `json` serializable data structures.
- In data modeling, `NodeOrEdgeData.load` method was not loading the `source` attribute to `ContainerId` or `ViewId`. This is now fixed.
- In data modeling, the attribute `property` used in `Node` and `Edge` was not `yaml` serializable.
- In `DatapointsArray`, `load` method was not compatible with `.dump` method.
- In extraction pipelines, `ExtractionPipelineContact.dump` was not `yaml` serializable
- `ExtractionPipeline.dump` attribute `contacts` was not `json` serializable.
- `FileMetadata.dump` attributes `labels` and `geo_location` was not `json` serializable.
- In filtering, filter `ContainsAll` was missing in `Filter.load` method.
- Annotation for `cpu` and `memory` in `Function`.
- `GeospatialComputedResponse.dump` attribute `items` was not `yaml` serializable
- `Relationship.dump` was not `json` serializable.
- `Geometry.dump` was not `json` serializable.
- In templates, `GraphQlResponse.dump` was not `json` serializable, and `GraphQlResponse.dump` failed to load
  `errors` `GraphQlError`.
- `ThreeDModelRevision` attribute `camera` was not dumped as `yaml` serializable and
  not loaded as `RevisionCameraProperties`.
- `ThreeDNode` attribute `bounding_box` was not dumped as `yaml` serializable and
  not loaded as `BoundingBox3D`.
- `Transformation` attributes `source_nonce`, `source_oidc_credential`, `destination_nonce`,
  and `destination_oidc_credentials` were not dumped as `json` serializable and `loaded` with
  the appropriate data structure. In addition, `TransformationBlockedInfo` and `TransformationJob`
  were not dumped as `json` serializable.
- `TransformationPreviewResult` was not dumping attribute `schema` as `yaml` serializable, and the
  `load` and `dump` methods were not compatible.
- In transformations, `TransformationJob.dump` was not `json` serializable, and attributes
  `destination` and `status` were not loaded into appropriate data structures.
- In transformations, `TransformationSchemaMapType.dump` was not `json` serializable.
- In `annotation_types_images`, implemented `.load` for `KeypointCollection` and `KeypointCollectionWithObjectDetection`.
- Bug when dumping `documents.SourceFile.dump(camel_case=True)`.
- Bug in `WorkflowExecution.dump`
- Bug in `PropertyType.load`

## [6.39.6] - 2023-11-13
## Fixed
- HTTP status code retry strategy for RAW and labels. `/rows/insert` and `/rows/delete` will now
  be retried for all status codes in `config.status_forcelist` (default 429, 502, 503, 504), while
  `/dbs/{db}` and `/tables/{table}` will now only be retried for 429s and connection errors as those
  endpoints are not idempotent.
- Also, `labels/list` will now also be retried.

## [6.39.5] - 2023-11-12
## Fixed
- The `.apply()` methods of `MappedProperty` now has the missing property `source`.

## [6.39.4] - 2023-11-09
## Fixed
- Fetching datapoints from dense time series using a `targetUnit` or a target `targetUnitSystem` could result
  in some batches not being converted to the new unit.

## [6.39.3] - 2023-11-08
## Fixed
- The newly introduced parameter `connectionType` was assumed to be required from the API. This is not the case.

## [6.39.2] - 2023-11-08
## Fixed
- When listing `client.data_modeling.views` the SDK raises a `TypeError`. This is now fixed.

## [6.39.1] - 2023-11-01
## Fixed
- When creating transformations using backup auth. flow (aka a session could not be created for any reason),
  the scopes for the credentials would not be passed correctly (bug introduced in 6.25.1).

## [6.39.0] - 2023-11-01
## Added
- Support for `concurrencyPolicy` property in Workflows `TransformationsWorker`.

## [6.38.1] - 2023-10-31
### Fixed
- `onFailure` property in Workflows was expected as mandatory and was raising KeyError if it was not returned by the API.
  The SDK now assumes the field to be optional and loads it as None instead of raising an error.

## [6.38.0] - 2023-10-30
### Added
- Support `onFailure` property in Workflows, allowing marking Tasks as optional in a Workflow.

## [6.37.0] - 2023-10-27
### Added
- Support for `type` property in `NodeApply` and `Node`.

## [6.36.0] - 2023-10-25
### Added
- Support for listing members of Data Point Subscription, `client.time_series.subscriptions.list_member_time_series()`. Note this is an experimental feature.

## [6.35.0] - 2023-10-25
### Added
- Support for `through` on node result set expressions.

### Fixed
- `unit` on properties in data modeling. This was typed as a string, but it is in fact a direct relation.

## [6.34.2] - 2023-10-23
### Fixed
- Loading a `ContainerApply` from source failed with `KeyError` if `nullable`, `autoIncrement`, or `cursorable` were not set
  in the `ContainerProperty` and `BTreeIndex` classes even though they are optional. This is now fixed.

## [6.34.1] - 2023-10-23
### Added
- Support for setting `data_set_id` and `metadata` in `ThreeDModelsAPI.create`.
- Support for updating `data_set_id` in `ThreeDModelsAPI.update`.

## [6.34.0] - 2023-10-20
### Fixed
- `PropertyType`s no longer fail on instantiation, but warn on missing SDK support for the new property(-ies).

### Added
- `PropertyType`s `Float32`, `Float64`, `Int32`, `Int64` now support `unit`.

## [6.33.3] - 2023-10-18
### Added
- `functions.create()` now accepts a `data_set_id` parameter. Note: This is not for the Cognite function, but for the zipfile containing
  the source code files that is uploaded on the user's behalf (from which the function is then created). Specifying a data set may
  help resolve the error 'Resource not found' (403) that happens when a user is not allowed to create files outside a data set.

## [6.33.2] - 2023-10-16
### Fixed
- When fetching datapoints from "a few time series" (implementation detail), all missing, non-ignorable time series
  are now raised together in a `CogniteNotFoundError` rather than only the first encountered.

### Improved
- Datapoints fetching has a lower peak memory consumption when fetching from multiple time series simultaneously.

## [6.33.1] - 2023-10-14
### Fixed
- `Function.list_schedules()` would return schedules unrelated to the function if the function did not have an external id.

## [6.33.0] - 2023-10-13
### Added
- Support for providing `DirectRelationReference` and `NodeId` as direct relation values when
ingesting node and edge data.

## [6.32.4] - 2023-10-12
### Fixed
- Filters using e.g. metadata keys no longer dumps the key in camel case.

## [6.32.3] - 2023-10-12
### Added
- Ability to toggle the SDK debug logging on/off by setting `config.debug` property on a CogniteClient to True (enable) or False (disable).

## [6.32.2] - 2023-10-10
### Added
- The credentials class used in TransformationsAPI, `OidcCredentials`, now also accepts `scopes` as a list of strings
  (used to be comma separated string only).

## [6.32.1] - 2023-10-10
### Added
- Missing `unit_external_id` and `unit_quantity` fields on `TimeSeriesProperty`.

## [6.32.0] - 2023-10-09
### Fixed
- Ref to openapi doc in Vision extract docstring
- Parameters to Vision models can be given as Python dict (updated doc accordingly).
- Don't throw exception when trying to save empty list of vision extract predictions as annotations. This is to avoid having to wrap this method in try-except for every invocation of the method.

### Added
- Support for new computer vision models in Vision extract service: digital gauge reader, dial gauge reader, level gauge reader and valve state detection.

## [6.31.0] - 2023-10-09
### Added
Support for setting and fetching TimeSeries and Datapoints with "real" units (`unit_external_id`).
- TimeSeries has a new field `unit_external_id`, which can be set when creating or updating it. This ID must refer to a
  valid unit in the UnitCatalog, see `client.units.list` for reference.
- If the `unit_external_id` is set for a TimeSeries, then you may retrieve datapoints from that time series in any compatible
  units. You do this by specifying the `target_unit` (or `target_unit_system`) in a call to any of the datapoints `retrieve`
  methods, `retrieve`, `retrieve_arrays`, `retrieve_dataframe`, or `retrieve_dataframe_in_tz`.

## [6.30.2] - 2023-10-09
### Fixed
- Serialization of `Transformation` or `TransformationList` no longer fails in `json.dumps` due to unhandled composite objects.

## [6.30.1] - 2023-10-06
### Added
- Support for metadata on Workflow executions. Set custom metadata when triggering a workflow (`workflows.executions.trigger()`). The metadata is included in results from `workflows.executions.list()` and `workflows.executions.retrieve_detailed()`.

## [6.30.0] - 2023-10-06
### Added
- Support for the UnitCatalog with the implementation `client.units`.

## [6.29.2] - 2023-10-04
### Fixed
- Calling some of the methods `assets.filter()`, `events.filter()`, `sequences.filter()`, `time_series.filter()` without a `sort` parameter could cause a `CogniteAPIError` with a 400 code. This is now fixed.

## [6.29.1] - 2023-10-04
### Added
- Convenience method `to_text` on the `FunctionCallLog` class which simplifies printing out function call logs.

## [6.29.0] - 2023-10-04
### Added
- Added parameter `resolve_duplicate_file_names` to `client.files.download`.
  This will keep all the files when downloading to local machine, even if they have the same name.

## [6.28.5] - 2023-10-03
### Fixed
- Bugfix for serialization of Workflows' `DynamicTasksParameters` during `workflows.versions.upsert` and `workflows.execution.retrieve_detailed`

## [6.28.4] - 2023-10-03
### Fixed
- Overload data_set/create for improved type safety

## [6.28.3] - 2023-10-03
### Fixed
- When uploading files as strings using `client.files.upload_bytes` the wrong encoding is used on Windows, which is causing
  part of the content to be lost when uploading. This is now fixed.

## [6.28.2] - 2023-10-02
### Fixed
- When cache lookup did not yield a token for `CredentialProvider`s like `OAuthDeviceCode` or `OAuthInteractive`, a
  `TypeError` could be raised instead of initiating their authentication flow.

## [6.28.1] - 2023-09-30
### Improved
- Warning when using alpha/beta features.

## [6.28.0] - 2023-09-26
### Added
- Support for the WorkflowOrchestrationAPI with the implementation `client.workflows`.

## [6.27.0] - 2023-09-24
### Changed
- Reduce concurrency in data modeling client to 1

## [6.26.0] - 2023-09-22
### Added
- Support `partition` and `cursor` parameters on `time_series.subscriptions.iterate_data`
- Include the `cursor` attribute on `DatapointSubscriptionBatch`, which is yielded in every iteration
of `time_series.subscriptions.iterate_data`.

## [6.25.3] - 2023-09-19
### Added
- Support for setting and retrieving `data_set_id` in data class `client.data_classes.ThreeDModel`.

## [6.25.2] - 2023-09-17
### Fixed
- Using the `HasData` filter would raise an API error in CDF.

## [6.25.1] - 2023-09-15
### Fixed
- Using nonce credentials now works as expected for `transformations.[create, update]`. Previously, the attempt to create
  a session would always fail, leading to nonce credentials never being used (full credentials were passed to- and
  stored in the transformations backend service).
- Additionally, the automatic creation of a session no longer fails silently when an `CogniteAuthError` is encountered
  (which happens when the credentials are invalid).
- While processing source- and destination credentials in `client.transformations.[create, update]`, an `AttributeError`
  can no longer be raised (by not specifying project).
### Added
- `TransformationList` now correctly inherits the two (missing) helper methods `as_ids()` and `as_external_ids()`.

## [6.25.0] - 2023-09-14
### Added
- Support for `ignore_unknown_ids` in `client.functions.retrieve_multiple` method.

## [6.24.1] - 2023-09-13
### Fixed
- Bugfix for `AssetsAPI.create_hierarchy` when running in upsert mode: It could skip certain updates above
  the single-request create limit (currently 1000 assets).

## [6.24.0] - 2023-09-12
### Fixed
- Bugfix for `FilesAPI.upload` and `FilesAPI.upload_bytes` not raising an error on file contents upload failure. Now `CogniteFileUploadError` is raised based on upload response.

## [6.23.0] - 2023-09-08
### Added
- Supporting for deleting constraints and indexes on containers.

### Changed
- The abstract class `Index` can no longer be instantiated. Use BTreeIndex or InvertedIndex instead.

## [6.22.0] - 2023-09-08
### Added
- `client.data_modeling.instances.subscribe` which lets you subscribe to a given
data modeling query and receive updates through a provided callback.
- Example on how to use the subscribe method to sync nodes to a local sqlite db.

## [6.21.1] - 2023-09-07
### Fixed
- Concurrent usage of the `CogniteClient` could result in API calls being made with the wrong value for `api_subversion`.

## [6.21.0] - 2023-09-06
### Added
- Supporting pattern mode and extra configuration for diagram detect in beta.

## [6.20.0] - 2023-09-05
### Fixed
- When creating functions with `client.functions.create` using the `folder` argument, a trial-import is executed as part of
  the verification process. This could leave leftover modules still in scope, possibly affecting subsequent calls. This is
  now done in a separate process to guarantee it has no side-effects on the main process.
- For pyodide/WASM users, a backup implementation is used, with an improved cleanup procedure.

### Added
- The import-check in `client.functions.create` (when `folder` is used) can now be disabled by passing
  `skip_folder_validation=True`. Basic validation is still done, now additionally by parsing the AST.

## [6.19.0] - 2023-09-04
## Added
- Now possible to retrieve and update translation and scale of 3D model revisions.

## [6.18.0] - 2023-09-04
### Added
- Added parameter `keep_directory_structure` to `client.files.download` to allow downloading files to a folder structure matching the one in CDF.

### Improved
- Using `client.files.download` will still skip files with the same name when writing to disk, but now a `UserWarning` is raised, specifying which files are affected.

## [6.17.0] - 2023-09-01
### Added
- Support for the UserProfilesAPI with the implementation `client.iam.user_profiles`.

## [6.16.0] - 2023-09-01
### Added
- Support for `ignore_unknown_ids` in `client.relationships.retrieve_multiple` method.

## [6.15.3] - 2023-08-30
### Fixed
- Uploading files using `client.files.upload` now works when running with `pyodide`.

## [6.15.2] - 2023-08-29
### Improved
- Improved error message for `CogniteMissingClientError`. Now includes the type of object missing the `CogniteClient` reference.

## [6.15.1] - 2023-08-29
### Fixed
- Bugfix for `InstanceSort._load` that always raised `TypeError` (now public, `.load`). Also, indirect fix for `Select.load` for non-empty `sort`.

## [6.15.0] - 2023-08-23
### Added
- Support for the DocumentsAPI with the implementation `client.documents`.
- Support for advanced filtering for `Events`, `TimeSeries`, `Assets` and `Sequences`. This is available through the
  `.filter()` method, for example, `client.events.filter`.
- Extended aggregation support for `Events`, `TimeSeries`, `Assets` and `Sequences`. This is available through the five
  methods `.aggregate_count(...)`, `aggregate_cardinality_values(...)`, `aggregate_cardinality_properties(...)`,
  `.aggregate_unique_values(...)`, and `.aggregate_unique_properties(...)`. For example,
  `client.assets.aggregate_count(...)`.
- Added helper methods `as_external_ids` and `as_ids` for `EventList`, `TimeSeriesList`, `AssetList`, `SequenceList`,
  `FileMetaDataList`, `FunctionList`, `ExtractionPipelineList`, and `DataSetList`.

### Deprecated
- Added `DeprecationWarning` to methods `client.assets.aggregate_metadata_keys` and
  `client.assets.aggregate_metadata_values`. The use parameter the `fields` in
  `client.events.aggregate_unique_values` will also lead to a deprecation warning. The reason is that the endpoints
  these methods are using have been deprecated in the CDF API.

## [6.14.2] - 2023-08-22
### Fixed
- All data modeling endpoints will now be retried. This was not the case for POST endpoints.

## [6.14.1] - 2023-08-19
### Fixed
- Passing `sources` as a tuple no longer raises `ValueError` in `InstancesAPI.retrieve`.

## [6.14.0] - 2023-08-14
### Changed
- Don't terminate client.time_series.subscriptions.iterate_data() when `has_next=false` as more data
may be returned in the future. Instead we return the `has_next` field in the batch, and let the user
decide whether to terminate iteration. This is a breaking change, but this particular API is still
in beta and thus we reserve the right to break it without bumping the major version.

## [6.13.3] - 2023-08-14
### Fixed
- Fixed bug in `ViewApply.properties` had type hint `ConnectionDefinition` instead of `ConnectionDefinitionApply`.
- Fixed bug in `dump` methods of `ViewApply.properties` causing the return code `400` with message
  `Request had 1 constraint violations. Please fix the request and try again. [type must not be null]` to be returned
  from the CDF API.

## [6.13.2] - 2023-08-11
### Fixed
- Fixed bug in `Index.load` that would raise `TypeError` when trying to load `indexes`, when an unexpected field was
  encountered (e.g. during a call to `client.data_modeling.container.list`).

## [6.13.1] - 2023-08-09
### Fixed
- Fixed bug when calling a `retrieve`, `list`, or `create` in `client.data_modeling.container` raised a `TypeError`.
  This is caused by additions of fields to the API, this is now fixed by ignoring unknown fields.

## [6.13.0] - 2023-08-07
### Fixed
- Fixed a bug raising a `KeyError` when calling `client.data_modeling.graphql.apply_dml` with an invalid `DataModelingId`.
- Fixed a bug raising `AttributeError` in `SpaceList.to_space_apply_list`, `DataModelList.to_data_model_apply_list`,
  `ViewList.to_view_apply`. These methods have also been renamed to `.as_apply` for consistency
  with the other data modeling resources.

### Removed
- The method `.as_apply` from `ContainerApplyList` as this method should be on the `ContainerList` instead.

### Added
- Missing `as_ids()` for `DataModelApplyList`, `ContainerList`, `ContainerApplyList`, `SpaceApplyList`, `SpaceList`,
  `ViewApplyList`, `ViewList`.
- Added helper method `.as_id` to `DMLApplyResult`.
- Added helper method `.latest_version` to `DataModelList`.
- Added helper method `.as_apply` to `ContainerList`.
- Added container classes `NodeApplyList`, `EdgeApplyList`, and `InstancesApply`.

## [6.12.2] - 2023-08-04
### Fixed
- Certain errors that were previously silently ignored in calls to `client.data_modeling.graphql.apply_dml` are now properly raised (used to fail as the API error was passed nested inside the API response).

## [6.12.1] - 2023-08-03
### Fixed
- Changed the structure of the GraphQL query used when updating DML models through `client.data_modeling.graphql.apply_dml` to properly handle (i.e. escape) all valid symbols/characters.

## [6.12.0] - 2023-07-26
### Added
- Added option `expand_metadata` to `.to_pandas()` method for list resource types which converts the metadata (if any) into separate columns in the returned dataframe. Also added `metadata_prefix` to control the naming of these columns (default is "metadata.").

## [6.11.1] - 2023-07-19
### Changed
- Return type `SubscriptionTimeSeriesUpdate` in `client.time_series.subscriptions.iterate_data` is now required and not optional.

## [6.11.0] - 2023-07-19
### Added
- Support for Data Point Subscription, `client.time_series.subscriptions`. Note this is an experimental feature.


## [6.10.0] - 2023-07-19
### Added
- Upsert method for `assets`, `events`, `timeseries`, `sequences`, and `relationships`.
- Added `ignore_unknown_ids` flag to `client.sequences.delete`

## [6.9.0] - 2023-07-19
### Added
- Basic runtime validation of ClientConfig.project

## [6.8.7] - 2023-07-18
### Fixed
- Dumping of `Relationship` with `labels` is not `yaml` serializable. This is now fixed.

## [6.8.6] - 2023-07-18
### Fixed
- Include `version` in __repr__ for View and DataModel

## [6.8.5] - 2023-07-18
### Fixed
- Change all implicit Optional types to explicit Optional types.

## [6.8.4] - 2023-07-12
### Fixed
- `max_worker` limit match backend for `client.data_modeling`.

## [6.8.3] - 2023-07-12
### Fixed
- `last_updated_time` and `created_time` are no longer optional on InstanceApplyResult

## [6.8.2] - 2023-07-12
### Fixed
- The `.dump()` method for `InstanceAggregationResult` caused an `AttributeError` when called.

## [6.8.1] - 2023-07-08
### Changed
- The `AssetHierarchy` class would consider assets linking their parent by ID only as orphans, contradicting the
  docstring stating "All assets linking a parent by ID are assumed valid". This is now true (they are no longer
  considered orphans).

## [6.8.0] - 2023-07-07
### Added
- Support for annotations reverse lookup.

## [6.7.1] - 2023-07-07
### Fixed
- Needless function "as_id" on View as it was already inherited
### Added
- Flag "all_versions" on data_modeling.data_models.retrieve() to retrieve all versions of a data model or only the latest one
- Extra documentation on how to delete edges and nodes.
- Support for using full Node and Edge objects when deleting instances.

## [6.7.0] - 2023-07-07
### Added
- Support for applying graphql dml using `client.data_modeling.graphql.apply_dml()`.

## [6.6.1] - 2023-07-07
### Improved
- Added convenience function to instantiate a `CogniteClient.default(...)` to save the users from typing the
  default URLs.

## [6.6.0] - 2023-07-06
### Fixed
- Support for query and sync endpoints across instances in the Data Modeling API with the implementation
  `client.data_modeling.instances`, the methods `query` and `sync`.

## [6.5.8] - 2023-06-30
### Fixed
- Serialization of `DataModel`. The bug caused `DataModel.load(data_model.dump(camel_case=True))` to fail with
  a `TypeError`. This is now fixed.

## [6.5.7] - 2023-06-29
### Fixed
- A bug caused by use of snake case in field types causing `NodeApply.dump(camel_case=True)`
  trigger a 400 response from the API.

## [6.5.6] - 2023-06-29
### Fixed
- A bug causing `ClientConfig(debug=True)` to raise an AttributeError

## [6.5.5] - 2023-06-28
### Fixed
- A bug where we would raise the wrong exception when errors on occurred on `data_modeling.spaces.delete`
- A bug causing inconsistent MRO in DataModelList

## [6.5.4] - 2023-06-28
### Added
- Missing query parameters:
     * `inline_views` in `data_modeling.data_models.retrieve()`.
     * `include_global` in `data_modeling.spaces.list()`.
     * `include_inherited_properties` in `data_modeling.views.retrieve()`.

## [6.5.3] - 2023-06-28
### Fixed
- Only validate `space` and `external_id` for `data_modeling` write classes.


## [6.5.2] - 2023-06-27
### Fixed
- Added missing `metadata` attribute to `iam.Group`

## [6.5.1] - 2023-06-27
### Fixed
- Fix typehints on `data_modeling.instances.aggregate()` to not allow Histogram aggregate.
- Moved `ViewDirectRelation.source` property to `MappedProperty.source` where it belongs.

## [6.5.0] - 2023-06-27
### Added
- Support for searching and aggregating across instances in the Data Modeling API with the implementation
  `client.data_modeling.instances`, the methods `search`, `histogram` and `aggregate`.

## [6.4.8] - 2023-06-23
### Fixed
- Handling non 200 responses in `data_modeling.spaces.apply`, `data_modeling.data_models.apply`,
  `data_modeling.views.apply` and `data_modeling.containers.apply`

## [6.4.7] - 2023-06-22
### Fixed
- Consistently return the correct id types in data modeling resource clients

## [6.4.6] - 2023-06-22
### Fixed
- Don't swallow keyword args on Apply classes in Data Modeling client

## [6.4.5] - 2023-06-21
### Added
- Included tuple-notation when retrieving or listing data model instances

### Improved
- Fixed docstring for retrieving data model instances and extended the examples.

## [6.4.4] - 2023-06-21
Some breaking changes to the datamodeling client. We don't expect any more breaking changes,
but we accept the cost of breaking a few consumers now early on the really nail the user experience.
### Added
- ViewId:as_property_ref and ContainerId:as_property_ref to make it easier to create property references.

### Changed
- Renamed ViewCore:as_reference and ContainerCore:as_reference to :as_id() for consistency with other resources.
- Change Instance:properties to be a `MutableMapping[ViewIdentifier, MutableMapping[PropertyIdentifier, PropertyValue]]`, in order to make it easier to consume
- Make VersionedDataModelingId:load accept `tuple[str, str]`
- Rename ConstraintIdentifier to Constraint - it was not an id but the definition itself
- Rename IndexIdentifier to Index - it was not an id but the definition itself
- Rename ContainerPropertyIdentifier to ContainerProperty - it was not an id but the definition itself

### Removed
- Redundant EdgeApply:create method. It simply mirrored the EdgeApply constructor.


## [6.4.3] - 2023-06-15
### Added
- Accept direct relation values as tuples in `EdgeApply`

## [6.4.2] - 2023-06-15
### Changed
- When providing ids as tuples in `instances.retrieve` and `instances.delete` you should not
have to specify the instance type in each tuple

### Fixed
- Bug where edges and nodes would get mixed up on `instances.retrieve`

## [6.4.1] - 2023-06-14
### Fixed
- Add the missing page_count field for diagram detect items.

## [6.4.0] - 2023-06-12
### Added
- Partial support for the instance resource in the Data Modeling API with the implementation
  `client.data_modeling.instances`, the endpoints `list`, `delete`, `retrieve`, and `apply`

## [6.3.2] - 2023-06-08
### Fixed
- Requests being retried around a token refresh cycle, no longer risk getting stuck with an outdated token.

### Added
- `CredentialProviders` subclassing `_OAuthCredentialProviderWithTokenRefresh`, now accepts a new parameter, `token_expiry_leeway_seconds`, controlling how early a token refresh request should be initiated (before it expires).

### Changed
- `CredentialProviders` subclassing `_OAuthCredentialProviderWithTokenRefresh` now uses a safer default of 15 seconds (up from 3 sec) to control how early a token refresh request should be initiated (before it expires).

## [6.3.1] - 2023-06-07
### Fixed
- Signature of `client.data_modeling.views.retrieve` and `client.data_modeling.data_models.retrieve` to always return a list.

## [6.3.0] - 2023-06-07
### Added
- Support for the container resource in the Data Modeling API with the implementation `client.data_modeling.containers`.
- Support for the view resource in the Data Modeling API with the implementation `client.data_modeling.views`.
- Support for the data models resource in the Data Modeling API with the implementation `client.data_modeling.data_models`.

### Removed
- Removed `retrieve_multiple` from the `SpacesAPI` to have a consistent API with the `views`, `containers`, and `data_models`.

## [6.2.2] - 2023-06-05
### Fixed
- Creating function schedules with current user credentials now works (used to fail at runtime with "Could not fetch a valid token (...)" because a session was never created.)

## [6.2.1] - 2023-05-26
### Added
- Data model centric support in transformation

## [6.2.0] - 2023-05-25
### Added
- Support for the spaces resource in the Data Modeling API with the implementation `client.data_modeling.spaces`.

### Improved
- Reorganized documentation to match API documentation.

## [6.1.10] - 2023-05-22
### Fixed
- Data modelling is now GA. Renaming instance_nodes -> nodes and instance_edges -> edges to make the naming in SDK consistent with Transformation API and CLI

## [6.1.9] - 2023-05-16
### Fixed
- Fixed a rare issue with datapoints fetching that could raise `AttributeError` when running with `pyodide`.

## [6.1.8] - 2023-05-12
### Fixed
- ExtractionPipelinesRun:dump method will not throw an error when camel_case=True anymore

## [6.1.7] - 2023-05-11
### Removed
- Removed DMS v2 destination in transformations

## [6.1.6] - 2023-05-11
### Fixed
- `FunctionsAPI.create` now work in Wasm-like Python runtimes such as `pyodide`.

## [6.1.5] - 2023-05-10
### Fixed
- When creating a transformation with a different source- and destination CDF project, the project setting is no longer overridden by the setting in the `CogniteClient` configuration allowing the user to read from the specified source project and write to the specified and potentially different destination project.

## [6.1.4] - 2023-05-08
### Fixed
- Pickling a `CogniteClient` instance with certain `CredentialProvider`s no longer causes a `TypeError: cannot pickle ...` to be raised.

## [6.1.3] - 2023-05-08
### Added
- Add the license of the package in poetry build.

## [6.1.2] - 2023-05-04
### Improved
- The SDK has received several minor bugfixes to be more user-friendly on Windows.

### Fixed
- The utility function `cognite.client.utils.datetime_to_ms` now raises an understandable `ValueError` when unable to convert pre-epoch datetimes.
- Several functions reading and writing to disk now explicitly use UTF-8 encoding

## [6.1.1] - 2023-05-02
### Fixed
- `AttributeError` when passing `pandas.Timestamp`s with different timezones (*of which one was UTC*) to `DatapointsAPI.retrieve_dataframe_in_tz`.
- A `ValueError` is no longer raised when passing `pandas.Timestamp`s in the same timezone, but with different underlying implementations (e.g. `datetime.timezone.utc` / `pytz.UTC` / `ZoneInfo("UTC")`) to `DatapointsAPI.retrieve_dataframe_in_tz`.

## [6.1.0] - 2023-04-28
### Added
- Support for giving `start` and `end` arguments as `pandas.Timestamp` in `DatapointsAPI.retrieve_dataframe_in_tz`.

### Improved
- Type hints for the `DatapointsAPI` methods.

## [6.0.2] - 2023-04-27
### Fixed
- Fixed a bug in `DatapointsAPI.retrieve_dataframe_in_tz` that could raise `AmbiguousTimeError` when subdividing the user-specified time range into UTC intervals (with fixed offset).

## [6.0.1] - 2023-04-20
### Fixed
- Fixed a bug that would cause `DatapointsAPI.retrieve_dataframe_in_tz` to raise an `IndexError` if there were only empty time series in the response.

## [6.0.0] - 2023-04-19
### Removed
- Removed support for legacy auth (API keys, service accounts, login.status)
- Removed the deprecated `extractionPipeline` argument to `client.extraction_pipelines.create`. Only `extraction_pipeline` is accepted now.
- Removed the deprecated `client.datapoints` accessor attribute. The datapoints API can only be accessed through `client.time_series.data` now.
- Removed the deprecated `client.extraction_pipeline_runs` accessor attribute. The extraction pipeline run API can only be accessed through `client.extraction_pipelines.runs` now.
- Removed the deprecated `external_id` attribute on `ExtractionPipelineRun`. This has been replaced with `extpipe_external_id`.

## [5.12.0] - 2023-04-18
### Changed
- Enforce that types are explicitly exported in order to make very strict type checkers happy.

## [5.11.1] - 2023-04-17
### Fixed
- List (and `__call__`) methods for assets, events, files, labels, relationships, sequences and time series now raise if given bad input for `data_set_ids`, `data_set_external_ids`, `asset_subtree_ids` and `asset_subtree_external_ids` instead of ignoring/returning everything.

### Improved
- The listed parameters above have silently accepted non-list input, i.e. single `int` (for `ids`) or single `str` (for `external_ids`). Function signatures and docstrings have now been updated to reflect this "hidden functionality".

## [5.11.0] - 2023-04-17
### Added
- The `DatapointsAPI` now supports time zones with the addition of a new method, `retrieve_dataframe_in_tz`. It does not support individual customization of query parameters (for good reasons, e.g. a DataFrame has a single index).
- Asking for datapoints in a specific time zone, e.g. `America/New_York` or `Europe/London` is now easily accomplished: the user can just pass in their `datetimes` localized to their time zone directly.
- Queries for aggregate datapoints are also supported, with the key feature being automatic handling of daylight savings time (DST) transitions, as this is not supported by the official API. Example usage: A user living in Oslo, Norway, wants daily averages in their local time. In Oslo, the standard time is UTC+1, with UTC+2 during the summer. This means during spring, there is a 23-hour long day when clocks roll 1 hour forward and a 25-hour day during fall.
- New granularities with a longer time span have been added (only to this new method, for now): 'week', 'month', 'quarter' and 'year'. These do not all represent a fixed frequency, but like the example above, neither does for example 'day' when we use time zones without a fixed UTC offset.

## [5.10.5] - 2023-04-13
### Fixed
- Subclasses of `VisionResource` inheriting `.dump` and `to_pandas` now work as expected for attributes storing lists of subclass instances like `Polygon`, `PolyLine`, `ObjectDetection` or `VisionExtractPredictions` directly or indirectly.

## [5.10.4] - 2023-04-13
### Fixed
- A lot of nullable integer attributes ended up as float after calling `.to_pandas`. These are now correctly converted to `dtype=Int64`.

## [5.10.3] - 2023-04-13
### Fixed
- When passing `CogniteResource` classes (like `Asset` or `Event`) to `update`, any labels were skipped in the update (passing `AssetUpdate` works). This has been fixed for all Cognite resource classes.

## [5.10.2] - 2023-04-12
### Fixed
- Fixed a bug that would cause `AssetsAPI.create_hierarchy` to not respect `upsert=False`.

## [5.10.1] - 2023-04-04
### Fixed
- Add missing field `when` (human readable version of the CRON expression) to `FunctionSchedule` class.

## [5.10.0] - 2023-04-03
### Fixed
- Implemented automatic retries for connection errors by default, improving the reliability of the connection to the Cognite API.
- Added a user-readable message to `CogniteConnectionRefused` error for improved user experience.

### Changed
- Introduce a `max_retries_connect` attribute on the global config, and default it to 3.

## [5.9.3] - 2023-03-27
### Fixed
- After creating a schedule for a function, the returned `FunctionSchedule` was missing a reference to the `CogniteClient`, meaning later calls to `.get_input_data()` would fail and raise `CogniteMissingClientError`.
- When calling `.get_input_data()` on a `FunctionSchedule` instance, it would fail and raise `KeyError` if no input data was specified for the schedule. This now returns `None`.

## [5.9.2] - 2023-03-27
### Fixed
- After calling e.g. `.time_series()` or `.events()` on an `AssetList` instance, the resulting resource list would be missing the lookup tables that allow for quick lookups by ID or external ID through the `.get()` method. Additionally, for future-proofing, the resulting resource list now also correctly has a `CogniteClient` reference.

## [5.9.1] - 2023-03-23
### Fixed
- `FunctionsAPI.call` now also works for clients using auth flow `OAuthInteractive`, `OAuthDeviceCode`, and any user-made subclass of `CredentialProvider`.

### Improved
- `FunctionSchedulesAPI.create` now also accepts an instance of `ClientCredentials` (used to be dictionary only).

## [5.9.0] - 2023-03-21
### Added
- New class `AssetHierarchy` for easy verification and reporting on asset hierarchy issues without explicitly trying to insert them.
- Orphan assets can now be reported on (orphan is an asset whose parent is not part of the given assets). Also, `AssetHierarchy` accepts an `ignore_orphans` argument to mimic the old behaviour where all orphans were assumed to be valid.
- `AssetsAPI.create_hierarchy` now accepts two new parameters: `upsert` and `upsert_mode`. These allow the user to do "insert or update" instead of an error being raised when trying to create an already existing asset. Upsert mode controls whether updates should replace/overwrite or just patch (partial update to non-null values only).
- `AssetsAPI.create_hierarchy` now also verifies the `name` parameter which is required and that `id` has not been set.

### Changed
- `AssetsAPI.create_hierarchy` now uses `AssetHierarchy` under the hood to offer concrete feedback on asset hierarchy issues, accessible through attributes on the raised exception, e.g. invalid assets, duplicates, orphans, or any cyclical asset references.

### Fixed
- `AssetsAPI.create_hierarchy`...:
  - Now respects `max_workers` when spawning worker threads.
  - Can no longer raise `RecursionError`. Used to be an issue for asset hierarchies deeper than `sys.getrecursionlimit()` (typically set at 1000 to avoid stack overflow).
  - Is now `pyodide` compatible.

## [5.8.0] - 2023-03-20
### Added
- Support for client certificate authentication to Azure AD.

## [5.7.4] - 2023-03-20
### Added
- Use `X-Job-Token` header for contextualization jobs to reduce required capabilities.

## [5.7.3] - 2023-03-14
### Improved
- For users unknowingly using a too old version of `numpy` (against the SDK dependency requirements), an exception could be raised (`NameError: name 'np' is not defined`). This has been fixed.

## [5.7.2] - 2023-03-10
### Fixed
- Fix method dump in TransformationDestination to ignore None.

## [5.7.1] - 2023-03-10
### Changed
- Split `instances` destination type of Transformations to `nodes` and `edges`.

## [5.7.0] - 2023-03-08
### Removed
- `ExtractionPipelineRunUpdate` was removed as runs are immutable.

### Fixed
- `ExtractionPipelinesRunsAPI` was hiding `id` of runs because `ExtractionPipelineRun` only defined `external_id` which doesn't exist for the "run resource", only for the "parent" ext.pipe (but this is not returned by the API; only used to query).

### Changed
- Rename and deprecate `external_id` in `ExtractionPipelinesRunsAPI` in favour of the more descriptive `extpipe_external_id`. The change is backwards-compatible, but will issue a `UserWarning` for the old usage pattern.

## [5.6.4] - 2023-02-28
### Added
- Input validation on `DatapointsAPI.[insert, insert_multiple, delete_ranges]` now raise on missing keys, not just invalid keys.

## [5.6.3] - 2023-02-23
### Added
- Make the SDK compatible with `pandas` major version 2 ahead of release.

## [5.6.2] - 2023-02-21
### Fixed
- Fixed an issue where `Content-Type` was not correctly set on file uploads to Azure.

## [5.6.1] - 2023-02-20
### Fixed
- Fixed an issue where `IndexError` was raised when a user queried `DatapointsAPI.retrieve_latest` for a single, non-existent time series while also passing `ignore_unknown_ids=True`. Changed to returning `None`, inline with other `retrieve` methods.

## [5.6.0] - 2023-02-16
### Added
- The SDK has been made `pyodide` compatible (to allow running natively in browsers). Missing features are `CredentialProvider`s with token refresh and `AssetsAPI.create_hierarchy`.

## [5.5.2] - 2023-02-15
### Fixed
- Fixed JSON dumps serialization error of instances of `ExtractionPipelineConfigRevision` and all subclasses (`ExtractionPipelineConfig`) as they stored a reference to the CogniteClient as a non-private attribute.

## [5.5.1] - 2023-02-14
### Changed
- Change `CredentialProvider` `Token` to be thread safe when given a callable that does token refresh.

## [5.5.0] - 2023-02-10
### Added
- Support `instances` destination type on Transformations.

## [5.4.4] - 2023-02-06
### Added
- Added user warnings when wrongly calling `/login/status` (i.e. without an API key) and `/token/inspect` (without OIDC credentials).

## [5.4.3] - 2023-02-05
### Fixed
- `OAuthDeviceCode` and `OAuthInteractive` now respect `global_config.disable_ssl` setting.

## [5.4.2] - 2023-02-03
### Changed
- Improved error handling (propagate IDP error message) for `OAuthDeviceCode` and `OAuthInteractive` upon authentication failure.

## [5.4.1] - 2023-02-02
### Fixed
- Bug where create_hierarchy would stop progressing after encountering more than `config.max_workers` failures.

## [5.4.0] - 2023-02-02
### Added
- Support for aggregating metadata keys/values for assets

## [5.3.7] - 2023-02-01
### Improved
- Issues with the SessionsAPI documentation have been addressed, and the `.create()` have been further clarified.

## [5.3.6] - 2023-01-30
### Changed
- A file-not-found error has been changed from `TypeError` to `FileNotFoundError` as part of the validation in FunctionsAPI.

## [5.3.5] - 2023-01-27
### Fixed
- Fixed an atexit-exception (`TypeError: '<' not supported between instances of 'tuple' and 'NoneType'`) that could be raised on PY39+ after fetching datapoints (which uses a custom thread pool implementation).

## [5.3.4] - 2023-01-25
### Fixed
- Displaying Cognite resources like an `Asset` or a `TimeSeriesList` in a Jupyter notebook or similar environments depending on `._repr_html_`, no longer raises `CogniteImportError` stating that `pandas` is required. Instead, a warning is issued and `.dump()` is used as fallback.

## [5.3.3] - 2023-01-24
### Added
- New parameter `token_cache_path` now accepted by `OAuthInteractive` and `OAuthDeviceCode` to allow overriding location of token cache.

### Fixed
- Platform dependent temp directory for the caching of the token in `OAuthInteractive` and `OAuthDeviceCode` (no longer crashes at exit on Windows).

## [5.3.2] - 2023-01-24
### Security
- Update `pytest` and other dependencies to get rid of dependency on the `py` package (CVE-2022-42969).

## [5.3.1] - 2023-01-20
### Fixed
- Last possible valid timestamp would not be returned as first (if first by some miracle...) by the `TimeSeries.first` method due to `end` being exclusive.

## [5.3.0] - 2023-01-20
### Added
- `DatapointsAPI.retrieve_latest` now support customising the `before` argument, by passing one or more objects of the newly added `LatestDatapointQuery` class.

## [5.2.0] - 2023-01-19
### Changed
- The SDK has been refactored to support `protobuf>=3.16.0` (no longer requires v4 or higher). This was done to fix dependency conflicts with several popular Python packages like `tensorflow` and `streamlit` - and also Azure Functions - that required major version 3.x of `protobuf`.

## [5.1.1] - 2023-01-19
### Changed
- Change RAW rows insert chunk size to make individual requests faster.

## [5.1.0] - 2023-01-03
### Added
- The diagram detect function can take file reference objects that contain file (external) id as well as a page range. This is an alternative to the lists of file ids or file external ids that are still possible to use. Page ranges were not possible to specify before.

## [5.0.2] - 2022-12-21
### Changed
- The valid time range for datapoints has been increased to support timestamps up to end of the year 2099 in the TimeSeriesAPI. The utility function `ms_to_datetime` has been updated accordingly.

## [5.0.1] - 2022-12-07
### Fixed
- `DatapointsArray.dump` would return timestamps in nanoseconds instead of milliseconds when `convert_timestamps=False`.
- Converting a `Datapoints` object coming from a synthetic datapoints query to a `pandas.DataFrame` would, when passed `include_errors=True`, starting in version `5.0.0`, erroneously cast the `error` column to a numeric data type and sort it *before* the returned values. Both of these behaviours have been reverted.
- Several documentation issues: Missing methods, wrong descriptions through inheritance and some pure visual/aesthetic.

## [5.0.0] - 2022-12-06
### Improved
- Greatly increased speed of datapoints fetching (new adaptable implementation and change from `JSON` to `protobuf`), especially when asking for... (measured in fetched `dps/sec` using the new `retrieve_arrays` method, with default settings for concurrency):
  - A large number of time series
    - 200 ts: ~1-4x speedup
    - 8000 ts: ~4-7x speedup
    - 20k-100k ts: Up to 20x faster
  - Very few time series (1-3)
    - Up to 4x faster
  - Very dense time series (>>10k dps/day)
    - Up to 5x faster
  - Any query for `string` datapoints
    - Faster the more dps, e.g. single ts, 500k: 6x speedup
- Peak memory consumption (for numeric data) is 0-55 % lower when using `retrieve` and 65-75 % lower for the new `retrieve_arrays` method.
- Fetching newly inserted datapoints no longer suffers from (potentially) very long wait times (or timeout risk).
- Converting fetched datapoints to a Pandas `DataFrame` via `to_pandas()` has changed from `O(N)` to `O(1)`, i.e., speedup no longer depends on the number of datapoints and is typically 4-5 orders of magnitude faster (!). NB: Only applies to `DatapointsArray` as returned by the `retrieve_arrays` method.
- Full customizability of queries is now available for *all retrieve* endpoints, thus the `query()` is no longer needed and has been removed. Previously only `aggregates` could be individually specified. Now all parameters can be passed either as top-level or as *individual settings*, even `ignore_unknown_ids`. This is now aligned with the API (except `ignore_unknown_ids` making the SDK arguably better!).
- Documentation for the retrieve endpoints has been overhauled with lots of new usage patterns and better examples. **Check it out**!
- Vastly better test coverage for datapoints fetching logic. You may have increased trust in the results from the SDK!

### Added
- New required dependency, `protobuf`. This is currently only used by the DatapointsAPI, but other endpoints may be changed without needing to release a new major version.
- New optional dependency, `numpy`.
- A new datapoints fetching method, `retrieve_arrays`, that loads data directly into NumPy arrays for improved speed and *much* lower memory usage.
- These arrays are stored in the new resource types `DatapointsArray` with corresponding container (list) type, `DatapointsArrayList` which offer much more efficient memory usage. `DatapointsArray` also offer zero-overhead pandas-conversion.
- `DatapointsAPI.insert` now also accepts `DatapointsArray`. It also does basic error checking like making sure the number of datapoints match the number of timestamps, and that it contains raw datapoints (as opposed to aggregate data which raises an error). This also applies to `Datapoints` input.
- `DatapointsAPI.insert_multiple` now accepts `Datapoints` and `DatapointsArray` as part of the (possibly) multiple inputs. Applies the same error checking as `insert`.

### Changed
- Datapoints are no longer fetched using `JSON`: the age of `protobuf` has begun.
- The main way to interact with the `DatapointsAPI` has been moved from `client.datapoints` to `client.time_series.data` to align and unify with the `SequenceAPI`. All example code has been updated to reflect this change. Note, however, that the `client.datapoints` will still work until the next major release, but will until then issue a `DeprecationWarning`.
- All parameters to all retrieve methods are now keyword-only (meaning no positional arguments are supported).
- All retrieve methods now accept a string for the `aggregates` parameter when asking for just one, e.g. `aggregates="max"`. This short-cut avoids having to wrap it inside a list. Both `snake_case` and `camelCase` are supported.
- The utility function `datetime_to_ms` no longer issues a `FutureWarning` on missing timezone information. It will now interpret naive `datetime`s as local time as is Python's default interpretation.
- The utility function `ms_to_datetime` no longer issues a `FutureWarning` on returning a naive `datetime` in UTC. It will now return an aware `datetime` object in UTC.
- All data classes in the SDK that represent a Cognite resource type have a `to_pandas` (or `to_geopandas`) method. Previously, these had various defaults for the `camel_case` parameter, but they have all been changed to `False`.
- All retrieve methods (when passing dict(s) with query settings) now accept identifier and aggregates in snake case (and camel case for convenience / backwards compatibility). Note that all newly added/supported customisable parameters (e.g. `include_outside_points` or `ignore_unknown_ids` *must* be passed in snake case or a `KeyError` will be raised.)
- The method `DatapointsAPI.insert_dataframe` has new default values for `dropna` (now `True`, still being applied on a per-column basis to not lose any data) and `external_id_headers` (now `True`, disincentivizing the use of internal IDs).
- The previous fetching logic awaited and collected all errors before raising (through the use of an "initiate-and-forget" thread pool). This is great, e.g., updates/inserts to make sure you are aware of all partial changes. However, when reading datapoints, a better option is to just fail fast (which it does now).
- `DatapointsAPI.[retrieve/retrieve_arrays/retrieve_dataframe]` no longer requires `start` (default: `0`, i.e. 1970-01-01) and `end` (default: `now`). This is now aligned with the API.
- Additionally, `DatapointsAPI.retrieve_dataframe` no longer requires `granularity` and `aggregates`.
- All retrieve methods accept a list of full query dictionaries for `id` and `external_id` giving full flexibility for all individual settings: `start`, `end`, `aggregates`, `granularity`, `limit`, `include_outside_points`, `ignore_unknown_ids`.
- Aggregates returned now include the time period(s) (given by the `granularity` unit) that `start` and `end` are part of (as opposed to only "fully in-between" points). This change is the *only breaking change* to the `DatapointsAPI.retrieve` method for aggregates and makes it so that the SDK match manual queries sent using e.g. `curl` or Postman. In other words, this is now aligned with the API.
Note also that this is a **bugfix**: Due to the SDK rounding differently than the API, you could supply `start` and `end` (with `start < end`) and still be given an error that `start is not before end`. This can no longer happen.
- Fetching raw datapoints using `include_outside_points=True` now returns both outside points (if they exist), regardless of `limit` setting (this is the *only breaking change* for limited raw datapoint queries; unlimited queries are fully backwards compatible). Previously the total number of points was capped at `limit`, thus typically only returning the first. Now up to `limit+2` datapoints are always returned. This is now aligned with the API.
- When passing a relative or absolute time specifier string like `"2w-ago"` or `"now"`, all time series in the same query will use the exact same value for 'now' to avoid any inconsistencies in the results.
- Fetching newly inserted datapoints no longer suffers from very long wait times (or timeout risk) as the code's dependency on `count` aggregates has been removed entirely (implementation detail) which could delay fetching by anything between a few seconds to several minutes/go to timeout while the aggregate was computed on-the-fly. This was mostly a problem for datapoints inserted into low-priority time periods (far away from current time).
- Asking for the same time series any number of times no longer raises an error (from the SDK), which is useful for instance when fetching disconnected time periods. This is now aligned with the API. Thus, the custom exception `CogniteDuplicateColumnsError` is no longer needed and has been removed from the SDK.
- ...this change also causes the `.get` method of `DatapointsList` and `DatapointsArrayList` to now return a list of `Datapoints` or `DatapointsArray` respectively *when duplicated identifiers are queried*. For data scientists and others used to `pandas`, this syntax is familiar to the slicing logic of `Series` and `DataFrame` when used with non-unique indices.
There is also a very subtle **bugfix** here: since the previous implementation allowed the same time series to be specified by both its `id` and `external_id`, using `.get` to access it would always yield the settings that were specified by the `external_id`. This will now return a `list` as explained above.
- `Datapoints` and `DatapointsArray` now store the `granularity` string given by the user (when querying aggregates) which allows both `to_pandas` methods (on `DatapointsList` and `DatapointsArrayList` as well) to accept `include_granularity_name` that appends this to the end of the column name(s).
- Datapoints fetching algorithm has changed from one that relies on up-to-date and correct `count` aggregates to be fast (with fallback on serial fetching when missing/unavailable), to recursively (and reactively) splitting the time-domain into smaller and smaller pieces, depending on the discovered-as-fetched density-distribution of datapoints in time and the number of available workers/threads. The new approach also has the ability to group more than 1 (one) time series per API request (when beneficial) and short-circuit once a user-given limit has been reached (if/when given). This method is now used for *all types of queries*; numeric raw-, string raw-, and aggregate datapoints.

#### Change: `retrieve_dataframe`
- Previously, fetching was constricted (🐍) to either raw- OR aggregate datapoints. This restriction has been lifted and the method now works exactly like the other retrieve-methods (with a few extra options relevant only for pandas `DataFrame`s).
- Used to fetch time series given by `id` and `external_id` separately - this is no longer the case. This gives a significant, additional speedup when both are supplied.
- The `complete` parameter has been removed and partially replaced by `uniform_index (bool)` which covers a subset of the previous features (with some modifications: now gives a uniform index all the way from the first given `start` to the last given `end`). Rationale: Old method had a weird and had unintuitive syntax (passing a string using commas to separate options).
- Interpolating, forward-filling or in general, imputation (also prev. controlled via the `complete` parameter) is completely removed as the resampling logic *really* should be up to the user fetching the data to decide, not the SDK.
- New parameter `column_names` (as already used in several existing `to_pandas` methods) decides whether to pick `id`s or `external_id`s as the dataframe column names. Previously, when both were supplied, the dataframe ended up with a mix.
Read more below in the removed section or check out the method's updated documentation.
- The ordering of columns for aggregates is now always chronological instead of the somewhat arbitrary choice made in `Datapoints.__init__`, (since `dict`s keep insertion order in newer python versions and instance variables lives in `__dict__`)).
- New parameter `include_granularity_name` that appends the specified granularity to the column names if passed as `True`. Mimics the behaviour of the older, well-known argument `include_aggregate_name`, but adds after: `my-ts|average|13m`.

### Fixed
- `CogniteClientMock` has been updated with 24 missing APIs (including sub-composited APIs like `FunctionsAPI.schedules`) and is now used internally in testing instead of a similar, additional implementation.
- Loads of `assert`s meant for the SDK user have been changed to raising exceptions instead as a safeguard since `assert`s are ignored when running in optimized mode `-O` (or `-OO`).

### Fixed: Extended time domain
- `TimeSeries.[first/count/latest]()` now work with the expanded time domain (minimum age of datapoints was moved from 1970 to 1900, see [4.2.1]).
  - `TimeSeries.latest()` now supports the `before` argument similar to `DatapointsAPI.retrieve_latest`.
  - `TimeSeries.first()` now considers datapoints before 1970 and after "now".
  - `TimeSeries.count()` now considers datapoints before 1970 and after "now" and will raise an error for string time series as `count` (or any other aggregate) is not defined.
- `DatapointsAPI.retrieve_latest` would give latest datapoint `before="now"` when given `before=0` (1970) because of a bad boolean check. Used to not be a problem since there were no data before epoch.
- The utility function `ms_to_datetime` no longer raises `ValueError` for inputs from before 1970, but will raise for input outside the allowed minimum- and maximum supported timestamps in the API.
**Note**: that support for `datetime`s before 1970 may be limited on Windows, but `ms_to_datetime` should still work (magic!).

### Fixed: Datapoints-related
- **Critical**: Fetching aggregate datapoints now works properly with the `limit` parameter. In the old implementation, `count` aggregates were first fetched to split the time domain efficiently - but this has little-to-no informational value when fetching *aggregates* with a granularity, as the datapoints distribution can take on "any shape or form". This often led to just a few returned batches of datapoints due to miscounting (e.g. as little as 10% of the actual data could be returned(!)).
- Fetching datapoints using `limit=0` now returns zero datapoints, instead of "unlimited". This is now aligned with the API.
- Removing aggregate names from the columns in a Pandas `DataFrame` in the previous implementation used `Datapoints._strip_aggregate_name()`, but this had a bug: Whenever raw datapoints were fetched all characters after the last pipe character (`|`) in the tag name would be removed completely. In the new version, the aggregate name is only added when asked for.
- The method `Datapoints.to_pandas` could return `dtype=object` for numeric time series when all aggregate datapoints were missing; which is not *that* unlikely, e.g., when using `interpolation` aggregate on a `is_step=False` time series with datapoints spacing above one hour on average. In such cases, an object array only containing `None` would be returned instead of float array dtype with `NaN`s. Correct dtype is now enforced by an explicit `pandas.to_numeric()` cast.
- Fixed a bug in all `DatapointsAPI` retrieve-methods when no time series was/were found, a single identifier was *not* given (either list of length 1 or all given were missing), `ignore_unknown_ids=True`, and `.get` was used on the empty returned `DatapointsList` object. This would raise an exception (`AttributeError`) because the mappings from `id` or `external_id` to `Datapoints` were not defined on the object (only set when containing at least 1 resource).

### Removed
- Method: `DatapointsAPI.query`. No longer needed as all "optionality" has been moved to the three `retrieve` methods.
- Method: `DatapointsAPI.retrieve_dataframe_dict`. Rationale: Due to its slightly confusing syntax and return value, it basically saw no use "in the wild".
- Custom exception: `CogniteDuplicateColumnsError`. No longer needed as the retrieve endpoints now support duplicated identifiers to be passed (similar to the API).
- All convenience methods related to plotting and the use of `matplotlib`. Rationale: No usage and low utility value: the SDK should not be a data science library.

## [4.11.3] - 2022-11-17
### Fixed
- Fix FunctionCallsAPI filtering

## [4.11.2] - 2022-11-16
### Changed
- Detect endpoint (for Engineering Diagram detect jobs) is updated to spawn and handle multiple jobs.
### Added
- `DetectJobBundle` dataclass: A way to manage multiple files and jobs.

## [4.11.1] - 2022-11-15
### Changed
- Update doc for Vision extract method
- Improve error message in `VisionExtractJob.save_annotations`

## [4.11.0] - 2022-10-17
### Added
- Add `compute` method to `cognite.client.geospatial`

## [4.10.0] - 2022-10-13
### Added
- Add `retrieve_latest` method to `cognite.client.sequences`
- Add support for extending the expiration time of download links returned by `cognite.client.files.retrieve_download_urls()`

## [4.9.0] - 2022-10-10
### Added
- Add support for extraction pipeline configuration files
### Deprecated
- Extraction pipeline runs has been moved from `client.extraction_pipeline_runs` to `client.extraction_pipelines.runs`

## [4.8.1] - 2022-10-06
### Fixed
- Fix `__str__` method of `TransformationSchedule`

## [4.8.0] - 2022-09-30
### Added
- Add operations for geospatial rasters

## [4.7.1] - 2022-09-29
### Fixed
- Fixed the `FunctionsAPI.create` method for Windows-users by removing
  validation of `requirements.txt`.

## [4.7.0] - 2022-09-28
### Added
- Support `tags` on `transformations`.

### Changed
- Change geospatial.aggregate_features to support `aggregate_output`

## [4.5.4] - 2022-09-19
### Fixed
- The raw rows insert endpoint is now subject to the same retry logic as other idempotent endpoints.

## [4.5.3] - 2022-09-15
### Fixed
- Fixes the OS specific issue where the `requirements.txt`-validation failed
  with `Permission Denied` on Windows.

## [4.5.2] - 2022-09-09
### Fixed
- Fixes the issue when updating transformations with new nonce credentials

## [4.5.1] - 2022-09-08
### Fixed
- Don't depend on typing_extensions module, since we don't have it as a dependency.

## [4.5.0] - 2022-09-08
### Added
- Vision extract implementation, providing access to the corresponding [Vision Extract API](https://docs.cognite.com/api/v1/#tag/Vision).

## [4.4.3] - 2022-09-08
### Fixed
- Fixed NaN/NA value check in geospatial FeatureList

## [4.4.2] - 2022-09-07
### Fixed
- Don't import numpy in the global space in geospatial module as it's an optional dependency

## [4.4.1] - 2022-09-06
### Fixed
- Fixed FeatureList.from_geopandas to handle NaN values

## [4.4.0] - 2022-09-06
### Changed
- Change geospatial.aggregate_features to support order_by

## [4.3.0] - 2022-09-06
### Added
- Add geospatial.list_features

## [4.2.1] - 2022-08-23
### Changed
- Change timeseries datapoints' time range to start from 01.01.1900

## [4.2.0] - 2022-08-23
### Added
- OAuthInteractive credential provider. This credential provider will redirect you to a login page
and require that the user authenticates. It will also cache the token between runs.
- OAuthDeviceCode credential provider. Display a device code to enter into a trusted device.
It will also cache the token between runs.

## [4.1.2] - 2022-08-22
### Fixed
- geospatial: support asset links for features

## [4.1.1] - 2022-08-19
### Fixed
- Fixed the issue on SDK when Python installation didn't include pip.

### Added
- Added Optional dependency called functions. Usage: `pip install "cognite-sdk[functions]"`

## [4.1.0] - 2022-08-18
### Added
- ensure_parent parameter to client.raw.insert_dataframe method

## [4.0.1] - 2022-08-17
### Added
- OAuthClientCredentials now supports token_custom_args.

## [4.0.0] - 2022-08-15
### Changed
- Client configuration no longer respects any environment variables. There are other libraries better
suited for loading configuration from the environment (such as builtin `os` or `pydantic`). There have also
been several reports of envvar name clash issues in tools built on top the SDK. We therefore
consider this something that should be handled by the application consuming the SDK. All configuration of
`cognite.client.CogniteClient` now happens using a `cognite.client.ClientConfig` object. Global configuration such as
`max_connection_pool_size` and other options which apply to all client instances are now configured through
the `cognite.client.global_config` object which is an instance of `cognite.client.GlobalConfig`. Examples
have been added to the docs.
- Auth has been reworked. The client configuration no longer accepts the `api_key` and `token_...` arguments.
It accepts only a single `credentials` argument which must be a `CredentialProvider` object. A few
implementations have been provided (`APIKey`, `Token`, `OAuthClientCredentials`). Example usage has
been added to the docs. More credential provider implementations will be added in the future to accommodate
other OAuth flows.

### Fixed
- A bug in the Functions SDK where the lifecycle of temporary files was not properly managed.

## [3.9.0] - 2022-08-11
### Added
- Moved Cognite Functions from Experimental SDK to Main SDK.

## [3.8.0] - 2022-08-11
### Added
- Add ignore_unknown_ids parameter to sequences.retrieve_multiple

## [3.7.0] - 2022-08-10
### Changed
- Changed grouping of Sequence rows on insert. Each group now contains at most 100k values and at most 10k rows.

## [3.6.1] - 2022-08-10
### Fixed
- Fixed a minor casing error for the geo_location field on files

### Added
- Add ignore_unknown_ids parameter to files.retrieve_multiple

## [3.5.0] - 2022-08-10
### Changed
- Improve type annotations. Use overloads in more places to help static type checkers.

## [3.4.3] - 2022-08-10
### Changed
- Cache result from pypi version check so it's not executed for every client instantiation.

## [3.4.2] - 2022-08-09
### Fixed
- Fix the wrong destination name in transformations.

## [3.4.1] - 2022-08-01
### Fixed
- fixed exception when printing exceptions generated on transformations creation/update.

## [3.4.0] - 2022-07-25
### Added
- added support for nonce authentication on transformations

### Changed
- if no source or destination credentials are provided on transformation create, an attempt will be made to create a session with the CogniteClient credentials, if it succeeds, the acquired nonce will be used.
- if OIDC credentials are provided on transformation create/update, an attempt will be made to create a session with the given credentials. If it succeeds, the acquired nonce credentials will replace the given client credentials before sending the request.

## [3.3.0] - 2022-07-21
### Added
- added the sessions API

## [3.2.0] - 2022-07-15
### Removed
- Unused cognite.client.experimental module

## [3.1.0] - 2022-07-13
### Changed
- Helper functions for conversion to/from datetime now warns on naive datetimes and their interpretation.
### Fixed
- Helper function `datetime_to_ms` now accepts timezone aware datetimes.

## [3.0.1] - 2022-07-13
### Fixed
- fixed missing README.md in package

## [3.0.0] - 2022-07-12
### Changed
- Poetry build, one single package "cognite-sdk"
- Require python 3.8 or greater (used to be 3.5 or greater)
### Removed
- support for root_asset_id and root_asset_external_id filters. use asset subtree filters instead.

## [2.56.1] - 2022-06-22
### Added
- Time series property `is_step` can now be updated.

## [2.56.0] - 2022-06-21
### Added
- added the diagrams API

## [2.55.0] - 2022-06-20
### Fixed
- Improve geospatial documentation and implement better parameter resilience for filter and feature type update

## [2.54.0] - 2022-06-17
### Added
- Allow to set the chunk size when creating or updating geospatial features

## [2.53.1] - 2022-06-17
### Fixed
- Fixed destination type decoding of `transformation.destination`

## [2.53.0] - 2022-06-16
### Added
- Annotations implementation, providing access to the corresponding [Annotations API](https://docs.cognite.com/api/v1/#tag/Annotations).
    - Added `Annotation`, `AnnotationFilter`, `AnnotationUpdate` dataclasses to `cognite.client.data_classes`
    - Added `annotations` API to `cognite.client.CogniteClient`
    - **Create** annotations with `client.annotations.create` passing `Annotation` instance(s)
    - **Suggest** annotations with `client.annotations.suggest` passing `Annotation` instance(s)
    - **Delete** annotations with `client.annotations.delete` passing the id(s) of annotation(s) to delete
    - **Filter** annotations with `client.annotations.list` passing a `AnnotationFilter `dataclass instance or a filter `dict`
    - **Update** annotations with `client.annotations.update` passing updated `Annotation` or `AnnotationUpdate` instance(s)
    - **Get single** annotation with `client.annotations.retrieve` passing the id
    - **Get multiple** annotations with `client.annotations.retrieve_multiple` passing the ids

### Changed
- Reverted the optimizations introduced to datapoints fetching in 2.47.0 due to buggy implementation.

## [2.51.0] - 2022-06-13
### Added
- added the new geo_location field to the Asset resource

## [2.50.2] - 2022-06-09
### Fixed
- Geospatial: fix FeatureList.from_geopandas issue with optional properties

## [2.50.1] - 2022-06-09
### Fixed
- Geospatial: keep feature properties as is

## [2.50.0] - 2022-05-30
### Changed
- Geospatial: deprecate update_feature_types and add patch_feature_types

## [2.49.1] - 2022-05-19
### Changed
- Geospatial: Support dataset

## [2.49.0] - 2022-05-09
### Changed
- Geospatial: Support output selection for getting features by ids

## [2.48.0] - 2022-05-09
### Removed
- Experimental model hosting API

## [2.47.0] - 2022-05-02
### Changed
- Performance gain for `datapoints.retrieve` by grouping together time series in single requests against the underlying API.

## [2.46.1] - 2022-04-22
### Changed
- POST requests to the `sessions/revoke`-endpoint are now automatically retried
- Fix retrieval of empty raster in experimental geospatial api: http 204 as ok status

## [2.45.0] - 2022-03-25
### Added
- support `sequence_rows` destination type on Transformations.

## [2.44.1] - 2022-03-24
### Fixed
- fix typo in `data_set_ids` parameter type on `transformations.list`.

## [2.44.0] - 2022-03-24
### Added
- support conflict mode parameter on `transformations.schema.retrieve`.

## [2.43.1] - 2022-03-24
### Added
- update pillow dependency 9.0.0 -> 9.0.1

## [2.43.0] - 2022-03-24
### Added
- new list parameters added to `transformations.list`.

## [2.42.0] - 2022-02-25
### Added
- FeatureList.from_geopandas() improvements

### Fixed
- example for templates view.

## [2.41.0] - 2022-02-16
### Added
- support for deleting properties and search specs in GeospatialAPI.update_feature_types(...).

## [2.40.1] - 2022-02-15
### Fixed
- geospatial examples.

## [2.40.0] - 2022-02-11
### Added
- dataSetId support for transformations.

## [2.39.1] - 2022-01-25
### Added
- pandas and geospatial dependencies optional for cognite-sdk-core.

## [2.39.0] - 2022-01-20
### Added
- geospatial API support

## [2.38.6] - 2022-01-14
### Added
- add the possibility to cancel transformation jobs.

## [2.38.5] - 2022-01-12
### Fixed
- Bug where creating/updating/deleting more than 5 transformation schedules in a single call would fail.

## [2.38.4] - 2021-12-23
### Fixed
- Bug where list generator helper will return more than chunk_size items.

## [2.38.3] - 2021-12-13
### Fixed
- Bug where client consumes all streaming content when logging request.

## [2.38.2] - 2021-12-09
### Added
- add the possibility to pass extra body fields to APIClient._create_multiple.

## [2.38.1] - 2021-12-07
### Fixed
- Bug where loading `transformations.jobs` from JSON fails for raw destinations.

## [2.38.0] - 2021-12-06
### Added
- `transformations` api client, which allows the creation, deletion, update, run and retrieval of transformations.
- `transformations.schedules` api client, which allows the schedule, unschedule and retrieval of recurring runs of a transformation.
- `transformations.notifications` api client, which allows the creation, deletion and retrieval of transformation email notifications.
- `transformations.schema` api client, which allows the retrieval of the expected schema of sql transformations based on the destination data type.
- `transformations.jobs` api client, which retrieves the  status of transformation runs.

## [2.37.1] - 2021-12-01
### Fixed
- Bug where `sequences` full update attempts to "set" column spec. "set" is not supported for sequence column spec.

## [2.37.0] - 2021-11-30
### Added
- Added support for retrieving file download urls

## [2.36.0] - 2021-11-30
### Fixed
- Changes default JSON `.dumps()` behaviour to be in strict compliance with the standard: if any NaNs or +/- Infs are encountered, an exception will now be raised.

## [2.35.0] - 2021-11-29
### Added
- Added support for `columns` update on sequences
- Added support for `data_set_id` on template views

### Security
- Disallow downloading files to path outside download directory in `files.download()`.

## [2.32.0] - 2021-10-04
### Added
 - Support for extraction pipelines

## [2.31.1] - 2021-09-30
### Fixed
- Fixed a bug related to handling of binary response payloads.

## [2.31.0] - 2021-08-26
### Added
- View resolver for template fields.

## [2.30.0] - 2021-08-25
### Added
- Support for Template Views

## [2.29.0] - 2021-08-16
### Added
- Raw rows are retrieved using parallel cursors when no limit is set.

## [2.28.2] - 2021-08-12
### Added
- Relationships now supports `partitions` parameter for [parallel retrieval](https://docs.cognite.com/api/v1/#section/Parallel-retrieval)

## [2.28.1] - 2021-08-10
### Changed
- debug mode now logs response payload and headers.

## [2.27.0] - 2021-07-20

### Fixed
- When using CogniteClient with the client-secret auth flow, the object would not be pickle-able (e.g. when using multiprocessing) because of an anonymous function.

## [2.26.1] - 2021-07-20

### Changed
- Optimization. Do not get windows if remaining data points is 0. Reduces number of requests when asking for 100k data points/10k aggregates from 2 to 1.

## [2.26.0] - 2021-07-08

### Added
- Support for set labels on AssetUpdate

## [2.25.0] - 2021-07-06

### Added
- filter_nodes function to ThreeDRevisionsAPI

## [2.24.0] - 2021-06-28

### Added
- ignore_unknown_ids flag to Relationships delete method

## [2.23.0] - 2021-06-25

### Added
- insert_dataframe and retrieve_dataframe methods to the Raw client

## [2.22.0] - 2021-06-22

### Added
- More contextualization job statuses
### Changed
- Refactor contextualization constant representation

## [2.21.0] - 2021-06-21

### Added
- Datasets support for labels

## [2.20.0] - 2021-06-18

### Added
- rows() in RawRowsAPI support filtering with `columns` and `min/maxLastUpdatedTime`

## [2.19.0] - 2021-05-11

### Added
- Support for /token/inspect endpoint

## [2.18.2] - 2021-04-23

### Fixed
- Bug in templates instances filter that would cause `template_names` to be ignored.

## [2.18.1] - 2021-04-22

### Added
- Configure file download/upload timeouts with `COGNITE_FILE_TRANSFER_TIMEOUT` environment variable or
`file_transfer_timeout` parameter on `CogniteClient`.

### Changed
- Increased default file transfer timeout from 180 to 600 seconds
- Retry more failure modes (read timeouts, 502, 503, 504) for files upload/download requests.

## [2.18.0] - 2021-04-20

### Changed
- `COGNITE_DISABLE_SSL` now also covers ssl verification on IDP endpoints used for generating tokens.


## [2.17.1] - 2021-04-15

### Added
- `created_time`, and `last_updated_time` to template data classes.
- `data_set_id` to template instance data class.


## [2.17.0] - 2021-03-26

### Changed
- Ignore exceptions from pypi version check and reduce its timeout to 5 seconds.

### Fixed
- Only 200/201/202 is treated as successful response. 301 led to json decoding errors -
now handled gracefully.
- datasets create limit was set to 1000 in the sdk, leading to cases of 400 from the api where the limit is 10.

### Added
- Support for specifying proxies in the CogniteClient constructor

### Removed
- py.typed file. Will not declare library as typed until we run a typechecker on the codebase.


## [2.16.0] - 2021-03-26

### Added
- support for templates.
- date-based `cdf-version` header.

## [2.15.0] - 2021-03-22

### Added
- `createdTime` field on raw dbs and tables.

## [2.14.0] - 2021-03-18

### Added
- dropna argument to insert_dataframe method in DatapointsAPI

## [2.13.0] - 2021-03-16

### Added
- `sortByNodeId` and `partitions` query parameters to `list_nodes` method.

## [2.12.2] - 2021-03-11

### Fixed
- CogniteAPIError raised (instead of internal KeyError) when inserting a RAW row without a key.

## [2.12.1] - 2021-03-09

### Fixed
- CogniteMissingClientError raised when creating relationship with malformed body.

## [2.12.0] - 2021-03-08

### Changed
- Move Entity matching API from beta to v1.

## [2.11.1] - 2021-02-18

### Changed
- Resources are now more lenient on which types they accept in for labels
- Entity matching fit will flatten dictionaries and resources to "metadata.subfield" similar to pipelines.

### Added
- Relationships now support update

## [2.10.7] - 2021-02-02

### Fixed
- Relationships API list calls via the generator now support `chunk_size` as parameter.

## [2.10.6] - 2021-02-02

### Fixed
- Retry urllib3.NewConnectionError when it isn't in the context of a ConnectionRefusedError

## [2.10.5] - 2021-01-25

### Fixed
- Fixed asset subtree not returning an object with id->item cache for use in .get

## [2.10.4] - 2020-12-14

### Changed
- Relationships filter will now chain filters on large amounts of sources or targets in batches of 1000 rather than 100.


## [2.10.3] - 2020-12-09

### Fixed
- Retries now have backup time tracking per request, rather than occasionally shared between threads.
- Sequences delete ranges now no longer gives an error if no data is present

## [2.10.2] - 2020-12-08

### Fixed
- Set geoLocation.type in files to "Feature" if missing

## [2.10.1] - 2020-12-03

### Added
- Chaining of requests to the relationships list method,
allowing the method to take arbitrarily long lists for `source_external_ids` and `target_external_ids`

## [2.10.0] - 2020-12-01

### Added
- Authentication token generation and lifecycle management

## [2.9.0] - 2020-11-25

### Added
- Entity matching API is now available in the beta client.

## [2.8.0] - 2020-11-23

### Changed
- Move relationships to release python SDK

## [2.7.0] - 2020-11-10

### Added
- `fetch_resources` parameter to the relationships `list` and `retrieve_multiple` methods, which attempts to fetch the resource referenced in the relationship.

## [2.6.4] - 2020-11-10

### Fixed
- Fixed a bug where 429 was not retried on all endpoints

## [2.6.3] - 2020-11-10

### Fixed
- Resource metadata should be able to set empty using `.metadata.set(None)` or `.metadata.set({})`.

## [2.6.2] - 2020-11-05

### Fixed
- Asset retrieve subtree should return empty AssetList if asset does not exist.

## [2.6.1] - 2020-10-30

### Added
- `geospatial` to list of valid relationship resource types.

## [2.6.0] - 2020-10-26

### Changed
- Relationships list should take dataset internal and external id as different parameters.

## [2.5.4] - 2020-10-22

### Fixed
- `_is_retryable` didn't handle clusters with a dash in the name.

## [2.5.3] - 2020-10-14

### Fixed
- `delete_ranges` didn't cast string timestamp into number properly.

## [2.5.2] - 2020-10-06

### Fixed
- `labels` in FileMetadata is not cast correctly to a list of `Label` objects.

## [2.5.1] - 2020-10-01
- Include `py.typed` file in sdk distribution

## [2.5.0] - 2020-09-29

### Added
- Relationships beta support.

### Removed
- Experimental Model Hosting client.

## [2.4.3] - 2020-09-18
- Increase raw rows list limit to 10,000

## [2.4.2] - 2020-09-10
- Fixed a bug where urls with query parameters were excluded from the retryable endpoints.

## [2.4.1] - 2020-09-09

### Changed
- Generator-based listing now supports partitions. Example:
  ``` python
  for asset in client.assets(partitions=10):
    # do something
  ```

## [2.4.0] - 2020-08-31

### Added
- New 'directory' in Files

## [2.3.0] - 2020-08-25

### Changed
- Add support for mypy and other type checking tools by adding packaging type information

## [2.2.2] - 2020-08-18

### Fixed
- HTTP transport logic to better handle retrying of connection errors
- read timeouts will now raise a CogniteReadTimeout
- connection errors will now raise a CogniteConnectionError, while connection refused errors will raise the more
 specific CogniteConnectionRefused exception.

### Added
- Jitter to exponential backoff on retries

### Changed
- Make HTTP requests no longer follow redirects by default
- All exceptions now inherit from CogniteException

## [2.2.1] - 2020-08-17

### Added
- Fixed a bug where `/timeseries/list` was missing from the retryable endpoints.

## [2.2.0] - 2020-08-17

### Added
- Files labelling support

## [2.1.2] - 2020-08-13

### Fixed
- Fixed a bug where only v1 endpoints (not playground) could be added as retryable

## [2.1.1] - 2020-08-13

### Fixed
- Calls to datapoints `retrieve_dataframe` with `complete="fill"` would break using Pandas version 1.1.0 because it raises TypeError when calling `.interpolate(...)` on a dataframe with no columns.

## [2.1.0] - 2020-07-22

### Added
- Support for passing a single string to `AssetUpdate().labels.add` and `AssetUpdate().labels.remove`. Both a single string and a list of strings is supported. Example:
  ```python
  # using a single string
  my_update = AssetUpdate(id=1).labels.add("PUMP").labels.remove("VALVE")
  res = client.assets.update(my_update)

  # using a list of strings
  my_update = AssetUpdate(id=1).labels.add(["PUMP", "ROTATING_EQUIPMENT"]).labels.remove(["VALVE"])
  res = client.assets.update(my_update)
  ```

## [2.0.0] - 2020-07-21

### Changed
- The interface to interact with labels has changed. A new, improved interface is now in place to make it easier to work with CDF labels. The new interface behaves this way:
  ```python
  # crate label definition(s)
  client.labels.create(LabelDefinition(external_id="PUMP", name="Pump", description="Pump equipment"))
  # ... or multiple
  client.labels.create([LabelDefinition(external_id="PUMP"), LabelDefinition(external_id="VALVE")])

  # list label definitions
  label_definitions = client.labels.list(name="Pump")

  # delete label definitions
  client.labels.delete("PUMP")
  # ... or multiple
  client.labels.delete(["PUMP", "VALVE"])

  # create an asset with label
  asset = Asset(name="my_pump", labels=[Label(external_id="PUMP")])
  client.assets.create(assets)

  # filter assets by labels
  my_label_filter = LabelFilter(contains_all=["PUMP", "VERIFIED"])
  asset_list = client.assets.list(labels=my_label_filter)

  # attach/detach labels to/from assets
  my_update = AssetUpdate(id=1).labels.add(["PUMP"]).labels.remove(["VALVE"])
  res = client.assets.update(my_update)
  ```

### Fixed
- Fixed bug where `_call_` in SequencesAPI (`client.sequences`) was incorrectly returning a `GET` method instead of `POST`.

## [1.8.1] - 2020-07-07
### Changed
- For 3d mappings delete, only use node_id and asset_id pairs in delete request to avoid potential bad request.
- Support attaching/detaching multiple labels on assets in a single method

## [1.8.0] - 2020-06-30
### Added
- Synthetic timeseries endpoint for DatapointsApi
- Labels endpoint support
- Assets labelling support
- Support for unique value aggregation for events.

### Changed
- When `debug=true`, redirects are shown more clearly.

## [1.7.0] - 2020-06-03
### Fixed
- datasetId is kept as an integer in dataframes.

### Changed
- Internal list of retryable endpoints was changed to a class variable so it can be modified.

## [1.6.0] - 2020-04-28
### Added
- Support events filtering by ongoing events (events without `end_time` defined)
- Support events filtering by active timerange of event
- Support files metadata filtering by `asset_external_ids`
- Aggregation endpoint for Assets, DataSets, Events, Files, Sequences and TimeSeries API

## [1.5.2] - 2020-04-02
### Added
- Support for security categories on file methods

## [1.5.1] - 2020-04-01
### Added
- Support for security categories on files
- active_at_time on relationships

### Fixed
- No longer retry calls to /files/initupload
- Retry retryable POST endpoints in datasets API

## [1.5.0] - 2020-03-12
### Added
- DataSets API and support for this in assets, events, time series, files and sequences.
- .asset helper function on time series.
- asset external id filter on time series.

## [1.4.13] - 2020-03-03
### Added
- Relationship list supports multiple sources, targets, relationship types and datasets.

## [1.4.12] - 2020-03-02

### Fixed
- Fixed a bug in file uploads where fields other than name were not being passed to uploaded directories.

## [1.4.11] - 2020-02-21

### Changed
- Datapoint insertion changed to be less memory intensive.

### Fixed
- Fixed a bug where add service account to group expected items in response.
- Jupyter notebook output and non-camel cased to_pandas uses nullable int fields instead of float for relevant fields.

## [1.4.10] - 2020-01-27
### Added
- Support for the error field for synthetic time series query in the experimental client.
- Support for retrieving data from multiple sequences at once.

## [1.4.9] - 2020-01-08

### Fixed
- Fixed a bug where datapoints `retrieve` could return less than limit even if there were more datapoints.
- Fixed an issue where `insert_dataframe` would give an error with older pandas versions.

## [1.4.8] - 2019-12-19

### Added
- Support for `ignore_unknown_ids` on time series `retrieve_multiple`, `delete` and datapoints `retrieve` and `latest` and related endpoints.
- Support for asset subtree filters on files, sequences, and time series.
- Support for parent external id filters on assets.
- Synthetic datapoints retrieve has additional functions including variable replacement and sympy support.

### Changed
- Synthetic datapoints now return errors in the `.error` field, in the jupyter output, and optionally in pandas dataframes if `include_errors` is set.

## [1.4.7] - 2019-12-05

### Added
- Support for synthetic time series queries in the experimental client.
- parent external id filter added for assets.

### Fixed
- startTime in event dataframes is now a nullable int dtype, consistent with endTime.

## [1.4.6] - 2019-12-02

### Fixed
- Fixed notebook output for Asset, Datapoint and Raw.

## [1.4.5] - 2019-12-02

### Changed

- The ModelHostingAPI now calls Model Hosting endpoints in playground instead of 0.6.

## [1.4.4] - 2019-11-29

### Added
 - Option to turn off version checking from CogniteClient constructor

### Changed
- In sequences create, the column definitions object accepts both camelCased and snake_cased keys.
- Retry 429 on all endpoints

### Fixed
- Fixed notebook output for DatapointsList

## [1.4.3] - 2019-11-27
### Fixed
- In Jupyter notebooks, the output from built-in list types is no longer camel cased.

## [1.4.2] - 2019-11-27

### Changed
- In the 3D API, the call and list methods now include all models by default instead of only unpublished ones.
- In Jupyter notebooks, the output from built-in types is no longer camel cased.

### Added
- Support for filtering events by asset subtree ids.

## [1.4.1] - 2019-11-18

### Added
- Support for filtering events by asset external id.
- query parameter on asset search.
- `ignore_unknown_ids` parameter on asset and events method `delete` and `retrieve_multiple`.

## [1.4.0] - 2019-11-14

### Changed
- In the ModelHostingAPI, models, versions and schedules are now referenced by name instead of id. The ids are no longer available.
- In the ModelHostingAPI, functions related to model versions are moved from the ModelsAPI to the new ModelVersionsAPI.
- In the ModelHostingAPI, the model names must be unique. Also, the version names and schedule names must be unique per model.
- Default value for `limit` in search method is now 100 instead of None to clarify api default behaviour when no limit is passed.

## [1.3.4] - 2019-11-07

### Changed
- Error 500's are no longer retried by default, only HTTP 429, 502, 503, 504 are.
- Optimized HTTP calls by caching user agent.
- Relationship filtering is now integrated into `list` instead of `search`.
- Sequences `insert_dataframe` parameter `external_id_headers` documentation updated.
- Type hints for several objects formerly `Dict[str, Any]` improved along with introducing matching dict derived classes.

### Fixed
- `source_created_time` and `source_modified_time` on files now displayed as time fields.
- Fixed pagination for `include_outside_points` and other edge cases in datapoints.
- Fixed a bug where `insert_dataframe` with strings caused a numpy error.

### Added
- Relationships can now have sequences as source or target.

## [1.3.3] - 2019-10-21

### Changed
- Datapoints insert dataframe function will check for infinity values.
- Allow for multiple calls to .add / .remove in object updates such as metadata, without later calls overwriting former.
- List time series now ignores the include_metadata parameter.

### Added
- Advanced list endpoint is used for listing time series, adding several new filters and partitions.

## [1.3.2] - 2019-10-16

### Added
- Datapoints objects now store is_string, is_step and unit to allow for better interpretation of the data.
- Sorting when listing events
- Added a search function in the relationships API.

### Changed
- `list` and `__call__` methods for files now support list parameters for `root_ids`, `root_external_ids`.
- retrieve_dataframe with `complete` using Datapoints fields instead of retrieving time series metadata.

### Fixed
- Fixed chunking logic in list_generator to always return last partial chunk.
- Fixed an error on missing target/source in relationships.

## [1.3.1] - 2019-10-09
### Fixed
- Fixed support for totalVariation aggregate completion.
- Changed conversion of raw RowList to pandas DataFrame to handle missing values (in columns) across the rows. This also fixes the bug where one-off values would be distributed to all rows in the DataFrame (unknown bug).

## [1.3.0] - 2019-10-03
### Changed
- Sequences officially released and no longer considered experimental.
- Sequences data insert no longer takes a default value for columns.

## [1.2.1] - 2019-10-01
### Fixed
- Tokens are sent with the correct "Authorization" header instead of "Authentication".

## [1.2.0] - 2019-10-01
### Added
- Support for authenticating with bearer tokens. Can now supply a jwt or jwt-factory to CogniteClient. This token will override any api-key which has been set.

## [1.1.12] - 2019-10-01
### Fixed
- Fixed a bug in time series pagination where getting 100k datapoints could cause a missing id error when using include_outside_points.
- SequencesData `to_pandas` no longer returns NaN on integer zero columns.
- Fixed a bug where the JSON encoder would throw circular reference errors on unknown data types, including numpy floats.

## [1.1.11] - 2019-09-23
### Fixed
- Fix testing.CogniteClientMock so it is possible to get attributes on child which have not been explicitly in the CogniteClientMock constructor

## [1.1.10] - 2019-09-23
### Fixed
- Fix testing.CogniteClientMock so it is possible to get child mock not explicitly defined

### Added
- `list` and `__call__` methods for events now support list parameters for `root_asset_ids`, `root_asset_external_ids`.

## [1.1.9] - 2019-09-20
### Changed
- Renamed testing.mock_cognite_client to testing.monkeypatch_cognite_client

### Added
- testing.CogniteClientMock object

## [1.1.8] - 2019-09-19
### Added
- Support for aggregated properties of assets.
- `Asset` and `AssetList` classes now have a `sequences` function which retrieves related sequences.
- Support for partitioned listing of assets and events.

### Changed
- `list` and `__call__` methods for assets now support list parameters for `root_ids`, `root_external_ids`.
- Sequences API no longer supports column ids, all relevant functions have been changed to only use external ids.

### Fixed
- Fixed a bug in time series pagination where getting 100k dense datapoints would cause a missing id error.
- Sequences retrieve functions fixed to match API change, to single item per retrieve.
- Sequences retrieve/insert functions fixed to match API change to take lists of external ids.

## [1.1.7] - 2019-09-13
### Fixed
- `testing.mock_cognite_client()` so that it still accepts arguments after exiting from mock context.

## [1.1.6] - 2019-09-12
### Fixed
- `testing.mock_cognite_client()` so that the mocked CogniteClient may accept arguments.

## [1.1.5] - 2019-09-12
### Added
- Method `files.download_to_path` for streaming a file to a specific path

## [1.1.4] - 2019-09-12
### Added
- `root_asset_ids` parameter for time series list.

### Changed
- Formatted output in jupyter notebooks for `SequenceData`.
- `retrieve_latest` function in theDatapoints API extended to support more than 100 items.
- Log requests at DEBUG level instead of INFO.

## [1.1.3] - 2019-09-05
### Changed
- Disabled automatic handling of cookies on the requests session objects

### Fixed
- `to_pandas` method on CogniteResource in the case of objects without metadata

## [1.1.2] - 2019-08-28
### Added
- `limit` parameter on sequence data retrieval.
- Support for relationships exposed through experimental client.
- `end` parameter of sequence.data retrieval and range delete accepts -1 to indicate last index of sequence.

### Changed
- Output in jupyter notebooks is now pandas-like by default, instead of outputting long json strings.

### Fixed
- id parameters and timestamps now accept any integer type including numpy.int64, so values from dataframes can be passed directly.
- Compatibility fix for renaming of sequences cursor and start/end parameters in the API.

## [1.1.1] - 2019-08-23
### Added
- `complete` parameter on `datapoints.retrieve_dataframe`, used for forward-filling/interpolating intervals with missing data.
- `include_aggregate_name` option on `datapoints.retrieve_dataframe` and `DatapointsList.to_pandas`, used for removing the `|<aggregate-name>` postfix on dataframe column headers.
- datapoints.retrieve_dataframe_dict function, which returns {aggregate:dataframe} without adding aggregate names to columns
- source_created_time and source_modified_time support for files

## [1.1.0] - 2019-08-21
### Added
- New method create_hierarchy() added to assets API.
- SequencesAPI.list now accepts an asset_ids parameter for searching by asset
- SequencesDataAPI.insert now accepts a SequenceData object for easier copying
- DatapointsAPI.insert now accepts a Datapoints object for easier copying
- helper method `cognite.client.testing.mock_cognite_client()` for mocking CogniteClient
- parent_id and parent_external_id to AssetUpdate class.

### Changed
- assets.create() no longer validates asset hierarchy and sorts assets before posting. This functionality has been moved to assets.create_hierarchy().
- AssetList.files() and AssetList.events() now deduplicate results while fetching related resources, significantly reducing memory load.

## [1.0.5] - 2019-08-15
### Added
- files.create() method to enable creating a file without uploading content.
- `recursive` parameter to raw.databases.delete() for recursively deleting tables.

### Changed
- Renamed .iteritems() on SequenceData to .items()
- raw.insert() now chunks raw rows into batches of 10,000 instead of 1,000

### Fixed
- Sequences queries are now retried if safe
- .update() in all APIs now accept a subclass of CogniteResourceList as input
- Sequences datapoint retrieval updated to use the new cursor feature in the API
- Json serializiation in `__str__()` of base data classes. Now handles Decimal and Number objects.
- Now possible to create asset hierarchy using parent external id when the parent is not part of the batch being inserted.
- `name` parameter of files.upload_bytes is now required, so as not to raise an exception in the underlying API.

## [1.0.4] - 2019-08-05
### Added
- Variety of useful helper functions for Sequence and SequenceData objects, including .column_ids and .column_external_ids properties, iterators and slice operators.
- Sequences insert_dataframe function.
- Sequences delete_range function.
- Support for external id column headers in datapoints.insert_dataframe()

### Changed
- Sequences data retrieval now returns a SequenceData object.
- Sequences insert takes its parameters row data first, and no longer requires columns to be passed.
- Sequences insert now accepts tuples and raw-style data input.
- Sequences create now clears invalid fields such as 'id' in columns specification, so sequences can more easily re-use existing specifications.
- Sequence data function now require column_ids or column_external_ids to be explicitly set, rather than both being passed through a single columns field

## [1.0.3] - 2019-07-26
### Fixed
- Renamed Model.schedule_data_spec to Model.data_spec so the field from the API will be included on the object.
- Handling edge case in Sequences pagination when last datapoint retrieved is at requested end
- Fixing data points retrieval when count aggregates are missing
- Displays unexpected fields on error response from API when raising CogniteAPIError

## [1.0.2] - 2019-07-22
### Added
- Support for model hosting exposed through experimental client

### Fixed
- Handling dynamic limits in Sequences API

## [1.0.1] - 2019-07-19
### Added
- Experimental client
- Support for sequences exposed through experimental client

## [1.0.0] - 2019-07-11
### Added
- Support for all endpoints in Cognite API
- Generator with hidden cursor for all resource types
- Concurrent writes for all resources
- Distribution of "core" sdk which does not depend on pandas and numpy
- Typehints for all methods
- Support for posting an entire asset hierarchy, resolving ref_id/parent_ref_id automatically
- config attribute on CogniteClient to view current configuration.

### Changed
- Renamed methods so they reflect what the method does instead of what http method is used
- Updated documentation with automatically tested examples
- Renamed `stable` namespace to `api`
- Rewrote logic for concurrent reads of datapoints
- Renamed CogniteClient parameter `num_of_workers` to `max_workers`

### Removed
- `experimental` client in order to ensure sdk stability.<|MERGE_RESOLUTION|>--- conflicted
+++ resolved
@@ -17,16 +17,14 @@
 - `Fixed` for any bug fixes.
 - `Security` in case of vulnerabilities.
 
-<<<<<<< HEAD
-## [7.81.0] - 2025-08-15
+## [7.81.0] - 2025-08-18
 ### Added
 - Support for external dependencies in simulator and simulator model revisions resources.
-=======
+
 ## [7.80.2] - 2025-08-16
 ### Fixed
 - Added missing parameter `description` to `DatapointSubscriptionUpdate` object such that it can be updated
   in the `client.time_series.subscriptions.update(...)` method.
->>>>>>> ea6a7abf
 
 ## [7.80.1] - 2025-08-14
 ### Fixed
