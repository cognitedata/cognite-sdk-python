# Changelog
All notable changes to this project will be documented in this file.

The format is based on [Keep a Changelog](https://keepachangelog.com/en/1.0.0/),
and this project adheres to [Semantic Versioning](https://semver.org/spec/v2.0.0.html).

The changelog for SDK version 0.x.x can be found [here](https://github.com/cognitedata/cognite-sdk-python/blob/0.13/CHANGELOG.md).

For users wanting to upgrade major version, a migration guide can be found [here](MIGRATION_GUIDE.md).

Changes are grouped as follows
- `Added` for new features.
- `Changed` for changes in existing functionality.
- `Deprecated` for soon-to-be removed features.
- `Improved` for transparent changes, e.g. better performance.
- `Removed` for now removed features.
- `Fixed` for any bug fixes.
- `Security` in case of vulnerabilities.

<<<<<<< HEAD


## [6.3.3] - 2023-06-08
### Added
- Transformation schema for nodes, edges in both view centric and model centric
=======
## [6.4.0] - 2023-06-12
### Added
- Partial support for the instance resource in the Data Modeling API with the implementation 
  `client.data_modeling.instances`, the endpoints `list`, `delete`, `retrieve`, and `apply`
>>>>>>> ee28b075

## [6.3.2] - 2023-06-08

### Fixed
- Requests being retried around a token refresh cycle, no longer risk getting stuck with an outdated token.

### Added
- `CredentialProviders` subclassing `_OAuthCredentialProviderWithTokenRefresh`, now accepts a new parameter, `token_expiry_leeway_seconds`, controlling how early a token refresh request should be initiated (before it expires).

### Changed
- `CredentialProviders` subclassing `_OAuthCredentialProviderWithTokenRefresh` now uses a safer default of 15 seconds (up from 3 sec) to control how early a token refresh request should be initiated (before it expires).

## [6.3.1] - 2023-06-07
### Fixed
- Signature of `client.data_modeling.views.retrieve` and `client.data_modeling.data_models.retrieve` to always return a list.

## [6.3.0] - 2023-06-07
### Added
- Support for the container resource in the Data Modeling API with the implementation `client.data_modeling.containers`.
- Support for the view resource in the Data Modeling API with the implementation `client.data_modeling.views`.
- Support for the data models resource in the Data Modeling API with the implementation `client.data_modeling.data_models`.

### Removed
- Removed `retrieve_multiple` from the `SpacesAPI` to have a consistent API with the `views`, `containers`, and `data_models`.


## [6.2.2] - 2023-06-05
### Fixed
- Creating function schedules with current user credentials now works (used to fail at runtime with "Could not fetch a valid token (...)" because a session was never created.)

## [6.2.1] - 2023-05-26
### Added
- Data model centric support in transformation

## [6.2.0] - 2023-05-25
### Added
- Support for the spaces resource in the Data Modeling API with the implementation `client.data_modeling.spaces`.

### Improved
- Reorganized documentation to match API documentation.

## [6.1.10] - 2023-05-22
### Fixed
- Data modelling is now GA. Renaming instance_nodes -> nodes and instance_edges -> edges to make the naming in SDK consistent with Transformation API and CLI

## [6.1.9] - 2023-05-16
### Fixed
- Fixed a rare issue with datapoints fetching that could raise `AttributeError` when running with `pyodide`.

## [6.1.8] - 2023-05-12
### Fixed
- ExtractionPipelinesRun:dump method will not throw an error when camel_case=True anymore

## [6.1.7] - 2023-05-11
### Removed
- Removed DMS v2 destination in transformations

## [6.1.6] - 2023-05-11
### Fixed
- `FunctionsAPI.create` now work in Wasm-like Python runtimes such as `pyodide`.

## [6.1.5] - 2023-05-10
### Fixed
- When creating a transformation with a different source- and destination CDF project, the project setting is no longer overridden by the setting in the `CogniteClient` configuration allowing the user to read from the specified source project and write to the specified and potentially different destination project.

## [6.1.4] - 2023-05-08
### Fixed
- Pickling a `CogniteClient` instance with certain `CredentialProvider`s no longer causes a `TypeError: cannot pickle ...` to be raised.

## [6.1.3] - 2023-05-08
### Added
- Add the license of the package in poetry build.

## [6.1.2] - 2023-05-04
### Improved
- The SDK has received several minor bugfixes to be more user-friendly on Windows.

### Fixed
- The utility function `cognite.client.utils.datetime_to_ms` now raises an understandable `ValueError` when unable to convert pre-epoch datetimes.
- Several functions reading and writing to disk now explicitly use UTF-8 encoding

## [6.1.1] - 2023-05-02
### Fixed
- `AttributeError` when passing `pandas.Timestamp`s with different timezones (*of which one was UTC*) to `DatapointsAPI.retrieve_dataframe_in_tz`.
- A `ValueError` is no longer raised when passing `pandas.Timestamp`s in the same timezone, but with different underlying implementations (e.g. `datetime.timezone.utc` / `pytz.UTC` / `ZoneInfo("UTC")`) to `DatapointsAPI.retrieve_dataframe_in_tz`.

## [6.1.0] - 2023-04-28
### Added
- Support for giving `start` and `end` arguments as `pandas.Timestamp` in `DatapointsAPI.retrieve_dataframe_in_tz`.

### Improved
- Type hints for the `DatapointsAPI` methods.

## [6.0.2] - 2023-04-27
### Fixed
- Fixed a bug in `DatapointsAPI.retrieve_dataframe_in_tz` that could raise `AmbiguousTimeError` when subdividing the user-specified time range into UTC intervals (with fixed offset).

## [6.0.1] - 2023-04-20
### Fixed
- Fixed a bug that would cause `DatapointsAPI.retrieve_dataframe_in_tz` to raise an `IndexError` if there were only empty time series in the response.

## [6.0.0] - 2023-04-19
### Removed
- Removed support for legacy auth (apikeys, serviceaccounts, login.status)
- Removed the deprecated `extractionPipeline` argument to `client.extraction_pipelines.create`. Only `extraction_pipeline` is accepted now.
- Removed the deprecated `client.datapoints` accessor attribute. The datapoints API can only be accessed through `client.time_series.data` now.
- Removed the deprecated `client.extraction_pipeline_runs` accessor attribute. The extraction pipeline run API can only be accessed through `client.extraction_pipelines.runs` now.
- Removed the deprecated `external_id` attribute on `ExtractionPipelineRun`. This has been replaced with `extpipe_external_id`.

## [5.12.0] - 2023-04-18
### Changed
- Enforce that types are explicitly exported in order to make very strict type checkers happy.

## [5.11.1] - 2023-04-17
### Fixed
- List (and `__call__`) methods for assets, events, files, labels, relationships, sequences and time series now raise if given bad input for `data_set_ids`, `data_set_external_ids`, `asset_subtree_ids` and `asset_subtree_external_ids` instead of ignoring/returning everything.

### Improved
- The listed parameters above have silently accepted non-list input, i.e. single `int` (for `ids`) or single `str` (for `external_ids`). Function signatures and docstrings have now been updated to reflect this "hidden functionality".

## [5.11.0] - 2023-04-17
### Added
- The `DatapointsAPI` now supports time zones with the addition of a new method, `retrieve_dataframe_in_tz`. It does not support individual customization of query parameters (for good reasons, e.g. a DataFrame has a single index).
- Asking for datapoints in a specific time zone, e.g. `America/New_York` or `Europe/London` is now easily accomplished: the user can just pass in their `datetimes` localized to their time zone directly.
- Queries for aggregate datapoints are also supported, with the key feature being automatic handling of daylight savings time (DST) transitions, as this is not supported by the official API. Example usage: A user living in Oslo, Norway, wants daily averages in their local time. In Oslo, the standard time is UTC+1, with UTC+2 during the summer. This means during spring, there is a 23-hour long day when clocks roll 1 hour forward and a 25-hour day during fall.
- New granularities with a longer time span have been added (only to this new method, for now): 'week', 'month', 'quarter' and 'year'. These do not all represent a fixed frequency, but like the example above, neither does for example 'day' when we use time zones without a fixed UTC offset.

## [5.10.5] - 2023-04-13
### Fixed
- Subclasses of `VisionResource` inheriting `.dump` and `to_pandas` now work as expected for attributes storing lists of subclass instances like `Polygon`, `PolyLine`, `ObjectDetection` or `VisionExtractPredictions` directly or indirectly.

## [5.10.4] - 2023-04-13
### Fixed
- A lot of nullable integer attributes ended up as float after calling `.to_pandas`. These are now correctly converted to `dtype=Int64`.

## [5.10.3] - 2023-04-13
### Fixed
- When passing `CogniteResource` classes (like `Asset` or `Event`) to `update`, any labels were skipped in the update (passing `AssetUpdate` works). This has been fixed for all Cognite resource classes.

## [5.10.2] - 2023-04-12
### Fixed
- Fixed a bug that would cause `AssetsAPI.create_hierarchy` to not respect `upsert=False`.

## [5.10.1] - 2023-04-04
### Fixed
- Add missing field `when` (human readable version of the CRON expression) to `FunctionSchedule` class.

## [5.10.0] - 2023-04-03
### Fixed
- Implemented automatic retries for connection errors by default, improving the reliability of the connection to the Cognite API.
- Added a user-readable message to `CogniteConnectionRefused` error for improved user experience.

### Changed
- Introduce a `max_retries_connect` attribute on the global config, and default it to 3.

## [5.9.3] - 2023-03-27
### Fixed
- After creating a schedule for a function, the returned `FunctionSchedule` was missing a reference to the `CogniteClient`, meaning later calls to `.get_input_data()` would fail and raise `CogniteMissingClientError`.
- When calling `.get_input_data()` on a `FunctionSchedule` instance, it would fail and raise `KeyError` if no input data was specified for the schedule. This now returns `None`.

## [5.9.2] - 2023-03-27
### Fixed
- After calling e.g. `.time_series()` or `.events()` on an `AssetList` instance, the resulting resource list would be missing the lookup tables that allow for quick lookups by ID or external ID through the `.get()` method. Additionally, for future-proofing, the resulting resource list now also correctly has a `CogniteClient` reference.

## [5.9.1] - 2023-03-23
### Fixed
- `FunctionsAPI.call` now also works for clients using auth flow `OAuthInteractive`, `OAuthDeviceCode`, and any user-made subclass of `CredentialProvider`.

### Improved
- `FunctionSchedulesAPI.create` now also accepts an instance of `ClientCredentials` (used to be dictionary only).

## [5.9.0] - 2023-03-21
### Added
- New class `AssetHierarchy` for easy verification and reporting on asset hierarchy issues without explicitly trying to insert them.
- Orphan assets can now be reported on (orphan is an asset whose parent is not part of the given assets). Also, `AssetHierarchy` accepts an `ignore_orphans` argument to mimic the old behaviour where all orphans were assumed to be valid.
- `AssetsAPI.create_hierarchy` now accepts two new parameters: `upsert` and `upsert_mode`. These allow the user to do "insert or update" instead of an error being raised when trying to create an already existing asset. Upsert mode controls whether updates should replace/overwrite or just patch (partial update to non-null values only).
- `AssetsAPI.create_hierarchy` now also verifies the `name` parameter which is required and that `id` has not been set.

### Changed
- `AssetsAPI.create_hierarchy` now uses `AssetHierarchy` under the hood to offer concrete feedback on asset hierarchy issues, accessible through attributes on the raised exception, e.g. invalid assets, duplicates, orphans, or any cyclical asset references.

### Fixed
- `AssetsAPI.create_hierarchy`...:
  - Now respects `max_workers` when spawning worker threads.
  - Can no longer raise `RecursionError`. Used to be an issue for asset hierarchies deeper than `sys.getrecursionlimit()` (typically set at 1000 to avoid stack overflow).
  - Is now `pyodide` compatible.

## [5.8.0] - 2023-03-20
### Added
- Support for client certificate authentication to Azure AD.

## [5.7.4] - 2023-03-20
### Added
- Use `X-Job-Token` header for contextualization jobs to reduce required capabilities.

## [5.7.3] - 2023-03-14
### Improved
- For users unknowingly using a too old version of `numpy` (against the SDK dependency requirements), an exception could be raised (`NameError: name 'np' is not defined`). This has been fixed.

## [5.7.2] - 2023-03-10
### Fixed
- Fix method dump in TransformationDestination to ignore None.

## [5.7.1] - 2023-03-10
### Changed
- Split `instances` destination type of Transformations to `nodes` and `edges`.

## [5.7.0] - 2023-03-08
### Removed
- `ExtractionPipelineRunUpdate` was removed as runs are immutable.

### Fixed
- `ExtractionPipelinesRunsAPI` was hiding `id` of runs because `ExtractionPipelineRun` only defined `external_id` which doesn't exist for the "run resource", only for the "parent" ext.pipe (but this is not returned by the API; only used to query).

### Changed
- Rename and deprecate `external_id` in `ExtractionPipelinesRunsAPI` in favour of the more descriptive `extpipe_external_id`. The change is backwards-compatible, but will issue a `UserWarning` for the old usage pattern.

## [5.6.4] - 2023-02-28
### Added
- Input validation on `DatapointsAPI.[insert, insert_multiple, delete_ranges]` now raise on missing keys, not just invalid keys.

## [5.6.3] - 2023-02-23
### Added
- Make the SDK compatible with `pandas` major version 2 ahead of release.

## [5.6.2] - 2023-02-21
### Fixed
- Fixed an issue where `Content-Type` was not correctly set on file uploads to Azure.

## [5.6.1] - 2023-02-20
### Fixed
- Fixed an issue where `IndexError` was raised when a user queried `DatapointsAPI.retrieve_latest` for a single, non-existent time series while also passing `ignore_unknown_ids=True`. Changed to returning `None`, inline with other `retrieve` methods.

## [5.6.0] - 2023-02-16
### Added
- The SDK has been made `pyodide` compatible (to allow running natively in browsers). Missing features are `CredentialProvider`s with token refresh and `AssetsAPI.create_hierarchy`.

## [5.5.2] - 2023-02-15
### Fixed
- Fixed JSON dumps serialization error of instances of `ExtractionPipelineConfigRevision` and all subclasses (`ExtractionPipelineConfig`) as they stored a reference to the CogniteClient as a non-private attribute.

## [5.5.1] - 2023-02-14
### Changed
- Change `CredentialProvider` `Token` to be thread safe when given a callable that does token refresh.

## [5.5.0] - 2023-02-10
### Added
- Support `instances` destination type on Transformations.

## [5.4.4] - 2023-02-06
### Added
- Added user warnings when wrongly calling `/login/status` (i.e. without an API key) and `/token/inspect` (without OIDC credentials).

## [5.4.3] - 2023-02-05
### Fixed
- `OAuthDeviceCode` and `OAuthInteractive` now respect `global_config.disable_ssl` setting.

## [5.4.2] - 2023-02-03
### Changed
- Improved error handling (propagate IDP error message) for `OAuthDeviceCode` and `OAuthInteractive` upon authentication failure.

## [5.4.1] - 2023-02-02
### Fixed
- Bug where create_hierarchy would stop progressing after encountering more than `config.max_workers` failures.

## [5.4.0] - 2023-02-02
### Added
- Support for aggregating metadata keys/values for assets

## [5.3.7] - 2023-02-01
### Improved
- Issues with the SessionsAPI documentation have been addressed, and the `.create()` have been further clarified.

## [5.3.6] - 2023-01-30
### Changed
- A file-not-found error has been changed from `TypeError` to `FileNotFoundError` as part of the validation in FunctionsAPI.

## [5.3.5] - 2023-01-27
### Fixed
- Fixed an atexit-exception (`TypeError: '<' not supported between instances of 'tuple' and 'NoneType'`) that could be raised on PY39+ after fetching datapoints (which uses a custom thread pool implementation).

## [5.3.4] - 2023-01-25
### Fixed
- Displaying Cognite resources like an `Asset` or a `TimeSeriesList` in a Jupyter notebook or similar environments depending on `._repr_html_`, no longer raises `CogniteImportError` stating that `pandas` is required. Instead, a warning is issued and `.dump()` is used as fallback.

## [5.3.3] - 2023-01-24
### Added
- New parameter `token_cache_path` now accepted by `OAuthInteractive` and `OAuthDeviceCode` to allow overriding location of token cache.

### Fixed
- Platform dependent temp directory for the caching of the token in `OAuthInteractive` and `OAuthDeviceCode` (no longer crashes at exit on Windows).

## [5.3.2] - 2023-01-24
### Security
- Update `pytest` and other dependencies to get rid of dependency on the `py` package (CVE-2022-42969).

## [5.3.1] - 2023-01-20
### Fixed
- Last possible valid timestamp would not be returned as first (if first by some miracle...) by the `TimeSeries.first` method due to `end` being exclusive.

## [5.3.0] - 2023-01-20
### Added
- `DatapointsAPI.retrieve_latest` now support customising the `before` argument, by passing one or more objects of the newly added `LatestDatapointQuery` class.

## [5.2.0] - 2023-01-19
### Changed
- The SDK has been refactored to support `protobuf>=3.16.0` (no longer requires v4 or higher). This was done to fix dependency conflicts with several popular Python packages like `tensorflow` and `streamlit` - and also Azure Functions - that required major version 3.x of `protobuf`.

## [5.1.1] - 2023-01-19
### Changed
- Change RAW rows insert chunk size to make individual requests faster.

## [5.1.0] - 2023-01-03
### Added
- The diagram detect function can take file reference objects that contain file (external) id as well as a page range. This is an alternative to the lists of file ids or file external ids that are still possible to use. Page ranges were not possible to specify before.

## [5.0.2] - 2022-12-21
### Changed
- The valid time range for datapoints has been increased to support timestamps up to end of the year 2099 in the TimeSeriesAPI. The utility function `ms_to_datetime` has been updated accordingly.

## [5.0.1] - 2022-12-07
### Fixed
- `DatapointsArray.dump` would return timestamps in nanoseconds instead of milliseconds when `convert_timestamps=False`.
- Converting a `Datapoints` object coming from a synthetic datapoints query to a `pandas.DataFrame` would, when passed `include_errors=True`, starting in version `5.0.0`, erroneously cast the `error` column to a numeric data type and sort it *before* the returned values. Both of these behaviours have been reverted.
- Several documentation issues: Missing methods, wrong descriptions through inheritance and some pure visual/aesthetic.

## [5.0.0] - 2022-12-06
### Improved
- Greatly increased speed of datapoints fetching (new adaptable implementation and change from `JSON` to `protobuf`), especially when asking for... (measured in fetched `dps/sec` using the new `retrieve_arrays` method, with default settings for concurrency):
  - A large number of time series
    - 200 ts: ~1-4x speedup
    - 8000 ts: ~4-7x speedup
    - 20k-100k ts: Up to 20x faster
  - Very few time series (1-3)
    - Up to 4x faster
  - Very dense time series (>>10k dps/day)
    - Up to 5x faster
  - Any query for `string` datapoints
    - Faster the more dps, e.g. single ts, 500k: 6x speedup
- Peak memory consumption (for numeric data) is 0-55 % lower when using `retrieve` and 65-75 % lower for the new `retrieve_arrays` method.
- Fetching newly inserted datapoints no longer suffers from (potentially) very long wait times (or timeout risk).
- Converting fetched datapoints to a Pandas `DataFrame` via `to_pandas()` has changed from `O(N)` to `O(1)`, i.e., speedup no longer depends on the number of datapoints and is typically 4-5 orders of magnitude faster (!). NB: Only applies to `DatapointsArray` as returned by the `retrieve_arrays` method.
- Full customizability of queries is now available for *all retrieve* endpoints, thus the `query()` is no longer needed and has been removed. Previously only `aggregates` could be individually specified. Now all parameters can be passed either as top-level or as *individual settings*, even `ignore_unknown_ids`. This is now aligned with the API (except `ignore_unknown_ids` making the SDK arguably better!).
- Documentation for the retrieve endpoints has been overhauled with lots of new usage patterns and better examples. **Check it out**!
- Vastly better test coverage for datapoints fetching logic. You may have increased trust in the results from the SDK!

### Added
- New required dependency, `protobuf`. This is currently only used by the DatapointsAPI, but other endpoints may be changed without needing to release a new major version.
- New optional dependency, `numpy`.
- A new datapoints fetching method, `retrieve_arrays`, that loads data directly into NumPy arrays for improved speed and *much* lower memory usage.
- These arrays are stored in the new resource types `DatapointsArray` with corresponding container (list) type, `DatapointsArrayList` which offer much more efficient memory usage. `DatapointsArray` also offer zero-overhead pandas-conversion.
- `DatapointsAPI.insert` now also accepts `DatapointsArray`. It also does basic error checking like making sure the number of datapoints match the number of timestamps, and that it contains raw datapoints (as opposed to aggregate data which raises an error). This also applies to `Datapoints` input.
- `DatapointsAPI.insert_multiple` now accepts `Datapoints` and `DatapointsArray` as part of the (possibly) multiple inputs. Applies the same error checking as `insert`.

### Changed
- Datapoints are no longer fetched using `JSON`: the age of `protobuf` has begun.
- The main way to interact with the `DatapointsAPI` has been moved from `client.datapoints` to `client.time_series.data` to align and unify with the `SequenceAPI`. All example code has been updated to reflect this change. Note, however, that the `client.datapoints` will still work until the next major release, but will until then issue a `DeprecationWarning`.
- All parameters to all retrieve methods are now keyword-only (meaning no positional arguments are supported).
- All retrieve methods now accept a string for the `aggregates` parameter when asking for just one, e.g. `aggregates="max"`. This short-cut avoids having to wrap it inside a list. Both `snake_case` and `camelCase` are supported.
- The utility function `datetime_to_ms` no longer issues a `FutureWarning` on missing timezone information. It will now interpret naive `datetime`s as local time as is Python's default interpretation.
- The utility function `ms_to_datetime` no longer issues a `FutureWarning` on returning a naive `datetime` in UTC. It will now return an aware `datetime` object in UTC.
- All data classes in the SDK that represent a Cognite resource type have a `to_pandas` (or `to_geopandas`) method. Previously, these had various defaults for the `camel_case` parameter, but they have all been changed to `False`.
- All retrieve methods (when passing dict(s) with query settings) now accept identifier and aggregates in snake case (and camel case for convenience / backwards compatibility). Note that all newly added/supported customisable parameters (e.g. `include_outside_points` or `ignore_unknown_ids` *must* be passed in snake case or a `KeyError` will be raised.)
- The method `DatapointsAPI.insert_dataframe` has new default values for `dropna` (now `True`, still being applied on a per-column basis to not lose any data) and `external_id_headers` (now `True`, disincentivizing the use of internal IDs).
- The previous fetching logic awaited and collected all errors before raising (through the use of an "initiate-and-forget" thread pool). This is great, e.g., updates/inserts to make sure you are aware of all partial changes. However, when reading datapoints, a better option is to just fail fast (which it does now).
- `DatapointsAPI.[retrieve/retrieve_arrays/retrieve_dataframe]` no longer requires `start` (default: `0`, i.e. 1970-01-01) and `end` (default: `now`). This is now aligned with the API.
- Additionally, `DatapointsAPI.retrieve_dataframe` no longer requires `granularity` and `aggregates`.
- All retrieve methods accept a list of full query dictionaries for `id` and `external_id` giving full flexibility for all individual settings: `start`, `end`, `aggregates`, `granularity`, `limit`, `include_outside_points`, `ignore_unknown_ids`.
- Aggregates returned now include the time period(s) (given by the `granularity` unit) that `start` and `end` are part of (as opposed to only "fully in-between" points). This change is the *only breaking change* to the `DatapointsAPI.retrieve` method for aggregates and makes it so that the SDK match manual queries sent using e.g. `curl` or Postman. In other words, this is now aligned with the API.
Note also that this is a **bugfix**: Due to the SDK rounding differently than the API, you could supply `start` and `end` (with `start < end`) and still be given an error that `start is not before end`. This can no longer happen.
- Fetching raw datapoints using `include_outside_points=True` now returns both outside points (if they exist), regardless of `limit` setting (this is the *only breaking change* for limited raw datapoint queries; unlimited queries are fully backwards compatible). Previously the total number of points was capped at `limit`, thus typically only returning the first. Now up to `limit+2` datapoints are always returned. This is now aligned with the API.
- When passing a relative or absolute time specifier string like `"2w-ago"` or `"now"`, all time series in the same query will use the exact same value for 'now' to avoid any inconsistencies in the results.
- Fetching newly inserted datapoints no longer suffers from very long wait times (or timeout risk) as the code's dependency on `count` aggregates has been removed entirely (implementation detail) which could delay fetching by anything between a few seconds to several minutes/go to timeout while the aggregate was computed on-the-fly. This was mostly a problem for datapoints inserted into low-priority time periods (far away from current time).
- Asking for the same time series any number of times no longer raises an error (from the SDK), which is useful for instance when fetching disconnected time periods. This is now aligned with the API. Thus, the custom exception `CogniteDuplicateColumnsError` is no longer needed and has been removed from the SDK.
- ...this change also causes the `.get` method of `DatapointsList` and `DatapointsArrayList` to now return a list of `Datapoints` or `DatapointsArray` respectively *when duplicated identifiers are queried*. For data scientists and others used to `pandas`, this syntax is familiar to the slicing logic of `Series` and `DataFrame` when used with non-unique indices.
There is also a very subtle **bugfix** here: since the previous implementation allowed the same time series to be specified by both its `id` and `external_id`, using `.get` to access it would always yield the settings that were specified by the `external_id`. This will now return a `list` as explained above.
- `Datapoints` and `DatapointsArray` now store the `granularity` string given by the user (when querying aggregates) which allows both `to_pandas` methods (on `DatapointsList` and `DatapointsArrayList` as well) to accept `include_granularity_name` that appends this to the end of the column name(s).
- Datapoints fetching algorithm has changed from one that relies on up-to-date and correct `count` aggregates to be fast (with fallback on serial fetching when missing/unavailable), to recursively (and reactively) splitting the time-domain into smaller and smaller pieces, depending on the discovered-as-fetched density-distribution of datapoints in time and the number of available workers/threads. The new approach also has the ability to group more than 1 (one) time series per API request (when beneficial) and short-circuit once a user-given limit has been reached (if/when given). This method is now used for *all types of queries*; numeric raw-, string raw-, and aggregate datapoints.

#### Change: `retrieve_dataframe`
- Previously, fetching was constricted (🐍) to either raw- OR aggregate datapoints. This restriction has been lifted and the method now works exactly like the other retrieve-methods (with a few extra options relevant only for pandas `DataFrame`s).
- Used to fetch time series given by `id` and `external_id` separately - this is no longer the case. This gives a significant, additional speedup when both are supplied.
- The `complete` parameter has been removed and partially replaced by `uniform_index (bool)` which covers a subset of the previous features (with some modifications: now gives a uniform index all the way from the first given `start` to the last given `end`). Rationale: Old method had a weird and had unintuitive syntax (passing a string using commas to separate options).
- Interpolating, forward-filling or in general, imputation (also prev. controlled via the `complete` parameter) is completely removed as the resampling logic *really* should be up to the user fetching the data to decide, not the SDK.
- New parameter `column_names` (as already used in several existing `to_pandas` methods) decides whether to pick `id`s or `external_id`s as the dataframe column names. Previously, when both were supplied, the dataframe ended up with a mix.
Read more below in the removed section or check out the method's updated documentation.
- The ordering of columns for aggregates is now always chronological instead of the somewhat arbitrary choice made in `Datapoints.__init__`, (since `dict`s keep insertion order in newer python versions and instance variables lives in `__dict__`)).
- New parameter `include_granularity_name` that appends the specified granularity to the column names if passed as `True`. Mimics the behaviour of the older, well-known argument `include_aggregate_name`, but adds after: `my-ts|average|13m`.

### Fixed
- `CogniteClientMock` has been updated with 24 missing APIs (including sub-composited APIs like `FunctionsAPI.schedules`) and is now used internally in testing instead of a similar, additional implementation.
- Loads of `assert`s meant for the SDK user have been changed to raising exceptions instead as a safeguard since `assert`s are ignored when running in optimized mode `-O` (or `-OO`).

### Fixed: Extended time domain
- `TimeSeries.[first/count/latest]()` now work with the expanded time domain (minimum age of datapoints was moved from 1970 to 1900, see [4.2.1]).
  - `TimeSeries.latest()` now supports the `before` argument similar to `DatapointsAPI.retrieve_latest`.
  - `TimeSeries.first()` now considers datapoints before 1970 and after "now".
  - `TimeSeries.count()` now considers datapoints before 1970 and after "now" and will raise an error for string time series as `count` (or any other aggregate) is not defined.
- `DatapointsAPI.retrieve_latest` would give latest datapoint `before="now"` when given `before=0` (1970) because of a bad boolean check. Used to not be a problem since there were no data before epoch.
- The utility function `ms_to_datetime` no longer raises `ValueError` for inputs from before 1970, but will raise for input outside the allowed minimum- and maximum supported timestamps in the API.
**Note**: that support for `datetime`s before 1970 may be limited on Windows, but `ms_to_datetime` should still work (magic!).

### Fixed: Datapoints-related
- **Critical**: Fetching aggregate datapoints now works properly with the `limit` parameter. In the old implementation, `count` aggregates were first fetched to split the time domain efficiently - but this has little-to-no informational value when fetching *aggregates* with a granularity, as the datapoints distribution can take on "any shape or form". This often led to just a few returned batches of datapoints due to miscounting (e.g. as little as 10% of the actual data could be returned(!)).
- Fetching datapoints using `limit=0` now returns zero datapoints, instead of "unlimited". This is now aligned with the API.
- Removing aggregate names from the columns in a Pandas `DataFrame` in the previous implementation used `Datapoints._strip_aggregate_name()`, but this had a bug: Whenever raw datapoints were fetched all characters after the last pipe character (`|`) in the tag name would be removed completely. In the new version, the aggregate name is only added when asked for.
- The method `Datapoints.to_pandas` could return `dtype=object` for numeric time series when all aggregate datapoints were missing; which is not *that* unlikely, e.g., when using `interpolation` aggregate on a `is_step=False` time series with datapoints spacing above one hour on average. In such cases, an object array only containing `None` would be returned instead of float array dtype with `NaN`s. Correct dtype is now enforced by an explicit `pandas.to_numeric()` cast.
- Fixed a bug in all `DatapointsAPI` retrieve-methods when no time series was/were found, a single identifier was *not* given (either list of length 1 or all given were missing), `ignore_unknown_ids=True`, and `.get` was used on the empty returned `DatapointsList` object. This would raise an exception (`AttributeError`) because the mappings from `id` or `external_id` to `Datapoints` were not defined on the object (only set when containing at least 1 resource).

### Removed
- Method: `DatapointsAPI.query`. No longer needed as all "optionality" has been moved to the three `retrieve` methods.
- Method: `DatapointsAPI.retrieve_dataframe_dict`. Rationale: Due to its slightly confusing syntax and return value, it basically saw no use "in the wild".
- Custom exception: `CogniteDuplicateColumnsError`. No longer needed as the retrieve endpoints now support duplicated identifiers to be passed (similar to the API).
- All convenience methods related to plotting and the use of `matplotlib`. Rationale: No usage and low utility value: the SDK should not be a data science library.

## [4.11.3] - 2022-11-17
### Fixed
- Fix FunctionCallsAPI filtering

## [4.11.2] - 2022-11-16
### Changed
- Detect endpoint (for Engineering Diagram detect jobs) is updated to spawn and handle multiple jobs.
### Added
- `DetectJobBundle` dataclass: A way to manage multiple files and jobs.

## [4.11.1] - 2022-11-15
### Changed
- Update doc for Vision extract method
- Improve error message in `VisionExtractJob.save_annotations`

## [4.11.0] - 2022-10-17
### Added
- Add `compute` method to `cognite.client.geospatial`

## [4.10.0] - 2022-10-13
### Added
- Add `retrieve_latest` method to `cognite.client.sequences`
- Add support for extending the expiration time of download links returned by `cognite.client.files.retrieve_download_urls()`

## [4.9.0] - 2022-10-10
### Added
- Add support for extraction pipeline configuration files
### Deprecated
- Extraction pipeline runs has been moved from `client.extraction_pipeline_runs` to `client.extraction_pipelines.runs`

## [4.8.1] - 2022-10-06
### Fixed
- Fix `__str__` method of `TransformationSchedule`

## [4.8.0] - 2022-09-30
### Added
- Add operations for geospatial rasters

## [4.7.1] - 2022-09-29
### Fixed
- Fixed the `FunctionsAPI.create` method for Windows-users by removing
  validation of `requirements.txt`.

## [4.7.0] - 2022-09-28
### Added
- Support `tags` on `transformations`.

### Changed
- Change geospatial.aggregate_features to support `aggregate_output`

## [4.5.4] - 2022-09-19
### Fixed
- The raw rows insert endpoint is now subject to the same retry logic as other idempotent endpoints.

## [4.5.3] - 2022-09-15
### Fixed
- Fixes the OS specific issue where the `requirements.txt`-validation failed
  with `Permission Denied` on Windows.

## [4.5.2] - 2022-09-09
### Fixed
- Fixes the issue when updating transformations with new nonce credentials

## [4.5.1] - 2022-09-08
### Fixed
- Don't depend on typing_extensions module, since we don't have it as a dependency.

## [4.5.0] - 2022-09-08
### Added
- Vision extract implementation, providing access to the corresponding [Vision Extract API](https://docs.cognite.com/api/v1/#tag/Vision).

## [4.4.3] - 2022-09-08
### Fixed
- Fixed NaN/NA value check in geospatial FeatureList

## [4.4.2] - 2022-09-07
### Fixed
- Don't import numpy in the global space in geospatial module as it's an optional dependency

## [4.4.1] - 2022-09-06
### Fixed
- Fixed FeatureList.from_geopandas to handle NaN values

## [4.4.0] - 2022-09-06
### Changed
- Change geospatial.aggregate_features to support order_by

## [4.3.0] - 2022-09-06
### Added
- Add geospatial.list_features

## [4.2.1] - 2022-08-23
### Changed
- Change timeseries datapoints' time range to start from 01.01.1900

## [4.2.0] - 2022-08-23
### Added
- OAuthInteractive credential provider. This credential provider will redirect you to a login page
and require that the user authenticates. It will also cache the token between runs.
- OAuthDeviceCode credential provider. Display a device code to enter into a trusted device.
It will also cache the token between runs.

## [4.1.2] - 2022-08-22
### Fixed
- geospatial: support asset links for features

## [4.1.1] - 2022-08-19
### Fixed
- Fixed the issue on SDK when Python installation didn't include pip.

### Added
- Added Optional dependency called functions. Usage: `pip install "cognite-sdk[functions]"`

## [4.1.0] - 2022-08-18
### Added
- ensure_parent parameter to client.raw.insert_dataframe method

## [4.0.1] - 2022-08-17
### Added
- OAuthClientCredentials now supports token_custom_args.

## [4.0.0] - 2022-08-15
### Changed
- Client configuration no longer respects any environment variables. There are other libraries better
suited for loading configuration from the environment (such as builtin `os` or `pydantic`). There have also
been several reports of ennvar name clash issues in tools built on top the SDK. We therefore
consider this something that should be handled by the application consuming the SDK. All configuration of
`cognite.client.CogniteClient` now happens using a `cognite.client.ClientConfig` object. Global configuration such as
`max_connection_pool_size` and other options which apply to all client instances are now configured through
the `cognite.client.global_config` object which is an instance of `cognite.client.GlobalConfig`. Examples
have been added to the docs.
- Auth has been reworked. The client configuration no longer accepts the `api_key` and `token_...` arguments.
It accepts only a single `credentials` argument which must be a `CredentialProvider` object. A few
implementations have been provided (`APIKey`, `Token`, `OAuthClientCredentials`). Example usage has
been added to the docs. More credential provider implementations will be added in the future to accommodate
other OAuth flows.

### Fixed
- A bug in the Functions SDK where the lifecycle of temporary files was not properly managed.

## [3.9.0] - 2022-08-11
### Added
- Moved Cognite Functions from Experimental SDK to Main SDK.

## [3.8.0] - 2022-08-11
### Added
- Add ignore_unknown_ids parameter to sequences.retrieve_multiple

## [3.7.0] - 2022-08-10
### Changed
- Changed grouping of Sequence rows on insert. Each group now contains at most 100k values and at most 10k rows.

## [3.6.1] - 2022-08-10
### Fixed
- Fixed a minor casing error for the geo_location field on files

### Added
- Add ignore_unknown_ids parameter to files.retrieve_multiple

## [3.5.0] - 2022-08-10
### Changed
- Improve type annotations. Use overloads in more places to help static type checkers.

## [3.4.3] - 2022-08-10
### Changed
- Cache result from pypi version check so it's not executed for every client instantiation.

## [3.4.2] - 2022-08-09
### Fixed
- Fix the wrong destination name in transformations.

## [3.4.1] - 2022-08-01
### Fixed
- fixed exception when printing exceptions generated on transformations creation/update.

## [3.4.0] - 2022-07-25
### Added
- added support for nonce authentication on transformations

### Changed
- if no source or destination credentials are provided on transformation create, an attempt will be made to create a session with the CogniteClient credentials, if it succeeds, the acquired nonce will be used.
- if OIDC credentials are provided on transformation create/update, an attempt will be made to create a session with the given credentials. If it succeeds, the acquired nonce credentials will replace the given client credentials before sending the request.

## [3.3.0] - 2022-07-21
### Added
- added the sessions API

## [3.2.0] - 2022-07-15
### Removed
- Unused cognite.client.experimental module

## [3.1.0] - 2022-07-13
### Changed
- Helper functions for conversion to/from datetime now warns on naive datetimes and their interpretation.
### Fixed
- Helper function `datetime_to_ms` now accepts timezone aware datetimes.

## [3.0.1] - 2022-07-13
### Fixed
- fixed missing README.md in package

## [3.0.0] - 2022-07-12
### Changed
- Poetry build, one single package "cognite-sdk"
- Require python 3.8 or greater (used to be 3.5 or greater)
### Removed
- support for root_asset_id and root_asset_external_id filters. use asset subtree filters instead.

## [2.56.1] - 2022-06-22
### Added
- Time series property `is_step` can now be updated.

## [2.56.0] - 2022-06-21
### Added
- added the diagrams API

## [2.55.0] - 2022-06-20
### Fixed
- Improve geospatial documentation and implement better parameter resilience for filter and feature type update

## [2.54.0] - 2022-06-17
### Added
- Allow to set the chunk size when creating or updating geospatial features

## [2.53.1] - 2022-06-17
### Fixed
- Fixed destination type decoding of `transformation.destination`

## [2.53.0] - 2022-06-16
### Added
- Annotations implementation, providing access to the corresponding [Annotations API](https://docs.cognite.com/api/v1/#tag/Annotations).
    - Added `Annotation`, `AnnotationFilter`, `AnnotationUpdate` dataclasses to `cognite.client.data_classes`
    - Added `annotations` API to `cognite.client.CogniteClient`
    - **Create** annotations with `client.annotations.create` passing `Annotation` instance(s)
    - **Suggest** annotations with `client.annotations.suggest` passing `Annotation` instance(s)
    - **Delete** annotations with `client.annotations.delete` passing the id(s) of annotation(s) to delete
    - **Filter** annotations with `client.annotations.list` passing a `AnnotationFilter `dataclass instance or a filter `dict`
    - **Update** annotations with `client.annotations.update` passing updated `Annotation` or `AnnotationUpdate` instance(s)
    - **Get single** annotation with `client.annotations.retrieve` passing the id
    - **Get multiple** annotations with `client.annotations.retrieve_multiple` passing the ids

### Changed
- Reverted the optimizations introduced to datapoints fetching in 2.47.0 due to buggy implementation.

## [2.51.0] - 2022-06-13
### Added
- added the new geo_location field to the Asset resource

## [2.50.2] - 2022-06-09
### Fixed
- Geospatial: fix FeatureList.from_geopandas issue with optional properties

## [2.50.1] - 2022-06-09
### Fixed
- Geospatial: keep feature properties as is

## [2.50.0] - 2022-05-30
### Changed
- Geospatial: deprecate update_feature_types and add patch_feature_types

## [2.49.1] - 2022-05-19
### Changed
- Geospatial: Support dataset

## [2.49.0] - 2022-05-09
### Changed
- Geospatial: Support output selection for getting features by ids

## [2.48.0] - 2022-05-09
### Removed
- Experimental model hosting API

## [2.47.0] - 2022-05-02
### Changed
- Performance gain for `datapoints.retrieve` by grouping together time series in single requests against the underlying API.

## [2.46.1] - 2022-04-22
### Changed
- POST requests to the `sessions/revoke`-endpoint are now automatically retried
- Fix retrieval of empty raster in experimental geospatial api: http 204 as ok status

## [2.45.0] - 2022-03-25
### Added
- support `sequence_rows` destination type on Transformations.

## [2.44.1] - 2022-03-24
### Fixed
- fix typo in `data_set_ids` parameter type on `transformations.list`.

## [2.44.0] - 2022-03-24
### Added
- support conflict mode parameter on `transformations.schema.retrieve`.

## [2.43.1] - 2022-03-24
### Added
- update pillow dependency 9.0.0 -> 9.0.1

## [2.43.0] - 2022-03-24
### Added
- new list parameters added to `transformations.list`.

## [2.42.0] - 2022-02-25
### Added
- FeatureList.from_geopandas() improvements

### Fixed
- example for templates view.

## [2.41.0] - 2022-02-16
### Added
- support for deleting properties and search specs in GeospatialAPI.update_feature_types(...).

## [2.40.1] - 2022-02-15
### Fixed
- geospatial examples.

## [2.40.0] - 2022-02-11
### Added
- dataSetId support for transformations.

## [2.39.1] - 2022-01-25
### Added
- pandas and geospatial dependencies optional for cognite-sdk-core.

## [2.39.0] - 2022-01-20
### Added
- geospatial API support

## [2.38.6] - 2022-01-14
### Added
- add the possibility to cancel transformation jobs.

## [2.38.5] - 2022-01-12
### Fixed
- Bug where creating/updating/deleting more than 5 transformation schedules in a single call would fail.

## [2.38.4] - 2021-12-23
### Fixed
- Bug where list generator helper will return more than chunk_size items.

## [2.38.3] - 2021-12-13
### Fixed
- Bug where client consumes all streaming content when logging request.

## [2.38.2] - 2021-12-09
### Added
- add the possibility to pass extra body fields to APIClient._create_multiple.

## [2.38.1] - 2021-12-07
### Fixed
- Bug where loading `transformations.jobs` from JSON fails for raw destinations.

## [2.38.0] - 2021-12-06
### Added
- `transformations` api client, which allows the creation, deletion, update, run and retrieval of transformations.
- `transformations.schedules` api client, which allows the schedule, unschedule and retrieval of recurring runs of a transformation.
- `transformations.notifications` api client, which allows the creation, deletion and retrieval of transformation email notifications.
- `transformations.schema` api client, which allows the retrieval of the expected schema of sql transformations based on the destination data type.
- `transformations.jobs` api client, which retrieves the  status of transformation runs.

## [2.37.1] - 2021-12-01
### Fixed
- Bug where `sequences` full update attempts to "set" column spec. "set" is not supported for sequence column spec.

## [2.37.0] - 2021-11-30
### Added
- Added support for retrieving file download urls

## [2.36.0] - 2021-11-30
### Fixed
- Changes default JSON `.dumps()` behaviour to be in strict compliance with the standard: if any NaNs or +/- Infs are encountered, an exception will now be raised.

## [2.35.0] - 2021-11-29
### Added
- Added support for `columns` update on sequences
- Added support for `data_set_id` on template views

### Security
- Disallow downloading files to path outside download directory in `files.download()`.

## [2.32.0] - 2021-10-04
### Added
 - Support for extraction pipelines

## [2.31.1] - 2021-09-30
### Fixed
- Fixed a bug related to handling of binary response payloads.

## [2.31.0] - 2021-08-26
### Added
- View resolver for template fields.

## [2.30.0] - 2021-08-25
### Added
- Support for Template Views

## [2.29.0] - 2021-08-16
### Added
- Raw rows are retrieved using parallel cursors when no limit is set.

## [2.28.2] - 2021-08-12
### Added
- Relationships now supports `partitions` parameter for [parallel retrieval](https://docs.cognite.com/api/v1/#section/Parallel-retrieval)

## [2.28.1] - 2021-08-10
### Changed
- debug mode now logs response payload and headers.

## [2.27.0] - 2021-07-20

### Fixed
- When using CogniteClient with the client-secret auth flow, the object would not be pickle-able (e.g. when using multiprocessing) because of an anonymous function.

## [2.26.1] - 2021-07-20

### Changed
- Optimization. Do not get windows if remaining data points is 0. Reduces number of requests when asking for 100k data points/10k aggregates from 2 to 1.

## [2.26.0] - 2021-07-08

### Added
- Support for set labels on AssetUpdate

## [2.25.0] - 2021-07-06

### Added
- filter_nodes function to ThreeDRevisionsAPI

## [2.24.0] - 2021-06-28

### Added
- ignore_unknown_ids flag to Relationships delete method

## [2.23.0] - 2021-06-25

### Added
- insert_dataframe and retrieve_dataframe methods to the Raw client

## [2.22.0] - 2021-06-22

### Added
- More contextualization job statuses
### Changed
- Refactor contextualization constant representation

## [2.21.0] - 2021-06-21

### Added
- Datasets support for labels

## [2.20.0] - 2021-06-18

### Added
- rows() in RawRowsAPI support filtering with `columns` and `min/maxLastUpdatedTime`

## [2.19.0] - 2021-05-11

### Added
- Support for /token/inspect endpoint

## [2.18.2] - 2021-04-23

### Fixed
- Bug in templates instances filter that would cause `template_names` to be ignored.

## [2.18.1] - 2021-04-22

### Added
- Configure file download/upload timeouts with `COGNITE_FILE_TRANSFER_TIMEOUT` environment variable or
`file_transfer_timeout` parameter on `CogniteClient`.

### Changed
- Increased default file transfer timeout from 180 to 600 seconds
- Retry more failure modes (read timeouts, 502, 503, 504) for files upload/download requests.

## [2.18.0] - 2021-04-20

### Changed
- `COGNITE_DISABLE_SSL` now also covers ssl verification on IDP endpoints used for generating tokens.


## [2.17.1] - 2021-04-15

### Added
- `created_time`, and `last_updated_time` to template data classes.
- `data_set_id` to template instance data class.


## [2.17.0] - 2021-03-26

### Changed
- Ignore exceptions from pypi version check and reduce its timeout to 5 seconds.

### Fixed
- Only 200/201/202 is treated as successful response. 301 led to json decoding errors -
now handled gracefully.
- datasets create limit was set to 1000 in the sdk, leading to cases of 400 from the api where the limit is 10.

### Added
- Support for specifying proxies in the CogniteClient constructor

### Removed
- py.typed file. Will not declare library as typed until we run a typechecker on the codebase.


## [2.16.0] - 2021-03-26

### Added
- support for templates.
- date-based `cdf-version` header.

## [2.15.0] - 2021-03-22

### Added
- `createdTime` field on raw dbs and tables.

## [2.14.0] - 2021-03-18

### Added
- dropna argument to insert_dataframe method in DatapointsAPI

## [2.13.0] - 2021-03-16

### Added
- `sortByNodeId` and `partitions` query parameters to `list_nodes` method.

## [2.12.2] - 2021-03-11

### Fixed
- CogniteAPIError raised (instead of internal KeyError) when inserting a RAW row without a key.

## [2.12.1] - 2021-03-09

### Fixed
- CogniteMissingClientError raised when creating relationship with malformed body.

## [2.12.0] - 2021-03-08

### Changed
- Move Entity matching API from beta to v1.

## [2.11.1] - 2021-02-18

### Changed
- Resources are now more lenient on which types they accept in for labels
- Entity matching fit will flatten dictionaries and resources to "metadata.subfield" similar to pipelines.

### Added
- Relationships now support update

## [2.10.7] - 2021-02-02

### Fixed
- Relationships API list calls via the generator now support `chunk_size` as parameter.

## [2.10.6] - 2021-02-02

### Fixed
- Retry urllib3.NewConnectionError when it isn't in the context of a ConnectionRefusedError

## [2.10.5] - 2021-01-25

### Fixed
- Fixed asset subtree not returning an object with id->item cache for use in .get

## [2.10.4] - 2020-12-14

### Changed
- Relationships filter will now chain filters on large amounts of sources or targets in batches of 1000 rather than 100.


## [2.10.3] - 2020-12-09

### Fixed
- Retries now have backup time tracking per request, rather than occasionally shared between threads.
- Sequences delete ranges now no longer gives an error if no data is present

## [2.10.2] - 2020-12-08

### Fixed
- Set geoLocation.type in files to "Feature" if missing

## [2.10.1] - 2020-12-03

### Added
- Chaining of requests to the relationships list method,
allowing the method to take arbitrarily long lists for `source_external_ids` and `target_external_ids`

## [2.10.0] - 2020-12-01

### Added
- Authentication token generation and lifecycle management

## [2.9.0] - 2020-11-25

### Added
- Entity matching API is now available in the beta client.

## [2.8.0] - 2020-11-23

### Changed
- Move relationships to release python SDK

## [2.7.0] - 2020-11-10

### Added
- `fetch_resources` parameter to the relationships `list` and `retrieve_multiple` methods, which attempts to fetch the resource referenced in the relationship.

## [2.6.4] - 2020-11-10

### Fixed
- Fixed a bug where 429 was not retried on all endpoints

## [2.6.3] - 2020-11-10

### Fixed
- Resource metadata should be able to set empty using `.metadata.set(None)` or `.metadata.set({})`.

## [2.6.2] - 2020-11-05

### Fixed
- Asset retrieve subtree should return empty AssetList if asset does not exist.

## [2.6.1] - 2020-10-30

### Added
- `geospatial` to list of valid relationship resource types.

## [2.6.0] - 2020-10-26

### Changed
- Relationships list should take dataset internal and external id as different parameters.

## [2.5.4] - 2020-10-22

### Fixed
- `_is_retryable` didn't handle clusters with a dash in the name.

## [2.5.3] - 2020-10-14

### Fixed
- `delete_ranges` didn't cast string timestamp into number properly.

## [2.5.2] - 2020-10-06

### Fixed
- `labels` in FileMetadata is not cast correctly to a list of `Label` objects.

## [2.5.1] - 2020-10-01
- Include `py.typed` file in sdk distribution

## [2.5.0] - 2020-09-29

### Added
- Relationships beta support.

### Removed
- Experimental Model Hosting client.

## [2.4.3] - 2020-09-18
- Increase raw rows list limit to 10,000

## [2.4.2] - 2020-09-10
- Fixed a bug where urls with query parameters were excluded from the retryable endpoints.

## [2.4.1] - 2020-09-09

### Changed
- Generator-based listing now supports partitions. Example:
  ``` python
  for asset in client.assets(partitions=10):
    # do something
  ```

## [2.4.0] - 2020-08-31

### Added
- New 'directory' in Files

## [2.3.0] - 2020-08-25

### Changed
- Add support for mypy and other type checking tools by adding packaging type information

## [2.2.2] - 2020-08-18

### Fixed
- HTTP transport logic to better handle retrying of connection errors
- read timeouts will now raise a CogniteReadTimeout
- connection errors will now raise a CogniteConnectionError, while connection refused errors will raise the more
 specific CogniteConnectionRefused exception.

### Added
- Jitter to exponential backoff on retries

### Changed
- Make HTTP requests no longer follow redirects by default
- All exceptions now inherit from CogniteException

## [2.2.1] - 2020-08-17

### Added
- Fixed a bug where `/timeseries/list` was missing from the retryable endpoints.

## [2.2.0] - 2020-08-17

### Added
- Files labelling support

## [2.1.2] - 2020-08-13

### Fixed
- Fixed a bug where only v1 endpoints (not playground) could be added as retryable

## [2.1.1] - 2020-08-13

### Fixed
- Calls to datapoints `retrieve_dataframe` with `complete="fill"` would break using Pandas version 1.1.0 because it raises TypeError when calling `.interpolate(...)` on a dataframe with no columns.

## [2.1.0] - 2020-07-22

### Added
- Support for passing a single string to `AssetUpdate().labels.add` and `AssetUpdate().labels.remove`. Both a single string and a list of strings is supported. Example:
  ```python
  # using a single string
  my_update = AssetUpdate(id=1).labels.add("PUMP").labels.remove("VALVE")
  res = c.assets.update(my_update)

  # using a list of strings
  my_update = AssetUpdate(id=1).labels.add(["PUMP", "ROTATING_EQUIPMENT"]).labels.remove(["VALVE"])
  res = c.assets.update(my_update)
  ```

## [2.0.0] - 2020-07-21

### Changed
- The interface to interact with labels has changed. A new, improved interface is now in place to make it easier to work with CDF labels. The new interface behaves this way:
  ```python
  # crate label definition(s)
  client.labels.create(LabelDefinition(external_id="PUMP", name="Pump", description="Pump equipment"))
  # ... or multiple
  client.labels.create([LabelDefinition(external_id="PUMP"), LabelDefinition(external_id="VALVE")])

  # list label definitions
  label_definitions = client.labels.list(name="Pump")

  # delete label definitions
  client.labels.delete("PUMP")
  # ... or multiple
  client.labels.delete(["PUMP", "VALVE"])

  # create an asset with label
  asset = Asset(name="my_pump", labels=[Label(external_id="PUMP")])
  client.assets.create(assets)

  # filter assets by labels
  my_label_filter = LabelFilter(contains_all=["PUMP", "VERIFIED"])
  asset_list = client.assets.list(labels=my_label_filter)

  # attach/detach labels to/from assets
  my_update = AssetUpdate(id=1).labels.add(["PUMP"]).labels.remove(["VALVE"])
  res = c.assets.update(my_update)
  ```

### Fixed
- Fixed bug where `_call_` in SequencesAPI (`client.sequences`) was incorrectly returning a `GET` method instead of `POST`.

## [1.8.1] - 2020-07-07
### Changed
- For 3d mappings delete, only use node_id and asset_id pairs in delete request to avoid potential bad request.
- Support attaching/detaching multiple labels on assets in a single method

## [1.8.0] - 2020-06-30
### Added
- Synthetic timeseries endpoint for DatapointsApi
- Labels endpoint support
- Assets labelling support
- Support for unique value aggregation for events.

### Changed
- When `debug=true`, redirects are shown more clearly.

## [1.7.0] - 2020-06-03
### Fixed
- datasetId is kept as an integer in dataframes.

### Changed
- Internal list of retryable endpoints was changed to a class variable so it can be modified.

## [1.6.0] - 2020-04-28
### Added
- Support events filtering by ongoing events (events without `end_time` defined)
- Support events filtering by active timerange of event
- Support files metadata filtering by `asset_external_ids`
- Aggregation endpoint for Assets, DataSets, Events, Files, Sequences and TimeSeries API

## [1.5.2] - 2020-04-02
### Added
- Support for security categories on file methods

## [1.5.1] - 2020-04-01
### Added
- Support for security categories on files
- active_at_time on relationships

### Fixed
- No longer retry calls to /files/initupload
- Retry retryable POST endpoints in datasets API

## [1.5.0] - 2020-03-12
### Added
- DataSets API and support for this in assets, events, time series, files and sequences.
- .asset helper function on time series.
- asset external id filter on time series.

## [1.4.13] - 2020-03-03
### Added
- Relationship list supports multiple sources, targets, relationship types and datasets.

## [1.4.12] - 2020-03-02

### Fixed
- Fixed a bug in file uploads where fields other than name were not being passed to uploaded directories.

## [1.4.11] - 2020-02-21

### Changed
- Datapoint insertion changed to be less memory intensive.

### Fixed
- Fixed a bug where add service account to group expected items in response.
- Jupyter notebook output and non-camel cased to_pandas uses nullable int fields instead of float for relevant fields.

## [1.4.10] - 2020-01-27
### Added
- Support for the error field for synthetic time series query in the experimental client.
- Support for retrieving data from multiple sequences at once.

## [1.4.9] - 2020-01-08

### Fixed
- Fixed a bug where datapoints `retrieve` could return less than limit even if there were more datapoints.
- Fixed an issue where `insert_dataframe` would give an error with older pandas versions.

## [1.4.8] - 2019-12-19

### Added
- Support for `ignore_unknown_ids` on time series `retrieve_multiple`, `delete` and datapoints `retrieve` and `latest` and related endpoints.
- Support for asset subtree filters on files, sequences, and time series.
- Support for parent external id filters on assets.
- Synthetic datapoints retrieve has additional functions including variable replacement and sympy support.

### Changed
- Synthetic datapoints now return errors in the `.error` field, in the jupyter output, and optionally in pandas dataframes if `include_errors` is set.

## [1.4.7] - 2019-12-05

### Added
- Support for synthetic time series queries in the experimental client.
- parent external id filter added for assets.

### Fixed
- startTime in event dataframes is now a nullable int dtype, consistent with endTime.

## [1.4.6] - 2019-12-02

### Fixed
- Fixed notebook output for Asset, Datapoint and Raw.

## [1.4.5] - 2019-12-02

### Changed

- The ModelHostingAPI now calls Model Hosting endpoints in playground instead of 0.6.

## [1.4.4] - 2019-11-29

### Added
 - Option to turn off version checking from CogniteClient constructor

### Changed
- In sequences create, the column definitions object accepts both camelCased and snake_cased keys.
- Retry 429 on all endpoints

### Fixed
- Fixed notebook output for DatapointsList

## [1.4.3] - 2019-11-27
### Fixed
- In Jupyter notebooks, the output from built-in list types is no longer camel cased.

## [1.4.2] - 2019-11-27

### Changed
- In the 3D API, the call and list methods now include all models by default instead of only unpublished ones.
- In Jupyter notebooks, the output from built-in types is no longer camel cased.

### Added
- Support for filtering events by asset subtree ids.

## [1.4.1] - 2019-11-18

### Added
- Support for filtering events by asset external id.
- query parameter on asset search.
- `ignore_unknown_ids` parameter on asset and events method `delete` and `retrieve_multiple`.

## [1.4.0] - 2019-11-14

### Changed
- In the ModelHostingAPI, models, versions and schedules are now referenced by name instead of id. The ids are no longer available.
- In the ModelHostingAPI, functions related to model versions are moved from the ModelsAPI to the new ModelVersionsAPI.
- In the ModelHostingAPI, the model names must be unique. Also, the version names and schedule names must be unique per model.
- Default value for `limit` in search method is now 100 instead of None to clarify api default behaviour when no limit is passed.

## [1.3.4] - 2019-11-07

### Changed
- Error 500's are no longer retried by default, only HTTP 429, 502, 503, 504 are.
- Optimized HTTP calls by caching user agent.
- Relationship filtering is now integrated into `list` instead of `search`.
- Sequences `insert_dataframe` parameter `external_id_headers` documentation updated.
- Type hints for several objects formerly `Dict[str, Any]` improved along with introducing matching dict derived classes.

### Fixed
- `source_created_time` and `source_modified_time` on files now displayed as time fields.
- Fixed pagination for `include_outside_points` and other edge cases in datapoints.
- Fixed a bug where `insert_dataframe` with strings caused a numpy error.

### Added
- Relationships can now have sequences as source or target.

## [1.3.3] - 2019-10-21

### Changed
- Datapoints insert dataframe function will check for infinity values.
- Allow for multiple calls to .add / .remove in object updates such as metadata, without later calls overwriting former.
- List time series now ignores the include_metadata parameter.

### Added
- Advanced list endpoint is used for listing time series, adding several new filters and partitions.

## [1.3.2] - 2019-10-16

### Added
- Datapoints objects now store is_string, is_step and unit to allow for better interpretation of the data.
- Sorting when listing events
- Added a search function in the relationships API.

### Changed
- `list` and `__call__` methods for files now support list parameters for `root_ids`, `root_external_ids`.
- retrieve_dataframe with `complete` using Datapoints fields instead of retrieving time series metadata.

### Fixed
- Fixed chunking logic in list_generator to always return last partial chunk.
- Fixed an error on missing target/source in relationships.

## [1.3.1] - 2019-10-09
### Fixed
- Fixed support for totalVariation aggregate completion.
- Changed conversion of raw RowList to pandas DataFrame to handle missing values (in columns) across the rows. This also fixes the bug where one-off values would be distributed to all rows in the DataFrame (unknown bug).

## [1.3.0] - 2019-10-03
### Changed
- Sequences officially released and no longer considered experimental.
- Sequences data insert no longer takes a default value for columns.

## [1.2.1] - 2019-10-01
### Fixed
- Tokens are sent with the correct "Authorization" header instead of "Authentication".

## [1.2.0] - 2019-10-01
### Added
- Support for authenticating with bearer tokens. Can now supply a jwt or jwt-factory to CogniteClient. This token will override any api-key which has been set.

## [1.1.12] - 2019-10-01
### Fixed
- Fixed a bug in time series pagination where getting 100k datapoints could cause a missing id error when using include_outside_points.
- SequencesData `to_pandas` no longer returns NaN on integer zero columns.
- Fixed a bug where the JSON encoder would throw circular reference errors on unknown data types, including numpy floats.

## [1.1.11] - 2019-09-23
### Fixed
- Fix testing.CogniteClientMock so it is possible to get attributes on child which have not been explicitly in the CogniteClientMock constructor

## [1.1.10] - 2019-09-23
### Fixed
- Fix testing.CogniteClientMock so it is possible to get child mock not explicitly defined

### Added
- `list` and `__call__` methods for events now support list parameters for `root_asset_ids`, `root_asset_external_ids`.

## [1.1.9] - 2019-09-20
### Changed
- Renamed testing.mock_cognite_client to testing.monkeypatch_cognite_client

### Added
- testing.CogniteClientMock object

## [1.1.8] - 2019-09-19
### Added
- Support for aggregated properties of assets.
- `Asset` and `AssetList` classes now have a `sequences` function which retrieves related sequences.
- Support for partitioned listing of assets and events.

### Changed
- `list` and `__call__` methods for assets now support list parameters for `root_ids`, `root_external_ids`.
- Sequences API no longer supports column ids, all relevant functions have been changed to only use external ids.

### Fixed
- Fixed a bug in time series pagination where getting 100k dense datapoints would cause a missing id error.
- Sequences retrieve functions fixed to match API change, to single item per retrieve.
- Sequences retrieve/insert functions fixed to match API change to take lists of external ids.

## [1.1.7] - 2019-09-13
### Fixed
- `testing.mock_cognite_client()` so that it still accepts arguments after exiting from mock context.

## [1.1.6] - 2019-09-12
### Fixed
- `testing.mock_cognite_client()` so that the mocked CogniteClient may accept arguments.

## [1.1.5] - 2019-09-12
### Added
- Method `files.download_to_path` for streaming a file to a specific path

## [1.1.4] - 2019-09-12
### Added
- `root_asset_ids` parameter for time series list.

### Changed
- Formatted output in jupyter notebooks for `SequenceData`.
- `retrieve_latest` function in theDatapoints API extended to support more than 100 items.
- Log requests at DEBUG level instead of INFO.

## [1.1.3] - 2019-09-05
### Changed
- Disabled automatic handling of cookies on the requests session objects

### Fixed
- `to_pandas` method on CogniteResource in the case of objects without metadata

## [1.1.2] - 2019-08-28
### Added
- `limit` parameter on sequence data retrieval.
- Support for relationships exposed through experimental client.
- `end` parameter of sequence.data retrieval and range delete accepts -1 to indicate last index of sequence.

### Changed
- Output in jupyter notebooks is now pandas-like by default, instead of outputting long json strings.

### Fixed
- id parameters and timestamps now accept any integer type including numpy.int64, so values from dataframes can be passed directly.
- Compatibility fix for renaming of sequences cursor and start/end parameters in the API.

## [1.1.1] - 2019-08-23
### Added
- `complete` parameter on `datapoints.retrieve_dataframe`, used for forward-filling/interpolating intervals with missing data.
- `include_aggregate_name` option on `datapoints.retrieve_dataframe` and `DatapointsList.to_pandas`, used for removing the `|<aggregate-name>` postfix on dataframe column headers.
- datapoints.retrieve_dataframe_dict function, which returns {aggregate:dataframe} without adding aggregate names to columns
- source_created_time and source_modified_time support for files

## [1.1.0] - 2019-08-21
### Added
- New method create_hierarchy() added to assets API.
- SequencesAPI.list now accepts an asset_ids parameter for searching by asset
- SequencesDataAPI.insert now accepts a SequenceData object for easier copying
- DatapointsAPI.insert now accepts a Datapoints object for easier copying
- helper method `cognite.client.testing.mock_cognite_client()` for mocking CogniteClient
- parent_id and parent_external_id to AssetUpdate class.

### Changed
- assets.create() no longer validates asset hierarchy and sorts assets before posting. This functionality has been moved to assets.create_hierarchy().
- AssetList.files() and AssetList.events() now deduplicate results while fetching related resources, significantly reducing memory load.

## [1.0.5] - 2019-08-15
### Added
- files.create() method to enable creating a file without uploading content.
- `recursive` parameter to raw.databases.delete() for recursively deleting tables.

### Changed
- Renamed .iteritems() on SequenceData to .items()
- raw.insert() now chunks raw rows into batches of 10,000 instead of 1,000

### Fixed
- Sequences queries are now retried if safe
- .update() in all APIs now accept a subclass of CogniteResourceList as input
- Sequences datapoint retrieval updated to use the new cursor feature in the API
- Json serializiation in `__str__()` of base data classes. Now handles Decimal and Number objects.
- Now possible to create asset hierarchy using parent external id when the parent is not part of the batch being inserted.
- `name` parameter of files.upload_bytes is now required, so as not to raise an exception in the underlying API.

## [1.0.4] - 2019-08-05
### Added
- Variety of useful helper functions for Sequence and SequenceData objects, including .column_ids and .column_external_ids properties, iterators and slice operators.
- Sequences insert_dataframe function.
- Sequences delete_range function.
- Support for external id column headers in datapoints.insert_dataframe()

### Changed
- Sequences data retrieval now returns a SequenceData object.
- Sequences insert takes its parameters row data first, and no longer requires columns to be passed.
- Sequences insert now accepts tuples and raw-style data input.
- Sequences create now clears invalid fields such as 'id' in columns specification, so sequences can more easily re-use existing specifications.
- Sequence data function now require column_ids or column_external_ids to be explicitly set, rather than both being passed through a single columns field

## [1.0.3] - 2019-07-26
### Fixed
- Renamed Model.schedule_data_spec to Model.data_spec so the field from the API will be included on the object.
- Handling edge case in Sequences pagination when last datapoint retrieved is at requested end
- Fixing data points retrieval when count aggregates are missing
- Displays unexpected fields on error response from API when raising CogniteAPIError

## [1.0.2] - 2019-07-22
### Added
- Support for model hosting exposed through experimental client

### Fixed
- Handling dynamic limits in Sequences API

## [1.0.1] - 2019-07-19
### Added
- Experimental client
- Support for sequences exposed through experimental client

## [1.0.0] - 2019-07-11
### Added
- Support for all endpoints in Cognite API
- Generator with hidden cursor for all resource types
- Concurrent writes for all resources
- Distribution of "core" sdk which does not depend on pandas and numpy
- Typehints for all methods
- Support for posting an entire asset hierarchy, resolving ref_id/parent_ref_id automatically
- config attribute on CogniteClient to view current configuration.

### Changed
- Renamed methods so they reflect what the method does instead of what http method is used
- Updated documentation with automatically tested examples
- Renamed `stable` namespace to `api`
- Rewrote logic for concurrent reads of datapoints
- Renamed CogniteClient parameter `num_of_workers` to `max_workers`

### Removed
- `experimental` client in order to ensure sdk stability.<|MERGE_RESOLUTION|>--- conflicted
+++ resolved
@@ -17,18 +17,15 @@
 - `Fixed` for any bug fixes.
 - `Security` in case of vulnerabilities.
 
-<<<<<<< HEAD
-
-
-## [6.3.3] - 2023-06-08
+
+## [6.4.1] - 2023-06-13
 ### Added
 - Transformation schema for nodes, edges in both view centric and model centric
-=======
+
 ## [6.4.0] - 2023-06-12
 ### Added
 - Partial support for the instance resource in the Data Modeling API with the implementation 
   `client.data_modeling.instances`, the endpoints `list`, `delete`, `retrieve`, and `apply`
->>>>>>> ee28b075
 
 ## [6.3.2] - 2023-06-08
 
