# Changelog
All notable changes to this project will be documented in this file.

The format is based on [Keep a Changelog](https://keepachangelog.com/en/1.0.0/),
and this project adheres to [Semantic Versioning](https://semver.org/spec/v2.0.0.html).

The changelog for SDK version 0.x.x can be found [here](https://github.com/cognitedata/cognite-sdk-python/blob/0.13/CHANGELOG.md).

For users wanting to upgrade major version, a migration guide can be found [here](MIGRATION_GUIDE.md).

<<<<<<< HEAD
Changes are grouped as follows
- `Added` for new features.
- `Changed` for changes in existing functionality.
- `Deprecated` for soon-to-be removed features.
- `Improved` for transparent changes, e.g. better performance.
- `Removed` for now removed features.
- `Fixed` for any bug fixes.
- `Security` in case of vulnerabilities.
 
## [7.84.0] - 2025-08-29
## Added
- Added support for creating and listing groups with `attributes`.
=======
As of 2025-08-29, changes are grouped as follows
- ✨ Features: New features or additions to existing features.
- 🐛 Bug Fixes: Bug fixes.
- ⚡ Improvements: Transparent changes, e.g. better performance.

## [7.83.1] - 2025-08-30
### Changed
- [beta] Agents API updated to beta maturity (SDK implementation remains alpha).
>>>>>>> 70e35518

## [7.83.0] - 2025-08-28
### Added
- Add `timezone` as an optional param to the WorkflowScheduledTriggerRule.

## [Unreleased]
### Added
- [alpha] Support for `created_time` and `simulation_time` filters in `client.simulators.runs.list()` to filter simulation runs by timestamp ranges.
- Added `get_quantities()` and `get_units()` methods to the `Simulator` class for easier access to simulator unit quantities and their units.

## [7.82.1] - 2025-08-28
### Fixed
- Fix documentation of files.upload_content. It does not support directories. Use more meaningful errors when the path is not a file. 

## [7.82.0] - 2025-08-26
### Added
- Added support for specifying `max_text_size` in DMS text properties.

## [7.81.3] - 2025-08-26
### Added
- Added missing parameter `nonce` to the `FunctionScheduleWrite` method to allow passing 
  a custom nonce.

## [7.81.2] - 2025-08-21
### Changed
- Attributes `run_time` and `simulation_time` are now automatically converted to timestamp format (when calling `to_pandas(...)`)

## [7.81.1] - 2025-08-20
### Fixed
- [alpha] Breaking change: fixed naming inconsistencies in simulators module. Renamed `SimulatorRunList` to `SimulationRunList` and `SimulatorRunDataList` to `SimulationRunDataList`

## [7.81.0] - 2025-08-19
### Added
- Support for external dependencies in simulator and simulator model revisions resources.

## [7.80.3] - 2025-08-17
### Added
- [alpha] Support for the `/ai/agents` API endpoint for chat.

## [7.80.2] - 2025-08-16
### Fixed
- Added missing parameter `description` to `DatapointSubscriptionUpdate` object such that it can be updated
  in the `client.time_series.subscriptions.update(...)` method.

## [7.80.1] - 2025-08-14
### Fixed
- Make CogniteAPIError.response_code non-nullable again, addressing a regression introduced in the previous version.

## [7.80.0] - 2025-08-11
### Added
- Emit project name in exceptions to make it easier to gather relevant context.

## [7.79.0] - 2025-08-01
### Changed
- [alpha] Breaking change: Filtering consistency in __call__ methods for simulator integrations, model and model revisions.

## [7.78.1] - 2025-08-01
### Changed
- Only emit counts for each status (successful, failed, unknown, skipped) in exception __str__ reprs. The actual 
  underlying objects are still available through the `succesful`, `unknown`, `failed`, and `skipped` attributes.
### Fixed
- Fixes type annotations for Functions API. Adds new `FunctionHandle` type for annotating function handles.

## [7.78.0] - 2025-07-29
### Added
- Support for two-phase syncing of instances. See `sync_mode` and `backfill_sort` on the `NodeResultSet` class.
### Changed
- Improved error messages when using query-specific fields in sync, and vice versa.

## [7.77.3] - 2025-07-28
### Added
- Comprehensive documentation for the simulators API endpoints

### Changed
- Consistency improvements across the simulators API namespace

## [7.77.2] - 2025-07-25
### Added
- Agents now maintains all properties returned from the API when using the `.load(...)` and `.dump(...)` methods. 
  Similarly, you can load an `AgentUpsert` from a `dict`/`YAML`/`JSON` object using the `AgentUpsert.load(...)` method
  and all properties will be sent to the API.

## [7.77.1] - 2025-07-23
### Added
- Added new `agentsAcl` capability.

## [7.77.0] - 2025-07-17
### Added
- Support for the `/models/statistics` API endpoints with methods `client.data_modeling.statistics.project()`,
  `client.data_modeling.statistics.spaces.list()`, and `client.data_modeling.statistics.spaces.retrieve(...)`.

## [7.76.1] - 2025-07-12
### Added
- [alpha] Support for the `/ai/agents` API endpoint for upsert, retrieve, list and delete.

## [7.76.0] - 2025-06-25
### Added
- When ingesting datapoints, `insert_dataframe` now accepts instance IDs as column names when `instance_id_headers` is `True`. Note, in th next major release of the SDK, the behaviour of the column names will change and the ID type of the column will be determined based on the type of the column name. E.g. if the column name is of type `NodeId` it will automatically be interpreted as instance ID.

## [7.75.3] - 2025-06-25
### Added
- Added new `appConfigAcl` capability.

## [7.75.2] - 2025-06-05
### Fixed
- The `client.raw.rows.retrieve_dataframe` method now has a new parameter `infer_dtypes` that allows
  you to not infer the data types of column types in the returning dataframe.

## [7.75.1] - 2025-05-15
### Fixed
- Fixes missing `instance_id` field in `Document` class returned from `client.documents.list()` and `client.documents.search()`.

## [7.75.0] - 2025-04-22
### Added
- Support for data modeling query set operations - union, unionAll, and intersection
- Support for the `/simulators/logs` API endpoint.
- Support for the `/simulators/routines` and `/simulators/routines/revisions` API endpoints.
- Support for the `/simulators/models` and `/simulators/models/revisions` API endpoints.
- Support for the `/simulators` and `/simulators/integration` API endpoints.
### Fixed
- Fixes for type annotations for Functions API

## [7.74.5] - 2025-04-08
### Fixed
- Empty datapoint subscriptions may return timeSeriesCount=None. This is now handled.

## [7.74.4] - 2025-04-08
### Fixed
- When iterating datapoints, object aggregates `min_datapoint` and `max_datapoint` no longer raise
  `ValueError: Unsupported aggregate` (used to require `include_status` to be explicitly passed.)

## [7.74.3] - 2025-04-04
### Changed
- Removes beta header from postgres gateway APIs.
- Removes "beta" warning from postgres gateway APIs.
### Added
- Adds `PostgresGatewayAcl` to postgres gateway ACLs.

## [7.74.2] - 2025-04-02
### Fixed
- When loading a Workflow version from dict, no longer gives a `400` when calling
  `client.workflows.versions.upsert(...)`. For example the following workflow version can now be upserted:
```python
WorkflowVersionUpsert.load({
    "workflowExternalId": "my_workflow", "version": 1,
    "workflowDefinition": {
      "tasks": {
        "externalId": "task1",
        "type": "function",
        "parameters": {"function": {"externalId": "myFunction"}}}
    }
})
```

## [7.74.1] - 2025-04-01
### Fixed
- When iterating through datapoints, any instance IDs used would max out after 100k values.

## [7.74.0] - 2025-04-01
### Added
- Support for new (object) datapoint aggregates `min_datapoint` and `max_datapoint`.

## [7.73.9] - 2025-03-25
### Fixed
- The `transformation.source/destinationOidcCredentials.scope` is no longer required when creating a Transformation.

## [7.73.8] - 2025-03-21
### Fixed
- Functions: Removed `"py38"` from list of valid runtimes for Functions in docstrings and type annotations. Runtime `"py38"` was removed in the API in October 2024.

## [7.73.7] - 2025-03-14
### Fixed
- When RestSource for hosted extractors were updated, the authentication and ca_certificate objects were omitted. This is now fixed.

## [7.73.6] - 2025-03-10
### Fixed
- An issue with `client.data_modeling.instances.aggregates(..., filter=my_filter)` no longer raises a `KeyError` if you
  have a filter that returns no results.

## [7.73.5] - 2025-02-26
### Fixed
- The `client.data_modeling.instances.aggregate/search()` methods now correctly returns maximum, 1000, results when setting
  the `limit` parameter to `None`, `-1`, or `math.inf`.

## [7.73.4] - 2025-02-24
### Fixed
- An issue with `DatapointsAPI.retrieve_latest` and usage of `instance_id` when using `ignore_unknown_ids=True`
  and *any type* of identifier was not found (no longer raises `TypeError`).

## [7.73.3] - 2025-02-07
### Added
- Listable property types for containers in Data Modeling now accept `max_list_size`.

## [7.73.2] - 2025-02-05
### Fixed
- An edge case where instance IDs in failing requests would not be reported in the error attributes `unknown`
  or `failed`.
### Changed
- Set the limit for create, update, and delete endpoints for postgres gateway users to 1.

## [7.73.1] - 2025-01-23
### Fixed
- Data Workflows hotfix: mark `useTransformationCredentials` as optional.

## [7.73.0] - 2025-01-22
### Added
- Data Workflows: Support for `useTransformationCredentials` for the transformations task. This allows running
  transformation tasks with pre-configured client credentials.

## [7.72.2] - 2025-01-20
### Fixed
- Updating a Kafka or MQTT source with a write object in `mode="replace"` no longer raises a `CogniteAPIError` with
  422 status code.

## [7.72.1] - 2025-01-14
### Fixed
- Data Modeling container type Enum now dumps correctly and no longer camelCases the user-defined values.

## [7.72.0] - 2025-01-14
### Added
- Document Summary and Document Question Answering endpoints from the AI API.

## [7.71.4] - 2025-01-09
### Changed
- Update classes accepting instance_id now raise when id/external_id are also given.
### Added
- All update classes warn when external_id is ignored (when id is also given, it takes precedence)

## [7.71.3] - 2025-01-09
### Added
- `ResultSetExpression` now support the `skip_already_deleted` flag.

## [7.71.2] - 2025-01-07
### Added
- Instance ID is now supported for `retrieve_latest` in the datapoints API.
### Fixed
- Using `retrieve_latest` with `ignore_unknown_ids=True` could raise KeyError if at least one
  time series were missing and any of the non-missing did not have `external_id` set.
- Using `retrieve_latest` with `ignore_unknown_ids=True` could yield mixed-up results if at least one
  time series were missing and and any of the non-missing were a duplicated time series (with an individually specified (and different) setting). This will now raise a RuntimeError.

## [7.71.1] - 2025-01-07
### Fixed
- Version checker (stopped working after 5.3.1 due to subtle package naming change)

## [7.71.0] - 2025-01-06
### Added
- Support for InstanceReferences filter for Data Modeling

## [7.70.7] - 2024-12-20
### Fixed
- Passing a valid but empty string as external_id no longer raises an error for certain SDK methods

## [7.70.6] - 2024-12-14
### Fixed
- Updating a Sequence and repeating existing columns no longer raises a `CogniteDuplicatedError`.

## [7.70.5] - 2024-12-12
### Fixed
- Upserting a Sequence with columns no longer silently skips the columns, but instead updates them as intended.

## [7.70.4] - 2024-12-11
### Fixed
- Added missing `diagramParsingACl` to capabilities.

## [7.70.3] - 2024-12-11
### Fixed
- Aggregation requests with custom properties, like a metadata key, are no longer converted to camelCase
  automatically.

## [7.70.2] - 2024-12-04
### Fixed
- Retrieving `ExtractionPipeline` no longer raises a `KeyError` if any of the piplines have a contact with missing fields.

## [7.70.1] - 2024-12-04
### Fixed
- Fix `workflows.executions.retrieve_detailed` type for `SimulationInputOverride` to allow for `None` value for `unit`.

## [7.70.0] - 2024-12-02
### Added
- Workflow support for "simulation" task type.

## [7.69.4] - 2024-12-02
### Added
- An IsNull filter has been added for use in Data Modeling.

## [7.69.3] - 2024-12-02
### Added
- API endpoints currently accepting relative time strings like `2d-ago` now support a forward-looking syntax, e.g. `2w-ahead` or `15m-ahead`.
### Fixed
- Revoking sessions through `client.iam.sessions.revoke` no longer raises an API error for very large payloads


## [7.69.2] - 2024-11-28
### Improved
- Handle conversion of instance lists like NodeList to pandas DataFrame in scenarios where: a) properties are expanded
  into columns, b) the view ID prefix has be removed and c) one or more user properties have a naming conflict with
  base properties. This no longer raises a documented error by pandas, but gives a warning instead.

## [7.69.1] - 2024-11-27
### Fixed
- Convenience methods for `TimeSeries` (defined through Data Modeling with `instance_id`) now works as
  intended: `count`, `latest` and `first`.

## [7.69.0] - 2024-11-23
### Added
- Synthetic Datapoints API has better support for `instance_id`. Previously you had to specify these directly
  in the expression(s), but now you can use the `variables` parameter to more easily substitute the time series
  identifiers directly into the expression(s).

## [7.68.0] - 2024-11-22
### Added
- New methods: `WorkflowTriggerAPI.[list, list_runs]`
- `WorkflowAPI.upsert` now supports upserting multiple.
- `WorkflowAPI.retrieve` now supports retrieving multiple.
- `WorkflowVersionAPI.upsert` now supports upserting multiple.
- `WorkflowVersionAPI.retrieve` now supports retrieving multiple.
- `WorkflowTriggerAPI.delete` now supports deleting multiple.
- Missing field `last_updated_time` for `Workflow`.
- Missing fields `last_updated_time` and `created_time` for `WorkflowVersion`.
### Deprecated
- `WorkflowTriggerAPI.get_triggers` is now deprecated in favor of `WorkflowTriggerAPI.list`
- `WorkflowTriggerAPI.get_trigger_run_history` is now deprecated in favor of `WorkflowTriggerAPI.list_runs`
### Fixed
- Listing the history of (workflow trigger) runs now work as expected for all external_ids (properly URL encoded).

## [7.67.4] - 2024-11-21
### Fixed
- Creating a `CogniteClient` no longer gives a `UserWarning` for private link projects.

## [7.67.3] - 2024-11-20
### Fixed
- Fixed wrong url paths for `client.hosted_extractors.jobs.[list_logs, list_metrics]`

## [7.67.2] - 2024-11-19
### Added
- Instance ID is now supported for DatapointsSubscriptionsAPI (`client.time_series.subscriptions`)

## [7.67.1] - 2024-11-19
### Added
- Workflow triggers support metadata field
### Fixed
- Workflow description is optional

## [7.67.0] - 2024-11-19
### Added
- Convenience method `from_alias` to the UnitsAPI (`client.units.from_alias`) to help with looking up
  units by their aliases (similarity search is supported).

## [7.66.1] - 2024-11-18
### Removed
- The Core Data Model (v1) is now considered stable and the alpha warning has been removed.
- Usage of `instance_id` in the FilesAPI is considered stable and the alpha warning has been removed.

## [7.66.0] - 2024-11-15
### Added
- User's trying to access a CDF project they do not have access to, will now be met with a more helpful
  exception: `CogniteProjectAccessError` will be raised and accessible projects on the given cluser will
  be listed, rather than just "401 - Unauthorized".

## [7.65.1] - 2024-11-14
### Added
- Workflows now support data sets

## [7.65.0] - 2024-11-13
### Added
- DatapointsAPI now support iteration like most other APIs: `for dps in client.time_series.data(...)`.
  You may control memory usage by specifying how many time series to fetch in parallel with the
  `chunk_size_time_series` parameter, and datapoints with `chunk_size_datapoints`.

## [7.64.14] - 2024-11-12
### Added
- [Feature Preview - beta] Adding data modeling triggers support for data workflows.

## [7.64.13] - 2024-11-12
### Added
- Added new `SAPWriteback` and `SAPWritebackRequests` capabilities.

## [7.64.12] - 2024-11-12
### Fixed
- `FunctionSchedulesAPI.__call__()` calls `FunctionSchedulesAPI.list()` instead of `APIClient._list_generator()`.
  (The latter relied on pagination, which was not implemented by `/schedules/list`).

## [7.64.11] - 2024-11-12
### Added
- [Feature Preview - alpha] Support for `PostgresGateway` `Tables` `client.postegres_gateway.tables`.

## [7.64.10] - 2024-11-12
### Fixed
- [Feature Preview - alpha] Updated `PostgresGateway` `Users` `client.postegres_gateway.users` to changes in the API.

## [7.64.9] - 2024-11-12
### Fixed
- Fixed an IndexError that could be raised in an edge cases where datapoints methods should return None.

## [7.64.8] - 2024-11-06
### Fixed
- Made `compression` and `encoding` of hosted extractor job formats optional to conform with the API.

## [7.64.7] - 2024-11-04
### Fixed
- Set batch size to 10 for `create` and `update` of hosted extractor jobs, destinations, sources and mappings
  to avoid hitting the API limits.

## [7.64.6] - 2024-11-02
### Added
- Data modeling filters now support the use of `NodeId` (and `EdgeId`) directly.

## [7.64.5] - 2024-11-01
### Fixed
- The `client.functions.schedules.create` method no longer mutates the input `FunctionScheduleWrite` object.

## [7.64.4] - 2024-11-01
### Fixed
- Data Workflows: apply more robust path parameter encoding.

## [7.64.3] - 2024-11-01
### Fixed
- Removed superfluous properties from authentication subclass read objects

## [7.64.2] - 2024-10-31
### Fixed
- `HostedExtractor` REST source `authentication` property updated to follow API change.

## [7.64.1] - 2024-10-30
### Fixed
- Loading `HostedExtractor` class `RestSourceWrite` no longer requires the optional `scheme` parameter.

## [7.64.0] - 2024-10-28
### Added
- New instance inspection endpoint `client.data_modeling.instances.inspect` enabling easy reverse
  lookup to find which views and containers they have data in.

## [7.63.11] - 2024-10-26
### Fixed
- The `/context/diagram/` endpoints are now retried on 5xx and 429 errors.

## [7.63.10] - 2024-10-22
### Fixed
- The Not() filter now only accepts a single filter (and no longer silently ignores the rest).
- The And(), Or() and Not() filter now requires at least one argument.

## [7.63.9] - 2024-10-21
### Added
- Filters can now be combined using `And` and `Or` by using the operators `&` and `|`.
- Filters can now be negated by using the `~` operator (instead of using the `Not` filter)

## [7.63.8] - 2024-10-21
### Fixed
- Data Workflows: workflow external ID and version are now URL encoded to allow characters like `/`  when calling `workflows.executions.run`

## [7.63.7] - 2024-10-18
### Fixed
- Calling `cognite_client.data_modeling.instances(..., chunk_size=False, include_typing=False)` no longer raises a
  `TypeError`.

## [7.63.6] - 2024-10-17
### Fixed
- Files, or other resources with geo.location data, created long ago before the current API restriction(s) were in-place
  now load as UnknownCogniteObject, rather than throwing an exception (typically `KeyError`).

## [7.63.5] - 2024-10-15
### Fixed
- Added missing parameter `notification_config` to `ExtractionPipeline`.

## [7.63.4] - 2024-10-14
### Fixed
- Using `OAuthDeviceCode.load` now includes the missing parameters `oauth_discovery_url`, `clear_cache`, and `mem_cache_only`.
- All unknown parameters to `OAuthDeviceCode.load` are now passed on as `token_custom_args`.

## [7.63.3] - 2024-10-13
### Fixed
- NodeList and EdgeList (and subclasses) now support using `.get` with an `external_id` as a shortcut over
  using `instance_id`. When the `external_id` is ambiguous (non-unique, multiple spaces), a ValueError
  is raised. Thus, using `external_id` is no longer deprecated.

## [7.63.2] - 2024-10-11
### Fixed
- Setting up interactive `OAuthInteractive` sessions no longer raises `TypeError` as the lower bound for the `msal`
  dependency has been increased to `1.31`.

## [7.63.1] - 2024-10-10
### Fixed
- [Feature Preview - alpha] Dumping `HostedExtractor` `Job` and `Source` data classes creates valid JSON/YAML
  even when unknown fields are present.

## [7.63.0] - 2024-10-10
### Removed
- Dropped support for Python 3.8 and 3.9.

## [7.62.8] - 2024-10-07
### Added
- [Feature Preview - alpha] Support for `PostgresGateway` `Users` `client.postegres_gateway.users`.

## [7.62.7] - 2024-10-07
### Fixed
- Several bugfixes for the filter `InAssetSubtree`:
  - No longer causes `CogniteAPIError` when used, by accepting a list of values rather than a single value.
  - Loading via `Filter.load` now works as expected (a regression introduced in 7.38.3).

## [7.62.6] - 2024-09-27
### Fixed
- Instances with a single property no longer fail `to_pandas()` with `TypeError`, when using `expand_properties=True`.

## [7.62.5] - 2024-09-26
### Added
- Add new `client.workflows.triggers.upsert`, this allows upserts of triggers.
### Deprecated
- Deprecate `client.workflows.triggers.create`, as its functionality is covered by the new `client.workflows.triggers.upsert`

## [7.62.4] - 2024-09-25
### Fixed
- In the CoreModel, `client.data_classes.data_modeling.cdm` the fields `isUploaded` and `uploadedTime` in
  `CogniteFile` are  now considered read-only

## [7.62.3] - 2024-09-24
### Added
- [Feature Preview - alpha] Support for `Kafka` and `Rest` sources in `client.hosted_extractors.sources`.

## [7.62.2] - 2024-09-24
### Added
- [Feature Preview - alpha] Support for `client.hosted_extractors.mappings`.

## [7.62.1] - 2024-09-23
### Changed
- Support for `OAuthDeviceCode` now supports non Entra IdPs

## [7.62.0] - 2024-09-19
### Added
- All `update` methods now accept a new parameter `mode` that controls how non-update objects should be
  interpreted. For example, should we do a partial update or a full replacement.

## [7.61.1] - 2024-09-19
### Added
- [Feature Preview - alpha] Support for `client.hosted_extractors.jobs`.

## [7.61.0] - 2024-09-18
### Changed
- TimeSeriesAPI and DatapointsAPI support for `instance_id` reaches general availability (GA).
### Added
- `instance_id` can now be used freely alongside `id` and `external_id`, and is now accepted by
  retrieve/retrieve_array/retrieve_dataframe.
- `instance_id` now works in `to_pandas` methods, with fallbacks on `external_id` and `id`.
### Fixed
- A bug caused all datapoints objects to load an empty instance_id.

## [7.60.6] - 2024-09-17
### Fixed
- Fixed bug in `replace` upsert mode which caused objects to not be cleared.

## [7.60.5] - 2024-09-17
### Changed
- Remove beta notice on the Data Workflows `WorkflowTriggerAPI`

## [7.60.4] - 2024-09-15
### Added
- Fix bug in column name remapping for `TypedInstance.to_pandas()`

## [7.60.3] - 2024-09-14
### Changed
- The Core Model and Extractor Extension (`cognite.client.data_classes.data_modeling.cdm/extractor_extension`) are
  now implemented as composition and no longer inherits from each other. This is to reflect the underlying API.

## [7.60.2] - 2024-09-14
### Added
- [Feature Preview - alpha] Support for `client.hosted_extractors.destinations`.

## [7.60.1] - 2024-09-13
### Fixed
- LocationFiltersACl.Scope.SpaceID changed to ID

## [7.60.0] - 2024-09-12
### Changed
- Some changes to the typed instances functionality in the data modeling client
  - The `TypedNode`, `TypedEdge`, etc. classes are moved from `data_classes.data_modeling.typed_instances` to `data_classes.data_modeling.instances`
  - The `properties` attribute on `TypedNode`/`TypedEdge` now return data
  - The `sources` attribute on `TypedNodeApply`/`TypedEdgeApply` now returns data

## [7.59.3] - 2024-09-12
### Fixed
- JSONDecodeError can no longer be raised in environments where simplejson is used instead of built-in json.

## [7.59.2] - 2024-09-12
### Fixed
- A bug in `client.sequences.data.retrieve_dataframe(...)` where passing a column to `column_external_ids` caused a TypeError.

## [7.59.1] - 2024-09-12
### Fixed
- Creating a function using files dated before 1980 no longer raises ValueError,
  by overriding the timestamps to 1980-01-01.

## [7.59.0] - 2024-09-12
### Added
- Added `ignore_unknown_ids` to `client.files.delete`.

## [7.58.8] - 2024-09-10
### Added
- Added missing `WorkflowTriggerCreateList` to `cognite.client.data_classes.workflows`.

## [7.58.7] - 2024-09-06
### Changed
- [Feature Preview - alpha] Updated the `Core Model` and added `ExtractorExtension` model handling of the reserved
  property names `type` and `version` (`cognite.client.data_classed.data_modeling.cdm` and
  `cognite.client.data_classed.data_modeling.extractor_extension`). Now, these properties are prefixed with
  the original view external id instead of suffixed with underscore. For example, `CogniteAsset` now has
  `asset_type` instead of `type_` attribute. This is to avoid confusion with the node type, which is
  the `type` attribute.

## [7.58.6] - 2024-09-05
### Fixed
- Data modeling convenience filter `SpaceFilter` now allows listing of global nodes by using `equals`
  (when a single space is requested (requirement)). This also affects the `space` parameter to e.g.
  `client.data_modeling.instances.list(...)`

## [7.58.5] - 2024-09-04
### Added
- Data modeling filters now support properties that are lists.
### Fixed
- Read-only properties on CogniteAssetApply (root, path and last_updated_time) are now removed.

## [7.58.4] - 2024-09-03
### Fixed
- The deserialization `datetime` properties in `TypedNode`/`TypedEdge` now correctly handles truncated milliseconds.

## [7.58.3] - 2024-09-03
### Fixed
- The parameter `query` is now optional in `client.data_modeling.instances.search(...)`.

## [7.58.2] - 2024-09-03
### Added
- [Feature Preview - alpha] Support for `client.hosted_extractors.sources`.

## [7.58.1] - 2024-09-03
### Fixed
- [Feature Preview - beta] data workflows: `workflowExecutionId` in `cognite.client.data_classes.workflows.WorkflowTriggerRun`
 can be null or missing, as according to the API spec.

## [7.58.0] - 2024-09-03
### Added
- Data Workflows: add support for `SubworkflowReferenceParameters` subworkflow task type. Allowing embedding other workflows into a workflow.

## [7.57.0] - 2024-09-03
### Added
- Add a `load` method to CogniteClient, ClientConfig, and CredenitalProvider (and all it's subclasses).
- Add `apply_settings` method to `global_config` to pass in a dict of settings

## [7.56.0] - 2024-09-02
### Added
- Support for referencing files by instance id when running diagrams.detect

## [7.55.2] - 2024-08-29
### Fixed
- Turn workflow_orchestration into data_workflows and add trigger doc, fix attribute names in data classes

## [7.55.1] - 2024-08-29
### Fixed
- Missing exports for workflow triggers

## [7.55.0] - 2024-08-27
### Added
- Support for creating a session using a one-shot token in the `client.iam.session.create` method.
- Parameter `nonce` to the `client.functions.call()` and `client.workflow.executions.run()` methods to allow passing
  a custom nonce instead of letting the SDK generate it from your current credentials.

## [7.54.19] - 2024-08-27
### Added
- [Feature Preview - beta] Support for `client.workflows.triggers`.

## [7.54.18] - 2024-08-26
### Added
- When retrieving datapoints, `instance_id` is now set on the objects (for time series created
  through Data Modelling).

## [7.54.17] - 2024-08-22
### Added
- [Feature Preview]  Added `ExtractorExtension` model of the Core Model.

## [7.54.16] - 2024-08-22
### Added
- Added new LocationFiltersAcl capability.

## [7.54.15] - 2024-08-21
### Fixed
- [Feature Preview]  Updated the Core Model to latest version.

## [7.54.14] - 2024-08-19
### Fixed
- [Feature Preview - alpha] fix `files.upload_content`, `files.upload_content_bytes` and
  `files.multipart_upload_content_session`

## [7.54.13] - 2024-08-13
### Added
- [Feature Preview - alpha] Support for `instanceId` in the `client.files.retrieve`, `client.files.retrieve_multiple`,
  `client.files.update`, `client.files.retrieve_download_urls`, `client.files.download_bytes`, `client.files.download_to_path`,
  `client.files.download`.
- [Feature Preview - alpha] Add three new methods for uploading content: `client.files.upload_content`,
  `client.files.upload_content_bytes`, `client.files.multipart_upload_content_session`.

  This is an experimental feature and may change without warning.

## [7.54.12] - 2024-08-08
### Fixed
- NodeList and EdgeList (and subclasses) now expects an instance ID, `(space, external_id)` in the `.get` method.
  Using just an `external_id` is still possible, but deprecated as it is ambiguous in the absence of the space
  identifier, and will just return the last matching instance (as previously).
- SpaceList.get now works and expects a space identifier in the `.get` method.

## [7.54.11] - 2024-07-26
### Fixed
- Creating a Group with an `UnknownAcl` supported by the API no longer raises a client-side `ValueError` after
  successfully creating the group.

## [7.54.10] - 2024-07-26
### Changed
- Added option to add last_updated_time to the index of client.raw.rows.retrieve_dataframe.

## [7.54.9] - 2024-07-22
### Changed
- [Feature Preview] Updated the Core Model to require keyword arguments for all classes and include
  docstring.

## [7.54.8] - 2024-07-22
### Added
- The method `client.functions.schedules.retrieve` now accepts the missing parameter `ignore_unknown_ids` as well
  as retrieving multiple schedules at once.
- The method `client.functions.schedules.create` now supports creating using a `FunctionScheduleWrite` object.

### Changed
- When creating a new function schedule without specifying `description`, the default value is now
  correctly set to `None` instead of `""`.

## [7.54.7] - 2024-07-22
### Fixed
- The method `client.three_d.models.update` no longer accepts `ThreeDModelWrite` as this will raise a `ValueError`.
- The method `client.three_d.models.create` now supports creating multiple models with different metdata fields
  in a single call.

## [7.54.6] - 2024-07-19
### Fixed
- In the data classe, `NodeApply` and `EdgeApply` the argument `camel_case=False` is now
  respected in `.dump()`.

## [7.54.5] - 2024-07-19
### Changed
- [Feature Preview] Updated the Core Model to the newest version released on July 12th, 2024. The
  introduction of the `Cognite` prefix for all classes.

## [7.54.4] - 2024-07-19
### Changed
- Instance classes like `Node` and `NodeList` now expand properties by default in notebook-like environments.

## [7.54.3] - 2024-07-18
### Added
- [Feature Preview] Support for `enum` as container property type in the data modeling APIs. Note that this is not
  yet supported in the API, and is an experimental feature that may change without warning.

## [7.54.2] - 2024-07-16
### Fixed
- A bug in the list method of the RelationshipsAPI that could cause a thread deadlock.

## [7.54.1] - 2024-07-15
### Fixed
- Calling `client.functions.retrieve` or `client.functions.delete` with more than 10 ids no longer
  raises a `CogniteAPIError`.
- Iterating over functions using `client.functions` or `client.functions(...)` no longer raises a `CogniteAPIError`.
### Added
- Added missing filter parameter `metadata` to `client.functions.list`.
### Changed
- When creating a new function without specifying `description` or `owner`, the default values are now
  correctly set to `None` instead of `""`.

## [7.54.0] - 2024-07-12
### Added
- In the `client.data_modeling.instances` the methods `.search`, `.retrieve`,`.list`, `.query`, and `.sync` now
  support the `include_typing` parameter. This parameter is used to include typing information in the response,
  that can be accessed via the `.typing` attribute on the result object.

## [7.53.4] - 2024-07-11
### Added
- `FilesAPI.upload_bytes` and `FilesAPI.upload` are updated to be compatible with Private Link projects.

## [7.53.3] - 2024-07-11
### Added
- [Feature Preview - alpha] Support for `instanceId` in the `client.time_series` `.retrieve`, `.retrieve_multiple`,
  and `.update` methods. This is an experimental feature and may change without warning.

## [7.53.2] - 2024-07-03
### Fixed
- If you derived from `TypedNode` or `TypedEdge`, and then derived the `load` method would not include the parent
  class properties. Same if you used multiple inheritance. This is now fixed.
### Added
- [Feature Preview - alpha] Core Model, available `cognite.client.data_classes import cdm`.

## [7.53.1] - 2024-07-02
### Fixed
- In the new `retrieve_nodes` and `retrieve_edges` methods in the `client.data_modeling.instances` module, if you
  give the identifier of a single node or edge, you will now get a single `TypedNode` or `TypedEdge` instance back.

## [7.53.0] - 2024-07-02
### Added
- New classes `TypedNode` and `TypedEdge` (in addition to `TypedNodeApply` and `TypedEdgeApply`) to be used as
  base classes for user created classes that represent nodes and edges with properties in a specific view. For example,
  is you have a view `Person` with properties `name` and `age`, you can create a class `Person` that inherits from
  `TypedNode` and add properties `name` and `age` to it. This class can then be used with the
  `client.data_modeling.instances.retrieve(..)`, `.apply(...)`, `.list(...)` and `.search(...)` methods.

## [7.52.3] - 2024-06-27
### Added
- Added `partitions` parameter to `retrieve_dataframe()` method of the `RawRowsAPI`.

## [7.52.2] - 2024-06-26
### Added
- Alpha feature: `client.time_series.data` support for `instance_id` in `insert`, `insert_multiple`,
  `delete`, and `retrieve` methods. This is an experimental feature and may change without warning.

## [7.52.1] - 2024-06-26
### Fixed
- Calling `.extend` on a `NodeListWithCursor` or `EdgeListWithCursor` no longer raises a `TypeError`.

## [7.52.0] - 2024-06-19
### Added
- Support the `immutable` flag on container/view properties

## [7.51.1] - 2024-06-18
### Added
- Added support for serializing Node/Edge properties of type `list` of `NodeId` and `DirectRelationReference`,
  `date`, `datetime` and list of `date` and `datetime` to `json` format.

## [7.51.0] - 2024-06-16
### Added
- Support for iterating over `Functions`, `FunctionSchedules`, `DatapointSubscriptions`, `Transformations`,
  `TransformationSchedules`, `TransformationNotifications`, `ExtractionPipelines`, `Workflows`, `WorkflowVersions`.

## [7.50.0] - 2024-06-14
### Changed
- DatapointsAPI support for timezones and calendar-based aggregates reaches general availability (GA).
### Deprecated
- The function `DatapointsAPI.retrieve_dataframe_in_tz` is deprecated. Use the other retrieve methods instead
  and pass in `timezone`.

## [7.49.2] - 2024-06-12
### Fixed
- Converting rows (`RowList` and `RowListWrite`) to a pandas DataFrame no longer silently drops rows that do not have
  any columnar data.

## [7.49.1] - 2024-06-11
### Fixed
- Fixes resetting dataSetId to None in a ThreeDModelUpdate.

## [7.49.0] - 2024-06-05
### Added
- `WorkfowExecutionAPI.list` now allows filtering by execution status.

## [7.48.1] - 2024-06-04
### Fixed
- A bug introduced in `7.45.0` that would short-circuit raw datapoint queries too early when a lot of time series was
  requested at the same time, and `include_outside_points=True` was used (empty cursor are to be expected).

## [7.48.0] - 2024-06-04
### Changed
- Mark Data Workflows SDK implementation as Generally Available.

## [7.47.0] - 2024-06-04
### Added
- Support for retrieving `Labels`, `client.labels.retrieve`.

## [7.46.2] - 2024-06-03
### Added
- Added option for silencing `FeaturePreviewWarnings` in the `cognite.client.global_config`.

## [7.46.1] - 2024-05-31
### Fixed
- Pyodide issue related to missing tzdata package.

## [7.46.0] - 2024-05-31
### Added
- `RawRowsAPI.insert_dataframe` now has a new `dropna` setting (defaulting to True, as this would otherwise raise later).

## [7.45.0] - 2024-05-31
### Added
- DatapointsAPI now support `timezone` and new calendar-based granularities like `month`, `quarter` and `year`.
  These API features are in beta, and the SDK implementation in alpha, meaning breaking changes can
  occur without warning. Set beta header to avoid warning. Users of `retrieve_dataframe_in_tz` should
  consider preparing to upgrade as soon as the features reach general availability (GA).

## [7.44.1] - 2024-05-29
### Added
- Missing parameter `timeout` to `client.transformations.preview`.

## [7.44.0] - 2024-05-29
### Added
- New utility function `datetime_to_ms_iso_timestamp` in `cognite.client.utils` to convert a datetime object
  to a string representing a timestamp in the format expected by the Cognite GraphQL API.

## [7.43.6] - 2024-05-27
### Improved
- JSON is no longer attempted decoded when e.g. expecting protobuf, which currently leads to a small performance
  improvement for datapoints fetching.

## [7.43.5] - 2024-05-22
### Fixed
- Transformation schemas no longer raise when loaded into its resource type.

## [7.43.4] - 2024-05-20
### Fixed
- The data modeling APIs (Views, Containers, Data Models and Spaces) limits for create, retrieve, delete,
  and list were not matching the API spec, causing the SDK to wrongly split large calls into too few requests.
  This means that the SDK will no longer raise a `CogniteAPIError` if you, for example, try to delete
  more than 100 containers in a single method call.

## [7.43.3] - 2024-05-15
### Fixed
- Identity providers that return `expires_in` as a string no longer causes `TypeError` when authenticating.

## [7.43.2] - 2024-05-10
### Fixed
- In containers, `PropertyType` `Text` required parameter `collation` is now optional when `load()`ing, matching the API spec.

## [7.43.1] - 2024-05-10
### Fixed
- `RawRowsAPI.insert()` silently ignored rows of type `RowWriteList`.

## [7.43.0] - 2024-05-09
### Added
- Added new data classes to the contextualization module to simplify configuring diagram detect options: `DiagramDetectConfig`,`ConnectionFlags`, `CustomizeFuzziness`, `DirectionWeights`.
- `DiagramsAPI.detect()` method's parameter `configuration` now also accepts `DiagramDetectConfig` instances.

## [7.42.0] - 2024-05-06
### Changed
- Breaking change: the `workflows.executions.cancel` method now only allows cancelling one execution at a time to reflect its non-atomic operation.

## [7.41.1] - 2024-05-06
### Fixed
- An edge case when a request for datapoints from several hundred time series (with specific finite limits) would return
  more datapoints than the user-specified limit.

## [7.41.0] - 2024-04-30
### Added
- Support for Status Codes in the DatapointsAPI and DatapointSubscriptionsAPI reaches General Availability (GA).
  - You can read more in the Cognite Data Fusion developer documentation: [Status Codes reference](https://developer.cognite.com/dev/concepts/reference/quality_codes/).

## [7.40.2] - 2024-04-30
### Fixed
- `InAssetSubtree` is no longer (mistakenly) accepted as a time series filter.

## [7.40.1] - 2024-04-30
### Fixed
- Deleting multiple Datapoint Subscriptions now work as expected.

## [7.40.0] - 2024-04-30
### Added
- Datapoint Subscriptions now support status codes.

## [7.39.0] - 2024-04-25
### Added
- Support for internally managed groups (inside CDF, as opposed to the external identity provider).

## [7.38.3] - 2024-04-25
### Improved
- The classes `WorkflowUpsert`, `Filter`, `Query`, `Node`, `Edge`, `Container`, `Document`, and
  `Transformation` which are used for parsing API responses were not handling adding new parameters in
  the API correctly. These are now future-proofed.

## [7.38.2] - 2024-04-24
### Added
- Added new parameter `function_external_id` to `FunctionScheduleAPI.create` as a convenience to the user. Note
  that schedules must be attached to a Function by (internal) ID, so a lookup is first done on behalf of the user.

## [7.38.1] - 2024-04-23
### Added
- Added missing `partitions` parameter to `list()` and `__call__()` methods for `FilesAPI`.

## [7.38.0] - 2024-04-22
### Added
- Support for `workflows.executions.retry`

## [7.37.4] - 2024-04-22
### Improved
- Enabled automatic retries on Data Workflows POST endpoints

## [7.37.3] - 2024-04-18
### Improved
- Minor quality of life change for comparing capabilities involving `DataModelInstancesAcl.WRITE_PROPERTIES`; any
  ACL already covered by `WRITE` will not be reported as missing.

## [7.37.2] - 2024-04-18
### Fixed
- Datapoints inserted into non-existent time series, no longer get their identifier hidden in the `failed` attribute
  on the raised `CogniteNotFoundError`. Any `successful` now also gets reported correctly.

## [7.37.1] - 2024-04-17
### Fixed
- Updating data set ID now works as expected for `ThreeDModelUpdate`.

## [7.37.0] - 2024-04-16
### Fixed
- Now handle unknown data types in DM

## [7.36.0] - 2024-04-16
### Fixed
- Now handle unknown filter types in DM
- Add support for the "invalid" filter type in DM

## [7.35.0] - 2024-04-16
### Added
- Datapoints insert methods `insert` and `insert_multiple` now support ingesting (optional) status codes.

## [7.34.0] - 2024-04-11
### Added
- Datapoints method `retrieve_latest` now supports status codes.
- Slicing or indexing a `Datapoints` or `DatapointsArray` instance, now propagates status codes (when present).

## [7.33.1] - 2024-04-10
### Fixed
- Ordering of elements from calls to `retrieve_multiple` now match the requested elements. For SDK versions between
  7.0.0 and 7.33.1, the ordering has been broken when >> 1k elements has been requested (the more requests used, the
  more likely that a chunk was out of order).

## [7.33.0] - 2024-04-08
### Added
- All datapoints retrieve methods (except `retrieve_latest`) now support status codes. Note: Support for *inserting*
  datapoints with status codes will be released shortly. There are three new arguments:
    * `include_status (bool)`: Toggle the return of status code and -symbol on/off, only valid for raw datapoints.
    * `ignore_bad_datapoints (bool)`: For raw datapoints: Whether to return those marked bad (or not).
      For aggregates: Whether the time periods of bad datapoints should affect aggregate calculations (or not).
    * `treat_uncertain_as_bad (bool)`: Toggle whether datapoints marked uncertain should be regarded as good or bad.
- The `to_pandas` method for `Datapoints`, `DatapointsList`, `DatapointsArray` and `DatapointsArrayList` now accepts
  a new parameter, `include_status (bool)`, that controls whether to include status codes & -symbols as separate columns.
- New datapoints query class, `DatapointsQuery`, to make writing custom queries easier, type-safe and more robust,
  as opposed to passing dictionaries (of settings).
### Deprecated
- Passing *custom* datapoints queries using dictionaries is deprecated and will be removed in the next major release.
  Consider refactoring already to `DatapointsQuery`. Example: `{"id": 12, "aggregates" : "min", "granularity": "6h"} ->
  DatapointsQuery(id=12, aggregates="min", granularity="6h")`.

## [7.32.8] - 2024-04-08
### Fixed
- When using TimeSeries objects without `external_id` as part of the `variables` parameter in a synthetic datapoints
  query, a `CogniteNotFoundError` would most likely be raised, due to `None` being silently cast to a string. It now
  raises a friendly `ValueError`.
- An invalid expression could be created when using multiple variables in a synthetic datapoints query. This happened
  while substituting the variables into the expression; this was done one at a time, leading to later replacements
  possibly affecting earlier ones. Now all variables are substituted at the same time/in a single call.
### Improved
- Passing sympy symbols as part of the variables mapping (in synthetic datapoints queries) is now documented properly
  and "officially supported".

## [7.32.7] - 2024-04-05
### Fixed
- Inserting sequence data using `insert_dataframe` would by default drop all rows that contained at least one missing value.
  This has now been fixed to only remove rows where all values are missing.

## [7.32.6] - 2024-04-05
### Fixed
- `AssetsAPI.create_hierarchy` now properly supports `AssetWrite`.

## [7.32.5] - 2024-04-04
### Improved
- Type validation of identifiers

## [7.32.4] - 2024-03-28
### Fixed
- Several methods for `DatapointsArray` that previously failed for string datapoints due to bad handling
  of numpy `dtype`-to-native conversion.

## [7.32.3] - 2024-03-27
### Removed
- Support for `protobuf==3.*` was dropped.

## [7.32.2] - 2024-03-26
### Added
- Missing filterable properties `unit_external_id` and `unit_quantity` to `DatapointSubscriptionProperty`.
  Note: was renamed from `DatapointSubscriptionFilterProperties`, which is now a deprecated alias.

## [7.32.1] - 2024-03-25
### Fixed
- Fix type hints for functions data classes Function/FunctionSchedule/FunctionCall

## [7.32.0] - 2024-03-25
### Changed
- Type hint for `id`, `last_updated_time`, and `create_time` attributes are no longer `Optional` on
  subclasses of `CogniteResource`. This is to reflect that these attributes are always set when the
  object is returned by the SDK.

## [7.31.0] - 2024-03-24
### Added
- Retrieve method for session, `client.iam.session.retrieve`
- The parameter `limit` to the method `client.iam.session.list`.
### Fixed
- The method `client.iam.session.revoke` is now overloaded correctly and returns a `Session` for single id
  and a `SessionList` for multiple ids.

## [7.30.1] - 2024-03-23
### Fixed
- When calling `client.sequences.data.retrieve` in a Jupyter Notebook the returning `SequenceRowsList` no longer raises
  `AttributeError: 'dict' object has no attribute '_repr_html_'` (the HTML representation of `SequenceRowsList` was failing).

## [7.30.0] - 2024-03-20
### Added
- `Properties` class, as used on e.g. `Node` and `Edge`, now renders in Jupyter Notebooks (`_repr_html_` added).

## [7.29.0] - 2024-03-20
### Added
- Direct access to the columns/data stored on raw rows have been added (alongside a `.get` method). Example usage:
  `row["my_col"]` (short-cut for: `row.columns["my_col"]`).

## [7.28.2] - 2024-03-14
### Fixed
- Retrieving more than 100 containers, views, data models, or spaces no longer raises a `CogniteAPIError`.

## [7.28.1] - 2024-03-13
### Fixed
- Fixed issue causing multipart file upload to fail when mime-type was set.

## [7.28.0] - 2024-03-13
### Added
- Added support for advanced filter query in the `list()` (and `__call__()`) method of `assets`, `events`, `sequences`,
  and `time_series` APIs. Now you are able to use advanced filter (like in `filter()`) at the same time as the simple
  filter properties, allowing for more complex requests.
- Added missing `sort` parameter to `list()` and `__call__()` methods for `AssetsAPI`.
- Added missing `sort` parameter to `list()` and `__call__()` methods for `TimeSeriesAPI`.
- Added missing `sort` and `partitions` parameters to `list()` and `__call__()` methods for `SequencesAPI`.
### Deprecated
- Added a deprecation warning on the `filter()` method of `assets`, `events`, `sequences`, and `time_series` APIs as
  its functionality is fully covered by the `list()` method.

## [7.27.2] - 2024-03-08
### Added
- Retry 429s on graphql endpoints

## [7.27.1] - 2024-03-08
### Improved
- When iterating raw rows concurrently, a max queue size for pending results have been added to keep a stable low
  bounded memory usage profile (for when the caller's code isn't processing fast enough to keep up). Worth noting
  that this has no effect on the total retrieval time.

## [7.27.0] - 2024-03-06
### Added
- Added support for multipart file uploads using the `client.files.multipart_upload_session` method.

## [7.26.2] - 2024-03-05
### Fixed
- Fixed a regression from 7.26.1 in the logic for when to refresh token.

## [7.26.1] - 2024-03-05
### Fixed
- The `CredentialProvider` class for client credentials, `OAuthClientCredentials`, was switched from using the non-standard
  field `expires_at` to `expires_in` that's part of the OAuth 2.0 standard (RFC 6749).

## [7.26.0] - 2024-02-29
### Added
- In data modeling, added support for setting floats with units in containers. In addition, added support for retrieving,
  listing, searching, aggregating, querying and syncing nodes/edges with a target unit or target unit system.

## [7.25.0] - 2024-02-29
### Added
- Support for sorting on `client.data_modeling.instances.search`

## [7.24.4] - 2024-02-28
### Fixed
- Unknown ACLs, actions or scopes no longer causes `IAMAPI.[groups.list(...), token.inspect()]` to raise.
### Added
- New action for `DataModelInstancesAcl` added: `Write_Properties`.

## [7.24.3] - 2024-02-28
### Fixed
- Fix handling of GeometryCollection objects in the Documents API.

## [7.24.2] - 2024-02-25
### Fixed
- [Pyodide/WASM only] The list method for raw rows now works for non-finite queries (got broken in `7.24.1`).

## [7.24.1] - 2024-02-25
### Fixed
- [Pyodide/WASM only] The iteration method for raw rows now yields rows _while running_ (instead of waiting for tasks to finish first).

## [7.24.0] - 2024-02-25
### Added
- New parameter for `client.raw.rows(...)`: `partitions`. This enables greater throughput thorough concurrent reads when using
  the generator method (while still keeping a low memory impact). For backwards compatibility, the default is _no concurrency_.
  When specified, can be used together with a finite limit, as opposed to most (if not all) other resources/APIs.
- New parameter for `client.raw.rows.list(...)`: `partitions`. For backwards compatibility, the default is _no concurrency_ when
  a finite `limit` is given, and _"max" concurrency_ (`partitions=max_workers`) otherwise. Partitions can be used with finite limits.
  With this change it is easy to set an appropriate level of concurrency without messing with the global client configuration.
### Changed
- Default configuration setting of `max_workers` has been changed from 10 to 5 (to match the documentation).

## [7.23.1] - 2024-02-23
### Fixed
- Add missing `partition` scope to `seismicAcl`.

## [7.23.0] - 2024-02-23
### Added
- Make properties on instances (`Node`, `Edge`) easier to work with, by implementing support for direct indexing (and a `.get` method).
  If the instances have properties from no source or multiple sources, an error is raised instead. Example usage: `instance["my_prop"]`
  (short-cut for: `instance.properties[ViewId("space", "ext.id", "version")]["my_prop"]`)

## [7.22.0] - 2024-02-21
### Added
- Data point subscriptions reaches General Availability (GA).
  - Use the new [Data point subscriptions](https://developer.cognite.com/dev/concepts/data_point_subscriptions/)
    feature to configure a subscription to listen to changes in one or more time series (in ingestion order).
    The feature is intended to be used where data points consumers need to keep up to date with
    changes to one or more time series without the need to read the entire time series again.
### Changed
- Removed the `ignore_unknown_ids` flag from `client.time_series.subscriptions.retrieve()` to stay consistent with other resource types.

## [7.21.1] - 2024-02-20
### Fixed
- Data Workflows: mark parameter `jobId` as optional in `TransformationTaskOutput`, as it may not be populated in case of a failure.

## [7.21.0] - 2024-02-20
### Added
- Parameter `sort` to `client.documents.list`.

## [7.20.1] - 2024-02-19
### Fixed
- `DMLApplyResult` no longer fails when converted to a string (representation).

## [7.20.0] - 2024-02-13
### Fixed
- internal json encoder now understands CogniteObject and CogniteFilter objects, so that they are
  correctly serialized when used in nested structures.

## [7.19.2] - 2024-02-13
### Fixed
- Addressed `FutureWarning` coming from pandas dependency (granularity to pandas frequency translation of sec/min/hour and 'year start')
- Fixed `granularity` setting in `DatapointsAPI.retrieve_dataframe_in_tz` showing up as number of hours instead of e.g. week or year.

## [7.19.1] - 2024-02-12
### Fixed
- Calls to ... are now retried automatically:
    * Functions API: `list`, `retrieve`, `retrieve_multiple`, `activate`
    * FunctionCalls API: `list`, `retrieve`
    * FunctionSchedules API: `list`, `retrieve`
    * ExtractionPipelines API: `retrieve_multiple`
    * ExtractionPipelineRuns API: `list`
    * Transformations API: `list`, `retrieve`, `retrieve_multiple`, `preview`
    * TransformationJobs API: `retrieve`, `retrieve_multiple`
    * TransformationSchedules API: `retrieve`, `retrieve_multiple`
    * Geospatial API:  `list_feature_types`, `retrieve_feature_types`, `retrieve_features`, `list_features`,
      `search_features`, `stream_features`, `aggregate_features`, `get_coordinate_reference_systems`, `get_raster`, `compute`,
    * UserProfiles API: `retrieve`, `search`
    * Documents API: `search`, `list`, `__call__`, `aggregate_count`, `aggregate_cardinality_values`, `aggregate_cardinality_properties`,
      `aggregate_unique_values`, `aggregate_unique_properties`
    * ThreeDRevisions API: `filter_nodes`

## [7.19.0] - 2024-02-12
### Added
- Helper methods to `View`, `ViewApply`, `ViewList` and `ViewApplyList` `referenced_containers` which returns the
  containers referenced by in the view(s).

## [7.18.0] - 2024-02-08
### Added
- Support for `target_unit` and `target_unit_system` in synthetic time series.

## [7.17.4] - 2024-02-07
### Added
- Allow using container property reference in `NodeResultSetExpression.through` in addition to view property reference

## [7.17.3] - 2024-02-06
### Fixed
- Creating a Cognite Function from a directory with `skip_folder_validation=False` no longer raises `ModuleNotFoundError`
  for Pyodide (WASM) users.

## [7.17.2] - 2024-02-04
### Fixed
- Uploading files now accepts Labels again as part of file metadata. This addresses a bug introduced in v7, which caused
  a `ValueError` to be raised.

## [7.17.1] - 2024-02-02
### Fixed
- An (extreme) edge case where an empty, unnecessary API request for datapoints would be sent leading to a `CogniteAPIError`.
- Certain granularity inputs (when using the `DatapointsAPI`) no longer cause a `ValueError` to be raised with confusing/wrong wording.

## [7.17.0] - 2024-02-01
### Fixed
- Calls to `AnnotationsAPI.[list|retrieve|retrieve_multiple|reverse_lookup]` are now retried automatically.
- Calls to `AnnotationsAPI.reverse_lookup` now also accept the standard values (`-1, inf`) to indicate 'no limit'.
### Improved
- Calls to `AnnotationsAPI.list` with more than 1000 `annotated_resource_ids` are now batched automatically for the user.
  Previously these would raise an API error.

## [7.16.0] - 2024-01-30
### Added
- When listing instances (and when using `search`, `aggregate` and `histogram`), a new `space` parameter has been added;
  you may pass either a single space identifier (or a list of several). Note that this is just for convenience, using
  `filter` still works (and is necessary for more complex queries).
- New convenience filter, `SpaceFilter`, makes filtering on space simpler.

## [7.15.1] - 2024-01-23
### Fixed
- When calling `to_pandas` with `expand_properties=True` on an instance or instance list with no properties, the SDK will
  no longer raise ValueError, but drop the empty properties row/column.

## [7.15.0] - 2024-01-22
### Improved
- Only run pypi version check once, despite instantiating multiple clients. And make it async too.

## [7.14.0] - 2024-01-22
### Changed
- Helper methods to get related resources on `Asset` class now accept `asset_ids` as part of keyword arguments.
### Added
- Helper methods to get related resources on `AssetList` class now accept keyword arguments that are passed on to
  the list endpoint (for server-side filtering).

## [7.13.8] - 2024-01-19
### Fixed
- `FilesAPI.upload` when using `geo_location` (serialize error).

## [7.13.7] - 2024-01-19
### Fixed
- Type hints for all `.update` and `.upsert` methods accept Write classes in addition to Read and Update classes.
- Missing overloading of the `.update` methods on `client.three_d.models.update`, `client.transformations.update`,
  `client.transformations.schedules.update`, `client.relationships.update`, and `client.data_sets.update`.

## [7.13.6] - 2024-01-18
### Added
- Helper method `as_tuple` to `NodeId` and `EdgeId`.

## [7.13.5] - 2024-01-16
### Added
- EdgeConnection, MultiEdgeConnection, MultiReverseDirectRelation and their corresponding Apply View dataclasses are now importable from `cognite.client.dataclasses.data_modeling`.

## [7.13.4] - 2024-01-13
### Fixed
- When calling `WorkflowExecution.load` not having a `schedule` would raise a `KeyError` even though it is optional. This is now fixed.
- When calling `Datapoints.load` not having a `isString` would raise a `KeyError` even though it is optional. This is now fixed.
- Most `CogniteResourceList.as_write()` would raise a `CogniteMissingClientError` when called from a class with missing cognite_client. This is now fixed.

## [7.13.3] - 2024-01-12
### Added
- `View.as_property_ref` and `Container.as_property_ref` to make it easier to create property references
  (used to only be available on `ViewId` and `ContainerId`).

## [7.13.2] - 2024-01-11
### Fixed
- When calling `ExtractionPipeline.load` not having a `schedule` would raise a `KeyError` even though it is optional. This is now fixed.

## [7.13.1] - 2024-01-10
### Improved
- Respect the `isAutoRetryable` flag on error responses from the API when retrying requests.

## [7.13.0] - 2024-01-09
### Changed
- Units on Time Series (including unit conversion) is out of beta and will no longer issue warnings on usage.

## [7.12.0] - 2024-01-09
### Added
- `DatapointsAPI.retrieve_latest` now accepts `target_unit` or `target_unit_system` parameter.
### Fixed
- `DatapointsAPI.retrieve_latest` when given `LatestDatapointQuery`(s) without a setting for `before`, now correctly use
  the (default) `before` setting as specified in the method call.

## [7.11.0] - 2024-01-09
### Added
- All Cognite resources now have write-version. For example, we have `Asset` and `AssetWrite`, `Event` and `EventWrite`, and so on.
  The new write class reflects the required/optional fields in the API, and is now recommended when creating resources. In addition,
  all read classes and list classes now have a convenience method `as_write` that returns the write class with the same data.
  For example, if you have a `assets` of type `AssetList` you can call `assets.as_write()` which will return a `AssetWriteList`,
  and thus removing all server set fields (like `created_time` and `last_updated_time`). This is useful if you want to
  compare a resource from CDF with a local configuration. In addition, this makes it easier to create a new resource
  using an existing resource as a template.
- Missing overloading of the `.create` methods on `client.iam.security_categories.create`, `client.iam.groups.create`,
  `client.labels.create`, `client.three_d.models.create`, `client.three_d.revisions.create`, `client.three_d.asset_mappings.create`,
  `client.transformations.create`, `client.transformations.schedules.create`, and `client.relationships.create`.
### Changed
- The class `DatapointSubscriptionCreate` has been renamed to `DatapointSubscriptionWrite` to be consistent with the other write classes.
  This is not a breaking change, as the old class is still available for backwards compatibility, but will be removed in the next major version.
### Fixed
- The `node.type` was not set when calling `.as_apply()` or `.as_write()` on a `Node` or `NodeList`. This is now fixed.

## [7.10.1] - 2024-01-08
### Added
- Fix retries for `POST /raw/rows`.

## [7.10.0] - 2024-01-08
### Added
- `geospatial.search_features` and `geospatial.stream_features` now accept the `allow_dimensionality_mismatch` parameter.

## [7.9.0] - 2024-01-05
### Added
- You can now enable or disable user profiles for your CDF project with `client.iam.user_profiles.[enable/disable]`.

## [7.8.10] - 2024-01-04
### Changed
- When using `OidcCredentials` to create a transformation, `cdf_project_name` is no longer optional as required
  by the API.

## [7.8.9] - 2024-01-04
### Fixed
- Pyodide-users of the SDK can now create Transformations with non-nonce credentials without a `pyodide.JsException`
  exception being raised.

## [7.8.8] - 2024-01-03
### Added
- Support for `workflows.cancel`.

## [7.8.7] - 2024-01-03
### Fixed
- Added back `InstancesApply` that was removed in 7.8.6.

## [7.8.6] - 2023-12-27
### Improved
- SDK dependency on the `sortedcontainers` package was dropped.

## [7.8.5] - 2023-12-22
### Fixed
- `DirectRelationReference` is now immutable.
- `DirectRelationReference.load` now correctly handles unknown parameters.

## [7.8.4] - 2023-12-22
### Fixed
- Listing annotations now also accepts `None` and `inf` for the `limit` parameter (to return all), matching what
  was already described in the documentation for the endpoint (for the parameter).
- Calling `to_pandas(...)` on an `DiagramDetectItem` no longer raises `KeyError`.

## [7.8.3] - 2023-12-21
### Fixed
- Revert `SingleHopConnectionDefinition` from a string to child class of `ViewProperty`.
- If a `ViewProperty` or `ViewPropertyApply` dumped before version `7.6` was dumped and loaded after `7.6`, the
  user got a `KeyError: 'container'`. The `load` methods are now backwards compatible with the old format.

## [7.8.2] - 2023-12-21
### Fixed
- Revert `SingleHopConnectionDefinitionApply` from a string to child class of `ViewPropertyApply`.

## [7.8.1] - 2023-12-21
### Fixed
- Calling `to_pandas` with `expand_aggregates=True` on an Asset with aggregated properties would yield a pandas DataFrame
  with the column name `0` instead of `"value"`.
### Improved
- Specification of aggregated properties to `AssetsAPI.[list,filter,__call__]`.

## [7.8.0] - 2023-12-21
### Added
- Instance classes `Node`, `Edge`, `NodeList` and `EdgeList` now supports a new flag `expand_properties` in their `to_pandas` method,
  that makes it much simpler to work with the fetched properties. Additionally, `remove_property_prefix` allows easy prefix
  removal (of the view ID, e.g. `space.external_id/version.my_prop` -> `my_prop`).

## [7.7.1] - 2023-12-20
### Fixed
- Missing legacy capability ACLs: `modelHostingAcl` and `genericsAcl`.
- The `IAMAPI.compare_capabilities` fails with a `AttributeError: 'UnknownAcl' object has no attribute '_capability_name'`
  if the user has an unknwon ACL. This is now fixed by skipping comparison of unknown ACLs and issuing a warning.

## [7.7.0] - 2023-12-20
### Added
- Support for `ViewProperty` types `SingleReverseDirectRelation` and `MultiReverseDirectRelation` in data modeling.

## [7.6.0] - 2023-12-13
### Added
- Support for querying data models through graphql. See `client.data_modeling.graphql.query`.

## [7.5.7] - 2023-12-12
### Fixed
- Certain combinations of `start`/`end` and `granularity` would cause `retrieve_dataframe_in_tz` to raise due to
  a bug in the calender-arithmetic (`MonthAligner`).

## [7.5.6] - 2023-12-11
### Added
- Missing legacy scopes for `Capability`: `LegacySpaceScope` and `LegacyDataModelScope`.

## [7.5.5] - 2023-12-11
### Added
- Added `poll_timeout` parameter on `time_series.subscriptions.iterate_data`. Will keep the connection open and waiting,
  until new data is available, up to `poll_timeout` seconds.

## [7.5.4] - 2023-12-06
### Changed
- The `partitions` parameter is no longer respected when using generator methods to list resources
- The `max_workers` config option has been moved from ClientConfig to the global config.

## [7.5.3] - 2023-12-06
### Added
- Support for `subworkflow` tasks in `workflows`.

## [7.5.2] - 2023-12-05
### Fixed
- The built-in `hash` function was mistakenly stored on `WorkflowDefinitionUpsert` instances after `__init__` and has been removed.

## [7.5.1] - 2023-12-01
### Changed
- Raise an exception if `ClientConfig:base_url` is set to `None` or an empty string

## [7.5.0] - 2023-11-30
### Added
- `chain_to` to `NodeResultSetExpression` and `NodeResultSetExpression`, and `direction` to `NodeResultSetExpression`.

## [7.4.2] - 2023-11-28
### Improved
- Quality of life improvement to `client.extraction_pipelines.runs.list` method. The `statuses` parameter now accepts
  a single value and the annotation is improved. The parameter `created_time` can now be given on the format `12d-ago`.

## [7.4.1] - 2023-11-28
### Fixed
- Error in validation logic when creating a `Transformation` caused many calls to `client.transformations.update` to fail.

## [7.4.0] - 2023-11-27
### Changed
- Unit Catalog API is out of beta and will no longer issue warnings on usage. Access is unchanged: `client.units`.

## [7.3.3] - 2023-11-22
### Fixed
- Added action `Delete` in `ProjectsAcl`.

## [7.3.2] - 2023-11-21
### Fixed
- `workflows.retrieve` and `workflows.versions.retrieve` returned None if the provided workflow external id contained special characters. This is now fixed.

## [7.3.1] - 2023-11-21
### Fixed
- Replaced action `Write` with `Create` in `ProjectsAcl`, as `Write` is not a valid action and `Create` is the correct one.

## [7.3.0] - 2023-11-20
### Added
- Added Scope `DataSet` for `TimeSeriesSubscriptionsAcl`.
- Added `data_set_id` to `DatapointSubscription`.

## [7.2.1] - 2023-11-17
### Fixed
- The new compare methods for capabilities in major version 7, `IAMAPI.verify_capabilities` and `IAMAPI.compare_capabilities`
  now works correctly for rawAcl with database scope ("all tables").
### Removed
- Capability scopes no longer have the `is_within` method, and capabilities no longer have `has_capability`. Use the more
  general `IAMAPI.compare_capabilities` instead.

## [7.2.0] - 2023-11-16
### Added
- The `trigger` method of the Workflow Execution API, now accepts a `client_credentials` to allow specifying specific
  credentials to run with. Previously, the current credentials set on the CogniteClient object doing the call would be used.

## [7.1.0] - 2023-11-16
### Added
- The list method for asset mappings in the 3D API now supports `intersects_bounding_box`, allowing users to only
  return asset mappings for assets whose bounding box intersects with the given bounding box.

## [7.0.3] - 2023-11-15
### Fixed
- Bug when `cognite.client.data_classes.filter` used with any `data_modeling` endpoint raised a `CogniteAPIError` for
  snake_cased properties. This is now fixed.
- When calling `client.relationships.retrieve`, `.retrieve_multiple`, or `.list` with `fetch_resources=True`, the
  `target` and `source` resources were not instantiated with a `cognite_client`. This is now fixed.

## [7.0.2] - 2023-11-15
### Fixed
- Missing Scope `DataSet` for `TemplateGroupAcl` and `TemplateInstancesAcl`.

## [7.0.1] - 2023-11-14
### Fixed
- Data modeling APIs now work in WASM-like environments missing the threading module.

## [7.0.0] - 2023-11-14
This release ensure that all CogniteResources have `.dump` and `.load` methods, and that calling these two methods
in sequence produces an equal object to the original, for example,
`my_asset == Asset.load(my_asset.dump(camel_case=True)`. In addition, this ensures that the output of all `.dump`
methods are `json` and `yaml` serializable. Additionally, the default for `camel_case` has been changed to `True`.

### Improved
- Read operations, like `retrieve_multiple` will now fast-fail. Previously, all requests would be executed
  before the error was raised, potentially fetching thousands of unneccesary resources.

### Added
- `CogniteResource.to_pandas` and `CogniteResourceList.to_pandas` now converts known timestamps to `datetime` by
  default. Can be turned off with the new parameter `convert_timestamps`. Note: To comply with older pandas v1, the
  dtype will always be `datetime64[ns]`, although in v2 this could have been `datetime64[ms]`.
- `CogniteImportError` can now be caught as `ImportError`.

### Deprecated
- The Templates API (migrate to Data Modeling).
- The `client.assets.aggregate` use `client.assets.aggregate_count` instead.
- The `client.events.aggregate` use `client.events.aggregate_count` instead.
- The `client.sequence.aggregate` use `client.sequence.aggregate_count` instead.
- The `client.time_series.aggregate` use `client.time_series.aggregate_count` instead.
- In `Transformations` attributes `has_source_oidc_credentials` and `has_destination_oidc_credentials` are deprecated,
  and replaced by properties with the same names.

### Changed
- All `.dump` methods now uses `camel_case=True` by default. This is to match the intended use case, preparing the
  object to be sent in an API request.
- `CogniteResource.to_pandas` now more closely resembles `CogniteResourceList.to_pandas` with parameters
`expand_metadata` and `metadata_prefix`, instead of accepting a sequence of column names (`expand`) to expand,
with no easy way to add a prefix. Also, it no longer expands metadata by default.
- Additionally, `Asset.to_pandas`, now accepts the parameters `expand_aggregates` and `aggregates_prefix`. Since
  the possible `aggregates` keys are known, `camel_case` will also apply to these (if expanded) as opposed to
  the metadata keys.
- More narrow exception types like `CogniteNotFoundError` and `CogniteDuplicatedError` are now raised instead of
  `CogniteAPIError` for the following methods: `DatapointsAPI.retrieve_latest`, `RawRowsAPI.list`,
  `RelationshipsAPI.list`, `SequencesDataAPI.retrieve`, `SyntheticDatapointsAPI.query`. Additionally, all calls
  using `partitions` to API methods like `list` (or the generator version) now do the same.
- The `CogniteResource._load` has been made public, i.e., it is now `CogniteResource.load`.
- The `CogniteResourceList._load` has been made public, i.e., it is now `CogniteResourceList.load`.
- All `.delete` and `.retrieve_multiple` methods now accepts an empty sequence, and will return an empty `CogniteResourceList`.
- All `assert`s meant for the SDK user, now raise appropriate errors instead (`ValueError`, `RuntimeError`...).
- `CogniteAssetHierarchyError` is no longer possible to catch as an `AssertionError`.
- Several methods in the data modelling APIs have had parameter names now correctly reflect whether they accept
  a single or multiple items (i.e. id -> ids).
- `client.data_modeling.instances.aggregate` returns `AggregatedNumberedValue | list[AggregatedNumberedValue] | InstanceAggregationResultList` depending
  on the `aggregates` and `group_by` parameters. Previously, it always returned `InstanceAggregationResultList`.
- The `Group` attribute `capabilities` is now a `Capabilities` object, instead of a `dict`.
- Support for `YAML` in all `CogniteResource.load()` and `CogniteResourceList.load()` methods.
- The `client.sequences.data` methods `.retrieve`, `.retrieve_last_row` (previously `retrieve_latest`), `.insert`  method has changed signature:
  The parameter `column_external_ids` is renamed `columns`. The old parameter `column_external_ids` is still there, but is
  deprecated. In addition, int the `.retrieve` method, the parameters `id` and `external_id` have
  been moved to the beginning of the signature. This is to better match the API and have a consistent overload
  implementation.
- The class `SequenceData` has been replaced by `SequenceRows`. The old `SequenceData` class is still available for
  backwards compatibility, but will be removed in the next major version. However, all API methods now return
  `SequenceRows` instead of `SequenceData`.
- The attribute `columns` in `Sequence` has been changed from `typing.Sequence[dict]` to `SequnceColumnList`.
- The class `SequenceRows` in `client.data_classes.transformations.common` has been renamed to `SequenceRowsDestination`.
- The `client.sequences.data.retrieve_latest` is renamed `client.sequences.data.retrieve_last_row`.
- Classes `Geometry`, `AssetAggregate`, `AggregateResultItem`, `EndTimeFilter`, `Label`, `LabelFilter`, `ExtractionPipelineContact`,
  `TimestampRange`, `AggregateResult`, `GeometryFilter`, `GeoLocation`, `RevisionCameraProperties`, `BoundingBox3D` are no longer
  `dict` but classes with attributes matching the API.
- Calling `client.iam.token.inspect()` now gives an object `TokenInspection` with attribute `capabilities` of type `ProjectCapabilityList`
  instead of `list[dict]`
- In data class `Transformation` the attribute `schedule`, `running_job`, and `last_running_job`, `external_id` and `id`
  are set to the `Transformation` `id` and `external_id` if not set. If they are set to a different value, a `ValueError` is raised

### Added
- Added `load` implementation for `VisionResource`s: `ObjectDetection`, `TextRegion`, `AssetLink`, `BoundingBox`,
  `CdfRerourceRef`, `Polygon`, `Polyline`, `VisionExtractPredictions`, `FeatureParameters`.
- Missing `dump` and `load` methods for `ClientCredentials`.
- Literal annotation for `source_type` and `target_type` in `Relationship`
- In transformations, `NonceCredentials` was missing `load` method.
- In transformations, `TransformationBlockedInfo` was missing `.dump` method
- `capabilities` in `cognite.client.data_classes` with data classes for all CDF capabilities.
- All `CogniteResource` and `CogniteResourcelist` objects have `.dump_yaml` methods, for example, `my_asset_list.dump_yaml()`.

### Removed
- Deprecated methods `aggregate_metadata_keys` and `aggregate_metadata_values` on AssetsAPI.
- Deprecated method `update_feature_types` on GeospatialAPI.
- Parameters `property` and `aggregates` for method `aggregate_unique_values` on GeospatialAPI.
- Parameter `fields` for method `aggregate_unique_values` on EventsAPI.
- Parameter `function_external_id` for method `create` on FunctionSchedulesAPI (function_id has been required
  since the deprecation of API keys).
- The `SequenceColumns` no longer set the `external_id` to `column{no}` if it is missing. It now must be set
  explicitly by the user.
- Dataclasses `ViewDirectRelation` and `ContainerDirectRelation` are replaced by `DirectRelation`.
- Dataclasses `MappedPropertyDefinition` and `MappedApplyPropertyDefinition` are replaced by `MappedProperty` and `MappedPropertyApply`.
- Dataclasses `RequiresConstraintDefinition` and `UniquenessConstraintDefinition` are replaced by `RequiresConstraint` and `UniquenessConstraint`.
- In data class `Transformation` attributes `has_source_oidc_credentials` and `has_destination_oidc_credentials` are replaced by properties.

### Fixed
- Passing `limit=0` no longer returns `DEFAULT_LIMIT_READ` (25) resources, but raises a `ValueError`.
- `Asset.dump()` was not dumping attributes `geo_location` and `aggregates` to `json` serializable data structures.
- In data modeling, `NodeOrEdgeData.load` method was not loading the `source` attribute to `ContainerId` or `ViewId`. This is now fixed.
- In data modeling, the attribute `property` used in `Node` and `Edge` was not `yaml` serializable.
- In `DatapointsArray`, `load` method was not compatible with `.dump` method.
- In extraction pipelines, `ExtractionPipelineContact.dump` was not `yaml` serializable
- `ExtractionPipeline.dump` attribute `contacts` was not `json` serializable.
- `FileMetadata.dump` attributes `labels` and `geo_location` was not `json` serializable.
- In filtering, filter `ContainsAll` was missing in `Filter.load` method.
- Annotation for `cpu` and `memory` in `Function`.
- `GeospatialComputedResponse.dump` attribute `items` was not `yaml` serializable
- `Relationship.dump` was not `json` serializable.
- `Geometry.dump` was not `json` serializable.
- In templates, `GraphQlResponse.dump` was not `json` serializable, and `GraphQlResponse.dump` failed to load
  `errors` `GraphQlError`.
- `ThreeDModelRevision` attribute `camera` was not dumped as `yaml` serializable and
  not loaded as `RevisionCameraProperties`.
- `ThreeDNode` attribute `bounding_box` was not dumped as `yaml` serializable and
  not loaded as `BoundingBox3D`.
- `Transformation` attributes `source_nonce`, `source_oidc_credential`, `destination_nonce`,
  and `destination_oidc_credentials` were not dumped as `json` serializable and `loaded` with
  the appropriate data structure. In addition, `TransformationBlockedInfo` and `TransformationJob`
  were not dumped as `json` serializable.
- `TransformationPreviewResult` was not dumping attribute `schema` as `yaml` serializable, and the
  `load` and `dump` methods were not compatible.
- In transformations, `TransformationJob.dump` was not `json` serializable, and attributes
  `destination` and `status` were not loaded into appropriate data structures.
- In transformations, `TransformationSchemaMapType.dump` was not `json` serializable.
- In `annotation_types_images`, implemented `.load` for `KeypointCollection` and `KeypointCollectionWithObjectDetection`.
- Bug when dumping `documents.SourceFile.dump(camel_case=True)`.
- Bug in `WorkflowExecution.dump`
- Bug in `PropertyType.load`

## [6.39.6] - 2023-11-13
## Fixed
- HTTP status code retry strategy for RAW and labels. `/rows/insert` and `/rows/delete` will now
  be retried for all status codes in `config.status_forcelist` (default 429, 502, 503, 504), while
  `/dbs/{db}` and `/tables/{table}` will now only be retried for 429s and connection errors as those
  endpoints are not idempotent.
- Also, `labels/list` will now also be retried.

## [6.39.5] - 2023-11-12
## Fixed
- The `.apply()` methods of `MappedProperty` now has the missing property `source`.

## [6.39.4] - 2023-11-09
## Fixed
- Fetching datapoints from dense time series using a `targetUnit` or a target `targetUnitSystem` could result
  in some batches not being converted to the new unit.

## [6.39.3] - 2023-11-08
## Fixed
- The newly introduced parameter `connectionType` was assumed to be required from the API. This is not the case.

## [6.39.2] - 2023-11-08
## Fixed
- When listing `client.data_modeling.views` the SDK raises a `TypeError`. This is now fixed.

## [6.39.1] - 2023-11-01
## Fixed
- When creating transformations using backup auth. flow (aka a session could not be created for any reason),
  the scopes for the credentials would not be passed correctly (bug introduced in 6.25.1).

## [6.39.0] - 2023-11-01
## Added
- Support for `concurrencyPolicy` property in Workflows `TransformationsWorker`.

## [6.38.1] - 2023-10-31
### Fixed
- `onFailure` property in Workflows was expected as mandatory and was raising KeyError if it was not returned by the API.
  The SDK now assumes the field to be optional and loads it as None instead of raising an error.

## [6.38.0] - 2023-10-30
### Added
- Support `onFailure` property in Workflows, allowing marking Tasks as optional in a Workflow.

## [6.37.0] - 2023-10-27
### Added
- Support for `type` property in `NodeApply` and `Node`.

## [6.36.0] - 2023-10-25
### Added
- Support for listing members of Data Point Subscription, `client.time_series.subscriptions.list_member_time_series()`. Note this is an experimental feature.

## [6.35.0] - 2023-10-25
### Added
- Support for `through` on node result set expressions.

### Fixed
- `unit` on properties in data modeling. This was typed as a string, but it is in fact a direct relation.

## [6.34.2] - 2023-10-23
### Fixed
- Loading a `ContainerApply` from source failed with `KeyError` if `nullable`, `autoIncrement`, or `cursorable` were not set
  in the `ContainerProperty` and `BTreeIndex` classes even though they are optional. This is now fixed.

## [6.34.1] - 2023-10-23
### Added
- Support for setting `data_set_id` and `metadata` in `ThreeDModelsAPI.create`.
- Support for updating `data_set_id` in `ThreeDModelsAPI.update`.

## [6.34.0] - 2023-10-20
### Fixed
- `PropertyType`s no longer fail on instantiation, but warn on missing SDK support for the new property(-ies).

### Added
- `PropertyType`s `Float32`, `Float64`, `Int32`, `Int64` now support `unit`.

## [6.33.3] - 2023-10-18
### Added
- `functions.create()` now accepts a `data_set_id` parameter. Note: This is not for the Cognite function, but for the zipfile containing
  the source code files that is uploaded on the user's behalf (from which the function is then created). Specifying a data set may
  help resolve the error 'Resource not found' (403) that happens when a user is not allowed to create files outside a data set.

## [6.33.2] - 2023-10-16
### Fixed
- When fetching datapoints from "a few time series" (implementation detail), all missing, non-ignorable time series
  are now raised together in a `CogniteNotFoundError` rather than only the first encountered.

### Improved
- Datapoints fetching has a lower peak memory consumption when fetching from multiple time series simultaneously.

## [6.33.1] - 2023-10-14
### Fixed
- `Function.list_schedules()` would return schedules unrelated to the function if the function did not have an external id.

## [6.33.0] - 2023-10-13
### Added
- Support for providing `DirectRelationReference` and `NodeId` as direct relation values when
ingesting node and edge data.

## [6.32.4] - 2023-10-12
### Fixed
- Filters using e.g. metadata keys no longer dumps the key in camel case.

## [6.32.3] - 2023-10-12
### Added
- Ability to toggle the SDK debug logging on/off by setting `config.debug` property on a CogniteClient to True (enable) or False (disable).

## [6.32.2] - 2023-10-10
### Added
- The credentials class used in TransformationsAPI, `OidcCredentials`, now also accepts `scopes` as a list of strings
  (used to be comma separated string only).

## [6.32.1] - 2023-10-10
### Added
- Missing `unit_external_id` and `unit_quantity` fields on `TimeSeriesProperty`.

## [6.32.0] - 2023-10-09
### Fixed
- Ref to openapi doc in Vision extract docstring
- Parameters to Vision models can be given as Python dict (updated doc accordingly).
- Don't throw exception when trying to save empty list of vision extract predictions as annotations. This is to avoid having to wrap this method in try-except for every invocation of the method.

### Added
- Support for new computer vision models in Vision extract service: digital gauge reader, dial gauge reader, level gauge reader and valve state detection.

## [6.31.0] - 2023-10-09
### Added
Support for setting and fetching TimeSeries and Datapoints with "real" units (`unit_external_id`).
- TimeSeries has a new field `unit_external_id`, which can be set when creating or updating it. This ID must refer to a
  valid unit in the UnitCatalog, see `client.units.list` for reference.
- If the `unit_external_id` is set for a TimeSeries, then you may retrieve datapoints from that time series in any compatible
  units. You do this by specifying the `target_unit` (or `target_unit_system`) in a call to any of the datapoints `retrieve`
  methods, `retrieve`, `retrieve_arrays`, `retrieve_dataframe`, or `retrieve_dataframe_in_tz`.

## [6.30.2] - 2023-10-09
### Fixed
- Serialization of `Transformation` or `TransformationList` no longer fails in `json.dumps` due to unhandled composite objects.

## [6.30.1] - 2023-10-06
### Added
- Support for metadata on Workflow executions. Set custom metadata when triggering a workflow (`workflows.executions.trigger()`). The metadata is included in results from `workflows.executions.list()` and `workflows.executions.retrieve_detailed()`.

## [6.30.0] - 2023-10-06
### Added
- Support for the UnitCatalog with the implementation `client.units`.

## [6.29.2] - 2023-10-04
### Fixed
- Calling some of the methods `assets.filter()`, `events.filter()`, `sequences.filter()`, `time_series.filter()` without a `sort` parameter could cause a `CogniteAPIError` with a 400 code. This is now fixed.

## [6.29.1] - 2023-10-04
### Added
- Convenience method `to_text` on the `FunctionCallLog` class which simplifies printing out function call logs.

## [6.29.0] - 2023-10-04
### Added
- Added parameter `resolve_duplicate_file_names` to `client.files.download`.
  This will keep all the files when downloading to local machine, even if they have the same name.

## [6.28.5] - 2023-10-03
### Fixed
- Bugfix for serialization of Workflows' `DynamicTasksParameters` during `workflows.versions.upsert` and `workflows.execution.retrieve_detailed`

## [6.28.4] - 2023-10-03
### Fixed
- Overload data_set/create for improved type safety

## [6.28.3] - 2023-10-03
### Fixed
- When uploading files as strings using `client.files.upload_bytes` the wrong encoding is used on Windows, which is causing
  part of the content to be lost when uploading. This is now fixed.

## [6.28.2] - 2023-10-02
### Fixed
- When cache lookup did not yield a token for `CredentialProvider`s like `OAuthDeviceCode` or `OAuthInteractive`, a
  `TypeError` could be raised instead of initiating their authentication flow.

## [6.28.1] - 2023-09-30
### Improved
- Warning when using alpha/beta features.

## [6.28.0] - 2023-09-26
### Added
- Support for the WorkflowOrchestrationAPI with the implementation `client.workflows`.

## [6.27.0] - 2023-09-24
### Changed
- Reduce concurrency in data modeling client to 1

## [6.26.0] - 2023-09-22
### Added
- Support `partition` and `cursor` parameters on `time_series.subscriptions.iterate_data`
- Include the `cursor` attribute on `DatapointSubscriptionBatch`, which is yielded in every iteration
of `time_series.subscriptions.iterate_data`.

## [6.25.3] - 2023-09-19
### Added
- Support for setting and retrieving `data_set_id` in data class `client.data_classes.ThreeDModel`.

## [6.25.2] - 2023-09-17
### Fixed
- Using the `HasData` filter would raise an API error in CDF.

## [6.25.1] - 2023-09-15
### Fixed
- Using nonce credentials now works as expected for `transformations.[create, update]`. Previously, the attempt to create
  a session would always fail, leading to nonce credentials never being used (full credentials were passed to- and
  stored in the transformations backend service).
- Additionally, the automatic creation of a session no longer fails silently when an `CogniteAuthError` is encountered
  (which happens when the credentials are invalid).
- While processing source- and destination credentials in `client.transformations.[create, update]`, an `AttributeError`
  can no longer be raised (by not specifying project).
### Added
- `TransformationList` now correctly inherits the two (missing) helper methods `as_ids()` and `as_external_ids()`.

## [6.25.0] - 2023-09-14
### Added
- Support for `ignore_unknown_ids` in `client.functions.retrieve_multiple` method.

## [6.24.1] - 2023-09-13
### Fixed
- Bugfix for `AssetsAPI.create_hierarchy` when running in upsert mode: It could skip certain updates above
  the single-request create limit (currently 1000 assets).

## [6.24.0] - 2023-09-12
### Fixed
- Bugfix for `FilesAPI.upload` and `FilesAPI.upload_bytes` not raising an error on file contents upload failure. Now `CogniteFileUploadError` is raised based on upload response.

## [6.23.0] - 2023-09-08
### Added
- Supporting for deleting constraints and indexes on containers.

### Changed
- The abstract class `Index` can no longer be instantiated. Use BTreeIndex or InvertedIndex instead.

## [6.22.0] - 2023-09-08
### Added
- `client.data_modeling.instances.subscribe` which lets you subscribe to a given
data modeling query and receive updates through a provided callback.
- Example on how to use the subscribe method to sync nodes to a local sqlite db.

## [6.21.1] - 2023-09-07
### Fixed
- Concurrent usage of the `CogniteClient` could result in API calls being made with the wrong value for `api_subversion`.

## [6.21.0] - 2023-09-06
### Added
- Supporting pattern mode and extra configuration for diagram detect in beta.

## [6.20.0] - 2023-09-05
### Fixed
- When creating functions with `client.functions.create` using the `folder` argument, a trial-import is executed as part of
  the verification process. This could leave leftover modules still in scope, possibly affecting subsequent calls. This is
  now done in a separate process to guarantee it has no side-effects on the main process.
- For pyodide/WASM users, a backup implementation is used, with an improved cleanup procedure.

### Added
- The import-check in `client.functions.create` (when `folder` is used) can now be disabled by passing
  `skip_folder_validation=True`. Basic validation is still done, now additionally by parsing the AST.

## [6.19.0] - 2023-09-04
## Added
- Now possible to retrieve and update translation and scale of 3D model revisions.

## [6.18.0] - 2023-09-04
### Added
- Added parameter `keep_directory_structure` to `client.files.download` to allow downloading files to a folder structure matching the one in CDF.

### Improved
- Using `client.files.download` will still skip files with the same name when writing to disk, but now a `UserWarning` is raised, specifying which files are affected.

## [6.17.0] - 2023-09-01
### Added
- Support for the UserProfilesAPI with the implementation `client.iam.user_profiles`.

## [6.16.0] - 2023-09-01
### Added
- Support for `ignore_unknown_ids` in `client.relationships.retrieve_multiple` method.

## [6.15.3] - 2023-08-30
### Fixed
- Uploading files using `client.files.upload` now works when running with `pyodide`.

## [6.15.2] - 2023-08-29
### Improved
- Improved error message for `CogniteMissingClientError`. Now includes the type of object missing the `CogniteClient` reference.

## [6.15.1] - 2023-08-29
### Fixed
- Bugfix for `InstanceSort._load` that always raised `TypeError` (now public, `.load`). Also, indirect fix for `Select.load` for non-empty `sort`.

## [6.15.0] - 2023-08-23
### Added
- Support for the DocumentsAPI with the implementation `client.documents`.
- Support for advanced filtering for `Events`, `TimeSeries`, `Assets` and `Sequences`. This is available through the
  `.filter()` method, for example, `client.events.filter`.
- Extended aggregation support for `Events`, `TimeSeries`, `Assets` and `Sequences`. This is available through the five
  methods `.aggregate_count(...)`, `aggregate_cardinality_values(...)`, `aggregate_cardinality_properties(...)`,
  `.aggregate_unique_values(...)`, and `.aggregate_unique_properties(...)`. For example,
  `client.assets.aggregate_count(...)`.
- Added helper methods `as_external_ids` and `as_ids` for `EventList`, `TimeSeriesList`, `AssetList`, `SequenceList`,
  `FileMetaDataList`, `FunctionList`, `ExtractionPipelineList`, and `DataSetList`.

### Deprecated
- Added `DeprecationWarning` to methods `client.assets.aggregate_metadata_keys` and
  `client.assets.aggregate_metadata_values`. The use parameter the `fields` in
  `client.events.aggregate_unique_values` will also lead to a deprecation warning. The reason is that the endpoints
  these methods are using have been deprecated in the CDF API.

## [6.14.2] - 2023-08-22
### Fixed
- All data modeling endpoints will now be retried. This was not the case for POST endpoints.

## [6.14.1] - 2023-08-19
### Fixed
- Passing `sources` as a tuple no longer raises `ValueError` in `InstancesAPI.retrieve`.

## [6.14.0] - 2023-08-14
### Changed
- Don't terminate client.time_series.subscriptions.iterate_data() when `has_next=false` as more data
may be returned in the future. Instead we return the `has_next` field in the batch, and let the user
decide whether to terminate iteration. This is a breaking change, but this particular API is still
in beta and thus we reserve the right to break it without bumping the major version.

## [6.13.3] - 2023-08-14
### Fixed
- Fixed bug in `ViewApply.properties` had type hint `ConnectionDefinition` instead of `ConnectionDefinitionApply`.
- Fixed bug in `dump` methods of `ViewApply.properties` causing the return code `400` with message
  `Request had 1 constraint violations. Please fix the request and try again. [type must not be null]` to be returned
  from the CDF API.

## [6.13.2] - 2023-08-11
### Fixed
- Fixed bug in `Index.load` that would raise `TypeError` when trying to load `indexes`, when an unexpected field was
  encountered (e.g. during a call to `client.data_modeling.container.list`).

## [6.13.1] - 2023-08-09
### Fixed
- Fixed bug when calling a `retrieve`, `list`, or `create` in `client.data_modeling.container` raised a `TypeError`.
  This is caused by additions of fields to the API, this is now fixed by ignoring unknown fields.

## [6.13.0] - 2023-08-07
### Fixed
- Fixed a bug raising a `KeyError` when calling `client.data_modeling.graphql.apply_dml` with an invalid `DataModelingId`.
- Fixed a bug raising `AttributeError` in `SpaceList.to_space_apply_list`, `DataModelList.to_data_model_apply_list`,
  `ViewList.to_view_apply`. These methods have also been renamed to `.as_apply` for consistency
  with the other data modeling resources.

### Removed
- The method `.as_apply` from `ContainerApplyList` as this method should be on the `ContainerList` instead.

### Added
- Missing `as_ids()` for `DataModelApplyList`, `ContainerList`, `ContainerApplyList`, `SpaceApplyList`, `SpaceList`,
  `ViewApplyList`, `ViewList`.
- Added helper method `.as_id` to `DMLApplyResult`.
- Added helper method `.latest_version` to `DataModelList`.
- Added helper method `.as_apply` to `ContainerList`.
- Added container classes `NodeApplyList`, `EdgeApplyList`, and `InstancesApply`.

## [6.12.2] - 2023-08-04
### Fixed
- Certain errors that were previously silently ignored in calls to `client.data_modeling.graphql.apply_dml` are now properly raised (used to fail as the API error was passed nested inside the API response).

## [6.12.1] - 2023-08-03
### Fixed
- Changed the structure of the GraphQL query used when updating DML models through `client.data_modeling.graphql.apply_dml` to properly handle (i.e. escape) all valid symbols/characters.

## [6.12.0] - 2023-07-26
### Added
- Added option `expand_metadata` to `.to_pandas()` method for list resource types which converts the metadata (if any) into separate columns in the returned dataframe. Also added `metadata_prefix` to control the naming of these columns (default is "metadata.").

## [6.11.1] - 2023-07-19
### Changed
- Return type `SubscriptionTimeSeriesUpdate` in `client.time_series.subscriptions.iterate_data` is now required and not optional.

## [6.11.0] - 2023-07-19
### Added
- Support for Data Point Subscription, `client.time_series.subscriptions`. Note this is an experimental feature.


## [6.10.0] - 2023-07-19
### Added
- Upsert method for `assets`, `events`, `timeseries`, `sequences`, and `relationships`.
- Added `ignore_unknown_ids` flag to `client.sequences.delete`

## [6.9.0] - 2023-07-19
### Added
- Basic runtime validation of ClientConfig.project

## [6.8.7] - 2023-07-18
### Fixed
- Dumping of `Relationship` with `labels` is not `yaml` serializable. This is now fixed.

## [6.8.6] - 2023-07-18
### Fixed
- Include `version` in __repr__ for View and DataModel

## [6.8.5] - 2023-07-18
### Fixed
- Change all implicit Optional types to explicit Optional types.

## [6.8.4] - 2023-07-12
### Fixed
- `max_worker` limit match backend for `client.data_modeling`.

## [6.8.3] - 2023-07-12
### Fixed
- `last_updated_time` and `created_time` are no longer optional on InstanceApplyResult

## [6.8.2] - 2023-07-12
### Fixed
- The `.dump()` method for `InstanceAggregationResult` caused an `AttributeError` when called.

## [6.8.1] - 2023-07-08
### Changed
- The `AssetHierarchy` class would consider assets linking their parent by ID only as orphans, contradicting the
  docstring stating "All assets linking a parent by ID are assumed valid". This is now true (they are no longer
  considered orphans).

## [6.8.0] - 2023-07-07
### Added
- Support for annotations reverse lookup.

## [6.7.1] - 2023-07-07
### Fixed
- Needless function "as_id" on View as it was already inherited
### Added
- Flag "all_versions" on data_modeling.data_models.retrieve() to retrieve all versions of a data model or only the latest one
- Extra documentation on how to delete edges and nodes.
- Support for using full Node and Edge objects when deleting instances.

## [6.7.0] - 2023-07-07
### Added
- Support for applying graphql dml using `client.data_modeling.graphql.apply_dml()`.

## [6.6.1] - 2023-07-07
### Improved
- Added convenience function to instantiate a `CogniteClient.default(...)` to save the users from typing the
  default URLs.

## [6.6.0] - 2023-07-06
### Fixed
- Support for query and sync endpoints across instances in the Data Modeling API with the implementation
  `client.data_modeling.instances`, the methods `query` and `sync`.

## [6.5.8] - 2023-06-30
### Fixed
- Serialization of `DataModel`. The bug caused `DataModel.load(data_model.dump(camel_case=True))` to fail with
  a `TypeError`. This is now fixed.

## [6.5.7] - 2023-06-29
### Fixed
- A bug caused by use of snake case in field types causing `NodeApply.dump(camel_case=True)`
  trigger a 400 response from the API.

## [6.5.6] - 2023-06-29
### Fixed
- A bug causing `ClientConfig(debug=True)` to raise an AttributeError

## [6.5.5] - 2023-06-28
### Fixed
- A bug where we would raise the wrong exception when errors on occurred on `data_modeling.spaces.delete`
- A bug causing inconsistent MRO in DataModelList

## [6.5.4] - 2023-06-28
### Added
- Missing query parameters:
     * `inline_views` in `data_modeling.data_models.retrieve()`.
     * `include_global` in `data_modeling.spaces.list()`.
     * `include_inherited_properties` in `data_modeling.views.retrieve()`.

## [6.5.3] - 2023-06-28
### Fixed
- Only validate `space` and `external_id` for `data_modeling` write classes.


## [6.5.2] - 2023-06-27
### Fixed
- Added missing `metadata` attribute to `iam.Group`

## [6.5.1] - 2023-06-27
### Fixed
- Fix typehints on `data_modeling.instances.aggregate()` to not allow Histogram aggregate.
- Moved `ViewDirectRelation.source` property to `MappedProperty.source` where it belongs.

## [6.5.0] - 2023-06-27
### Added
- Support for searching and aggregating across instances in the Data Modeling API with the implementation
  `client.data_modeling.instances`, the methods `search`, `histogram` and `aggregate`.

## [6.4.8] - 2023-06-23
### Fixed
- Handling non 200 responses in `data_modeling.spaces.apply`, `data_modeling.data_models.apply`,
  `data_modeling.views.apply` and `data_modeling.containers.apply`

## [6.4.7] - 2023-06-22
### Fixed
- Consistently return the correct id types in data modeling resource clients

## [6.4.6] - 2023-06-22
### Fixed
- Don't swallow keyword args on Apply classes in Data Modeling client

## [6.4.5] - 2023-06-21
### Added
- Included tuple-notation when retrieving or listing data model instances

### Improved
- Fixed docstring for retrieving data model instances and extended the examples.

## [6.4.4] - 2023-06-21
Some breaking changes to the datamodeling client. We don't expect any more breaking changes,
but we accept the cost of breaking a few consumers now early on the really nail the user experience.
### Added
- ViewId:as_property_ref and ContainerId:as_property_ref to make it easier to create property references.

### Changed
- Renamed ViewCore:as_reference and ContainerCore:as_reference to :as_id() for consistency with other resources.
- Change Instance:properties to be a `MutableMapping[ViewIdentifier, MutableMapping[PropertyIdentifier, PropertyValue]]`, in order to make it easier to consume
- Make VersionedDataModelingId:load accept `tuple[str, str]`
- Rename ConstraintIdentifier to Constraint - it was not an id but the definition itself
- Rename IndexIdentifier to Index - it was not an id but the definition itself
- Rename ContainerPropertyIdentifier to ContainerProperty - it was not an id but the definition itself

### Removed
- Redundant EdgeApply:create method. It simply mirrored the EdgeApply constructor.


## [6.4.3] - 2023-06-15
### Added
- Accept direct relation values as tuples in `EdgeApply`

## [6.4.2] - 2023-06-15
### Changed
- When providing ids as tuples in `instances.retrieve` and `instances.delete` you should not
have to specify the instance type in each tuple

### Fixed
- Bug where edges and nodes would get mixed up on `instances.retrieve`

## [6.4.1] - 2023-06-14
### Fixed
- Add the missing page_count field for diagram detect items.

## [6.4.0] - 2023-06-12
### Added
- Partial support for the instance resource in the Data Modeling API with the implementation
  `client.data_modeling.instances`, the endpoints `list`, `delete`, `retrieve`, and `apply`

## [6.3.2] - 2023-06-08
### Fixed
- Requests being retried around a token refresh cycle, no longer risk getting stuck with an outdated token.

### Added
- `CredentialProviders` subclassing `_OAuthCredentialProviderWithTokenRefresh`, now accepts a new parameter, `token_expiry_leeway_seconds`, controlling how early a token refresh request should be initiated (before it expires).

### Changed
- `CredentialProviders` subclassing `_OAuthCredentialProviderWithTokenRefresh` now uses a safer default of 15 seconds (up from 3 sec) to control how early a token refresh request should be initiated (before it expires).

## [6.3.1] - 2023-06-07
### Fixed
- Signature of `client.data_modeling.views.retrieve` and `client.data_modeling.data_models.retrieve` to always return a list.

## [6.3.0] - 2023-06-07
### Added
- Support for the container resource in the Data Modeling API with the implementation `client.data_modeling.containers`.
- Support for the view resource in the Data Modeling API with the implementation `client.data_modeling.views`.
- Support for the data models resource in the Data Modeling API with the implementation `client.data_modeling.data_models`.

### Removed
- Removed `retrieve_multiple` from the `SpacesAPI` to have a consistent API with the `views`, `containers`, and `data_models`.

## [6.2.2] - 2023-06-05
### Fixed
- Creating function schedules with current user credentials now works (used to fail at runtime with "Could not fetch a valid token (...)" because a session was never created.)

## [6.2.1] - 2023-05-26
### Added
- Data model centric support in transformation

## [6.2.0] - 2023-05-25
### Added
- Support for the spaces resource in the Data Modeling API with the implementation `client.data_modeling.spaces`.

### Improved
- Reorganized documentation to match API documentation.

## [6.1.10] - 2023-05-22
### Fixed
- Data modelling is now GA. Renaming instance_nodes -> nodes and instance_edges -> edges to make the naming in SDK consistent with Transformation API and CLI

## [6.1.9] - 2023-05-16
### Fixed
- Fixed a rare issue with datapoints fetching that could raise `AttributeError` when running with `pyodide`.

## [6.1.8] - 2023-05-12
### Fixed
- ExtractionPipelinesRun:dump method will not throw an error when camel_case=True anymore

## [6.1.7] - 2023-05-11
### Removed
- Removed DMS v2 destination in transformations

## [6.1.6] - 2023-05-11
### Fixed
- `FunctionsAPI.create` now work in Wasm-like Python runtimes such as `pyodide`.

## [6.1.5] - 2023-05-10
### Fixed
- When creating a transformation with a different source- and destination CDF project, the project setting is no longer overridden by the setting in the `CogniteClient` configuration allowing the user to read from the specified source project and write to the specified and potentially different destination project.

## [6.1.4] - 2023-05-08
### Fixed
- Pickling a `CogniteClient` instance with certain `CredentialProvider`s no longer causes a `TypeError: cannot pickle ...` to be raised.

## [6.1.3] - 2023-05-08
### Added
- Add the license of the package in poetry build.

## [6.1.2] - 2023-05-04
### Improved
- The SDK has received several minor bugfixes to be more user-friendly on Windows.

### Fixed
- The utility function `cognite.client.utils.datetime_to_ms` now raises an understandable `ValueError` when unable to convert pre-epoch datetimes.
- Several functions reading and writing to disk now explicitly use UTF-8 encoding

## [6.1.1] - 2023-05-02
### Fixed
- `AttributeError` when passing `pandas.Timestamp`s with different timezones (*of which one was UTC*) to `DatapointsAPI.retrieve_dataframe_in_tz`.
- A `ValueError` is no longer raised when passing `pandas.Timestamp`s in the same timezone, but with different underlying implementations (e.g. `datetime.timezone.utc` / `pytz.UTC` / `ZoneInfo("UTC")`) to `DatapointsAPI.retrieve_dataframe_in_tz`.

## [6.1.0] - 2023-04-28
### Added
- Support for giving `start` and `end` arguments as `pandas.Timestamp` in `DatapointsAPI.retrieve_dataframe_in_tz`.

### Improved
- Type hints for the `DatapointsAPI` methods.

## [6.0.2] - 2023-04-27
### Fixed
- Fixed a bug in `DatapointsAPI.retrieve_dataframe_in_tz` that could raise `AmbiguousTimeError` when subdividing the user-specified time range into UTC intervals (with fixed offset).

## [6.0.1] - 2023-04-20
### Fixed
- Fixed a bug that would cause `DatapointsAPI.retrieve_dataframe_in_tz` to raise an `IndexError` if there were only empty time series in the response.

## [6.0.0] - 2023-04-19
### Removed
- Removed support for legacy auth (API keys, service accounts, login.status)
- Removed the deprecated `extractionPipeline` argument to `client.extraction_pipelines.create`. Only `extraction_pipeline` is accepted now.
- Removed the deprecated `client.datapoints` accessor attribute. The datapoints API can only be accessed through `client.time_series.data` now.
- Removed the deprecated `client.extraction_pipeline_runs` accessor attribute. The extraction pipeline run API can only be accessed through `client.extraction_pipelines.runs` now.
- Removed the deprecated `external_id` attribute on `ExtractionPipelineRun`. This has been replaced with `extpipe_external_id`.

## [5.12.0] - 2023-04-18
### Changed
- Enforce that types are explicitly exported in order to make very strict type checkers happy.

## [5.11.1] - 2023-04-17
### Fixed
- List (and `__call__`) methods for assets, events, files, labels, relationships, sequences and time series now raise if given bad input for `data_set_ids`, `data_set_external_ids`, `asset_subtree_ids` and `asset_subtree_external_ids` instead of ignoring/returning everything.

### Improved
- The listed parameters above have silently accepted non-list input, i.e. single `int` (for `ids`) or single `str` (for `external_ids`). Function signatures and docstrings have now been updated to reflect this "hidden functionality".

## [5.11.0] - 2023-04-17
### Added
- The `DatapointsAPI` now supports time zones with the addition of a new method, `retrieve_dataframe_in_tz`. It does not support individual customization of query parameters (for good reasons, e.g. a DataFrame has a single index).
- Asking for datapoints in a specific time zone, e.g. `America/New_York` or `Europe/London` is now easily accomplished: the user can just pass in their `datetimes` localized to their time zone directly.
- Queries for aggregate datapoints are also supported, with the key feature being automatic handling of daylight savings time (DST) transitions, as this is not supported by the official API. Example usage: A user living in Oslo, Norway, wants daily averages in their local time. In Oslo, the standard time is UTC+1, with UTC+2 during the summer. This means during spring, there is a 23-hour long day when clocks roll 1 hour forward and a 25-hour day during fall.
- New granularities with a longer time span have been added (only to this new method, for now): 'week', 'month', 'quarter' and 'year'. These do not all represent a fixed frequency, but like the example above, neither does for example 'day' when we use time zones without a fixed UTC offset.

## [5.10.5] - 2023-04-13
### Fixed
- Subclasses of `VisionResource` inheriting `.dump` and `to_pandas` now work as expected for attributes storing lists of subclass instances like `Polygon`, `PolyLine`, `ObjectDetection` or `VisionExtractPredictions` directly or indirectly.

## [5.10.4] - 2023-04-13
### Fixed
- A lot of nullable integer attributes ended up as float after calling `.to_pandas`. These are now correctly converted to `dtype=Int64`.

## [5.10.3] - 2023-04-13
### Fixed
- When passing `CogniteResource` classes (like `Asset` or `Event`) to `update`, any labels were skipped in the update (passing `AssetUpdate` works). This has been fixed for all Cognite resource classes.

## [5.10.2] - 2023-04-12
### Fixed
- Fixed a bug that would cause `AssetsAPI.create_hierarchy` to not respect `upsert=False`.

## [5.10.1] - 2023-04-04
### Fixed
- Add missing field `when` (human readable version of the CRON expression) to `FunctionSchedule` class.

## [5.10.0] - 2023-04-03
### Fixed
- Implemented automatic retries for connection errors by default, improving the reliability of the connection to the Cognite API.
- Added a user-readable message to `CogniteConnectionRefused` error for improved user experience.

### Changed
- Introduce a `max_retries_connect` attribute on the global config, and default it to 3.

## [5.9.3] - 2023-03-27
### Fixed
- After creating a schedule for a function, the returned `FunctionSchedule` was missing a reference to the `CogniteClient`, meaning later calls to `.get_input_data()` would fail and raise `CogniteMissingClientError`.
- When calling `.get_input_data()` on a `FunctionSchedule` instance, it would fail and raise `KeyError` if no input data was specified for the schedule. This now returns `None`.

## [5.9.2] - 2023-03-27
### Fixed
- After calling e.g. `.time_series()` or `.events()` on an `AssetList` instance, the resulting resource list would be missing the lookup tables that allow for quick lookups by ID or external ID through the `.get()` method. Additionally, for future-proofing, the resulting resource list now also correctly has a `CogniteClient` reference.

## [5.9.1] - 2023-03-23
### Fixed
- `FunctionsAPI.call` now also works for clients using auth flow `OAuthInteractive`, `OAuthDeviceCode`, and any user-made subclass of `CredentialProvider`.

### Improved
- `FunctionSchedulesAPI.create` now also accepts an instance of `ClientCredentials` (used to be dictionary only).

## [5.9.0] - 2023-03-21
### Added
- New class `AssetHierarchy` for easy verification and reporting on asset hierarchy issues without explicitly trying to insert them.
- Orphan assets can now be reported on (orphan is an asset whose parent is not part of the given assets). Also, `AssetHierarchy` accepts an `ignore_orphans` argument to mimic the old behaviour where all orphans were assumed to be valid.
- `AssetsAPI.create_hierarchy` now accepts two new parameters: `upsert` and `upsert_mode`. These allow the user to do "insert or update" instead of an error being raised when trying to create an already existing asset. Upsert mode controls whether updates should replace/overwrite or just patch (partial update to non-null values only).
- `AssetsAPI.create_hierarchy` now also verifies the `name` parameter which is required and that `id` has not been set.

### Changed
- `AssetsAPI.create_hierarchy` now uses `AssetHierarchy` under the hood to offer concrete feedback on asset hierarchy issues, accessible through attributes on the raised exception, e.g. invalid assets, duplicates, orphans, or any cyclical asset references.

### Fixed
- `AssetsAPI.create_hierarchy`...:
  - Now respects `max_workers` when spawning worker threads.
  - Can no longer raise `RecursionError`. Used to be an issue for asset hierarchies deeper than `sys.getrecursionlimit()` (typically set at 1000 to avoid stack overflow).
  - Is now `pyodide` compatible.

## [5.8.0] - 2023-03-20
### Added
- Support for client certificate authentication to Azure AD.

## [5.7.4] - 2023-03-20
### Added
- Use `X-Job-Token` header for contextualization jobs to reduce required capabilities.

## [5.7.3] - 2023-03-14
### Improved
- For users unknowingly using a too old version of `numpy` (against the SDK dependency requirements), an exception could be raised (`NameError: name 'np' is not defined`). This has been fixed.

## [5.7.2] - 2023-03-10
### Fixed
- Fix method dump in TransformationDestination to ignore None.

## [5.7.1] - 2023-03-10
### Changed
- Split `instances` destination type of Transformations to `nodes` and `edges`.

## [5.7.0] - 2023-03-08
### Removed
- `ExtractionPipelineRunUpdate` was removed as runs are immutable.

### Fixed
- `ExtractionPipelinesRunsAPI` was hiding `id` of runs because `ExtractionPipelineRun` only defined `external_id` which doesn't exist for the "run resource", only for the "parent" ext.pipe (but this is not returned by the API; only used to query).

### Changed
- Rename and deprecate `external_id` in `ExtractionPipelinesRunsAPI` in favour of the more descriptive `extpipe_external_id`. The change is backwards-compatible, but will issue a `UserWarning` for the old usage pattern.

## [5.6.4] - 2023-02-28
### Added
- Input validation on `DatapointsAPI.[insert, insert_multiple, delete_ranges]` now raise on missing keys, not just invalid keys.

## [5.6.3] - 2023-02-23
### Added
- Make the SDK compatible with `pandas` major version 2 ahead of release.

## [5.6.2] - 2023-02-21
### Fixed
- Fixed an issue where `Content-Type` was not correctly set on file uploads to Azure.

## [5.6.1] - 2023-02-20
### Fixed
- Fixed an issue where `IndexError` was raised when a user queried `DatapointsAPI.retrieve_latest` for a single, non-existent time series while also passing `ignore_unknown_ids=True`. Changed to returning `None`, inline with other `retrieve` methods.

## [5.6.0] - 2023-02-16
### Added
- The SDK has been made `pyodide` compatible (to allow running natively in browsers). Missing features are `CredentialProvider`s with token refresh and `AssetsAPI.create_hierarchy`.

## [5.5.2] - 2023-02-15
### Fixed
- Fixed JSON dumps serialization error of instances of `ExtractionPipelineConfigRevision` and all subclasses (`ExtractionPipelineConfig`) as they stored a reference to the CogniteClient as a non-private attribute.

## [5.5.1] - 2023-02-14
### Changed
- Change `CredentialProvider` `Token` to be thread safe when given a callable that does token refresh.

## [5.5.0] - 2023-02-10
### Added
- Support `instances` destination type on Transformations.

## [5.4.4] - 2023-02-06
### Added
- Added user warnings when wrongly calling `/login/status` (i.e. without an API key) and `/token/inspect` (without OIDC credentials).

## [5.4.3] - 2023-02-05
### Fixed
- `OAuthDeviceCode` and `OAuthInteractive` now respect `global_config.disable_ssl` setting.

## [5.4.2] - 2023-02-03
### Changed
- Improved error handling (propagate IDP error message) for `OAuthDeviceCode` and `OAuthInteractive` upon authentication failure.

## [5.4.1] - 2023-02-02
### Fixed
- Bug where create_hierarchy would stop progressing after encountering more than `config.max_workers` failures.

## [5.4.0] - 2023-02-02
### Added
- Support for aggregating metadata keys/values for assets

## [5.3.7] - 2023-02-01
### Improved
- Issues with the SessionsAPI documentation have been addressed, and the `.create()` have been further clarified.

## [5.3.6] - 2023-01-30
### Changed
- A file-not-found error has been changed from `TypeError` to `FileNotFoundError` as part of the validation in FunctionsAPI.

## [5.3.5] - 2023-01-27
### Fixed
- Fixed an atexit-exception (`TypeError: '<' not supported between instances of 'tuple' and 'NoneType'`) that could be raised on PY39+ after fetching datapoints (which uses a custom thread pool implementation).

## [5.3.4] - 2023-01-25
### Fixed
- Displaying Cognite resources like an `Asset` or a `TimeSeriesList` in a Jupyter notebook or similar environments depending on `._repr_html_`, no longer raises `CogniteImportError` stating that `pandas` is required. Instead, a warning is issued and `.dump()` is used as fallback.

## [5.3.3] - 2023-01-24
### Added
- New parameter `token_cache_path` now accepted by `OAuthInteractive` and `OAuthDeviceCode` to allow overriding location of token cache.

### Fixed
- Platform dependent temp directory for the caching of the token in `OAuthInteractive` and `OAuthDeviceCode` (no longer crashes at exit on Windows).

## [5.3.2] - 2023-01-24
### Security
- Update `pytest` and other dependencies to get rid of dependency on the `py` package (CVE-2022-42969).

## [5.3.1] - 2023-01-20
### Fixed
- Last possible valid timestamp would not be returned as first (if first by some miracle...) by the `TimeSeries.first` method due to `end` being exclusive.

## [5.3.0] - 2023-01-20
### Added
- `DatapointsAPI.retrieve_latest` now support customising the `before` argument, by passing one or more objects of the newly added `LatestDatapointQuery` class.

## [5.2.0] - 2023-01-19
### Changed
- The SDK has been refactored to support `protobuf>=3.16.0` (no longer requires v4 or higher). This was done to fix dependency conflicts with several popular Python packages like `tensorflow` and `streamlit` - and also Azure Functions - that required major version 3.x of `protobuf`.

## [5.1.1] - 2023-01-19
### Changed
- Change RAW rows insert chunk size to make individual requests faster.

## [5.1.0] - 2023-01-03
### Added
- The diagram detect function can take file reference objects that contain file (external) id as well as a page range. This is an alternative to the lists of file ids or file external ids that are still possible to use. Page ranges were not possible to specify before.

## [5.0.2] - 2022-12-21
### Changed
- The valid time range for datapoints has been increased to support timestamps up to end of the year 2099 in the TimeSeriesAPI. The utility function `ms_to_datetime` has been updated accordingly.

## [5.0.1] - 2022-12-07
### Fixed
- `DatapointsArray.dump` would return timestamps in nanoseconds instead of milliseconds when `convert_timestamps=False`.
- Converting a `Datapoints` object coming from a synthetic datapoints query to a `pandas.DataFrame` would, when passed `include_errors=True`, starting in version `5.0.0`, erroneously cast the `error` column to a numeric data type and sort it *before* the returned values. Both of these behaviours have been reverted.
- Several documentation issues: Missing methods, wrong descriptions through inheritance and some pure visual/aesthetic.

## [5.0.0] - 2022-12-06
### Improved
- Greatly increased speed of datapoints fetching (new adaptable implementation and change from `JSON` to `protobuf`), especially when asking for... (measured in fetched `dps/sec` using the new `retrieve_arrays` method, with default settings for concurrency):
  - A large number of time series
    - 200 ts: ~1-4x speedup
    - 8000 ts: ~4-7x speedup
    - 20k-100k ts: Up to 20x faster
  - Very few time series (1-3)
    - Up to 4x faster
  - Very dense time series (>>10k dps/day)
    - Up to 5x faster
  - Any query for `string` datapoints
    - Faster the more dps, e.g. single ts, 500k: 6x speedup
- Peak memory consumption (for numeric data) is 0-55 % lower when using `retrieve` and 65-75 % lower for the new `retrieve_arrays` method.
- Fetching newly inserted datapoints no longer suffers from (potentially) very long wait times (or timeout risk).
- Converting fetched datapoints to a Pandas `DataFrame` via `to_pandas()` has changed from `O(N)` to `O(1)`, i.e., speedup no longer depends on the number of datapoints and is typically 4-5 orders of magnitude faster (!). NB: Only applies to `DatapointsArray` as returned by the `retrieve_arrays` method.
- Full customizability of queries is now available for *all retrieve* endpoints, thus the `query()` is no longer needed and has been removed. Previously only `aggregates` could be individually specified. Now all parameters can be passed either as top-level or as *individual settings*, even `ignore_unknown_ids`. This is now aligned with the API (except `ignore_unknown_ids` making the SDK arguably better!).
- Documentation for the retrieve endpoints has been overhauled with lots of new usage patterns and better examples. **Check it out**!
- Vastly better test coverage for datapoints fetching logic. You may have increased trust in the results from the SDK!

### Added
- New required dependency, `protobuf`. This is currently only used by the DatapointsAPI, but other endpoints may be changed without needing to release a new major version.
- New optional dependency, `numpy`.
- A new datapoints fetching method, `retrieve_arrays`, that loads data directly into NumPy arrays for improved speed and *much* lower memory usage.
- These arrays are stored in the new resource types `DatapointsArray` with corresponding container (list) type, `DatapointsArrayList` which offer much more efficient memory usage. `DatapointsArray` also offer zero-overhead pandas-conversion.
- `DatapointsAPI.insert` now also accepts `DatapointsArray`. It also does basic error checking like making sure the number of datapoints match the number of timestamps, and that it contains raw datapoints (as opposed to aggregate data which raises an error). This also applies to `Datapoints` input.
- `DatapointsAPI.insert_multiple` now accepts `Datapoints` and `DatapointsArray` as part of the (possibly) multiple inputs. Applies the same error checking as `insert`.

### Changed
- Datapoints are no longer fetched using `JSON`: the age of `protobuf` has begun.
- The main way to interact with the `DatapointsAPI` has been moved from `client.datapoints` to `client.time_series.data` to align and unify with the `SequenceAPI`. All example code has been updated to reflect this change. Note, however, that the `client.datapoints` will still work until the next major release, but will until then issue a `DeprecationWarning`.
- All parameters to all retrieve methods are now keyword-only (meaning no positional arguments are supported).
- All retrieve methods now accept a string for the `aggregates` parameter when asking for just one, e.g. `aggregates="max"`. This short-cut avoids having to wrap it inside a list. Both `snake_case` and `camelCase` are supported.
- The utility function `datetime_to_ms` no longer issues a `FutureWarning` on missing timezone information. It will now interpret naive `datetime`s as local time as is Python's default interpretation.
- The utility function `ms_to_datetime` no longer issues a `FutureWarning` on returning a naive `datetime` in UTC. It will now return an aware `datetime` object in UTC.
- All data classes in the SDK that represent a Cognite resource type have a `to_pandas` (or `to_geopandas`) method. Previously, these had various defaults for the `camel_case` parameter, but they have all been changed to `False`.
- All retrieve methods (when passing dict(s) with query settings) now accept identifier and aggregates in snake case (and camel case for convenience / backwards compatibility). Note that all newly added/supported customisable parameters (e.g. `include_outside_points` or `ignore_unknown_ids` *must* be passed in snake case or a `KeyError` will be raised.)
- The method `DatapointsAPI.insert_dataframe` has new default values for `dropna` (now `True`, still being applied on a per-column basis to not lose any data) and `external_id_headers` (now `True`, disincentivizing the use of internal IDs).
- The previous fetching logic awaited and collected all errors before raising (through the use of an "initiate-and-forget" thread pool). This is great, e.g., updates/inserts to make sure you are aware of all partial changes. However, when reading datapoints, a better option is to just fail fast (which it does now).
- `DatapointsAPI.[retrieve/retrieve_arrays/retrieve_dataframe]` no longer requires `start` (default: `0`, i.e. 1970-01-01) and `end` (default: `now`). This is now aligned with the API.
- Additionally, `DatapointsAPI.retrieve_dataframe` no longer requires `granularity` and `aggregates`.
- All retrieve methods accept a list of full query dictionaries for `id` and `external_id` giving full flexibility for all individual settings: `start`, `end`, `aggregates`, `granularity`, `limit`, `include_outside_points`, `ignore_unknown_ids`.
- Aggregates returned now include the time period(s) (given by the `granularity` unit) that `start` and `end` are part of (as opposed to only "fully in-between" points). This change is the *only breaking change* to the `DatapointsAPI.retrieve` method for aggregates and makes it so that the SDK match manual queries sent using e.g. `curl` or Postman. In other words, this is now aligned with the API.
Note also that this is a **bugfix**: Due to the SDK rounding differently than the API, you could supply `start` and `end` (with `start < end`) and still be given an error that `start is not before end`. This can no longer happen.
- Fetching raw datapoints using `include_outside_points=True` now returns both outside points (if they exist), regardless of `limit` setting (this is the *only breaking change* for limited raw datapoint queries; unlimited queries are fully backwards compatible). Previously the total number of points was capped at `limit`, thus typically only returning the first. Now up to `limit+2` datapoints are always returned. This is now aligned with the API.
- When passing a relative or absolute time specifier string like `"2w-ago"` or `"now"`, all time series in the same query will use the exact same value for 'now' to avoid any inconsistencies in the results.
- Fetching newly inserted datapoints no longer suffers from very long wait times (or timeout risk) as the code's dependency on `count` aggregates has been removed entirely (implementation detail) which could delay fetching by anything between a few seconds to several minutes/go to timeout while the aggregate was computed on-the-fly. This was mostly a problem for datapoints inserted into low-priority time periods (far away from current time).
- Asking for the same time series any number of times no longer raises an error (from the SDK), which is useful for instance when fetching disconnected time periods. This is now aligned with the API. Thus, the custom exception `CogniteDuplicateColumnsError` is no longer needed and has been removed from the SDK.
- ...this change also causes the `.get` method of `DatapointsList` and `DatapointsArrayList` to now return a list of `Datapoints` or `DatapointsArray` respectively *when duplicated identifiers are queried*. For data scientists and others used to `pandas`, this syntax is familiar to the slicing logic of `Series` and `DataFrame` when used with non-unique indices.
There is also a very subtle **bugfix** here: since the previous implementation allowed the same time series to be specified by both its `id` and `external_id`, using `.get` to access it would always yield the settings that were specified by the `external_id`. This will now return a `list` as explained above.
- `Datapoints` and `DatapointsArray` now store the `granularity` string given by the user (when querying aggregates) which allows both `to_pandas` methods (on `DatapointsList` and `DatapointsArrayList` as well) to accept `include_granularity_name` that appends this to the end of the column name(s).
- Datapoints fetching algorithm has changed from one that relies on up-to-date and correct `count` aggregates to be fast (with fallback on serial fetching when missing/unavailable), to recursively (and reactively) splitting the time-domain into smaller and smaller pieces, depending on the discovered-as-fetched density-distribution of datapoints in time and the number of available workers/threads. The new approach also has the ability to group more than 1 (one) time series per API request (when beneficial) and short-circuit once a user-given limit has been reached (if/when given). This method is now used for *all types of queries*; numeric raw-, string raw-, and aggregate datapoints.

#### Change: `retrieve_dataframe`
- Previously, fetching was constricted (🐍) to either raw- OR aggregate datapoints. This restriction has been lifted and the method now works exactly like the other retrieve-methods (with a few extra options relevant only for pandas `DataFrame`s).
- Used to fetch time series given by `id` and `external_id` separately - this is no longer the case. This gives a significant, additional speedup when both are supplied.
- The `complete` parameter has been removed and partially replaced by `uniform_index (bool)` which covers a subset of the previous features (with some modifications: now gives a uniform index all the way from the first given `start` to the last given `end`). Rationale: Old method had a weird and had unintuitive syntax (passing a string using commas to separate options).
- Interpolating, forward-filling or in general, imputation (also prev. controlled via the `complete` parameter) is completely removed as the resampling logic *really* should be up to the user fetching the data to decide, not the SDK.
- New parameter `column_names` (as already used in several existing `to_pandas` methods) decides whether to pick `id`s or `external_id`s as the dataframe column names. Previously, when both were supplied, the dataframe ended up with a mix.
Read more below in the removed section or check out the method's updated documentation.
- The ordering of columns for aggregates is now always chronological instead of the somewhat arbitrary choice made in `Datapoints.__init__`, (since `dict`s keep insertion order in newer python versions and instance variables lives in `__dict__`)).
- New parameter `include_granularity_name` that appends the specified granularity to the column names if passed as `True`. Mimics the behaviour of the older, well-known argument `include_aggregate_name`, but adds after: `my-ts|average|13m`.

### Fixed
- `CogniteClientMock` has been updated with 24 missing APIs (including sub-composited APIs like `FunctionsAPI.schedules`) and is now used internally in testing instead of a similar, additional implementation.
- Loads of `assert`s meant for the SDK user have been changed to raising exceptions instead as a safeguard since `assert`s are ignored when running in optimized mode `-O` (or `-OO`).

### Fixed: Extended time domain
- `TimeSeries.[first/count/latest]()` now work with the expanded time domain (minimum age of datapoints was moved from 1970 to 1900, see [4.2.1]).
  - `TimeSeries.latest()` now supports the `before` argument similar to `DatapointsAPI.retrieve_latest`.
  - `TimeSeries.first()` now considers datapoints before 1970 and after "now".
  - `TimeSeries.count()` now considers datapoints before 1970 and after "now" and will raise an error for string time series as `count` (or any other aggregate) is not defined.
- `DatapointsAPI.retrieve_latest` would give latest datapoint `before="now"` when given `before=0` (1970) because of a bad boolean check. Used to not be a problem since there were no data before epoch.
- The utility function `ms_to_datetime` no longer raises `ValueError` for inputs from before 1970, but will raise for input outside the allowed minimum- and maximum supported timestamps in the API.
**Note**: that support for `datetime`s before 1970 may be limited on Windows, but `ms_to_datetime` should still work (magic!).

### Fixed: Datapoints-related
- **Critical**: Fetching aggregate datapoints now works properly with the `limit` parameter. In the old implementation, `count` aggregates were first fetched to split the time domain efficiently - but this has little-to-no informational value when fetching *aggregates* with a granularity, as the datapoints distribution can take on "any shape or form". This often led to just a few returned batches of datapoints due to miscounting (e.g. as little as 10% of the actual data could be returned(!)).
- Fetching datapoints using `limit=0` now returns zero datapoints, instead of "unlimited". This is now aligned with the API.
- Removing aggregate names from the columns in a Pandas `DataFrame` in the previous implementation used `Datapoints._strip_aggregate_name()`, but this had a bug: Whenever raw datapoints were fetched all characters after the last pipe character (`|`) in the tag name would be removed completely. In the new version, the aggregate name is only added when asked for.
- The method `Datapoints.to_pandas` could return `dtype=object` for numeric time series when all aggregate datapoints were missing; which is not *that* unlikely, e.g., when using `interpolation` aggregate on a `is_step=False` time series with datapoints spacing above one hour on average. In such cases, an object array only containing `None` would be returned instead of float array dtype with `NaN`s. Correct dtype is now enforced by an explicit `pandas.to_numeric()` cast.
- Fixed a bug in all `DatapointsAPI` retrieve-methods when no time series was/were found, a single identifier was *not* given (either list of length 1 or all given were missing), `ignore_unknown_ids=True`, and `.get` was used on the empty returned `DatapointsList` object. This would raise an exception (`AttributeError`) because the mappings from `id` or `external_id` to `Datapoints` were not defined on the object (only set when containing at least 1 resource).

### Removed
- Method: `DatapointsAPI.query`. No longer needed as all "optionality" has been moved to the three `retrieve` methods.
- Method: `DatapointsAPI.retrieve_dataframe_dict`. Rationale: Due to its slightly confusing syntax and return value, it basically saw no use "in the wild".
- Custom exception: `CogniteDuplicateColumnsError`. No longer needed as the retrieve endpoints now support duplicated identifiers to be passed (similar to the API).
- All convenience methods related to plotting and the use of `matplotlib`. Rationale: No usage and low utility value: the SDK should not be a data science library.

## [4.11.3] - 2022-11-17
### Fixed
- Fix FunctionCallsAPI filtering

## [4.11.2] - 2022-11-16
### Changed
- Detect endpoint (for Engineering Diagram detect jobs) is updated to spawn and handle multiple jobs.
### Added
- `DetectJobBundle` dataclass: A way to manage multiple files and jobs.

## [4.11.1] - 2022-11-15
### Changed
- Update doc for Vision extract method
- Improve error message in `VisionExtractJob.save_annotations`

## [4.11.0] - 2022-10-17
### Added
- Add `compute` method to `cognite.client.geospatial`

## [4.10.0] - 2022-10-13
### Added
- Add `retrieve_latest` method to `cognite.client.sequences`
- Add support for extending the expiration time of download links returned by `cognite.client.files.retrieve_download_urls()`

## [4.9.0] - 2022-10-10
### Added
- Add support for extraction pipeline configuration files
### Deprecated
- Extraction pipeline runs has been moved from `client.extraction_pipeline_runs` to `client.extraction_pipelines.runs`

## [4.8.1] - 2022-10-06
### Fixed
- Fix `__str__` method of `TransformationSchedule`

## [4.8.0] - 2022-09-30
### Added
- Add operations for geospatial rasters

## [4.7.1] - 2022-09-29
### Fixed
- Fixed the `FunctionsAPI.create` method for Windows-users by removing
  validation of `requirements.txt`.

## [4.7.0] - 2022-09-28
### Added
- Support `tags` on `transformations`.

### Changed
- Change geospatial.aggregate_features to support `aggregate_output`

## [4.5.4] - 2022-09-19
### Fixed
- The raw rows insert endpoint is now subject to the same retry logic as other idempotent endpoints.

## [4.5.3] - 2022-09-15
### Fixed
- Fixes the OS specific issue where the `requirements.txt`-validation failed
  with `Permission Denied` on Windows.

## [4.5.2] - 2022-09-09
### Fixed
- Fixes the issue when updating transformations with new nonce credentials

## [4.5.1] - 2022-09-08
### Fixed
- Don't depend on typing_extensions module, since we don't have it as a dependency.

## [4.5.0] - 2022-09-08
### Added
- Vision extract implementation, providing access to the corresponding [Vision Extract API](https://docs.cognite.com/api/v1/#tag/Vision).

## [4.4.3] - 2022-09-08
### Fixed
- Fixed NaN/NA value check in geospatial FeatureList

## [4.4.2] - 2022-09-07
### Fixed
- Don't import numpy in the global space in geospatial module as it's an optional dependency

## [4.4.1] - 2022-09-06
### Fixed
- Fixed FeatureList.from_geopandas to handle NaN values

## [4.4.0] - 2022-09-06
### Changed
- Change geospatial.aggregate_features to support order_by

## [4.3.0] - 2022-09-06
### Added
- Add geospatial.list_features

## [4.2.1] - 2022-08-23
### Changed
- Change timeseries datapoints' time range to start from 01.01.1900

## [4.2.0] - 2022-08-23
### Added
- OAuthInteractive credential provider. This credential provider will redirect you to a login page
and require that the user authenticates. It will also cache the token between runs.
- OAuthDeviceCode credential provider. Display a device code to enter into a trusted device.
It will also cache the token between runs.

## [4.1.2] - 2022-08-22
### Fixed
- geospatial: support asset links for features

## [4.1.1] - 2022-08-19
### Fixed
- Fixed the issue on SDK when Python installation didn't include pip.

### Added
- Added Optional dependency called functions. Usage: `pip install "cognite-sdk[functions]"`

## [4.1.0] - 2022-08-18
### Added
- ensure_parent parameter to client.raw.insert_dataframe method

## [4.0.1] - 2022-08-17
### Added
- OAuthClientCredentials now supports token_custom_args.

## [4.0.0] - 2022-08-15
### Changed
- Client configuration no longer respects any environment variables. There are other libraries better
suited for loading configuration from the environment (such as builtin `os` or `pydantic`). There have also
been several reports of envvar name clash issues in tools built on top the SDK. We therefore
consider this something that should be handled by the application consuming the SDK. All configuration of
`cognite.client.CogniteClient` now happens using a `cognite.client.ClientConfig` object. Global configuration such as
`max_connection_pool_size` and other options which apply to all client instances are now configured through
the `cognite.client.global_config` object which is an instance of `cognite.client.GlobalConfig`. Examples
have been added to the docs.
- Auth has been reworked. The client configuration no longer accepts the `api_key` and `token_...` arguments.
It accepts only a single `credentials` argument which must be a `CredentialProvider` object. A few
implementations have been provided (`APIKey`, `Token`, `OAuthClientCredentials`). Example usage has
been added to the docs. More credential provider implementations will be added in the future to accommodate
other OAuth flows.

### Fixed
- A bug in the Functions SDK where the lifecycle of temporary files was not properly managed.

## [3.9.0] - 2022-08-11
### Added
- Moved Cognite Functions from Experimental SDK to Main SDK.

## [3.8.0] - 2022-08-11
### Added
- Add ignore_unknown_ids parameter to sequences.retrieve_multiple

## [3.7.0] - 2022-08-10
### Changed
- Changed grouping of Sequence rows on insert. Each group now contains at most 100k values and at most 10k rows.

## [3.6.1] - 2022-08-10
### Fixed
- Fixed a minor casing error for the geo_location field on files

### Added
- Add ignore_unknown_ids parameter to files.retrieve_multiple

## [3.5.0] - 2022-08-10
### Changed
- Improve type annotations. Use overloads in more places to help static type checkers.

## [3.4.3] - 2022-08-10
### Changed
- Cache result from pypi version check so it's not executed for every client instantiation.

## [3.4.2] - 2022-08-09
### Fixed
- Fix the wrong destination name in transformations.

## [3.4.1] - 2022-08-01
### Fixed
- fixed exception when printing exceptions generated on transformations creation/update.

## [3.4.0] - 2022-07-25
### Added
- added support for nonce authentication on transformations

### Changed
- if no source or destination credentials are provided on transformation create, an attempt will be made to create a session with the CogniteClient credentials, if it succeeds, the acquired nonce will be used.
- if OIDC credentials are provided on transformation create/update, an attempt will be made to create a session with the given credentials. If it succeeds, the acquired nonce credentials will replace the given client credentials before sending the request.

## [3.3.0] - 2022-07-21
### Added
- added the sessions API

## [3.2.0] - 2022-07-15
### Removed
- Unused cognite.client.experimental module

## [3.1.0] - 2022-07-13
### Changed
- Helper functions for conversion to/from datetime now warns on naive datetimes and their interpretation.
### Fixed
- Helper function `datetime_to_ms` now accepts timezone aware datetimes.

## [3.0.1] - 2022-07-13
### Fixed
- fixed missing README.md in package

## [3.0.0] - 2022-07-12
### Changed
- Poetry build, one single package "cognite-sdk"
- Require python 3.8 or greater (used to be 3.5 or greater)
### Removed
- support for root_asset_id and root_asset_external_id filters. use asset subtree filters instead.

## [2.56.1] - 2022-06-22
### Added
- Time series property `is_step` can now be updated.

## [2.56.0] - 2022-06-21
### Added
- added the diagrams API

## [2.55.0] - 2022-06-20
### Fixed
- Improve geospatial documentation and implement better parameter resilience for filter and feature type update

## [2.54.0] - 2022-06-17
### Added
- Allow to set the chunk size when creating or updating geospatial features

## [2.53.1] - 2022-06-17
### Fixed
- Fixed destination type decoding of `transformation.destination`

## [2.53.0] - 2022-06-16
### Added
- Annotations implementation, providing access to the corresponding [Annotations API](https://docs.cognite.com/api/v1/#tag/Annotations).
    - Added `Annotation`, `AnnotationFilter`, `AnnotationUpdate` dataclasses to `cognite.client.data_classes`
    - Added `annotations` API to `cognite.client.CogniteClient`
    - **Create** annotations with `client.annotations.create` passing `Annotation` instance(s)
    - **Suggest** annotations with `client.annotations.suggest` passing `Annotation` instance(s)
    - **Delete** annotations with `client.annotations.delete` passing the id(s) of annotation(s) to delete
    - **Filter** annotations with `client.annotations.list` passing a `AnnotationFilter `dataclass instance or a filter `dict`
    - **Update** annotations with `client.annotations.update` passing updated `Annotation` or `AnnotationUpdate` instance(s)
    - **Get single** annotation with `client.annotations.retrieve` passing the id
    - **Get multiple** annotations with `client.annotations.retrieve_multiple` passing the ids

### Changed
- Reverted the optimizations introduced to datapoints fetching in 2.47.0 due to buggy implementation.

## [2.51.0] - 2022-06-13
### Added
- added the new geo_location field to the Asset resource

## [2.50.2] - 2022-06-09
### Fixed
- Geospatial: fix FeatureList.from_geopandas issue with optional properties

## [2.50.1] - 2022-06-09
### Fixed
- Geospatial: keep feature properties as is

## [2.50.0] - 2022-05-30
### Changed
- Geospatial: deprecate update_feature_types and add patch_feature_types

## [2.49.1] - 2022-05-19
### Changed
- Geospatial: Support dataset

## [2.49.0] - 2022-05-09
### Changed
- Geospatial: Support output selection for getting features by ids

## [2.48.0] - 2022-05-09
### Removed
- Experimental model hosting API

## [2.47.0] - 2022-05-02
### Changed
- Performance gain for `datapoints.retrieve` by grouping together time series in single requests against the underlying API.

## [2.46.1] - 2022-04-22
### Changed
- POST requests to the `sessions/revoke`-endpoint are now automatically retried
- Fix retrieval of empty raster in experimental geospatial api: http 204 as ok status

## [2.45.0] - 2022-03-25
### Added
- support `sequence_rows` destination type on Transformations.

## [2.44.1] - 2022-03-24
### Fixed
- fix typo in `data_set_ids` parameter type on `transformations.list`.

## [2.44.0] - 2022-03-24
### Added
- support conflict mode parameter on `transformations.schema.retrieve`.

## [2.43.1] - 2022-03-24
### Added
- update pillow dependency 9.0.0 -> 9.0.1

## [2.43.0] - 2022-03-24
### Added
- new list parameters added to `transformations.list`.

## [2.42.0] - 2022-02-25
### Added
- FeatureList.from_geopandas() improvements

### Fixed
- example for templates view.

## [2.41.0] - 2022-02-16
### Added
- support for deleting properties and search specs in GeospatialAPI.update_feature_types(...).

## [2.40.1] - 2022-02-15
### Fixed
- geospatial examples.

## [2.40.0] - 2022-02-11
### Added
- dataSetId support for transformations.

## [2.39.1] - 2022-01-25
### Added
- pandas and geospatial dependencies optional for cognite-sdk-core.

## [2.39.0] - 2022-01-20
### Added
- geospatial API support

## [2.38.6] - 2022-01-14
### Added
- add the possibility to cancel transformation jobs.

## [2.38.5] - 2022-01-12
### Fixed
- Bug where creating/updating/deleting more than 5 transformation schedules in a single call would fail.

## [2.38.4] - 2021-12-23
### Fixed
- Bug where list generator helper will return more than chunk_size items.

## [2.38.3] - 2021-12-13
### Fixed
- Bug where client consumes all streaming content when logging request.

## [2.38.2] - 2021-12-09
### Added
- add the possibility to pass extra body fields to APIClient._create_multiple.

## [2.38.1] - 2021-12-07
### Fixed
- Bug where loading `transformations.jobs` from JSON fails for raw destinations.

## [2.38.0] - 2021-12-06
### Added
- `transformations` api client, which allows the creation, deletion, update, run and retrieval of transformations.
- `transformations.schedules` api client, which allows the schedule, unschedule and retrieval of recurring runs of a transformation.
- `transformations.notifications` api client, which allows the creation, deletion and retrieval of transformation email notifications.
- `transformations.schema` api client, which allows the retrieval of the expected schema of sql transformations based on the destination data type.
- `transformations.jobs` api client, which retrieves the  status of transformation runs.

## [2.37.1] - 2021-12-01
### Fixed
- Bug where `sequences` full update attempts to "set" column spec. "set" is not supported for sequence column spec.

## [2.37.0] - 2021-11-30
### Added
- Added support for retrieving file download urls

## [2.36.0] - 2021-11-30
### Fixed
- Changes default JSON `.dumps()` behaviour to be in strict compliance with the standard: if any NaNs or +/- Infs are encountered, an exception will now be raised.

## [2.35.0] - 2021-11-29
### Added
- Added support for `columns` update on sequences
- Added support for `data_set_id` on template views

### Security
- Disallow downloading files to path outside download directory in `files.download()`.

## [2.32.0] - 2021-10-04
### Added
 - Support for extraction pipelines

## [2.31.1] - 2021-09-30
### Fixed
- Fixed a bug related to handling of binary response payloads.

## [2.31.0] - 2021-08-26
### Added
- View resolver for template fields.

## [2.30.0] - 2021-08-25
### Added
- Support for Template Views

## [2.29.0] - 2021-08-16
### Added
- Raw rows are retrieved using parallel cursors when no limit is set.

## [2.28.2] - 2021-08-12
### Added
- Relationships now supports `partitions` parameter for [parallel retrieval](https://docs.cognite.com/api/v1/#section/Parallel-retrieval)

## [2.28.1] - 2021-08-10
### Changed
- debug mode now logs response payload and headers.

## [2.27.0] - 2021-07-20

### Fixed
- When using CogniteClient with the client-secret auth flow, the object would not be pickle-able (e.g. when using multiprocessing) because of an anonymous function.

## [2.26.1] - 2021-07-20

### Changed
- Optimization. Do not get windows if remaining data points is 0. Reduces number of requests when asking for 100k data points/10k aggregates from 2 to 1.

## [2.26.0] - 2021-07-08

### Added
- Support for set labels on AssetUpdate

## [2.25.0] - 2021-07-06

### Added
- filter_nodes function to ThreeDRevisionsAPI

## [2.24.0] - 2021-06-28

### Added
- ignore_unknown_ids flag to Relationships delete method

## [2.23.0] - 2021-06-25

### Added
- insert_dataframe and retrieve_dataframe methods to the Raw client

## [2.22.0] - 2021-06-22

### Added
- More contextualization job statuses
### Changed
- Refactor contextualization constant representation

## [2.21.0] - 2021-06-21

### Added
- Datasets support for labels

## [2.20.0] - 2021-06-18

### Added
- rows() in RawRowsAPI support filtering with `columns` and `min/maxLastUpdatedTime`

## [2.19.0] - 2021-05-11

### Added
- Support for /token/inspect endpoint

## [2.18.2] - 2021-04-23

### Fixed
- Bug in templates instances filter that would cause `template_names` to be ignored.

## [2.18.1] - 2021-04-22

### Added
- Configure file download/upload timeouts with `COGNITE_FILE_TRANSFER_TIMEOUT` environment variable or
`file_transfer_timeout` parameter on `CogniteClient`.

### Changed
- Increased default file transfer timeout from 180 to 600 seconds
- Retry more failure modes (read timeouts, 502, 503, 504) for files upload/download requests.

## [2.18.0] - 2021-04-20

### Changed
- `COGNITE_DISABLE_SSL` now also covers ssl verification on IDP endpoints used for generating tokens.


## [2.17.1] - 2021-04-15

### Added
- `created_time`, and `last_updated_time` to template data classes.
- `data_set_id` to template instance data class.


## [2.17.0] - 2021-03-26

### Changed
- Ignore exceptions from pypi version check and reduce its timeout to 5 seconds.

### Fixed
- Only 200/201/202 is treated as successful response. 301 led to json decoding errors -
now handled gracefully.
- datasets create limit was set to 1000 in the sdk, leading to cases of 400 from the api where the limit is 10.

### Added
- Support for specifying proxies in the CogniteClient constructor

### Removed
- py.typed file. Will not declare library as typed until we run a typechecker on the codebase.


## [2.16.0] - 2021-03-26

### Added
- support for templates.
- date-based `cdf-version` header.

## [2.15.0] - 2021-03-22

### Added
- `createdTime` field on raw dbs and tables.

## [2.14.0] - 2021-03-18

### Added
- dropna argument to insert_dataframe method in DatapointsAPI

## [2.13.0] - 2021-03-16

### Added
- `sortByNodeId` and `partitions` query parameters to `list_nodes` method.

## [2.12.2] - 2021-03-11

### Fixed
- CogniteAPIError raised (instead of internal KeyError) when inserting a RAW row without a key.

## [2.12.1] - 2021-03-09

### Fixed
- CogniteMissingClientError raised when creating relationship with malformed body.

## [2.12.0] - 2021-03-08

### Changed
- Move Entity matching API from beta to v1.

## [2.11.1] - 2021-02-18

### Changed
- Resources are now more lenient on which types they accept in for labels
- Entity matching fit will flatten dictionaries and resources to "metadata.subfield" similar to pipelines.

### Added
- Relationships now support update

## [2.10.7] - 2021-02-02

### Fixed
- Relationships API list calls via the generator now support `chunk_size` as parameter.

## [2.10.6] - 2021-02-02

### Fixed
- Retry urllib3.NewConnectionError when it isn't in the context of a ConnectionRefusedError

## [2.10.5] - 2021-01-25

### Fixed
- Fixed asset subtree not returning an object with id->item cache for use in .get

## [2.10.4] - 2020-12-14

### Changed
- Relationships filter will now chain filters on large amounts of sources or targets in batches of 1000 rather than 100.


## [2.10.3] - 2020-12-09

### Fixed
- Retries now have backup time tracking per request, rather than occasionally shared between threads.
- Sequences delete ranges now no longer gives an error if no data is present

## [2.10.2] - 2020-12-08

### Fixed
- Set geoLocation.type in files to "Feature" if missing

## [2.10.1] - 2020-12-03

### Added
- Chaining of requests to the relationships list method,
allowing the method to take arbitrarily long lists for `source_external_ids` and `target_external_ids`

## [2.10.0] - 2020-12-01

### Added
- Authentication token generation and lifecycle management

## [2.9.0] - 2020-11-25

### Added
- Entity matching API is now available in the beta client.

## [2.8.0] - 2020-11-23

### Changed
- Move relationships to release python SDK

## [2.7.0] - 2020-11-10

### Added
- `fetch_resources` parameter to the relationships `list` and `retrieve_multiple` methods, which attempts to fetch the resource referenced in the relationship.

## [2.6.4] - 2020-11-10

### Fixed
- Fixed a bug where 429 was not retried on all endpoints

## [2.6.3] - 2020-11-10

### Fixed
- Resource metadata should be able to set empty using `.metadata.set(None)` or `.metadata.set({})`.

## [2.6.2] - 2020-11-05

### Fixed
- Asset retrieve subtree should return empty AssetList if asset does not exist.

## [2.6.1] - 2020-10-30

### Added
- `geospatial` to list of valid relationship resource types.

## [2.6.0] - 2020-10-26

### Changed
- Relationships list should take dataset internal and external id as different parameters.

## [2.5.4] - 2020-10-22

### Fixed
- `_is_retryable` didn't handle clusters with a dash in the name.

## [2.5.3] - 2020-10-14

### Fixed
- `delete_ranges` didn't cast string timestamp into number properly.

## [2.5.2] - 2020-10-06

### Fixed
- `labels` in FileMetadata is not cast correctly to a list of `Label` objects.

## [2.5.1] - 2020-10-01
- Include `py.typed` file in sdk distribution

## [2.5.0] - 2020-09-29

### Added
- Relationships beta support.

### Removed
- Experimental Model Hosting client.

## [2.4.3] - 2020-09-18
- Increase raw rows list limit to 10,000

## [2.4.2] - 2020-09-10
- Fixed a bug where urls with query parameters were excluded from the retryable endpoints.

## [2.4.1] - 2020-09-09

### Changed
- Generator-based listing now supports partitions. Example:
  ``` python
  for asset in client.assets(partitions=10):
    # do something
  ```

## [2.4.0] - 2020-08-31

### Added
- New 'directory' in Files

## [2.3.0] - 2020-08-25

### Changed
- Add support for mypy and other type checking tools by adding packaging type information

## [2.2.2] - 2020-08-18

### Fixed
- HTTP transport logic to better handle retrying of connection errors
- read timeouts will now raise a CogniteReadTimeout
- connection errors will now raise a CogniteConnectionError, while connection refused errors will raise the more
 specific CogniteConnectionRefused exception.

### Added
- Jitter to exponential backoff on retries

### Changed
- Make HTTP requests no longer follow redirects by default
- All exceptions now inherit from CogniteException

## [2.2.1] - 2020-08-17

### Added
- Fixed a bug where `/timeseries/list` was missing from the retryable endpoints.

## [2.2.0] - 2020-08-17

### Added
- Files labelling support

## [2.1.2] - 2020-08-13

### Fixed
- Fixed a bug where only v1 endpoints (not playground) could be added as retryable

## [2.1.1] - 2020-08-13

### Fixed
- Calls to datapoints `retrieve_dataframe` with `complete="fill"` would break using Pandas version 1.1.0 because it raises TypeError when calling `.interpolate(...)` on a dataframe with no columns.

## [2.1.0] - 2020-07-22

### Added
- Support for passing a single string to `AssetUpdate().labels.add` and `AssetUpdate().labels.remove`. Both a single string and a list of strings is supported. Example:
  ```python
  # using a single string
  my_update = AssetUpdate(id=1).labels.add("PUMP").labels.remove("VALVE")
  res = client.assets.update(my_update)

  # using a list of strings
  my_update = AssetUpdate(id=1).labels.add(["PUMP", "ROTATING_EQUIPMENT"]).labels.remove(["VALVE"])
  res = client.assets.update(my_update)
  ```

## [2.0.0] - 2020-07-21

### Changed
- The interface to interact with labels has changed. A new, improved interface is now in place to make it easier to work with CDF labels. The new interface behaves this way:
  ```python
  # crate label definition(s)
  client.labels.create(LabelDefinition(external_id="PUMP", name="Pump", description="Pump equipment"))
  # ... or multiple
  client.labels.create([LabelDefinition(external_id="PUMP"), LabelDefinition(external_id="VALVE")])

  # list label definitions
  label_definitions = client.labels.list(name="Pump")

  # delete label definitions
  client.labels.delete("PUMP")
  # ... or multiple
  client.labels.delete(["PUMP", "VALVE"])

  # create an asset with label
  asset = Asset(name="my_pump", labels=[Label(external_id="PUMP")])
  client.assets.create(assets)

  # filter assets by labels
  my_label_filter = LabelFilter(contains_all=["PUMP", "VERIFIED"])
  asset_list = client.assets.list(labels=my_label_filter)

  # attach/detach labels to/from assets
  my_update = AssetUpdate(id=1).labels.add(["PUMP"]).labels.remove(["VALVE"])
  res = client.assets.update(my_update)
  ```

### Fixed
- Fixed bug where `_call_` in SequencesAPI (`client.sequences`) was incorrectly returning a `GET` method instead of `POST`.

## [1.8.1] - 2020-07-07
### Changed
- For 3d mappings delete, only use node_id and asset_id pairs in delete request to avoid potential bad request.
- Support attaching/detaching multiple labels on assets in a single method

## [1.8.0] - 2020-06-30
### Added
- Synthetic timeseries endpoint for DatapointsApi
- Labels endpoint support
- Assets labelling support
- Support for unique value aggregation for events.

### Changed
- When `debug=true`, redirects are shown more clearly.

## [1.7.0] - 2020-06-03
### Fixed
- datasetId is kept as an integer in dataframes.

### Changed
- Internal list of retryable endpoints was changed to a class variable so it can be modified.

## [1.6.0] - 2020-04-28
### Added
- Support events filtering by ongoing events (events without `end_time` defined)
- Support events filtering by active timerange of event
- Support files metadata filtering by `asset_external_ids`
- Aggregation endpoint for Assets, DataSets, Events, Files, Sequences and TimeSeries API

## [1.5.2] - 2020-04-02
### Added
- Support for security categories on file methods

## [1.5.1] - 2020-04-01
### Added
- Support for security categories on files
- active_at_time on relationships

### Fixed
- No longer retry calls to /files/initupload
- Retry retryable POST endpoints in datasets API

## [1.5.0] - 2020-03-12
### Added
- DataSets API and support for this in assets, events, time series, files and sequences.
- .asset helper function on time series.
- asset external id filter on time series.

## [1.4.13] - 2020-03-03
### Added
- Relationship list supports multiple sources, targets, relationship types and datasets.

## [1.4.12] - 2020-03-02

### Fixed
- Fixed a bug in file uploads where fields other than name were not being passed to uploaded directories.

## [1.4.11] - 2020-02-21

### Changed
- Datapoint insertion changed to be less memory intensive.

### Fixed
- Fixed a bug where add service account to group expected items in response.
- Jupyter notebook output and non-camel cased to_pandas uses nullable int fields instead of float for relevant fields.

## [1.4.10] - 2020-01-27
### Added
- Support for the error field for synthetic time series query in the experimental client.
- Support for retrieving data from multiple sequences at once.

## [1.4.9] - 2020-01-08

### Fixed
- Fixed a bug where datapoints `retrieve` could return less than limit even if there were more datapoints.
- Fixed an issue where `insert_dataframe` would give an error with older pandas versions.

## [1.4.8] - 2019-12-19

### Added
- Support for `ignore_unknown_ids` on time series `retrieve_multiple`, `delete` and datapoints `retrieve` and `latest` and related endpoints.
- Support for asset subtree filters on files, sequences, and time series.
- Support for parent external id filters on assets.
- Synthetic datapoints retrieve has additional functions including variable replacement and sympy support.

### Changed
- Synthetic datapoints now return errors in the `.error` field, in the jupyter output, and optionally in pandas dataframes if `include_errors` is set.

## [1.4.7] - 2019-12-05

### Added
- Support for synthetic time series queries in the experimental client.
- parent external id filter added for assets.

### Fixed
- startTime in event dataframes is now a nullable int dtype, consistent with endTime.

## [1.4.6] - 2019-12-02

### Fixed
- Fixed notebook output for Asset, Datapoint and Raw.

## [1.4.5] - 2019-12-02

### Changed

- The ModelHostingAPI now calls Model Hosting endpoints in playground instead of 0.6.

## [1.4.4] - 2019-11-29

### Added
 - Option to turn off version checking from CogniteClient constructor

### Changed
- In sequences create, the column definitions object accepts both camelCased and snake_cased keys.
- Retry 429 on all endpoints

### Fixed
- Fixed notebook output for DatapointsList

## [1.4.3] - 2019-11-27
### Fixed
- In Jupyter notebooks, the output from built-in list types is no longer camel cased.

## [1.4.2] - 2019-11-27

### Changed
- In the 3D API, the call and list methods now include all models by default instead of only unpublished ones.
- In Jupyter notebooks, the output from built-in types is no longer camel cased.

### Added
- Support for filtering events by asset subtree ids.

## [1.4.1] - 2019-11-18

### Added
- Support for filtering events by asset external id.
- query parameter on asset search.
- `ignore_unknown_ids` parameter on asset and events method `delete` and `retrieve_multiple`.

## [1.4.0] - 2019-11-14

### Changed
- In the ModelHostingAPI, models, versions and schedules are now referenced by name instead of id. The ids are no longer available.
- In the ModelHostingAPI, functions related to model versions are moved from the ModelsAPI to the new ModelVersionsAPI.
- In the ModelHostingAPI, the model names must be unique. Also, the version names and schedule names must be unique per model.
- Default value for `limit` in search method is now 100 instead of None to clarify api default behaviour when no limit is passed.

## [1.3.4] - 2019-11-07

### Changed
- Error 500's are no longer retried by default, only HTTP 429, 502, 503, 504 are.
- Optimized HTTP calls by caching user agent.
- Relationship filtering is now integrated into `list` instead of `search`.
- Sequences `insert_dataframe` parameter `external_id_headers` documentation updated.
- Type hints for several objects formerly `Dict[str, Any]` improved along with introducing matching dict derived classes.

### Fixed
- `source_created_time` and `source_modified_time` on files now displayed as time fields.
- Fixed pagination for `include_outside_points` and other edge cases in datapoints.
- Fixed a bug where `insert_dataframe` with strings caused a numpy error.

### Added
- Relationships can now have sequences as source or target.

## [1.3.3] - 2019-10-21

### Changed
- Datapoints insert dataframe function will check for infinity values.
- Allow for multiple calls to .add / .remove in object updates such as metadata, without later calls overwriting former.
- List time series now ignores the include_metadata parameter.

### Added
- Advanced list endpoint is used for listing time series, adding several new filters and partitions.

## [1.3.2] - 2019-10-16

### Added
- Datapoints objects now store is_string, is_step and unit to allow for better interpretation of the data.
- Sorting when listing events
- Added a search function in the relationships API.

### Changed
- `list` and `__call__` methods for files now support list parameters for `root_ids`, `root_external_ids`.
- retrieve_dataframe with `complete` using Datapoints fields instead of retrieving time series metadata.

### Fixed
- Fixed chunking logic in list_generator to always return last partial chunk.
- Fixed an error on missing target/source in relationships.

## [1.3.1] - 2019-10-09
### Fixed
- Fixed support for totalVariation aggregate completion.
- Changed conversion of raw RowList to pandas DataFrame to handle missing values (in columns) across the rows. This also fixes the bug where one-off values would be distributed to all rows in the DataFrame (unknown bug).

## [1.3.0] - 2019-10-03
### Changed
- Sequences officially released and no longer considered experimental.
- Sequences data insert no longer takes a default value for columns.

## [1.2.1] - 2019-10-01
### Fixed
- Tokens are sent with the correct "Authorization" header instead of "Authentication".

## [1.2.0] - 2019-10-01
### Added
- Support for authenticating with bearer tokens. Can now supply a jwt or jwt-factory to CogniteClient. This token will override any api-key which has been set.

## [1.1.12] - 2019-10-01
### Fixed
- Fixed a bug in time series pagination where getting 100k datapoints could cause a missing id error when using include_outside_points.
- SequencesData `to_pandas` no longer returns NaN on integer zero columns.
- Fixed a bug where the JSON encoder would throw circular reference errors on unknown data types, including numpy floats.

## [1.1.11] - 2019-09-23
### Fixed
- Fix testing.CogniteClientMock so it is possible to get attributes on child which have not been explicitly in the CogniteClientMock constructor

## [1.1.10] - 2019-09-23
### Fixed
- Fix testing.CogniteClientMock so it is possible to get child mock not explicitly defined

### Added
- `list` and `__call__` methods for events now support list parameters for `root_asset_ids`, `root_asset_external_ids`.

## [1.1.9] - 2019-09-20
### Changed
- Renamed testing.mock_cognite_client to testing.monkeypatch_cognite_client

### Added
- testing.CogniteClientMock object

## [1.1.8] - 2019-09-19
### Added
- Support for aggregated properties of assets.
- `Asset` and `AssetList` classes now have a `sequences` function which retrieves related sequences.
- Support for partitioned listing of assets and events.

### Changed
- `list` and `__call__` methods for assets now support list parameters for `root_ids`, `root_external_ids`.
- Sequences API no longer supports column ids, all relevant functions have been changed to only use external ids.

### Fixed
- Fixed a bug in time series pagination where getting 100k dense datapoints would cause a missing id error.
- Sequences retrieve functions fixed to match API change, to single item per retrieve.
- Sequences retrieve/insert functions fixed to match API change to take lists of external ids.

## [1.1.7] - 2019-09-13
### Fixed
- `testing.mock_cognite_client()` so that it still accepts arguments after exiting from mock context.

## [1.1.6] - 2019-09-12
### Fixed
- `testing.mock_cognite_client()` so that the mocked CogniteClient may accept arguments.

## [1.1.5] - 2019-09-12
### Added
- Method `files.download_to_path` for streaming a file to a specific path

## [1.1.4] - 2019-09-12
### Added
- `root_asset_ids` parameter for time series list.

### Changed
- Formatted output in jupyter notebooks for `SequenceData`.
- `retrieve_latest` function in theDatapoints API extended to support more than 100 items.
- Log requests at DEBUG level instead of INFO.

## [1.1.3] - 2019-09-05
### Changed
- Disabled automatic handling of cookies on the requests session objects

### Fixed
- `to_pandas` method on CogniteResource in the case of objects without metadata

## [1.1.2] - 2019-08-28
### Added
- `limit` parameter on sequence data retrieval.
- Support for relationships exposed through experimental client.
- `end` parameter of sequence.data retrieval and range delete accepts -1 to indicate last index of sequence.

### Changed
- Output in jupyter notebooks is now pandas-like by default, instead of outputting long json strings.

### Fixed
- id parameters and timestamps now accept any integer type including numpy.int64, so values from dataframes can be passed directly.
- Compatibility fix for renaming of sequences cursor and start/end parameters in the API.

## [1.1.1] - 2019-08-23
### Added
- `complete` parameter on `datapoints.retrieve_dataframe`, used for forward-filling/interpolating intervals with missing data.
- `include_aggregate_name` option on `datapoints.retrieve_dataframe` and `DatapointsList.to_pandas`, used for removing the `|<aggregate-name>` postfix on dataframe column headers.
- datapoints.retrieve_dataframe_dict function, which returns {aggregate:dataframe} without adding aggregate names to columns
- source_created_time and source_modified_time support for files

## [1.1.0] - 2019-08-21
### Added
- New method create_hierarchy() added to assets API.
- SequencesAPI.list now accepts an asset_ids parameter for searching by asset
- SequencesDataAPI.insert now accepts a SequenceData object for easier copying
- DatapointsAPI.insert now accepts a Datapoints object for easier copying
- helper method `cognite.client.testing.mock_cognite_client()` for mocking CogniteClient
- parent_id and parent_external_id to AssetUpdate class.

### Changed
- assets.create() no longer validates asset hierarchy and sorts assets before posting. This functionality has been moved to assets.create_hierarchy().
- AssetList.files() and AssetList.events() now deduplicate results while fetching related resources, significantly reducing memory load.

## [1.0.5] - 2019-08-15
### Added
- files.create() method to enable creating a file without uploading content.
- `recursive` parameter to raw.databases.delete() for recursively deleting tables.

### Changed
- Renamed .iteritems() on SequenceData to .items()
- raw.insert() now chunks raw rows into batches of 10,000 instead of 1,000

### Fixed
- Sequences queries are now retried if safe
- .update() in all APIs now accept a subclass of CogniteResourceList as input
- Sequences datapoint retrieval updated to use the new cursor feature in the API
- Json serializiation in `__str__()` of base data classes. Now handles Decimal and Number objects.
- Now possible to create asset hierarchy using parent external id when the parent is not part of the batch being inserted.
- `name` parameter of files.upload_bytes is now required, so as not to raise an exception in the underlying API.

## [1.0.4] - 2019-08-05
### Added
- Variety of useful helper functions for Sequence and SequenceData objects, including .column_ids and .column_external_ids properties, iterators and slice operators.
- Sequences insert_dataframe function.
- Sequences delete_range function.
- Support for external id column headers in datapoints.insert_dataframe()

### Changed
- Sequences data retrieval now returns a SequenceData object.
- Sequences insert takes its parameters row data first, and no longer requires columns to be passed.
- Sequences insert now accepts tuples and raw-style data input.
- Sequences create now clears invalid fields such as 'id' in columns specification, so sequences can more easily re-use existing specifications.
- Sequence data function now require column_ids or column_external_ids to be explicitly set, rather than both being passed through a single columns field

## [1.0.3] - 2019-07-26
### Fixed
- Renamed Model.schedule_data_spec to Model.data_spec so the field from the API will be included on the object.
- Handling edge case in Sequences pagination when last datapoint retrieved is at requested end
- Fixing data points retrieval when count aggregates are missing
- Displays unexpected fields on error response from API when raising CogniteAPIError

## [1.0.2] - 2019-07-22
### Added
- Support for model hosting exposed through experimental client

### Fixed
- Handling dynamic limits in Sequences API

## [1.0.1] - 2019-07-19
### Added
- Experimental client
- Support for sequences exposed through experimental client

## [1.0.0] - 2019-07-11
### Added
- Support for all endpoints in Cognite API
- Generator with hidden cursor for all resource types
- Concurrent writes for all resources
- Distribution of "core" sdk which does not depend on pandas and numpy
- Typehints for all methods
- Support for posting an entire asset hierarchy, resolving ref_id/parent_ref_id automatically
- config attribute on CogniteClient to view current configuration.

### Changed
- Renamed methods so they reflect what the method does instead of what http method is used
- Updated documentation with automatically tested examples
- Renamed `stable` namespace to `api`
- Rewrote logic for concurrent reads of datapoints
- Renamed CogniteClient parameter `num_of_workers` to `max_workers`

### Removed
- `experimental` client in order to ensure sdk stability.<|MERGE_RESOLUTION|>--- conflicted
+++ resolved
@@ -8,20 +8,6 @@
 
 For users wanting to upgrade major version, a migration guide can be found [here](MIGRATION_GUIDE.md).
 
-<<<<<<< HEAD
-Changes are grouped as follows
-- `Added` for new features.
-- `Changed` for changes in existing functionality.
-- `Deprecated` for soon-to-be removed features.
-- `Improved` for transparent changes, e.g. better performance.
-- `Removed` for now removed features.
-- `Fixed` for any bug fixes.
-- `Security` in case of vulnerabilities.
- 
-## [7.84.0] - 2025-08-29
-## Added
-- Added support for creating and listing groups with `attributes`.
-=======
 As of 2025-08-29, changes are grouped as follows
 - ✨ Features: New features or additions to existing features.
 - 🐛 Bug Fixes: Bug fixes.
@@ -30,7 +16,6 @@
 ## [7.83.1] - 2025-08-30
 ### Changed
 - [beta] Agents API updated to beta maturity (SDK implementation remains alpha).
->>>>>>> 70e35518
 
 ## [7.83.0] - 2025-08-28
 ### Added
