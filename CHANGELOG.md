--- conflicted
+++ resolved
@@ -20,16 +20,14 @@
 - Separate read/write fields on data classes
 
 ## [Unreleased]
-<<<<<<< HEAD
 ### Changed
 - Fixed naming for sequencesdata iteritems() -> items()
 
 ### Fixed
 - Sequence POST queries are retried if safe (e.g. search)
-=======
+
 ### Added
 - The files API can now create a file without uploading content.
->>>>>>> 45c00e20
 
 ## [1.0.4] - 2019-08-05
 ### Changed
