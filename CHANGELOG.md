# Changelog
All notable changes to this project will be documented in this file.

The format is based on [Keep a Changelog](https://keepachangelog.com/en/1.0.0/),
and this project adheres to [Semantic Versioning](https://semver.org/spec/v2.0.0.html).

The changelog for SDK version 0.x.x can be found [here](https://github.com/cognitedata/cognite-sdk-python/blob/0.13/CHANGELOG.md).

For users wanting to upgrade major version, a migration guide can be found [here](MIGRATION_GUIDE.md).

Changes are grouped as follows
- `Added` for new features.
- `Changed` for changes in existing functionality.
- `Deprecated` for soon-to-be removed features.
- `Improved` for transparent changes, e.g. better performance.
- `Removed` for now removed features.
- `Fixed` for any bug fixes.
- `Security` in case of vulnerabilities.

## [7.0.0] - 2023-11-01
<<<<<<< HEAD
This release ensure that all CogniteResources have `.dump` and `.load` methods, and that calling these two methods
in sequence produces an equal object to the original, for example,
`my_asset == Asset.load(my_asset.dump(camel_case=True)`. In addition, this ensures that the output of all `.dump`
methods is `json` and `yaml` serializable.

### Fixed
- `CogniteResource.to_pandas` now more closely resembles `CogniteResourceList.to_pandas` with parameters
  `expand_metadata` and `metadata_prefix`, instead of accepting a sequence of column names (`expand`) to expand,
  with no easy way to add a prefix. Also, it no longer expands metadata by default.
- `CogniteResource.to_pandas` now converts known timestamps to `datetime` by default. Can be turned off with
  the new parameter `convert_timestamps`.

### Changed
=======
This release ensures that all CogniteResource's have `.dump` and `.load` methods, and that calling these two methods
in sequence produces an equal object to the original, for example,
`my_asset == Asset.load(my_asset.dump(camel_case=True)`. In addition, this ensures that the output of all `.dump`
methods are `json` and `yaml` serializable.

### Added
- `CogniteResource.to_pandas` and `CogniteResourceList.to_pandas` now converts known timestamps to `datetime` by
  default. Can be turned off with the new parameter `convert_timestamps`. Note: To comply with older pandas v1, the
  dtype will always be `datetime64[ns]`, although in v2 this could have been `datetime64[ms]`.

### Deprecated
- The Templates API (migrate to Data Modeling).

### Changed
- `CogniteResource.to_pandas` now more closely resembles `CogniteResourceList.to_pandas` with parameters
`expand_metadata` and `metadata_prefix`, instead of accepting a sequence of column names (`expand`) to expand,
with no easy way to add a prefix. Also, it no longer expands metadata by default.
- Additionally, `Asset.to_pandas`, now accepts the parameters `expand_aggregates` and `aggregates_prefix`. Since
  the possible `aggregates` keys are known, `camel_case` will also apply to these (if expanded) as opposed to
  the metadata keys.
>>>>>>> 362537e1
- The `CogniteResource._load` has been made public, i.e., it is now `CogniteResource.load`.
- The `CogniteResourceList._load` has been made public, i.e., it is now `CogniteResourceList.load`.
- All `.delete` and `.retrieve_multiple` methods now accepts an empty sequence, and will return an empty `CogniteResourceList`.
- All `assert`s meant for the SDK user, now raise appropriate errors instead (`ValueError`, `RuntimeError`...).
- `CogniteAssetHierarchyError` is no longer possible to catch as an `AssertionError`.
- Several methods in the data modelling APIs have had parameter names now correctly reflect whether they accept
  a single or multiple items (i.e. id -> ids).
<<<<<<< HEAD
- The `Group` attribute `capabilities` is now a `Capabilities` object, instead of a `dict`.


### Added
- Deprecation warning for all Templates API methods.
- Added `load` implementation for `VisionResource`s: `ObjectDetection`, `TextRegion`, `AssetLink`, `BoundingBox`,
  `CdfRerourceRef`, `Polygon`, `Polyline`, `VisionExtractPredictions`, `FeatureParameters`.  
- Added missing type annotations for `DiagramConvertItem` and `DiagramDetectItem` in `contextualization`.
- Missing `dump` and `load` methods for `ClientCredentials`.
- Literal annotation for `source_type` and `target_type` in `Relationship`
- Type annotation for `SequenceData` attribute `rows`.
- Type annotation for `Geometry` attribute `coordinates`
- In transformations, `NonceCredentials` was missing `load` method.
- In transformations, `TransformationBlockedInfo` was missing `.dump` method
- `capabilities` in `cognite.client.data_classes` with data classes for all CDF capabilities.
=======
- `client.data_modeling.instances.aggregate` returns `AggregatedNumberedValue | list[AggregatedNumberedValue] | InstanceAggregationResultList` depending
  on the `aggregates` and `group_by` parameters. Previously, it always returned `InstanceAggregationResultList`.


### Added
- Added `load` implementation for `VisionResource`s: `ObjectDetection`, `TextRegion`, `AssetLink`, `BoundingBox`,
  `CdfRerourceRef`, `Polygon`, `Polyline`, `VisionExtractPredictions`, `FeatureParameters`.  
- Missing `dump` and `load` methods for `ClientCredentials`.
- Literal annotation for `source_type` and `target_type` in `Relationship`
- In transformations, `NonceCredentials` was missing `load` method.
- In transformations, `TransformationBlockedInfo` was missing `.dump` method

### Removed
- Deprecated methods `aggregate_metadata_keys` and `aggregate_metadata_values` on AssetsAPI.
- Deprecated method `update_feature_types` on GeospatialAPI.
- Parameters `property` and `aggregates` for method `aggregate_unique_values` on GeospatialAPI.
- Parameter `fields` for method `aggregate_unique_values` on EventsAPI.
- Parameter `function_external_id` for method `create` on FunctionSchedulesAPI (function_id has been required
  since the deprecation of API keys).
>>>>>>> 362537e1

### Fixed
- `Asset.dump()` was not dumping attributes `geo_location` and `aggregates` to `json` serializable data structures.
- In data modeling, `NodeOrEdgeData.load` method was not loading the `source` attribute to `ContainerId` or `ViewId`. This is now fixed.
- In data modeling, the attribute `property` used in `Node` and `Edge` was not `yaml` serializable.
- In `DatapointsArray`, `load` method was not compatible with `.dump` method.
- In extraction pipelines, `ExtractionPipelineContact.dump` was not `yaml` serializable
- `ExtractionPipeline.dump` attribute `contacts` was not `json` serializable.
- `FileMetadata.dump` attributes `labels` and `geo_location` was not `json` serializable.
- In filtering, filter `ContainsAll` was missing in `Filter.load` method.
- Annotation for `cpu` and `memory` in `Function`.
- `GeospatialComputedResponse.dump` attribute `items` was not `yaml` serializable
- `Relationship.dump` was not `json` serializable.
- `Geometry.dump` was not `json` serializable.
<<<<<<< HEAD
- In templates, `GraphQlResponse.dump` was not `json` serializable, and `GraphQlResponse.dump` failed to load `errors`
  `GraphQlError`.
=======
- In templates, `GraphQlResponse.dump` was not `json` serializable, and `GraphQlResponse.dump` failed to load
  `errors` `GraphQlError`.
>>>>>>> 362537e1
- `ThreeDModelRevision` attribute `camera` was not dumped as `yaml` serializable and
  not loaded as `RevisionCameraProperties`.
- `ThreeDNode` attribute `bounding_box` was not dumped as `yaml` serializable and
  not loaded as `BoundingBox3D`.
- `Transformation` attributes `source_nonce`, `source_oidc_credential`, `destination_nonce`,
  and `destination_oidc_credentials` were not dumped as `json` serializable and `loaded` with
  the appropriate data structure. In addition, `TransformationBlockedInfo` and `TransformationJob`
  were not dumped as `json` serializable.
- `TransformationPreviewResult` was not dumping attribute `schema` as `yaml` serializable, and the
  `load` and `dump` methods were not compatible.
- In transformations, `TransformationJob.dump` was not `json` serializable, and attributes
  `destination` and `status` were not loaded into appropriate data structures.
- In transformations, `TransformationSchemaMapType.dump` was not `json` serializable.
- In `annotation_types_images`, implemented `.load` for `KeypointCollection` and `KeypointCollectionWithObjectDetection`.
- Bug when dumping `documents.SourceFile.dump(camel_case=True)`.
- Bug in `WorkflowExecution.dump`
- Bug in `PropertyType.load`

<<<<<<< HEAD
=======
## [6.37.0] - 2023-10-27
### Added
- Support for `type` property in `NodeApply` and `Node`.

## [6.36.0] - 2023-10-25
### Added
- Support for listing members of Data Point Subscription, `client.time_series.subscriptions.list_member_time_series()`. Note this is an experimental feature.

>>>>>>> 362537e1
## [6.35.0] - 2023-10-25
### Added
- Support for `through` on node result set expressions.

### Fixed
- `unit` on properties in data modelling. This was typed as a string, but it is in fact a direct relation.

## [6.34.2] - 2023-10-23
### Fixed
- Loading a `ContainerApply` from source failed with `KeyError` if `nullable`, `autoIncrement`, or `cursorable` were not set
  in the `ContainerProperty` and `BTreeIndex` classes even though they are optional. This is now fixed.

## [6.34.1] - 2023-10-23
### Added
- Support for setting `data_set_id` and `metadata` in `ThreeDModelsAPI.create`.
- Support for updating `data_set_id` in `ThreeDModelsAPI.update`.

## [6.34.0] - 2023-10-20
### Fixed
- `PropertyType`s no longer fail on instantiation, but warn on missing SDK support for the new property(-ies).

### Added
- `PropertyType`s `Float32`, `Float64`, `Int32`, `Int64` now support `unit`.

## [6.33.3] - 2023-10-18
### Added
- `functions.create()` now accepts a `data_set_id` parameter. Note: This is not for the Cognite function, but for the zipfile containing
  the source code files that is uploaded on the user's behalf (from which the function is then created). Specifying a data set may
  help resolve the error 'Resource not found' (403) that happens when a user is not allowed to create files outside a data set.

## [6.33.2] - 2023-10-16
### Fixed
- When fetching datapoints from "a few time series" (implementation detail), all missing, non-ignorable time series
  are now raised together in a `CogniteNotFoundError` rather than only the first encountered.

### Improved
- Datapoints fetching has a lower peak memory consumption when fetching from multiple time series simultaneously.

## [6.33.1] - 2023-10-14
### Fixed
- `Function.list_schedules()` would return schedules unrelated to the function if the function did not have an external id.

## [6.33.0] - 2023-10-13
### Added
- Support for providing `DirectRelationReference` and `NodeId` as direct relation values when
ingesting node and edge data.

## [6.32.4] - 2023-10-12
### Fixed
- Filters using e.g. metadata keys no longer dumps the key in camel case.

## [6.32.3] - 2023-10-12
### Added
- Ability to toggle the SDK debug logging on/off by setting `config.debug` property on a CogniteClient to True (enable) or False (disable).

## [6.32.2] - 2023-10-10
### Added
- The credentials class used in TransformationsAPI, `OidcCredentials`, now also accepts `scopes` as a list of strings
  (used to be comma separated string only).

## [6.32.1] - 2023-10-10
### Added
- Missing `unit_external_id` and `unit_quantity` fields on `TimeSeriesProperty`.

## [6.32.0] - 2023-10-09
### Fixed
- Ref to openapi doc in Vision extract docstring
- Parameters to Vision models can be given as Python dict (updated doc accordingly).
- Don't throw exception when trying to save empty list of vision extract predictions as annotations. This is to avoid having to wrap this method in try-except for every invocation of the method.

### Added
- Support for new computer vision models in Vision extract service: digital gauge reader, dial gauge reader, level gauge reader and valve state detection.

## [6.31.0] - 2023-10-09
### Added
Support for setting and fetching TimeSeries and Datapoints with "real" units (`unit_external_id`).
- TimeSeries has a new field `unit_external_id`, which can be set when creating or updating it. This ID must refer to a
  valid unit in the UnitCatalog, see `client.units.list` for reference.
- If the `unit_external_id` is set for a TimeSeries, then you may retrieve datapoints from that time series in any compatible
  units. You do this by specifying the `target_unit` (or `target_unit_system`) in a call to any of the datapoints `retrieve`
  methods, `retrieve`, `retrieve_arrays`, `retrieve_dataframe`, or `retrieve_dataframe_in_tz`.

## [6.30.2] - 2023-10-09
### Fixed
- Serialization of `Transformation` or `TransformationList` no longer fails in `json.dumps` due to unhandled composite objects.

## [6.30.1] - 2023-10-06
### Added
- Support for metadata on Workflow executions. Set custom metadata when triggering a workflow (`workflows.executions.trigger()`). The metadata is included in results from `workflows.executions.list()` and `workflows.executions.retrieve_detailed()`.

## [6.30.0] - 2023-10-06
### Added
- Support for the UnitCatalog with the implementation `client.units`.

## [6.29.2] - 2023-10-04
### Fixed
- Calling some of the methods `assets.filter()`, `events.filter()`, `sequences.filter()`, `time_series.filter()` without a `sort` parameter could cause a `CogniteAPIError` with a 400 code. This is now fixed.

## [6.29.1] - 2023-10-04
### Added
- Convenience method `to_text` on the `FunctionCallLog` class which simplifies printing out function call logs.

## [6.29.0] - 2023-10-04
### Added
- Added parameter `resolve_duplicate_file_names` to `client.files.download`.
  This will keep all the files when downloading to local machine, even if they have the same name.

## [6.28.5] - 2023-10-03
### Fixed
- Bugfix for serialization of Workflows' `DynamicTasksParameters` during `workflows.versions.upsert` and `workflows.execution.retrieve_detailed`

## [6.28.4] - 2023-10-03
### Fixed
- Overload data_set/create for improved type safety

## [6.28.3] - 2023-10-03
### Fixed
- When uploading files as strings using `client.files.upload_bytes` the wrong encoding is used on Windows, which is causing
  part of the content to be lost when uploading. This is now fixed.

## [6.28.2] - 2023-10-02
### Fixed
- When cache lookup did not yield a token for `CredentialProvider`s like `OAuthDeviceCode` or `OAuthInteractive`, a
  `TypeError` could be raised instead of initiating their authentication flow.

## [6.28.1] - 2023-09-30
### Improved
- Warning when using alpha/beta features.

## [6.28.0] - 2023-09-26
### Added
- Support for the WorkflowOrchestrationAPI with the implementation `client.workflows`.

## [6.27.0] - 2023-09-13
### Changed
- Reduce concurrency in data modeling client to 1

## [6.26.0] - 2023-09-22
### Added
- Support `partition` and `cursor` parameters on `time_series.subscriptions.iterate_data`
- Include the `cursor` attribute on `DatapointSubscriptionBatch`, which is yielded in every iteration
of `time_series.subscriptions.iterate_data`.

## [6.25.3] - 2023-09-19
### Added
- Support for setting and retrieving `data_set_id` in data class `client.data_classes.ThreeDModel`.

## [6.25.2] - 2023-09-12
### Fixed
- Using the `HasData` filter would raise an API error in CDF.

## [6.25.1] - 2023-09-15
### Fixed
- Using nonce credentials now works as expected for `transformations.[create, update]`. Previously, the attempt to create
  a session would always fail, leading to nonce credentials never being used (full credentials were passed to- and
  stored in the transformations backend service).
- Additionally, the automatic creation of a session no longer fails silently when an `CogniteAuthError` is encountered
  (which happens when the credentials are invalid).
- While processing source- and destination credentials in `client.transformations.[create, update]`, an `AttributeError`
  can no longer be raised (by not specifying project).
### Added
- `TransformationList` now correctly inherits the two (missing) helper methods `as_ids()` and `as_external_ids()`.

## [6.25.0] - 2023-09-14
### Added
- Support for `ignore_unknown_ids` in `client.functions.retrieve_multiple` method.

## [6.24.1] - 2023-09-13
### Fixed
- Bugfix for `AssetsAPI.create_hierarchy` when running in upsert mode: It could skip certain updates above
  the single-request create limit (currently 1000 assets).

## [6.24.0] - 2023-09-12
### Fixed
- Bugfix for `FilesAPI.upload` and `FilesAPI.upload_bytes` not raising an error on file contents upload failure. Now `CogniteFileUploadError` is raised based on upload response.

## [6.23.0] - 2023-09-08
### Added
- Supporting for deleting constraints and indexes on containers.

### Changed
- The abstract class `Index` can no longer be instantiated. Use BTreeIndex or InvertedIndex instead.

## [6.22.0] - 2023-09-08
### Added
- `client.data_modeling.instances.subscribe` which lets you subscribe to a given
data modeling query and receive updates through a provided callback.
- Example on how to use the subscribe method to sync nodes to a local sqlite db.

## [6.21.1] - 2023-09-07
### Fixed
- Concurrent usage of the `CogniteClient` could result in API calls being made with the wrong value for `api_subversion`.

## [6.21.0] - 2023-09-06
### Added
- Supporting pattern mode and extra configuration for diagram detect in beta.

## [6.20.0] - 2023-09-05
### Fixed
- When creating functions with `client.functions.create` using the `folder` argument, a trial-import is executed as part of
  the verification process. This could leave leftover modules still in scope, possibly affecting subsequent calls. This is
  now done in a separate process to guarantee it has no side-effects on the main process.
- For pyodide/WASM users, a backup implementation is used, with an improved cleanup procedure.

### Added
- The import-check in `client.functions.create` (when `folder` is used) can now be disabled by passing
  `skip_folder_validation=True`. Basic validation is still done, now additionally by parsing the AST.

## [6.19.0] - 2023-09-04
## Added
- Now possible to retrieve and update translation and scale of 3D model revisions.

## [6.18.0] - 2023-09-04
### Added
- Added parameter `keep_directory_structure` to `client.files.download` to allow downloading files to a folder structure matching the one in CDF.

### Improved
- Using `client.files.download` will still skip files with the same name when writing to disk, but now a `UserWarning` is raised, specifying which files are affected.

## [6.17.0] - 2023-09-01
### Added
- Support for the UserProfilesAPI with the implementation `client.iam.user_profiles`.

## [6.16.0] - 2023-09-01
### Added
- Support for `ignore_unknown_ids` in `client.relationships.retrieve_multiple` method.

## [6.15.3] - 2023-08-30
### Fixed
- Uploading files using `client.files.upload` now works when running with `pyodide`.

## [6.15.2] - 2023-08-29
### Improved
- Improved error message for `CogniteMissingClientError`. Now includes the type of object missing the `CogniteClient` reference.

## [6.15.1] - 2023-08-29
### Fixed
- Bugfix for `InstanceSort._load` that always raised `TypeError` (now public, `.load`). Also, indirect fix for `Select.load` for non-empty `sort`.

## [6.15.0] - 2023-08-23
### Added
- Support for the DocumentsAPI with the implementation `client.documents`.
- Support for advanced filtering for `Events`, `TimeSeries`, `Assets` and `Sequences`. This is available through the
  `.filter()` method, for example, `client.events.filter`.
- Extended aggregation support for `Events`, `TimeSeries`, `Assets` and `Sequences`. This is available through the five
  methods `.aggregate_count(...)`, `aggregate_cardinality_values(...)`, `aggregate_cardinality_properties(...)`,
  `.aggregate_unique_values(...)`, and `.aggregate_unique_properties(...)`. For example,
  `client.assets.aggregate_count(...)`.
- Added helper methods `as_external_ids` and `as_ids` for `EventList`, `TimeSeriesList`, `AssetList`, `SequenceList`,
  `FileMetaDataList`, `FunctionList`, `ExtractionPipelineList`, and `DataSetList`.

### Deprecated
- Added `DeprecationWarning` to methods `client.assets.aggregate_metadata_keys` and
  `client.assets.aggregate_metadata_values`. The use parameter the `fields` in
  `client.events.aggregate_unique_values` will also lead to a deprecation warning. The reason is that the endpoints
  these methods are using have been deprecated in the CDF API.

## [6.14.2] - 2023-08-22
### Fixed
- All data modeling endpoints will now be retried. This was not the case for POST endpoints.

## [6.14.1] - 2023-08-19
### Fixed
- Passing `sources` as a tuple no longer raises `ValueError` in `InstancesAPI.retrieve`.

## [6.14.0] - 2023-08-14
### Changed
- Don't terminate client.time_series.subscriptions.iterate_data() when `has_next=false` as more data
may be returned in the future. Instead we return the `has_next` field in the batch, and let the user
decide whether to terminate iteration. This is a breaking change, but this particular API is still
in beta and thus we reserve the right to break it without bumping the major version.

## [6.13.3] - 2023-08-14
### Fixed
- Fixed bug in `ViewApply.properties` had type hint `ConnectionDefinition` instead of `ConnectionDefinitionApply`.
- Fixed bug in `dump` methods of `ViewApply.properties` causing the return code `400` with message
  `Request had 1 constraint violations. Please fix the request and try again. [type must not be null]` to be returned
  from the CDF API.

## [6.13.2] - 2023-08-11
### Fixed
- Fixed bug in `Index.load` that would raise `TypeError` when trying to load `indexes`, when an unexpected field was
  encountered (e.g. during a call to `client.data_modeling.container.list`).

## [6.13.1] - 2023-08-09
### Fixed
- Fixed bug when calling a `retrieve`, `list`, or `create` in `client.data_modeling.container` raised a `TypeError`.
  This is caused by additions of fields to the API, this is now fixed by ignoring unknown fields.

## [6.13.0] - 2023-08-07
### Fixed
- Fixed a bug raising a `KeyError` when calling `client.data_modeling.graphql.apply_dml` with an invalid `DataModelingId`.
- Fixed a bug raising `AttributeError` in `SpaceList.to_space_apply_list`, `DataModelList.to_data_model_apply_list`,
  `ViewList.to_view_apply`. These methods have also been renamed to `.as_apply` for consistency
  with the other data modeling resources.

### Removed
- The method `.as_apply` from `ContainerApplyList` as this method should be on the `ContainerList` instead.

### Added
- Missing `as_ids()` for `DataModelApplyList`, `ContainerList`, `ContainerApplyList`, `SpaceApplyList`, `SpaceList`,
  `ViewApplyList`, `ViewList`.
- Added helper method `.as_id` to `DMLApplyResult`.
- Added helper method `.latest_version` to `DataModelList`.
- Added helper method `.as_apply` to `ContainerList`.
- Added container classes `NodeApplyList`, `EdgeApplyList`, and `InstancesApply`.

## [6.12.2] - 2023-08-04
### Fixed
- Certain errors that were previously silently ignored in calls to `client.data_modeling.graphql.apply_dml` are now properly raised (used to fail as the API error was passed nested inside the API response).

## [6.12.1] - 2023-08-03
### Fixed
- Changed the structure of the GraphQL query used when updating DML models through `client.data_modeling.graphql.apply_dml` to properly handle (i.e. escape) all valid symbols/characters.

## [6.12.0] - 2023-07-26
### Added
- Added option `expand_metadata` to `.to_pandas()` method for list resource types which converts the metadata (if any) into separate columns in the returned dataframe. Also added `metadata_prefix` to control the naming of these columns (default is "metadata.").

## [6.11.1] - 2023-07-19
### Changed
- Return type `SubscriptionTimeSeriesUpdate` in `client.time_series.subscriptions.iterate_data` is now required and not optional.

## [6.11.0] - 2023-07-19
### Added
- Support for Data Point Subscription, `client.time_series.subscriptions`. Note this is an experimental feature.


## [6.10.0] - 2023-07-19
### Added
- Upsert method for `assets`, `events`, `timeseries`, `sequences`, and `relationships`.
- Added `ignore_unknown_ids` flag to `client.sequences.delete`

## [6.9.0] - 2023-07-19
### Added
- Basic runtime validation of ClientConfig.project

## [6.8.7] - 2023-07-18
### Fixed
- Dumping of `Relationship` with `labels` is not `yaml` serializable. This is now fixed.

## [6.8.6] - 2023-07-18
### Fixed
- Include `version` in __repr__ for View and DataModel

## [6.8.5] - 2023-07-18
### Fixed
- Change all implicit Optional types to explicit Optional types.

## [6.8.4] - 2023-07-12
### Fixed
- `max_worker` limit match backend for `client.data_modeling`.

## [6.8.3] - 2023-07-12
### Fixed
- `last_updated_time` and `created_time` are no longer optional on InstanceApplyResult

## [6.8.2] - 2023-07-12
### Fixed
- The `.dump()` method for `InstanceAggregationResult` caused an `AttributeError` when called.

## [6.8.1] - 2023-07-08
### Changed
- The `AssetHierarchy` class would consider assets linking their parent by ID only as orphans, contradicting the
  docstring stating "All assets linking a parent by ID are assumed valid". This is now true (they are no longer
  considered orphans).

## [6.8.0] - 2023-07-07
### Added
- Support for annotations reverse lookup.

## [6.7.1] - 2023-07-07
### Fixed
- Needless function "as_id" on View as it was already inherited
### Added
- Flag "all_versions" on data_modeling.data_models.retrieve() to retrieve all versions of a data model or only the latest one
- Extra documentation on how to delete edges and nodes.
- Support for using full Node and Edge objects when deleting instances.

## [6.7.0] - 2023-07-07
### Added
- Support for applying graphql dml using `client.data_modeling.graphql.apply_dml()`.

## [6.6.1] - 2023-07-07
### Improved
- Added convenience function to instantiate a `CogniteClient.default(...)` to save the users from typing the
  default URLs.

## [6.6.0] - 2023-07-06
### Fixed
- Support for query and sync endpoints across instances in the Data Modeling API with the implementation
  `client.data_modeling.instances`, the methods `query` and `sync`.

## [6.5.8] - 2023-06-30
### Fixed
- Serialization of `DataModel`. The bug caused `DataModel.load(data_model.dump(camel_case=True))` to fail with
  a `TypeError`. This is now fixed.

## [6.5.7] - 2023-06-29
### Fixed
- A bug caused by use of snake case in field types causing `NodeApply.dump(camel_case=True)`
  trigger a 400 response from the API.

## [6.5.6] - 2023-06-29
### Fixed
- A bug causing `ClientConfig(debug=True)` to raise an AttributeError

## [6.5.5] - 2023-06-28
### Fixed
- A bug where we would raise the wrong exception when errors on occurred on `data_modeling.spaces.delete`
- A bug causing inconsistent MRO in DataModelList

## [6.5.4] - 2023-06-28
### Added
- Missing query parameters:
     * `inline_views` in `data_modeling.data_models.retrieve()`.
     * `include_global` in `data_modeling.spaces.list()`.
     * `include_inherited_properties` in `data_modeling.views.retrieve()`.

## [6.5.3] - 2023-06-28
### Fixed
- Only validate `space` and `external_id` for `data_modeling` write classes.


## [6.5.2] - 2023-06-27
### Fixed
- Added missing `metadata` attribute to `iam.Group`

## [6.5.1] - 2023-06-27
### Fixed
- Fix typehints on `data_modeling.instances.aggregate()` to not allow Histogram aggregate.
- Moved `ViewDirectRelation.source` property to `MappedProperty.source` where it belongs.

## [6.5.0] - 2023-06-27
### Added
- Support for searching and aggregating across instances in the Data Modeling API with the implementation
  `client.data_modeling.instances`, the methods `search`, `histogram` and `aggregate`.

## [6.4.8] - 2023-06-23
### Fixed
- Handling non 200 responses in `data_modeling.spaces.apply`, `data_modeling.data_models.apply`,
  `data_modeling.views.apply` and `data_modeling.containers.apply`

## [6.4.7] - 2023-06-22
### Fixed
- Consistently return the correct id types in data modeling resource clients

## [6.4.6] - 2023-06-22
### Fixed
- Don't swallow keyword args on Apply classes in Data Modeling client

## [6.4.5] - 2023-06-21
### Added
- Included tuple-notation when retrieving or listing data model instances

### Improved
- Fixed docstring for retrieving data model instances and extended the examples.

## [6.4.4] - 2023-06-21
Some breaking changes to the datamodeling client. We don't expect any more breaking changes,
but we accept the cost of breaking a few consumers now early on the really nail the user experience.
### Added
- ViewId:as_property_ref and ContainerId:as_property_ref to make it easier to create property references.

### Changed
- Renamed ViewCore:as_reference and ContainerCore:as_reference to :as_id() for consistency with other resources.
- Change Instance:properties to be a `MutableMapping[ViewIdentifier, MutableMapping[PropertyIdentifier, PropertyValue]]`, in order to make it easier to consume
- Make VersionedDataModelingId:load accept `tuple[str, str]`
- Rename ConstraintIdentifier to Constraint - it was not an id but the definition itself
- Rename IndexIdentifier to Index - it was not an id but the definition itself
- Rename ContainerPropertyIdentifier to ContainerProperty - it was not an id but the definition itself

### Removed
- Redundant EdgeApply:create method. It simply mirrored the EdgeApply constructor.


## [6.4.3] - 2023-06-15
### Added
- Accept direct relation values as tuples in `EdgeApply`

## [6.4.2] - 2023-06-15
### Changed
- When providing ids as tuples in `instances.retrieve` and `instances.delete` you should not
have to specify the instance type in each tuple

### Fixed
- Bug where edges and nodes would get mixed up on `instances.retrieve`

## [6.4.1] - 2023-06-14
### Fixed
- Add the missing page_count field for diagram detect items.

## [6.4.0] - 2023-06-12
### Added
- Partial support for the instance resource in the Data Modeling API with the implementation
  `client.data_modeling.instances`, the endpoints `list`, `delete`, `retrieve`, and `apply`

## [6.3.2] - 2023-06-08
### Fixed
- Requests being retried around a token refresh cycle, no longer risk getting stuck with an outdated token.

### Added
- `CredentialProviders` subclassing `_OAuthCredentialProviderWithTokenRefresh`, now accepts a new parameter, `token_expiry_leeway_seconds`, controlling how early a token refresh request should be initiated (before it expires).

### Changed
- `CredentialProviders` subclassing `_OAuthCredentialProviderWithTokenRefresh` now uses a safer default of 15 seconds (up from 3 sec) to control how early a token refresh request should be initiated (before it expires).

## [6.3.1] - 2023-06-07
### Fixed
- Signature of `client.data_modeling.views.retrieve` and `client.data_modeling.data_models.retrieve` to always return a list.

## [6.3.0] - 2023-06-07
### Added
- Support for the container resource in the Data Modeling API with the implementation `client.data_modeling.containers`.
- Support for the view resource in the Data Modeling API with the implementation `client.data_modeling.views`.
- Support for the data models resource in the Data Modeling API with the implementation `client.data_modeling.data_models`.

### Removed
- Removed `retrieve_multiple` from the `SpacesAPI` to have a consistent API with the `views`, `containers`, and `data_models`.

## [6.2.2] - 2023-06-05
### Fixed
- Creating function schedules with current user credentials now works (used to fail at runtime with "Could not fetch a valid token (...)" because a session was never created.)

## [6.2.1] - 2023-05-26
### Added
- Data model centric support in transformation

## [6.2.0] - 2023-05-25
### Added
- Support for the spaces resource in the Data Modeling API with the implementation `client.data_modeling.spaces`.

### Improved
- Reorganized documentation to match API documentation.

## [6.1.10] - 2023-05-22
### Fixed
- Data modelling is now GA. Renaming instance_nodes -> nodes and instance_edges -> edges to make the naming in SDK consistent with Transformation API and CLI

## [6.1.9] - 2023-05-16
### Fixed
- Fixed a rare issue with datapoints fetching that could raise `AttributeError` when running with `pyodide`.

## [6.1.8] - 2023-05-12
### Fixed
- ExtractionPipelinesRun:dump method will not throw an error when camel_case=True anymore

## [6.1.7] - 2023-05-11
### Removed
- Removed DMS v2 destination in transformations

## [6.1.6] - 2023-05-11
### Fixed
- `FunctionsAPI.create` now work in Wasm-like Python runtimes such as `pyodide`.

## [6.1.5] - 2023-05-10
### Fixed
- When creating a transformation with a different source- and destination CDF project, the project setting is no longer overridden by the setting in the `CogniteClient` configuration allowing the user to read from the specified source project and write to the specified and potentially different destination project.

## [6.1.4] - 2023-05-08
### Fixed
- Pickling a `CogniteClient` instance with certain `CredentialProvider`s no longer causes a `TypeError: cannot pickle ...` to be raised.

## [6.1.3] - 2023-05-08
### Added
- Add the license of the package in poetry build.

## [6.1.2] - 2023-05-04
### Improved
- The SDK has received several minor bugfixes to be more user-friendly on Windows.

### Fixed
- The utility function `cognite.client.utils.datetime_to_ms` now raises an understandable `ValueError` when unable to convert pre-epoch datetimes.
- Several functions reading and writing to disk now explicitly use UTF-8 encoding

## [6.1.1] - 2023-05-02
### Fixed
- `AttributeError` when passing `pandas.Timestamp`s with different timezones (*of which one was UTC*) to `DatapointsAPI.retrieve_dataframe_in_tz`.
- A `ValueError` is no longer raised when passing `pandas.Timestamp`s in the same timezone, but with different underlying implementations (e.g. `datetime.timezone.utc` / `pytz.UTC` / `ZoneInfo("UTC")`) to `DatapointsAPI.retrieve_dataframe_in_tz`.

## [6.1.0] - 2023-04-28
### Added
- Support for giving `start` and `end` arguments as `pandas.Timestamp` in `DatapointsAPI.retrieve_dataframe_in_tz`.

### Improved
- Type hints for the `DatapointsAPI` methods.

## [6.0.2] - 2023-04-27
### Fixed
- Fixed a bug in `DatapointsAPI.retrieve_dataframe_in_tz` that could raise `AmbiguousTimeError` when subdividing the user-specified time range into UTC intervals (with fixed offset).

## [6.0.1] - 2023-04-20
### Fixed
- Fixed a bug that would cause `DatapointsAPI.retrieve_dataframe_in_tz` to raise an `IndexError` if there were only empty time series in the response.

## [6.0.0] - 2023-04-19
### Removed
- Removed support for legacy auth (API keys, service accounts, login.status)
- Removed the deprecated `extractionPipeline` argument to `client.extraction_pipelines.create`. Only `extraction_pipeline` is accepted now.
- Removed the deprecated `client.datapoints` accessor attribute. The datapoints API can only be accessed through `client.time_series.data` now.
- Removed the deprecated `client.extraction_pipeline_runs` accessor attribute. The extraction pipeline run API can only be accessed through `client.extraction_pipelines.runs` now.
- Removed the deprecated `external_id` attribute on `ExtractionPipelineRun`. This has been replaced with `extpipe_external_id`.

## [5.12.0] - 2023-04-18
### Changed
- Enforce that types are explicitly exported in order to make very strict type checkers happy.

## [5.11.1] - 2023-04-17
### Fixed
- List (and `__call__`) methods for assets, events, files, labels, relationships, sequences and time series now raise if given bad input for `data_set_ids`, `data_set_external_ids`, `asset_subtree_ids` and `asset_subtree_external_ids` instead of ignoring/returning everything.

### Improved
- The listed parameters above have silently accepted non-list input, i.e. single `int` (for `ids`) or single `str` (for `external_ids`). Function signatures and docstrings have now been updated to reflect this "hidden functionality".

## [5.11.0] - 2023-04-17
### Added
- The `DatapointsAPI` now supports time zones with the addition of a new method, `retrieve_dataframe_in_tz`. It does not support individual customization of query parameters (for good reasons, e.g. a DataFrame has a single index).
- Asking for datapoints in a specific time zone, e.g. `America/New_York` or `Europe/London` is now easily accomplished: the user can just pass in their `datetimes` localized to their time zone directly.
- Queries for aggregate datapoints are also supported, with the key feature being automatic handling of daylight savings time (DST) transitions, as this is not supported by the official API. Example usage: A user living in Oslo, Norway, wants daily averages in their local time. In Oslo, the standard time is UTC+1, with UTC+2 during the summer. This means during spring, there is a 23-hour long day when clocks roll 1 hour forward and a 25-hour day during fall.
- New granularities with a longer time span have been added (only to this new method, for now): 'week', 'month', 'quarter' and 'year'. These do not all represent a fixed frequency, but like the example above, neither does for example 'day' when we use time zones without a fixed UTC offset.

## [5.10.5] - 2023-04-13
### Fixed
- Subclasses of `VisionResource` inheriting `.dump` and `to_pandas` now work as expected for attributes storing lists of subclass instances like `Polygon`, `PolyLine`, `ObjectDetection` or `VisionExtractPredictions` directly or indirectly.

## [5.10.4] - 2023-04-13
### Fixed
- A lot of nullable integer attributes ended up as float after calling `.to_pandas`. These are now correctly converted to `dtype=Int64`.

## [5.10.3] - 2023-04-13
### Fixed
- When passing `CogniteResource` classes (like `Asset` or `Event`) to `update`, any labels were skipped in the update (passing `AssetUpdate` works). This has been fixed for all Cognite resource classes.

## [5.10.2] - 2023-04-12
### Fixed
- Fixed a bug that would cause `AssetsAPI.create_hierarchy` to not respect `upsert=False`.

## [5.10.1] - 2023-04-04
### Fixed
- Add missing field `when` (human readable version of the CRON expression) to `FunctionSchedule` class.

## [5.10.0] - 2023-04-03
### Fixed
- Implemented automatic retries for connection errors by default, improving the reliability of the connection to the Cognite API.
- Added a user-readable message to `CogniteConnectionRefused` error for improved user experience.

### Changed
- Introduce a `max_retries_connect` attribute on the global config, and default it to 3.

## [5.9.3] - 2023-03-27
### Fixed
- After creating a schedule for a function, the returned `FunctionSchedule` was missing a reference to the `CogniteClient`, meaning later calls to `.get_input_data()` would fail and raise `CogniteMissingClientError`.
- When calling `.get_input_data()` on a `FunctionSchedule` instance, it would fail and raise `KeyError` if no input data was specified for the schedule. This now returns `None`.

## [5.9.2] - 2023-03-27
### Fixed
- After calling e.g. `.time_series()` or `.events()` on an `AssetList` instance, the resulting resource list would be missing the lookup tables that allow for quick lookups by ID or external ID through the `.get()` method. Additionally, for future-proofing, the resulting resource list now also correctly has a `CogniteClient` reference.

## [5.9.1] - 2023-03-23
### Fixed
- `FunctionsAPI.call` now also works for clients using auth flow `OAuthInteractive`, `OAuthDeviceCode`, and any user-made subclass of `CredentialProvider`.

### Improved
- `FunctionSchedulesAPI.create` now also accepts an instance of `ClientCredentials` (used to be dictionary only).

## [5.9.0] - 2023-03-21
### Added
- New class `AssetHierarchy` for easy verification and reporting on asset hierarchy issues without explicitly trying to insert them.
- Orphan assets can now be reported on (orphan is an asset whose parent is not part of the given assets). Also, `AssetHierarchy` accepts an `ignore_orphans` argument to mimic the old behaviour where all orphans were assumed to be valid.
- `AssetsAPI.create_hierarchy` now accepts two new parameters: `upsert` and `upsert_mode`. These allow the user to do "insert or update" instead of an error being raised when trying to create an already existing asset. Upsert mode controls whether updates should replace/overwrite or just patch (partial update to non-null values only).
- `AssetsAPI.create_hierarchy` now also verifies the `name` parameter which is required and that `id` has not been set.

### Changed
- `AssetsAPI.create_hierarchy` now uses `AssetHierarchy` under the hood to offer concrete feedback on asset hierarchy issues, accessible through attributes on the raised exception, e.g. invalid assets, duplicates, orphans, or any cyclical asset references.

### Fixed
- `AssetsAPI.create_hierarchy`...:
  - Now respects `max_workers` when spawning worker threads.
  - Can no longer raise `RecursionError`. Used to be an issue for asset hierarchies deeper than `sys.getrecursionlimit()` (typically set at 1000 to avoid stack overflow).
  - Is now `pyodide` compatible.

## [5.8.0] - 2023-03-20
### Added
- Support for client certificate authentication to Azure AD.

## [5.7.4] - 2023-03-20
### Added
- Use `X-Job-Token` header for contextualization jobs to reduce required capabilities.

## [5.7.3] - 2023-03-14
### Improved
- For users unknowingly using a too old version of `numpy` (against the SDK dependency requirements), an exception could be raised (`NameError: name 'np' is not defined`). This has been fixed.

## [5.7.2] - 2023-03-10
### Fixed
- Fix method dump in TransformationDestination to ignore None.

## [5.7.1] - 2023-03-10
### Changed
- Split `instances` destination type of Transformations to `nodes` and `edges`.

## [5.7.0] - 2023-03-08
### Removed
- `ExtractionPipelineRunUpdate` was removed as runs are immutable.

### Fixed
- `ExtractionPipelinesRunsAPI` was hiding `id` of runs because `ExtractionPipelineRun` only defined `external_id` which doesn't exist for the "run resource", only for the "parent" ext.pipe (but this is not returned by the API; only used to query).

### Changed
- Rename and deprecate `external_id` in `ExtractionPipelinesRunsAPI` in favour of the more descriptive `extpipe_external_id`. The change is backwards-compatible, but will issue a `UserWarning` for the old usage pattern.

## [5.6.4] - 2023-02-28
### Added
- Input validation on `DatapointsAPI.[insert, insert_multiple, delete_ranges]` now raise on missing keys, not just invalid keys.

## [5.6.3] - 2023-02-23
### Added
- Make the SDK compatible with `pandas` major version 2 ahead of release.

## [5.6.2] - 2023-02-21
### Fixed
- Fixed an issue where `Content-Type` was not correctly set on file uploads to Azure.

## [5.6.1] - 2023-02-20
### Fixed
- Fixed an issue where `IndexError` was raised when a user queried `DatapointsAPI.retrieve_latest` for a single, non-existent time series while also passing `ignore_unknown_ids=True`. Changed to returning `None`, inline with other `retrieve` methods.

## [5.6.0] - 2023-02-16
### Added
- The SDK has been made `pyodide` compatible (to allow running natively in browsers). Missing features are `CredentialProvider`s with token refresh and `AssetsAPI.create_hierarchy`.

## [5.5.2] - 2023-02-15
### Fixed
- Fixed JSON dumps serialization error of instances of `ExtractionPipelineConfigRevision` and all subclasses (`ExtractionPipelineConfig`) as they stored a reference to the CogniteClient as a non-private attribute.

## [5.5.1] - 2023-02-14
### Changed
- Change `CredentialProvider` `Token` to be thread safe when given a callable that does token refresh.

## [5.5.0] - 2023-02-10
### Added
- Support `instances` destination type on Transformations.

## [5.4.4] - 2023-02-06
### Added
- Added user warnings when wrongly calling `/login/status` (i.e. without an API key) and `/token/inspect` (without OIDC credentials).

## [5.4.3] - 2023-02-05
### Fixed
- `OAuthDeviceCode` and `OAuthInteractive` now respect `global_config.disable_ssl` setting.

## [5.4.2] - 2023-02-03
### Changed
- Improved error handling (propagate IDP error message) for `OAuthDeviceCode` and `OAuthInteractive` upon authentication failure.

## [5.4.1] - 2023-02-02
### Fixed
- Bug where create_hierarchy would stop progressing after encountering more than `config.max_workers` failures.

## [5.4.0] - 2023-02-02
### Added
- Support for aggregating metadata keys/values for assets

## [5.3.7] - 2023-02-01
### Improved
- Issues with the SessionsAPI documentation have been addressed, and the `.create()` have been further clarified.

## [5.3.6] - 2023-01-30
### Changed
- A file-not-found error has been changed from `TypeError` to `FileNotFoundError` as part of the validation in FunctionsAPI.

## [5.3.5] - 2023-01-27
### Fixed
- Fixed an atexit-exception (`TypeError: '<' not supported between instances of 'tuple' and 'NoneType'`) that could be raised on PY39+ after fetching datapoints (which uses a custom thread pool implementation).

## [5.3.4] - 2023-01-25
### Fixed
- Displaying Cognite resources like an `Asset` or a `TimeSeriesList` in a Jupyter notebook or similar environments depending on `._repr_html_`, no longer raises `CogniteImportError` stating that `pandas` is required. Instead, a warning is issued and `.dump()` is used as fallback.

## [5.3.3] - 2023-01-24
### Added
- New parameter `token_cache_path` now accepted by `OAuthInteractive` and `OAuthDeviceCode` to allow overriding location of token cache.

### Fixed
- Platform dependent temp directory for the caching of the token in `OAuthInteractive` and `OAuthDeviceCode` (no longer crashes at exit on Windows).

## [5.3.2] - 2023-01-24
### Security
- Update `pytest` and other dependencies to get rid of dependency on the `py` package (CVE-2022-42969).

## [5.3.1] - 2023-01-20
### Fixed
- Last possible valid timestamp would not be returned as first (if first by some miracle...) by the `TimeSeries.first` method due to `end` being exclusive.

## [5.3.0] - 2023-01-20
### Added
- `DatapointsAPI.retrieve_latest` now support customising the `before` argument, by passing one or more objects of the newly added `LatestDatapointQuery` class.

## [5.2.0] - 2023-01-19
### Changed
- The SDK has been refactored to support `protobuf>=3.16.0` (no longer requires v4 or higher). This was done to fix dependency conflicts with several popular Python packages like `tensorflow` and `streamlit` - and also Azure Functions - that required major version 3.x of `protobuf`.

## [5.1.1] - 2023-01-19
### Changed
- Change RAW rows insert chunk size to make individual requests faster.

## [5.1.0] - 2023-01-03
### Added
- The diagram detect function can take file reference objects that contain file (external) id as well as a page range. This is an alternative to the lists of file ids or file external ids that are still possible to use. Page ranges were not possible to specify before.

## [5.0.2] - 2022-12-21
### Changed
- The valid time range for datapoints has been increased to support timestamps up to end of the year 2099 in the TimeSeriesAPI. The utility function `ms_to_datetime` has been updated accordingly.

## [5.0.1] - 2022-12-07
### Fixed
- `DatapointsArray.dump` would return timestamps in nanoseconds instead of milliseconds when `convert_timestamps=False`.
- Converting a `Datapoints` object coming from a synthetic datapoints query to a `pandas.DataFrame` would, when passed `include_errors=True`, starting in version `5.0.0`, erroneously cast the `error` column to a numeric data type and sort it *before* the returned values. Both of these behaviours have been reverted.
- Several documentation issues: Missing methods, wrong descriptions through inheritance and some pure visual/aesthetic.

## [5.0.0] - 2022-12-06
### Improved
- Greatly increased speed of datapoints fetching (new adaptable implementation and change from `JSON` to `protobuf`), especially when asking for... (measured in fetched `dps/sec` using the new `retrieve_arrays` method, with default settings for concurrency):
  - A large number of time series
    - 200 ts: ~1-4x speedup
    - 8000 ts: ~4-7x speedup
    - 20k-100k ts: Up to 20x faster
  - Very few time series (1-3)
    - Up to 4x faster
  - Very dense time series (>>10k dps/day)
    - Up to 5x faster
  - Any query for `string` datapoints
    - Faster the more dps, e.g. single ts, 500k: 6x speedup
- Peak memory consumption (for numeric data) is 0-55 % lower when using `retrieve` and 65-75 % lower for the new `retrieve_arrays` method.
- Fetching newly inserted datapoints no longer suffers from (potentially) very long wait times (or timeout risk).
- Converting fetched datapoints to a Pandas `DataFrame` via `to_pandas()` has changed from `O(N)` to `O(1)`, i.e., speedup no longer depends on the number of datapoints and is typically 4-5 orders of magnitude faster (!). NB: Only applies to `DatapointsArray` as returned by the `retrieve_arrays` method.
- Full customizability of queries is now available for *all retrieve* endpoints, thus the `query()` is no longer needed and has been removed. Previously only `aggregates` could be individually specified. Now all parameters can be passed either as top-level or as *individual settings*, even `ignore_unknown_ids`. This is now aligned with the API (except `ignore_unknown_ids` making the SDK arguably better!).
- Documentation for the retrieve endpoints has been overhauled with lots of new usage patterns and better examples. **Check it out**!
- Vastly better test coverage for datapoints fetching logic. You may have increased trust in the results from the SDK!

### Added
- New required dependency, `protobuf`. This is currently only used by the DatapointsAPI, but other endpoints may be changed without needing to release a new major version.
- New optional dependency, `numpy`.
- A new datapoints fetching method, `retrieve_arrays`, that loads data directly into NumPy arrays for improved speed and *much* lower memory usage.
- These arrays are stored in the new resource types `DatapointsArray` with corresponding container (list) type, `DatapointsArrayList` which offer much more efficient memory usage. `DatapointsArray` also offer zero-overhead pandas-conversion.
- `DatapointsAPI.insert` now also accepts `DatapointsArray`. It also does basic error checking like making sure the number of datapoints match the number of timestamps, and that it contains raw datapoints (as opposed to aggregate data which raises an error). This also applies to `Datapoints` input.
- `DatapointsAPI.insert_multiple` now accepts `Datapoints` and `DatapointsArray` as part of the (possibly) multiple inputs. Applies the same error checking as `insert`.

### Changed
- Datapoints are no longer fetched using `JSON`: the age of `protobuf` has begun.
- The main way to interact with the `DatapointsAPI` has been moved from `client.datapoints` to `client.time_series.data` to align and unify with the `SequenceAPI`. All example code has been updated to reflect this change. Note, however, that the `client.datapoints` will still work until the next major release, but will until then issue a `DeprecationWarning`.
- All parameters to all retrieve methods are now keyword-only (meaning no positional arguments are supported).
- All retrieve methods now accept a string for the `aggregates` parameter when asking for just one, e.g. `aggregates="max"`. This short-cut avoids having to wrap it inside a list. Both `snake_case` and `camelCase` are supported.
- The utility function `datetime_to_ms` no longer issues a `FutureWarning` on missing timezone information. It will now interpret naive `datetime`s as local time as is Python's default interpretation.
- The utility function `ms_to_datetime` no longer issues a `FutureWarning` on returning a naive `datetime` in UTC. It will now return an aware `datetime` object in UTC.
- All data classes in the SDK that represent a Cognite resource type have a `to_pandas` (or `to_geopandas`) method. Previously, these had various defaults for the `camel_case` parameter, but they have all been changed to `False`.
- All retrieve methods (when passing dict(s) with query settings) now accept identifier and aggregates in snake case (and camel case for convenience / backwards compatibility). Note that all newly added/supported customisable parameters (e.g. `include_outside_points` or `ignore_unknown_ids` *must* be passed in snake case or a `KeyError` will be raised.)
- The method `DatapointsAPI.insert_dataframe` has new default values for `dropna` (now `True`, still being applied on a per-column basis to not lose any data) and `external_id_headers` (now `True`, disincentivizing the use of internal IDs).
- The previous fetching logic awaited and collected all errors before raising (through the use of an "initiate-and-forget" thread pool). This is great, e.g., updates/inserts to make sure you are aware of all partial changes. However, when reading datapoints, a better option is to just fail fast (which it does now).
- `DatapointsAPI.[retrieve/retrieve_arrays/retrieve_dataframe]` no longer requires `start` (default: `0`, i.e. 1970-01-01) and `end` (default: `now`). This is now aligned with the API.
- Additionally, `DatapointsAPI.retrieve_dataframe` no longer requires `granularity` and `aggregates`.
- All retrieve methods accept a list of full query dictionaries for `id` and `external_id` giving full flexibility for all individual settings: `start`, `end`, `aggregates`, `granularity`, `limit`, `include_outside_points`, `ignore_unknown_ids`.
- Aggregates returned now include the time period(s) (given by the `granularity` unit) that `start` and `end` are part of (as opposed to only "fully in-between" points). This change is the *only breaking change* to the `DatapointsAPI.retrieve` method for aggregates and makes it so that the SDK match manual queries sent using e.g. `curl` or Postman. In other words, this is now aligned with the API.
Note also that this is a **bugfix**: Due to the SDK rounding differently than the API, you could supply `start` and `end` (with `start < end`) and still be given an error that `start is not before end`. This can no longer happen.
- Fetching raw datapoints using `include_outside_points=True` now returns both outside points (if they exist), regardless of `limit` setting (this is the *only breaking change* for limited raw datapoint queries; unlimited queries are fully backwards compatible). Previously the total number of points was capped at `limit`, thus typically only returning the first. Now up to `limit+2` datapoints are always returned. This is now aligned with the API.
- When passing a relative or absolute time specifier string like `"2w-ago"` or `"now"`, all time series in the same query will use the exact same value for 'now' to avoid any inconsistencies in the results.
- Fetching newly inserted datapoints no longer suffers from very long wait times (or timeout risk) as the code's dependency on `count` aggregates has been removed entirely (implementation detail) which could delay fetching by anything between a few seconds to several minutes/go to timeout while the aggregate was computed on-the-fly. This was mostly a problem for datapoints inserted into low-priority time periods (far away from current time).
- Asking for the same time series any number of times no longer raises an error (from the SDK), which is useful for instance when fetching disconnected time periods. This is now aligned with the API. Thus, the custom exception `CogniteDuplicateColumnsError` is no longer needed and has been removed from the SDK.
- ...this change also causes the `.get` method of `DatapointsList` and `DatapointsArrayList` to now return a list of `Datapoints` or `DatapointsArray` respectively *when duplicated identifiers are queried*. For data scientists and others used to `pandas`, this syntax is familiar to the slicing logic of `Series` and `DataFrame` when used with non-unique indices.
There is also a very subtle **bugfix** here: since the previous implementation allowed the same time series to be specified by both its `id` and `external_id`, using `.get` to access it would always yield the settings that were specified by the `external_id`. This will now return a `list` as explained above.
- `Datapoints` and `DatapointsArray` now store the `granularity` string given by the user (when querying aggregates) which allows both `to_pandas` methods (on `DatapointsList` and `DatapointsArrayList` as well) to accept `include_granularity_name` that appends this to the end of the column name(s).
- Datapoints fetching algorithm has changed from one that relies on up-to-date and correct `count` aggregates to be fast (with fallback on serial fetching when missing/unavailable), to recursively (and reactively) splitting the time-domain into smaller and smaller pieces, depending on the discovered-as-fetched density-distribution of datapoints in time and the number of available workers/threads. The new approach also has the ability to group more than 1 (one) time series per API request (when beneficial) and short-circuit once a user-given limit has been reached (if/when given). This method is now used for *all types of queries*; numeric raw-, string raw-, and aggregate datapoints.

#### Change: `retrieve_dataframe`
- Previously, fetching was constricted (🐍) to either raw- OR aggregate datapoints. This restriction has been lifted and the method now works exactly like the other retrieve-methods (with a few extra options relevant only for pandas `DataFrame`s).
- Used to fetch time series given by `id` and `external_id` separately - this is no longer the case. This gives a significant, additional speedup when both are supplied.
- The `complete` parameter has been removed and partially replaced by `uniform_index (bool)` which covers a subset of the previous features (with some modifications: now gives a uniform index all the way from the first given `start` to the last given `end`). Rationale: Old method had a weird and had unintuitive syntax (passing a string using commas to separate options).
- Interpolating, forward-filling or in general, imputation (also prev. controlled via the `complete` parameter) is completely removed as the resampling logic *really* should be up to the user fetching the data to decide, not the SDK.
- New parameter `column_names` (as already used in several existing `to_pandas` methods) decides whether to pick `id`s or `external_id`s as the dataframe column names. Previously, when both were supplied, the dataframe ended up with a mix.
Read more below in the removed section or check out the method's updated documentation.
- The ordering of columns for aggregates is now always chronological instead of the somewhat arbitrary choice made in `Datapoints.__init__`, (since `dict`s keep insertion order in newer python versions and instance variables lives in `__dict__`)).
- New parameter `include_granularity_name` that appends the specified granularity to the column names if passed as `True`. Mimics the behaviour of the older, well-known argument `include_aggregate_name`, but adds after: `my-ts|average|13m`.

### Fixed
- `CogniteClientMock` has been updated with 24 missing APIs (including sub-composited APIs like `FunctionsAPI.schedules`) and is now used internally in testing instead of a similar, additional implementation.
- Loads of `assert`s meant for the SDK user have been changed to raising exceptions instead as a safeguard since `assert`s are ignored when running in optimized mode `-O` (or `-OO`).

### Fixed: Extended time domain
- `TimeSeries.[first/count/latest]()` now work with the expanded time domain (minimum age of datapoints was moved from 1970 to 1900, see [4.2.1]).
  - `TimeSeries.latest()` now supports the `before` argument similar to `DatapointsAPI.retrieve_latest`.
  - `TimeSeries.first()` now considers datapoints before 1970 and after "now".
  - `TimeSeries.count()` now considers datapoints before 1970 and after "now" and will raise an error for string time series as `count` (or any other aggregate) is not defined.
- `DatapointsAPI.retrieve_latest` would give latest datapoint `before="now"` when given `before=0` (1970) because of a bad boolean check. Used to not be a problem since there were no data before epoch.
- The utility function `ms_to_datetime` no longer raises `ValueError` for inputs from before 1970, but will raise for input outside the allowed minimum- and maximum supported timestamps in the API.
**Note**: that support for `datetime`s before 1970 may be limited on Windows, but `ms_to_datetime` should still work (magic!).

### Fixed: Datapoints-related
- **Critical**: Fetching aggregate datapoints now works properly with the `limit` parameter. In the old implementation, `count` aggregates were first fetched to split the time domain efficiently - but this has little-to-no informational value when fetching *aggregates* with a granularity, as the datapoints distribution can take on "any shape or form". This often led to just a few returned batches of datapoints due to miscounting (e.g. as little as 10% of the actual data could be returned(!)).
- Fetching datapoints using `limit=0` now returns zero datapoints, instead of "unlimited". This is now aligned with the API.
- Removing aggregate names from the columns in a Pandas `DataFrame` in the previous implementation used `Datapoints._strip_aggregate_name()`, but this had a bug: Whenever raw datapoints were fetched all characters after the last pipe character (`|`) in the tag name would be removed completely. In the new version, the aggregate name is only added when asked for.
- The method `Datapoints.to_pandas` could return `dtype=object` for numeric time series when all aggregate datapoints were missing; which is not *that* unlikely, e.g., when using `interpolation` aggregate on a `is_step=False` time series with datapoints spacing above one hour on average. In such cases, an object array only containing `None` would be returned instead of float array dtype with `NaN`s. Correct dtype is now enforced by an explicit `pandas.to_numeric()` cast.
- Fixed a bug in all `DatapointsAPI` retrieve-methods when no time series was/were found, a single identifier was *not* given (either list of length 1 or all given were missing), `ignore_unknown_ids=True`, and `.get` was used on the empty returned `DatapointsList` object. This would raise an exception (`AttributeError`) because the mappings from `id` or `external_id` to `Datapoints` were not defined on the object (only set when containing at least 1 resource).

### Removed
- Method: `DatapointsAPI.query`. No longer needed as all "optionality" has been moved to the three `retrieve` methods.
- Method: `DatapointsAPI.retrieve_dataframe_dict`. Rationale: Due to its slightly confusing syntax and return value, it basically saw no use "in the wild".
- Custom exception: `CogniteDuplicateColumnsError`. No longer needed as the retrieve endpoints now support duplicated identifiers to be passed (similar to the API).
- All convenience methods related to plotting and the use of `matplotlib`. Rationale: No usage and low utility value: the SDK should not be a data science library.

## [4.11.3] - 2022-11-17
### Fixed
- Fix FunctionCallsAPI filtering

## [4.11.2] - 2022-11-16
### Changed
- Detect endpoint (for Engineering Diagram detect jobs) is updated to spawn and handle multiple jobs.
### Added
- `DetectJobBundle` dataclass: A way to manage multiple files and jobs.

## [4.11.1] - 2022-11-15
### Changed
- Update doc for Vision extract method
- Improve error message in `VisionExtractJob.save_annotations`

## [4.11.0] - 2022-10-17
### Added
- Add `compute` method to `cognite.client.geospatial`

## [4.10.0] - 2022-10-13
### Added
- Add `retrieve_latest` method to `cognite.client.sequences`
- Add support for extending the expiration time of download links returned by `cognite.client.files.retrieve_download_urls()`

## [4.9.0] - 2022-10-10
### Added
- Add support for extraction pipeline configuration files
### Deprecated
- Extraction pipeline runs has been moved from `client.extraction_pipeline_runs` to `client.extraction_pipelines.runs`

## [4.8.1] - 2022-10-06
### Fixed
- Fix `__str__` method of `TransformationSchedule`

## [4.8.0] - 2022-09-30
### Added
- Add operations for geospatial rasters

## [4.7.1] - 2022-09-29
### Fixed
- Fixed the `FunctionsAPI.create` method for Windows-users by removing
  validation of `requirements.txt`.

## [4.7.0] - 2022-09-28
### Added
- Support `tags` on `transformations`.

### Changed
- Change geospatial.aggregate_features to support `aggregate_output`

## [4.5.4] - 2022-09-19
### Fixed
- The raw rows insert endpoint is now subject to the same retry logic as other idempotent endpoints.

## [4.5.3] - 2022-09-15
### Fixed
- Fixes the OS specific issue where the `requirements.txt`-validation failed
  with `Permission Denied` on Windows.

## [4.5.2] - 2022-09-09
### Fixed
- Fixes the issue when updating transformations with new nonce credentials

## [4.5.1] - 2022-09-08
### Fixed
- Don't depend on typing_extensions module, since we don't have it as a dependency.

## [4.5.0] - 2022-09-08
### Added
- Vision extract implementation, providing access to the corresponding [Vision Extract API](https://docs.cognite.com/api/v1/#tag/Vision).

## [4.4.3] - 2022-09-08
### Fixed
- Fixed NaN/NA value check in geospatial FeatureList

## [4.4.2] - 2022-09-07
### Fixed
- Don't import numpy in the global space in geospatial module as it's an optional dependency

## [4.4.1] - 2022-09-06
### Fixed
- Fixed FeatureList.from_geopandas to handle NaN values

## [4.4.0] - 2022-09-06
### Changed
- Change geospatial.aggregate_features to support order_by

## [4.3.0] - 2022-09-06
### Added
- Add geospatial.list_features

## [4.2.1] - 2022-08-23
### Changed
- Change timeseries datapoints' time range to start from 01.01.1900

## [4.2.0] - 2022-08-23
### Added
- OAuthInteractive credential provider. This credential provider will redirect you to a login page
and require that the user authenticates. It will also cache the token between runs.
- OAuthDeviceCode credential provider. Display a device code to enter into a trusted device.
It will also cache the token between runs.

## [4.1.2] - 2022-08-22
### Fixed
- geospatial: support asset links for features

## [4.1.1] - 2022-08-19
### Fixed
- Fixed the issue on SDK when Python installation didn't include pip.

### Added
- Added Optional dependency called functions. Usage: `pip install "cognite-sdk[functions]"`

## [4.1.0] - 2022-08-18
### Added
- ensure_parent parameter to client.raw.insert_dataframe method

## [4.0.1] - 2022-08-17
### Added
- OAuthClientCredentials now supports token_custom_args.

## [4.0.0] - 2022-08-15
### Changed
- Client configuration no longer respects any environment variables. There are other libraries better
suited for loading configuration from the environment (such as builtin `os` or `pydantic`). There have also
been several reports of envvar name clash issues in tools built on top the SDK. We therefore
consider this something that should be handled by the application consuming the SDK. All configuration of
`cognite.client.CogniteClient` now happens using a `cognite.client.ClientConfig` object. Global configuration such as
`max_connection_pool_size` and other options which apply to all client instances are now configured through
the `cognite.client.global_config` object which is an instance of `cognite.client.GlobalConfig`. Examples
have been added to the docs.
- Auth has been reworked. The client configuration no longer accepts the `api_key` and `token_...` arguments.
It accepts only a single `credentials` argument which must be a `CredentialProvider` object. A few
implementations have been provided (`APIKey`, `Token`, `OAuthClientCredentials`). Example usage has
been added to the docs. More credential provider implementations will be added in the future to accommodate
other OAuth flows.

### Fixed
- A bug in the Functions SDK where the lifecycle of temporary files was not properly managed.

## [3.9.0] - 2022-08-11
### Added
- Moved Cognite Functions from Experimental SDK to Main SDK.

## [3.8.0] - 2022-08-11
### Added
- Add ignore_unknown_ids parameter to sequences.retrieve_multiple

## [3.7.0] - 2022-08-10
### Changed
- Changed grouping of Sequence rows on insert. Each group now contains at most 100k values and at most 10k rows.

## [3.6.1] - 2022-08-10
### Fixed
- Fixed a minor casing error for the geo_location field on files

### Added
- Add ignore_unknown_ids parameter to files.retrieve_multiple

## [3.5.0] - 2022-08-10
### Changed
- Improve type annotations. Use overloads in more places to help static type checkers.

## [3.4.3] - 2022-08-10
### Changed
- Cache result from pypi version check so it's not executed for every client instantiation.

## [3.4.2] - 2022-08-09
### Fixed
- Fix the wrong destination name in transformations.

## [3.4.1] - 2022-08-01
### Fixed
- fixed exception when printing exceptions generated on transformations creation/update.

## [3.4.0] - 2022-07-25
### Added
- added support for nonce authentication on transformations

### Changed
- if no source or destination credentials are provided on transformation create, an attempt will be made to create a session with the CogniteClient credentials, if it succeeds, the acquired nonce will be used.
- if OIDC credentials are provided on transformation create/update, an attempt will be made to create a session with the given credentials. If it succeeds, the acquired nonce credentials will replace the given client credentials before sending the request.

## [3.3.0] - 2022-07-21
### Added
- added the sessions API

## [3.2.0] - 2022-07-15
### Removed
- Unused cognite.client.experimental module

## [3.1.0] - 2022-07-13
### Changed
- Helper functions for conversion to/from datetime now warns on naive datetimes and their interpretation.
### Fixed
- Helper function `datetime_to_ms` now accepts timezone aware datetimes.

## [3.0.1] - 2022-07-13
### Fixed
- fixed missing README.md in package

## [3.0.0] - 2022-07-12
### Changed
- Poetry build, one single package "cognite-sdk"
- Require python 3.8 or greater (used to be 3.5 or greater)
### Removed
- support for root_asset_id and root_asset_external_id filters. use asset subtree filters instead.

## [2.56.1] - 2022-06-22
### Added
- Time series property `is_step` can now be updated.

## [2.56.0] - 2022-06-21
### Added
- added the diagrams API

## [2.55.0] - 2022-06-20
### Fixed
- Improve geospatial documentation and implement better parameter resilience for filter and feature type update

## [2.54.0] - 2022-06-17
### Added
- Allow to set the chunk size when creating or updating geospatial features

## [2.53.1] - 2022-06-17
### Fixed
- Fixed destination type decoding of `transformation.destination`

## [2.53.0] - 2022-06-16
### Added
- Annotations implementation, providing access to the corresponding [Annotations API](https://docs.cognite.com/api/v1/#tag/Annotations).
    - Added `Annotation`, `AnnotationFilter`, `AnnotationUpdate` dataclasses to `cognite.client.data_classes`
    - Added `annotations` API to `cognite.client.CogniteClient`
    - **Create** annotations with `client.annotations.create` passing `Annotation` instance(s)
    - **Suggest** annotations with `client.annotations.suggest` passing `Annotation` instance(s)
    - **Delete** annotations with `client.annotations.delete` passing the id(s) of annotation(s) to delete
    - **Filter** annotations with `client.annotations.list` passing a `AnnotationFilter `dataclass instance or a filter `dict`
    - **Update** annotations with `client.annotations.update` passing updated `Annotation` or `AnnotationUpdate` instance(s)
    - **Get single** annotation with `client.annotations.retrieve` passing the id
    - **Get multiple** annotations with `client.annotations.retrieve_multiple` passing the ids

### Changed
- Reverted the optimizations introduced to datapoints fetching in 2.47.0 due to buggy implementation.

## [2.51.0] - 2022-06-13
### Added
- added the new geo_location field to the Asset resource

## [2.50.2] - 2022-06-09
### Fixed
- Geospatial: fix FeatureList.from_geopandas issue with optional properties

## [2.50.1] - 2022-06-09
### Fixed
- Geospatial: keep feature properties as is

## [2.50.0] - 2022-05-30
### Changed
- Geospatial: deprecate update_feature_types and add patch_feature_types

## [2.49.1] - 2022-05-19
### Changed
- Geospatial: Support dataset

## [2.49.0] - 2022-05-09
### Changed
- Geospatial: Support output selection for getting features by ids

## [2.48.0] - 2022-05-09
### Removed
- Experimental model hosting API

## [2.47.0] - 2022-05-02
### Changed
- Performance gain for `datapoints.retrieve` by grouping together time series in single requests against the underlying API.

## [2.46.1] - 2022-04-22
### Changed
- POST requests to the `sessions/revoke`-endpoint are now automatically retried
- Fix retrieval of empty raster in experimental geospatial api: http 204 as ok status

## [2.45.0] - 2022-03-25
### Added
- support `sequence_rows` destination type on Transformations.

## [2.44.1] - 2022-03-24
### Fixed
- fix typo in `data_set_ids` parameter type on `transformations.list`.

## [2.44.0] - 2022-03-24
### Added
- support conflict mode parameter on `transformations.schema.retrieve`.

## [2.43.1] - 2022-03-24
### Added
- update pillow dependency 9.0.0 -> 9.0.1

## [2.43.0] - 2022-03-24
### Added
- new list parameters added to `transformations.list`.

## [2.42.0] - 2022-02-25
### Added
- FeatureList.from_geopandas() improvements

### Fixed
- example for templates view.

## [2.41.0] - 2022-02-16
### Added
- support for deleting properties and search specs in GeospatialAPI.update_feature_types(...).

## [2.40.1] - 2022-02-15
### Fixed
- geospatial examples.

## [2.40.0] - 2022-02-11
### Added
- dataSetId support for transformations.

## [2.39.1] - 2022-01-25
### Added
- pandas and geospatial dependencies optional for cognite-sdk-core.

## [2.39.0] - 2022-01-20
### Added
- geospatial API support

## [2.38.6] - 2022-01-14
### Added
- add the possibility to cancel transformation jobs.

## [2.38.5] - 2022-01-12
### Fixed
- Bug where creating/updating/deleting more than 5 transformation schedules in a single call would fail.

## [2.38.4] - 2021-12-23
### Fixed
- Bug where list generator helper will return more than chunk_size items.

## [2.38.3] - 2021-12-13
### Fixed
- Bug where client consumes all streaming content when logging request.

## [2.38.2] - 2021-12-09
### Added
- add the possibility to pass extra body fields to APIClient._create_multiple.

## [2.38.1] - 2021-12-07
### Fixed
- Bug where loading `transformations.jobs` from JSON fails for raw destinations.

## [2.38.0] - 2021-12-06
### Added
- `transformations` api client, which allows the creation, deletion, update, run and retrieval of transformations.
- `transformations.schedules` api client, which allows the schedule, unschedule and retrieval of recurring runs of a transformation.
- `transformations.notifications` api client, which allows the creation, deletion and retrieval of transformation email notifications.
- `transformations.schema` api client, which allows the retrieval of the expected schema of sql transformations based on the destination data type.
- `transformations.jobs` api client, which retrieves the  status of transformation runs.

## [2.37.1] - 2021-12-01
### Fixed
- Bug where `sequences` full update attempts to "set" column spec. "set" is not supported for sequence column spec.

## [2.37.0] - 2021-11-30
### Added
- Added support for retrieving file download urls

## [2.36.0] - 2021-11-30
### Fixed
- Changes default JSON `.dumps()` behaviour to be in strict compliance with the standard: if any NaNs or +/- Infs are encountered, an exception will now be raised.

## [2.35.0] - 2021-11-29
### Added
- Added support for `columns` update on sequences
- Added support for `data_set_id` on template views

### Security
- Disallow downloading files to path outside download directory in `files.download()`.

## [2.32.0] - 2021-10-04
### Added
 - Support for extraction pipelines

## [2.31.1] - 2021-09-30
### Fixed
- Fixed a bug related to handling of binary response payloads.

## [2.31.0] - 2021-08-26
### Added
- View resolver for template fields.

## [2.30.0] - 2021-08-25
### Added
- Support for Template Views

## [2.29.0] - 2021-08-16
### Added
- Raw rows are retrieved using parallel cursors when no limit is set.

## [2.28.2] - 2021-08-12
### Added
- Relationships now supports `partitions` parameter for [parallel retrieval](https://docs.cognite.com/api/v1/#section/Parallel-retrieval)

## [2.28.1] - 2021-08-10
### Changed
- debug mode now logs response payload and headers.

## [2.27.0] - 2021-07-20

### Fixed
- When using CogniteClient with the client-secret auth flow, the object would not be pickle-able (e.g. when using multiprocessing) because of an anonymous function.

## [2.26.1] - 2021-07-20

### Changed
- Optimization. Do not get windows if remaining data points is 0. Reduces number of requests when asking for 100k data points/10k aggregates from 2 to 1.

## [2.26.0] - 2021-07-08

### Added
- Support for set labels on AssetUpdate

## [2.25.0] - 2021-07-06

### Added
- filter_nodes function to ThreeDRevisionsAPI

## [2.24.0] - 2021-06-28

### Added
- ignore_unknown_ids flag to Relationships delete method

## [2.23.0] - 2021-06-25

### Added
- insert_dataframe and retrieve_dataframe methods to the Raw client

## [2.22.0] - 2021-06-22

### Added
- More contextualization job statuses
### Changed
- Refactor contextualization constant representation

## [2.21.0] - 2021-06-21

### Added
- Datasets support for labels

## [2.20.0] - 2021-06-18

### Added
- rows() in RawRowsAPI support filtering with `columns` and `min/maxLastUpdatedTime`

## [2.19.0] - 2021-05-11

### Added
- Support for /token/inspect endpoint

## [2.18.2] - 2021-04-23

### Fixed
- Bug in templates instances filter that would cause `template_names` to be ignored.

## [2.18.1] - 2021-04-22

### Added
- Configure file download/upload timeouts with `COGNITE_FILE_TRANSFER_TIMEOUT` environment variable or
`file_transfer_timeout` parameter on `CogniteClient`.

### Changed
- Increased default file transfer timeout from 180 to 600 seconds
- Retry more failure modes (read timeouts, 502, 503, 504) for files upload/download requests.

## [2.18.0] - 2021-04-20

### Changed
- `COGNITE_DISABLE_SSL` now also covers ssl verification on IDP endpoints used for generating tokens.


## [2.17.1] - 2021-04-15

### Added
- `created_time`, and `last_updated_time` to template data classes.
- `data_set_id` to template instance data class.


## [2.17.0] - 2021-03-26

### Changed
- Ignore exceptions from pypi version check and reduce its timeout to 5 seconds.

### Fixed
- Only 200/201/202 is treated as successful response. 301 led to json decoding errors -
now handled gracefully.
- datasets create limit was set to 1000 in the sdk, leading to cases of 400 from the api where the limit is 10.

### Added
- Support for specifying proxies in the CogniteClient constructor

### Removed
- py.typed file. Will not declare library as typed until we run a typechecker on the codebase.


## [2.16.0] - 2021-03-26

### Added
- support for templates.
- date-based `cdf-version` header.

## [2.15.0] - 2021-03-22

### Added
- `createdTime` field on raw dbs and tables.

## [2.14.0] - 2021-03-18

### Added
- dropna argument to insert_dataframe method in DatapointsAPI

## [2.13.0] - 2021-03-16

### Added
- `sortByNodeId` and `partitions` query parameters to `list_nodes` method.

## [2.12.2] - 2021-03-11

### Fixed
- CogniteAPIError raised (instead of internal KeyError) when inserting a RAW row without a key.

## [2.12.1] - 2021-03-09

### Fixed
- CogniteMissingClientError raised when creating relationship with malformed body.

## [2.12.0] - 2021-03-08

### Changed
- Move Entity matching API from beta to v1.

## [2.11.1] - 2021-02-18

### Changed
- Resources are now more lenient on which types they accept in for labels
- Entity matching fit will flatten dictionaries and resources to "metadata.subfield" similar to pipelines.

### Added
- Relationships now support update

## [2.10.7] - 2021-02-02

### Fixed
- Relationships API list calls via the generator now support `chunk_size` as parameter.

## [2.10.6] - 2021-02-02

### Fixed
- Retry urllib3.NewConnectionError when it isn't in the context of a ConnectionRefusedError

## [2.10.5] - 2021-01-25

### Fixed
- Fixed asset subtree not returning an object with id->item cache for use in .get

## [2.10.4] - 2020-12-14

### Changed
- Relationships filter will now chain filters on large amounts of sources or targets in batches of 1000 rather than 100.


## [2.10.3] - 2020-12-09

### Fixed
- Retries now have backup time tracking per request, rather than occasionally shared between threads.
- Sequences delete ranges now no longer gives an error if no data is present

## [2.10.2] - 2020-12-08

### Fixed
- Set geoLocation.type in files to "Feature" if missing

## [2.10.1] - 2020-12-03

### Added
- Chaining of requests to the relationships list method,
allowing the method to take arbitrarily long lists for `source_external_ids` and `target_external_ids`

## [2.10.0] - 2020-12-01

### Added
- Authentication token generation and lifecycle management

## [2.9.0] - 2020-11-25

### Added
- Entity matching API is now available in the beta client.

## [2.8.0] - 2020-11-23

### Changed
- Move relationships to release python SDK

## [2.7.0] - 2020-11-10

### Added
- `fetch_resources` parameter to the relationships `list` and `retrieve_multiple` methods, which attempts to fetch the resource referenced in the relationship.

## [2.6.4] - 2020-11-10

### Fixed
- Fixed a bug where 429 was not retried on all endpoints

## [2.6.3] - 2020-11-10

### Fixed
- Resource metadata should be able to set empty using `.metadata.set(None)` or `.metadata.set({})`.

## [2.6.2] - 2020-11-05

### Fixed
- Asset retrieve subtree should return empty AssetList if asset does not exist.

## [2.6.1] - 2020-10-30

### Added
- `geospatial` to list of valid relationship resource types.

## [2.6.0] - 2020-10-26

### Changed
- Relationships list should take dataset internal and external id as different parameters.

## [2.5.4] - 2020-10-22

### Fixed
- `_is_retryable` didn't handle clusters with a dash in the name.

## [2.5.3] - 2020-10-14

### Fixed
- `delete_ranges` didn't cast string timestamp into number properly.

## [2.5.2] - 2020-10-06

### Fixed
- `labels` in FileMetadata is not cast correctly to a list of `Label` objects.

## [2.5.1] - 2020-10-01
- Include `py.typed` file in sdk distribution

## [2.5.0] - 2020-09-29

### Added
- Relationships beta support.

### Removed
- Experimental Model Hosting client.

## [2.4.3] - 2020-09-18
- Increase raw rows list limit to 10,000

## [2.4.2] - 2020-09-10
- Fixed a bug where urls with query parameters were excluded from the retryable endpoints.

## [2.4.1] - 2020-09-09

### Changed
- Generator-based listing now supports partitions. Example:
  ``` python
  for asset in client.assets(partitions=10):
    # do something
  ```

## [2.4.0] - 2020-08-31

### Added
- New 'directory' in Files

## [2.3.0] - 2020-08-25

### Changed
- Add support for mypy and other type checking tools by adding packaging type information

## [2.2.2] - 2020-08-18

### Fixed
- HTTP transport logic to better handle retrying of connection errors
- read timeouts will now raise a CogniteReadTimeout
- connection errors will now raise a CogniteConnectionError, while connection refused errors will raise the more
 specific CogniteConnectionRefused exception.

### Added
- Jitter to exponential backoff on retries

### Changed
- Make HTTP requests no longer follow redirects by default
- All exceptions now inherit from CogniteException

## [2.2.1] - 2020-08-17

### Added
- Fixed a bug where `/timeseries/list` was missing from the retryable endpoints.

## [2.2.0] - 2020-08-17

### Added
- Files labelling support

## [2.1.2] - 2020-08-13

### Fixed
- Fixed a bug where only v1 endpoints (not playground) could be added as retryable

## [2.1.1] - 2020-08-13

### Fixed
- Calls to datapoints `retrieve_dataframe` with `complete="fill"` would break using Pandas version 1.1.0 because it raises TypeError when calling `.interpolate(...)` on a dataframe with no columns.

## [2.1.0] - 2020-07-22

### Added
- Support for passing a single string to `AssetUpdate().labels.add` and `AssetUpdate().labels.remove`. Both a single string and a list of strings is supported. Example:
  ```python
  # using a single string
  my_update = AssetUpdate(id=1).labels.add("PUMP").labels.remove("VALVE")
  res = c.assets.update(my_update)

  # using a list of strings
  my_update = AssetUpdate(id=1).labels.add(["PUMP", "ROTATING_EQUIPMENT"]).labels.remove(["VALVE"])
  res = c.assets.update(my_update)
  ```

## [2.0.0] - 2020-07-21

### Changed
- The interface to interact with labels has changed. A new, improved interface is now in place to make it easier to work with CDF labels. The new interface behaves this way:
  ```python
  # crate label definition(s)
  client.labels.create(LabelDefinition(external_id="PUMP", name="Pump", description="Pump equipment"))
  # ... or multiple
  client.labels.create([LabelDefinition(external_id="PUMP"), LabelDefinition(external_id="VALVE")])

  # list label definitions
  label_definitions = client.labels.list(name="Pump")

  # delete label definitions
  client.labels.delete("PUMP")
  # ... or multiple
  client.labels.delete(["PUMP", "VALVE"])

  # create an asset with label
  asset = Asset(name="my_pump", labels=[Label(external_id="PUMP")])
  client.assets.create(assets)

  # filter assets by labels
  my_label_filter = LabelFilter(contains_all=["PUMP", "VERIFIED"])
  asset_list = client.assets.list(labels=my_label_filter)

  # attach/detach labels to/from assets
  my_update = AssetUpdate(id=1).labels.add(["PUMP"]).labels.remove(["VALVE"])
  res = c.assets.update(my_update)
  ```

### Fixed
- Fixed bug where `_call_` in SequencesAPI (`client.sequences`) was incorrectly returning a `GET` method instead of `POST`.

## [1.8.1] - 2020-07-07
### Changed
- For 3d mappings delete, only use node_id and asset_id pairs in delete request to avoid potential bad request.
- Support attaching/detaching multiple labels on assets in a single method

## [1.8.0] - 2020-06-30
### Added
- Synthetic timeseries endpoint for DatapointsApi
- Labels endpoint support
- Assets labelling support
- Support for unique value aggregation for events.

### Changed
- When `debug=true`, redirects are shown more clearly.

## [1.7.0] - 2020-06-03
### Fixed
- datasetId is kept as an integer in dataframes.

### Changed
- Internal list of retryable endpoints was changed to a class variable so it can be modified.

## [1.6.0] - 2020-04-28
### Added
- Support events filtering by ongoing events (events without `end_time` defined)
- Support events filtering by active timerange of event
- Support files metadata filtering by `asset_external_ids`
- Aggregation endpoint for Assets, DataSets, Events, Files, Sequences and TimeSeries API

## [1.5.2] - 2020-04-02
### Added
- Support for security categories on file methods

## [1.5.1] - 2020-04-01
### Added
- Support for security categories on files
- active_at_time on relationships

### Fixed
- No longer retry calls to /files/initupload
- Retry retryable POST endpoints in datasets API

## [1.5.0] - 2020-03-12
### Added
- DataSets API and support for this in assets, events, time series, files and sequences.
- .asset helper function on time series.
- asset external id filter on time series.

## [1.4.13] - 2020-03-03
### Added
- Relationship list supports multiple sources, targets, relationship types and datasets.

## [1.4.12] - 2020-03-02

### Fixed
- Fixed a bug in file uploads where fields other than name were not being passed to uploaded directories.

## [1.4.11] - 2020-02-21

### Changed
- Datapoint insertion changed to be less memory intensive.

### Fixed
- Fixed a bug where add service account to group expected items in response.
- Jupyter notebook output and non-camel cased to_pandas uses nullable int fields instead of float for relevant fields.

## [1.4.10] - 2020-01-27
### Added
- Support for the error field for synthetic time series query in the experimental client.
- Support for retrieving data from multiple sequences at once.

## [1.4.9] - 2020-01-08

### Fixed
- Fixed a bug where datapoints `retrieve` could return less than limit even if there were more datapoints.
- Fixed an issue where `insert_dataframe` would give an error with older pandas versions.

## [1.4.8] - 2019-12-19

### Added
- Support for `ignore_unknown_ids` on time series `retrieve_multiple`, `delete` and datapoints `retrieve` and `latest` and related endpoints.
- Support for asset subtree filters on files, sequences, and time series.
- Support for parent external id filters on assets.
- Synthetic datapoints retrieve has additional functions including variable replacement and sympy support.

### Changed
- Synthetic datapoints now return errors in the `.error` field, in the jupyter output, and optionally in pandas dataframes if `include_errors` is set.

## [1.4.7] - 2019-12-05

### Added
- Support for synthetic time series queries in the experimental client.
- parent external id filter added for assets.

### Fixed
- startTime in event dataframes is now a nullable int dtype, consistent with endTime.

## [1.4.6] - 2019-12-02

### Fixed
- Fixed notebook output for Asset, Datapoint and Raw.

## [1.4.5] - 2019-12-02

### Changed

- The ModelHostingAPI now calls Model Hosting endpoints in playground instead of 0.6.

## [1.4.4] - 2019-11-29

### Added
 - Option to turn off version checking from CogniteClient constructor

### Changed
- In sequences create, the column definitions object accepts both camelCased and snake_cased keys.
- Retry 429 on all endpoints

### Fixed
- Fixed notebook output for DatapointsList

## [1.4.3] - 2019-11-27
### Fixed
- In Jupyter notebooks, the output from built-in list types is no longer camel cased.

## [1.4.2] - 2019-11-27

### Changed
- In the 3D API, the call and list methods now include all models by default instead of only unpublished ones.
- In Jupyter notebooks, the output from built-in types is no longer camel cased.

### Added
- Support for filtering events by asset subtree ids.

## [1.4.1] - 2019-11-18

### Added
- Support for filtering events by asset external id.
- query parameter on asset search.
- `ignore_unknown_ids` parameter on asset and events method `delete` and `retrieve_multiple`.

## [1.4.0] - 2019-11-14

### Changed
- In the ModelHostingAPI, models, versions and schedules are now referenced by name instead of id. The ids are no longer available.
- In the ModelHostingAPI, functions related to model versions are moved from the ModelsAPI to the new ModelVersionsAPI.
- In the ModelHostingAPI, the model names must be unique. Also, the version names and schedule names must be unique per model.
- Default value for `limit` in search method is now 100 instead of None to clarify api default behaviour when no limit is passed.

## [1.3.4] - 2019-11-07

### Changed
- Error 500's are no longer retried by default, only HTTP 429, 502, 503, 504 are.
- Optimized HTTP calls by caching user agent.
- Relationship filtering is now integrated into `list` instead of `search`.
- Sequences `insert_dataframe` parameter `external_id_headers` documentation updated.
- Type hints for several objects formerly `Dict[str, Any]` improved along with introducing matching dict derived classes.

### Fixed
- `source_created_time` and `source_modified_time` on files now displayed as time fields.
- Fixed pagination for `include_outside_points` and other edge cases in datapoints.
- Fixed a bug where `insert_dataframe` with strings caused a numpy error.

### Added
- Relationships can now have sequences as source or target.

## [1.3.3] - 2019-10-21

### Changed
- Datapoints insert dataframe function will check for infinity values.
- Allow for multiple calls to .add / .remove in object updates such as metadata, without later calls overwriting former.
- List time series now ignores the include_metadata parameter.

### Added
- Advanced list endpoint is used for listing time series, adding several new filters and partitions.

## [1.3.2] - 2019-10-16

### Added
- Datapoints objects now store is_string, is_step and unit to allow for better interpretation of the data.
- Sorting when listing events
- Added a search function in the relationships API.

### Changed
- `list` and `__call__` methods for files now support list parameters for `root_ids`, `root_external_ids`.
- retrieve_dataframe with `complete` using Datapoints fields instead of retrieving time series metadata.

### Fixed
- Fixed chunking logic in list_generator to always return last partial chunk.
- Fixed an error on missing target/source in relationships.

## [1.3.1] - 2019-10-09
### Fixed
- Fixed support for totalVariation aggregate completion.
- Changed conversion of raw RowList to pandas DataFrame to handle missing values (in columns) across the rows. This also fixes the bug where one-off values would be distributed to all rows in the DataFrame (unknown bug).

## [1.3.0] - 2019-10-03
### Changed
- Sequences officially released and no longer considered experimental.
- Sequences data insert no longer takes a default value for columns.

## [1.2.1] - 2019-10-01
### Fixed
- Tokens are sent with the correct "Authorization" header instead of "Authentication".

## [1.2.0] - 2019-10-01
### Added
- Support for authenticating with bearer tokens. Can now supply a jwt or jwt-factory to CogniteClient. This token will override any api-key which has been set.

## [1.1.12] - 2019-10-01
### Fixed
- Fixed a bug in time series pagination where getting 100k datapoints could cause a missing id error when using include_outside_points.
- SequencesData `to_pandas` no longer returns NaN on integer zero columns.
- Fixed a bug where the JSON encoder would throw circular reference errors on unknown data types, including numpy floats.

## [1.1.11] - 2019-09-23
### Fixed
- Fix testing.CogniteClientMock so it is possible to get attributes on child which have not been explicitly in the CogniteClientMock constructor

## [1.1.10] - 2019-09-23
### Fixed
- Fix testing.CogniteClientMock so it is possible to get child mock not explicitly defined

### Added
- `list` and `__call__` methods for events now support list parameters for `root_asset_ids`, `root_asset_external_ids`.

## [1.1.9] - 2019-09-20
### Changed
- Renamed testing.mock_cognite_client to testing.monkeypatch_cognite_client

### Added
- testing.CogniteClientMock object

## [1.1.8] - 2019-09-19
### Added
- Support for aggregated properties of assets.
- `Asset` and `AssetList` classes now have a `sequences` function which retrieves related sequences.
- Support for partitioned listing of assets and events.

### Changed
- `list` and `__call__` methods for assets now support list parameters for `root_ids`, `root_external_ids`.
- Sequences API no longer supports column ids, all relevant functions have been changed to only use external ids.

### Fixed
- Fixed a bug in time series pagination where getting 100k dense datapoints would cause a missing id error.
- Sequences retrieve functions fixed to match API change, to single item per retrieve.
- Sequences retrieve/insert functions fixed to match API change to take lists of external ids.

## [1.1.7] - 2019-09-13
### Fixed
- `testing.mock_cognite_client()` so that it still accepts arguments after exiting from mock context.

## [1.1.6] - 2019-09-12
### Fixed
- `testing.mock_cognite_client()` so that the mocked CogniteClient may accept arguments.

## [1.1.5] - 2019-09-12
### Added
- Method `files.download_to_path` for streaming a file to a specific path

## [1.1.4] - 2019-09-12
### Added
- `root_asset_ids` parameter for time series list.

### Changed
- Formatted output in jupyter notebooks for `SequenceData`.
- `retrieve_latest` function in theDatapoints API extended to support more than 100 items.
- Log requests at DEBUG level instead of INFO.

## [1.1.3] - 2019-09-05
### Changed
- Disabled automatic handling of cookies on the requests session objects

### Fixed
- `to_pandas` method on CogniteResource in the case of objects without metadata

## [1.1.2] - 2019-08-28
### Added
- `limit` parameter on sequence data retrieval.
- Support for relationships exposed through experimental client.
- `end` parameter of sequence.data retrieval and range delete accepts -1 to indicate last index of sequence.

### Changed
- Output in jupyter notebooks is now pandas-like by default, instead of outputting long json strings.

### Fixed
- id parameters and timestamps now accept any integer type including numpy.int64, so values from dataframes can be passed directly.
- Compatibility fix for renaming of sequences cursor and start/end parameters in the API.

## [1.1.1] - 2019-08-23
### Added
- `complete` parameter on `datapoints.retrieve_dataframe`, used for forward-filling/interpolating intervals with missing data.
- `include_aggregate_name` option on `datapoints.retrieve_dataframe` and `DatapointsList.to_pandas`, used for removing the `|<aggregate-name>` postfix on dataframe column headers.
- datapoints.retrieve_dataframe_dict function, which returns {aggregate:dataframe} without adding aggregate names to columns
- source_created_time and source_modified_time support for files

## [1.1.0] - 2019-08-21
### Added
- New method create_hierarchy() added to assets API.
- SequencesAPI.list now accepts an asset_ids parameter for searching by asset
- SequencesDataAPI.insert now accepts a SequenceData object for easier copying
- DatapointsAPI.insert now accepts a Datapoints object for easier copying
- helper method `cognite.client.testing.mock_cognite_client()` for mocking CogniteClient
- parent_id and parent_external_id to AssetUpdate class.

### Changed
- assets.create() no longer validates asset hierarchy and sorts assets before posting. This functionality has been moved to assets.create_hierarchy().
- AssetList.files() and AssetList.events() now deduplicate results while fetching related resources, significantly reducing memory load.

## [1.0.5] - 2019-08-15
### Added
- files.create() method to enable creating a file without uploading content.
- `recursive` parameter to raw.databases.delete() for recursively deleting tables.

### Changed
- Renamed .iteritems() on SequenceData to .items()
- raw.insert() now chunks raw rows into batches of 10,000 instead of 1,000

### Fixed
- Sequences queries are now retried if safe
- .update() in all APIs now accept a subclass of CogniteResourceList as input
- Sequences datapoint retrieval updated to use the new cursor feature in the API
- Json serializiation in `__str__()` of base data classes. Now handles Decimal and Number objects.
- Now possible to create asset hierarchy using parent external id when the parent is not part of the batch being inserted.
- `name` parameter of files.upload_bytes is now required, so as not to raise an exception in the underlying API.

## [1.0.4] - 2019-08-05
### Added
- Variety of useful helper functions for Sequence and SequenceData objects, including .column_ids and .column_external_ids properties, iterators and slice operators.
- Sequences insert_dataframe function.
- Sequences delete_range function.
- Support for external id column headers in datapoints.insert_dataframe()

### Changed
- Sequences data retrieval now returns a SequenceData object.
- Sequences insert takes its parameters row data first, and no longer requires columns to be passed.
- Sequences insert now accepts tuples and raw-style data input.
- Sequences create now clears invalid fields such as 'id' in columns specification, so sequences can more easily re-use existing specifications.
- Sequence data function now require column_ids or column_external_ids to be explicitly set, rather than both being passed through a single columns field

## [1.0.3] - 2019-07-26
### Fixed
- Renamed Model.schedule_data_spec to Model.data_spec so the field from the API will be included on the object.
- Handling edge case in Sequences pagination when last datapoint retrieved is at requested end
- Fixing data points retrieval when count aggregates are missing
- Displays unexpected fields on error response from API when raising CogniteAPIError

## [1.0.2] - 2019-07-22
### Added
- Support for model hosting exposed through experimental client

### Fixed
- Handling dynamic limits in Sequences API

## [1.0.1] - 2019-07-19
### Added
- Experimental client
- Support for sequences exposed through experimental client

## [1.0.0] - 2019-07-11
### Added
- Support for all endpoints in Cognite API
- Generator with hidden cursor for all resource types
- Concurrent writes for all resources
- Distribution of "core" sdk which does not depend on pandas and numpy
- Typehints for all methods
- Support for posting an entire asset hierarchy, resolving ref_id/parent_ref_id automatically
- config attribute on CogniteClient to view current configuration.

### Changed
- Renamed methods so they reflect what the method does instead of what http method is used
- Updated documentation with automatically tested examples
- Renamed `stable` namespace to `api`
- Rewrote logic for concurrent reads of datapoints
- Renamed CogniteClient parameter `num_of_workers` to `max_workers`

### Removed
- `experimental` client in order to ensure sdk stability.<|MERGE_RESOLUTION|>--- conflicted
+++ resolved
@@ -18,21 +18,6 @@
 - `Security` in case of vulnerabilities.
 
 ## [7.0.0] - 2023-11-01
-<<<<<<< HEAD
-This release ensure that all CogniteResources have `.dump` and `.load` methods, and that calling these two methods
-in sequence produces an equal object to the original, for example,
-`my_asset == Asset.load(my_asset.dump(camel_case=True)`. In addition, this ensures that the output of all `.dump`
-methods is `json` and `yaml` serializable.
-
-### Fixed
-- `CogniteResource.to_pandas` now more closely resembles `CogniteResourceList.to_pandas` with parameters
-  `expand_metadata` and `metadata_prefix`, instead of accepting a sequence of column names (`expand`) to expand,
-  with no easy way to add a prefix. Also, it no longer expands metadata by default.
-- `CogniteResource.to_pandas` now converts known timestamps to `datetime` by default. Can be turned off with
-  the new parameter `convert_timestamps`.
-
-### Changed
-=======
 This release ensures that all CogniteResource's have `.dump` and `.load` methods, and that calling these two methods
 in sequence produces an equal object to the original, for example,
 `my_asset == Asset.load(my_asset.dump(camel_case=True)`. In addition, this ensures that the output of all `.dump`
@@ -53,7 +38,6 @@
 - Additionally, `Asset.to_pandas`, now accepts the parameters `expand_aggregates` and `aggregates_prefix`. Since
   the possible `aggregates` keys are known, `camel_case` will also apply to these (if expanded) as opposed to
   the metadata keys.
->>>>>>> 362537e1
 - The `CogniteResource._load` has been made public, i.e., it is now `CogniteResource.load`.
 - The `CogniteResourceList._load` has been made public, i.e., it is now `CogniteResourceList.load`.
 - All `.delete` and `.retrieve_multiple` methods now accepts an empty sequence, and will return an empty `CogniteResourceList`.
@@ -61,25 +45,9 @@
 - `CogniteAssetHierarchyError` is no longer possible to catch as an `AssertionError`.
 - Several methods in the data modelling APIs have had parameter names now correctly reflect whether they accept
   a single or multiple items (i.e. id -> ids).
-<<<<<<< HEAD
-- The `Group` attribute `capabilities` is now a `Capabilities` object, instead of a `dict`.
-
-
-### Added
-- Deprecation warning for all Templates API methods.
-- Added `load` implementation for `VisionResource`s: `ObjectDetection`, `TextRegion`, `AssetLink`, `BoundingBox`,
-  `CdfRerourceRef`, `Polygon`, `Polyline`, `VisionExtractPredictions`, `FeatureParameters`.  
-- Added missing type annotations for `DiagramConvertItem` and `DiagramDetectItem` in `contextualization`.
-- Missing `dump` and `load` methods for `ClientCredentials`.
-- Literal annotation for `source_type` and `target_type` in `Relationship`
-- Type annotation for `SequenceData` attribute `rows`.
-- Type annotation for `Geometry` attribute `coordinates`
-- In transformations, `NonceCredentials` was missing `load` method.
-- In transformations, `TransformationBlockedInfo` was missing `.dump` method
-- `capabilities` in `cognite.client.data_classes` with data classes for all CDF capabilities.
-=======
 - `client.data_modeling.instances.aggregate` returns `AggregatedNumberedValue | list[AggregatedNumberedValue] | InstanceAggregationResultList` depending
   on the `aggregates` and `group_by` parameters. Previously, it always returned `InstanceAggregationResultList`.
+- The `Group` attribute `capabilities` is now a `Capabilities` object, instead of a `dict`.
 
 
 ### Added
@@ -89,6 +57,7 @@
 - Literal annotation for `source_type` and `target_type` in `Relationship`
 - In transformations, `NonceCredentials` was missing `load` method.
 - In transformations, `TransformationBlockedInfo` was missing `.dump` method
+- `capabilities` in `cognite.client.data_classes` with data classes for all CDF capabilities.
 
 ### Removed
 - Deprecated methods `aggregate_metadata_keys` and `aggregate_metadata_values` on AssetsAPI.
@@ -97,7 +66,6 @@
 - Parameter `fields` for method `aggregate_unique_values` on EventsAPI.
 - Parameter `function_external_id` for method `create` on FunctionSchedulesAPI (function_id has been required
   since the deprecation of API keys).
->>>>>>> 362537e1
 
 ### Fixed
 - `Asset.dump()` was not dumping attributes `geo_location` and `aggregates` to `json` serializable data structures.
@@ -112,13 +80,8 @@
 - `GeospatialComputedResponse.dump` attribute `items` was not `yaml` serializable
 - `Relationship.dump` was not `json` serializable.
 - `Geometry.dump` was not `json` serializable.
-<<<<<<< HEAD
-- In templates, `GraphQlResponse.dump` was not `json` serializable, and `GraphQlResponse.dump` failed to load `errors`
-  `GraphQlError`.
-=======
 - In templates, `GraphQlResponse.dump` was not `json` serializable, and `GraphQlResponse.dump` failed to load
   `errors` `GraphQlError`.
->>>>>>> 362537e1
 - `ThreeDModelRevision` attribute `camera` was not dumped as `yaml` serializable and
   not loaded as `RevisionCameraProperties`.
 - `ThreeDNode` attribute `bounding_box` was not dumped as `yaml` serializable and
@@ -137,8 +100,6 @@
 - Bug in `WorkflowExecution.dump`
 - Bug in `PropertyType.load`
 
-<<<<<<< HEAD
-=======
 ## [6.37.0] - 2023-10-27
 ### Added
 - Support for `type` property in `NodeApply` and `Node`.
@@ -147,7 +108,6 @@
 ### Added
 - Support for listing members of Data Point Subscription, `client.time_series.subscriptions.list_member_time_series()`. Note this is an experimental feature.
 
->>>>>>> 362537e1
 ## [6.35.0] - 2023-10-25
 ### Added
 - Support for `through` on node result set expressions.
