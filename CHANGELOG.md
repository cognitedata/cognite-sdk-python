# Changelog
All notable changes to this project will be documented in this file.

The format is based on [Keep a Changelog](https://keepachangelog.com/en/1.0.0/),
and this project adheres to [Semantic Versioning](https://semver.org/spec/v2.0.0.html).

The changelog for SDK version 0.x.x can be found [here](https://github.com/cognitedata/cognite-sdk-python/blob/0.13/CHANGELOG.md).

For users wanting to upgrade major version, a migration guide can be found [here](MIGRATION_GUIDE.md).

Changes are grouped as follows
- `Added` for new features.
- `Changed` for changes in existing functionality.
- `Deprecated` for soon-to-be removed features.
- `Improved` for transparent changes, e.g. better performance.
- `Removed` for now removed features.
- `Fixed` for any bug fixes.
- `Security` in case of vulnerabilities.

<<<<<<< HEAD
## [7.56.1] - 2024-09-03
### Fixed
- [Feature Preview - alpha] data workflows: `workflowExecutionId` in `cognite.client.data_classes.workflows.WorkflowTriggerRun`
 can be null or missing, as according to the API spec.
=======
## [7.57.0] - 2024-09-03
### Added
- Add a `load` method to CogniteClient, ClientConfig, and CredenitalProvider (and all it's subclasses).
- Add `apply_settings` method to `global_config` to pass in a dict of settings
>>>>>>> 8ff7c8c4

## [7.56.0] - 2024-09-02
### Added
- Support for referencing files by instance id when running diagrams.detect

## [7.55.2] - 2024-08-29
### Fixed
- Turn workflow_orchestration into data_workflows and add trigger doc, fix attribute names in data classes

## [7.55.1] - 2024-08-29
### Fixed
- Missing exports for workflow triggers

## [7.55.0] - 2024-08-23
### Added
- Support for creating a session using a one-shot token in the `client.iam.session.create` method.
- Parameter `nonce` to the `client.functions.call()` and `client.workflow.executions.run()` methods to allow passing
  a custom nonce instead of letting the SDK generate it from your current credentials.

## [7.54.19] - 2024-08-23
### Added
- [Feature Preview - beta] Support for `client.workflows.triggers`.

## [7.54.18] - 2024-08-26
### Added
- When retrieving datapoints, `instance_id` is now set on the objects (for time series created
  through Data Modelling).

## [7.54.17] - 2024-08-22
### Added
- [Feature Preview]  Added `ExtractorExtension` model of the Core Model.

## [7.54.16] - 2024-08-22
### Added
- Added new LocationFiltersAcl capability.

## [7.54.15] - 2024-08-21
### Fixed
- [Feature Preview]  Updated the Core Model to latest version.

## [7.54.14] - 2024-08-19
### Fixed
- [Feature Preview - alpha] fix `files.upload_content`, `files.upload_content_bytes` and
  `files.multipart_upload_content_session`

## [7.54.13] - 2024-08-13
### Added
- [Feature Preview - alpha] Support for `instanceId` in the `client.files.retrieve`, `client.files.retrieve_multiple`,
  `client.files.update`, `client.files.retrieve_download_urls`, `client.files.download_bytes`, `client.files.download_to_path`,
  `client.files.download`.
- [Feature Preview - alpha] Add three new methods for uploading content: `client.files.upload_content`,
  `client.files.upload_content_bytes`, `client.files.multipart_upload_content_session`.

  This is an experimental feature and may change without warning.

## [7.54.12] - 2024-08-08
### Fixed
- NodeList and EdgeList (and subclasses) now expects an instance ID, `(space, external_id)` in the `.get` method.
  Using just an `external_id` is still possible, but deprecated as it is ambiguous in the absence of the space
  identifier, and will just return the last matching instance (as previously).
- SpaceList.get now works and expects a space identifier in the `.get` method.

## [7.54.11] - 2024-07-26
### Fixed
- Creating a Group with an `UnknownAcl` supported by the API no longer raises a client-side `ValueError` after
  successfully creating the group.

## [7.54.10] - 2024-07-26
### Changed
- Added option to add last_updated_time to the index of client.raw.rows.retrieve_dataframe.

## [7.54.9] - 2024-07-22
### Changed
- [Feature Preview] Updated the Core Model to require keyword arguments for all classes and include
  docstring.

## [7.54.8] - 2024-07-22
### Added
- The method `client.functions.schedules.retrieve` now accepts the missing parameter `ignore_unknown_ids` as well
  as retrieving multiple schedules at once.
- The method `client.functions.schedules.create` now supports creating using a `FunctionScheduleWrite` object.

### Changed
- When creating a new function schedule without specifying `description`, the default value is now
  correctly set to `None` instead of `""`.

## [7.54.7] - 2024-07-22
### Fixed
- The method `client.three_d.models.update` no longer accepts `ThreeDModelWrite` as this will raise a `ValueError`.
- The method `client.three_d.models.create` now supports creating multiple models with different metdata fields
  in a single call.

## [7.54.6] - 2024-07-19
### Fixed
- In the data classe, `NodeApply` and `EdgeApply` the argument `camel_case=False` is now
  respected in `.dump()`.

## [7.54.5] - 2024-07-19
### Changed
- [Feature Preview] Updated the Core Model to the newest version released on July 12th, 2024. The
  introduction of the `Cognite` prefix for all classes.

## [7.54.4] - 2024-07-19
### Changed
- Instance classes like `Node` and `NodeList` now expand properties by default in notebook-like environments.

## [7.54.3] - 2024-07-18
### Added
- [Feature Preview] Support for `enum` as container property type in the data modeling APIs. Note that this is not
  yet supported in the API, and is an experimental feature that may change without warning.

## [7.54.2] - 2024-07-16
### Fixed
- A bug in the list method of the RelationshipsAPI that could cause a thread deadlock.

## [7.54.1] - 2024-07-15
### Fixed
- Calling `client.functions.retrieve` or `client.functions.delete` with more than 10 ids no longer
  raises a `CogniteAPIError`.
- Iterating over functions using `client.functions` or `client.functions(...)` no longer raises a `CogniteAPIError`.
### Added
- Added missing filter parameter `metadata` to `client.functions.list`.
### Changed
- When creating a new function without specifying `description` or `owner`, the default values are now
  correctly set to `None` instead of `""`.

## [7.54.0] - 2024-07-12
### Added
- In the `client.data_modeling.instances` the methods `.search`, `.retrieve`,`.list`, `.query`, and `.sync` now
  support the `include_typing` parameter. This parameter is used to include typing information in the response,
  that can be accessed via the `.typing` attribute on the result object.

## [7.53.4] - 2024-07-11
### Added
- `FilesAPI.upload_bytes` and `FilesAPI.upload` are updated to be compatible with Private Link projects.

## [7.53.3] - 2024-07-11
### Added
- [Feature Preview - alpha] Support for `instanceId` in the `client.time_series` `.retrieve`, `.retrieve_multiple`,
  and `.update` methods. This is an experimental feature and may change without warning.

## [7.53.2] - 2024-07-03
### Fixed
- If you derived from `TypedNode` or `TypedEdge`, and then derived the `load` method would not include the parent
  class properties. Same if you used multiple inheritance. This is now fixed.
### Added
- [Feature Preview - alpha] Core Model, available `cognite.client.data_classes import cdm`.

## [7.53.1] - 2024-07-02
### Fixed
- In the new `retrieve_nodes` and `retrieve_edges` methods in the `client.data_modeling.instances` module, if you
  give the identifier of a single node or edge, you will now get a single `TypedNode` or `TypedEdge` instance back.

## [7.53.0] - 2024-07-02
### Added
- New classes `TypedNode` and `TypedEdge` (in addition to `TypedNodeApply` and `TypedEdgeApply`) to be used as
  base classes for user created classes that represent nodes and edges with properties in a specific view. For example,
  is you have a view `Person` with properties `name` and `age`, you can create a class `Person` that inherits from
  `TypedNode` and add properties `name` and `age` to it. This class can then be used with the
  `client.data_modeling.instances.retrieve(..)`, `.apply(...)`, `.list(...)` and `.search(...)` methods.

## [7.52.3] - 2024-06-27
### Added
- Added `partitions` parameter to `retrieve_dataframe()` method of the `RawRowsAPI`.

## [7.52.2] - 2024-06-26
### Added
- Alpha feature: `client.time_series.data` support for `instance_id` in `insert`, `insert_multiple`,
  `delete`, and `retrieve` methods. This is an experimental feature and may change without warning.

## [7.52.1] - 2024-06-26
### Fixed
- Calling `.extend` on a `NodeListWithCursor` or `EdgeListWithCursor` no longer raises a `TypeError`.

## [7.52.0] - 2024-06-19
### Added
- Support the `immutable` flag on container/view properties

## [7.51.1] - 2024-06-18
### Added
- Added support for serializing Node/Edge properties of type `list` of `NodeId` and `DirectRelationReference`,
  `date`, `datetime` and list of `date` and `datetime` to `json` format.

## [7.51.0] - 2024-06-16
### Added
- Support for iterating over `Functions`, `FunctionSchedules`, `DatapointSubscriptions`, `Transformations`,
  `TransformationSchedules`, `TransformationNotifications`, `ExtractionPipelines`, `Workflows`, `WorkflowVersions`.

## [7.50.0] - 2024-06-14
### Changed
- DatapointsAPI support for timezones and calendar-based aggregates reaches general availability (GA).
### Deprecated
- The function `DatapointsAPI.retrieve_dataframe_in_tz` is deprecated. Use the other retrieve methods instead
  and pass in `timezone`.

## [7.49.2] - 2024-06-12
### Fixed
- Converting rows (`RowList` and `RowListWrite`) to a pandas DataFrame no longer silently drops rows that do not have
  any columnar data.

## [7.49.1] - 2024-06-11
### Fixed
- Fixes resetting dataSetId to None in a ThreeDModelUpdate.

## [7.49.0] - 2024-06-05
### Added
- `WorkfowExecutionAPI.list` now allows filtering by execution status.

## [7.48.1] - 2024-06-04
### Fixed
- A bug introduced in `7.45.0` that would short-circuit raw datapoint queries too early when a lot of time series was
  requested at the same time, and `include_outside_points=True` was used (empty cursor are to be expected).

## [7.48.0] - 2024-06-04
### Changed
- Mark Data Workflows SDK implementation as Generally Available.

## [7.47.0] - 2024-06-04
### Added
- Support for retrieving `Labels`, `client.labels.retrieve`.

## [7.46.2] - 2024-06-03
### Added
- Added option for silencing `FeaturePreviewWarnings` in the `cognite.client.global_config`.

## [7.46.1] - 2024-05-31
### Fixed
- Pyodide issue related to missing tzdata package.

## [7.46.0] - 2024-05-31
### Added
- `RawRowsAPI.insert_dataframe` now has a new `dropna` setting (defaulting to True, as this would otherwise raise later).

## [7.45.0] - 2024-05-31
### Added
- DatapointsAPI now support `timezone` and new calendar-based granularities like `month`, `quarter` and `year`.
  These API features are in beta, and the SDK implementation in alpha, meaning breaking changes can
  occur without warning. Set beta header to avoid warning. Users of `retrieve_dataframe_in_tz` should
  consider preparing to upgrade as soon as the features reach general availability (GA).

## [7.44.1] - 2024-05-24
### Added
- Missing parameter `timeout` to `client.transformations.preview`.

## [7.44.0] - 2024-05-24
### Added
- New utility function `datetime_to_ms_iso_timestamp` in `cognite.client.utils` to convert a datetime object
  to a string representing a timestamp in the format expected by the Cognite GraphQL API.

## [7.43.6] - 2024-05-27
### Improved
- JSON is no longer attempted decoded when e.g. expecting protobuf, which currently leads to a small performance
  improvement for datapoints fetching.

## [7.43.5] - 2024-05-22
### Fixed
- Transformation schemas no longer raise when loaded into its resource type.

## [7.43.4] - 2024-05-20
### Fixed
- The data modeling APIs (Views, Containers, Data Models and Spaces) limits for create, retrieve, delete,
  and list were not matching the API spec, causing the SDK to wrongly split large calls into too few requests.
  This means that the SDK will no longer raise a `CogniteAPIError` if you, for example, try to delete
  more than 100 containers in a single method call.

## [7.43.3] - 2024-05-15
### Fixed
- Identity providers that return `expires_in` as a string no longer causes `TypeError` when authenticating.

## [7.43.2] - 2024-05-10
### Fixed
- In containers, `PropertyType` `Text` required parameter `collation` is now optional when `load()`ing, matching the API spec.

## [7.43.1] - 2024-05-10
### Fixed
- `RawRowsAPI.insert()` silently ignored rows of type `RowWriteList`.

## [7.43.0] - 2024-05-09
### Added
- Added new data classes to the contextualization module to simplify configuring diagram detect options: `DiagramDetectConfig`,`ConnectionFlags`, `CustomizeFuzziness`, `DirectionWeights`.
- `DiagramsAPI.detect()` method's parameter `configuration` now also accepts `DiagramDetectConfig` instances.

## [7.42.0] - 2024-05-06
### Changed
- Breaking change: the `workflows.executions.cancel` method now only allows cancelling one execution at a time to reflect its non-atomic operation.

## [7.41.1] - 2024-05-06
### Fixed
- An edge case when a request for datapoints from several hundred time series (with specific finite limits) would return
  more datapoints than the user-specified limit.

## [7.41.0] - 2024-04-30
### Added
- Support for Status Codes in the DatapointsAPI and DatapointSubscriptionsAPI reaches General Availability (GA).
  - You can read more in the Cognite Data Fusion developer documentation: [Status Codes reference](https://developer.cognite.com/dev/concepts/reference/quality_codes/).

## [7.40.2] - 2024-04-30
### Fixed
- `InAssetSubtree` is no longer (mistakenly) accepted as a time series filter.

## [7.40.1] - 2024-04-30
### Fixed
- Deleting multiple Datapoint Subscriptions now work as expected.

## [7.40.0] - 2024-04-30
### Added
- Datapoint Subscriptions now support status codes.

## [7.39.0] - 2024-04-25
### Added
- Support for internally managed groups (inside CDF, as opposed to the external identity provider).

## [7.38.3] - 2024-04-25
### Improved
- The classes `WorkflowUpsert`, `Filter`, `Query`, `Node`, `Edge`, `Container`, `Document`, and
  `Transformation` which are used for parsing API responses were not handling adding new parameters in
  the API correctly. These are now future-proofed.

## [7.38.2] - 2024-04-24
### Added
- Added new parameter `function_external_id` to `FunctionScheduleAPI.create` as a convenience to the user. Note
  that schedules must be attached to a Function by (internal) ID, so a lookup is first done on behalf of the user.

## [7.38.1] - 2024-04-23
### Added
- Added missing `partitions` parameter to `list()` and `__call__()` methods for `FilesAPI`.

## [7.38.0] - 2024-04-22
### Added
- Support for `workflows.executions.retry`

## [7.37.4] - 2024-04-22
### Improved
- Enabled automatic retries on Data Workflows POST endpoints

## [7.37.3] - 2024-04-18
### Improved
- Minor quality of life change for comparing capabilities involving `DataModelInstancesAcl.WRITE_PROPERTIES`; any
  ACL already covered by `WRITE` will not be reported as missing.

## [7.37.2] - 2024-04-18
### Fixed
- Datapoints inserted into non-existent time series, no longer get their identifier hidden in the `failed` attribute
  on the raised `CogniteNotFoundError`. Any `successful` now also gets reported correctly.

## [7.37.1] - 2024-04-17
### Fixed
- Updating data set ID now works as expected for `ThreeDModelUpdate`.

## [7.37.0] - 2024-04-16
### Fixed
- Now handle unknown data types in DM

## [7.36.0] - 2024-04-16
### Fixed
- Now handle unknown filter types in DM
- Add support for the "invalid" filter type in DM

## [7.35.0] - 2024-04-16
### Added
- Datapoints insert methods `insert` and `insert_multiple` now support ingesting (optional) status codes.

## [7.34.0] - 2024-04-11
### Added
- Datapoints method `retrieve_latest` now supports status codes.
- Slicing or indexing a `Datapoints` or `DatapointsArray` instance, now propagates status codes (when present).

## [7.33.1] - 2024-04-10
### Fixed
- Ordering of elements from calls to `retrieve_multiple` now match the requested elements. For SDK versions between
  7.0.0 and 7.33.1, the ordering has been broken when >> 1k elements has been requested (the more requests used, the
  more likely that a chunk was out of order).

## [7.33.0] - 2024-04-08
### Added
- All datapoints retrieve methods (except `retrieve_latest`) now support status codes. Note: Support for *inserting*
  datapoints with status codes will be released shortly. There are three new arguments:
    * `include_status (bool)`: Toggle the return of status code and -symbol on/off, only valid for raw datapoints.
    * `ignore_bad_datapoints (bool)`: For raw datapoints: Whether to return those marked bad (or not).
      For aggregates: Whether the time periods of bad datapoints should affect aggregate calculations (or not).
    * `treat_uncertain_as_bad (bool)`: Toggle whether datapoints marked uncertain should be regarded as good or bad.
- The `to_pandas` method for `Datapoints`, `DatapointsList`, `DatapointsArray` and `DatapointsArrayList` now accepts
  a new parameter, `include_status (bool)`, that controls whether to include status codes & -symbols as separate columns.
- New datapoints query class, `DatapointsQuery`, to make writing custom queries easier, type-safe and more robust,
  as opposed to passing dictionaries (of settings).
### Deprecated
- Passing *custom* datapoints queries using dictionaries is deprecated and will be removed in the next major release.
  Consider refactoring already to `DatapointsQuery`. Example: `{"id": 12, "aggregates" : "min", "granularity": "6h"} ->
  DatapointsQuery(id=12, aggregates="min", granularity="6h")`.

## [7.32.8] - 2024-04-08
### Fixed
- When using TimeSeries objects without `external_id` as part of the `variables` parameter in a synthetic datapoints
  query, a `CogniteNotFoundError` would most likely be raised, due to `None` being silently cast to a string. It now
  raises a friendly `ValueError`.
- An invalid expression could be created when using multiple variables in a synthetic datapoints query. This happened
  while substituting the variables into the expression; this was done one at a time, leading to later replacements
  possibly affecting earlier ones. Now all variables are substituted at the same time/in a single call.
### Improved
- Passing sympy symbols as part of the variables mapping (in synthetic datapoints queries) is now documented properly
  and "officially supported".

## [7.32.7] - 2024-04-05
### Fixed
- Inserting sequence data using `insert_dataframe` would by default drop all rows that contained at least one missing value.
  This has now been fixed to only remove rows where all values are missing.

## [7.32.6] - 2024-04-05
### Fixed
- `AssetsAPI.create_hierarchy` now properly supports `AssetWrite`.

## [7.32.5] - 2024-04-04
### Improved
- Type validation of identifiers

## [7.32.4] - 2024-03-28
### Fixed
- Several methods for `DatapointsArray` that previously failed for string datapoints due to bad handling
  of numpy `dtype`-to-native conversion.

## [7.32.3] - 2024-03-27
### Removed
- Support for `protobuf==3.*` was dropped.

## [7.32.2] - 2024-03-26
### Added
- Missing filterable properties `unit_external_id` and `unit_quantity` to `DatapointSubscriptionProperty`.
  Note: was renamed from `DatapointSubscriptionFilterProperties`, which is now a deprecated alias.

## [7.32.1] - 2024-03-25
### Fixed
- Fix type hints for functions data classes Function/FunctionSchedule/FunctionCall

## [7.32.0] - 2024-03-25
### Changed
- Type hint for `id`, `last_updated_time`, and `create_time` attributes are no longer `Optional` on
  subclasses of `CogniteResource`. This is to reflect that these attributes are always set when the
  object is returned by the SDK.

## [7.31.0] - 2024-03-24
### Added
- Retrieve method for session, `client.iam.session.retrieve`
- The parameter `limit` to the method `client.iam.session.list`.
### Fixed
- The method `client.iam.session.revoke` is now overloaded correctly and returns a `Session` for single id
  and a `SessionList` for multiple ids.

## [7.30.1] - 2024-03-23
### Fixed
- When calling `client.sequences.data.retrieve` in a Jupyter Notebook the returning `SequenceRowsList` no longer raises
  `AttributeError: 'dict' object has no attribute '_repr_html_'` (the HTML representation of `SequenceRowsList` was failing).

## [7.30.0] - 2024-03-20
### Added
- `Properties` class, as used on e.g. `Node` and `Edge`, now renders in Jupyter Notebooks (`_repr_html_` added).

## [7.29.0] - 2024-03-20
### Added
- Direct access to the columns/data stored on raw rows have been added (alongside a `.get` method). Example usage:
  `row["my_col"]` (short-cut for: `row.columns["my_col"]`).

## [7.28.2] - 2024-03-14
### Fixed
- Retrieving more than 100 containers, views, data models, or spaces no longer raises a `CogniteAPIError`.

## [7.28.1] - 2024-03-13
### Fixed
- Fixed issue causing multipart file upload to fail when mime-type was set.

## [7.28.0] - 2024-03-13
### Added
- Added support for advanced filter query in the `list()` (and `__call__()`) method of `assets`, `events`, `sequences`,
  and `time_series` APIs. Now you are able to use advanced filter (like in `filter()`) at the same time as the simple
  filter properties, allowing for more complex requests.
- Added missing `sort` parameter to `list()` and `__call__()` methods for `AssetsAPI`.
- Added missing `sort` parameter to `list()` and `__call__()` methods for `TimeSeriesAPI`.
- Added missing `sort` and `partitions` parameters to `list()` and `__call__()` methods for `SequencesAPI`.
### Deprecated
- Added a deprecation warning on the `filter()` method of `assets`, `events`, `sequences`, and `time_series` APIs as
  its functionality is fully covered by the `list()` method.

## [7.27.2] - 2024-03-08
### Added
- Retry 429s on graphql endpoints

## [7.27.1] - 2024-03-08
### Improved
- When iterating raw rows concurrently, a max queue size for pending results have been added to keep a stable low
  bounded memory usage profile (for when the caller's code isn't processing fast enough to keep up). Worth noting
  that this has no effect on the total retrieval time.

## [7.27.0] - 2024-03-04
### Added
- Added support for multipart file uploads using the `client.files.multipart_upload_session` method.

## [7.26.2] - 2024-03-05
### Fixed
- Fixed a regression from 7.26.1 in the logic for when to refresh token.

## [7.26.1] - 2024-03-05
### Fixed
- The `CredentialProvider` class for client credentials, `OAuthClientCredentials`, was switched from using the non-standard
  field `expires_at` to `expires_in` that's part of the OAuth 2.0 standard (RFC 6749).

## [7.26.0] - 2024-02-29
### Added
- In data modeling, added support for setting floats with units in containers. In addition, added support for retrieving,
  listing, searching, aggregating, querying and syncing nodes/edges with a target unit or target unit system.

## [7.25.0] - 2024-02-29
### Added
- Support for sorting on `client.data_modeling.instances.search`

## [7.24.4] - 2024-02-28
### Fixed
- Unknown ACLs, actions or scopes no longer causes `IAMAPI.[groups.list(...), token.inspect()]` to raise.
### Added
- New action for `DataModelInstancesAcl` added: `Write_Properties`.

## [7.24.3] - 2024-02-28
### Fixed
- Fix handling of GeometryCollection objects in the Documents API.

## [7.24.2] - 2024-02-25
### Fixed
- [Pyodide/WASM only] The list method for raw rows now works for non-finite queries (got broken in `7.24.1`).

## [7.24.1] - 2024-02-25
### Fixed
- [Pyodide/WASM only] The iteration method for raw rows now yields rows _while running_ (instead of waiting for tasks to finish first).

## [7.24.0] - 2024-02-25
### Added
- New parameter for `client.raw.rows(...)`: `partitions`. This enables greater throughput thorough concurrent reads when using
  the generator method (while still keeping a low memory impact). For backwards compatibility, the default is _no concurrency_.
  When specified, can be used together with a finite limit, as opposed to most (if not all) other resources/APIs.
- New parameter for `client.raw.rows.list(...)`: `partitions`. For backwards compatibility, the default is _no concurrency_ when
  a finite `limit` is given, and _"max" concurrency_ (`partitions=max_workers`) otherwise. Partitions can be used with finite limits.
  With this change it is easy to set an appropriate level of concurrency without messing with the global client configuration.
### Changed
- Default configuration setting of `max_workers` has been changed from 10 to 5 (to match the documentation).

## [7.23.1] - 2024-02-23
### Fixed
- Add missing `partition` scope to `seismicAcl`.

## [7.23.0] - 2024-02-23
### Added
- Make properties on instances (`Node`, `Edge`) easier to work with, by implementing support for direct indexing (and a `.get` method).
  If the instances have properties from no source or multiple sources, an error is raised instead. Example usage: `instance["my_prop"]`
  (short-cut for: `instance.properties[ViewId("space", "ext.id", "version")]["my_prop"]`)

## [7.22.0] - 2024-02-21
### Added
- Data point subscriptions reaches General Availability (GA).
  - Use the new [Data point subscriptions](https://developer.cognite.com/dev/concepts/data_point_subscriptions/)
    feature to configure a subscription to listen to changes in one or more time series (in ingestion order).
    The feature is intended to be used where data points consumers need to keep up to date with
    changes to one or more time series without the need to read the entire time series again.
### Changed
- Removed the `ignore_unknown_ids` flag from `client.time_series.subscriptions.retrieve()` to stay consistent with other resource types.

## [7.21.1] - 2024-02-20
### Fixed
- Data Workflows: mark parameter `jobId` as optional in `TransformationTaskOutput`, as it may not be populated in case of a failure.

## [7.21.0] - 2024-02-10
### Added
- Parameter `sort` to `client.documents.list`.

## [7.20.1] - 2024-02-19
### Fixed
- `DMLApplyResult` no longer fails when converted to a string (representation).

## [7.20.0] - 2024-02-13
### Fixed
- internal json encoder now understands CogniteObject and CogniteFilter objects, so that they are
  correctly serialized when used in nested structures.

## [7.19.2] - 2024-02-13
### Fixed
- Addressed `FutureWarning` coming from pandas dependency (granularity to pandas frequency translation of sec/min/hour and 'year start')
- Fixed `granularity` setting in `DatapointsAPI.retrieve_dataframe_in_tz` showing up as number of hours instead of e.g. week or year.

## [7.19.1] - 2024-02-12
### Fixed
- Calls to ... are now retried automatically:
    * Functions API: `list`, `retrieve`, `retrieve_multiple`, `activate`
    * FunctionCalls API: `list`, `retrieve`
    * FunctionSchedules API: `list`, `retrieve`
    * ExtractionPipelines API: `retrieve_multiple`
    * ExtractionPipelineRuns API: `list`
    * Transformations API: `list`, `retrieve`, `retrieve_multiple`, `preview`
    * TransformationJobs API: `retrieve`, `retrieve_multiple`
    * TransformationSchedules API: `retrieve`, `retrieve_multiple`
    * Geospatial API:  `list_feature_types`, `retrieve_feature_types`, `retrieve_features`, `list_features`,
      `search_features`, `stream_features`, `aggregate_features`, `get_coordinate_reference_systems`, `get_raster`, `compute`,
    * UserProfiles API: `retrieve`, `search`
    * Documents API: `search`, `list`, `__call__`, `aggregate_count`, `aggregate_cardinality_values`, `aggregate_cardinality_properties`,
      `aggregate_unique_values`, `aggregate_unique_properties`
    * ThreeDRevisions API: `filter_nodes`

## [7.19.0] - 2024-02-12
### Added
- Helper methods to `View`, `ViewApply`, `ViewList` and `ViewApplyList` `referenced_containers` which returns the
  containers referenced by in the view(s).

## [7.18.0] - 2024-02-08
### Added
- Support for `target_unit` and `target_unit_system` in synthetic time series.

## [7.17.4] - 2024-02-07
### Added
- Allow using container property reference in `NodeResultSetExpression.through` in addition to view property reference

## [7.17.3] - 2024-02-06
### Fixed
- Creating a Cognite Function from a directory with `skip_folder_validation=False` no longer raises `ModuleNotFoundError`
  for Pyodide (WASM) users.

## [7.17.2] - 2024-02-04
### Fixed
- Uploading files now accepts Labels again as part of file metadata. This addresses a bug introduced in v7, which caused
  a `ValueError` to be raised.

## [7.17.1] - 2024-02-02
### Fixed
- An (extreme) edge case where an empty, unnecessary API request for datapoints would be sent leading to a `CogniteAPIError`.
- Certain granularity inputs (when using the `DatapointsAPI`) no longer cause a `ValueError` to be raised with confusing/wrong wording.

## [7.17.0] - 2024-02-01
### Fixed
- Calls to `AnnotationsAPI.[list|retrieve|retrieve_multiple|reverse_lookup]` are now retried automatically.
- Calls to `AnnotationsAPI.reverse_lookup` now also accept the standard values (`-1, inf`) to indicate 'no limit'.
### Improved
- Calls to `AnnotationsAPI.list` with more than 1000 `annotated_resource_ids` are now batched automatically for the user.
  Previously these would raise an API error.

## [7.16.0] - 2024-01-30
### Added
- When listing instances (and when using `search`, `aggregate` and `histogram`), a new `space` parameter has been added;
  you may pass either a single space identifier (or a list of several). Note that this is just for convenience, using
  `filter` still works (and is necessary for more complex queries).
- New convenience filter, `SpaceFilter`, makes filtering on space simpler.

## [7.15.1] - 2024-01-23
### Fixed
- When calling `to_pandas` with `expand_properties=True` on an instance or instance list with no properties, the SDK will
  no longer raise ValueError, but drop the empty properties row/column.

## [7.15.0] - 2024-01-22
### Improved
- Only run pypi version check once, despite instantiating multiple clients. And make it async too.

## [7.14.0] - 2024-01-22
### Changed
- Helper methods to get related resources on `Asset` class now accept `asset_ids` as part of keyword arguments.
### Added
- Helper methods to get related resources on `AssetList` class now accept keyword arguments that are passed on to
  the list endpoint (for server-side filtering).

## [7.13.8] - 2024-01-19
### Fixed
- `FilesAPI.upload` when using `geo_location` (serialize error).

## [7.13.7] - 2024-01-19
### Fixed
- Type hints for all `.update` and `.upsert` methods accept Write classes in addition to Read and Update classes.
- Missing overloading of the `.update` methods on `client.three_d.models.update`, `client.transformations.update`,
  `client.transformations.schedules.update`, `client.relationships.update`, and `client.data_sets.update`.

## [7.13.6] - 2024-01-18
### Added
- Helper method `as_tuple` to `NodeId` and `EdgeId`.

## [7.13.5] - 2024-01-16
### Added
- EdgeConnection, MultiEdgeConnection, MultiReverseDirectRelation and their corresponding Apply View dataclasses are now importable from `cognite.client.dataclasses.data_modeling`.

## [7.13.4] - 2024-01-11
### Fixed
- When calling `WorkflowExecution.load` not having a `schedule` would raise a `KeyError` even though it is optional. This is now fixed.
- When calling `Datapoints.load` not having a `isString` would raise a `KeyError` even though it is optional. This is now fixed.
- Most `CogniteResourceList.as_write()` would raise a `CogniteMissingClientError` when called from a class with missing cognite_client. This is now fixed.

## [7.13.3] - 2024-01-12
### Added
- `View.as_property_ref` and `Container.as_property_ref` to make it easier to create property references
  (used to only be available on `ViewId` and `ContainerId`).

## [7.13.2] - 2024-01-11
### Fixed
- When calling `ExtractionPipeline.load` not having a `schedule` would raise a `KeyError` even though it is optional. This is now fixed.

## [7.13.1] - 2024-01-10
### Improved
- Respect the `isAutoRetryable` flag on error responses from the API when retrying requests.

## [7.13.0] - 2024-01-09
### Changed
- Units on Time Series (including unit conversion) is out of beta and will no longer issue warnings on usage.

## [7.12.0] - 2024-01-09
### Added
- `DatapointsAPI.retrieve_latest` now accepts `target_unit` or `target_unit_system` parameter.
### Fixed
- `DatapointsAPI.retrieve_latest` when given `LatestDatapointQuery`(s) without a setting for `before`, now correctly use
  the (default) `before` setting as specified in the method call.

## [7.11.0] - 2024-01-09
### Added
- All Cognite resources now have write-version. For example, we have `Asset` and `AssetWrite`, `Event` and `EventWrite`, and so on.
  The new write class reflects the required/optional fields in the API, and is now recommended when creating resources. In addition,
  all read classes and list classes now have a convenience method `as_write` that returns the write class with the same data.
  For example, if you have a `assets` of type `AssetList` you can call `assets.as_write()` which will return a `AssetWriteList`,
  and thus removing all server set fields (like `created_time` and `last_updated_time`). This is useful if you want to
  compare a resource from CDF with a local configuration. In addition, this makes it easier to create a new resource
  using an existing resource as a template.
- Missing overloading of the `.create` methods on `client.iam.security_categories.create`, `client.iam.groups.create`,
  `client.labels.create`, `client.three_d.models.create`, `client.three_d.revisions.create`, `client.three_d.asset_mappings.create`,
  `client.transformations.create`, `client.transformations.schedules.create`, and `client.relationships.create`.
### Changed
- The class `DatapointSubscriptionCreate` has been renamed to `DatapointSubscriptionWrite` to be consistent with the other write classes.
  This is not a breaking change, as the old class is still available for backwards compatibility, but will be removed in the next major version.
### Fixed
- The `node.type` was not set when calling `.as_apply()` or `.as_write()` on a `Node` or `NodeList`. This is now fixed.

## [7.10.1] - 2024-01-08
### Added
- Fix retries for `POST /raw/rows`.

## [7.10.0] - 2024-01-08
### Added
- `geospatial.search_features` and `geospatial.stream_features` now accept the `allow_dimensionality_mismatch` parameter.

## [7.9.0] - 2024-01-05
### Added
- You can now enable or disable user profiles for your CDF project with `client.iam.user_profiles.[enable/disable]`.

## [7.8.10] - 2024-01-04
### Changed
- When using `OidcCredentials` to create a transformation, `cdf_project_name` is no longer optional as required
  by the API.

## [7.8.9] - 2024-01-04
### Fixed
- Pyodide-users of the SDK can now create Transformations with non-nonce credentials without a `pyodide.JsException`
  exception being raised.

## [7.8.8] - 2024-01-03
### Added
- Support for `workflows.cancel`.

## [7.8.7] - 2024-01-03
### Fixed
- Added back `InstancesApply` that was removed in 7.8.6.

## [7.8.6] - 2023-12-27
### Improved
- SDK dependency on the `sortedcontainers` package was dropped.

## [7.8.5] - 2023-12-22
### Fixed
- `DirectRelationReference` is now immutable.
- `DirectRelationReference.load` now correctly handles unknown parameters.

## [7.8.4] - 2023-12-22
### Fixed
- Listing annotations now also accepts `None` and `inf` for the `limit` parameter (to return all), matching what
  was already described in the documentation for the endpoint (for the parameter).
- Calling `to_pandas(...)` on an `DiagramDetectItem` no longer raises `KeyError`.

## [7.8.3] - 2023-12-21
### Fixed
- Revert `SingleHopConnectionDefinition` from a string to child class of `ViewProperty`.
- If a `ViewProperty` or `ViewPropertyApply` dumped before version `7.6` was dumped and loaded after `7.6`, the
  user got a `KeyError: 'container'`. The `load` methods are now backwards compatible with the old format.

## [7.8.2] - 2023-12-21
### Fixed
- Revert `SingleHopConnectionDefinitionApply` from a string to child class of `ViewPropertyApply`.

## [7.8.1] - 2023-12-21
### Fixed
- Calling `to_pandas` with `expand_aggregates=True` on an Asset with aggregated properties would yield a pandas DataFrame
  with the column name `0` instead of `"value"`.
### Improved
- Specification of aggregated properties to `AssetsAPI.[list,filter,__call__]`.

## [7.8.0] - 2023-12-21
### Added
- Instance classes `Node`, `Edge`, `NodeList` and `EdgeList` now supports a new flag `expand_properties` in their `to_pandas` method,
  that makes it much simpler to work with the fetched properties. Additionally, `remove_property_prefix` allows easy prefix
  removal (of the view ID, e.g. `space.external_id/version.my_prop` -> `my_prop`).

## [7.7.1] - 2023-12-20
### Fixed
- Missing legacy capability ACLs: `modelHostingAcl` and `genericsAcl`.
- The `IAMAPI.compare_capabilities` fails with a `AttributeError: 'UnknownAcl' object has no attribute '_capability_name'`
  if the user has an unknwon ACL. This is now fixed by skipping comparison of unknown ACLs and issuing a warning.

## [7.7.0] - 2023-12-20
### Added
- Support for `ViewProperty` types `SingleReverseDirectRelation` and `MultiReverseDirectRelation` in data modeling.

## [7.6.0] - 2023-12-13
### Added
- Support for querying data models through graphql. See `client.data_modeling.graphql.query`.

## [7.5.7] - 2023-12-12
### Fixed
- Certain combinations of `start`/`end` and `granularity` would cause `retrieve_dataframe_in_tz` to raise due to
  a bug in the calender-arithmetic (`MonthAligner`).

## [7.5.6] - 2023-12-11
### Added
- Missing legacy scopes for `Capability`: `LegacySpaceScope` and `LegacyDataModelScope`.

## [7.5.5] - 2023-12-11
### Added
- Added `poll_timeout` parameter on `time_series.subscriptions.iterate_data`. Will keep the connection open and waiting,
  until new data is available, up to `poll_timeout` seconds.

## [7.5.4] - 2023-12-06
### Changed
- The `partitions` parameter is no longer respected when using generator methods to list resources
- The `max_workers` config option has been moved from ClientConfig to the global config.

## [7.5.3] - 2023-12-06
### Added
- Support for `subworkflow` tasks in `workflows`.

## [7.5.2] - 2023-12-05
### Fixed
- The built-in `hash` function was mistakenly stored on `WorkflowDefinitionUpsert` instances after `__init__` and has been removed.

## [7.5.1] - 2023-12-01
### Changed
- Raise an exception if `ClientConfig:base_url` is set to `None` or an empty string

## [7.5.0] - 2023-11-30
### Added
- `chain_to` to `NodeResultSetExpression` and `NodeResultSetExpression`, and `direction` to `NodeResultSetExpression`.

## [7.4.2] - 2023-11-28
### Improved
- Quality of life improvement to `client.extraction_pipelines.runs.list` method. The `statuses` parameter now accepts
  a single value and the annotation is improved. The parameter `created_time` can now be given on the format `12d-ago`.

## [7.4.1] - 2023-11-28
### Fixed
- Error in validation logic when creating a `Transformation` caused many calls to `client.transformations.update` to fail.

## [7.4.0] - 2023-11-27
### Changed
- Unit Catalog API is out of beta and will no longer issue warnings on usage. Access is unchanged: `client.units`.

## [7.3.3] - 2023-11-22
### Fixed
- Added action `Delete` in `ProjectsAcl`.

## [7.3.2] - 2023-11-21
### Fixed
- `workflows.retrieve` and `workflows.versions.retrieve` returned None if the provided workflow external id contained special characters. This is now fixed.

## [7.3.1] - 2023-11-21
### Fixed
- Replaced action `Write` with `Create` in `ProjectsAcl`, as `Write` is not a valid action and `Create` is the correct one.

## [7.3.0] - 2023-11-20
### Added
- Added Scope `DataSet` for `TimeSeriesSubscriptionsAcl`.
- Added `data_set_id` to `DatapointSubscription`.

## [7.2.1] - 2023-11-17
### Fixed
- The new compare methods for capabilities in major version 7, `IAMAPI.verify_capabilities` and `IAMAPI.compare_capabilities`
  now works correctly for rawAcl with database scope ("all tables").
### Removed
- Capability scopes no longer have the `is_within` method, and capabilities no longer have `has_capability`. Use the more
  general `IAMAPI.compare_capabilities` instead.

## [7.2.0] - 2023-11-16
### Added
- The `trigger` method of the Workflow Execution API, now accepts a `client_credentials` to allow specifying specific
  credentials to run with. Previously, the current credentials set on the CogniteClient object doing the call would be used.

## [7.1.0] - 2023-11-16
### Added
- The list method for asset mappings in the 3D API now supports `intersects_bounding_box`, allowing users to only
  return asset mappings for assets whose bounding box intersects with the given bounding box.

## [7.0.3] - 2023-11-15
### Fixed
- Bug when `cognite.client.data_classes.filter` used with any `data_modeling` endpoint raised a `CogniteAPIError` for
  snake_cased properties. This is now fixed.
- When calling `client.relationships.retrieve`, `.retrieve_multiple`, or `.list` with `fetch_resources=True`, the
  `target` and `source` resources were not instantiated with a `cognite_client`. This is now fixed.

## [7.0.2] - 2023-11-15
### Fixed
- Missing Scope `DataSet` for `TemplateGroupAcl` and `TemplateInstancesAcl`.

## [7.0.1] - 2023-11-14
### Fixed
- Data modeling APIs now work in WASM-like environments missing the threading module.

## [7.0.0] - 2023-11-14
This release ensure that all CogniteResources have `.dump` and `.load` methods, and that calling these two methods
in sequence produces an equal object to the original, for example,
`my_asset == Asset.load(my_asset.dump(camel_case=True)`. In addition, this ensures that the output of all `.dump`
methods are `json` and `yaml` serializable. Additionally, the default for `camel_case` has been changed to `True`.

### Improved
- Read operations, like `retrieve_multiple` will now fast-fail. Previously, all requests would be executed
  before the error was raised, potentially fetching thousands of unneccesary resources.

### Added
- `CogniteResource.to_pandas` and `CogniteResourceList.to_pandas` now converts known timestamps to `datetime` by
  default. Can be turned off with the new parameter `convert_timestamps`. Note: To comply with older pandas v1, the
  dtype will always be `datetime64[ns]`, although in v2 this could have been `datetime64[ms]`.
- `CogniteImportError` can now be caught as `ImportError`.

### Deprecated
- The Templates API (migrate to Data Modeling).
- The `client.assets.aggregate` use `client.assets.aggregate_count` instead.
- The `client.events.aggregate` use `client.events.aggregate_count` instead.
- The `client.sequence.aggregate` use `client.sequence.aggregate_count` instead.
- The `client.time_series.aggregate` use `client.time_series.aggregate_count` instead.
- In `Transformations` attributes `has_source_oidc_credentials` and `has_destination_oidc_credentials` are deprecated,
  and replaced by properties with the same names.

### Changed
- All `.dump` methods now uses `camel_case=True` by default. This is to match the intended use case, preparing the
  object to be sent in an API request.
- `CogniteResource.to_pandas` now more closely resembles `CogniteResourceList.to_pandas` with parameters
`expand_metadata` and `metadata_prefix`, instead of accepting a sequence of column names (`expand`) to expand,
with no easy way to add a prefix. Also, it no longer expands metadata by default.
- Additionally, `Asset.to_pandas`, now accepts the parameters `expand_aggregates` and `aggregates_prefix`. Since
  the possible `aggregates` keys are known, `camel_case` will also apply to these (if expanded) as opposed to
  the metadata keys.
- More narrow exception types like `CogniteNotFoundError` and `CogniteDuplicatedError` are now raised instead of
  `CogniteAPIError` for the following methods: `DatapointsAPI.retrieve_latest`, `RawRowsAPI.list`,
  `RelationshipsAPI.list`, `SequencesDataAPI.retrieve`, `SyntheticDatapointsAPI.query`. Additionally, all calls
  using `partitions` to API methods like `list` (or the generator version) now do the same.
- The `CogniteResource._load` has been made public, i.e., it is now `CogniteResource.load`.
- The `CogniteResourceList._load` has been made public, i.e., it is now `CogniteResourceList.load`.
- All `.delete` and `.retrieve_multiple` methods now accepts an empty sequence, and will return an empty `CogniteResourceList`.
- All `assert`s meant for the SDK user, now raise appropriate errors instead (`ValueError`, `RuntimeError`...).
- `CogniteAssetHierarchyError` is no longer possible to catch as an `AssertionError`.
- Several methods in the data modelling APIs have had parameter names now correctly reflect whether they accept
  a single or multiple items (i.e. id -> ids).
- `client.data_modeling.instances.aggregate` returns `AggregatedNumberedValue | list[AggregatedNumberedValue] | InstanceAggregationResultList` depending
  on the `aggregates` and `group_by` parameters. Previously, it always returned `InstanceAggregationResultList`.
- The `Group` attribute `capabilities` is now a `Capabilities` object, instead of a `dict`.
- Support for `YAML` in all `CogniteResource.load()` and `CogniteResourceList.load()` methods.
- The `client.sequences.data` methods `.retrieve`, `.retrieve_last_row` (previously `retrieve_latest`), `.insert`  method has changed signature:
  The parameter `column_external_ids` is renamed `columns`. The old parameter `column_external_ids` is still there, but is
  deprecated. In addition, int the `.retrieve` method, the parameters `id` and `external_id` have
  been moved to the beginning of the signature. This is to better match the API and have a consistent overload
  implementation.
- The class `SequenceData` has been replaced by `SequenceRows`. The old `SequenceData` class is still available for
  backwards compatibility, but will be removed in the next major version. However, all API methods now return
  `SequenceRows` instead of `SequenceData`.
- The attribute `columns` in `Sequence` has been changed from `typing.Sequence[dict]` to `SequnceColumnList`.
- The class `SequenceRows` in `client.data_classes.transformations.common` has been renamed to `SequenceRowsDestination`.
- The `client.sequences.data.retrieve_latest` is renamed `client.sequences.data.retrieve_last_row`.
- Classes `Geometry`, `AssetAggregate`, `AggregateResultItem`, `EndTimeFilter`, `Label`, `LabelFilter`, `ExtractionPipelineContact`,
  `TimestampRange`, `AggregateResult`, `GeometryFilter`, `GeoLocation`, `RevisionCameraProperties`, `BoundingBox3D` are no longer
  `dict` but classes with attributes matching the API.
- Calling `client.iam.token.inspect()` now gives an object `TokenInspection` with attribute `capabilities` of type `ProjectCapabilityList`
  instead of `list[dict]`
- In data class `Transformation` the attribute `schedule`, `running_job`, and `last_running_job`, `external_id` and `id`
  are set to the `Transformation` `id` and `external_id` if not set. If they are set to a different value, a `ValueError` is raised

### Added
- Added `load` implementation for `VisionResource`s: `ObjectDetection`, `TextRegion`, `AssetLink`, `BoundingBox`,
  `CdfRerourceRef`, `Polygon`, `Polyline`, `VisionExtractPredictions`, `FeatureParameters`.
- Missing `dump` and `load` methods for `ClientCredentials`.
- Literal annotation for `source_type` and `target_type` in `Relationship`
- In transformations, `NonceCredentials` was missing `load` method.
- In transformations, `TransformationBlockedInfo` was missing `.dump` method
- `capabilities` in `cognite.client.data_classes` with data classes for all CDF capabilities.
- All `CogniteResource` and `CogniteResourcelist` objects have `.dump_yaml` methods, for example, `my_asset_list.dump_yaml()`.

### Removed
- Deprecated methods `aggregate_metadata_keys` and `aggregate_metadata_values` on AssetsAPI.
- Deprecated method `update_feature_types` on GeospatialAPI.
- Parameters `property` and `aggregates` for method `aggregate_unique_values` on GeospatialAPI.
- Parameter `fields` for method `aggregate_unique_values` on EventsAPI.
- Parameter `function_external_id` for method `create` on FunctionSchedulesAPI (function_id has been required
  since the deprecation of API keys).
- The `SequenceColumns` no longer set the `external_id` to `column{no}` if it is missing. It now must be set
  explicitly by the user.
- Dataclasses `ViewDirectRelation` and `ContainerDirectRelation` are replaced by `DirectRelation`.
- Dataclasses `MappedPropertyDefinition` and `MappedApplyPropertyDefinition` are replaced by `MappedProperty` and `MappedPropertyApply`.
- Dataclasses `RequiresConstraintDefinition` and `UniquenessConstraintDefinition` are replaced by `RequiresConstraint` and `UniquenessConstraint`.
- In data class `Transformation` attributes `has_source_oidc_credentials` and `has_destination_oidc_credentials` are replaced by properties.

### Fixed
- Passing `limit=0` no longer returns `DEFAULT_LIMIT_READ` (25) resources, but raises a `ValueError`.
- `Asset.dump()` was not dumping attributes `geo_location` and `aggregates` to `json` serializable data structures.
- In data modeling, `NodeOrEdgeData.load` method was not loading the `source` attribute to `ContainerId` or `ViewId`. This is now fixed.
- In data modeling, the attribute `property` used in `Node` and `Edge` was not `yaml` serializable.
- In `DatapointsArray`, `load` method was not compatible with `.dump` method.
- In extraction pipelines, `ExtractionPipelineContact.dump` was not `yaml` serializable
- `ExtractionPipeline.dump` attribute `contacts` was not `json` serializable.
- `FileMetadata.dump` attributes `labels` and `geo_location` was not `json` serializable.
- In filtering, filter `ContainsAll` was missing in `Filter.load` method.
- Annotation for `cpu` and `memory` in `Function`.
- `GeospatialComputedResponse.dump` attribute `items` was not `yaml` serializable
- `Relationship.dump` was not `json` serializable.
- `Geometry.dump` was not `json` serializable.
- In templates, `GraphQlResponse.dump` was not `json` serializable, and `GraphQlResponse.dump` failed to load
  `errors` `GraphQlError`.
- `ThreeDModelRevision` attribute `camera` was not dumped as `yaml` serializable and
  not loaded as `RevisionCameraProperties`.
- `ThreeDNode` attribute `bounding_box` was not dumped as `yaml` serializable and
  not loaded as `BoundingBox3D`.
- `Transformation` attributes `source_nonce`, `source_oidc_credential`, `destination_nonce`,
  and `destination_oidc_credentials` were not dumped as `json` serializable and `loaded` with
  the appropriate data structure. In addition, `TransformationBlockedInfo` and `TransformationJob`
  were not dumped as `json` serializable.
- `TransformationPreviewResult` was not dumping attribute `schema` as `yaml` serializable, and the
  `load` and `dump` methods were not compatible.
- In transformations, `TransformationJob.dump` was not `json` serializable, and attributes
  `destination` and `status` were not loaded into appropriate data structures.
- In transformations, `TransformationSchemaMapType.dump` was not `json` serializable.
- In `annotation_types_images`, implemented `.load` for `KeypointCollection` and `KeypointCollectionWithObjectDetection`.
- Bug when dumping `documents.SourceFile.dump(camel_case=True)`.
- Bug in `WorkflowExecution.dump`
- Bug in `PropertyType.load`

## [6.39.6] - 2023-11-13
## Fixed
- HTTP status code retry strategy for RAW and labels. `/rows/insert` and `/rows/delete` will now
  be retried for all status codes in `config.status_forcelist` (default 429, 502, 503, 504), while
  `/dbs/{db}` and `/tables/{table}` will now only be retried for 429s and connection errors as those
  endpoints are not idempotent.
- Also, `labels/list` will now also be retried.

## [6.39.5] - 2023-11-12
## Fixed
- The `.apply()` methods of `MappedProperty` now has the missing property `source`.

## [6.39.4] - 2023-11-09
## Fixed
- Fetching datapoints from dense time series using a `targetUnit` or a target `targetUnitSystem` could result
  in some batches not being converted to the new unit.

## [6.39.3] - 2023-11-08
## Fixed
- The newly introduced parameter `connectionType` was assumed to be required from the API. This is not the case.

## [6.39.2] - 2023-11-08
## Fixed
- When listing `client.data_modeling.views` the SDK raises a `TypeError`. This is now fixed.

## [6.39.1] - 2023-11-01
## Fixed
- When creating transformations using backup auth. flow (aka a session could not be created for any reason),
  the scopes for the credentials would not be passed correctly (bug introduced in 6.25.1).

## [6.39.0] - 2023-11-01
## Added
- Support for `concurrencyPolicy` property in Workflows `TransformationsWorker`.

## [6.38.1] - 2023-10-31
### Fixed
- `onFailure` property in Workflows was expected as mandatory and was raising KeyError if it was not returned by the API.
  The SDK now assumes the field to be optional and loads it as None instead of raising an error.

## [6.38.0] - 2023-10-30
### Added
- Support `onFailure` property in Workflows, allowing marking Tasks as optional in a Workflow.

## [6.37.0] - 2023-10-27
### Added
- Support for `type` property in `NodeApply` and `Node`.

## [6.36.0] - 2023-10-25
### Added
- Support for listing members of Data Point Subscription, `client.time_series.subscriptions.list_member_time_series()`. Note this is an experimental feature.

## [6.35.0] - 2023-10-25
### Added
- Support for `through` on node result set expressions.

### Fixed
- `unit` on properties in data modeling. This was typed as a string, but it is in fact a direct relation.

## [6.34.2] - 2023-10-23
### Fixed
- Loading a `ContainerApply` from source failed with `KeyError` if `nullable`, `autoIncrement`, or `cursorable` were not set
  in the `ContainerProperty` and `BTreeIndex` classes even though they are optional. This is now fixed.

## [6.34.1] - 2023-10-23
### Added
- Support for setting `data_set_id` and `metadata` in `ThreeDModelsAPI.create`.
- Support for updating `data_set_id` in `ThreeDModelsAPI.update`.

## [6.34.0] - 2023-10-20
### Fixed
- `PropertyType`s no longer fail on instantiation, but warn on missing SDK support for the new property(-ies).

### Added
- `PropertyType`s `Float32`, `Float64`, `Int32`, `Int64` now support `unit`.

## [6.33.3] - 2023-10-18
### Added
- `functions.create()` now accepts a `data_set_id` parameter. Note: This is not for the Cognite function, but for the zipfile containing
  the source code files that is uploaded on the user's behalf (from which the function is then created). Specifying a data set may
  help resolve the error 'Resource not found' (403) that happens when a user is not allowed to create files outside a data set.

## [6.33.2] - 2023-10-16
### Fixed
- When fetching datapoints from "a few time series" (implementation detail), all missing, non-ignorable time series
  are now raised together in a `CogniteNotFoundError` rather than only the first encountered.

### Improved
- Datapoints fetching has a lower peak memory consumption when fetching from multiple time series simultaneously.

## [6.33.1] - 2023-10-14
### Fixed
- `Function.list_schedules()` would return schedules unrelated to the function if the function did not have an external id.

## [6.33.0] - 2023-10-13
### Added
- Support for providing `DirectRelationReference` and `NodeId` as direct relation values when
ingesting node and edge data.

## [6.32.4] - 2023-10-12
### Fixed
- Filters using e.g. metadata keys no longer dumps the key in camel case.

## [6.32.3] - 2023-10-12
### Added
- Ability to toggle the SDK debug logging on/off by setting `config.debug` property on a CogniteClient to True (enable) or False (disable).

## [6.32.2] - 2023-10-10
### Added
- The credentials class used in TransformationsAPI, `OidcCredentials`, now also accepts `scopes` as a list of strings
  (used to be comma separated string only).

## [6.32.1] - 2023-10-10
### Added
- Missing `unit_external_id` and `unit_quantity` fields on `TimeSeriesProperty`.

## [6.32.0] - 2023-10-09
### Fixed
- Ref to openapi doc in Vision extract docstring
- Parameters to Vision models can be given as Python dict (updated doc accordingly).
- Don't throw exception when trying to save empty list of vision extract predictions as annotations. This is to avoid having to wrap this method in try-except for every invocation of the method.

### Added
- Support for new computer vision models in Vision extract service: digital gauge reader, dial gauge reader, level gauge reader and valve state detection.

## [6.31.0] - 2023-10-09
### Added
Support for setting and fetching TimeSeries and Datapoints with "real" units (`unit_external_id`).
- TimeSeries has a new field `unit_external_id`, which can be set when creating or updating it. This ID must refer to a
  valid unit in the UnitCatalog, see `client.units.list` for reference.
- If the `unit_external_id` is set for a TimeSeries, then you may retrieve datapoints from that time series in any compatible
  units. You do this by specifying the `target_unit` (or `target_unit_system`) in a call to any of the datapoints `retrieve`
  methods, `retrieve`, `retrieve_arrays`, `retrieve_dataframe`, or `retrieve_dataframe_in_tz`.

## [6.30.2] - 2023-10-09
### Fixed
- Serialization of `Transformation` or `TransformationList` no longer fails in `json.dumps` due to unhandled composite objects.

## [6.30.1] - 2023-10-06
### Added
- Support for metadata on Workflow executions. Set custom metadata when triggering a workflow (`workflows.executions.trigger()`). The metadata is included in results from `workflows.executions.list()` and `workflows.executions.retrieve_detailed()`.

## [6.30.0] - 2023-10-06
### Added
- Support for the UnitCatalog with the implementation `client.units`.

## [6.29.2] - 2023-10-04
### Fixed
- Calling some of the methods `assets.filter()`, `events.filter()`, `sequences.filter()`, `time_series.filter()` without a `sort` parameter could cause a `CogniteAPIError` with a 400 code. This is now fixed.

## [6.29.1] - 2023-10-04
### Added
- Convenience method `to_text` on the `FunctionCallLog` class which simplifies printing out function call logs.

## [6.29.0] - 2023-10-04
### Added
- Added parameter `resolve_duplicate_file_names` to `client.files.download`.
  This will keep all the files when downloading to local machine, even if they have the same name.

## [6.28.5] - 2023-10-03
### Fixed
- Bugfix for serialization of Workflows' `DynamicTasksParameters` during `workflows.versions.upsert` and `workflows.execution.retrieve_detailed`

## [6.28.4] - 2023-10-03
### Fixed
- Overload data_set/create for improved type safety

## [6.28.3] - 2023-10-03
### Fixed
- When uploading files as strings using `client.files.upload_bytes` the wrong encoding is used on Windows, which is causing
  part of the content to be lost when uploading. This is now fixed.

## [6.28.2] - 2023-10-02
### Fixed
- When cache lookup did not yield a token for `CredentialProvider`s like `OAuthDeviceCode` or `OAuthInteractive`, a
  `TypeError` could be raised instead of initiating their authentication flow.

## [6.28.1] - 2023-09-30
### Improved
- Warning when using alpha/beta features.

## [6.28.0] - 2023-09-26
### Added
- Support for the WorkflowOrchestrationAPI with the implementation `client.workflows`.

## [6.27.0] - 2023-09-13
### Changed
- Reduce concurrency in data modeling client to 1

## [6.26.0] - 2023-09-22
### Added
- Support `partition` and `cursor` parameters on `time_series.subscriptions.iterate_data`
- Include the `cursor` attribute on `DatapointSubscriptionBatch`, which is yielded in every iteration
of `time_series.subscriptions.iterate_data`.

## [6.25.3] - 2023-09-19
### Added
- Support for setting and retrieving `data_set_id` in data class `client.data_classes.ThreeDModel`.

## [6.25.2] - 2023-09-12
### Fixed
- Using the `HasData` filter would raise an API error in CDF.

## [6.25.1] - 2023-09-15
### Fixed
- Using nonce credentials now works as expected for `transformations.[create, update]`. Previously, the attempt to create
  a session would always fail, leading to nonce credentials never being used (full credentials were passed to- and
  stored in the transformations backend service).
- Additionally, the automatic creation of a session no longer fails silently when an `CogniteAuthError` is encountered
  (which happens when the credentials are invalid).
- While processing source- and destination credentials in `client.transformations.[create, update]`, an `AttributeError`
  can no longer be raised (by not specifying project).
### Added
- `TransformationList` now correctly inherits the two (missing) helper methods `as_ids()` and `as_external_ids()`.

## [6.25.0] - 2023-09-14
### Added
- Support for `ignore_unknown_ids` in `client.functions.retrieve_multiple` method.

## [6.24.1] - 2023-09-13
### Fixed
- Bugfix for `AssetsAPI.create_hierarchy` when running in upsert mode: It could skip certain updates above
  the single-request create limit (currently 1000 assets).

## [6.24.0] - 2023-09-12
### Fixed
- Bugfix for `FilesAPI.upload` and `FilesAPI.upload_bytes` not raising an error on file contents upload failure. Now `CogniteFileUploadError` is raised based on upload response.

## [6.23.0] - 2023-09-08
### Added
- Supporting for deleting constraints and indexes on containers.

### Changed
- The abstract class `Index` can no longer be instantiated. Use BTreeIndex or InvertedIndex instead.

## [6.22.0] - 2023-09-08
### Added
- `client.data_modeling.instances.subscribe` which lets you subscribe to a given
data modeling query and receive updates through a provided callback.
- Example on how to use the subscribe method to sync nodes to a local sqlite db.

## [6.21.1] - 2023-09-07
### Fixed
- Concurrent usage of the `CogniteClient` could result in API calls being made with the wrong value for `api_subversion`.

## [6.21.0] - 2023-09-06
### Added
- Supporting pattern mode and extra configuration for diagram detect in beta.

## [6.20.0] - 2023-09-05
### Fixed
- When creating functions with `client.functions.create` using the `folder` argument, a trial-import is executed as part of
  the verification process. This could leave leftover modules still in scope, possibly affecting subsequent calls. This is
  now done in a separate process to guarantee it has no side-effects on the main process.
- For pyodide/WASM users, a backup implementation is used, with an improved cleanup procedure.

### Added
- The import-check in `client.functions.create` (when `folder` is used) can now be disabled by passing
  `skip_folder_validation=True`. Basic validation is still done, now additionally by parsing the AST.

## [6.19.0] - 2023-09-04
## Added
- Now possible to retrieve and update translation and scale of 3D model revisions.

## [6.18.0] - 2023-09-04
### Added
- Added parameter `keep_directory_structure` to `client.files.download` to allow downloading files to a folder structure matching the one in CDF.

### Improved
- Using `client.files.download` will still skip files with the same name when writing to disk, but now a `UserWarning` is raised, specifying which files are affected.

## [6.17.0] - 2023-09-01
### Added
- Support for the UserProfilesAPI with the implementation `client.iam.user_profiles`.

## [6.16.0] - 2023-09-01
### Added
- Support for `ignore_unknown_ids` in `client.relationships.retrieve_multiple` method.

## [6.15.3] - 2023-08-30
### Fixed
- Uploading files using `client.files.upload` now works when running with `pyodide`.

## [6.15.2] - 2023-08-29
### Improved
- Improved error message for `CogniteMissingClientError`. Now includes the type of object missing the `CogniteClient` reference.

## [6.15.1] - 2023-08-29
### Fixed
- Bugfix for `InstanceSort._load` that always raised `TypeError` (now public, `.load`). Also, indirect fix for `Select.load` for non-empty `sort`.

## [6.15.0] - 2023-08-23
### Added
- Support for the DocumentsAPI with the implementation `client.documents`.
- Support for advanced filtering for `Events`, `TimeSeries`, `Assets` and `Sequences`. This is available through the
  `.filter()` method, for example, `client.events.filter`.
- Extended aggregation support for `Events`, `TimeSeries`, `Assets` and `Sequences`. This is available through the five
  methods `.aggregate_count(...)`, `aggregate_cardinality_values(...)`, `aggregate_cardinality_properties(...)`,
  `.aggregate_unique_values(...)`, and `.aggregate_unique_properties(...)`. For example,
  `client.assets.aggregate_count(...)`.
- Added helper methods `as_external_ids` and `as_ids` for `EventList`, `TimeSeriesList`, `AssetList`, `SequenceList`,
  `FileMetaDataList`, `FunctionList`, `ExtractionPipelineList`, and `DataSetList`.

### Deprecated
- Added `DeprecationWarning` to methods `client.assets.aggregate_metadata_keys` and
  `client.assets.aggregate_metadata_values`. The use parameter the `fields` in
  `client.events.aggregate_unique_values` will also lead to a deprecation warning. The reason is that the endpoints
  these methods are using have been deprecated in the CDF API.

## [6.14.2] - 2023-08-22
### Fixed
- All data modeling endpoints will now be retried. This was not the case for POST endpoints.

## [6.14.1] - 2023-08-19
### Fixed
- Passing `sources` as a tuple no longer raises `ValueError` in `InstancesAPI.retrieve`.

## [6.14.0] - 2023-08-14
### Changed
- Don't terminate client.time_series.subscriptions.iterate_data() when `has_next=false` as more data
may be returned in the future. Instead we return the `has_next` field in the batch, and let the user
decide whether to terminate iteration. This is a breaking change, but this particular API is still
in beta and thus we reserve the right to break it without bumping the major version.

## [6.13.3] - 2023-08-14
### Fixed
- Fixed bug in `ViewApply.properties` had type hint `ConnectionDefinition` instead of `ConnectionDefinitionApply`.
- Fixed bug in `dump` methods of `ViewApply.properties` causing the return code `400` with message
  `Request had 1 constraint violations. Please fix the request and try again. [type must not be null]` to be returned
  from the CDF API.

## [6.13.2] - 2023-08-11
### Fixed
- Fixed bug in `Index.load` that would raise `TypeError` when trying to load `indexes`, when an unexpected field was
  encountered (e.g. during a call to `client.data_modeling.container.list`).

## [6.13.1] - 2023-08-09
### Fixed
- Fixed bug when calling a `retrieve`, `list`, or `create` in `client.data_modeling.container` raised a `TypeError`.
  This is caused by additions of fields to the API, this is now fixed by ignoring unknown fields.

## [6.13.0] - 2023-08-07
### Fixed
- Fixed a bug raising a `KeyError` when calling `client.data_modeling.graphql.apply_dml` with an invalid `DataModelingId`.
- Fixed a bug raising `AttributeError` in `SpaceList.to_space_apply_list`, `DataModelList.to_data_model_apply_list`,
  `ViewList.to_view_apply`. These methods have also been renamed to `.as_apply` for consistency
  with the other data modeling resources.

### Removed
- The method `.as_apply` from `ContainerApplyList` as this method should be on the `ContainerList` instead.

### Added
- Missing `as_ids()` for `DataModelApplyList`, `ContainerList`, `ContainerApplyList`, `SpaceApplyList`, `SpaceList`,
  `ViewApplyList`, `ViewList`.
- Added helper method `.as_id` to `DMLApplyResult`.
- Added helper method `.latest_version` to `DataModelList`.
- Added helper method `.as_apply` to `ContainerList`.
- Added container classes `NodeApplyList`, `EdgeApplyList`, and `InstancesApply`.

## [6.12.2] - 2023-08-04
### Fixed
- Certain errors that were previously silently ignored in calls to `client.data_modeling.graphql.apply_dml` are now properly raised (used to fail as the API error was passed nested inside the API response).

## [6.12.1] - 2023-08-03
### Fixed
- Changed the structure of the GraphQL query used when updating DML models through `client.data_modeling.graphql.apply_dml` to properly handle (i.e. escape) all valid symbols/characters.

## [6.12.0] - 2023-07-26
### Added
- Added option `expand_metadata` to `.to_pandas()` method for list resource types which converts the metadata (if any) into separate columns in the returned dataframe. Also added `metadata_prefix` to control the naming of these columns (default is "metadata.").

## [6.11.1] - 2023-07-19
### Changed
- Return type `SubscriptionTimeSeriesUpdate` in `client.time_series.subscriptions.iterate_data` is now required and not optional.

## [6.11.0] - 2023-07-19
### Added
- Support for Data Point Subscription, `client.time_series.subscriptions`. Note this is an experimental feature.


## [6.10.0] - 2023-07-19
### Added
- Upsert method for `assets`, `events`, `timeseries`, `sequences`, and `relationships`.
- Added `ignore_unknown_ids` flag to `client.sequences.delete`

## [6.9.0] - 2023-07-19
### Added
- Basic runtime validation of ClientConfig.project

## [6.8.7] - 2023-07-18
### Fixed
- Dumping of `Relationship` with `labels` is not `yaml` serializable. This is now fixed.

## [6.8.6] - 2023-07-18
### Fixed
- Include `version` in __repr__ for View and DataModel

## [6.8.5] - 2023-07-18
### Fixed
- Change all implicit Optional types to explicit Optional types.

## [6.8.4] - 2023-07-12
### Fixed
- `max_worker` limit match backend for `client.data_modeling`.

## [6.8.3] - 2023-07-12
### Fixed
- `last_updated_time` and `created_time` are no longer optional on InstanceApplyResult

## [6.8.2] - 2023-07-12
### Fixed
- The `.dump()` method for `InstanceAggregationResult` caused an `AttributeError` when called.

## [6.8.1] - 2023-07-08
### Changed
- The `AssetHierarchy` class would consider assets linking their parent by ID only as orphans, contradicting the
  docstring stating "All assets linking a parent by ID are assumed valid". This is now true (they are no longer
  considered orphans).

## [6.8.0] - 2023-07-07
### Added
- Support for annotations reverse lookup.

## [6.7.1] - 2023-07-07
### Fixed
- Needless function "as_id" on View as it was already inherited
### Added
- Flag "all_versions" on data_modeling.data_models.retrieve() to retrieve all versions of a data model or only the latest one
- Extra documentation on how to delete edges and nodes.
- Support for using full Node and Edge objects when deleting instances.

## [6.7.0] - 2023-07-07
### Added
- Support for applying graphql dml using `client.data_modeling.graphql.apply_dml()`.

## [6.6.1] - 2023-07-07
### Improved
- Added convenience function to instantiate a `CogniteClient.default(...)` to save the users from typing the
  default URLs.

## [6.6.0] - 2023-07-06
### Fixed
- Support for query and sync endpoints across instances in the Data Modeling API with the implementation
  `client.data_modeling.instances`, the methods `query` and `sync`.

## [6.5.8] - 2023-06-30
### Fixed
- Serialization of `DataModel`. The bug caused `DataModel.load(data_model.dump(camel_case=True))` to fail with
  a `TypeError`. This is now fixed.

## [6.5.7] - 2023-06-29
### Fixed
- A bug caused by use of snake case in field types causing `NodeApply.dump(camel_case=True)`
  trigger a 400 response from the API.

## [6.5.6] - 2023-06-29
### Fixed
- A bug causing `ClientConfig(debug=True)` to raise an AttributeError

## [6.5.5] - 2023-06-28
### Fixed
- A bug where we would raise the wrong exception when errors on occurred on `data_modeling.spaces.delete`
- A bug causing inconsistent MRO in DataModelList

## [6.5.4] - 2023-06-28
### Added
- Missing query parameters:
     * `inline_views` in `data_modeling.data_models.retrieve()`.
     * `include_global` in `data_modeling.spaces.list()`.
     * `include_inherited_properties` in `data_modeling.views.retrieve()`.

## [6.5.3] - 2023-06-28
### Fixed
- Only validate `space` and `external_id` for `data_modeling` write classes.


## [6.5.2] - 2023-06-27
### Fixed
- Added missing `metadata` attribute to `iam.Group`

## [6.5.1] - 2023-06-27
### Fixed
- Fix typehints on `data_modeling.instances.aggregate()` to not allow Histogram aggregate.
- Moved `ViewDirectRelation.source` property to `MappedProperty.source` where it belongs.

## [6.5.0] - 2023-06-27
### Added
- Support for searching and aggregating across instances in the Data Modeling API with the implementation
  `client.data_modeling.instances`, the methods `search`, `histogram` and `aggregate`.

## [6.4.8] - 2023-06-23
### Fixed
- Handling non 200 responses in `data_modeling.spaces.apply`, `data_modeling.data_models.apply`,
  `data_modeling.views.apply` and `data_modeling.containers.apply`

## [6.4.7] - 2023-06-22
### Fixed
- Consistently return the correct id types in data modeling resource clients

## [6.4.6] - 2023-06-22
### Fixed
- Don't swallow keyword args on Apply classes in Data Modeling client

## [6.4.5] - 2023-06-21
### Added
- Included tuple-notation when retrieving or listing data model instances

### Improved
- Fixed docstring for retrieving data model instances and extended the examples.

## [6.4.4] - 2023-06-21
Some breaking changes to the datamodeling client. We don't expect any more breaking changes,
but we accept the cost of breaking a few consumers now early on the really nail the user experience.
### Added
- ViewId:as_property_ref and ContainerId:as_property_ref to make it easier to create property references.

### Changed
- Renamed ViewCore:as_reference and ContainerCore:as_reference to :as_id() for consistency with other resources.
- Change Instance:properties to be a `MutableMapping[ViewIdentifier, MutableMapping[PropertyIdentifier, PropertyValue]]`, in order to make it easier to consume
- Make VersionedDataModelingId:load accept `tuple[str, str]`
- Rename ConstraintIdentifier to Constraint - it was not an id but the definition itself
- Rename IndexIdentifier to Index - it was not an id but the definition itself
- Rename ContainerPropertyIdentifier to ContainerProperty - it was not an id but the definition itself

### Removed
- Redundant EdgeApply:create method. It simply mirrored the EdgeApply constructor.


## [6.4.3] - 2023-06-15
### Added
- Accept direct relation values as tuples in `EdgeApply`

## [6.4.2] - 2023-06-15
### Changed
- When providing ids as tuples in `instances.retrieve` and `instances.delete` you should not
have to specify the instance type in each tuple

### Fixed
- Bug where edges and nodes would get mixed up on `instances.retrieve`

## [6.4.1] - 2023-06-14
### Fixed
- Add the missing page_count field for diagram detect items.

## [6.4.0] - 2023-06-12
### Added
- Partial support for the instance resource in the Data Modeling API with the implementation
  `client.data_modeling.instances`, the endpoints `list`, `delete`, `retrieve`, and `apply`

## [6.3.2] - 2023-06-08
### Fixed
- Requests being retried around a token refresh cycle, no longer risk getting stuck with an outdated token.

### Added
- `CredentialProviders` subclassing `_OAuthCredentialProviderWithTokenRefresh`, now accepts a new parameter, `token_expiry_leeway_seconds`, controlling how early a token refresh request should be initiated (before it expires).

### Changed
- `CredentialProviders` subclassing `_OAuthCredentialProviderWithTokenRefresh` now uses a safer default of 15 seconds (up from 3 sec) to control how early a token refresh request should be initiated (before it expires).

## [6.3.1] - 2023-06-07
### Fixed
- Signature of `client.data_modeling.views.retrieve` and `client.data_modeling.data_models.retrieve` to always return a list.

## [6.3.0] - 2023-06-07
### Added
- Support for the container resource in the Data Modeling API with the implementation `client.data_modeling.containers`.
- Support for the view resource in the Data Modeling API with the implementation `client.data_modeling.views`.
- Support for the data models resource in the Data Modeling API with the implementation `client.data_modeling.data_models`.

### Removed
- Removed `retrieve_multiple` from the `SpacesAPI` to have a consistent API with the `views`, `containers`, and `data_models`.

## [6.2.2] - 2023-06-05
### Fixed
- Creating function schedules with current user credentials now works (used to fail at runtime with "Could not fetch a valid token (...)" because a session was never created.)

## [6.2.1] - 2023-05-26
### Added
- Data model centric support in transformation

## [6.2.0] - 2023-05-25
### Added
- Support for the spaces resource in the Data Modeling API with the implementation `client.data_modeling.spaces`.

### Improved
- Reorganized documentation to match API documentation.

## [6.1.10] - 2023-05-22
### Fixed
- Data modelling is now GA. Renaming instance_nodes -> nodes and instance_edges -> edges to make the naming in SDK consistent with Transformation API and CLI

## [6.1.9] - 2023-05-16
### Fixed
- Fixed a rare issue with datapoints fetching that could raise `AttributeError` when running with `pyodide`.

## [6.1.8] - 2023-05-12
### Fixed
- ExtractionPipelinesRun:dump method will not throw an error when camel_case=True anymore

## [6.1.7] - 2023-05-11
### Removed
- Removed DMS v2 destination in transformations

## [6.1.6] - 2023-05-11
### Fixed
- `FunctionsAPI.create` now work in Wasm-like Python runtimes such as `pyodide`.

## [6.1.5] - 2023-05-10
### Fixed
- When creating a transformation with a different source- and destination CDF project, the project setting is no longer overridden by the setting in the `CogniteClient` configuration allowing the user to read from the specified source project and write to the specified and potentially different destination project.

## [6.1.4] - 2023-05-08
### Fixed
- Pickling a `CogniteClient` instance with certain `CredentialProvider`s no longer causes a `TypeError: cannot pickle ...` to be raised.

## [6.1.3] - 2023-05-08
### Added
- Add the license of the package in poetry build.

## [6.1.2] - 2023-05-04
### Improved
- The SDK has received several minor bugfixes to be more user-friendly on Windows.

### Fixed
- The utility function `cognite.client.utils.datetime_to_ms` now raises an understandable `ValueError` when unable to convert pre-epoch datetimes.
- Several functions reading and writing to disk now explicitly use UTF-8 encoding

## [6.1.1] - 2023-05-02
### Fixed
- `AttributeError` when passing `pandas.Timestamp`s with different timezones (*of which one was UTC*) to `DatapointsAPI.retrieve_dataframe_in_tz`.
- A `ValueError` is no longer raised when passing `pandas.Timestamp`s in the same timezone, but with different underlying implementations (e.g. `datetime.timezone.utc` / `pytz.UTC` / `ZoneInfo("UTC")`) to `DatapointsAPI.retrieve_dataframe_in_tz`.

## [6.1.0] - 2023-04-28
### Added
- Support for giving `start` and `end` arguments as `pandas.Timestamp` in `DatapointsAPI.retrieve_dataframe_in_tz`.

### Improved
- Type hints for the `DatapointsAPI` methods.

## [6.0.2] - 2023-04-27
### Fixed
- Fixed a bug in `DatapointsAPI.retrieve_dataframe_in_tz` that could raise `AmbiguousTimeError` when subdividing the user-specified time range into UTC intervals (with fixed offset).

## [6.0.1] - 2023-04-20
### Fixed
- Fixed a bug that would cause `DatapointsAPI.retrieve_dataframe_in_tz` to raise an `IndexError` if there were only empty time series in the response.

## [6.0.0] - 2023-04-19
### Removed
- Removed support for legacy auth (API keys, service accounts, login.status)
- Removed the deprecated `extractionPipeline` argument to `client.extraction_pipelines.create`. Only `extraction_pipeline` is accepted now.
- Removed the deprecated `client.datapoints` accessor attribute. The datapoints API can only be accessed through `client.time_series.data` now.
- Removed the deprecated `client.extraction_pipeline_runs` accessor attribute. The extraction pipeline run API can only be accessed through `client.extraction_pipelines.runs` now.
- Removed the deprecated `external_id` attribute on `ExtractionPipelineRun`. This has been replaced with `extpipe_external_id`.

## [5.12.0] - 2023-04-18
### Changed
- Enforce that types are explicitly exported in order to make very strict type checkers happy.

## [5.11.1] - 2023-04-17
### Fixed
- List (and `__call__`) methods for assets, events, files, labels, relationships, sequences and time series now raise if given bad input for `data_set_ids`, `data_set_external_ids`, `asset_subtree_ids` and `asset_subtree_external_ids` instead of ignoring/returning everything.

### Improved
- The listed parameters above have silently accepted non-list input, i.e. single `int` (for `ids`) or single `str` (for `external_ids`). Function signatures and docstrings have now been updated to reflect this "hidden functionality".

## [5.11.0] - 2023-04-17
### Added
- The `DatapointsAPI` now supports time zones with the addition of a new method, `retrieve_dataframe_in_tz`. It does not support individual customization of query parameters (for good reasons, e.g. a DataFrame has a single index).
- Asking for datapoints in a specific time zone, e.g. `America/New_York` or `Europe/London` is now easily accomplished: the user can just pass in their `datetimes` localized to their time zone directly.
- Queries for aggregate datapoints are also supported, with the key feature being automatic handling of daylight savings time (DST) transitions, as this is not supported by the official API. Example usage: A user living in Oslo, Norway, wants daily averages in their local time. In Oslo, the standard time is UTC+1, with UTC+2 during the summer. This means during spring, there is a 23-hour long day when clocks roll 1 hour forward and a 25-hour day during fall.
- New granularities with a longer time span have been added (only to this new method, for now): 'week', 'month', 'quarter' and 'year'. These do not all represent a fixed frequency, but like the example above, neither does for example 'day' when we use time zones without a fixed UTC offset.

## [5.10.5] - 2023-04-13
### Fixed
- Subclasses of `VisionResource` inheriting `.dump` and `to_pandas` now work as expected for attributes storing lists of subclass instances like `Polygon`, `PolyLine`, `ObjectDetection` or `VisionExtractPredictions` directly or indirectly.

## [5.10.4] - 2023-04-13
### Fixed
- A lot of nullable integer attributes ended up as float after calling `.to_pandas`. These are now correctly converted to `dtype=Int64`.

## [5.10.3] - 2023-04-13
### Fixed
- When passing `CogniteResource` classes (like `Asset` or `Event`) to `update`, any labels were skipped in the update (passing `AssetUpdate` works). This has been fixed for all Cognite resource classes.

## [5.10.2] - 2023-04-12
### Fixed
- Fixed a bug that would cause `AssetsAPI.create_hierarchy` to not respect `upsert=False`.

## [5.10.1] - 2023-04-04
### Fixed
- Add missing field `when` (human readable version of the CRON expression) to `FunctionSchedule` class.

## [5.10.0] - 2023-04-03
### Fixed
- Implemented automatic retries for connection errors by default, improving the reliability of the connection to the Cognite API.
- Added a user-readable message to `CogniteConnectionRefused` error for improved user experience.

### Changed
- Introduce a `max_retries_connect` attribute on the global config, and default it to 3.

## [5.9.3] - 2023-03-27
### Fixed
- After creating a schedule for a function, the returned `FunctionSchedule` was missing a reference to the `CogniteClient`, meaning later calls to `.get_input_data()` would fail and raise `CogniteMissingClientError`.
- When calling `.get_input_data()` on a `FunctionSchedule` instance, it would fail and raise `KeyError` if no input data was specified for the schedule. This now returns `None`.

## [5.9.2] - 2023-03-27
### Fixed
- After calling e.g. `.time_series()` or `.events()` on an `AssetList` instance, the resulting resource list would be missing the lookup tables that allow for quick lookups by ID or external ID through the `.get()` method. Additionally, for future-proofing, the resulting resource list now also correctly has a `CogniteClient` reference.

## [5.9.1] - 2023-03-23
### Fixed
- `FunctionsAPI.call` now also works for clients using auth flow `OAuthInteractive`, `OAuthDeviceCode`, and any user-made subclass of `CredentialProvider`.

### Improved
- `FunctionSchedulesAPI.create` now also accepts an instance of `ClientCredentials` (used to be dictionary only).

## [5.9.0] - 2023-03-21
### Added
- New class `AssetHierarchy` for easy verification and reporting on asset hierarchy issues without explicitly trying to insert them.
- Orphan assets can now be reported on (orphan is an asset whose parent is not part of the given assets). Also, `AssetHierarchy` accepts an `ignore_orphans` argument to mimic the old behaviour where all orphans were assumed to be valid.
- `AssetsAPI.create_hierarchy` now accepts two new parameters: `upsert` and `upsert_mode`. These allow the user to do "insert or update" instead of an error being raised when trying to create an already existing asset. Upsert mode controls whether updates should replace/overwrite or just patch (partial update to non-null values only).
- `AssetsAPI.create_hierarchy` now also verifies the `name` parameter which is required and that `id` has not been set.

### Changed
- `AssetsAPI.create_hierarchy` now uses `AssetHierarchy` under the hood to offer concrete feedback on asset hierarchy issues, accessible through attributes on the raised exception, e.g. invalid assets, duplicates, orphans, or any cyclical asset references.

### Fixed
- `AssetsAPI.create_hierarchy`...:
  - Now respects `max_workers` when spawning worker threads.
  - Can no longer raise `RecursionError`. Used to be an issue for asset hierarchies deeper than `sys.getrecursionlimit()` (typically set at 1000 to avoid stack overflow).
  - Is now `pyodide` compatible.

## [5.8.0] - 2023-03-20
### Added
- Support for client certificate authentication to Azure AD.

## [5.7.4] - 2023-03-20
### Added
- Use `X-Job-Token` header for contextualization jobs to reduce required capabilities.

## [5.7.3] - 2023-03-14
### Improved
- For users unknowingly using a too old version of `numpy` (against the SDK dependency requirements), an exception could be raised (`NameError: name 'np' is not defined`). This has been fixed.

## [5.7.2] - 2023-03-10
### Fixed
- Fix method dump in TransformationDestination to ignore None.

## [5.7.1] - 2023-03-10
### Changed
- Split `instances` destination type of Transformations to `nodes` and `edges`.

## [5.7.0] - 2023-03-08
### Removed
- `ExtractionPipelineRunUpdate` was removed as runs are immutable.

### Fixed
- `ExtractionPipelinesRunsAPI` was hiding `id` of runs because `ExtractionPipelineRun` only defined `external_id` which doesn't exist for the "run resource", only for the "parent" ext.pipe (but this is not returned by the API; only used to query).

### Changed
- Rename and deprecate `external_id` in `ExtractionPipelinesRunsAPI` in favour of the more descriptive `extpipe_external_id`. The change is backwards-compatible, but will issue a `UserWarning` for the old usage pattern.

## [5.6.4] - 2023-02-28
### Added
- Input validation on `DatapointsAPI.[insert, insert_multiple, delete_ranges]` now raise on missing keys, not just invalid keys.

## [5.6.3] - 2023-02-23
### Added
- Make the SDK compatible with `pandas` major version 2 ahead of release.

## [5.6.2] - 2023-02-21
### Fixed
- Fixed an issue where `Content-Type` was not correctly set on file uploads to Azure.

## [5.6.1] - 2023-02-20
### Fixed
- Fixed an issue where `IndexError` was raised when a user queried `DatapointsAPI.retrieve_latest` for a single, non-existent time series while also passing `ignore_unknown_ids=True`. Changed to returning `None`, inline with other `retrieve` methods.

## [5.6.0] - 2023-02-16
### Added
- The SDK has been made `pyodide` compatible (to allow running natively in browsers). Missing features are `CredentialProvider`s with token refresh and `AssetsAPI.create_hierarchy`.

## [5.5.2] - 2023-02-15
### Fixed
- Fixed JSON dumps serialization error of instances of `ExtractionPipelineConfigRevision` and all subclasses (`ExtractionPipelineConfig`) as they stored a reference to the CogniteClient as a non-private attribute.

## [5.5.1] - 2023-02-14
### Changed
- Change `CredentialProvider` `Token` to be thread safe when given a callable that does token refresh.

## [5.5.0] - 2023-02-10
### Added
- Support `instances` destination type on Transformations.

## [5.4.4] - 2023-02-06
### Added
- Added user warnings when wrongly calling `/login/status` (i.e. without an API key) and `/token/inspect` (without OIDC credentials).

## [5.4.3] - 2023-02-05
### Fixed
- `OAuthDeviceCode` and `OAuthInteractive` now respect `global_config.disable_ssl` setting.

## [5.4.2] - 2023-02-03
### Changed
- Improved error handling (propagate IDP error message) for `OAuthDeviceCode` and `OAuthInteractive` upon authentication failure.

## [5.4.1] - 2023-02-02
### Fixed
- Bug where create_hierarchy would stop progressing after encountering more than `config.max_workers` failures.

## [5.4.0] - 2023-02-02
### Added
- Support for aggregating metadata keys/values for assets

## [5.3.7] - 2023-02-01
### Improved
- Issues with the SessionsAPI documentation have been addressed, and the `.create()` have been further clarified.

## [5.3.6] - 2023-01-30
### Changed
- A file-not-found error has been changed from `TypeError` to `FileNotFoundError` as part of the validation in FunctionsAPI.

## [5.3.5] - 2023-01-27
### Fixed
- Fixed an atexit-exception (`TypeError: '<' not supported between instances of 'tuple' and 'NoneType'`) that could be raised on PY39+ after fetching datapoints (which uses a custom thread pool implementation).

## [5.3.4] - 2023-01-25
### Fixed
- Displaying Cognite resources like an `Asset` or a `TimeSeriesList` in a Jupyter notebook or similar environments depending on `._repr_html_`, no longer raises `CogniteImportError` stating that `pandas` is required. Instead, a warning is issued and `.dump()` is used as fallback.

## [5.3.3] - 2023-01-24
### Added
- New parameter `token_cache_path` now accepted by `OAuthInteractive` and `OAuthDeviceCode` to allow overriding location of token cache.

### Fixed
- Platform dependent temp directory for the caching of the token in `OAuthInteractive` and `OAuthDeviceCode` (no longer crashes at exit on Windows).

## [5.3.2] - 2023-01-24
### Security
- Update `pytest` and other dependencies to get rid of dependency on the `py` package (CVE-2022-42969).

## [5.3.1] - 2023-01-20
### Fixed
- Last possible valid timestamp would not be returned as first (if first by some miracle...) by the `TimeSeries.first` method due to `end` being exclusive.

## [5.3.0] - 2023-01-20
### Added
- `DatapointsAPI.retrieve_latest` now support customising the `before` argument, by passing one or more objects of the newly added `LatestDatapointQuery` class.

## [5.2.0] - 2023-01-19
### Changed
- The SDK has been refactored to support `protobuf>=3.16.0` (no longer requires v4 or higher). This was done to fix dependency conflicts with several popular Python packages like `tensorflow` and `streamlit` - and also Azure Functions - that required major version 3.x of `protobuf`.

## [5.1.1] - 2023-01-19
### Changed
- Change RAW rows insert chunk size to make individual requests faster.

## [5.1.0] - 2023-01-03
### Added
- The diagram detect function can take file reference objects that contain file (external) id as well as a page range. This is an alternative to the lists of file ids or file external ids that are still possible to use. Page ranges were not possible to specify before.

## [5.0.2] - 2022-12-21
### Changed
- The valid time range for datapoints has been increased to support timestamps up to end of the year 2099 in the TimeSeriesAPI. The utility function `ms_to_datetime` has been updated accordingly.

## [5.0.1] - 2022-12-07
### Fixed
- `DatapointsArray.dump` would return timestamps in nanoseconds instead of milliseconds when `convert_timestamps=False`.
- Converting a `Datapoints` object coming from a synthetic datapoints query to a `pandas.DataFrame` would, when passed `include_errors=True`, starting in version `5.0.0`, erroneously cast the `error` column to a numeric data type and sort it *before* the returned values. Both of these behaviours have been reverted.
- Several documentation issues: Missing methods, wrong descriptions through inheritance and some pure visual/aesthetic.

## [5.0.0] - 2022-12-06
### Improved
- Greatly increased speed of datapoints fetching (new adaptable implementation and change from `JSON` to `protobuf`), especially when asking for... (measured in fetched `dps/sec` using the new `retrieve_arrays` method, with default settings for concurrency):
  - A large number of time series
    - 200 ts: ~1-4x speedup
    - 8000 ts: ~4-7x speedup
    - 20k-100k ts: Up to 20x faster
  - Very few time series (1-3)
    - Up to 4x faster
  - Very dense time series (>>10k dps/day)
    - Up to 5x faster
  - Any query for `string` datapoints
    - Faster the more dps, e.g. single ts, 500k: 6x speedup
- Peak memory consumption (for numeric data) is 0-55 % lower when using `retrieve` and 65-75 % lower for the new `retrieve_arrays` method.
- Fetching newly inserted datapoints no longer suffers from (potentially) very long wait times (or timeout risk).
- Converting fetched datapoints to a Pandas `DataFrame` via `to_pandas()` has changed from `O(N)` to `O(1)`, i.e., speedup no longer depends on the number of datapoints and is typically 4-5 orders of magnitude faster (!). NB: Only applies to `DatapointsArray` as returned by the `retrieve_arrays` method.
- Full customizability of queries is now available for *all retrieve* endpoints, thus the `query()` is no longer needed and has been removed. Previously only `aggregates` could be individually specified. Now all parameters can be passed either as top-level or as *individual settings*, even `ignore_unknown_ids`. This is now aligned with the API (except `ignore_unknown_ids` making the SDK arguably better!).
- Documentation for the retrieve endpoints has been overhauled with lots of new usage patterns and better examples. **Check it out**!
- Vastly better test coverage for datapoints fetching logic. You may have increased trust in the results from the SDK!

### Added
- New required dependency, `protobuf`. This is currently only used by the DatapointsAPI, but other endpoints may be changed without needing to release a new major version.
- New optional dependency, `numpy`.
- A new datapoints fetching method, `retrieve_arrays`, that loads data directly into NumPy arrays for improved speed and *much* lower memory usage.
- These arrays are stored in the new resource types `DatapointsArray` with corresponding container (list) type, `DatapointsArrayList` which offer much more efficient memory usage. `DatapointsArray` also offer zero-overhead pandas-conversion.
- `DatapointsAPI.insert` now also accepts `DatapointsArray`. It also does basic error checking like making sure the number of datapoints match the number of timestamps, and that it contains raw datapoints (as opposed to aggregate data which raises an error). This also applies to `Datapoints` input.
- `DatapointsAPI.insert_multiple` now accepts `Datapoints` and `DatapointsArray` as part of the (possibly) multiple inputs. Applies the same error checking as `insert`.

### Changed
- Datapoints are no longer fetched using `JSON`: the age of `protobuf` has begun.
- The main way to interact with the `DatapointsAPI` has been moved from `client.datapoints` to `client.time_series.data` to align and unify with the `SequenceAPI`. All example code has been updated to reflect this change. Note, however, that the `client.datapoints` will still work until the next major release, but will until then issue a `DeprecationWarning`.
- All parameters to all retrieve methods are now keyword-only (meaning no positional arguments are supported).
- All retrieve methods now accept a string for the `aggregates` parameter when asking for just one, e.g. `aggregates="max"`. This short-cut avoids having to wrap it inside a list. Both `snake_case` and `camelCase` are supported.
- The utility function `datetime_to_ms` no longer issues a `FutureWarning` on missing timezone information. It will now interpret naive `datetime`s as local time as is Python's default interpretation.
- The utility function `ms_to_datetime` no longer issues a `FutureWarning` on returning a naive `datetime` in UTC. It will now return an aware `datetime` object in UTC.
- All data classes in the SDK that represent a Cognite resource type have a `to_pandas` (or `to_geopandas`) method. Previously, these had various defaults for the `camel_case` parameter, but they have all been changed to `False`.
- All retrieve methods (when passing dict(s) with query settings) now accept identifier and aggregates in snake case (and camel case for convenience / backwards compatibility). Note that all newly added/supported customisable parameters (e.g. `include_outside_points` or `ignore_unknown_ids` *must* be passed in snake case or a `KeyError` will be raised.)
- The method `DatapointsAPI.insert_dataframe` has new default values for `dropna` (now `True`, still being applied on a per-column basis to not lose any data) and `external_id_headers` (now `True`, disincentivizing the use of internal IDs).
- The previous fetching logic awaited and collected all errors before raising (through the use of an "initiate-and-forget" thread pool). This is great, e.g., updates/inserts to make sure you are aware of all partial changes. However, when reading datapoints, a better option is to just fail fast (which it does now).
- `DatapointsAPI.[retrieve/retrieve_arrays/retrieve_dataframe]` no longer requires `start` (default: `0`, i.e. 1970-01-01) and `end` (default: `now`). This is now aligned with the API.
- Additionally, `DatapointsAPI.retrieve_dataframe` no longer requires `granularity` and `aggregates`.
- All retrieve methods accept a list of full query dictionaries for `id` and `external_id` giving full flexibility for all individual settings: `start`, `end`, `aggregates`, `granularity`, `limit`, `include_outside_points`, `ignore_unknown_ids`.
- Aggregates returned now include the time period(s) (given by the `granularity` unit) that `start` and `end` are part of (as opposed to only "fully in-between" points). This change is the *only breaking change* to the `DatapointsAPI.retrieve` method for aggregates and makes it so that the SDK match manual queries sent using e.g. `curl` or Postman. In other words, this is now aligned with the API.
Note also that this is a **bugfix**: Due to the SDK rounding differently than the API, you could supply `start` and `end` (with `start < end`) and still be given an error that `start is not before end`. This can no longer happen.
- Fetching raw datapoints using `include_outside_points=True` now returns both outside points (if they exist), regardless of `limit` setting (this is the *only breaking change* for limited raw datapoint queries; unlimited queries are fully backwards compatible). Previously the total number of points was capped at `limit`, thus typically only returning the first. Now up to `limit+2` datapoints are always returned. This is now aligned with the API.
- When passing a relative or absolute time specifier string like `"2w-ago"` or `"now"`, all time series in the same query will use the exact same value for 'now' to avoid any inconsistencies in the results.
- Fetching newly inserted datapoints no longer suffers from very long wait times (or timeout risk) as the code's dependency on `count` aggregates has been removed entirely (implementation detail) which could delay fetching by anything between a few seconds to several minutes/go to timeout while the aggregate was computed on-the-fly. This was mostly a problem for datapoints inserted into low-priority time periods (far away from current time).
- Asking for the same time series any number of times no longer raises an error (from the SDK), which is useful for instance when fetching disconnected time periods. This is now aligned with the API. Thus, the custom exception `CogniteDuplicateColumnsError` is no longer needed and has been removed from the SDK.
- ...this change also causes the `.get` method of `DatapointsList` and `DatapointsArrayList` to now return a list of `Datapoints` or `DatapointsArray` respectively *when duplicated identifiers are queried*. For data scientists and others used to `pandas`, this syntax is familiar to the slicing logic of `Series` and `DataFrame` when used with non-unique indices.
There is also a very subtle **bugfix** here: since the previous implementation allowed the same time series to be specified by both its `id` and `external_id`, using `.get` to access it would always yield the settings that were specified by the `external_id`. This will now return a `list` as explained above.
- `Datapoints` and `DatapointsArray` now store the `granularity` string given by the user (when querying aggregates) which allows both `to_pandas` methods (on `DatapointsList` and `DatapointsArrayList` as well) to accept `include_granularity_name` that appends this to the end of the column name(s).
- Datapoints fetching algorithm has changed from one that relies on up-to-date and correct `count` aggregates to be fast (with fallback on serial fetching when missing/unavailable), to recursively (and reactively) splitting the time-domain into smaller and smaller pieces, depending on the discovered-as-fetched density-distribution of datapoints in time and the number of available workers/threads. The new approach also has the ability to group more than 1 (one) time series per API request (when beneficial) and short-circuit once a user-given limit has been reached (if/when given). This method is now used for *all types of queries*; numeric raw-, string raw-, and aggregate datapoints.

#### Change: `retrieve_dataframe`
- Previously, fetching was constricted (🐍) to either raw- OR aggregate datapoints. This restriction has been lifted and the method now works exactly like the other retrieve-methods (with a few extra options relevant only for pandas `DataFrame`s).
- Used to fetch time series given by `id` and `external_id` separately - this is no longer the case. This gives a significant, additional speedup when both are supplied.
- The `complete` parameter has been removed and partially replaced by `uniform_index (bool)` which covers a subset of the previous features (with some modifications: now gives a uniform index all the way from the first given `start` to the last given `end`). Rationale: Old method had a weird and had unintuitive syntax (passing a string using commas to separate options).
- Interpolating, forward-filling or in general, imputation (also prev. controlled via the `complete` parameter) is completely removed as the resampling logic *really* should be up to the user fetching the data to decide, not the SDK.
- New parameter `column_names` (as already used in several existing `to_pandas` methods) decides whether to pick `id`s or `external_id`s as the dataframe column names. Previously, when both were supplied, the dataframe ended up with a mix.
Read more below in the removed section or check out the method's updated documentation.
- The ordering of columns for aggregates is now always chronological instead of the somewhat arbitrary choice made in `Datapoints.__init__`, (since `dict`s keep insertion order in newer python versions and instance variables lives in `__dict__`)).
- New parameter `include_granularity_name` that appends the specified granularity to the column names if passed as `True`. Mimics the behaviour of the older, well-known argument `include_aggregate_name`, but adds after: `my-ts|average|13m`.

### Fixed
- `CogniteClientMock` has been updated with 24 missing APIs (including sub-composited APIs like `FunctionsAPI.schedules`) and is now used internally in testing instead of a similar, additional implementation.
- Loads of `assert`s meant for the SDK user have been changed to raising exceptions instead as a safeguard since `assert`s are ignored when running in optimized mode `-O` (or `-OO`).

### Fixed: Extended time domain
- `TimeSeries.[first/count/latest]()` now work with the expanded time domain (minimum age of datapoints was moved from 1970 to 1900, see [4.2.1]).
  - `TimeSeries.latest()` now supports the `before` argument similar to `DatapointsAPI.retrieve_latest`.
  - `TimeSeries.first()` now considers datapoints before 1970 and after "now".
  - `TimeSeries.count()` now considers datapoints before 1970 and after "now" and will raise an error for string time series as `count` (or any other aggregate) is not defined.
- `DatapointsAPI.retrieve_latest` would give latest datapoint `before="now"` when given `before=0` (1970) because of a bad boolean check. Used to not be a problem since there were no data before epoch.
- The utility function `ms_to_datetime` no longer raises `ValueError` for inputs from before 1970, but will raise for input outside the allowed minimum- and maximum supported timestamps in the API.
**Note**: that support for `datetime`s before 1970 may be limited on Windows, but `ms_to_datetime` should still work (magic!).

### Fixed: Datapoints-related
- **Critical**: Fetching aggregate datapoints now works properly with the `limit` parameter. In the old implementation, `count` aggregates were first fetched to split the time domain efficiently - but this has little-to-no informational value when fetching *aggregates* with a granularity, as the datapoints distribution can take on "any shape or form". This often led to just a few returned batches of datapoints due to miscounting (e.g. as little as 10% of the actual data could be returned(!)).
- Fetching datapoints using `limit=0` now returns zero datapoints, instead of "unlimited". This is now aligned with the API.
- Removing aggregate names from the columns in a Pandas `DataFrame` in the previous implementation used `Datapoints._strip_aggregate_name()`, but this had a bug: Whenever raw datapoints were fetched all characters after the last pipe character (`|`) in the tag name would be removed completely. In the new version, the aggregate name is only added when asked for.
- The method `Datapoints.to_pandas` could return `dtype=object` for numeric time series when all aggregate datapoints were missing; which is not *that* unlikely, e.g., when using `interpolation` aggregate on a `is_step=False` time series with datapoints spacing above one hour on average. In such cases, an object array only containing `None` would be returned instead of float array dtype with `NaN`s. Correct dtype is now enforced by an explicit `pandas.to_numeric()` cast.
- Fixed a bug in all `DatapointsAPI` retrieve-methods when no time series was/were found, a single identifier was *not* given (either list of length 1 or all given were missing), `ignore_unknown_ids=True`, and `.get` was used on the empty returned `DatapointsList` object. This would raise an exception (`AttributeError`) because the mappings from `id` or `external_id` to `Datapoints` were not defined on the object (only set when containing at least 1 resource).

### Removed
- Method: `DatapointsAPI.query`. No longer needed as all "optionality" has been moved to the three `retrieve` methods.
- Method: `DatapointsAPI.retrieve_dataframe_dict`. Rationale: Due to its slightly confusing syntax and return value, it basically saw no use "in the wild".
- Custom exception: `CogniteDuplicateColumnsError`. No longer needed as the retrieve endpoints now support duplicated identifiers to be passed (similar to the API).
- All convenience methods related to plotting and the use of `matplotlib`. Rationale: No usage and low utility value: the SDK should not be a data science library.

## [4.11.3] - 2022-11-17
### Fixed
- Fix FunctionCallsAPI filtering

## [4.11.2] - 2022-11-16
### Changed
- Detect endpoint (for Engineering Diagram detect jobs) is updated to spawn and handle multiple jobs.
### Added
- `DetectJobBundle` dataclass: A way to manage multiple files and jobs.

## [4.11.1] - 2022-11-15
### Changed
- Update doc for Vision extract method
- Improve error message in `VisionExtractJob.save_annotations`

## [4.11.0] - 2022-10-17
### Added
- Add `compute` method to `cognite.client.geospatial`

## [4.10.0] - 2022-10-13
### Added
- Add `retrieve_latest` method to `cognite.client.sequences`
- Add support for extending the expiration time of download links returned by `cognite.client.files.retrieve_download_urls()`

## [4.9.0] - 2022-10-10
### Added
- Add support for extraction pipeline configuration files
### Deprecated
- Extraction pipeline runs has been moved from `client.extraction_pipeline_runs` to `client.extraction_pipelines.runs`

## [4.8.1] - 2022-10-06
### Fixed
- Fix `__str__` method of `TransformationSchedule`

## [4.8.0] - 2022-09-30
### Added
- Add operations for geospatial rasters

## [4.7.1] - 2022-09-29
### Fixed
- Fixed the `FunctionsAPI.create` method for Windows-users by removing
  validation of `requirements.txt`.

## [4.7.0] - 2022-09-28
### Added
- Support `tags` on `transformations`.

### Changed
- Change geospatial.aggregate_features to support `aggregate_output`

## [4.5.4] - 2022-09-19
### Fixed
- The raw rows insert endpoint is now subject to the same retry logic as other idempotent endpoints.

## [4.5.3] - 2022-09-15
### Fixed
- Fixes the OS specific issue where the `requirements.txt`-validation failed
  with `Permission Denied` on Windows.

## [4.5.2] - 2022-09-09
### Fixed
- Fixes the issue when updating transformations with new nonce credentials

## [4.5.1] - 2022-09-08
### Fixed
- Don't depend on typing_extensions module, since we don't have it as a dependency.

## [4.5.0] - 2022-09-08
### Added
- Vision extract implementation, providing access to the corresponding [Vision Extract API](https://docs.cognite.com/api/v1/#tag/Vision).

## [4.4.3] - 2022-09-08
### Fixed
- Fixed NaN/NA value check in geospatial FeatureList

## [4.4.2] - 2022-09-07
### Fixed
- Don't import numpy in the global space in geospatial module as it's an optional dependency

## [4.4.1] - 2022-09-06
### Fixed
- Fixed FeatureList.from_geopandas to handle NaN values

## [4.4.0] - 2022-09-06
### Changed
- Change geospatial.aggregate_features to support order_by

## [4.3.0] - 2022-09-06
### Added
- Add geospatial.list_features

## [4.2.1] - 2022-08-23
### Changed
- Change timeseries datapoints' time range to start from 01.01.1900

## [4.2.0] - 2022-08-23
### Added
- OAuthInteractive credential provider. This credential provider will redirect you to a login page
and require that the user authenticates. It will also cache the token between runs.
- OAuthDeviceCode credential provider. Display a device code to enter into a trusted device.
It will also cache the token between runs.

## [4.1.2] - 2022-08-22
### Fixed
- geospatial: support asset links for features

## [4.1.1] - 2022-08-19
### Fixed
- Fixed the issue on SDK when Python installation didn't include pip.

### Added
- Added Optional dependency called functions. Usage: `pip install "cognite-sdk[functions]"`

## [4.1.0] - 2022-08-18
### Added
- ensure_parent parameter to client.raw.insert_dataframe method

## [4.0.1] - 2022-08-17
### Added
- OAuthClientCredentials now supports token_custom_args.

## [4.0.0] - 2022-08-15
### Changed
- Client configuration no longer respects any environment variables. There are other libraries better
suited for loading configuration from the environment (such as builtin `os` or `pydantic`). There have also
been several reports of envvar name clash issues in tools built on top the SDK. We therefore
consider this something that should be handled by the application consuming the SDK. All configuration of
`cognite.client.CogniteClient` now happens using a `cognite.client.ClientConfig` object. Global configuration such as
`max_connection_pool_size` and other options which apply to all client instances are now configured through
the `cognite.client.global_config` object which is an instance of `cognite.client.GlobalConfig`. Examples
have been added to the docs.
- Auth has been reworked. The client configuration no longer accepts the `api_key` and `token_...` arguments.
It accepts only a single `credentials` argument which must be a `CredentialProvider` object. A few
implementations have been provided (`APIKey`, `Token`, `OAuthClientCredentials`). Example usage has
been added to the docs. More credential provider implementations will be added in the future to accommodate
other OAuth flows.

### Fixed
- A bug in the Functions SDK where the lifecycle of temporary files was not properly managed.

## [3.9.0] - 2022-08-11
### Added
- Moved Cognite Functions from Experimental SDK to Main SDK.

## [3.8.0] - 2022-08-11
### Added
- Add ignore_unknown_ids parameter to sequences.retrieve_multiple

## [3.7.0] - 2022-08-10
### Changed
- Changed grouping of Sequence rows on insert. Each group now contains at most 100k values and at most 10k rows.

## [3.6.1] - 2022-08-10
### Fixed
- Fixed a minor casing error for the geo_location field on files

### Added
- Add ignore_unknown_ids parameter to files.retrieve_multiple

## [3.5.0] - 2022-08-10
### Changed
- Improve type annotations. Use overloads in more places to help static type checkers.

## [3.4.3] - 2022-08-10
### Changed
- Cache result from pypi version check so it's not executed for every client instantiation.

## [3.4.2] - 2022-08-09
### Fixed
- Fix the wrong destination name in transformations.

## [3.4.1] - 2022-08-01
### Fixed
- fixed exception when printing exceptions generated on transformations creation/update.

## [3.4.0] - 2022-07-25
### Added
- added support for nonce authentication on transformations

### Changed
- if no source or destination credentials are provided on transformation create, an attempt will be made to create a session with the CogniteClient credentials, if it succeeds, the acquired nonce will be used.
- if OIDC credentials are provided on transformation create/update, an attempt will be made to create a session with the given credentials. If it succeeds, the acquired nonce credentials will replace the given client credentials before sending the request.

## [3.3.0] - 2022-07-21
### Added
- added the sessions API

## [3.2.0] - 2022-07-15
### Removed
- Unused cognite.client.experimental module

## [3.1.0] - 2022-07-13
### Changed
- Helper functions for conversion to/from datetime now warns on naive datetimes and their interpretation.
### Fixed
- Helper function `datetime_to_ms` now accepts timezone aware datetimes.

## [3.0.1] - 2022-07-13
### Fixed
- fixed missing README.md in package

## [3.0.0] - 2022-07-12
### Changed
- Poetry build, one single package "cognite-sdk"
- Require python 3.8 or greater (used to be 3.5 or greater)
### Removed
- support for root_asset_id and root_asset_external_id filters. use asset subtree filters instead.

## [2.56.1] - 2022-06-22
### Added
- Time series property `is_step` can now be updated.

## [2.56.0] - 2022-06-21
### Added
- added the diagrams API

## [2.55.0] - 2022-06-20
### Fixed
- Improve geospatial documentation and implement better parameter resilience for filter and feature type update

## [2.54.0] - 2022-06-17
### Added
- Allow to set the chunk size when creating or updating geospatial features

## [2.53.1] - 2022-06-17
### Fixed
- Fixed destination type decoding of `transformation.destination`

## [2.53.0] - 2022-06-16
### Added
- Annotations implementation, providing access to the corresponding [Annotations API](https://docs.cognite.com/api/v1/#tag/Annotations).
    - Added `Annotation`, `AnnotationFilter`, `AnnotationUpdate` dataclasses to `cognite.client.data_classes`
    - Added `annotations` API to `cognite.client.CogniteClient`
    - **Create** annotations with `client.annotations.create` passing `Annotation` instance(s)
    - **Suggest** annotations with `client.annotations.suggest` passing `Annotation` instance(s)
    - **Delete** annotations with `client.annotations.delete` passing the id(s) of annotation(s) to delete
    - **Filter** annotations with `client.annotations.list` passing a `AnnotationFilter `dataclass instance or a filter `dict`
    - **Update** annotations with `client.annotations.update` passing updated `Annotation` or `AnnotationUpdate` instance(s)
    - **Get single** annotation with `client.annotations.retrieve` passing the id
    - **Get multiple** annotations with `client.annotations.retrieve_multiple` passing the ids

### Changed
- Reverted the optimizations introduced to datapoints fetching in 2.47.0 due to buggy implementation.

## [2.51.0] - 2022-06-13
### Added
- added the new geo_location field to the Asset resource

## [2.50.2] - 2022-06-09
### Fixed
- Geospatial: fix FeatureList.from_geopandas issue with optional properties

## [2.50.1] - 2022-06-09
### Fixed
- Geospatial: keep feature properties as is

## [2.50.0] - 2022-05-30
### Changed
- Geospatial: deprecate update_feature_types and add patch_feature_types

## [2.49.1] - 2022-05-19
### Changed
- Geospatial: Support dataset

## [2.49.0] - 2022-05-09
### Changed
- Geospatial: Support output selection for getting features by ids

## [2.48.0] - 2022-05-09
### Removed
- Experimental model hosting API

## [2.47.0] - 2022-05-02
### Changed
- Performance gain for `datapoints.retrieve` by grouping together time series in single requests against the underlying API.

## [2.46.1] - 2022-04-22
### Changed
- POST requests to the `sessions/revoke`-endpoint are now automatically retried
- Fix retrieval of empty raster in experimental geospatial api: http 204 as ok status

## [2.45.0] - 2022-03-25
### Added
- support `sequence_rows` destination type on Transformations.

## [2.44.1] - 2022-03-24
### Fixed
- fix typo in `data_set_ids` parameter type on `transformations.list`.

## [2.44.0] - 2022-03-24
### Added
- support conflict mode parameter on `transformations.schema.retrieve`.

## [2.43.1] - 2022-03-24
### Added
- update pillow dependency 9.0.0 -> 9.0.1

## [2.43.0] - 2022-03-24
### Added
- new list parameters added to `transformations.list`.

## [2.42.0] - 2022-02-25
### Added
- FeatureList.from_geopandas() improvements

### Fixed
- example for templates view.

## [2.41.0] - 2022-02-16
### Added
- support for deleting properties and search specs in GeospatialAPI.update_feature_types(...).

## [2.40.1] - 2022-02-15
### Fixed
- geospatial examples.

## [2.40.0] - 2022-02-11
### Added
- dataSetId support for transformations.

## [2.39.1] - 2022-01-25
### Added
- pandas and geospatial dependencies optional for cognite-sdk-core.

## [2.39.0] - 2022-01-20
### Added
- geospatial API support

## [2.38.6] - 2022-01-14
### Added
- add the possibility to cancel transformation jobs.

## [2.38.5] - 2022-01-12
### Fixed
- Bug where creating/updating/deleting more than 5 transformation schedules in a single call would fail.

## [2.38.4] - 2021-12-23
### Fixed
- Bug where list generator helper will return more than chunk_size items.

## [2.38.3] - 2021-12-13
### Fixed
- Bug where client consumes all streaming content when logging request.

## [2.38.2] - 2021-12-09
### Added
- add the possibility to pass extra body fields to APIClient._create_multiple.

## [2.38.1] - 2021-12-07
### Fixed
- Bug where loading `transformations.jobs` from JSON fails for raw destinations.

## [2.38.0] - 2021-12-06
### Added
- `transformations` api client, which allows the creation, deletion, update, run and retrieval of transformations.
- `transformations.schedules` api client, which allows the schedule, unschedule and retrieval of recurring runs of a transformation.
- `transformations.notifications` api client, which allows the creation, deletion and retrieval of transformation email notifications.
- `transformations.schema` api client, which allows the retrieval of the expected schema of sql transformations based on the destination data type.
- `transformations.jobs` api client, which retrieves the  status of transformation runs.

## [2.37.1] - 2021-12-01
### Fixed
- Bug where `sequences` full update attempts to "set" column spec. "set" is not supported for sequence column spec.

## [2.37.0] - 2021-11-30
### Added
- Added support for retrieving file download urls

## [2.36.0] - 2021-11-30
### Fixed
- Changes default JSON `.dumps()` behaviour to be in strict compliance with the standard: if any NaNs or +/- Infs are encountered, an exception will now be raised.

## [2.35.0] - 2021-11-29
### Added
- Added support for `columns` update on sequences
- Added support for `data_set_id` on template views

### Security
- Disallow downloading files to path outside download directory in `files.download()`.

## [2.32.0] - 2021-10-04
### Added
 - Support for extraction pipelines

## [2.31.1] - 2021-09-30
### Fixed
- Fixed a bug related to handling of binary response payloads.

## [2.31.0] - 2021-08-26
### Added
- View resolver for template fields.

## [2.30.0] - 2021-08-25
### Added
- Support for Template Views

## [2.29.0] - 2021-08-16
### Added
- Raw rows are retrieved using parallel cursors when no limit is set.

## [2.28.2] - 2021-08-12
### Added
- Relationships now supports `partitions` parameter for [parallel retrieval](https://docs.cognite.com/api/v1/#section/Parallel-retrieval)

## [2.28.1] - 2021-08-10
### Changed
- debug mode now logs response payload and headers.

## [2.27.0] - 2021-07-20

### Fixed
- When using CogniteClient with the client-secret auth flow, the object would not be pickle-able (e.g. when using multiprocessing) because of an anonymous function.

## [2.26.1] - 2021-07-20

### Changed
- Optimization. Do not get windows if remaining data points is 0. Reduces number of requests when asking for 100k data points/10k aggregates from 2 to 1.

## [2.26.0] - 2021-07-08

### Added
- Support for set labels on AssetUpdate

## [2.25.0] - 2021-07-06

### Added
- filter_nodes function to ThreeDRevisionsAPI

## [2.24.0] - 2021-06-28

### Added
- ignore_unknown_ids flag to Relationships delete method

## [2.23.0] - 2021-06-25

### Added
- insert_dataframe and retrieve_dataframe methods to the Raw client

## [2.22.0] - 2021-06-22

### Added
- More contextualization job statuses
### Changed
- Refactor contextualization constant representation

## [2.21.0] - 2021-06-21

### Added
- Datasets support for labels

## [2.20.0] - 2021-06-18

### Added
- rows() in RawRowsAPI support filtering with `columns` and `min/maxLastUpdatedTime`

## [2.19.0] - 2021-05-11

### Added
- Support for /token/inspect endpoint

## [2.18.2] - 2021-04-23

### Fixed
- Bug in templates instances filter that would cause `template_names` to be ignored.

## [2.18.1] - 2021-04-22

### Added
- Configure file download/upload timeouts with `COGNITE_FILE_TRANSFER_TIMEOUT` environment variable or
`file_transfer_timeout` parameter on `CogniteClient`.

### Changed
- Increased default file transfer timeout from 180 to 600 seconds
- Retry more failure modes (read timeouts, 502, 503, 504) for files upload/download requests.

## [2.18.0] - 2021-04-20

### Changed
- `COGNITE_DISABLE_SSL` now also covers ssl verification on IDP endpoints used for generating tokens.


## [2.17.1] - 2021-04-15

### Added
- `created_time`, and `last_updated_time` to template data classes.
- `data_set_id` to template instance data class.


## [2.17.0] - 2021-03-26

### Changed
- Ignore exceptions from pypi version check and reduce its timeout to 5 seconds.

### Fixed
- Only 200/201/202 is treated as successful response. 301 led to json decoding errors -
now handled gracefully.
- datasets create limit was set to 1000 in the sdk, leading to cases of 400 from the api where the limit is 10.

### Added
- Support for specifying proxies in the CogniteClient constructor

### Removed
- py.typed file. Will not declare library as typed until we run a typechecker on the codebase.


## [2.16.0] - 2021-03-26

### Added
- support for templates.
- date-based `cdf-version` header.

## [2.15.0] - 2021-03-22

### Added
- `createdTime` field on raw dbs and tables.

## [2.14.0] - 2021-03-18

### Added
- dropna argument to insert_dataframe method in DatapointsAPI

## [2.13.0] - 2021-03-16

### Added
- `sortByNodeId` and `partitions` query parameters to `list_nodes` method.

## [2.12.2] - 2021-03-11

### Fixed
- CogniteAPIError raised (instead of internal KeyError) when inserting a RAW row without a key.

## [2.12.1] - 2021-03-09

### Fixed
- CogniteMissingClientError raised when creating relationship with malformed body.

## [2.12.0] - 2021-03-08

### Changed
- Move Entity matching API from beta to v1.

## [2.11.1] - 2021-02-18

### Changed
- Resources are now more lenient on which types they accept in for labels
- Entity matching fit will flatten dictionaries and resources to "metadata.subfield" similar to pipelines.

### Added
- Relationships now support update

## [2.10.7] - 2021-02-02

### Fixed
- Relationships API list calls via the generator now support `chunk_size` as parameter.

## [2.10.6] - 2021-02-02

### Fixed
- Retry urllib3.NewConnectionError when it isn't in the context of a ConnectionRefusedError

## [2.10.5] - 2021-01-25

### Fixed
- Fixed asset subtree not returning an object with id->item cache for use in .get

## [2.10.4] - 2020-12-14

### Changed
- Relationships filter will now chain filters on large amounts of sources or targets in batches of 1000 rather than 100.


## [2.10.3] - 2020-12-09

### Fixed
- Retries now have backup time tracking per request, rather than occasionally shared between threads.
- Sequences delete ranges now no longer gives an error if no data is present

## [2.10.2] - 2020-12-08

### Fixed
- Set geoLocation.type in files to "Feature" if missing

## [2.10.1] - 2020-12-03

### Added
- Chaining of requests to the relationships list method,
allowing the method to take arbitrarily long lists for `source_external_ids` and `target_external_ids`

## [2.10.0] - 2020-12-01

### Added
- Authentication token generation and lifecycle management

## [2.9.0] - 2020-11-25

### Added
- Entity matching API is now available in the beta client.

## [2.8.0] - 2020-11-23

### Changed
- Move relationships to release python SDK

## [2.7.0] - 2020-11-10

### Added
- `fetch_resources` parameter to the relationships `list` and `retrieve_multiple` methods, which attempts to fetch the resource referenced in the relationship.

## [2.6.4] - 2020-11-10

### Fixed
- Fixed a bug where 429 was not retried on all endpoints

## [2.6.3] - 2020-11-10

### Fixed
- Resource metadata should be able to set empty using `.metadata.set(None)` or `.metadata.set({})`.

## [2.6.2] - 2020-11-05

### Fixed
- Asset retrieve subtree should return empty AssetList if asset does not exist.

## [2.6.1] - 2020-10-30

### Added
- `geospatial` to list of valid relationship resource types.

## [2.6.0] - 2020-10-26

### Changed
- Relationships list should take dataset internal and external id as different parameters.

## [2.5.4] - 2020-10-22

### Fixed
- `_is_retryable` didn't handle clusters with a dash in the name.

## [2.5.3] - 2020-10-14

### Fixed
- `delete_ranges` didn't cast string timestamp into number properly.

## [2.5.2] - 2020-10-06

### Fixed
- `labels` in FileMetadata is not cast correctly to a list of `Label` objects.

## [2.5.1] - 2020-10-01
- Include `py.typed` file in sdk distribution

## [2.5.0] - 2020-09-29

### Added
- Relationships beta support.

### Removed
- Experimental Model Hosting client.

## [2.4.3] - 2020-09-18
- Increase raw rows list limit to 10,000

## [2.4.2] - 2020-09-10
- Fixed a bug where urls with query parameters were excluded from the retryable endpoints.

## [2.4.1] - 2020-09-09

### Changed
- Generator-based listing now supports partitions. Example:
  ``` python
  for asset in client.assets(partitions=10):
    # do something
  ```

## [2.4.0] - 2020-08-31

### Added
- New 'directory' in Files

## [2.3.0] - 2020-08-25

### Changed
- Add support for mypy and other type checking tools by adding packaging type information

## [2.2.2] - 2020-08-18

### Fixed
- HTTP transport logic to better handle retrying of connection errors
- read timeouts will now raise a CogniteReadTimeout
- connection errors will now raise a CogniteConnectionError, while connection refused errors will raise the more
 specific CogniteConnectionRefused exception.

### Added
- Jitter to exponential backoff on retries

### Changed
- Make HTTP requests no longer follow redirects by default
- All exceptions now inherit from CogniteException

## [2.2.1] - 2020-08-17

### Added
- Fixed a bug where `/timeseries/list` was missing from the retryable endpoints.

## [2.2.0] - 2020-08-17

### Added
- Files labelling support

## [2.1.2] - 2020-08-13

### Fixed
- Fixed a bug where only v1 endpoints (not playground) could be added as retryable

## [2.1.1] - 2020-08-13

### Fixed
- Calls to datapoints `retrieve_dataframe` with `complete="fill"` would break using Pandas version 1.1.0 because it raises TypeError when calling `.interpolate(...)` on a dataframe with no columns.

## [2.1.0] - 2020-07-22

### Added
- Support for passing a single string to `AssetUpdate().labels.add` and `AssetUpdate().labels.remove`. Both a single string and a list of strings is supported. Example:
  ```python
  # using a single string
  my_update = AssetUpdate(id=1).labels.add("PUMP").labels.remove("VALVE")
  res = client.assets.update(my_update)

  # using a list of strings
  my_update = AssetUpdate(id=1).labels.add(["PUMP", "ROTATING_EQUIPMENT"]).labels.remove(["VALVE"])
  res = client.assets.update(my_update)
  ```

## [2.0.0] - 2020-07-21

### Changed
- The interface to interact with labels has changed. A new, improved interface is now in place to make it easier to work with CDF labels. The new interface behaves this way:
  ```python
  # crate label definition(s)
  client.labels.create(LabelDefinition(external_id="PUMP", name="Pump", description="Pump equipment"))
  # ... or multiple
  client.labels.create([LabelDefinition(external_id="PUMP"), LabelDefinition(external_id="VALVE")])

  # list label definitions
  label_definitions = client.labels.list(name="Pump")

  # delete label definitions
  client.labels.delete("PUMP")
  # ... or multiple
  client.labels.delete(["PUMP", "VALVE"])

  # create an asset with label
  asset = Asset(name="my_pump", labels=[Label(external_id="PUMP")])
  client.assets.create(assets)

  # filter assets by labels
  my_label_filter = LabelFilter(contains_all=["PUMP", "VERIFIED"])
  asset_list = client.assets.list(labels=my_label_filter)

  # attach/detach labels to/from assets
  my_update = AssetUpdate(id=1).labels.add(["PUMP"]).labels.remove(["VALVE"])
  res = client.assets.update(my_update)
  ```

### Fixed
- Fixed bug where `_call_` in SequencesAPI (`client.sequences`) was incorrectly returning a `GET` method instead of `POST`.

## [1.8.1] - 2020-07-07
### Changed
- For 3d mappings delete, only use node_id and asset_id pairs in delete request to avoid potential bad request.
- Support attaching/detaching multiple labels on assets in a single method

## [1.8.0] - 2020-06-30
### Added
- Synthetic timeseries endpoint for DatapointsApi
- Labels endpoint support
- Assets labelling support
- Support for unique value aggregation for events.

### Changed
- When `debug=true`, redirects are shown more clearly.

## [1.7.0] - 2020-06-03
### Fixed
- datasetId is kept as an integer in dataframes.

### Changed
- Internal list of retryable endpoints was changed to a class variable so it can be modified.

## [1.6.0] - 2020-04-28
### Added
- Support events filtering by ongoing events (events without `end_time` defined)
- Support events filtering by active timerange of event
- Support files metadata filtering by `asset_external_ids`
- Aggregation endpoint for Assets, DataSets, Events, Files, Sequences and TimeSeries API

## [1.5.2] - 2020-04-02
### Added
- Support for security categories on file methods

## [1.5.1] - 2020-04-01
### Added
- Support for security categories on files
- active_at_time on relationships

### Fixed
- No longer retry calls to /files/initupload
- Retry retryable POST endpoints in datasets API

## [1.5.0] - 2020-03-12
### Added
- DataSets API and support for this in assets, events, time series, files and sequences.
- .asset helper function on time series.
- asset external id filter on time series.

## [1.4.13] - 2020-03-03
### Added
- Relationship list supports multiple sources, targets, relationship types and datasets.

## [1.4.12] - 2020-03-02

### Fixed
- Fixed a bug in file uploads where fields other than name were not being passed to uploaded directories.

## [1.4.11] - 2020-02-21

### Changed
- Datapoint insertion changed to be less memory intensive.

### Fixed
- Fixed a bug where add service account to group expected items in response.
- Jupyter notebook output and non-camel cased to_pandas uses nullable int fields instead of float for relevant fields.

## [1.4.10] - 2020-01-27
### Added
- Support for the error field for synthetic time series query in the experimental client.
- Support for retrieving data from multiple sequences at once.

## [1.4.9] - 2020-01-08

### Fixed
- Fixed a bug where datapoints `retrieve` could return less than limit even if there were more datapoints.
- Fixed an issue where `insert_dataframe` would give an error with older pandas versions.

## [1.4.8] - 2019-12-19

### Added
- Support for `ignore_unknown_ids` on time series `retrieve_multiple`, `delete` and datapoints `retrieve` and `latest` and related endpoints.
- Support for asset subtree filters on files, sequences, and time series.
- Support for parent external id filters on assets.
- Synthetic datapoints retrieve has additional functions including variable replacement and sympy support.

### Changed
- Synthetic datapoints now return errors in the `.error` field, in the jupyter output, and optionally in pandas dataframes if `include_errors` is set.

## [1.4.7] - 2019-12-05

### Added
- Support for synthetic time series queries in the experimental client.
- parent external id filter added for assets.

### Fixed
- startTime in event dataframes is now a nullable int dtype, consistent with endTime.

## [1.4.6] - 2019-12-02

### Fixed
- Fixed notebook output for Asset, Datapoint and Raw.

## [1.4.5] - 2019-12-02

### Changed

- The ModelHostingAPI now calls Model Hosting endpoints in playground instead of 0.6.

## [1.4.4] - 2019-11-29

### Added
 - Option to turn off version checking from CogniteClient constructor

### Changed
- In sequences create, the column definitions object accepts both camelCased and snake_cased keys.
- Retry 429 on all endpoints

### Fixed
- Fixed notebook output for DatapointsList

## [1.4.3] - 2019-11-27
### Fixed
- In Jupyter notebooks, the output from built-in list types is no longer camel cased.

## [1.4.2] - 2019-11-27

### Changed
- In the 3D API, the call and list methods now include all models by default instead of only unpublished ones.
- In Jupyter notebooks, the output from built-in types is no longer camel cased.

### Added
- Support for filtering events by asset subtree ids.

## [1.4.1] - 2019-11-18

### Added
- Support for filtering events by asset external id.
- query parameter on asset search.
- `ignore_unknown_ids` parameter on asset and events method `delete` and `retrieve_multiple`.

## [1.4.0] - 2019-11-14

### Changed
- In the ModelHostingAPI, models, versions and schedules are now referenced by name instead of id. The ids are no longer available.
- In the ModelHostingAPI, functions related to model versions are moved from the ModelsAPI to the new ModelVersionsAPI.
- In the ModelHostingAPI, the model names must be unique. Also, the version names and schedule names must be unique per model.
- Default value for `limit` in search method is now 100 instead of None to clarify api default behaviour when no limit is passed.

## [1.3.4] - 2019-11-07

### Changed
- Error 500's are no longer retried by default, only HTTP 429, 502, 503, 504 are.
- Optimized HTTP calls by caching user agent.
- Relationship filtering is now integrated into `list` instead of `search`.
- Sequences `insert_dataframe` parameter `external_id_headers` documentation updated.
- Type hints for several objects formerly `Dict[str, Any]` improved along with introducing matching dict derived classes.

### Fixed
- `source_created_time` and `source_modified_time` on files now displayed as time fields.
- Fixed pagination for `include_outside_points` and other edge cases in datapoints.
- Fixed a bug where `insert_dataframe` with strings caused a numpy error.

### Added
- Relationships can now have sequences as source or target.

## [1.3.3] - 2019-10-21

### Changed
- Datapoints insert dataframe function will check for infinity values.
- Allow for multiple calls to .add / .remove in object updates such as metadata, without later calls overwriting former.
- List time series now ignores the include_metadata parameter.

### Added
- Advanced list endpoint is used for listing time series, adding several new filters and partitions.

## [1.3.2] - 2019-10-16

### Added
- Datapoints objects now store is_string, is_step and unit to allow for better interpretation of the data.
- Sorting when listing events
- Added a search function in the relationships API.

### Changed
- `list` and `__call__` methods for files now support list parameters for `root_ids`, `root_external_ids`.
- retrieve_dataframe with `complete` using Datapoints fields instead of retrieving time series metadata.

### Fixed
- Fixed chunking logic in list_generator to always return last partial chunk.
- Fixed an error on missing target/source in relationships.

## [1.3.1] - 2019-10-09
### Fixed
- Fixed support for totalVariation aggregate completion.
- Changed conversion of raw RowList to pandas DataFrame to handle missing values (in columns) across the rows. This also fixes the bug where one-off values would be distributed to all rows in the DataFrame (unknown bug).

## [1.3.0] - 2019-10-03
### Changed
- Sequences officially released and no longer considered experimental.
- Sequences data insert no longer takes a default value for columns.

## [1.2.1] - 2019-10-01
### Fixed
- Tokens are sent with the correct "Authorization" header instead of "Authentication".

## [1.2.0] - 2019-10-01
### Added
- Support for authenticating with bearer tokens. Can now supply a jwt or jwt-factory to CogniteClient. This token will override any api-key which has been set.

## [1.1.12] - 2019-10-01
### Fixed
- Fixed a bug in time series pagination where getting 100k datapoints could cause a missing id error when using include_outside_points.
- SequencesData `to_pandas` no longer returns NaN on integer zero columns.
- Fixed a bug where the JSON encoder would throw circular reference errors on unknown data types, including numpy floats.

## [1.1.11] - 2019-09-23
### Fixed
- Fix testing.CogniteClientMock so it is possible to get attributes on child which have not been explicitly in the CogniteClientMock constructor

## [1.1.10] - 2019-09-23
### Fixed
- Fix testing.CogniteClientMock so it is possible to get child mock not explicitly defined

### Added
- `list` and `__call__` methods for events now support list parameters for `root_asset_ids`, `root_asset_external_ids`.

## [1.1.9] - 2019-09-20
### Changed
- Renamed testing.mock_cognite_client to testing.monkeypatch_cognite_client

### Added
- testing.CogniteClientMock object

## [1.1.8] - 2019-09-19
### Added
- Support for aggregated properties of assets.
- `Asset` and `AssetList` classes now have a `sequences` function which retrieves related sequences.
- Support for partitioned listing of assets and events.

### Changed
- `list` and `__call__` methods for assets now support list parameters for `root_ids`, `root_external_ids`.
- Sequences API no longer supports column ids, all relevant functions have been changed to only use external ids.

### Fixed
- Fixed a bug in time series pagination where getting 100k dense datapoints would cause a missing id error.
- Sequences retrieve functions fixed to match API change, to single item per retrieve.
- Sequences retrieve/insert functions fixed to match API change to take lists of external ids.

## [1.1.7] - 2019-09-13
### Fixed
- `testing.mock_cognite_client()` so that it still accepts arguments after exiting from mock context.

## [1.1.6] - 2019-09-12
### Fixed
- `testing.mock_cognite_client()` so that the mocked CogniteClient may accept arguments.

## [1.1.5] - 2019-09-12
### Added
- Method `files.download_to_path` for streaming a file to a specific path

## [1.1.4] - 2019-09-12
### Added
- `root_asset_ids` parameter for time series list.

### Changed
- Formatted output in jupyter notebooks for `SequenceData`.
- `retrieve_latest` function in theDatapoints API extended to support more than 100 items.
- Log requests at DEBUG level instead of INFO.

## [1.1.3] - 2019-09-05
### Changed
- Disabled automatic handling of cookies on the requests session objects

### Fixed
- `to_pandas` method on CogniteResource in the case of objects without metadata

## [1.1.2] - 2019-08-28
### Added
- `limit` parameter on sequence data retrieval.
- Support for relationships exposed through experimental client.
- `end` parameter of sequence.data retrieval and range delete accepts -1 to indicate last index of sequence.

### Changed
- Output in jupyter notebooks is now pandas-like by default, instead of outputting long json strings.

### Fixed
- id parameters and timestamps now accept any integer type including numpy.int64, so values from dataframes can be passed directly.
- Compatibility fix for renaming of sequences cursor and start/end parameters in the API.

## [1.1.1] - 2019-08-23
### Added
- `complete` parameter on `datapoints.retrieve_dataframe`, used for forward-filling/interpolating intervals with missing data.
- `include_aggregate_name` option on `datapoints.retrieve_dataframe` and `DatapointsList.to_pandas`, used for removing the `|<aggregate-name>` postfix on dataframe column headers.
- datapoints.retrieve_dataframe_dict function, which returns {aggregate:dataframe} without adding aggregate names to columns
- source_created_time and source_modified_time support for files

## [1.1.0] - 2019-08-21
### Added
- New method create_hierarchy() added to assets API.
- SequencesAPI.list now accepts an asset_ids parameter for searching by asset
- SequencesDataAPI.insert now accepts a SequenceData object for easier copying
- DatapointsAPI.insert now accepts a Datapoints object for easier copying
- helper method `cognite.client.testing.mock_cognite_client()` for mocking CogniteClient
- parent_id and parent_external_id to AssetUpdate class.

### Changed
- assets.create() no longer validates asset hierarchy and sorts assets before posting. This functionality has been moved to assets.create_hierarchy().
- AssetList.files() and AssetList.events() now deduplicate results while fetching related resources, significantly reducing memory load.

## [1.0.5] - 2019-08-15
### Added
- files.create() method to enable creating a file without uploading content.
- `recursive` parameter to raw.databases.delete() for recursively deleting tables.

### Changed
- Renamed .iteritems() on SequenceData to .items()
- raw.insert() now chunks raw rows into batches of 10,000 instead of 1,000

### Fixed
- Sequences queries are now retried if safe
- .update() in all APIs now accept a subclass of CogniteResourceList as input
- Sequences datapoint retrieval updated to use the new cursor feature in the API
- Json serializiation in `__str__()` of base data classes. Now handles Decimal and Number objects.
- Now possible to create asset hierarchy using parent external id when the parent is not part of the batch being inserted.
- `name` parameter of files.upload_bytes is now required, so as not to raise an exception in the underlying API.

## [1.0.4] - 2019-08-05
### Added
- Variety of useful helper functions for Sequence and SequenceData objects, including .column_ids and .column_external_ids properties, iterators and slice operators.
- Sequences insert_dataframe function.
- Sequences delete_range function.
- Support for external id column headers in datapoints.insert_dataframe()

### Changed
- Sequences data retrieval now returns a SequenceData object.
- Sequences insert takes its parameters row data first, and no longer requires columns to be passed.
- Sequences insert now accepts tuples and raw-style data input.
- Sequences create now clears invalid fields such as 'id' in columns specification, so sequences can more easily re-use existing specifications.
- Sequence data function now require column_ids or column_external_ids to be explicitly set, rather than both being passed through a single columns field

## [1.0.3] - 2019-07-26
### Fixed
- Renamed Model.schedule_data_spec to Model.data_spec so the field from the API will be included on the object.
- Handling edge case in Sequences pagination when last datapoint retrieved is at requested end
- Fixing data points retrieval when count aggregates are missing
- Displays unexpected fields on error response from API when raising CogniteAPIError

## [1.0.2] - 2019-07-22
### Added
- Support for model hosting exposed through experimental client

### Fixed
- Handling dynamic limits in Sequences API

## [1.0.1] - 2019-07-19
### Added
- Experimental client
- Support for sequences exposed through experimental client

## [1.0.0] - 2019-07-11
### Added
- Support for all endpoints in Cognite API
- Generator with hidden cursor for all resource types
- Concurrent writes for all resources
- Distribution of "core" sdk which does not depend on pandas and numpy
- Typehints for all methods
- Support for posting an entire asset hierarchy, resolving ref_id/parent_ref_id automatically
- config attribute on CogniteClient to view current configuration.

### Changed
- Renamed methods so they reflect what the method does instead of what http method is used
- Updated documentation with automatically tested examples
- Renamed `stable` namespace to `api`
- Rewrote logic for concurrent reads of datapoints
- Renamed CogniteClient parameter `num_of_workers` to `max_workers`

### Removed
- `experimental` client in order to ensure sdk stability.<|MERGE_RESOLUTION|>--- conflicted
+++ resolved
@@ -17,17 +17,15 @@
 - `Fixed` for any bug fixes.
 - `Security` in case of vulnerabilities.
 
-<<<<<<< HEAD
-## [7.56.1] - 2024-09-03
-### Fixed
-- [Feature Preview - alpha] data workflows: `workflowExecutionId` in `cognite.client.data_classes.workflows.WorkflowTriggerRun`
+## [7.57.1] - 2024-09-03
+### Fixed
+- [Feature Preview - beta] data workflows: `workflowExecutionId` in `cognite.client.data_classes.workflows.WorkflowTriggerRun`
  can be null or missing, as according to the API spec.
-=======
+
 ## [7.57.0] - 2024-09-03
 ### Added
 - Add a `load` method to CogniteClient, ClientConfig, and CredenitalProvider (and all it's subclasses).
 - Add `apply_settings` method to `global_config` to pass in a dict of settings
->>>>>>> 8ff7c8c4
 
 ## [7.56.0] - 2024-09-02
 ### Added
