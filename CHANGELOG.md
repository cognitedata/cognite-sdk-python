# Changelog
All notable changes to this project will be documented in this file.

The format is based on [Keep a Changelog](https://keepachangelog.com/en/1.0.0/),
and this project adheres to [Semantic Versioning](https://semver.org/spec/v2.0.0.html).

The changelog for SDK version 0.x.x can be found [here](https://github.com/cognitedata/cognite-sdk-python/blob/0.13/CHANGELOG.md).

Changes are grouped as follows
- `Added` for new features.
- `Changed` for changes in existing functionality.
- `Deprecated` for soon-to-be removed features.
- `Removed` for now removed features.
- `Fixed` for any bug fixes.
- `Security` in case of vulnerabilities.

## [Planned]
- Concurrent reads for all resource types using `/cursors` endpoints
- Upserts for all resource types
- Separate read/write fields on data classes

## [Unreleased]

<<<<<<< HEAD
=======
## [1.0.5] - 2019-08-15
### Added
- files.create() method to enable creating a file without uploading content.
- `recursive` parameter to raw.databases.delete() for recursively deleting tables.

>>>>>>> 14d98511
### Changed
- Renamed .iteritems() on SequenceData to .items()
- raw.insert() now chunks raw rows into batches of 10,000 instead of 1,000

### Fixed
- Sequences queries are now retried if safe
- .update() in all APIs now accept a subclass of CogniteResourceList as input
- Sequences datapoint retrieval updated to use the new cursor feature in the API
- Json serializiation in `__str__()` of base data classes. Now handles Decimal and Number objects. 
- Now possible to create asset hierarchy using parent external id when the parent is not part of the batch being inserted.
- `name` parameter of files.upload_bytes is now required, so as not to raise an exception in the underlying API.

## [1.0.4] - 2019-08-05
### Added
<<<<<<< HEAD
- The files API can now create a file without uploading content.
- complete parameter on datapoints.retrieve_dataframe, which completes the index to be regularly spaced at the granularity and fills in missing values
- datapoints.retrieve_dataframe_dict function, which returns {aggregate:dataframe} without adding aggregate names to columns
- Added parameter recursive to raw.databases.delete() for recursively deleting tables.

### Fixed
- Now possible to create asset hierarchy using parent external id when the parent is not part of the request.
=======
- Variety of useful helper functions for Sequence and SequenceData objects, including .column_ids and .column_external_ids properties, iterators and slice operators.
- Sequences insert_dataframe function.
- Sequences delete_range function.
- Support for external id column headers in datapoints.insert_dataframe()
>>>>>>> 14d98511

### Changed
- Sequences data retrieval now returns a SequenceData object.
- Sequences insert takes its parameters row data first, and no longer requires columns to be passed.
- Sequences insert now accepts tuples and raw-style data input.
- Sequences create now clears invalid fields such as 'id' in columns specification, so sequences can more easily re-use existing specifications.
- Sequence data function now require column_ids or column_external_ids to be explicitly set, rather than both being passed through a single columns field

## [1.0.3] - 2019-07-26
### Fixed
- Renamed Model.schedule_data_spec to Model.data_spec so the field from the API will be included on the object.
- Handling edge case in Sequences pagination when last datapoint retrieved is at requested end
- Fixing data points retrieval when count aggregates are missing
- Displays unexpected fields on error response from API when raising CogniteAPIError

## [1.0.2] - 2019-07-22
### Added
- Support for model hosting exposed through experimental client

### Fixed
- Handling dynamic limits in Sequences API

## [1.0.1] - 2019-07-19
### Added
- Experimental client
- Support for sequences exposed through experimental client

## [1.0.0] - 2019-07-11
### Added
- Support for all endpoints in Cognite API
- Generator with hidden cursor for all resource types
- Concurrent writes for all resources
- Distribution of "core" sdk which does not depend on pandas and numpy
- Typehints for all methods
- Support for posting an entire asset hierarchy, resolving ref_id/parent_ref_id automatically
- config attribute on CogniteClient to view current configuration. 

### Changed
- Renamed methods so they reflect what the method does instead of what http method is used
- Updated documentation with automatically tested examples
- Renamed `stable` namespace to `api`
- Rewrote logic for concurrent reads of datapoints
- Renamed CogniteClient parameter `num_of_workers` to `max_workers`

### Removed
- `experimental` client in order to ensure sdk stability.<|MERGE_RESOLUTION|>--- conflicted
+++ resolved
@@ -20,15 +20,15 @@
 - Separate read/write fields on data classes
 
 ## [Unreleased]
+### Added
+- complete and include_aggregate_names on datapoints.retrieve_dataframe and Datapoints(List).to_pandas
+- datapoints.retrieve_dataframe_dict function, which returns {aggregate:dataframe} without adding aggregate names to columns
 
-<<<<<<< HEAD
-=======
 ## [1.0.5] - 2019-08-15
 ### Added
 - files.create() method to enable creating a file without uploading content.
 - `recursive` parameter to raw.databases.delete() for recursively deleting tables.
 
->>>>>>> 14d98511
 ### Changed
 - Renamed .iteritems() on SequenceData to .items()
 - raw.insert() now chunks raw rows into batches of 10,000 instead of 1,000
@@ -43,20 +43,10 @@
 
 ## [1.0.4] - 2019-08-05
 ### Added
-<<<<<<< HEAD
-- The files API can now create a file without uploading content.
-- complete parameter on datapoints.retrieve_dataframe, which completes the index to be regularly spaced at the granularity and fills in missing values
-- datapoints.retrieve_dataframe_dict function, which returns {aggregate:dataframe} without adding aggregate names to columns
-- Added parameter recursive to raw.databases.delete() for recursively deleting tables.
-
-### Fixed
-- Now possible to create asset hierarchy using parent external id when the parent is not part of the request.
-=======
 - Variety of useful helper functions for Sequence and SequenceData objects, including .column_ids and .column_external_ids properties, iterators and slice operators.
 - Sequences insert_dataframe function.
 - Sequences delete_range function.
 - Support for external id column headers in datapoints.insert_dataframe()
->>>>>>> 14d98511
 
 ### Changed
 - Sequences data retrieval now returns a SequenceData object.
