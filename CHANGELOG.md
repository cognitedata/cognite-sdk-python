# Changelog
All notable changes to this project will be documented in this file.

The format is based on [Keep a Changelog](https://keepachangelog.com/en/1.0.0/),
and this project adheres to [Semantic Versioning](https://semver.org/spec/v2.0.0.html).

The changelog for SDK version 0.x.x can be found [here](https://github.com/cognitedata/cognite-sdk-python/blob/0.13/CHANGELOG.md).

For users wanting to upgrade major version, a migration guide can be found [here](MIGRATION_GUIDE.md).

Changes are grouped as follows
- `Added` for new features.
- `Changed` for changes in existing functionality.
- `Deprecated` for soon-to-be removed features.
- `Improved` for transparent changes, e.g. better performance.
- `Removed` for now removed features.
- `Fixed` for any bug fixes.
- `Security` in case of vulnerabilities.

## [6.15.3] - 2023-08-30
<<<<<<< HEAD
### Improved
- Improved validation of functions when deploying. Now uses AST parsing instead of relying on importing. 
=======
### Fixed
- Uploading files using `client.files.upload` now works when running with `pyodide`.
>>>>>>> d769a004

## [6.15.2] - 2023-08-29
### Improved
- Improved error message for `CogniteMissingClientError`. Now includes the type of object missing the `CogniteClient` reference.

## [6.15.1] - 2023-08-29
### Fixed
- Bugfix for `InstanceSort._load` that always raised `TypeError` (now public, `.load`). Also, indirect fix for `Select.load` for non-empty `sort`.

## [6.15.0] - 2023-08-23
### Added
- Support for the DocumentsAPI with the implementation `client.documents`.
- Support for advanced filtering for `Events`, `TimeSeries`, `Assets` and `Sequences`. This is available through the
  `.filter()` method, for example, `client.events.filter`.
- Extended aggregation support for `Events`, `TimeSeries`, `Assets` and `Sequences`. This is available through the five
  methods `.aggregate_count(...)`, `aggregate_cardinality_values(...)`, `aggregate_cardinality_properties(...)`,
  `.aggregate_unique_values(...)`, and `.aggregate_unique_properties(...)`. For example,
  `client.assets.aggregate_count(...)`.
- Added helper methods `as_external_ids` and `as_ids` for `EventList`, `TimeSeriesList`, `AssetList`, `SequenceList`,
  `FileMetaDataList`, `FunctionList`, `ExtractionPipelineList`, and `DataSetList`.

### Deprecated
- Added `DeprecationWarning` to methods `client.assets.aggregate_metadata_keys` and
  `client.assets.aggregate_metadata_values`. The use parameter the `fields` in
  `client.events.aggregate_unique_values` will also lead to a deprecation warning. The reason is that the endpoints
  these methods are using have been deprecated in the CDF API.

## [6.14.2] - 2023-08-22
### Fixed
- All data modeling endpoints will now be retried. This was not the case for POST endpoints.

## [6.14.1] - 2023-08-19
### Fixed
- Passing `sources` as a tuple no longer raises `ValueError` in `InstancesAPI.retrieve`.

## [6.14.0] - 2023-08-14
### Changed
- Don't terminate client.time_series.subscriptions.iterate_data() when `has_next=false` as more data
may be returned in the future. Instead we return the `has_next` field in the batch, and let the user
decide whether to terminate iteration. This is a breaking change, but this particular API is still
in beta and thus we reserve the right to break it without bumping the major version.

## [6.13.3] - 2023-08-14
### Fixed
- Fixed bug in `ViewApply.properties` had type hint `ConnectionDefinition` instead of `ConnectionDefinitionApply`.
- Fixed bug in `dump` methods of `ViewApply.properties` causing the return code `400` with message
  `Request had 1 constraint violations. Please fix the request and try again. [type must not be null]` to be returned
  from the CDF API.

## [6.13.2] - 2023-08-11
### Fixed
- Fixed bug in `Index.load` that would raise `TypeError` when trying to load `indexes`, when an unexpected field was
  encountered (e.g. during a call to `client.data_modeling.container.list`).

## [6.13.1] - 2023-08-09
### Fixed
- Fixed bug when calling a `retrieve`, `list`, or `create` in `client.data_modeling.container` raised a `TypeError`.
  This is caused by additions of fields to the API, this is now fixed by ignoring unknown fields.

## [6.13.0] - 2023-08-07
### Fixed
- Fixed a bug raising a `KeyError` when calling `client.data_modeling.graphql.apply_dml` with an invalid `DataModelingId`.
- Fixed a bug raising `AttributeError` in `SpaceList.to_space_apply_list`, `DataModelList.to_data_model_apply_list`,
  `ViewList.to_view_apply`. These methods have also been renamed to `.as_apply` for consistency
  with the other data modeling resources.

### Removed
- The method `.as_apply` from `ContainerApplyList` as this method should be on the `ContainerList` instead.

### Added
- Missing `as_ids()` for `DataModelApplyList`, `ContainerList`, `ContainerApplyList`, `SpaceApplyList`, `SpaceList`,
  `ViewApplyList`, `ViewList`.
- Added helper method `.as_id` to `DMLApplyResult`.
- Added helper method `.latest_version` to `DataModelList`.
- Added helper method `.as_apply` to `ContainerList`.
- Added container classes `NodeApplyList`, `EdgeApplyList`, and `InstancesApply`.

## [6.12.2] - 2023-08-04
### Fixed
- Certain errors that were previously silently ignored in calls to `client.data_modeling.graphql.apply_dml` are now properly raised (used to fail as the API error was passed nested inside the API response).

## [6.12.1] - 2023-08-03
### Fixed
- Changed the structure of the GraphQL query used when updating DML models through `client.data_modeling.graphql.apply_dml` to properly handle (i.e. escape) all valid symbols/characters.

## [6.12.0] - 2023-07-26
### Added
- Added option `expand_metadata` to `.to_pandas()` method for list resource types which converts the metadata (if any) into separate columns in the returned dataframe. Also added `metadata_prefix` to control the naming of these columns (default is "metadata.").

## [6.11.1] - 2023-07-19
### Changed
- Return type `SubscriptionTimeSeriesUpdate` in `client.time_series.subscriptions.iterate_data` is now required and not optional.

## [6.11.0] - 2023-07-19
### Added
- Support for Data Point Subscription, `client.time_series.subscriptions`. Note this is an experimental feature.


## [6.10.0] - 2023-07-19
### Added
- Upsert method for `assets`, `events`, `timeseries`, `sequences`, and `relationships`.
- Added `ignore_unknown_ids` flag to `client.sequences.delete`

## [6.9.0] - 2023-07-19
### Added
- Basic runtime validation of ClientConfig.project

## [6.8.7] - 2023-07-18
### Fixed
- Dumping of `Relationship` with `labels` is not `yaml` serializable. This is now fixed.

## [6.8.6] - 2023-07-18
### Fixed
- Include `version` in __repr__ for View and DataModel

## [6.8.5] - 2023-07-18
### Fixed
- Change all implicit Optional types to explicit Optional types.

## [6.8.4] - 2023-07-12
### Fixed
- `max_worker` limit match backend for `client.data_modeling`.

## [6.8.3] - 2023-07-12
### Fixed
- `last_updated_time` and `created_time` are no longer optional on InstanceApplyResult

## [6.8.2] - 2023-07-12
### Fixed
- The `.dump()` method for `InstanceAggregationResult` caused an `AttributeError` when called.

## [6.8.1] - 2023-07-08
### Changed
- The `AssetHierarchy` class would consider assets linking their parent by ID only as orphans, contradicting the
  docstring stating "All assets linking a parent by ID are assumed valid". This is now true (they are no longer
  considered orphans).

## [6.8.0] - 2023-07-07
### Added
- Support for annotations reverse lookup.

## [6.7.1] - 2023-07-07
### Fixed
- Needless function "as_id" on View as it was already inherited
### Added
- Flag "all_versions" on data_modeling.data_models.retrieve() to retrieve all versions of a data model or only the latest one
- Extra documentation on how to delete edges and nodes.
- Support for using full Node and Edge objects when deleting instances.

## [6.7.0] - 2023-07-07
### Added
- Support for applying graphql dml using `client.data_modeling.graphql.apply_dml()`.

## [6.6.1] - 2023-07-07
### Improved
- Added convenience function to instantiate a `CogniteClient.default(...)` to save the users from typing the
  default URLs.

## [6.6.0] - 2023-07-06
### Fixed
- Support for query and sync endpoints across instances in the Data Modeling API with the implementation
  `client.data_modeling.instances`, the methods `query` and `sync`.

## [6.5.8] - 2023-06-30
### Fixed
- Serialization of `DataModel`. The bug caused `DataModel.load(data_model.dump(camel_case=True))` to fail with
  a `TypeError`. This is now fixed.

## [6.5.7] - 2023-06-29
### Fixed
- A bug caused by use of snake case in field types causing `NodeApply.dump(camel_case=True)`
  trigger a 400 response from the API.

## [6.5.6] - 2023-06-29
### Fixed
- A bug causing `ClientConfig(debug=True)` to raise an AttributeError

## [6.5.5] - 2023-06-28
### Fixed
- A bug where we would raise the wrong exception when errors on occured on `data_modeling.spaces.delete`
- A bug causing incosistent MRO in DataModelList

## [6.5.4] - 2023-06-28
### Added
- Missing query parameters:
     * `inline_views` in `data_modeling.data_models.retrieve()`.
     * `include_global` in `data_modeling.spaces.list()`.
     * `include_inherited_properties` in `data_modeling.views.retrieve()`.

## [6.5.3] - 2023-06-28
### Fixed
- Only validate `space` and `external_id` for `data_modeling` write classes.


## [6.5.2] - 2023-06-27
### Fixed
- Added missing `metadata` attribute to `iam.Group`

## [6.5.1] - 2023-06-27
### Fixed
- Fix typehints on `data_modeling.instances.aggregate()` to not allow Histogram aggregate.
- Moved `ViewDirectRelation.source` property to `MappedProperty.source` where it belongs.

## [6.5.0] - 2023-06-27
### Added
- Support for searching and aggregating across instances in the Data Modeling API with the implementation
  `client.data_modeling.instances`, the methods `search`, `histogram` and `aggregate`.

## [6.4.8] - 2023-06-23
### Fixed
- Handling non 200 responses in `data_modeling.spaces.apply`, `data_modeling.data_models.apply`,
  `data_modeling.views.apply` and `data_modeling.containers.apply`

## [6.4.7] - 2023-06-22
### Fixed
- Consistently return the correct id types in data modeling resource clients

## [6.4.6] - 2023-06-22
### Fixed
- Don't swallow keyword args on Apply classes in Data Modeling client

## [6.4.5] - 2023-06-21
### Added
- Included tuple-notation when retrieving or listing data model instances

### Improved
- Fixed docstring for retrieving data model instances and extended the examples.

## [6.4.4] - 2023-06-21
Some breaking changes to the datamodeling client. We don't expect any more breaking changes,
but we accept the cost of breaking a few consumers now early on the really nail the user experience.
### Added
- ViewId:as_property_ref and ContainerId:as_property_ref to make it easier to create property references.

### Changed
- Renamed ViewCore:as_reference and ContainerCore:as_reference to :as_id() for consistency with other resources.
- Change Instance:properties to be a `MutableMapping[ViewIdentifier, MutableMapping[PropertyIdentifier, PropertyValue]]`, in order to make it easier to consume
- Make VersionedDataModelingId:load accept `tuple[str, str]`
- Rename ConstraintIdentifier to Constraint - it was not an id but the definition itself
- Rename IndexIdentifier to Index - it was not an id but the definition itself
- Rename ContainerPropertyIdentifier to ContaienrProperty - it was not an id but the definition itself

### Removed
- Redundant EdgeApply:create method. It simply mirrored the EdgeApply constructor.


## [6.4.3] - 2023-06-15
### Added
- Accept direct relation values as tuples in `EdgeApply`

## [6.4.2] - 2023-06-15
### Changed
- When providing ids as tuples in `instances.retrieve` and `instances.delete` you should not
have to specify the instance type in each tuple

### Fixed
- Bug where edges and nodes would get mixed up on `instances.retrieve`

## [6.4.1] - 2023-06-14
### Fixed
- Add the missing page_count field for diagram detect items.

## [6.4.0] - 2023-06-12
### Added
- Partial support for the instance resource in the Data Modeling API with the implementation
  `client.data_modeling.instances`, the endpoints `list`, `delete`, `retrieve`, and `apply`

## [6.3.2] - 2023-06-08
### Fixed
- Requests being retried around a token refresh cycle, no longer risk getting stuck with an outdated token.

### Added
- `CredentialProviders` subclassing `_OAuthCredentialProviderWithTokenRefresh`, now accepts a new parameter, `token_expiry_leeway_seconds`, controlling how early a token refresh request should be initiated (before it expires).

### Changed
- `CredentialProviders` subclassing `_OAuthCredentialProviderWithTokenRefresh` now uses a safer default of 15 seconds (up from 3 sec) to control how early a token refresh request should be initiated (before it expires).

## [6.3.1] - 2023-06-07
### Fixed
- Signature of `client.data_modeling.views.retrieve` and `client.data_modeling.data_models.retrieve` to always return a list.

## [6.3.0] - 2023-06-07
### Added
- Support for the container resource in the Data Modeling API with the implementation `client.data_modeling.containers`.
- Support for the view resource in the Data Modeling API with the implementation `client.data_modeling.views`.
- Support for the data models resource in the Data Modeling API with the implementation `client.data_modeling.data_models`.

### Removed
- Removed `retrieve_multiple` from the `SpacesAPI` to have a consistent API with the `views`, `containers`, and `data_models`.

## [6.2.2] - 2023-06-05
### Fixed
- Creating function schedules with current user credentials now works (used to fail at runtime with "Could not fetch a valid token (...)" because a session was never created.)

## [6.2.1] - 2023-05-26
### Added
- Data model centric support in transformation

## [6.2.0] - 2023-05-25
### Added
- Support for the spaces resource in the Data Modeling API with the implementation `client.data_modeling.spaces`.

### Improved
- Reorganized documentation to match API documentation.

## [6.1.10] - 2023-05-22
### Fixed
- Data modelling is now GA. Renaming instance_nodes -> nodes and instance_edges -> edges to make the naming in SDK consistent with Transformation API and CLI

## [6.1.9] - 2023-05-16
### Fixed
- Fixed a rare issue with datapoints fetching that could raise `AttributeError` when running with `pyodide`.

## [6.1.8] - 2023-05-12
### Fixed
- ExtractionPipelinesRun:dump method will not throw an error when camel_case=True anymore

## [6.1.7] - 2023-05-11
### Removed
- Removed DMS v2 destination in transformations

## [6.1.6] - 2023-05-11
### Fixed
- `FunctionsAPI.create` now work in Wasm-like Python runtimes such as `pyodide`.

## [6.1.5] - 2023-05-10
### Fixed
- When creating a transformation with a different source- and destination CDF project, the project setting is no longer overridden by the setting in the `CogniteClient` configuration allowing the user to read from the specified source project and write to the specified and potentially different destination project.

## [6.1.4] - 2023-05-08
### Fixed
- Pickling a `CogniteClient` instance with certain `CredentialProvider`s no longer causes a `TypeError: cannot pickle ...` to be raised.

## [6.1.3] - 2023-05-08
### Added
- Add the license of the package in poetry build.

## [6.1.2] - 2023-05-04
### Improved
- The SDK has received several minor bugfixes to be more user-friendly on Windows.

### Fixed
- The utility function `cognite.client.utils.datetime_to_ms` now raises an understandable `ValueError` when unable to convert pre-epoch datetimes.
- Several functions reading and writing to disk now explicitly use UTF-8 encoding

## [6.1.1] - 2023-05-02
### Fixed
- `AttributeError` when passing `pandas.Timestamp`s with different timezones (*of which one was UTC*) to `DatapointsAPI.retrieve_dataframe_in_tz`.
- A `ValueError` is no longer raised when passing `pandas.Timestamp`s in the same timezone, but with different underlying implementations (e.g. `datetime.timezone.utc` / `pytz.UTC` / `ZoneInfo("UTC")`) to `DatapointsAPI.retrieve_dataframe_in_tz`.

## [6.1.0] - 2023-04-28
### Added
- Support for giving `start` and `end` arguments as `pandas.Timestamp` in `DatapointsAPI.retrieve_dataframe_in_tz`.

### Improved
- Type hints for the `DatapointsAPI` methods.

## [6.0.2] - 2023-04-27
### Fixed
- Fixed a bug in `DatapointsAPI.retrieve_dataframe_in_tz` that could raise `AmbiguousTimeError` when subdividing the user-specified time range into UTC intervals (with fixed offset).

## [6.0.1] - 2023-04-20
### Fixed
- Fixed a bug that would cause `DatapointsAPI.retrieve_dataframe_in_tz` to raise an `IndexError` if there were only empty time series in the response.

## [6.0.0] - 2023-04-19
### Removed
- Removed support for legacy auth (API keys, service accounts, login.status)
- Removed the deprecated `extractionPipeline` argument to `client.extraction_pipelines.create`. Only `extraction_pipeline` is accepted now.
- Removed the deprecated `client.datapoints` accessor attribute. The datapoints API can only be accessed through `client.time_series.data` now.
- Removed the deprecated `client.extraction_pipeline_runs` accessor attribute. The extraction pipeline run API can only be accessed through `client.extraction_pipelines.runs` now.
- Removed the deprecated `external_id` attribute on `ExtractionPipelineRun`. This has been replaced with `extpipe_external_id`.

## [5.12.0] - 2023-04-18
### Changed
- Enforce that types are explicitly exported in order to make very strict type checkers happy.

## [5.11.1] - 2023-04-17
### Fixed
- List (and `__call__`) methods for assets, events, files, labels, relationships, sequences and time series now raise if given bad input for `data_set_ids`, `data_set_external_ids`, `asset_subtree_ids` and `asset_subtree_external_ids` instead of ignoring/returning everything.

### Improved
- The listed parameters above have silently accepted non-list input, i.e. single `int` (for `ids`) or single `str` (for `external_ids`). Function signatures and docstrings have now been updated to reflect this "hidden functionality".

## [5.11.0] - 2023-04-17
### Added
- The `DatapointsAPI` now supports time zones with the addition of a new method, `retrieve_dataframe_in_tz`. It does not support individual customization of query parameters (for good reasons, e.g. a DataFrame has a single index).
- Asking for datapoints in a specific time zone, e.g. `America/New_York` or `Europe/London` is now easily accomplished: the user can just pass in their `datetimes` localized to their time zone directly.
- Queries for aggregate datapoints are also supported, with the key feature being automatic handling of daylight savings time (DST) transitions, as this is not supported by the official API. Example usage: A user living in Oslo, Norway, wants daily averages in their local time. In Oslo, the standard time is UTC+1, with UTC+2 during the summer. This means during spring, there is a 23-hour long day when clocks roll 1 hour forward and a 25-hour day during fall.
- New granularities with a longer time span have been added (only to this new method, for now): 'week', 'month', 'quarter' and 'year'. These do not all represent a fixed frequency, but like the example above, neither does for example 'day' when we use time zones without a fixed UTC offset.

## [5.10.5] - 2023-04-13
### Fixed
- Subclasses of `VisionResource` inheriting `.dump` and `to_pandas` now work as expected for attributes storing lists of subclass instances like `Polygon`, `PolyLine`, `ObjectDetection` or `VisionExtractPredictions` directly or indirectly.

## [5.10.4] - 2023-04-13
### Fixed
- A lot of nullable integer attributes ended up as float after calling `.to_pandas`. These are now correctly converted to `dtype=Int64`.

## [5.10.3] - 2023-04-13
### Fixed
- When passing `CogniteResource` classes (like `Asset` or `Event`) to `update`, any labels were skipped in the update (passing `AssetUpdate` works). This has been fixed for all Cognite resource classes.

## [5.10.2] - 2023-04-12
### Fixed
- Fixed a bug that would cause `AssetsAPI.create_hierarchy` to not respect `upsert=False`.

## [5.10.1] - 2023-04-04
### Fixed
- Add missing field `when` (human readable version of the CRON expression) to `FunctionSchedule` class.

## [5.10.0] - 2023-04-03
### Fixed
- Implemented automatic retries for connection errors by default, improving the reliability of the connection to the Cognite API.
- Added a user-readable message to `CogniteConnectionRefused` error for improved user experience.

### Changed
- Introduce a `max_retries_connect` attribute on the global config, and default it to 3.

## [5.9.3] - 2023-03-27
### Fixed
- After creating a schedule for a function, the returned `FunctionSchedule` was missing a reference to the `CogniteClient`, meaning later calls to `.get_input_data()` would fail and raise `CogniteMissingClientError`.
- When calling `.get_input_data()` on a `FunctionSchedule` instance, it would fail and raise `KeyError` if no input data was specified for the schedule. This now returns `None`.

## [5.9.2] - 2023-03-27
### Fixed
- After calling e.g. `.time_series()` or `.events()` on an `AssetList` instance, the resulting resource list would be missing the lookup tables that allow for quick lookups by ID or external ID through the `.get()` method. Additionally, for future-proofing, the resulting resource list now also correctly has a `CogniteClient` reference.

## [5.9.1] - 2023-03-23
### Fixed
- `FunctionsAPI.call` now also works for clients using auth flow `OAuthInteractive`, `OAuthDeviceCode`, and any user-made subclass of `CredentialProvider`.

### Improved
- `FunctionSchedulesAPI.create` now also accepts an instance of `ClientCredentials` (used to be dictionary only).

## [5.9.0] - 2023-03-21
### Added
- New class `AssetHierarchy` for easy verification and reporting on asset hierarchy issues without explicitly trying to insert them.
- Orphan assets can now be reported on (orphan is an asset whose parent is not part of the given assets). Also, `AssetHierarchy` accepts an `ignore_orphans` argument to mimic the old behaviour where all orphans were assumed to be valid.
- `AssetsAPI.create_hierarchy` now accepts two new parameters: `upsert` and `upsert_mode`. These allow the user to do "insert or update" instead of an error being raised when trying to create an already existing asset. Upsert mode controls whether updates should replace/overwrite or just patch (partial update to non-null values only).
- `AssetsAPI.create_hierarchy` now also verifies the `name` parameter which is required and that `id` has not been set.

### Changed
- `AssetsAPI.create_hierarchy` now uses `AssetHierarchy` under the hood to offer concrete feedback on asset hierarchy issues, accessible through attributes on the raised exception, e.g. invalid assets, duplicates, orphans, or any cyclical asset references.

### Fixed
- `AssetsAPI.create_hierarchy`...:
  - Now respects `max_workers` when spawning worker threads.
  - Can no longer raise `RecursionError`. Used to be an issue for asset hierarchies deeper than `sys.getrecursionlimit()` (typically set at 1000 to avoid stack overflow).
  - Is now `pyodide` compatible.

## [5.8.0] - 2023-03-20
### Added
- Support for client certificate authentication to Azure AD.

## [5.7.4] - 2023-03-20
### Added
- Use `X-Job-Token` header for contextualization jobs to reduce required capabilities.

## [5.7.3] - 2023-03-14
### Improved
- For users unknowingly using a too old version of `numpy` (against the SDK dependency requirements), an exception could be raised (`NameError: name 'np' is not defined`). This has been fixed.

## [5.7.2] - 2023-03-10
### Fixed
- Fix method dump in TransformationDestination to ignore None.

## [5.7.1] - 2023-03-10
### Changed
- Split `instances` destination type of Transformations to `nodes` and `edges`.

## [5.7.0] - 2023-03-08
### Removed
- `ExtractionPipelineRunUpdate` was removed as runs are immutable.

### Fixed
- `ExtractionPipelinesRunsAPI` was hiding `id` of runs because `ExtractionPipelineRun` only defined `external_id` which doesn't exist for the "run resource", only for the "parent" ext.pipe (but this is not returned by the API; only used to query).

### Changed
- Rename and deprecate `external_id` in `ExtractionPipelinesRunsAPI` in favour of the more descriptive `extpipe_external_id`. The change is backwards-compatible, but will issue a `UserWarning` for the old usage pattern.

## [5.6.4] - 2023-02-28
### Added
- Input validation on `DatapointsAPI.[insert, insert_multiple, delete_ranges]` now raise on missing keys, not just invalid keys.

## [5.6.3] - 2023-02-23
### Added
- Make the SDK compatible with `pandas` major version 2 ahead of release.

## [5.6.2] - 2023-02-21
### Fixed
- Fixed an issue where `Content-Type` was not correctly set on file uploads to Azure.

## [5.6.1] - 2023-02-20
### Fixed
- Fixed an issue where `IndexError` was raised when a user queried `DatapointsAPI.retrieve_latest` for a single, non-existent time series while also passing `ignore_unknown_ids=True`. Changed to returning `None`, inline with other `retrieve` methods.

## [5.6.0] - 2023-02-16
### Added
- The SDK has been made `pyodide` compatible (to allow running natively in browsers). Missing features are `CredentialProvider`s with token refresh and `AssetsAPI.create_hierarchy`.

## [5.5.2] - 2023-02-15
### Fixed
- Fixed JSON dumps serialization error of instances of `ExtractionPipelineConfigRevision` and all subclasses (`ExtractionPipelineConfig`) as they stored a reference to the CogniteClient as a non-private attribute.

## [5.5.1] - 2023-02-14
### Changed
- Change `CredentialProvider` `Token` to be thread safe when given a callable that does token refresh.

## [5.5.0] - 2023-02-10
### Added
- Support `instances` destination type on Transformations.

## [5.4.4] - 2023-02-06
### Added
- Added user warnings when wrongly calling `/login/status` (i.e. without an API key) and `/token/inspect` (without OIDC credentials).

## [5.4.3] - 2023-02-05
### Fixed
- `OAuthDeviceCode` and `OAuthInteractive` now respect `global_config.disable_ssl` setting.

## [5.4.2] - 2023-02-03
### Changed
- Improved error handling (propagate IDP error message) for `OAuthDeviceCode` and `OAuthInteractive` upon authentication failure.

## [5.4.1] - 2023-02-02
### Fixed
- Bug where create_hierarchy would stop progressing after encountering more than `config.max_workers` failures.

## [5.4.0] - 2023-02-02
### Added
- Support for aggregating metadata keys/values for assets

## [5.3.7] - 2023-02-01
### Improved
- Issues with the SessionsAPI documentation have been addressed, and the `.create()` have been further clarified.

## [5.3.6] - 2023-01-30
### Changed
- A file-not-found error has been changed from `TypeError` to `FileNotFoundError` as part of the validation in FunctionsAPI.

## [5.3.5] - 2023-01-27
### Fixed
- Fixed an atexit-exception (`TypeError: '<' not supported between instances of 'tuple' and 'NoneType'`) that could be raised on PY39+ after fetching datapoints (which uses a custom thread pool implementation).

## [5.3.4] - 2023-01-25
### Fixed
- Displaying Cognite resources like an `Asset` or a `TimeSeriesList` in a Jupyter notebook or similar environments depending on `._repr_html_`, no longer raises `CogniteImportError` stating that `pandas` is required. Instead, a warning is issued and `.dump()` is used as fallback.

## [5.3.3] - 2023-01-24
### Added
- New parameter `token_cache_path` now accepted by `OAuthInteractive` and `OAuthDeviceCode` to allow overriding location of token cache.

### Fixed
- Platform dependent temp directory for the caching of the token in `OAuthInteractive` and `OAuthDeviceCode` (no longer crashes at exit on Windows).

## [5.3.2] - 2023-01-24
### Security
- Update `pytest` and other dependencies to get rid of dependency on the `py` package (CVE-2022-42969).

## [5.3.1] - 2023-01-20
### Fixed
- Last possible valid timestamp would not be returned as first (if first by some miracle...) by the `TimeSeries.first` method due to `end` being exclusive.

## [5.3.0] - 2023-01-20
### Added
- `DatapointsAPI.retrieve_latest` now support customising the `before` argument, by passing one or more objects of the newly added `LatestDatapointQuery` class.

## [5.2.0] - 2023-01-19
### Changed
- The SDK has been refactored to support `protobuf>=3.16.0` (no longer requires v4 or higher). This was done to fix dependency conflicts with several popular Python packages like `tensorflow` and `streamlit` - and also Azure Functions - that required major version 3.x of `protobuf`.

## [5.1.1] - 2023-01-19
### Changed
- Change RAW rows insert chunk size to make individual requests faster.

## [5.1.0] - 2023-01-03
### Added
- The diagram detect function can take file reference objects that contain file (external) id as well as a page range. This is an alternative to the lists of file ids or file external ids that are still possible to use. Page ranges were not possible to specify before.

## [5.0.2] - 2022-12-21
### Changed
- The valid time range for datapoints has been increased to support timestamps up to end of the year 2099 in the TimeSeriesAPI. The utility function `ms_to_datetime` has been updated accordingly.

## [5.0.1] - 2022-12-07
### Fixed
- `DatapointsArray.dump` would return timestamps in nanoseconds instead of milliseconds when `convert_timestamps=False`.
- Converting a `Datapoints` object coming from a synthetic datapoints query to a `pandas.DataFrame` would, when passed `include_errors=True`, starting in version `5.0.0`, erroneously cast the `error` column to a numeric data type and sort it *before* the returned values. Both of these behaviours have been reverted.
- Several documentation issues: Missing methods, wrong descriptions through inheritance and some pure visual/aesthetic.

## [5.0.0] - 2022-12-06
### Improved
- Greatly increased speed of datapoints fetching (new adaptable implementation and change from `JSON` to `protobuf`), especially when asking for... (measured in fetched `dps/sec` using the new `retrieve_arrays` method, with default settings for concurrency):
  - A large number of time series
    - 200 ts: ~1-4x speedup
    - 8000 ts: ~4-7x speedup
    - 20k-100k ts: Up to 20x faster
  - Very few time series (1-3)
    - Up to 4x faster
  - Very dense time series (>>10k dps/day)
    - Up to 5x faster
  - Any query for `string` datapoints
    - Faster the more dps, e.g. single ts, 500k: 6x speedup
- Peak memory consumption (for numeric data) is 0-55 % lower when using `retrieve` and 65-75 % lower for the new `retrieve_arrays` method.
- Fetching newly inserted datapoints no longer suffers from (potentially) very long wait times (or timeout risk).
- Converting fetched datapoints to a Pandas `DataFrame` via `to_pandas()` has changed from `O(N)` to `O(1)`, i.e., speedup no longer depends on the number of datapoints and is typically 4-5 orders of magnitude faster (!). NB: Only applies to `DatapointsArray` as returned by the `retrieve_arrays` method.
- Full customizability of queries is now available for *all retrieve* endpoints, thus the `query()` is no longer needed and has been removed. Previously only `aggregates` could be individually specified. Now all parameters can be passed either as top-level or as *individual settings*, even `ignore_unknown_ids`. This is now aligned with the API (except `ignore_unknown_ids` making the SDK arguably better!).
- Documentation for the retrieve endpoints has been overhauled with lots of new usage patterns and better examples. **Check it out**!
- Vastly better test coverage for datapoints fetching logic. You may have increased trust in the results from the SDK!

### Added
- New required dependency, `protobuf`. This is currently only used by the DatapointsAPI, but other endpoints may be changed without needing to release a new major version.
- New optional dependency, `numpy`.
- A new datapoints fetching method, `retrieve_arrays`, that loads data directly into NumPy arrays for improved speed and *much* lower memory usage.
- These arrays are stored in the new resource types `DatapointsArray` with corresponding container (list) type, `DatapointsArrayList` which offer much more efficient memory usage. `DatapointsArray` also offer zero-overhead pandas-conversion.
- `DatapointsAPI.insert` now also accepts `DatapointsArray`. It also does basic error checking like making sure the number of datapoints match the number of timestamps, and that it contains raw datapoints (as opposed to aggregate data which raises an error). This also applies to `Datapoints` input.
- `DatapointsAPI.insert_multiple` now accepts `Datapoints` and `DatapointsArray` as part of the (possibly) multiple inputs. Applies the same error checking as `insert`.

### Changed
- Datapoints are no longer fetched using `JSON`: the age of `protobuf` has begun.
- The main way to interact with the `DatapointsAPI` has been moved from `client.datapoints` to `client.time_series.data` to align and unify with the `SequenceAPI`. All example code has been updated to reflect this change. Note, however, that the `client.datapoints` will still work until the next major release, but will until then issue a `DeprecationWarning`.
- All parameters to all retrieve methods are now keyword-only (meaning no positional arguments are supported).
- All retrieve methods now accept a string for the `aggregates` parameter when asking for just one, e.g. `aggregates="max"`. This short-cut avoids having to wrap it inside a list. Both `snake_case` and `camelCase` are supported.
- The utility function `datetime_to_ms` no longer issues a `FutureWarning` on missing timezone information. It will now interpret naive `datetime`s as local time as is Python's default interpretation.
- The utility function `ms_to_datetime` no longer issues a `FutureWarning` on returning a naive `datetime` in UTC. It will now return an aware `datetime` object in UTC.
- All data classes in the SDK that represent a Cognite resource type have a `to_pandas` (or `to_geopandas`) method. Previously, these had various defaults for the `camel_case` parameter, but they have all been changed to `False`.
- All retrieve methods (when passing dict(s) with query settings) now accept identifier and aggregates in snake case (and camel case for convenience / backwards compatibility). Note that all newly added/supported customisable parameters (e.g. `include_outside_points` or `ignore_unknown_ids` *must* be passed in snake case or a `KeyError` will be raised.)
- The method `DatapointsAPI.insert_dataframe` has new default values for `dropna` (now `True`, still being applied on a per-column basis to not lose any data) and `external_id_headers` (now `True`, disincentivizing the use of internal IDs).
- The previous fetching logic awaited and collected all errors before raising (through the use of an "initiate-and-forget" thread pool). This is great, e.g., updates/inserts to make sure you are aware of all partial changes. However, when reading datapoints, a better option is to just fail fast (which it does now).
- `DatapointsAPI.[retrieve/retrieve_arrays/retrieve_dataframe]` no longer requires `start` (default: `0`, i.e. 1970-01-01) and `end` (default: `now`). This is now aligned with the API.
- Additionally, `DatapointsAPI.retrieve_dataframe` no longer requires `granularity` and `aggregates`.
- All retrieve methods accept a list of full query dictionaries for `id` and `external_id` giving full flexibility for all individual settings: `start`, `end`, `aggregates`, `granularity`, `limit`, `include_outside_points`, `ignore_unknown_ids`.
- Aggregates returned now include the time period(s) (given by the `granularity` unit) that `start` and `end` are part of (as opposed to only "fully in-between" points). This change is the *only breaking change* to the `DatapointsAPI.retrieve` method for aggregates and makes it so that the SDK match manual queries sent using e.g. `curl` or Postman. In other words, this is now aligned with the API.
Note also that this is a **bugfix**: Due to the SDK rounding differently than the API, you could supply `start` and `end` (with `start < end`) and still be given an error that `start is not before end`. This can no longer happen.
- Fetching raw datapoints using `include_outside_points=True` now returns both outside points (if they exist), regardless of `limit` setting (this is the *only breaking change* for limited raw datapoint queries; unlimited queries are fully backwards compatible). Previously the total number of points was capped at `limit`, thus typically only returning the first. Now up to `limit+2` datapoints are always returned. This is now aligned with the API.
- When passing a relative or absolute time specifier string like `"2w-ago"` or `"now"`, all time series in the same query will use the exact same value for 'now' to avoid any inconsistencies in the results.
- Fetching newly inserted datapoints no longer suffers from very long wait times (or timeout risk) as the code's dependency on `count` aggregates has been removed entirely (implementation detail) which could delay fetching by anything between a few seconds to several minutes/go to timeout while the aggregate was computed on-the-fly. This was mostly a problem for datapoints inserted into low-priority time periods (far away from current time).
- Asking for the same time series any number of times no longer raises an error (from the SDK), which is useful for instance when fetching disconnected time periods. This is now aligned with the API. Thus, the custom exception `CogniteDuplicateColumnsError` is no longer needed and has been removed from the SDK.
- ...this change also causes the `.get` method of `DatapointsList` and `DatapointsArrayList` to now return a list of `Datapoints` or `DatapointsArray` respectively *when duplicated identifiers are queried*. For data scientists and others used to `pandas`, this syntax is familiar to the slicing logic of `Series` and `DataFrame` when used with non-unique indices.
There is also a very subtle **bugfix** here: since the previous implementation allowed the same time series to be specified by both its `id` and `external_id`, using `.get` to access it would always yield the settings that were specified by the `external_id`. This will now return a `list` as explained above.
- `Datapoints` and `DatapointsArray` now store the `granularity` string given by the user (when querying aggregates) which allows both `to_pandas` methods (on `DatapointsList` and `DatapointsArrayList` as well) to accept `include_granularity_name` that appends this to the end of the column name(s).
- Datapoints fetching algorithm has changed from one that relies on up-to-date and correct `count` aggregates to be fast (with fallback on serial fetching when missing/unavailable), to recursively (and reactively) splitting the time-domain into smaller and smaller pieces, depending on the discovered-as-fetched density-distribution of datapoints in time and the number of available workers/threads. The new approach also has the ability to group more than 1 (one) time series per API request (when beneficial) and short-circuit once a user-given limit has been reached (if/when given). This method is now used for *all types of queries*; numeric raw-, string raw-, and aggregate datapoints.

#### Change: `retrieve_dataframe`
- Previously, fetching was constricted (🐍) to either raw- OR aggregate datapoints. This restriction has been lifted and the method now works exactly like the other retrieve-methods (with a few extra options relevant only for pandas `DataFrame`s).
- Used to fetch time series given by `id` and `external_id` separately - this is no longer the case. This gives a significant, additional speedup when both are supplied.
- The `complete` parameter has been removed and partially replaced by `uniform_index (bool)` which covers a subset of the previous features (with some modifications: now gives a uniform index all the way from the first given `start` to the last given `end`). Rationale: Old method had a weird and had unintuitive syntax (passing a string using commas to separate options).
- Interpolating, forward-filling or in general, imputation (also prev. controlled via the `complete` parameter) is completely removed as the resampling logic *really* should be up to the user fetching the data to decide, not the SDK.
- New parameter `column_names` (as already used in several existing `to_pandas` methods) decides whether to pick `id`s or `external_id`s as the dataframe column names. Previously, when both were supplied, the dataframe ended up with a mix.
Read more below in the removed section or check out the method's updated documentation.
- The ordering of columns for aggregates is now always chronological instead of the somewhat arbitrary choice made in `Datapoints.__init__`, (since `dict`s keep insertion order in newer python versions and instance variables lives in `__dict__`)).
- New parameter `include_granularity_name` that appends the specified granularity to the column names if passed as `True`. Mimics the behaviour of the older, well-known argument `include_aggregate_name`, but adds after: `my-ts|average|13m`.

### Fixed
- `CogniteClientMock` has been updated with 24 missing APIs (including sub-composited APIs like `FunctionsAPI.schedules`) and is now used internally in testing instead of a similar, additional implementation.
- Loads of `assert`s meant for the SDK user have been changed to raising exceptions instead as a safeguard since `assert`s are ignored when running in optimized mode `-O` (or `-OO`).

### Fixed: Extended time domain
- `TimeSeries.[first/count/latest]()` now work with the expanded time domain (minimum age of datapoints was moved from 1970 to 1900, see [4.2.1]).
  - `TimeSeries.latest()` now supports the `before` argument similar to `DatapointsAPI.retrieve_latest`.
  - `TimeSeries.first()` now considers datapoints before 1970 and after "now".
  - `TimeSeries.count()` now considers datapoints before 1970 and after "now" and will raise an error for string time series as `count` (or any other aggregate) is not defined.
- `DatapointsAPI.retrieve_latest` would give latest datapoint `before="now"` when given `before=0` (1970) because of a bad boolean check. Used to not be a problem since there were no data before epoch.
- The utility function `ms_to_datetime` no longer raises `ValueError` for inputs from before 1970, but will raise for input outside the allowed minimum- and maximum supported timestamps in the API.
**Note**: that support for `datetime`s before 1970 may be limited on Windows, but `ms_to_datetime` should still work (magic!).

### Fixed: Datapoints-related
- **Critical**: Fetching aggregate datapoints now works properly with the `limit` parameter. In the old implementation, `count` aggregates were first fetched to split the time domain efficiently - but this has little-to-no informational value when fetching *aggregates* with a granularity, as the datapoints distribution can take on "any shape or form". This often led to just a few returned batches of datapoints due to miscounting (e.g. as little as 10% of the actual data could be returned(!)).
- Fetching datapoints using `limit=0` now returns zero datapoints, instead of "unlimited". This is now aligned with the API.
- Removing aggregate names from the columns in a Pandas `DataFrame` in the previous implementation used `Datapoints._strip_aggregate_name()`, but this had a bug: Whenever raw datapoints were fetched all characters after the last pipe character (`|`) in the tag name would be removed completely. In the new version, the aggregate name is only added when asked for.
- The method `Datapoints.to_pandas` could return `dtype=object` for numeric time series when all aggregate datapoints were missing; which is not *that* unlikely, e.g., when using `interpolation` aggregate on a `is_step=False` time series with datapoints spacing above one hour on average. In such cases, an object array only containing `None` would be returned instead of float array dtype with `NaN`s. Correct dtype is now enforced by an explicit `pandas.to_numeric()` cast.
- Fixed a bug in all `DatapointsAPI` retrieve-methods when no time series was/were found, a single identifier was *not* given (either list of length 1 or all given were missing), `ignore_unknown_ids=True`, and `.get` was used on the empty returned `DatapointsList` object. This would raise an exception (`AttributeError`) because the mappings from `id` or `external_id` to `Datapoints` were not defined on the object (only set when containing at least 1 resource).

### Removed
- Method: `DatapointsAPI.query`. No longer needed as all "optionality" has been moved to the three `retrieve` methods.
- Method: `DatapointsAPI.retrieve_dataframe_dict`. Rationale: Due to its slightly confusing syntax and return value, it basically saw no use "in the wild".
- Custom exception: `CogniteDuplicateColumnsError`. No longer needed as the retrieve endpoints now support duplicated identifiers to be passed (similar to the API).
- All convenience methods related to plotting and the use of `matplotlib`. Rationale: No usage and low utility value: the SDK should not be a data science library.

## [4.11.3] - 2022-11-17
### Fixed
- Fix FunctionCallsAPI filtering

## [4.11.2] - 2022-11-16
### Changed
- Detect endpoint (for Engineering Diagram detect jobs) is updated to spawn and handle multiple jobs.
### Added
- `DetectJobBundle` dataclass: A way to manage multiple files and jobs.

## [4.11.1] - 2022-11-15
### Changed
- Update doc for Vision extract method
- Improve error message in `VisionExtractJob.save_annotations`

## [4.11.0] - 2022-10-17
### Added
- Add `compute` method to `cognite.client.geospatial`

## [4.10.0] - 2022-10-13
### Added
- Add `retrieve_latest` method to `cognite.client.sequences`
- Add support for extending the expiration time of download links returned by `cognite.client.files.retrieve_download_urls()`

## [4.9.0] - 2022-10-10
### Added
- Add support for extraction pipeline configuration files
### Deprecated
- Extraction pipeline runs has been moved from `client.extraction_pipeline_runs` to `client.extraction_pipelines.runs`

## [4.8.1] - 2022-10-06
### Fixed
- Fix `__str__` method of `TransformationSchedule`

## [4.8.0] - 2022-09-30
### Added
- Add operations for geospatial rasters

## [4.7.1] - 2022-09-29
### Fixed
- Fixed the `FunctionsAPI.create` method for Windows-users by removing
  validation of `requirements.txt`.

## [4.7.0] - 2022-09-28
### Added
- Support `tags` on `transformations`.

### Changed
- Change geospatial.aggregate_features to support `aggregate_output`

## [4.5.4] - 2022-09-19
### Fixed
- The raw rows insert endpoint is now subject to the same retry logic as other idempotent endpoints.

## [4.5.3] - 2022-09-15
### Fixed
- Fixes the OS specific issue where the `requirements.txt`-validation failed
  with `Permission Denied` on Windows.

## [4.5.2] - 2022-09-09
### Fixed
- Fixes the issue when updating transformations with new nonce credentials

## [4.5.1] - 2022-09-08
### Fixed
- Don't depend on typing_extensions module, since we don't have it as a dependency.

## [4.5.0] - 2022-09-08
### Added
- Vision extract implementation, providing access to the corresponding [Vision Extract API](https://docs.cognite.com/api/v1/#tag/Vision).

## [4.4.3] - 2022-09-08
### Fixed
- Fixed NaN/NA value check in geospatial FeatureList

## [4.4.2] - 2022-09-07
### Fixed
- Don't import numpy in the global space in geospatial module as it's an optional dependency

## [4.4.1] - 2022-09-06
### Fixed
- Fixed FeatureList.from_geopandas to handle NaN values

## [4.4.0] - 2022-09-06
### Changed
- Change geospatial.aggregate_features to support order_by

## [4.3.0] - 2022-09-06
### Added
- Add geospatial.list_features

## [4.2.1] - 2022-08-23
### Changed
- Change timeseries datapoints' time range to start from 01.01.1900

## [4.2.0] - 2022-08-23
### Added
- OAuthInteractive credential provider. This credential provider will redirect you to a login page
and require that the user authenticates. It will also cache the token between runs.
- OAuthDeviceCode credential provider. Display a device code to enter into a trusted device.
It will also cache the token between runs.

## [4.1.2] - 2022-08-22
### Fixed
- geospatial: support asset links for features

## [4.1.1] - 2022-08-19
### Fixed
- Fixed the issue on SDK when Python installation didn't include pip.

### Added
- Added Optional dependency called functions. Usage: `pip install "cognite-sdk[functions]"`

## [4.1.0] - 2022-08-18
### Added
- ensure_parent parameter to client.raw.insert_dataframe method

## [4.0.1] - 2022-08-17
### Added
- OAuthClientCredentials now supports token_custom_args.

## [4.0.0] - 2022-08-15
### Changed
- Client configuration no longer respects any environment variables. There are other libraries better
suited for loading configuration from the environment (such as builtin `os` or `pydantic`). There have also
been several reports of ennvar name clash issues in tools built on top the SDK. We therefore
consider this something that should be handled by the application consuming the SDK. All configuration of
`cognite.client.CogniteClient` now happens using a `cognite.client.ClientConfig` object. Global configuration such as
`max_connection_pool_size` and other options which apply to all client instances are now configured through
the `cognite.client.global_config` object which is an instance of `cognite.client.GlobalConfig`. Examples
have been added to the docs.
- Auth has been reworked. The client configuration no longer accepts the `api_key` and `token_...` arguments.
It accepts only a single `credentials` argument which must be a `CredentialProvider` object. A few
implementations have been provided (`APIKey`, `Token`, `OAuthClientCredentials`). Example usage has
been added to the docs. More credential provider implementations will be added in the future to accommodate
other OAuth flows.

### Fixed
- A bug in the Functions SDK where the lifecycle of temporary files was not properly managed.

## [3.9.0] - 2022-08-11
### Added
- Moved Cognite Functions from Experimental SDK to Main SDK.

## [3.8.0] - 2022-08-11
### Added
- Add ignore_unknown_ids parameter to sequences.retrieve_multiple

## [3.7.0] - 2022-08-10
### Changed
- Changed grouping of Sequence rows on insert. Each group now contains at most 100k values and at most 10k rows.

## [3.6.1] - 2022-08-10
### Fixed
- Fixed a minor casing error for the geo_location field on files

### Added
- Add ignore_unknown_ids parameter to files.retrieve_multiple

## [3.5.0] - 2022-08-10
### Changed
- Improve type annotations. Use overloads in more places to help static type checkers.

## [3.4.3] - 2022-08-10
### Changed
- Cache result from pypi version check so it's not executed for every client instantiation.

## [3.4.2] - 2022-08-09
### Fixed
- Fix the wrong destination name in transformations.

## [3.4.1] - 2022-08-01
### Fixed
- fixed exception when printing exceptions generated on transformations creation/update.

## [3.4.0] - 2022-07-25
### Added
- added support for nonce authentication on transformations

### Changed
- if no source or destination credentials are provided on transformation create, an attempt will be made to create a session with the CogniteClient credentials, if it succeeds, the acquired nonce will be used.
- if OIDC credentials are provided on transformation create/update, an attempt will be made to create a session with the given credentials. If it succeeds, the acquired nonce credentials will replace the given client credentials before sending the request.

## [3.3.0] - 2022-07-21
### Added
- added the sessions API

## [3.2.0] - 2022-07-15
### Removed
- Unused cognite.client.experimental module

## [3.1.0] - 2022-07-13
### Changed
- Helper functions for conversion to/from datetime now warns on naive datetimes and their interpretation.
### Fixed
- Helper function `datetime_to_ms` now accepts timezone aware datetimes.

## [3.0.1] - 2022-07-13
### Fixed
- fixed missing README.md in package

## [3.0.0] - 2022-07-12
### Changed
- Poetry build, one single package "cognite-sdk"
- Require python 3.8 or greater (used to be 3.5 or greater)
### Removed
- support for root_asset_id and root_asset_external_id filters. use asset subtree filters instead.

## [2.56.1] - 2022-06-22
### Added
- Time series property `is_step` can now be updated.

## [2.56.0] - 2022-06-21
### Added
- added the diagrams API

## [2.55.0] - 2022-06-20
### Fixed
- Improve geospatial documentation and implement better parameter resilience for filter and feature type update

## [2.54.0] - 2022-06-17
### Added
- Allow to set the chunk size when creating or updating geospatial features

## [2.53.1] - 2022-06-17
### Fixed
- Fixed destination type decoding of `transformation.destination`

## [2.53.0] - 2022-06-16
### Added
- Annotations implementation, providing access to the corresponding [Annotations API](https://docs.cognite.com/api/v1/#tag/Annotations).
    - Added `Annotation`, `AnnotationFilter`, `AnnotationUpdate` dataclasses to `cognite.client.data_classes`
    - Added `annotations` API to `cognite.client.CogniteClient`
    - **Create** annotations with `client.annotations.create` passing `Annotation` instance(s)
    - **Suggest** annotations with `client.annotations.suggest` passing `Annotation` instance(s)
    - **Delete** annotations with `client.annotations.delete` passing the id(s) of annotation(s) to delete
    - **Filter** annotations with `client.annotations.list` passing a `AnnotationFilter `dataclass instance or a filter `dict`
    - **Update** annotations with `client.annotations.update` passing updated `Annotation` or `AnnotationUpdate` instance(s)
    - **Get single** annotation with `client.annotations.retrieve` passing the id
    - **Get multiple** annotations with `client.annotations.retrieve_multiple` passing the ids

### Changed
- Reverted the optimizations introduced to datapoints fetching in 2.47.0 due to buggy implementation.

## [2.51.0] - 2022-06-13
### Added
- added the new geo_location field to the Asset resource

## [2.50.2] - 2022-06-09
### Fixed
- Geospatial: fix FeatureList.from_geopandas issue with optional properties

## [2.50.1] - 2022-06-09
### Fixed
- Geospatial: keep feature properties as is

## [2.50.0] - 2022-05-30
### Changed
- Geospatial: deprecate update_feature_types and add patch_feature_types

## [2.49.1] - 2022-05-19
### Changed
- Geospatial: Support dataset

## [2.49.0] - 2022-05-09
### Changed
- Geospatial: Support output selection for getting features by ids

## [2.48.0] - 2022-05-09
### Removed
- Experimental model hosting API

## [2.47.0] - 2022-05-02
### Changed
- Performance gain for `datapoints.retrieve` by grouping together time series in single requests against the underlying API.

## [2.46.1] - 2022-04-22
### Changed
- POST requests to the `sessions/revoke`-endpoint are now automatically retried
- Fix retrieval of empty raster in experimental geospatial api: http 204 as ok status

## [2.45.0] - 2022-03-25
### Added
- support `sequence_rows` destination type on Transformations.

## [2.44.1] - 2022-03-24
### Fixed
- fix typo in `data_set_ids` parameter type on `transformations.list`.

## [2.44.0] - 2022-03-24
### Added
- support conflict mode parameter on `transformations.schema.retrieve`.

## [2.43.1] - 2022-03-24
### Added
- update pillow dependency 9.0.0 -> 9.0.1

## [2.43.0] - 2022-03-24
### Added
- new list parameters added to `transformations.list`.

## [2.42.0] - 2022-02-25
### Added
- FeatureList.from_geopandas() improvements

### Fixed
- example for templates view.

## [2.41.0] - 2022-02-16
### Added
- support for deleting properties and search specs in GeospatialAPI.update_feature_types(...).

## [2.40.1] - 2022-02-15
### Fixed
- geospatial examples.

## [2.40.0] - 2022-02-11
### Added
- dataSetId support for transformations.

## [2.39.1] - 2022-01-25
### Added
- pandas and geospatial dependencies optional for cognite-sdk-core.

## [2.39.0] - 2022-01-20
### Added
- geospatial API support

## [2.38.6] - 2022-01-14
### Added
- add the possibility to cancel transformation jobs.

## [2.38.5] - 2022-01-12
### Fixed
- Bug where creating/updating/deleting more than 5 transformation schedules in a single call would fail.

## [2.38.4] - 2021-12-23
### Fixed
- Bug where list generator helper will return more than chunk_size items.

## [2.38.3] - 2021-12-13
### Fixed
- Bug where client consumes all streaming content when logging request.

## [2.38.2] - 2021-12-09
### Added
- add the possibility to pass extra body fields to APIClient._create_multiple.

## [2.38.1] - 2021-12-07
### Fixed
- Bug where loading `transformations.jobs` from JSON fails for raw destinations.

## [2.38.0] - 2021-12-06
### Added
- `transformations` api client, which allows the creation, deletion, update, run and retrieval of transformations.
- `transformations.schedules` api client, which allows the schedule, unschedule and retrieval of recurring runs of a transformation.
- `transformations.notifications` api client, which allows the creation, deletion and retrieval of transformation email notifications.
- `transformations.schema` api client, which allows the retrieval of the expected schema of sql transformations based on the destination data type.
- `transformations.jobs` api client, which retrieves the  status of transformation runs.

## [2.37.1] - 2021-12-01
### Fixed
- Bug where `sequences` full update attempts to "set" column spec. "set" is not supported for sequence column spec.

## [2.37.0] - 2021-11-30
### Added
- Added support for retrieving file download urls

## [2.36.0] - 2021-11-30
### Fixed
- Changes default JSON `.dumps()` behaviour to be in strict compliance with the standard: if any NaNs or +/- Infs are encountered, an exception will now be raised.

## [2.35.0] - 2021-11-29
### Added
- Added support for `columns` update on sequences
- Added support for `data_set_id` on template views

### Security
- Disallow downloading files to path outside download directory in `files.download()`.

## [2.32.0] - 2021-10-04
### Added
 - Support for extraction pipelines

## [2.31.1] - 2021-09-30
### Fixed
- Fixed a bug related to handling of binary response payloads.

## [2.31.0] - 2021-08-26
### Added
- View resolver for template fields.

## [2.30.0] - 2021-08-25
### Added
- Support for Template Views

## [2.29.0] - 2021-08-16
### Added
- Raw rows are retrieved using parallel cursors when no limit is set.

## [2.28.2] - 2021-08-12
### Added
- Relationships now supports `partitions` parameter for [parallel retrieval](https://docs.cognite.com/api/v1/#section/Parallel-retrieval)

## [2.28.1] - 2021-08-10
### Changed
- debug mode now logs response payload and headers.

## [2.27.0] - 2021-07-20

### Fixed
- When using CogniteClient with the client-secret auth flow, the object would not be pickle-able (e.g. when using multiprocessing) because of an anonymous function.

## [2.26.1] - 2021-07-20

### Changed
- Optimization. Do not get windows if remaining data points is 0. Reduces number of requests when asking for 100k data points/10k aggregates from 2 to 1.

## [2.26.0] - 2021-07-08

### Added
- Support for set labels on AssetUpdate

## [2.25.0] - 2021-07-06

### Added
- filter_nodes function to ThreeDRevisionsAPI

## [2.24.0] - 2021-06-28

### Added
- ignore_unknown_ids flag to Relationships delete method

## [2.23.0] - 2021-06-25

### Added
- insert_dataframe and retrieve_dataframe methods to the Raw client

## [2.22.0] - 2021-06-22

### Added
- More contextualization job statuses
### Changed
- Refactor contextualization constant representation

## [2.21.0] - 2021-06-21

### Added
- Datasets support for labels

## [2.20.0] - 2021-06-18

### Added
- rows() in RawRowsAPI support filtering with `columns` and `min/maxLastUpdatedTime`

## [2.19.0] - 2021-05-11

### Added
- Support for /token/inspect endpoint

## [2.18.2] - 2021-04-23

### Fixed
- Bug in templates instances filter that would cause `template_names` to be ignored.

## [2.18.1] - 2021-04-22

### Added
- Configure file download/upload timeouts with `COGNITE_FILE_TRANSFER_TIMEOUT` environment variable or
`file_transfer_timeout` parameter on `CogniteClient`.

### Changed
- Increased default file transfer timeout from 180 to 600 seconds
- Retry more failure modes (read timeouts, 502, 503, 504) for files upload/download requests.

## [2.18.0] - 2021-04-20

### Changed
- `COGNITE_DISABLE_SSL` now also covers ssl verification on IDP endpoints used for generating tokens.


## [2.17.1] - 2021-04-15

### Added
- `created_time`, and `last_updated_time` to template data classes.
- `data_set_id` to template instance data class.


## [2.17.0] - 2021-03-26

### Changed
- Ignore exceptions from pypi version check and reduce its timeout to 5 seconds.

### Fixed
- Only 200/201/202 is treated as successful response. 301 led to json decoding errors -
now handled gracefully.
- datasets create limit was set to 1000 in the sdk, leading to cases of 400 from the api where the limit is 10.

### Added
- Support for specifying proxies in the CogniteClient constructor

### Removed
- py.typed file. Will not declare library as typed until we run a typechecker on the codebase.


## [2.16.0] - 2021-03-26

### Added
- support for templates.
- date-based `cdf-version` header.

## [2.15.0] - 2021-03-22

### Added
- `createdTime` field on raw dbs and tables.

## [2.14.0] - 2021-03-18

### Added
- dropna argument to insert_dataframe method in DatapointsAPI

## [2.13.0] - 2021-03-16

### Added
- `sortByNodeId` and `partitions` query parameters to `list_nodes` method.

## [2.12.2] - 2021-03-11

### Fixed
- CogniteAPIError raised (instead of internal KeyError) when inserting a RAW row without a key.

## [2.12.1] - 2021-03-09

### Fixed
- CogniteMissingClientError raised when creating relationship with malformed body.

## [2.12.0] - 2021-03-08

### Changed
- Move Entity matching API from beta to v1.

## [2.11.1] - 2021-02-18

### Changed
- Resources are now more lenient on which types they accept in for labels
- Entity matching fit will flatten dictionaries and resources to "metadata.subfield" similar to pipelines.

### Added
- Relationships now support update

## [2.10.7] - 2021-02-02

### Fixed
- Relationships API list calls via the generator now support `chunk_size` as parameter.

## [2.10.6] - 2021-02-02

### Fixed
- Retry urllib3.NewConnectionError when it isn't in the context of a ConnectionRefusedError

## [2.10.5] - 2021-01-25

### Fixed
- Fixed asset subtree not returning an object with id->item cache for use in .get

## [2.10.4] - 2020-12-14

### Changed
- Relationships filter will now chain filters on large amounts of sources or targets in batches of 1000 rather than 100.


## [2.10.3] - 2020-12-09

### Fixed
- Retries now have backup time tracking per request, rather than occasionally shared between threads.
- Sequences delete ranges now no longer gives an error if no data is present

## [2.10.2] - 2020-12-08

### Fixed
- Set geoLocation.type in files to "Feature" if missing

## [2.10.1] - 2020-12-03

### Added
- Chaining of requests to the relationships list method,
allowing the method to take arbitrarily long lists for `source_external_ids` and `target_external_ids`

## [2.10.0] - 2020-12-01

### Added
- Authentication token generation and lifecycle management

## [2.9.0] - 2020-11-25

### Added
- Entity matching API is now available in the beta client.

## [2.8.0] - 2020-11-23

### Changed
- Move relationships to release python SDK

## [2.7.0] - 2020-11-10

### Added
- `fetch_resources` parameter to the relationships `list` and `retrieve_multiple` methods, which attempts to fetch the resource referenced in the relationship.

## [2.6.4] - 2020-11-10

### Fixed
- Fixed a bug where 429 was not retried on all endpoints

## [2.6.3] - 2020-11-10

### Fixed
- Resource metadata should be able to set empty using `.metadata.set(None)` or `.metadata.set({})`.

## [2.6.2] - 2020-11-05

### Fixed
- Asset retrieve subtree should return empty AssetList if asset does not exist.

## [2.6.1] - 2020-10-30

### Added
- `geospatial` to list of valid relationship resource types.

## [2.6.0] - 2020-10-26

### Changed
- Relationships list should take dataset internal and external id as different parameters.

## [2.5.4] - 2020-10-22

### Fixed
- `_is_retryable` didn't handle clusters with a dash in the name.

## [2.5.3] - 2020-10-14

### Fixed
- `delete_ranges` didn't cast string timestamp into number properly.

## [2.5.2] - 2020-10-06

### Fixed
- `labels` in FileMetadata is not cast correctly to a list of `Label` objects.

## [2.5.1] - 2020-10-01
- Include `py.typed` file in sdk distribution

## [2.5.0] - 2020-09-29

### Added
- Relationships beta support.

### Removed
- Experimental Model Hosting client.

## [2.4.3] - 2020-09-18
- Increase raw rows list limit to 10,000

## [2.4.2] - 2020-09-10
- Fixed a bug where urls with query parameters were excluded from the retryable endpoints.

## [2.4.1] - 2020-09-09

### Changed
- Generator-based listing now supports partitions. Example:
  ``` python
  for asset in client.assets(partitions=10):
    # do something
  ```

## [2.4.0] - 2020-08-31

### Added
- New 'directory' in Files

## [2.3.0] - 2020-08-25

### Changed
- Add support for mypy and other type checking tools by adding packaging type information

## [2.2.2] - 2020-08-18

### Fixed
- HTTP transport logic to better handle retrying of connection errors
- read timeouts will now raise a CogniteReadTimeout
- connection errors will now raise a CogniteConnectionError, while connection refused errors will raise the more
 specific CogniteConnectionRefused exception.

### Added
- Jitter to exponential backoff on retries

### Changed
- Make HTTP requests no longer follow redirects by default
- All exceptions now inherit from CogniteException

## [2.2.1] - 2020-08-17

### Added
- Fixed a bug where `/timeseries/list` was missing from the retryable endpoints.

## [2.2.0] - 2020-08-17

### Added
- Files labelling support

## [2.1.2] - 2020-08-13

### Fixed
- Fixed a bug where only v1 endpoints (not playground) could be added as retryable

## [2.1.1] - 2020-08-13

### Fixed
- Calls to datapoints `retrieve_dataframe` with `complete="fill"` would break using Pandas version 1.1.0 because it raises TypeError when calling `.interpolate(...)` on a dataframe with no columns.

## [2.1.0] - 2020-07-22

### Added
- Support for passing a single string to `AssetUpdate().labels.add` and `AssetUpdate().labels.remove`. Both a single string and a list of strings is supported. Example:
  ```python
  # using a single string
  my_update = AssetUpdate(id=1).labels.add("PUMP").labels.remove("VALVE")
  res = c.assets.update(my_update)

  # using a list of strings
  my_update = AssetUpdate(id=1).labels.add(["PUMP", "ROTATING_EQUIPMENT"]).labels.remove(["VALVE"])
  res = c.assets.update(my_update)
  ```

## [2.0.0] - 2020-07-21

### Changed
- The interface to interact with labels has changed. A new, improved interface is now in place to make it easier to work with CDF labels. The new interface behaves this way:
  ```python
  # crate label definition(s)
  client.labels.create(LabelDefinition(external_id="PUMP", name="Pump", description="Pump equipment"))
  # ... or multiple
  client.labels.create([LabelDefinition(external_id="PUMP"), LabelDefinition(external_id="VALVE")])

  # list label definitions
  label_definitions = client.labels.list(name="Pump")

  # delete label definitions
  client.labels.delete("PUMP")
  # ... or multiple
  client.labels.delete(["PUMP", "VALVE"])

  # create an asset with label
  asset = Asset(name="my_pump", labels=[Label(external_id="PUMP")])
  client.assets.create(assets)

  # filter assets by labels
  my_label_filter = LabelFilter(contains_all=["PUMP", "VERIFIED"])
  asset_list = client.assets.list(labels=my_label_filter)

  # attach/detach labels to/from assets
  my_update = AssetUpdate(id=1).labels.add(["PUMP"]).labels.remove(["VALVE"])
  res = c.assets.update(my_update)
  ```

### Fixed
- Fixed bug where `_call_` in SequencesAPI (`client.sequences`) was incorrectly returning a `GET` method instead of `POST`.

## [1.8.1] - 2020-07-07
### Changed
- For 3d mappings delete, only use node_id and asset_id pairs in delete request to avoid potential bad request.
- Support attaching/detaching multiple labels on assets in a single method

## [1.8.0] - 2020-06-30
### Added
- Synthetic timeseries endpoint for DatapointsApi
- Labels endpoint support
- Assets labelling support
- Support for unique value aggregation for events.

### Changed
- When `debug=true`, redirects are shown more clearly.

## [1.7.0] - 2020-06-03
### Fixed
- datasetId is kept as an integer in dataframes.

### Changed
- Internal list of retryable endpoints was changed to a class variable so it can be modified.

## [1.6.0] - 2020-04-28
### Added
- Support events filtering by ongoing events (events without `end_time` defined)
- Support events filtering by active timerange of event
- Support files metadata filtering by `asset_external_ids`
- Aggregation endpoint for Assets, DataSets, Events, Files, Sequences and TimeSeries API

## [1.5.2] - 2020-04-02
### Added
- Support for security categories on file methods

## [1.5.1] - 2020-04-01
### Added
- Support for security categories on files
- active_at_time on relationships

### Fixed
- No longer retry calls to /files/initupload
- Retry retryable POST endpoints in datasets API

## [1.5.0] - 2020-03-12
### Added
- DataSets API and support for this in assets, events, time series, files and sequences.
- .asset helper function on time series.
- asset external id filter on time series.

## [1.4.13] - 2020-03-03
### Added
- Relationship list supports multiple sources, targets, relationship types and datasets.

## [1.4.12] - 2020-03-02

### Fixed
- Fixed a bug in file uploads where fields other than name were not being passed to uploaded directories.

## [1.4.11] - 2020-02-21

### Changed
- Datapoint insertion changed to be less memory intensive.

### Fixed
- Fixed a bug where add service account to group expected items in response.
- Jupyter notebook output and non-camel cased to_pandas uses nullable int fields instead of float for relevant fields.

## [1.4.10] - 2020-01-27
### Added
- Support for the error field for synthetic time series query in the experimental client.
- Support for retrieving data from multiple sequences at once.

## [1.4.9] - 2020-01-08

### Fixed
- Fixed a bug where datapoints `retrieve` could return less than limit even if there were more datapoints.
- Fixed an issue where `insert_dataframe` would give an error with older pandas versions.

## [1.4.8] - 2019-12-19

### Added
- Support for `ignore_unknown_ids` on time series `retrieve_multiple`, `delete` and datapoints `retrieve` and `latest` and related endpoints.
- Support for asset subtree filters on files, sequences, and time series.
- Support for parent external id filters on assets.
- Synthetic datapoints retrieve has additional functions including variable replacement and sympy support.

### Changed
- Synthetic datapoints now return errors in the `.error` field, in the jupyter output, and optionally in pandas dataframes if `include_errors` is set.

## [1.4.7] - 2019-12-05

### Added
- Support for synthetic time series queries in the experimental client.
- parent external id filter added for assets.

### Fixed
- startTime in event dataframes is now a nullable int dtype, consistent with endTime.

## [1.4.6] - 2019-12-02

### Fixed
- Fixed notebook output for Asset, Datapoint and Raw.

## [1.4.5] - 2019-12-02

### Changed

- The ModelHostingAPI now calls Model Hosting endpoints in playground instead of 0.6.

## [1.4.4] - 2019-11-29

### Added
 - Option to turn off version checking from CogniteClient constructor

### Changed
- In sequences create, the column definitions object accepts both camelCased and snake_cased keys.
- Retry 429 on all endpoints

### Fixed
- Fixed notebook output for DatapointsList

## [1.4.3] - 2019-11-27
### Fixed
- In Jupyter notebooks, the output from built-in list types is no longer camel cased.

## [1.4.2] - 2019-11-27

### Changed
- In the 3D API, the call and list methods now include all models by default instead of only unpublished ones.
- In Jupyter notebooks, the output from built-in types is no longer camel cased.

### Added
- Support for filtering events by asset subtree ids.

## [1.4.1] - 2019-11-18

### Added
- Support for filtering events by asset external id.
- query parameter on asset search.
- `ignore_unknown_ids` parameter on asset and events method `delete` and `retrieve_multiple`.

## [1.4.0] - 2019-11-14

### Changed
- In the ModelHostingAPI, models, versions and schedules are now referenced by name instead of id. The ids are no longer available.
- In the ModelHostingAPI, functions related to model versions are moved from the ModelsAPI to the new ModelVersionsAPI.
- In the ModelHostingAPI, the model names must be unique. Also, the version names and schedule names must be unique per model.
- Default value for `limit` in search method is now 100 instead of None to clarify api default behaviour when no limit is passed.

## [1.3.4] - 2019-11-07

### Changed
- Error 500's are no longer retried by default, only HTTP 429, 502, 503, 504 are.
- Optimized HTTP calls by caching user agent.
- Relationship filtering is now integrated into `list` instead of `search`.
- Sequences `insert_dataframe` parameter `external_id_headers` documentation updated.
- Type hints for several objects formerly `Dict[str, Any]` improved along with introducing matching dict derived classes.

### Fixed
- `source_created_time` and `source_modified_time` on files now displayed as time fields.
- Fixed pagination for `include_outside_points` and other edge cases in datapoints.
- Fixed a bug where `insert_dataframe` with strings caused a numpy error.

### Added
- Relationships can now have sequences as source or target.

## [1.3.3] - 2019-10-21

### Changed
- Datapoints insert dataframe function will check for infinity values.
- Allow for multiple calls to .add / .remove in object updates such as metadata, without later calls overwriting former.
- List time series now ignores the include_metadata parameter.

### Added
- Advanced list endpoint is used for listing time series, adding several new filters and partitions.

## [1.3.2] - 2019-10-16

### Added
- Datapoints objects now store is_string, is_step and unit to allow for better interpretation of the data.
- Sorting when listing events
- Added a search function in the relationships API.

### Changed
- `list` and `__call__` methods for files now support list parameters for `root_ids`, `root_external_ids`.
- retrieve_dataframe with `complete` using Datapoints fields instead of retrieving time series metadata.

### Fixed
- Fixed chunking logic in list_generator to always return last partial chunk.
- Fixed an error on missing target/source in relationships.

## [1.3.1] - 2019-10-09
### Fixed
- Fixed support for totalVariation aggregate completion.
- Changed conversion of raw RowList to pandas DataFrame to handle missing values (in columns) across the rows. This also fixes the bug where one-off values would be distributed to all rows in the DataFrame (unknown bug).

## [1.3.0] - 2019-10-03
### Changed
- Sequences officially released and no longer considered experimental.
- Sequences data insert no longer takes a default value for columns.

## [1.2.1] - 2019-10-01
### Fixed
- Tokens are sent with the correct "Authorization" header instead of "Authentication".

## [1.2.0] - 2019-10-01
### Added
- Support for authenticating with bearer tokens. Can now supply a jwt or jwt-factory to CogniteClient. This token will override any api-key which has been set.

## [1.1.12] - 2019-10-01
### Fixed
- Fixed a bug in time series pagination where getting 100k datapoints could cause a missing id error when using include_outside_points.
- SequencesData `to_pandas` no longer returns NaN on integer zero columns.
- Fixed a bug where the JSON encoder would throw circular reference errors on unknown data types, including numpy floats.

## [1.1.11] - 2019-09-23
### Fixed
- Fix testing.CogniteClientMock so it is possible to get attributes on child which have not been explicitly in the CogniteClientMock constructor

## [1.1.10] - 2019-09-23
### Fixed
- Fix testing.CogniteClientMock so it is possible to get child mock not explicitly defined

### Added
- `list` and `__call__` methods for events now support list parameters for `root_asset_ids`, `root_asset_external_ids`.

## [1.1.9] - 2019-09-20
### Changed
- Renamed testing.mock_cognite_client to testing.monkeypatch_cognite_client

### Added
- testing.CogniteClientMock object

## [1.1.8] - 2019-09-19
### Added
- Support for aggregated properties of assets.
- `Asset` and `AssetList` classes now have a `sequences` function which retrieves related sequences.
- Support for partitioned listing of assets and events.

### Changed
- `list` and `__call__` methods for assets now support list parameters for `root_ids`, `root_external_ids`.
- Sequences API no longer supports column ids, all relevant functions have been changed to only use external ids.

### Fixed
- Fixed a bug in time series pagination where getting 100k dense datapoints would cause a missing id error.
- Sequences retrieve functions fixed to match API change, to single item per retrieve.
- Sequences retrieve/insert functions fixed to match API change to take lists of external ids.

## [1.1.7] - 2019-09-13
### Fixed
- `testing.mock_cognite_client()` so that it still accepts arguments after exiting from mock context.

## [1.1.6] - 2019-09-12
### Fixed
- `testing.mock_cognite_client()` so that the mocked CogniteClient may accept arguments.

## [1.1.5] - 2019-09-12
### Added
- Method `files.download_to_path` for streaming a file to a specific path

## [1.1.4] - 2019-09-12
### Added
- `root_asset_ids` parameter for time series list.

### Changed
- Formatted output in jupyter notebooks for `SequenceData`.
- `retrieve_latest` function in theDatapoints API extended to support more than 100 items.
- Log requests at DEBUG level instead of INFO.

## [1.1.3] - 2019-09-05
### Changed
- Disabled automatic handling of cookies on the requests session objects

### Fixed
- `to_pandas` method on CogniteResource in the case of objects without metadata

## [1.1.2] - 2019-08-28
### Added
- `limit` parameter on sequence data retrieval.
- Support for relationships exposed through experimental client.
- `end` parameter of sequence.data retrieval and range delete accepts -1 to indicate last index of sequence.

### Changed
- Output in jupyter notebooks is now pandas-like by default, instead of outputting long json strings.

### Fixed
- id parameters and timestamps now accept any integer type including numpy.int64, so values from dataframes can be passed directly.
- Compatibility fix for renaming of sequences cursor and start/end parameters in the API.

## [1.1.1] - 2019-08-23
### Added
- `complete` parameter on `datapoints.retrieve_dataframe`, used for forward-filling/interpolating intervals with missing data.
- `include_aggregate_name` option on `datapoints.retrieve_dataframe` and `DatapointsList.to_pandas`, used for removing the `|<aggregate-name>` postfix on dataframe column headers.
- datapoints.retrieve_dataframe_dict function, which returns {aggregate:dataframe} without adding aggregate names to columns
- source_created_time and source_modified_time support for files

## [1.1.0] - 2019-08-21
### Added
- New method create_hierarchy() added to assets API.
- SequencesAPI.list now accepts an asset_ids parameter for searching by asset
- SequencesDataAPI.insert now accepts a SequenceData object for easier copying
- DatapointsAPI.insert now accepts a Datapoints object for easier copying
- helper method `cognite.client.testing.mock_cognite_client()` for mocking CogniteClient
- parent_id and parent_external_id to AssetUpdate class.

### Changed
- assets.create() no longer validates asset hierarchy and sorts assets before posting. This functionality has been moved to assets.create_hierarchy().
- AssetList.files() and AssetList.events() now deduplicate results while fetching related resources, significantly reducing memory load.

## [1.0.5] - 2019-08-15
### Added
- files.create() method to enable creating a file without uploading content.
- `recursive` parameter to raw.databases.delete() for recursively deleting tables.

### Changed
- Renamed .iteritems() on SequenceData to .items()
- raw.insert() now chunks raw rows into batches of 10,000 instead of 1,000

### Fixed
- Sequences queries are now retried if safe
- .update() in all APIs now accept a subclass of CogniteResourceList as input
- Sequences datapoint retrieval updated to use the new cursor feature in the API
- Json serializiation in `__str__()` of base data classes. Now handles Decimal and Number objects.
- Now possible to create asset hierarchy using parent external id when the parent is not part of the batch being inserted.
- `name` parameter of files.upload_bytes is now required, so as not to raise an exception in the underlying API.

## [1.0.4] - 2019-08-05
### Added
- Variety of useful helper functions for Sequence and SequenceData objects, including .column_ids and .column_external_ids properties, iterators and slice operators.
- Sequences insert_dataframe function.
- Sequences delete_range function.
- Support for external id column headers in datapoints.insert_dataframe()

### Changed
- Sequences data retrieval now returns a SequenceData object.
- Sequences insert takes its parameters row data first, and no longer requires columns to be passed.
- Sequences insert now accepts tuples and raw-style data input.
- Sequences create now clears invalid fields such as 'id' in columns specification, so sequences can more easily re-use existing specifications.
- Sequence data function now require column_ids or column_external_ids to be explicitly set, rather than both being passed through a single columns field

## [1.0.3] - 2019-07-26
### Fixed
- Renamed Model.schedule_data_spec to Model.data_spec so the field from the API will be included on the object.
- Handling edge case in Sequences pagination when last datapoint retrieved is at requested end
- Fixing data points retrieval when count aggregates are missing
- Displays unexpected fields on error response from API when raising CogniteAPIError

## [1.0.2] - 2019-07-22
### Added
- Support for model hosting exposed through experimental client

### Fixed
- Handling dynamic limits in Sequences API

## [1.0.1] - 2019-07-19
### Added
- Experimental client
- Support for sequences exposed through experimental client

## [1.0.0] - 2019-07-11
### Added
- Support for all endpoints in Cognite API
- Generator with hidden cursor for all resource types
- Concurrent writes for all resources
- Distribution of "core" sdk which does not depend on pandas and numpy
- Typehints for all methods
- Support for posting an entire asset hierarchy, resolving ref_id/parent_ref_id automatically
- config attribute on CogniteClient to view current configuration.

### Changed
- Renamed methods so they reflect what the method does instead of what http method is used
- Updated documentation with automatically tested examples
- Renamed `stable` namespace to `api`
- Rewrote logic for concurrent reads of datapoints
- Renamed CogniteClient parameter `num_of_workers` to `max_workers`

### Removed
- `experimental` client in order to ensure sdk stability.<|MERGE_RESOLUTION|>--- conflicted
+++ resolved
@@ -17,14 +17,13 @@
 - `Fixed` for any bug fixes.
 - `Security` in case of vulnerabilities.
 
-## [6.15.3] - 2023-08-30
-<<<<<<< HEAD
+## [6.15.4] - 2023-08-31
 ### Improved
 - Improved validation of functions when deploying. Now uses AST parsing instead of relying on importing. 
-=======
+
+## [6.15.3] - 2023-08-30
 ### Fixed
 - Uploading files using `client.files.upload` now works when running with `pyodide`.
->>>>>>> d769a004
 
 ## [6.15.2] - 2023-08-29
 ### Improved
