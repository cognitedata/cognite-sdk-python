# Changelog
All notable changes to this project will be documented in this file.

The format is based on [Keep a Changelog](https://keepachangelog.com/en/1.0.0/),
and this project adheres to [Semantic Versioning](https://semver.org/spec/v2.0.0.html).

The changelog for SDK version 0.x.x can be found [here](https://github.com/cognitedata/cognite-sdk-python/blob/0.13/CHANGELOG.md).

Changes are grouped as follows
- `Added` for new features.
- `Changed` for changes in existing functionality.
- `Deprecated` for soon-to-be removed features.
- `Removed` for now removed features.
- `Fixed` for any bug fixes.
- `Security` in case of vulnerabilities.

<<<<<<< HEAD
## [4.11.1] - 2022-11-15
### Changed
- Detect endpoint (for Engineering Diagram detect jobs) is updated to spawn and handle multiple jobs.
### Added
- `DetectJobBundle` dataclass: A way to manage multiple files and jobs.
=======
## [4.11.1] - 2022-11-08
### Changed
- Update doc for Vision extract method
- Improve error message in `VisionExtractJob.save_annotations`
>>>>>>> 2701d107

## [4.11.0] - 2022-10-17
### Added
- Add `compute` method to `cognite.client.geospatial`

## [4.10.0] - 2022-10-11
### Added
- Add `retrieve_latest` method to `cognite.client.sequences`
- Add support for extending the expiration time of download links returned by `cognite.client.files.retrieve_download_urls()`

## [4.9.0] - 2022-10-10
### Added
- Add support for extraction pipeline configuration files
### Deprecated
- Extraction pipeline runs has been moved from `client.extraction_pipeline_runs` to `client.extraction_pipelines.runs`

## [4.8.1] - 2022-10-06
### Fixed
- Fix `__str__` function of `TransformationSchedule`

## [4.8.0] - 2022-09-30
### Added
- Add operations for geospatial rasters

## [4.7.1] - 2022-09-29

### Fixed
- Fixed the `FunctionsAPI.create` method for Windows-users by removing 
  validation of `requirements.txt`.

## [4.7.0] - 2022-09-28
### Added
- Support `tags` on `transformations`.

## [4.6.0] - 2022-09-26
### Changed
- Change geospatial.aggregate_features to support `aggregate_output`

## [4.5.4] - 2022-09-19
### Fixed
- The raw rows insert endpoint is now subject to the same retry logic as other idempotent endpoints.

## [4.5.3] - 2022-09-15
### Fixed
- Fixes the OS specific issue where the `requirements.txt`-validation failed
  with `Permission Denied` on Windows.

## [4.5.2] - 2022-09-09
### Fixed
- Fixes the issue when updating transformations with new nonce credentials


## [4.5.1] - 2022-09-08
### Fixed
- Don't depend on typing_extensions module, since we don't have it as a dependency.

## [4.5.0] - 2022-09-08
### Added
- Vision extract implementation, providing access to the corresponding [Vision Extract API](https://docs.cognite.com/api/v1/#tag/Vision).

## [4.4.3] - 2022-09-08
### Fixed
- Fixed NaN/NA value check in geospatial FeatureList

## [4.4.2] - 2022-09-07
### Fixed
- Don't import numpy in the global space in geospatial module as it's an optional dependency

## [4.4.1] - 2022-09-06
### Fixed
- Fixed FeatureList.from_geopandas to handle NaN values

## [4.4.0] - 2022-09-06
### Changed
- Change geospatial.aggregate_features to support order_by

## [4.3.0] - 2022-09-02
### Added
- Add geospatial.list_features

## [4.2.1] - 2022-08-23
### Changed
- Change timeseries datapoints' time range to start from 01.01.1900

## [4.2.0] - 2022-08-23
### Added
- OAuthInteractive credential provider. This credential provider will redirect you to a login page
and require that the user authenticates. It will also cache the token between runs.
- OAuthDeviceCode credential provider. Display a device code to enter into a trusted device.
It will also cache the token between runs.

## [4.1.2] - 2022-08-22
### Fixed
- geospatial: support asset links for features

## [4.1.1] - 2022-08-19
### Fixed
- Fixed the issue on SDK when Python installation didn't include pip.

### Added
- Added Optional dependency called functions. Usage: `pip install cognite-sdk[functions]`

## [4.1.0] - 2022-08-18
### Added
- ensure_parent parameter to client.raw.insert_dataframe method

## [4.0.1] - 2022-08-17
### Added
- OAuthClientCredentials now supports token_custom_args.

## [4.0.0] - 2022-08-15
### Changed
- Client configuration no longer respects any environment variables. There are other libraries better
suited for loading configuration from the environment (such as builtin `os` or `pydantic`). There have also
been several reports of ennvar name clash issues in tools built on top the SDK. We therefore
consider this something that should be handled by the application consuming the SDK. All configuration of
`cognite.client.CogniteClient` now happens using a `cognite.client.ClientConfig` object. Global configuration such as
`max_connection_pool_size` and other options which apply to all client instances are now configured through
the `cognite.client.global_config` object which is an instance of `cognite.client.GlobalConfig`. Examples
have been added to the docs.
- Auth has been reworked. The client configuration no longer accepts the `api_key` and `token_...` arguments.
It accepts only a single `credentials` argument which must be a `CredentialProvider` object. A few
implementations have been provided (`APIKey`, `Token`, `OAuthClientCredentials`). Example usage has
been added to the docs. More credential provider implementations will be added in the future to accommodate
other OAuth flows.

### Fixed
- A bug in the Functions SDK where the lifecycle of temporary files was not properly managed.  

## [3.9.0] - 2022-08-11
### Added
- Moved Cognite Functions from Experimental SDK to Main SDK.

## [3.8.0] - 2022-08-11
### Added
- Add ignore_unknown_ids parameter to sequences.retrieve_multiple

## [3.7.0] - 2022-08-10
### Changed
- Changed grouping of Sequence rows on insert. Each group now contains at most 100k values and at most 10k rows.

## [3.6.1] - 2022-08-10
### Fixed
- Fixed a minor casing error for the geo_location field on files

## [3.6.0] - 2022-08-10
### Added
- Add ignore_unknown_ids parameter to files.retrieve_multiple

## [3.5.0] - 2022-08-10
### Changed
- Improve type annotations. Use overloads in more places to help static type checkers.

## [3.4.3] - 2022-08-10
### Changed
- Cache result from pypi version check so it's not executed for every client instantiation.

## [3.4.2] - 2022-07-28
### Fixed
- Fix the wrong destination name in transformations.

## [3.4.1] - 2022-07-27
### Fixed
- fixed exception when printing exceptions generated on transformations creation/update.

## [3.4.0] - 2022-07-21
### Added
- added support for nonce authentication on transformations

### Changed
- if no source or destination credentials are provided on transformation create, an attempt will be made to create a session with the CogniteClient credentials, if it succeeds the aquired nonce will be used.
- if OIDC credentials are provided on transformation create/update, an attempt will be made to create a session with the given credentials, if it succeeds the aquired nonce credentials will replace the given client credentials before sending the request.

## [3.3.0] - 2022-07-21
### Added
- added the sessions API

## [3.2.0] - 2022-07-15
### Removed
- Unused cognite.client.experimental module

## [3.1.0] - 2022-07-13
### Changed
- Helper functions for conversion to/from datetime now warns on naive datetimes and their interpretation.
### Fixed
- Helper function `datetime_to_ms` now accepts timezone aware datetimes.

## [3.0.1] - 2022-07-13
### Fixed
- fixed missing README.md in package

## [3.0.0] - 2022-07-12
### Changed
- Poetry build, one single package "cognite-sdk"
- Require python 3.8 or greater (used to be 3.5 or greater)
### Removed
- support for root_asset_id and root_asset_external_id filters. use asset subtree filters instead.

## [2.56.1] - 2022-06-22
### Added
- Time series property `is_step` can now be updated.

## [2.56.0] - 2022-06-21
### Added
- added the diagrams API

## [2.55.0] - 2022-06-20

### Fixed
- Improve geospatial documentation and implement better parameter resilience for filter and feature type update

## [2.54.0] - 2022-06-17

### Added
- Allow to set the chunk size when creating or updating geospatial features

## [2.53.1] - 2022-06-17

### Fixed
- Fixed destination type decoding of `transformation.destination`

## [2.53.0] - 2022-06-16

### Added
- Annotations implementation, providing access to the corresponding [Annotations API](https://docs.cognite.com/api/v1/#tag/Annotations).
    - Added `Annotation`, `AnnotationFilter`, `AnnotationUpdate` dataclasses to `cognite.client.data_classes`
    - Added `annotations` API to `cognite.client.CogniteClient`
    - **Create** annotations with `client.annotations.create` passing `Annotation` instance(s)
    - **Suggest** annotations with `client.annotations.suggest` passing `Annotation` instance(s)
    - **Delete** annotations with `client.annotations.delete` passing the id(s) of annotation(s) to delete
    - **Filter** annotations with `client.annotations.list` passing a `AnnotationFilter `dataclass instance or a filter `dict`
    - **Update** annotations with `client.annotations.update` passing updated `Annotation` or `AnnotationUpdate` instance(s)
    - **Get single** annotation with `client.annotations.retrieve` passing the id
    - **Get multiple** annotations with `client.annotations.retrieve_multiple` passing the ids

## [2.52.0] - 2022-06-10
### Changed
- Reverted the optimizations introduced to datapoints fetching in 2.47.0 due to buggy implementation.

## [2.51.0] - 2022-06-10
### Added
- added the new geo_location field to the Asset resource

## [2.50.2] - 2022-06-09
### Fixed
- Geospatial: fix FeatureList.from_geopandas issue with optional properties

## [2.50.1] - 2022-06-07
### Fixed
- Geospatial: keep feature properties as is

## [2.50.0] - 2022-05-27
### Changed
- Geospatial: deprecate update_feature_types and add patch_feature_types

## [2.49.1] - 2022-05-19
### Changed
- Geospatial: Support dataset

## [2.49.0] - 2022-05-09
### Changed
- Geospatial: Support output selection for getting features by ids

## [2.48.0] - 2022-05-09
### Removed
- Experimental model hosting API

## [2.47.0] - 2022-05-02
### Changed
- Performance gain for `datapoints.retrieve` by grouping together time series in single requests against the underlying API.

## [2.46.1] - 2022-04-22
### Changed
- POST requests to the `sessions/revoke`-endpoint are now automatically retried

## [2.46.0] - 2022-03-29
### Changed
- Fix retrieval of empty raster in experimental geospatial api: http 204 as ok status

## [2.45.0] - 2022-03-25
### Added
- support `sequence_rows` destination type on Transformations.

## [2.44.1] - 2022-03-24
### Fixed
- fix typo in `data_set_ids` parameter type on `transformations.list`.

## [2.44.0] - 2022-03-24
### Added
- support conflict mode parameter on `transformations.schema.retrieve`.

## [2.43.1] - 2022-03-24
### Added
- update pillow dependency 9.0.0 -> 9.0.1

## [2.43.0] - 2022-03-21
### Added
- new list parameters added to `transformations.list`.

## [2.42.0] - 2022-02-11
### Added
- FeatureList.from_geopandas() improvements

## [2.41.3] - 2022-02-11
### Fixed
- example for templates view.

## [2.41.2] - 2022-02-16
### Added
- support for deleting properties and search specs in GeospatialAPI.update_feature_types(...).

## [2.40.1] - 2022-02-15
### Fixed
- geospatial examples.

## [2.40.0] - 2022-02-11
### Added
- dataSetId support for transformations.

## [2.39.1] - 2022-01-25
### Added
- pandas and geospatial dependencies optional for cognite-sdk-core.

## [2.39.0] - 2022-01-20
### Added
- geospatial API support

## [2.38.6] - 2021-12-17
### Added
- add the possibility to cancel transformation jobs.

## [2.38.5] - 2022-01-12
### Fixed
- Bug where creating/updating/deleting more than 5 transformation schedules in a single call would fail.

## [2.38.4] - 2021-12-17
### Fixed
- Bug where list generator helper will return more than chunk_size items.

## [2.38.3] - 2021-12-13
### Fixed
- Bug where client consumes all streaming content when logging request.

## [2.38.2] - 2021-12-09
### Added
- add the possibility to pass extra body fields to APIClient._create_multiple.

## [2.38.1] - 2021-12-07
### Fixed
- Bug where loading `transformations.jobs` from JSON fails for raw destinations.

## [2.38.0] - 2021-11-30
### Added
- `transformations` api client, which allows the creation, deletion, update, run and retrieval of transformations.
- `transformations.schedules` api client, which allows the schedule, unschedule and retrieval of recurring runs of a transformation.
- `transformations.notifications` api client, which allows the creation, deletion and retrieval of transformation email notifications.
- `transformations.schema` api client, which allows the retrieval of the expected schema of sql transformations based on the destination data type.
- `transformations.jobs` api client, which retrieves the  status of transformation runs.

## [2.37.1] - 2021-12-01
### Fixed
- Bug where `sequences` full update attempts to "set" column spec. "set" is not supported for sequence column spec.

## [2.37.0] - 2021-11-30
### Added
- Added support for retrieving file download urls

## [2.36.0] - 2021-11-30
### Fixed
- Changes default JSON `.dumps()` behaviour to be in strict compliance with the standard: if any NaNs or +/- Infs are encountered, an exception will now be raised.

## [2.35.0] - 2021-11-29
### Added
- Added support for `columns` update on sequences

## [2.34.0] - 2021-11-5
### Added
- Added support for `data_set_id` on template views

## [2.33.0] - 2021-10-27
### Security
- Disallow downloading files to path outside download directory in `files.download()`.

## [2.32.0] - 2021-10-04
### Added
 - Support for extraction pipelines

## [2.31.1] - 2021-09-27
### Fixed
- Fixed a bug related to handling of binary response payloads.

## [2.31.0] - 2021-08-26
### Added
- View resolver for template fields.

## [2.30.0] - 2021-08-18
### Added
- Support for Template Views

## [2.29.0] - 2021-08-16
### Added
- Raw rows are retrieved using parallel cursors when no limit is set.

## [2.28.2] - 2021-08-10
### Added
- Relationships now supports `partitions` parameter for [parallel retrieval](https://docs.cognite.com/api/v1/#section/Parallel-retrieval)

## [2.28.1] - 2021-08-10
### Changed
- debug mode now logs response payload and headers.

## [2.27.0] - 2021-07-20

### Fixed
- When using CogniteClient with the client-secret auth flow, the object would not be pickle-able (e.g. when using multiprocessing) because of an anonymous function.

## [2.26.1] - 2021-07-20

### Changed
- Optimization. Do not get windows if remaining data points is 0. Reduces number of requests when asking for 100k data points/10k aggregates from 2 to 1.

## [2.26.0] - 2021-07-08

### Added
- Support for set labels on AssetUpdate

## [2.25.0] - 2021-07-06

### Added
- filter_nodes function to ThreeDRevisionsAPI

## [2.24.0] - 2021-06-28

### Added
- ignore_unknown_ids flag to Relationships delete method

## [2.23.0] - 2021-06-25

### Added
- insert_dataframe and retrieve_dataframe methods to the Raw client

## [2.22.0] - 2021-06-22

### Added
- More contextualization job statuses
### Changed
- Refactor contextualization constant representation

## [2.21.0] - 2021-06-18

### Added
- Datasets support for labels

## [2.20.0] - 2021-06-04

### Added
- rows() in RawRowsAPI support filtering with `columns` and `min/maxLastUpdatedTime`

## [2.19.0] - 2021-05-06

### Added
- Support for /token/inspect endpoint

## [2.18.2] - 2021-04-23

### Fixed
- Bug in templates instances filter that would cause `template_names` to be ignored.

## [2.18.1] - 2021-04-22

### Added
- Configure file download/upload timeouts with `COGNITE_FILE_TRANSFER_TIMEOUT` environment variable or
`file_transfer_timeout` parameter on `CogniteClient`.

### Changed
- Increased default file transfer timeout from 180 to 600 seconds
- Retry more failure modes (read timeouts, 502, 503, 504) for files upload/download requests.

## [2.18.0] - 2021-04-20

### Changed
- `COGNITE_DISABLE_SSL` now also covers ssl verification on IDP endpoints used for generating tokens.


## [2.17.1] - 2021-04-13

### Added
- `created_time`, and `last_updated_time` to template data classes.
- `data_set_id` to template instance data class.


## [2.17.0] - 2021-03-26

### Changed
- Ignore exceptions from pypi version check and reduce its timeout to 5 seconds.

### Fixed
- Only 200/201/202 is treated as succesfull response. 301 led to json decoding errors -
now handled gracefully.
- datasets create limit was set to 1000 in the sdk, leading to cases of 400 from the api where the limit is 10.

### Added
- Support for specifying proxies in the CogniteClient constructor

### Removed
- py.typed file. Will not declare library as typed until we run a typechecker on the codebase.


## [2.16.0] - 2021-03-24

### Added
- support for templates.
- date-based `cdf-version` header.

## [2.15.0] - 2021-03-12

### Added
- `createdTime` field on raw dbs and tables.

## [2.14.0] - 2021-03-18

### Added
- dropna argument to insert_dataframe method in DatapointsAPI

## [2.13.0] - 2021-03-12

### Added
- `sortByNodeId` and `partitions` query parameters to `list_nodes` method.

## [2.12.2] - 2021-03-11

### Fixed
- CogniteAPIError raised (instead of internal KeyError) when inserting a RAW row without a key.

## [2.12.1] - 2021-03-09

### Fixed
- CogniteMissingClientError raised when creating relationship with malformed body.

## [2.12.0] - 2021-03-04

### Changed
- Move Entity matching API from beta to v1.

## [2.11.1] - 2021-02-18

### Changed
- Resources are now more lenient on which types they accept in for labels

## [2.11.0] - 2021-02-18

### Changed
- Entity matching fit will flatten dictionaries and resources to "metadata.subfield" similar to pipelines.

### Added
- Relationships now support update

## [2.10.7] - 2021-02-02

### Fixed
- Relationships API list calls via the generator now support `chunk_size` as parameter.

## [2.10.6] - 2021-02-02

### Fixed
- Retry urllib3.NewConnectionError when it isn't in the context of a ConnectionRefusedError

## [2.10.5] - 2021-01-25

### Fixed
- Fixed asset subtree not returning an object with id->item cache for use in .get

## [2.10.4] - 2020-12-14

### Changed
- Relationships filter will now chain filters on large amounts of sources or targets in batches of 1000 rather than 100.


## [2.10.3] - 2020-12-09

### Fixed
- Retries now have backup time tracking per request, rather than occasionally shared between threads.
- Sequences delete ranges now no longer gives an error if no data is present

## [2.10.2] - 2020-12-08

### Fixed
- Set geoLocation.type in files to "Feature" if missing

## [2.10.1] - 2020-12-03

### Added
- Chaining of requests to the relationships list method,
allowing the method to take arbitrarily long lists for `source_external_ids` and `target_external_ids`

## [2.10.0] - 2020-12-01

### Added
- Authentication token generation and lifecycle management

## [2.9.0] - 2020-11-25

### Added
- Entity matching API is now available in the beta client.

## [2.8.0] - 2020-11-23

### Changed
- Move relationships to release python SDK

## [2.7.0] - 2020-11-10

### Added
- `fetch_resources` parameter to the relationships `list` and `retrieve_multiple` methods, which attempts to fetch the resource referenced in the relationship.

## [2.6.4] - 2020-11-10

### Fixed
- Fixed a bug where 429 was not retried on all endpoints

## [2.6.3] - 2020-11-06

### Fixed
- Resource metadata should be able to set empty using `.metadata.set(None)` or `.metadata.set({})`.

## [2.6.2] - 2020-11-05

### Fixed
- Asset retrieve subtree should return empty AssetList if asset does not exist.

## [2.6.1] - 2020-10-30

### Added
- `geospatial` to list of valid relationship resource types.

## [2.6.0] - 2020-10-26

### Changed
- Relationships list should take dataset internal and external id as different parameters.

## [2.5.4] - 2020-10-22

### Fixed
- `_is_retryable` didn't handle clusters with a dash in the name.

## [2.5.3] - 2020-10-14

### Fixed
- `delete_ranges` didn't cast string timestamp into number properly.

## [2.5.2] - 2020-10-06

### Fixed
- `labels` in FileMetadata is not cast correctly to a list of `Label` objects.

## [2.5.1] - 2020-10-01
- Include `py.typed` file in sdk distribution

## [2.5.0] - 2020-09-25

### Added
- Relationships beta support.

### Removed
- Experimental Model Hosting client.

## [2.4.3] - 2020-09-18
- Increase raw rows list limit to 10,000

## [2.4.2] - 2020-09-10
- Fixed a bug where urls with query parameters were excluded from the retryable endpoints.

## [2.4.1] - 2020-09-09

### Changed
- Generator-based listing now supports partitions. Example:
  ``` python
  for asset in client.assets(partitions=10):
    # do something
  ```

## [2.4.0] - 2020-08-31

### Added
- New 'directory' in Files

## [2.3.0] - 2020-08-25

### Changed
- Add support for mypy and other type checking tools by adding packaging type information

## [2.2.2] - 2020-08-18

### Fixed
- HTTP transport logic to better handle retrying of connection errors
- read timeouts will now raise a CogniteReadTimeout
- connection errors will now raise a CogniteConnectionError, while connection refused errors will raise the more
 specific CogniteConnectionRefused exception.

### Added
- Jitter to exponential backoff on retries

### Changed
- Make HTTP requests no longer follow redirects by default
- All exceptions now inherit from CogniteException

## [2.2.1] - 2020-08-17

### Added
- Fixed a bug where `/timeseries/list` was missing from the retryable endpoints.

## [2.2.0] - 2020-08-14

### Added
- Files labelling support

## [2.1.1] - 2020-08-13

### Fixed
- Fixed a bug where only v1 endpoints (not playground) could be added as retryable

## [2.1.1] - 2020-08-04

### Fixed
- Calls to datapoints `retrieve_dataframe` with `complete="fill"` would break using Pandas version 1.1.0 because it raises TypeError when calling `.interpolate(...)` on a dataframe with no columns.

## [2.1.0] - 2020-07-22

### Added
- Support for passing a single string to `AssetUpdate().labels.add` and `AssetUpdate().labels.remove`. Both a single string and a list of strings is supported. Example:
  ```python
  # using a single string
  my_update = AssetUpdate(id=1).labels.add("PUMP").labels.remove("VALVE")
  res = c.assets.update(my_update)

  # using a list of strings
  my_update = AssetUpdate(id=1).labels.add(["PUMP", "ROTATING_EQUIPMENT"]).labels.remove(["VALVE"])
  res = c.assets.update(my_update)
  ```

## [2.0.0] - 2020-07-17

### Changed
- The interface to interact with labels has changed. A new, improved interface is now in place to make it easier to work with CDF labels. The new interface behaves this way:
  ```python
  # crate label definition(s)
  client.labels.create(LabelDefinition(external_id="PUMP", name="Pump", description="Pump equipment"))
  # ... or multiple
  client.labels.create([LabelDefinition(external_id="PUMP"), LabelDefinition(external_id="VALVE")])

  # list label definitions
  label_definitions = client.labels.list(name="Pump")

  # delete label definitions
  client.labels.delete("PUMP")
  # ... or multiple
  client.labels.delete(["PUMP", "VALVE"])

  # create an asset with label
  asset = Asset(name="my_pump", labels=[Label(external_id="PUMP")])
  client.assets.create(assets)

  # filter assets by labels
  my_label_filter = LabelFilter(contains_all=["PUMP", "VERIFIED"])
  asset_list = client.assets.list(labels=my_label_filter)

  # attach/detach labels to/from assets
  my_update = AssetUpdate(id=1).labels.add(["PUMP"]).labels.remove(["VALVE"])
  res = c.assets.update(my_update)
  ```

### Fixed
- Fixed bug where `_call_` in SequencesAPI (`client.sequences`) was incorrectly returning a `GET` method instead of `POST`.

## [1.8.1] - 2020-07-07
### Changed
- For 3d mappings delete, only use node_id and asset_id pairs in delete request to avoid potential bad request.
- Support attaching/detaching multiple labels on assets in a single method

## [1.8.0] - 2020-06-30
### Added
- Synthetic timeseries endpoint for DatapointsApi
- Labels endpoint support
- Assets labelling support
- Support for unique value aggregation for events.

### Changed
- When `debug=true`, redirects are shown more clearly.

## [1.7.0] - 2020-06-03
### Fixed
- datasetId is kept as an integer in dataframes.

### Changed
- Internal list of retryable endpoints was changed to a class variable so it can be modified.

## [1.6.0] - 2020-04-28
### Added
- Support events filtering by ongoing events (events without `end_time` defined)
- Support events filtering by active timerange of event
- Support files metadata filtering by `asset_external_ids`
- Aggregation endpoint for Assets, DataSets, Events, Files, Sequences and TimeSeries API

## [1.5.2] - 2020-04-02
### Added
- Support for security categories on file methods

## [1.5.1] - 2020-04-01
### Added
- Support for security categories on files
- active_at_time on relationships

### Fixed
- No longer retry calls to /files/initupload
- Retry retryable POST endpoints in datasets API

## [1.5.0] - 2020-03-12
### Added
- DataSets API and support for this in assets, events, time series, files and sequences.
- .asset helper function on time series.
- asset external id filter on time series.

## [1.4.13] - 2020-03-03
### Added
- Relationship list supports multiple sources, targets, relationship types and datasets.

## [1.4.12] - 2020-03-02

### Fixed
- Fixed a bug in file uploads where fields other than name were not being passed to uploaded directories.

## [1.4.11] - 2020-02-21

### Changed
- Datapoint insertion changed to be less memory intensive.

### Fixed
- Fixed a bug where add service account to group expected items in response.
- Jupyter notebook output and non-camel cased to_pandas uses nullable int fields instead of float for relevant fields.

## [1.4.10] - 2020-01-24
### Added
- Support for the error field for synthetic time series query in the experimental client.
- Support for retrieving data from multiple sequences at once.

## [1.4.9] - 2019-12-19

### Fixed
- Fixed a bug where datapoints `retrieve` could return less than limit even if there were more datapoints.
- Fixed an issue where `insert_dataframe` would give an error with older pandas versions.

## [1.4.8] - 2019-12-19

### Added
- Support for `ignore_unknown_ids` on time series `retrieve_multiple`, `delete` and datapoints `retrieve` and `latest` and related endpoints.
- Support for asset subtree filters on files, sequences, and time series.
- Support for parent external id filters on assets.
- Synthetic datapoints retrieve has additional functions including variable replacement and sympy support.

### Changed
- Synthetic datapoints now return errors in the `.error` field, in the jupyter output, and optionally in pandas dataframes if `include_errors` is set.

## [1.4.7] - 2019-12-05

### Added
- Support for synthetic time series queries in the experimental client.
- parent external id filter added for assets.

### Fixed
- startTime in event dataframes is now a nullable int dtype, consistent with endTime.

## [1.4.6] - 2019-12-02

### Fixed
- Fixed notebook output for Asset, Datapoint and Raw.

## [1.4.5] - 2019-12-02

### Changed

- The ModelHostingAPI now calls Model Hosting endpoints in playground instead of 0.6.

## [1.4.4] - 2019-11-29

### Added
 - Option to turn off version checking from CogniteClient constructor

### Changed
- In sequences create, the column definitions object accepts both camelCased and snake_cased keys.
- Retry 429 on all endpoints

### Fixed
- Fixed notebook output for DatapointsList

## [1.4.3] - 2019-11-27
### Fixed
- In Jupyter notebooks, the output from built-in list types is no longer camel cased.

## [1.4.2] - 2019-11-27

### Changed
- In the 3D API, the call and list methods now include all models by default instead of only unpublished ones.
- In Jupyter notebooks, the output from built-in types is no longer camel cased.

### Added
- Support for filtering events by asset subtree ids.

## [1.4.1] - 2019-11-18

### Added
- Support for filtering events by asset external id.
- query parameter on asset search.
- `ignore_unknown_ids` parameter on asset and events method `delete` and `retrieve_multiple`.

## [1.4.0] - 2019-11-14

### Changed
- In the ModelHostingAPI, models, versions and schedules are now referenced by name instead of id. The ids are no longer available.
- In the ModelHostingAPI, functions related to model versions are moved from the ModelsAPI to the new ModelVersionsAPI.
- In the ModelHostingAPI, the model names must be unique. Also, the version names and schedule names must be unique per model.
- Default value for `limit` in search method is now 100 instead of None to clarify api default behaviour when no limit is passed.

## [1.3.4] - 2019-11-07

### Changed
- Error 500's are no longer retried by default, only HTTP 429, 502, 503, 504 are.
- Optimized HTTP calls by caching user agent.
- Relationship filtering is now integrated into `list` instead of `search`.
- Sequences `insert_dataframe` parameter `external_id_headers` documentation updated.
- Type hints for several objects formerly `Dict[str, Any]` improved along with introducing matching dict derived classes.

### Fixed
- `source_created_time` and `source_modified_time` on files now displayed as time fields.
- Fixed pagination for `include_outside_points` and other edge cases in datapoints.
- Fixed a bug where `insert_dataframe` with strings caused a numpy error.

### Added
- Relationships can now have sequences as source or target.

## [1.3.3] - 2019-10-21

### Changed
- Datapoints insert dataframe function will check for infinity values.
- Allow for multiple calls to .add / .remove in object updates such as metadata, without later calls overwriting former.
- List time series now ignores the include_metadata parameter.

### Added
- Advanced list endpoint is used for listing time series, adding several new filters and partitions.

## [1.3.2] - 2019-10-16

### Added
- Datapoints objects now store is_string, is_step and unit to allow for better interpretation of the data.
- Sorting when listing events
- Added a search function in the relationships API.

### Changed
- `list` and `__call__` methods for files now support list parameters for `root_ids`, `root_external_ids`.
- retrieve_dataframe with `complete` using Datapoints fields instead of retrieving time series metadata.

### Fixed
- Fixed chunking logic in list_generator to always return last partial chunk.
- Fixed an error on missing target/source in relationships.

## [1.3.1] - 2019-10-09
### Fixed
- Fixed support for totalVariation aggregate completion.
- Changed conversion of raw RowList to pandas DataFrame to handle missing values (in columns) across the rows. This also fixes the bug where one-off values would be distributed to all rows in the DataFrame (unknown bug).

## [1.3.0] - 2019-10-03
### Changed
- Sequences officially released and no longer considered experimental.
- Sequences data insert no longer takes a default value for columns.

## [1.2.1] - 2019-10-01
### Fixed
- Tokens are sent with the correct "Authorization" header instead of "Authentication".

## [1.2.0] - 2019-10-01
### Added
- Support for authenticating with bearer tokens. Can now supply a jwt or jwt-factory to CogniteClient. This token will override any api-key which has been set.

## [1.1.12] - 2019-10-01
### Fixed
- Fixed a bug in time series pagination where getting 100k datapoints could cause a missing id error when using include_outside_points.
- SequencesData `to_pandas` no longer returns NaN on integer zero columns.
- Fixed a bug where the JSON encoder would throw circular reference errors on unknown data types, including numpy floats.

## [1.1.11] - 2019-09-23
### Fixed
- Fix testing.CogniteClientMock so it is possible to get attributes on child which have not been explicitly in the CogniteClientMock constructor

## [1.1.10] - 2019-09-23
### Fixed
- Fix testing.CogniteClientMock so it is possible to get child mock not explicitly defined

### Added
- `list` and `__call__` methods for events now support list parameters for `root_asset_ids`, `root_asset_external_ids`.

## [1.1.9] - 2019-09-20
### Changed
- Renamed testing.mock_cognite_client to testing.monkeypatch_cognite_client

### Added
- testing.CogniteClientMock object

## [1.1.8] - 2019-09-19
### Added
- Support for aggregated properties of assets.
- `Asset` and `AssetList` classes now have a `sequences` function which retrieves related sequences.
- Support for partitioned listing of assets and events.

### Changed
- `list` and `__call__` methods for assets now support list parameters for `root_ids`, `root_external_ids`.
- Sequences API no longer supports column ids, all relevant functions have been changed to only use external ids.

### Fixed
- Fixed a bug in time series pagination where getting 100k dense datapoints would cause a missing id error.
- Sequences retrieve functions fixed to match API change, to single item per retrieve.
- Sequences retrieve/insert functions fixed to match API change to take lists of external ids.

## [1.1.7] - 2019-09-13
### Fixed
- `testing.mock_cognite_client()` so that it still accepts arguments after exiting from mock context.

## [1.1.6] - 2019-09-12
### Fixed
- `testing.mock_cognite_client()` so that the mocked CogniteClient may accept arguments.

## [1.1.5] - 2019-09-12
### Added
- Method `files.download_to_path` for streaming a file to a specific path

## [1.1.4] - 2019-09-12
### Added
- `root_asset_ids` parameter for time series list.

### Changed
- Formatted output in jupyter notebooks for `SequenceData`.
- `retrieve_latest` function in theDatapoints API extended to support more than 100 items.
- Log requests at DEBUG level instead of INFO.

## [1.1.3] - 2019-09-05
### Changed
- Disabled automatic handling of cookies on the requests session objects

### Fixed
- `to_pandas` method on CogniteResource in the case of objects without metadata

## [1.1.2] - 2019-08-28
### Added
- `limit` parameter on sequence data retrieval.
- Support for relationships exposed through experimental client.
- `end` parameter of sequence.data retrieval and range delete accepts -1 to indicate last index of sequence.

### Changed
- Output in jupyter notebooks is now pandas-like by default, instead of outputting long json strings.

### Fixed
- id parameters and timestamps now accept any integer type including numpy.int64, so values from dataframes can be passed directly.
- Compatibility fix for renaming of sequences cursor and start/end parameters in the API.

## [1.1.1] - 2019-08-23
### Added
- `complete` parameter on `datapoints.retrieve_dataframe`, used for forward-filling/interpolating intervals with missing data.
- `include_aggregate_names` option on `datapoints.retrieve_dataframe` and `DatapointsList.to_pandas`, used for removing the `|<aggregate-name>` postfix on dataframe column headers.
- datapoints.retrieve_dataframe_dict function, which returns {aggregate:dataframe} without adding aggregate names to columns
- source_created_time and source_modified_time support for files

## [1.1.0] - 2019-08-21
### Added
- New method create_hierarchy() added to assets API.
- SequencesAPI.list now accepts an asset_ids parameter for searching by asset
- SequencesDataAPI.insert now accepts a SequenceData object for easier copying
- DatapointsAPI.insert now accepts a Datapoints object for easier copying
- helper method `cognite.client.testing.mock_cognite_client()` for mocking CogniteClient
- parent_id and parent_external_id to AssetUpdate class.

### Changed
- assets.create() no longer validates asset hierarchy and sorts assets before posting. This functionality has been moved to assets.create_hierarchy().
- AssetList.files() and AssetList.events() now deduplicate results while fetching related resources, significantly reducing memory load.

## [1.0.5] - 2019-08-15
### Added
- files.create() method to enable creating a file without uploading content.
- `recursive` parameter to raw.databases.delete() for recursively deleting tables.

### Changed
- Renamed .iteritems() on SequenceData to .items()
- raw.insert() now chunks raw rows into batches of 10,000 instead of 1,000

### Fixed
- Sequences queries are now retried if safe
- .update() in all APIs now accept a subclass of CogniteResourceList as input
- Sequences datapoint retrieval updated to use the new cursor feature in the API
- Json serializiation in `__str__()` of base data classes. Now handles Decimal and Number objects.
- Now possible to create asset hierarchy using parent external id when the parent is not part of the batch being inserted.
- `name` parameter of files.upload_bytes is now required, so as not to raise an exception in the underlying API.

## [1.0.4] - 2019-08-05
### Added
- Variety of useful helper functions for Sequence and SequenceData objects, including .column_ids and .column_external_ids properties, iterators and slice operators.
- Sequences insert_dataframe function.
- Sequences delete_range function.
- Support for external id column headers in datapoints.insert_dataframe()

### Changed
- Sequences data retrieval now returns a SequenceData object.
- Sequences insert takes its parameters row data first, and no longer requires columns to be passed.
- Sequences insert now accepts tuples and raw-style data input.
- Sequences create now clears invalid fields such as 'id' in columns specification, so sequences can more easily re-use existing specifications.
- Sequence data function now require column_ids or column_external_ids to be explicitly set, rather than both being passed through a single columns field

## [1.0.3] - 2019-07-26
### Fixed
- Renamed Model.schedule_data_spec to Model.data_spec so the field from the API will be included on the object.
- Handling edge case in Sequences pagination when last datapoint retrieved is at requested end
- Fixing data points retrieval when count aggregates are missing
- Displays unexpected fields on error response from API when raising CogniteAPIError

## [1.0.2] - 2019-07-22
### Added
- Support for model hosting exposed through experimental client

### Fixed
- Handling dynamic limits in Sequences API

## [1.0.1] - 2019-07-19
### Added
- Experimental client
- Support for sequences exposed through experimental client

## [1.0.0] - 2019-07-11
### Added
- Support for all endpoints in Cognite API
- Generator with hidden cursor for all resource types
- Concurrent writes for all resources
- Distribution of "core" sdk which does not depend on pandas and numpy
- Typehints for all methods
- Support for posting an entire asset hierarchy, resolving ref_id/parent_ref_id automatically
- config attribute on CogniteClient to view current configuration.

### Changed
- Renamed methods so they reflect what the method does instead of what http method is used
- Updated documentation with automatically tested examples
- Renamed `stable` namespace to `api`
- Rewrote logic for concurrent reads of datapoints
- Renamed CogniteClient parameter `num_of_workers` to `max_workers`

### Removed
- `experimental` client in order to ensure sdk stability.<|MERGE_RESOLUTION|>--- conflicted
+++ resolved
@@ -14,18 +14,16 @@
 - `Fixed` for any bug fixes.
 - `Security` in case of vulnerabilities.
 
-<<<<<<< HEAD
-## [4.11.1] - 2022-11-15
+## [4.11.2] - 2022-11-16
 ### Changed
 - Detect endpoint (for Engineering Diagram detect jobs) is updated to spawn and handle multiple jobs.
 ### Added
 - `DetectJobBundle` dataclass: A way to manage multiple files and jobs.
-=======
+
 ## [4.11.1] - 2022-11-08
 ### Changed
 - Update doc for Vision extract method
 - Improve error message in `VisionExtractJob.save_annotations`
->>>>>>> 2701d107
 
 ## [4.11.0] - 2022-10-17
 ### Added
