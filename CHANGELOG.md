# Changelog
All notable changes to this project will be documented in this file.

The format is based on [Keep a Changelog](https://keepachangelog.com/en/1.0.0/),
and this project adheres to [Semantic Versioning](https://semver.org/spec/v2.0.0.html).

The changelog for SDK version 0.x.x can be found [here](https://github.com/cognitedata/cognite-sdk-python/blob/0.13/CHANGELOG.md).

For users wanting to upgrade major version, a migration guide can be found [here](MIGRATION_GUIDE.md).

Changes are grouped as follows
- `Added` for new features.
- `Changed` for changes in existing functionality.
- `Deprecated` for soon-to-be removed features.
- `Improved` for transparent changes, e.g. better performance.
- `Removed` for now removed features.
- `Fixed` for any bug fixes.
- `Security` in case of vulnerabilities.

## [7.54.14] - 2024-08-19
<<<<<<< HEAD
### Added
- [Feature Preview - beta] Support for `client.workflows.triggers`.
=======
### Fixed
- [Feature Preview - alpha] fix `files.upload_content`, `files.upload_content_bytes` and 
  `files.multipart_upload_content_session`
>>>>>>> e0d1f398

## [7.54.13] - 2024-08-13
### Added
- [Feature Preview - alpha] Support for `instanceId` in the `client.files.retrieve`, `client.files.retrieve_multiple`,
  `client.files.update`, `client.files.retrieve_download_urls`, `client.files.download_bytes`, `client.files.download_to_path`,
  `client.files.download`. 
- [Feature Preview - alpha] Add three new methods for uploading content: `client.files.upload_content`, 
  `client.files.upload_content_bytes`, `client.files.multipart_upload_content_session`.

  This is an experimental feature and may change without warning.

## [7.54.12] - 2024-08-08
### Fixed
- NodeList and EdgeList (and subclasses) now expects an instance ID, `(space, external_id)` in the `.get` method.
  Using just an `external_id` is still possible, but deprecated as it is ambiguous in the absence of the space
  identifier, and will just return the last matching instance (as previously).
- SpaceList.get now works and expects a space identifier in the `.get` method.

## [7.54.11] - 2024-07-26
### Fixed
- Creating a Group with an `UnknownAcl` supported by the API no longer raises a client-side `ValueError` after
  successfully creating the group.

## [7.54.10] - 2024-07-26
### Changed
- Added option to add last_updated_time to the index of client.raw.rows.retrieve_dataframe.

## [7.54.9] - 2024-07-22
### Changed
- [Feature Preview] Updated the Core Model to require keyword arguments for all classes and include
  docstring.

## [7.54.8] - 2024-07-22
### Added
- The method `client.functions.schedules.retrieve` now accepts the missing parameter `ignore_unknown_ids` as well
  as retrieving multiple schedules at once.
- The method `client.functions.schedules.create` now supports creating using a `FunctionScheduleWrite` object.

### Changed
- When creating a new function schedule without specifying `description`, the default value is now
  correctly set to `None` instead of `""`.

## [7.54.7] - 2024-07-22
### Fixed
- The method `client.three_d.models.update` no longer accepts `ThreeDModelWrite` as this will raise a `ValueError`.
- The method `client.three_d.models.create` now supports creating multiple models with different metdata fields
  in a single call.

## [7.54.6] - 2024-07-19
### Fixed
- In the data classe, `NodeApply` and `EdgeApply` the argument `camel_case=False` is now
  respected in `.dump()`.

## [7.54.5] - 2024-07-19
### Changed
- [Feature Preview] Updated the Core Model to the newest version released on July 12th, 2024. The
  introduction of the `Cognite` prefix for all classes.

## [7.54.4] - 2024-07-19
### Changed
- Instance classes like `Node` and `NodeList` now expand properties by default in notebook-like environments.

## [7.54.3] - 2024-07-18
### Added
- [Feature Preview] Support for `enum` as container property type in the data modeling APIs. Note that this is not
  yet supported in the API, and is an experimental feature that may change without warning.

## [7.54.2] - 2024-07-16
### Fixed
- A bug in the list method of the RelationshipsAPI that could cause a thread deadlock.

## [7.54.1] - 2024-07-15
### Fixed
- Calling `client.functions.retrieve` or `client.functions.delete` with more than 10 ids no longer
  raises a `CogniteAPIError`.
- Iterating over functions using `client.functions` or `client.functions(...)` no longer raises a `CogniteAPIError`.
### Added
- Added missing filter parameter `metadata` to `client.functions.list`.
### Changed
- When creating a new function without specifying `description` or `owner`, the default values are now
  correctly set to `None` instead of `""`.

## [7.54.0] - 2024-07-12
### Added
- In the `client.data_modeling.instances` the methods `.search`, `.retrieve`,`.list`, `.query`, and `.sync` now
  support the `include_typing` parameter. This parameter is used to include typing information in the response,
  that can be accessed via the `.typing` attribute on the result object.

## [7.53.4] - 2024-07-11
### Added
- `FilesAPI.upload_bytes` and `FilesAPI.upload` are updated to be compatible with Private Link projects.

## [7.53.3] - 2024-07-11
### Added
- [Feature Preview - alpha] Support for `instanceId` in the `client.time_series` `.retrieve`, `.retrieve_multiple`,
  and `.update` methods. This is an experimental feature and may change without warning.

## [7.53.2] - 2024-07-03
### Fixed
- If you derived from `TypedNode` or `TypedEdge`, and then derived the `load` method would not include the parent
  class properties. Same if you used multiple inheritance. This is now fixed.
### Added
- [Feature Preview - alpha] Core Model, available `cognite.client.data_classes import cdm`.

## [7.53.1] - 2024-07-02
### Fixed
- In the new `retrieve_nodes` and `retrieve_edges` methods in the `client.data_modeling.instances` module, if you
  give the identifier of a single node or edge, you will now get a single `TypedNode` or `TypedEdge` instance back.

## [7.53.0] - 2024-07-02
### Added
- New classes `TypedNode` and `TypedEdge` (in addition to `TypedNodeApply` and `TypedEdgeApply`) to be used as
  base classes for user created classes that represent nodes and edges with properties in a specific view. For example,
  is you have a view `Person` with properties `name` and `age`, you can create a class `Person` that inherits from
  `TypedNode` and add properties `name` and `age` to it. This class can then be used with the
  `client.data_modeling.instances.retrieve(..)`, `.apply(...)`, `.list(...)` and `.search(...)` methods.

## [7.52.3] - 2024-06-27
### Added
- Added `partitions` parameter to `retrieve_dataframe()` method of the `RawRowsAPI`.

## [7.52.2] - 2024-06-26
### Added
- Alpha feature: `client.time_series.data` support for `instance_id` in `insert`, `insert_multiple`,
  `delete`, and `retrieve` methods. This is an experimental feature and may change without warning.

## [7.52.1] - 2024-06-26
### Fixed
- Calling `.extend` on a `NodeListWithCursor` or `EdgeListWithCursor` no longer raises a `TypeError`.

## [7.52.0] - 2024-06-19
### Added
- Support the `immutable` flag on container/view properties

## [7.51.1] - 2024-06-18
### Added
- Added support for serializing Node/Edge properties of type `list` of `NodeId` and `DirectRelationReference`,
  `date`, `datetime` and list of `date` and `datetime` to `json` format.

## [7.51.0] - 2024-06-16
### Added
- Support for iterating over `Functions`, `FunctionSchedules`, `DatapointSubscriptions`, `Transformations`,
  `TransformationSchedules`, `TransformationNotifications`, `ExtractionPipelines`, `Workflows`, `WorkflowVersions`.

## [7.50.0] - 2024-06-14
### Changed
- DatapointsAPI support for timezones and calendar-based aggregates reaches general availability (GA).
### Deprecated
- The function `DatapointsAPI.retrieve_dataframe_in_tz` is deprecated. Use the other retrieve methods instead
  and pass in `timezone`.

## [7.49.2] - 2024-06-12
### Fixed
- Converting rows (`RowList` and `RowListWrite`) to a pandas DataFrame no longer silently drops rows that do not have
  any columnar data.

## [7.49.1] - 2024-06-11
### Fixed
- Fixes resetting dataSetId to None in a ThreeDModelUpdate.

## [7.49.0] - 2024-06-05
### Added
- `WorkfowExecutionAPI.list` now allows filtering by execution status.

## [7.48.1] - 2024-06-04
### Fixed
- A bug introduced in `7.45.0` that would short-circuit raw datapoint queries too early when a lot of time series was
  requested at the same time, and `include_outside_points=True` was used (empty cursor are to be expected).

## [7.48.0] - 2024-06-04
### Changed
- Mark Data Workflows SDK implementation as Generally Available.

## [7.47.0] - 2024-06-04
### Added
- Support for retrieving `Labels`, `client.labels.retrieve`.

## [7.46.2] - 2024-06-03
### Added
- Added option for silencing `FeaturePreviewWarnings` in the `cognite.client.global_config`.

## [7.46.1] - 2024-05-31
### Fixed
- Pyodide issue related to missing tzdata package.

## [7.46.0] - 2024-05-31
### Added
- `RawRowsAPI.insert_dataframe` now has a new `dropna` setting (defaulting to True, as this would otherwise raise later).

## [7.45.0] - 2024-05-31
### Added
- DatapointsAPI now support `timezone` and new calendar-based granularities like `month`, `quarter` and `year`.
  These API features are in beta, and the SDK implementation in alpha, meaning breaking changes can
  occur without warning. Set beta header to avoid warning. Users of `retrieve_dataframe_in_tz` should
  consider preparing to upgrade as soon as the features reach general availability (GA).

## [7.44.1] - 2024-05-24
### Added
- Missing parameter `timeout` to `client.transformations.preview`.

## [7.44.0] - 2024-05-24
### Added
- New utility function `datetime_to_ms_iso_timestamp` in `cognite.client.utils` to convert a datetime object
  to a string representing a timestamp in the format expected by the Cognite GraphQL API.

## [7.43.6] - 2024-05-27
### Improved
- JSON is no longer attempted decoded when e.g. expecting protobuf, which currently leads to a small performance
  improvement for datapoints fetching.

## [7.43.5] - 2024-05-22
### Fixed
- Transformation schemas no longer raise when loaded into its resource type.

## [7.43.4] - 2024-05-20
### Fixed
- The data modeling APIs (Views, Containers, Data Models and Spaces) limits for create, retrieve, delete,
  and list were not matching the API spec, causing the SDK to wrongly split large calls into too few requests.
  This means that the SDK will no longer raise a `CogniteAPIError` if you, for example, try to delete
  more than 100 containers in a single method call.

## [7.43.3] - 2024-05-15
### Fixed
- Identity providers that return `expires_in` as a string no longer causes `TypeError` when authenticating.

## [7.43.2] - 2024-05-10
### Fixed
- In containers, `PropertyType` `Text` required parameter `collation` is now optional when `load()`ing, matching the API spec.

## [7.43.1] - 2024-05-10
### Fixed
- `RawRowsAPI.insert()` silently ignored rows of type `RowWriteList`.

## [7.43.0] - 2024-05-09
### Added
- Added new data classes to the contextualization module to simplify configuring diagram detect options: `DiagramDetectConfig`,`ConnectionFlags`, `CustomizeFuzziness`, `DirectionWeights`.
- `DiagramsAPI.detect()` method's parameter `configuration` now also accepts `DiagramDetectConfig` instances.

## [7.42.0] - 2024-05-06
### Changed
- Breaking change: the `workflows.executions.cancel` method now only allows cancelling one execution at a time to reflect its non-atomic operation.

## [7.41.1] - 2024-05-06
### Fixed
- An edge case when a request for datapoints from several hundred time series (with specific finite limits) would return
  more datapoints than the user-specified limit.

## [7.41.0] - 2024-04-30
### Added
- Support for Status Codes in the DatapointsAPI and DatapointSubscriptionsAPI reaches General Availability (GA).
  - You can read more in the Cognite Data Fusion developer documentation: [Status Codes reference](https://developer.cognite.com/dev/concepts/reference/quality_codes/).

## [7.40.2] - 2024-04-30
### Fixed
- `InAssetSubtree` is no longer (mistakenly) accepted as a time series filter.

## [7.40.1] - 2024-04-30
### Fixed
- Deleting multiple Datapoint Subscriptions now work as expected.

## [7.40.0] - 2024-04-30
### Added
- Datapoint Subscriptions now support status codes.

## [7.39.0] - 2024-04-25
### Added
- Support for internally managed groups (inside CDF, as opposed to the external identity provider).

## [7.38.3] - 2024-04-25
### Improved
- The classes `WorkflowUpsert`, `Filter`, `Query`, `Node`, `Edge`, `Container`, `Document`, and
  `Transformation` which are used for parsing API responses were not handling adding new parameters in
  the API correctly. These are now future-proofed.

## [7.38.2] - 2024-04-24
### Added
- Added new parameter `function_external_id` to `FunctionScheduleAPI.create` as a convenience to the user. Note
  that schedules must be attached to a Function by (internal) ID, so a lookup is first done on behalf of the user.

## [7.38.1] - 2024-04-23
### Added
- Added missing `partitions` parameter to `list()` and `__call__()` methods for `FilesAPI`.

## [7.38.0] - 2024-04-22
### Added
- Support for `workflows.executions.retry`

## [7.37.4] - 2024-04-22
### Improved
- Enabled automatic retries on Data Workflows POST endpoints

## [7.37.3] - 2024-04-18
### Improved
- Minor quality of life change for comparing capabilities involving `DataModelInstancesAcl.WRITE_PROPERTIES`; any
  ACL already covered by `WRITE` will not be reported as missing.

## [7.37.2] - 2024-04-18
### Fixed
- Datapoints inserted into non-existent time series, no longer get their identifier hidden in the `failed` attribute
  on the raised `CogniteNotFoundError`. Any `successful` now also gets reported correctly.

## [7.37.1] - 2024-04-17
### Fixed
- Updating data set ID now works as expected for `ThreeDModelUpdate`.

## [7.37.0] - 2024-04-16
### Fixed
- Now handle unknown data types in DM

## [7.36.0] - 2024-04-16
### Fixed
- Now handle unknown filter types in DM
- Add support for the "invalid" filter type in DM

## [7.35.0] - 2024-04-16
### Added
- Datapoints insert methods `insert` and `insert_multiple` now support ingesting (optional) status codes.

## [7.34.0] - 2024-04-11
### Added
- Datapoints method `retrieve_latest` now supports status codes.
- Slicing or indexing a `Datapoints` or `DatapointsArray` instance, now propagates status codes (when present).

## [7.33.1] - 2024-04-10
### Fixed
- Ordering of elements from calls to `retrieve_multiple` now match the requested elements. For SDK versions between
  7.0.0 and 7.33.1, the ordering has been broken when >> 1k elements has been requested (the more requests used, the
  more likely that a chunk was out of order).

## [7.33.0] - 2024-04-08
### Added
- All datapoints retrieve methods (except `retrieve_latest`) now support status codes. Note: Support for *inserting*
  datapoints with status codes will be released shortly. There are three new arguments:
    * `include_status (bool)`: Toggle the return of status code and -symbol on/off, only valid for raw datapoints.
    * `ignore_bad_datapoints (bool)`: For raw datapoints: Whether to return those marked bad (or not).
      For aggregates: Whether the time periods of bad datapoints should affect aggregate calculations (or not).
    * `treat_uncertain_as_bad (bool)`: Toggle whether datapoints marked uncertain should be regarded as good or bad.
- The `to_pandas` method for `Datapoints`, `DatapointsList`, `DatapointsArray` and `DatapointsArrayList` now accepts
  a new parameter, `include_status (bool)`, that controls whether to include status codes & -symbols as separate columns.
- New datapoints query class, `DatapointsQuery`, to make writing custom queries easier, type-safe and more robust,
  as opposed to passing dictionaries (of settings).
### Deprecated
- Passing *custom* datapoints queries using dictionaries is deprecated and will be removed in the next major release.
  Consider refactoring already to `DatapointsQuery`. Example: `{"id": 12, "aggregates" : "min", "granularity": "6h"} ->
  DatapointsQuery(id=12, aggregates="min", granularity="6h")`.

## [7.32.8] - 2024-04-08
### Fixed
- When using TimeSeries objects without `external_id` as part of the `variables` parameter in a synthetic datapoints
  query, a `CogniteNotFoundError` would most likely be raised, due to `None` being silently cast to a string. It now
  raises a friendly `ValueError`.
- An invalid expression could be created when using multiple variables in a synthetic datapoints query. This happened
  while substituting the variables into the expression; this was done one at a time, leading to later replacements
  possibly affecting earlier ones. Now all variables are substituted at the same time/in a single call.
### Improved
- Passing sympy symbols as part of the variables mapping (in synthetic datapoints queries) is now documented properly
  and "officially supported".

## [7.32.7] - 2024-04-05
### Fixed
- Inserting sequence data using `insert_dataframe` would by default drop all rows that contained at least one missing value.
  This has now been fixed to only remove rows where all values are missing.

## [7.32.6] - 2024-04-05
### Fixed
- `AssetsAPI.create_hierarchy` now properly supports `AssetWrite`.

## [7.32.5] - 2024-04-04
### Improved
- Type validation of identifiers

## [7.32.4] - 2024-03-28
### Fixed
- Several methods for `DatapointsArray` that previously failed for string datapoints due to bad handling
  of numpy `dtype`-to-native conversion.

## [7.32.3] - 2024-03-27
### Removed
- Support for `protobuf==3.*` was dropped.

## [7.32.2] - 2024-03-26
### Added
- Missing filterable properties `unit_external_id` and `unit_quantity` to `DatapointSubscriptionProperty`.
  Note: was renamed from `DatapointSubscriptionFilterProperties`, which is now a deprecated alias.

## [7.32.1] - 2024-03-25
### Fixed
- Fix type hints for functions data classes Function/FunctionSchedule/FunctionCall

## [7.32.0] - 2024-03-25
### Changed
- Type hint for `id`, `last_updated_time`, and `create_time` attributes are no longer `Optional` on
  subclasses of `CogniteResource`. This is to reflect that these attributes are always set when the
  object is returned by the SDK.

## [7.31.0] - 2024-03-24
### Added
- Retrieve method for session, `client.iam.session.retrieve`
- The parameter `limit` to the method `client.iam.session.list`.
### Fixed
- The method `client.iam.session.revoke` is now overloaded correctly and returns a `Session` for single id
  and a `SessionList` for multiple ids.

## [7.30.1] - 2024-03-23
### Fixed
- When calling `client.sequences.data.retrieve` in a Jupyter Notebook the returning `SequenceRowsList` no longer raises
  `AttributeError: 'dict' object has no attribute '_repr_html_'` (the HTML representation of `SequenceRowsList` was failing).

## [7.30.0] - 2024-03-20
### Added
- `Properties` class, as used on e.g. `Node` and `Edge`, now renders in Jupyter Notebooks (`_repr_html_` added).

## [7.29.0] - 2024-03-20
### Added
- Direct access to the columns/data stored on raw rows have been added (alongside a `.get` method). Example usage:
  `row["my_col"]` (short-cut for: `row.columns["my_col"]`).

## [7.28.2] - 2024-03-14
### Fixed
- Retrieving more than 100 containers, views, data models, or spaces no longer raises a `CogniteAPIError`.

## [7.28.1] - 2024-03-13
### Fixed
- Fixed issue causing multipart file upload to fail when mime-type was set.

## [7.28.0] - 2024-03-13
### Added
- Added support for advanced filter query in the `list()` (and `__call__()`) method of `assets`, `events`, `sequences`,
  and `time_series` APIs. Now you are able to use advanced filter (like in `filter()`) at the same time as the simple
  filter properties, allowing for more complex requests.
- Added missing `sort` parameter to `list()` and `__call__()` methods for `AssetsAPI`.
- Added missing `sort` parameter to `list()` and `__call__()` methods for `TimeSeriesAPI`.
- Added missing `sort` and `partitions` parameters to `list()` and `__call__()` methods for `SequencesAPI`.
### Deprecated
- Added a deprecation warning on the `filter()` method of `assets`, `events`, `sequences`, and `time_series` APIs as
  its functionality is fully covered by the `list()` method.

## [7.27.2] - 2024-03-08
### Added
- Retry 429s on graphql endpoints

## [7.27.1] - 2024-03-08
### Improved
- When iterating raw rows concurrently, a max queue size for pending results have been added to keep a stable low
  bounded memory usage profile (for when the caller's code isn't processing fast enough to keep up). Worth noting
  that this has no effect on the total retrieval time.

## [7.27.0] - 2024-03-04
### Added
- Added support for multipart file uploads using the `client.files.multipart_upload_session` method.

## [7.26.2] - 2024-03-05
### Fixed
- Fixed a regression from 7.26.1 in the logic for when to refresh token.

## [7.26.1] - 2024-03-05
### Fixed
- The `CredentialProvider` class for client credentials, `OAuthClientCredentials`, was switched from using the non-standard
  field `expires_at` to `expires_in` that's part of the OAuth 2.0 standard (RFC 6749).

## [7.26.0] - 2024-02-29
### Added
- In data modeling, added support for setting floats with units in containers. In addition, added support for retrieving,
  listing, searching, aggregating, querying and syncing nodes/edges with a target unit or target unit system.

## [7.25.0] - 2024-02-29
### Added
- Support for sorting on `client.data_modeling.instances.search`

## [7.24.4] - 2024-02-28
### Fixed
- Unknown ACLs, actions or scopes no longer causes `IAMAPI.[groups.list(...), token.inspect()]` to raise.
### Added
- New action for `DataModelInstancesAcl` added: `Write_Properties`.

## [7.24.3] - 2024-02-28
### Fixed
- Fix handling of GeometryCollection objects in the Documents API.

## [7.24.2] - 2024-02-25
### Fixed
- [Pyodide/WASM only] The list method for raw rows now works for non-finite queries (got broken in `7.24.1`).

## [7.24.1] - 2024-02-25
### Fixed
- [Pyodide/WASM only] The iteration method for raw rows now yields rows _while running_ (instead of waiting for tasks to finish first).

## [7.24.0] - 2024-02-25
### Added
- New parameter for `client.raw.rows(...)`: `partitions`. This enables greater throughput thorough concurrent reads when using
  the generator method (while still keeping a low memory impact). For backwards compatibility, the default is _no concurrency_.
  When specified, can be used together with a finite limit, as opposed to most (if not all) other resources/APIs.
- New parameter for `client.raw.rows.list(...)`: `partitions`. For backwards compatibility, the default is _no concurrency_ when
  a finite `limit` is given, and _"max" concurrency_ (`partitions=max_workers`) otherwise. Partitions can be used with finite limits.
  With this change it is easy to set an appropriate level of concurrency without messing with the global client configuration.
### Changed
- Default configuration setting of `max_workers` has been changed from 10 to 5 (to match the documentation).

## [7.23.1] - 2024-02-23
### Fixed
- Add missing `partition` scope to `seismicAcl`.

## [7.23.0] - 2024-02-23
### Added
- Make properties on instances (`Node`, `Edge`) easier to work with, by implementing support for direct indexing (and a `.get` method).
  If the instances have properties from no source or multiple sources, an error is raised instead. Example usage: `instance["my_prop"]`
  (short-cut for: `instance.properties[ViewId("space", "ext.id", "version")]["my_prop"]`)

## [7.22.0] - 2024-02-21
### Added
- Data point subscriptions reaches General Availability (GA).
  - Use the new [Data point subscriptions](https://developer.cognite.com/dev/concepts/data_point_subscriptions/)
    feature to configure a subscription to listen to changes in one or more time series (in ingestion order).
    The feature is intended to be used where data points consumers need to keep up to date with
    changes to one or more time series without the need to read the entire time series again.
### Changed
- Removed the `ignore_unknown_ids` flag from `client.time_series.subscriptions.retrieve()` to stay consistent with other resource types.

## [7.21.1] - 2024-02-20
### Fixed
- Data Workflows: mark parameter `jobId` as optional in `TransformationTaskOutput`, as it may not be populated in case of a failure.

## [7.21.0] - 2024-02-10
### Added
- Parameter `sort` to `client.documents.list`.

## [7.20.1] - 2024-02-19
### Fixed
- `DMLApplyResult` no longer fails when converted to a string (representation).

## [7.20.0] - 2024-02-13
### Fixed
- internal json encoder now understands CogniteObject and CogniteFilter objects, so that they are
  correctly serialized when used in nested structures.

## [7.19.2] - 2024-02-13
### Fixed
- Addressed `FutureWarning` coming from pandas dependency (granularity to pandas frequency translation of sec/min/hour and 'year start')
- Fixed `granularity` setting in `DatapointsAPI.retrieve_dataframe_in_tz` showing up as number of hours instead of e.g. week or year.

## [7.19.1] - 2024-02-12
### Fixed
- Calls to ... are now retried automatically:
    * Functions API: `list`, `retrieve`, `retrieve_multiple`, `activate`
    * FunctionCalls API: `list`, `retrieve`
    * FunctionSchedules API: `list`, `retrieve`
    * ExtractionPipelines API: `retrieve_multiple`
    * ExtractionPipelineRuns API: `list`
    * Transformations API: `list`, `retrieve`, `retrieve_multiple`, `preview`
    * TransformationJobs API: `retrieve`, `retrieve_multiple`
    * TransformationSchedules API: `retrieve`, `retrieve_multiple`
    * Geospatial API:  `list_feature_types`, `retrieve_feature_types`, `retrieve_features`, `list_features`,
      `search_features`, `stream_features`, `aggregate_features`, `get_coordinate_reference_systems`, `get_raster`, `compute`,
    * UserProfiles API: `retrieve`, `search`
    * Documents API: `search`, `list`, `__call__`, `aggregate_count`, `aggregate_cardinality_values`, `aggregate_cardinality_properties`,
      `aggregate_unique_values`, `aggregate_unique_properties`
    * ThreeDRevisions API: `filter_nodes`

## [7.19.0] - 2024-02-12
### Added
- Helper methods to `View`, `ViewApply`, `ViewList` and `ViewApplyList` `referenced_containers` which returns the
  containers referenced by in the view(s).

## [7.18.0] - 2024-02-08
### Added
- Support for `target_unit` and `target_unit_system` in synthetic time series.

## [7.17.4] - 2024-02-07
### Added
- Allow using container property reference in `NodeResultSetExpression.through` in addition to view property reference

## [7.17.3] - 2024-02-06
### Fixed
- Creating a Cognite Function from a directory with `skip_folder_validation=False` no longer raises `ModuleNotFoundError`
  for Pyodide (WASM) users.

## [7.17.2] - 2024-02-04
### Fixed
- Uploading files now accepts Labels again as part of file metadata. This addresses a bug introduced in v7, which caused
  a `ValueError` to be raised.

## [7.17.1] - 2024-02-02
### Fixed
- An (extreme) edge case where an empty, unnecessary API request for datapoints would be sent leading to a `CogniteAPIError`.
- Certain granularity inputs (when using the `DatapointsAPI`) no longer cause a `ValueError` to be raised with confusing/wrong wording.

## [7.17.0] - 2024-02-01
### Fixed
- Calls to `AnnotationsAPI.[list|retrieve|retrieve_multiple|reverse_lookup]` are now retried automatically.
- Calls to `AnnotationsAPI.reverse_lookup` now also accept the standard values (`-1, inf`) to indicate 'no limit'.
### Improved
- Calls to `AnnotationsAPI.list` with more than 1000 `annotated_resource_ids` are now batched automatically for the user.
  Previously these would raise an API error.

## [7.16.0] - 2024-01-30
### Added
- When listing instances (and when using `search`, `aggregate` and `histogram`), a new `space` parameter has been added;
  you may pass either a single space identifier (or a list of several). Note that this is just for convenience, using
  `filter` still works (and is necessary for more complex queries).
- New convenience filter, `SpaceFilter`, makes filtering on space simpler.

## [7.15.1] - 2024-01-23
### Fixed
- When calling `to_pandas` with `expand_properties=True` on an instance or instance list with no properties, the SDK will
  no longer raise ValueError, but drop the empty properties row/column.

## [7.15.0] - 2024-01-22
### Improved
- Only run pypi version check once, despite instantiating multiple clients. And make it async too.

## [7.14.0] - 2024-01-22
### Changed
- Helper methods to get related resources on `Asset` class now accept `asset_ids` as part of keyword arguments.
### Added
- Helper methods to get related resources on `AssetList` class now accept keyword arguments that are passed on to
  the list endpoint (for server-side filtering).

## [7.13.8] - 2024-01-19
### Fixed
- `FilesAPI.upload` when using `geo_location` (serialize error).

## [7.13.7] - 2024-01-19
### Fixed
- Type hints for all `.update` and `.upsert` methods accept Write classes in addition to Read and Update classes.
- Missing overloading of the `.update` methods on `client.three_d.models.update`, `client.transformations.update`,
  `client.transformations.schedules.update`, `client.relationships.update`, and `client.data_sets.update`.

## [7.13.6] - 2024-01-18
### Added
- Helper method `as_tuple` to `NodeId` and `EdgeId`.

## [7.13.5] - 2024-01-16
### Added
- EdgeConnection, MultiEdgeConnection, MultiReverseDirectRelation and their corresponding Apply View dataclasses are now importable from `cognite.client.dataclasses.data_modeling`.

## [7.13.4] - 2024-01-11
### Fixed
- When calling `WorkflowExecution.load` not having a `schedule` would raise a `KeyError` even though it is optional. This is now fixed.
- When calling `Datapoints.load` not having a `isString` would raise a `KeyError` even though it is optional. This is now fixed.
- Most `CogniteResourceList.as_write()` would raise a `CogniteMissingClientError` when called from a class with missing cognite_client. This is now fixed.

## [7.13.3] - 2024-01-12
### Added
- `View.as_property_ref` and `Container.as_property_ref` to make it easier to create property references
  (used to only be available on `ViewId` and `ContainerId`).

## [7.13.2] - 2024-01-11
### Fixed
- When calling `ExtractionPipeline.load` not having a `schedule` would raise a `KeyError` even though it is optional. This is now fixed.

## [7.13.1] - 2024-01-10
### Improved
- Respect the `isAutoRetryable` flag on error responses from the API when retrying requests.

## [7.13.0] - 2024-01-09
### Changed
- Units on Time Series (including unit conversion) is out of beta and will no longer issue warnings on usage.

## [7.12.0] - 2024-01-09
### Added
- `DatapointsAPI.retrieve_latest` now accepts `target_unit` or `target_unit_system` parameter.
### Fixed
- `DatapointsAPI.retrieve_latest` when given `LatestDatapointQuery`(s) without a setting for `before`, now correctly use
  the (default) `before` setting as specified in the method call.

## [7.11.0] - 2024-01-09
### Added
- All Cognite resources now have write-version. For example, we have `Asset` and `AssetWrite`, `Event` and `EventWrite`, and so on.
  The new write class reflects the required/optional fields in the API, and is now recommended when creating resources. In addition,
  all read classes and list classes now have a convenience method `as_write` that returns the write class with the same data.
  For example, if you have a `assets` of type `AssetList` you can call `assets.as_write()` which will return a `AssetWriteList`,
  and thus removing all server set fields (like `created_time` and `last_updated_time`). This is useful if you want to
  compare a resource from CDF with a local configuration. In addition, this makes it easier to create a new resource
  using an existing resource as a template.
- Missing overloading of the `.create` methods on `client.iam.security_categories.create`, `client.iam.groups.create`,
  `client.labels.create`, `client.three_d.models.create`, `client.three_d.revisions.create`, `client.three_d.asset_mappings.create`,
  `client.transformations.create`, `client.transformations.schedules.create`, and `client.relationships.create`.
### Changed
- The class `DatapointSubscriptionCreate` has been renamed to `DatapointSubscriptionWrite` to be consistent with the other write classes.
  This is not a breaking change, as the old class is still available for backwards compatibility, but will be removed in the next major version.
### Fixed
- The `node.type` was not set when calling `.as_apply()` or `.as_write()` on a `Node` or `NodeList`. This is now fixed.

## [7.10.1] - 2024-01-08
### Added
- Fix retries for `POST /raw/rows`.

## [7.10.0] - 2024-01-08
### Added
- `geospatial.search_features` and `geospatial.stream_features` now accept the `allow_dimensionality_mismatch` parameter.

## [7.9.0] - 2024-01-05
### Added
- You can now enable or disable user profiles for your CDF project with `client.iam.user_profiles.[enable/disable]`.

## [7.8.10] - 2024-01-04
### Changed
- When using `OidcCredentials` to create a transformation, `cdf_project_name` is no longer optional as required
  by the API.

## [7.8.9] - 2024-01-04
### Fixed
- Pyodide-users of the SDK can now create Transformations with non-nonce credentials without a `pyodide.JsException`
  exception being raised.

## [7.8.8] - 2024-01-03
### Added
- Support for `workflows.cancel`.

## [7.8.7] - 2024-01-03
### Fixed
- Added back `InstancesApply` that was removed in 7.8.6.

## [7.8.6] - 2023-12-27
### Improved
- SDK dependency on the `sortedcontainers` package was dropped.

## [7.8.5] - 2023-12-22
### Fixed
- `DirectRelationReference` is now immutable.
- `DirectRelationReference.load` now correctly handles unknown parameters.

## [7.8.4] - 2023-12-22
### Fixed
- Listing annotations now also accepts `None` and `inf` for the `limit` parameter (to return all), matching what
  was already described in the documentation for the endpoint (for the parameter).
- Calling `to_pandas(...)` on an `DiagramDetectItem` no longer raises `KeyError`.

## [7.8.3] - 2023-12-21
### Fixed
- Revert `SingleHopConnectionDefinition` from a string to child class of `ViewProperty`.
- If a `ViewProperty` or `ViewPropertyApply` dumped before version `7.6` was dumped and loaded after `7.6`, the
  user got a `KeyError: 'container'`. The `load` methods are now backwards compatible with the old format.

## [7.8.2] - 2023-12-21
### Fixed
- Revert `SingleHopConnectionDefinitionApply` from a string to child class of `ViewPropertyApply`.

## [7.8.1] - 2023-12-21
### Fixed
- Calling `to_pandas` with `expand_aggregates=True` on an Asset with aggregated properties would yield a pandas DataFrame
  with the column name `0` instead of `"value"`.
### Improved
- Specification of aggregated properties to `AssetsAPI.[list,filter,__call__]`.

## [7.8.0] - 2023-12-21
### Added
- Instance classes `Node`, `Edge`, `NodeList` and `EdgeList` now supports a new flag `expand_properties` in their `to_pandas` method,
  that makes it much simpler to work with the fetched properties. Additionally, `remove_property_prefix` allows easy prefix
  removal (of the view ID, e.g. `space.external_id/version.my_prop` -> `my_prop`).

## [7.7.1] - 2023-12-20
### Fixed
- Missing legacy capability ACLs: `modelHostingAcl` and `genericsAcl`.
- The `IAMAPI.compare_capabilities` fails with a `AttributeError: 'UnknownAcl' object has no attribute '_capability_name'`
  if the user has an unknwon ACL. This is now fixed by skipping comparison of unknown ACLs and issuing a warning.

## [7.7.0] - 2023-12-20
### Added
- Support for `ViewProperty` types `SingleReverseDirectRelation` and `MultiReverseDirectRelation` in data modeling.

## [7.6.0] - 2023-12-13
### Added
- Support for querying data models through graphql. See `client.data_modeling.graphql.query`.

## [7.5.7] - 2023-12-12
### Fixed
- Certain combinations of `start`/`end` and `granularity` would cause `retrieve_dataframe_in_tz` to raise due to
  a bug in the calender-arithmetic (`MonthAligner`).

## [7.5.6] - 2023-12-11
### Added
- Missing legacy scopes for `Capability`: `LegacySpaceScope` and `LegacyDataModelScope`.

## [7.5.5] - 2023-12-11
### Added
- Added `poll_timeout` parameter on `time_series.subscriptions.iterate_data`. Will keep the connection open and waiting,
  until new data is available, up to `poll_timeout` seconds.

## [7.5.4] - 2023-12-06
### Changed
- The `partitions` parameter is no longer respected when using generator methods to list resources
- The `max_workers` config option has been moved from ClientConfig to the global config.

## [7.5.3] - 2023-12-06
### Added
- Support for `subworkflow` tasks in `workflows`.

## [7.5.2] - 2023-12-05
### Fixed
- The built-in `hash` function was mistakenly stored on `WorkflowDefinitionUpsert` instances after `__init__` and has been removed.

## [7.5.1] - 2023-12-01
### Changed
- Raise an exception if `ClientConfig:base_url` is set to `None` or an empty string

## [7.5.0] - 2023-11-30
### Added
- `chain_to` to `NodeResultSetExpression` and `NodeResultSetExpression`, and `direction` to `NodeResultSetExpression`.

## [7.4.2] - 2023-11-28
### Improved
- Quality of life improvement to `client.extraction_pipelines.runs.list` method. The `statuses` parameter now accepts
  a single value and the annotation is improved. The parameter `created_time` can now be given on the format `12d-ago`.

## [7.4.1] - 2023-11-28
### Fixed
- Error in validation logic when creating a `Transformation` caused many calls to `client.transformations.update` to fail.

## [7.4.0] - 2023-11-27
### Changed
- Unit Catalog API is out of beta and will no longer issue warnings on usage. Access is unchanged: `client.units`.

## [7.3.3] - 2023-11-22
### Fixed
- Added action `Delete` in `ProjectsAcl`.

## [7.3.2] - 2023-11-21
### Fixed
- `workflows.retrieve` and `workflows.versions.retrieve` returned None if the provided workflow external id contained special characters. This is now fixed.

## [7.3.1] - 2023-11-21
### Fixed
- Replaced action `Write` with `Create` in `ProjectsAcl`, as `Write` is not a valid action and `Create` is the correct one.

## [7.3.0] - 2023-11-20
### Added
- Added Scope `DataSet` for `TimeSeriesSubscriptionsAcl`.
- Added `data_set_id` to `DatapointSubscription`.

## [7.2.1] - 2023-11-17
### Fixed
- The new compare methods for capabilities in major version 7, `IAMAPI.verify_capabilities` and `IAMAPI.compare_capabilities`
  now works correctly for rawAcl with database scope ("all tables").
### Removed
- Capability scopes no longer have the `is_within` method, and capabilities no longer have `has_capability`. Use the more
  general `IAMAPI.compare_capabilities` instead.

## [7.2.0] - 2023-11-16
### Added
- The `trigger` method of the Workflow Execution API, now accepts a `client_credentials` to allow specifying specific
  credentials to run with. Previously, the current credentials set on the CogniteClient object doing the call would be used.

## [7.1.0] - 2023-11-16
### Added
- The list method for asset mappings in the 3D API now supports `intersects_bounding_box`, allowing users to only
  return asset mappings for assets whose bounding box intersects with the given bounding box.

## [7.0.3] - 2023-11-15
### Fixed
- Bug when `cognite.client.data_classes.filter` used with any `data_modeling` endpoint raised a `CogniteAPIError` for
  snake_cased properties. This is now fixed.
- When calling `client.relationships.retrieve`, `.retrieve_multiple`, or `.list` with `fetch_resources=True`, the
  `target` and `source` resources were not instantiated with a `cognite_client`. This is now fixed.

## [7.0.2] - 2023-11-15
### Fixed
- Missing Scope `DataSet` for `TemplateGroupAcl` and `TemplateInstancesAcl`.

## [7.0.1] - 2023-11-14
### Fixed
- Data modeling APIs now work in WASM-like environments missing the threading module.

## [7.0.0] - 2023-11-14
This release ensure that all CogniteResources have `.dump` and `.load` methods, and that calling these two methods
in sequence produces an equal object to the original, for example,
`my_asset == Asset.load(my_asset.dump(camel_case=True)`. In addition, this ensures that the output of all `.dump`
methods are `json` and `yaml` serializable. Additionally, the default for `camel_case` has been changed to `True`.

### Improved
- Read operations, like `retrieve_multiple` will now fast-fail. Previously, all requests would be executed
  before the error was raised, potentially fetching thousands of unneccesary resources.

### Added
- `CogniteResource.to_pandas` and `CogniteResourceList.to_pandas` now converts known timestamps to `datetime` by
  default. Can be turned off with the new parameter `convert_timestamps`. Note: To comply with older pandas v1, the
  dtype will always be `datetime64[ns]`, although in v2 this could have been `datetime64[ms]`.
- `CogniteImportError` can now be caught as `ImportError`.

### Deprecated
- The Templates API (migrate to Data Modeling).
- The `client.assets.aggregate` use `client.assets.aggregate_count` instead.
- The `client.events.aggregate` use `client.events.aggregate_count` instead.
- The `client.sequence.aggregate` use `client.sequence.aggregate_count` instead.
- The `client.time_series.aggregate` use `client.time_series.aggregate_count` instead.
- In `Transformations` attributes `has_source_oidc_credentials` and `has_destination_oidc_credentials` are deprecated,
  and replaced by properties with the same names.

### Changed
- All `.dump` methods now uses `camel_case=True` by default. This is to match the intended use case, preparing the
  object to be sent in an API request.
- `CogniteResource.to_pandas` now more closely resembles `CogniteResourceList.to_pandas` with parameters
`expand_metadata` and `metadata_prefix`, instead of accepting a sequence of column names (`expand`) to expand,
with no easy way to add a prefix. Also, it no longer expands metadata by default.
- Additionally, `Asset.to_pandas`, now accepts the parameters `expand_aggregates` and `aggregates_prefix`. Since
  the possible `aggregates` keys are known, `camel_case` will also apply to these (if expanded) as opposed to
  the metadata keys.
- More narrow exception types like `CogniteNotFoundError` and `CogniteDuplicatedError` are now raised instead of
  `CogniteAPIError` for the following methods: `DatapointsAPI.retrieve_latest`, `RawRowsAPI.list`,
  `RelationshipsAPI.list`, `SequencesDataAPI.retrieve`, `SyntheticDatapointsAPI.query`. Additionally, all calls
  using `partitions` to API methods like `list` (or the generator version) now do the same.
- The `CogniteResource._load` has been made public, i.e., it is now `CogniteResource.load`.
- The `CogniteResourceList._load` has been made public, i.e., it is now `CogniteResourceList.load`.
- All `.delete` and `.retrieve_multiple` methods now accepts an empty sequence, and will return an empty `CogniteResourceList`.
- All `assert`s meant for the SDK user, now raise appropriate errors instead (`ValueError`, `RuntimeError`...).
- `CogniteAssetHierarchyError` is no longer possible to catch as an `AssertionError`.
- Several methods in the data modelling APIs have had parameter names now correctly reflect whether they accept
  a single or multiple items (i.e. id -> ids).
- `client.data_modeling.instances.aggregate` returns `AggregatedNumberedValue | list[AggregatedNumberedValue] | InstanceAggregationResultList` depending
  on the `aggregates` and `group_by` parameters. Previously, it always returned `InstanceAggregationResultList`.
- The `Group` attribute `capabilities` is now a `Capabilities` object, instead of a `dict`.
- Support for `YAML` in all `CogniteResource.load()` and `CogniteResourceList.load()` methods.
- The `client.sequences.data` methods `.retrieve`, `.retrieve_last_row` (previously `retrieve_latest`), `.insert`  method has changed signature:
  The parameter `column_external_ids` is renamed `columns`. The old parameter `column_external_ids` is still there, but is
  deprecated. In addition, int the `.retrieve` method, the parameters `id` and `external_id` have
  been moved to the beginning of the signature. This is to better match the API and have a consistent overload
  implementation.
- The class `SequenceData` has been replaced by `SequenceRows`. The old `SequenceData` class is still available for
  backwards compatibility, but will be removed in the next major version. However, all API methods now return
  `SequenceRows` instead of `SequenceData`.
- The attribute `columns` in `Sequence` has been changed from `typing.Sequence[dict]` to `SequnceColumnList`.
- The class `SequenceRows` in `client.data_classes.transformations.common` has been renamed to `SequenceRowsDestination`.
- The `client.sequences.data.retrieve_latest` is renamed `client.sequences.data.retrieve_last_row`.
- Classes `Geometry`, `AssetAggregate`, `AggregateResultItem`, `EndTimeFilter`, `Label`, `LabelFilter`, `ExtractionPipelineContact`,
  `TimestampRange`, `AggregateResult`, `GeometryFilter`, `GeoLocation`, `RevisionCameraProperties`, `BoundingBox3D` are no longer
  `dict` but classes with attributes matching the API.
- Calling `client.iam.token.inspect()` now gives an object `TokenInspection` with attribute `capabilities` of type `ProjectCapabilityList`
  instead of `list[dict]`
- In data class `Transformation` the attribute `schedule`, `running_job`, and `last_running_job`, `external_id` and `id`
  are set to the `Transformation` `id` and `external_id` if not set. If they are set to a different value, a `ValueError` is raised

### Added
- Added `load` implementation for `VisionResource`s: `ObjectDetection`, `TextRegion`, `AssetLink`, `BoundingBox`,
  `CdfRerourceRef`, `Polygon`, `Polyline`, `VisionExtractPredictions`, `FeatureParameters`.
- Missing `dump` and `load` methods for `ClientCredentials`.
- Literal annotation for `source_type` and `target_type` in `Relationship`
- In transformations, `NonceCredentials` was missing `load` method.
- In transformations, `TransformationBlockedInfo` was missing `.dump` method
- `capabilities` in `cognite.client.data_classes` with data classes for all CDF capabilities.
- All `CogniteResource` and `CogniteResourcelist` objects have `.dump_yaml` methods, for example, `my_asset_list.dump_yaml()`.

### Removed
- Deprecated methods `aggregate_metadata_keys` and `aggregate_metadata_values` on AssetsAPI.
- Deprecated method `update_feature_types` on GeospatialAPI.
- Parameters `property` and `aggregates` for method `aggregate_unique_values` on GeospatialAPI.
- Parameter `fields` for method `aggregate_unique_values` on EventsAPI.
- Parameter `function_external_id` for method `create` on FunctionSchedulesAPI (function_id has been required
  since the deprecation of API keys).
- The `SequenceColumns` no longer set the `external_id` to `column{no}` if it is missing. It now must be set
  explicitly by the user.
- Dataclasses `ViewDirectRelation` and `ContainerDirectRelation` are replaced by `DirectRelation`.
- Dataclasses `MappedPropertyDefinition` and `MappedApplyPropertyDefinition` are replaced by `MappedProperty` and `MappedPropertyApply`.
- Dataclasses `RequiresConstraintDefinition` and `UniquenessConstraintDefinition` are replaced by `RequiresConstraint` and `UniquenessConstraint`.
- In data class `Transformation` attributes `has_source_oidc_credentials` and `has_destination_oidc_credentials` are replaced by properties.

### Fixed
- Passing `limit=0` no longer returns `DEFAULT_LIMIT_READ` (25) resources, but raises a `ValueError`.
- `Asset.dump()` was not dumping attributes `geo_location` and `aggregates` to `json` serializable data structures.
- In data modeling, `NodeOrEdgeData.load` method was not loading the `source` attribute to `ContainerId` or `ViewId`. This is now fixed.
- In data modeling, the attribute `property` used in `Node` and `Edge` was not `yaml` serializable.
- In `DatapointsArray`, `load` method was not compatible with `.dump` method.
- In extraction pipelines, `ExtractionPipelineContact.dump` was not `yaml` serializable
- `ExtractionPipeline.dump` attribute `contacts` was not `json` serializable.
- `FileMetadata.dump` attributes `labels` and `geo_location` was not `json` serializable.
- In filtering, filter `ContainsAll` was missing in `Filter.load` method.
- Annotation for `cpu` and `memory` in `Function`.
- `GeospatialComputedResponse.dump` attribute `items` was not `yaml` serializable
- `Relationship.dump` was not `json` serializable.
- `Geometry.dump` was not `json` serializable.
- In templates, `GraphQlResponse.dump` was not `json` serializable, and `GraphQlResponse.dump` failed to load
  `errors` `GraphQlError`.
- `ThreeDModelRevision` attribute `camera` was not dumped as `yaml` serializable and
  not loaded as `RevisionCameraProperties`.
- `ThreeDNode` attribute `bounding_box` was not dumped as `yaml` serializable and
  not loaded as `BoundingBox3D`.
- `Transformation` attributes `source_nonce`, `source_oidc_credential`, `destination_nonce`,
  and `destination_oidc_credentials` were not dumped as `json` serializable and `loaded` with
  the appropriate data structure. In addition, `TransformationBlockedInfo` and `TransformationJob`
  were not dumped as `json` serializable.
- `TransformationPreviewResult` was not dumping attribute `schema` as `yaml` serializable, and the
  `load` and `dump` methods were not compatible.
- In transformations, `TransformationJob.dump` was not `json` serializable, and attributes
  `destination` and `status` were not loaded into appropriate data structures.
- In transformations, `TransformationSchemaMapType.dump` was not `json` serializable.
- In `annotation_types_images`, implemented `.load` for `KeypointCollection` and `KeypointCollectionWithObjectDetection`.
- Bug when dumping `documents.SourceFile.dump(camel_case=True)`.
- Bug in `WorkflowExecution.dump`
- Bug in `PropertyType.load`

## [6.39.6] - 2023-11-13
## Fixed
- HTTP status code retry strategy for RAW and labels. `/rows/insert` and `/rows/delete` will now
  be retried for all status codes in `config.status_forcelist` (default 429, 502, 503, 504), while
  `/dbs/{db}` and `/tables/{table}` will now only be retried for 429s and connection errors as those
  endpoints are not idempotent.
- Also, `labels/list` will now also be retried.

## [6.39.5] - 2023-11-12
## Fixed
- The `.apply()` methods of `MappedProperty` now has the missing property `source`.

## [6.39.4] - 2023-11-09
## Fixed
- Fetching datapoints from dense time series using a `targetUnit` or a target `targetUnitSystem` could result
  in some batches not being converted to the new unit.

## [6.39.3] - 2023-11-08
## Fixed
- The newly introduced parameter `connectionType` was assumed to be required from the API. This is not the case.

## [6.39.2] - 2023-11-08
## Fixed
- When listing `client.data_modeling.views` the SDK raises a `TypeError`. This is now fixed.

## [6.39.1] - 2023-11-01
## Fixed
- When creating transformations using backup auth. flow (aka a session could not be created for any reason),
  the scopes for the credentials would not be passed correctly (bug introduced in 6.25.1).

## [6.39.0] - 2023-11-01
## Added
- Support for `concurrencyPolicy` property in Workflows `TransformationsWorker`.

## [6.38.1] - 2023-10-31
### Fixed
- `onFailure` property in Workflows was expected as mandatory and was raising KeyError if it was not returned by the API.
  The SDK now assumes the field to be optional and loads it as None instead of raising an error.

## [6.38.0] - 2023-10-30
### Added
- Support `onFailure` property in Workflows, allowing marking Tasks as optional in a Workflow.

## [6.37.0] - 2023-10-27
### Added
- Support for `type` property in `NodeApply` and `Node`.

## [6.36.0] - 2023-10-25
### Added
- Support for listing members of Data Point Subscription, `client.time_series.subscriptions.list_member_time_series()`. Note this is an experimental feature.

## [6.35.0] - 2023-10-25
### Added
- Support for `through` on node result set expressions.

### Fixed
- `unit` on properties in data modeling. This was typed as a string, but it is in fact a direct relation.

## [6.34.2] - 2023-10-23
### Fixed
- Loading a `ContainerApply` from source failed with `KeyError` if `nullable`, `autoIncrement`, or `cursorable` were not set
  in the `ContainerProperty` and `BTreeIndex` classes even though they are optional. This is now fixed.

## [6.34.1] - 2023-10-23
### Added
- Support for setting `data_set_id` and `metadata` in `ThreeDModelsAPI.create`.
- Support for updating `data_set_id` in `ThreeDModelsAPI.update`.

## [6.34.0] - 2023-10-20
### Fixed
- `PropertyType`s no longer fail on instantiation, but warn on missing SDK support for the new property(-ies).

### Added
- `PropertyType`s `Float32`, `Float64`, `Int32`, `Int64` now support `unit`.

## [6.33.3] - 2023-10-18
### Added
- `functions.create()` now accepts a `data_set_id` parameter. Note: This is not for the Cognite function, but for the zipfile containing
  the source code files that is uploaded on the user's behalf (from which the function is then created). Specifying a data set may
  help resolve the error 'Resource not found' (403) that happens when a user is not allowed to create files outside a data set.

## [6.33.2] - 2023-10-16
### Fixed
- When fetching datapoints from "a few time series" (implementation detail), all missing, non-ignorable time series
  are now raised together in a `CogniteNotFoundError` rather than only the first encountered.

### Improved
- Datapoints fetching has a lower peak memory consumption when fetching from multiple time series simultaneously.

## [6.33.1] - 2023-10-14
### Fixed
- `Function.list_schedules()` would return schedules unrelated to the function if the function did not have an external id.

## [6.33.0] - 2023-10-13
### Added
- Support for providing `DirectRelationReference` and `NodeId` as direct relation values when
ingesting node and edge data.

## [6.32.4] - 2023-10-12
### Fixed
- Filters using e.g. metadata keys no longer dumps the key in camel case.

## [6.32.3] - 2023-10-12
### Added
- Ability to toggle the SDK debug logging on/off by setting `config.debug` property on a CogniteClient to True (enable) or False (disable).

## [6.32.2] - 2023-10-10
### Added
- The credentials class used in TransformationsAPI, `OidcCredentials`, now also accepts `scopes` as a list of strings
  (used to be comma separated string only).

## [6.32.1] - 2023-10-10
### Added
- Missing `unit_external_id` and `unit_quantity` fields on `TimeSeriesProperty`.

## [6.32.0] - 2023-10-09
### Fixed
- Ref to openapi doc in Vision extract docstring
- Parameters to Vision models can be given as Python dict (updated doc accordingly).
- Don't throw exception when trying to save empty list of vision extract predictions as annotations. This is to avoid having to wrap this method in try-except for every invocation of the method.

### Added
- Support for new computer vision models in Vision extract service: digital gauge reader, dial gauge reader, level gauge reader and valve state detection.

## [6.31.0] - 2023-10-09
### Added
Support for setting and fetching TimeSeries and Datapoints with "real" units (`unit_external_id`).
- TimeSeries has a new field `unit_external_id`, which can be set when creating or updating it. This ID must refer to a
  valid unit in the UnitCatalog, see `client.units.list` for reference.
- If the `unit_external_id` is set for a TimeSeries, then you may retrieve datapoints from that time series in any compatible
  units. You do this by specifying the `target_unit` (or `target_unit_system`) in a call to any of the datapoints `retrieve`
  methods, `retrieve`, `retrieve_arrays`, `retrieve_dataframe`, or `retrieve_dataframe_in_tz`.

## [6.30.2] - 2023-10-09
### Fixed
- Serialization of `Transformation` or `TransformationList` no longer fails in `json.dumps` due to unhandled composite objects.

## [6.30.1] - 2023-10-06
### Added
- Support for metadata on Workflow executions. Set custom metadata when triggering a workflow (`workflows.executions.trigger()`). The metadata is included in results from `workflows.executions.list()` and `workflows.executions.retrieve_detailed()`.

## [6.30.0] - 2023-10-06
### Added
- Support for the UnitCatalog with the implementation `client.units`.

## [6.29.2] - 2023-10-04
### Fixed
- Calling some of the methods `assets.filter()`, `events.filter()`, `sequences.filter()`, `time_series.filter()` without a `sort` parameter could cause a `CogniteAPIError` with a 400 code. This is now fixed.

## [6.29.1] - 2023-10-04
### Added
- Convenience method `to_text` on the `FunctionCallLog` class which simplifies printing out function call logs.

## [6.29.0] - 2023-10-04
### Added
- Added parameter `resolve_duplicate_file_names` to `client.files.download`.
  This will keep all the files when downloading to local machine, even if they have the same name.

## [6.28.5] - 2023-10-03
### Fixed
- Bugfix for serialization of Workflows' `DynamicTasksParameters` during `workflows.versions.upsert` and `workflows.execution.retrieve_detailed`

## [6.28.4] - 2023-10-03
### Fixed
- Overload data_set/create for improved type safety

## [6.28.3] - 2023-10-03
### Fixed
- When uploading files as strings using `client.files.upload_bytes` the wrong encoding is used on Windows, which is causing
  part of the content to be lost when uploading. This is now fixed.

## [6.28.2] - 2023-10-02
### Fixed
- When cache lookup did not yield a token for `CredentialProvider`s like `OAuthDeviceCode` or `OAuthInteractive`, a
  `TypeError` could be raised instead of initiating their authentication flow.

## [6.28.1] - 2023-09-30
### Improved
- Warning when using alpha/beta features.

## [6.28.0] - 2023-09-26
### Added
- Support for the WorkflowOrchestrationAPI with the implementation `client.workflows`.

## [6.27.0] - 2023-09-13
### Changed
- Reduce concurrency in data modeling client to 1

## [6.26.0] - 2023-09-22
### Added
- Support `partition` and `cursor` parameters on `time_series.subscriptions.iterate_data`
- Include the `cursor` attribute on `DatapointSubscriptionBatch`, which is yielded in every iteration
of `time_series.subscriptions.iterate_data`.

## [6.25.3] - 2023-09-19
### Added
- Support for setting and retrieving `data_set_id` in data class `client.data_classes.ThreeDModel`.

## [6.25.2] - 2023-09-12
### Fixed
- Using the `HasData` filter would raise an API error in CDF.

## [6.25.1] - 2023-09-15
### Fixed
- Using nonce credentials now works as expected for `transformations.[create, update]`. Previously, the attempt to create
  a session would always fail, leading to nonce credentials never being used (full credentials were passed to- and
  stored in the transformations backend service).
- Additionally, the automatic creation of a session no longer fails silently when an `CogniteAuthError` is encountered
  (which happens when the credentials are invalid).
- While processing source- and destination credentials in `client.transformations.[create, update]`, an `AttributeError`
  can no longer be raised (by not specifying project).
### Added
- `TransformationList` now correctly inherits the two (missing) helper methods `as_ids()` and `as_external_ids()`.

## [6.25.0] - 2023-09-14
### Added
- Support for `ignore_unknown_ids` in `client.functions.retrieve_multiple` method.

## [6.24.1] - 2023-09-13
### Fixed
- Bugfix for `AssetsAPI.create_hierarchy` when running in upsert mode: It could skip certain updates above
  the single-request create limit (currently 1000 assets).

## [6.24.0] - 2023-09-12
### Fixed
- Bugfix for `FilesAPI.upload` and `FilesAPI.upload_bytes` not raising an error on file contents upload failure. Now `CogniteFileUploadError` is raised based on upload response.

## [6.23.0] - 2023-09-08
### Added
- Supporting for deleting constraints and indexes on containers.

### Changed
- The abstract class `Index` can no longer be instantiated. Use BTreeIndex or InvertedIndex instead.

## [6.22.0] - 2023-09-08
### Added
- `client.data_modeling.instances.subscribe` which lets you subscribe to a given
data modeling query and receive updates through a provided callback.
- Example on how to use the subscribe method to sync nodes to a local sqlite db.

## [6.21.1] - 2023-09-07
### Fixed
- Concurrent usage of the `CogniteClient` could result in API calls being made with the wrong value for `api_subversion`.

## [6.21.0] - 2023-09-06
### Added
- Supporting pattern mode and extra configuration for diagram detect in beta.

## [6.20.0] - 2023-09-05
### Fixed
- When creating functions with `client.functions.create` using the `folder` argument, a trial-import is executed as part of
  the verification process. This could leave leftover modules still in scope, possibly affecting subsequent calls. This is
  now done in a separate process to guarantee it has no side-effects on the main process.
- For pyodide/WASM users, a backup implementation is used, with an improved cleanup procedure.

### Added
- The import-check in `client.functions.create` (when `folder` is used) can now be disabled by passing
  `skip_folder_validation=True`. Basic validation is still done, now additionally by parsing the AST.

## [6.19.0] - 2023-09-04
## Added
- Now possible to retrieve and update translation and scale of 3D model revisions.

## [6.18.0] - 2023-09-04
### Added
- Added parameter `keep_directory_structure` to `client.files.download` to allow downloading files to a folder structure matching the one in CDF.

### Improved
- Using `client.files.download` will still skip files with the same name when writing to disk, but now a `UserWarning` is raised, specifying which files are affected.

## [6.17.0] - 2023-09-01
### Added
- Support for the UserProfilesAPI with the implementation `client.iam.user_profiles`.

## [6.16.0] - 2023-09-01
### Added
- Support for `ignore_unknown_ids` in `client.relationships.retrieve_multiple` method.

## [6.15.3] - 2023-08-30
### Fixed
- Uploading files using `client.files.upload` now works when running with `pyodide`.

## [6.15.2] - 2023-08-29
### Improved
- Improved error message for `CogniteMissingClientError`. Now includes the type of object missing the `CogniteClient` reference.

## [6.15.1] - 2023-08-29
### Fixed
- Bugfix for `InstanceSort._load` that always raised `TypeError` (now public, `.load`). Also, indirect fix for `Select.load` for non-empty `sort`.

## [6.15.0] - 2023-08-23
### Added
- Support for the DocumentsAPI with the implementation `client.documents`.
- Support for advanced filtering for `Events`, `TimeSeries`, `Assets` and `Sequences`. This is available through the
  `.filter()` method, for example, `client.events.filter`.
- Extended aggregation support for `Events`, `TimeSeries`, `Assets` and `Sequences`. This is available through the five
  methods `.aggregate_count(...)`, `aggregate_cardinality_values(...)`, `aggregate_cardinality_properties(...)`,
  `.aggregate_unique_values(...)`, and `.aggregate_unique_properties(...)`. For example,
  `client.assets.aggregate_count(...)`.
- Added helper methods `as_external_ids` and `as_ids` for `EventList`, `TimeSeriesList`, `AssetList`, `SequenceList`,
  `FileMetaDataList`, `FunctionList`, `ExtractionPipelineList`, and `DataSetList`.

### Deprecated
- Added `DeprecationWarning` to methods `client.assets.aggregate_metadata_keys` and
  `client.assets.aggregate_metadata_values`. The use parameter the `fields` in
  `client.events.aggregate_unique_values` will also lead to a deprecation warning. The reason is that the endpoints
  these methods are using have been deprecated in the CDF API.

## [6.14.2] - 2023-08-22
### Fixed
- All data modeling endpoints will now be retried. This was not the case for POST endpoints.

## [6.14.1] - 2023-08-19
### Fixed
- Passing `sources` as a tuple no longer raises `ValueError` in `InstancesAPI.retrieve`.

## [6.14.0] - 2023-08-14
### Changed
- Don't terminate client.time_series.subscriptions.iterate_data() when `has_next=false` as more data
may be returned in the future. Instead we return the `has_next` field in the batch, and let the user
decide whether to terminate iteration. This is a breaking change, but this particular API is still
in beta and thus we reserve the right to break it without bumping the major version.

## [6.13.3] - 2023-08-14
### Fixed
- Fixed bug in `ViewApply.properties` had type hint `ConnectionDefinition` instead of `ConnectionDefinitionApply`.
- Fixed bug in `dump` methods of `ViewApply.properties` causing the return code `400` with message
  `Request had 1 constraint violations. Please fix the request and try again. [type must not be null]` to be returned
  from the CDF API.

## [6.13.2] - 2023-08-11
### Fixed
- Fixed bug in `Index.load` that would raise `TypeError` when trying to load `indexes`, when an unexpected field was
  encountered (e.g. during a call to `client.data_modeling.container.list`).

## [6.13.1] - 2023-08-09
### Fixed
- Fixed bug when calling a `retrieve`, `list`, or `create` in `client.data_modeling.container` raised a `TypeError`.
  This is caused by additions of fields to the API, this is now fixed by ignoring unknown fields.

## [6.13.0] - 2023-08-07
### Fixed
- Fixed a bug raising a `KeyError` when calling `client.data_modeling.graphql.apply_dml` with an invalid `DataModelingId`.
- Fixed a bug raising `AttributeError` in `SpaceList.to_space_apply_list`, `DataModelList.to_data_model_apply_list`,
  `ViewList.to_view_apply`. These methods have also been renamed to `.as_apply` for consistency
  with the other data modeling resources.

### Removed
- The method `.as_apply` from `ContainerApplyList` as this method should be on the `ContainerList` instead.

### Added
- Missing `as_ids()` for `DataModelApplyList`, `ContainerList`, `ContainerApplyList`, `SpaceApplyList`, `SpaceList`,
  `ViewApplyList`, `ViewList`.
- Added helper method `.as_id` to `DMLApplyResult`.
- Added helper method `.latest_version` to `DataModelList`.
- Added helper method `.as_apply` to `ContainerList`.
- Added container classes `NodeApplyList`, `EdgeApplyList`, and `InstancesApply`.

## [6.12.2] - 2023-08-04
### Fixed
- Certain errors that were previously silently ignored in calls to `client.data_modeling.graphql.apply_dml` are now properly raised (used to fail as the API error was passed nested inside the API response).

## [6.12.1] - 2023-08-03
### Fixed
- Changed the structure of the GraphQL query used when updating DML models through `client.data_modeling.graphql.apply_dml` to properly handle (i.e. escape) all valid symbols/characters.

## [6.12.0] - 2023-07-26
### Added
- Added option `expand_metadata` to `.to_pandas()` method for list resource types which converts the metadata (if any) into separate columns in the returned dataframe. Also added `metadata_prefix` to control the naming of these columns (default is "metadata.").

## [6.11.1] - 2023-07-19
### Changed
- Return type `SubscriptionTimeSeriesUpdate` in `client.time_series.subscriptions.iterate_data` is now required and not optional.

## [6.11.0] - 2023-07-19
### Added
- Support for Data Point Subscription, `client.time_series.subscriptions`. Note this is an experimental feature.


## [6.10.0] - 2023-07-19
### Added
- Upsert method for `assets`, `events`, `timeseries`, `sequences`, and `relationships`.
- Added `ignore_unknown_ids` flag to `client.sequences.delete`

## [6.9.0] - 2023-07-19
### Added
- Basic runtime validation of ClientConfig.project

## [6.8.7] - 2023-07-18
### Fixed
- Dumping of `Relationship` with `labels` is not `yaml` serializable. This is now fixed.

## [6.8.6] - 2023-07-18
### Fixed
- Include `version` in __repr__ for View and DataModel

## [6.8.5] - 2023-07-18
### Fixed
- Change all implicit Optional types to explicit Optional types.

## [6.8.4] - 2023-07-12
### Fixed
- `max_worker` limit match backend for `client.data_modeling`.

## [6.8.3] - 2023-07-12
### Fixed
- `last_updated_time` and `created_time` are no longer optional on InstanceApplyResult

## [6.8.2] - 2023-07-12
### Fixed
- The `.dump()` method for `InstanceAggregationResult` caused an `AttributeError` when called.

## [6.8.1] - 2023-07-08
### Changed
- The `AssetHierarchy` class would consider assets linking their parent by ID only as orphans, contradicting the
  docstring stating "All assets linking a parent by ID are assumed valid". This is now true (they are no longer
  considered orphans).

## [6.8.0] - 2023-07-07
### Added
- Support for annotations reverse lookup.

## [6.7.1] - 2023-07-07
### Fixed
- Needless function "as_id" on View as it was already inherited
### Added
- Flag "all_versions" on data_modeling.data_models.retrieve() to retrieve all versions of a data model or only the latest one
- Extra documentation on how to delete edges and nodes.
- Support for using full Node and Edge objects when deleting instances.

## [6.7.0] - 2023-07-07
### Added
- Support for applying graphql dml using `client.data_modeling.graphql.apply_dml()`.

## [6.6.1] - 2023-07-07
### Improved
- Added convenience function to instantiate a `CogniteClient.default(...)` to save the users from typing the
  default URLs.

## [6.6.0] - 2023-07-06
### Fixed
- Support for query and sync endpoints across instances in the Data Modeling API with the implementation
  `client.data_modeling.instances`, the methods `query` and `sync`.

## [6.5.8] - 2023-06-30
### Fixed
- Serialization of `DataModel`. The bug caused `DataModel.load(data_model.dump(camel_case=True))` to fail with
  a `TypeError`. This is now fixed.

## [6.5.7] - 2023-06-29
### Fixed
- A bug caused by use of snake case in field types causing `NodeApply.dump(camel_case=True)`
  trigger a 400 response from the API.

## [6.5.6] - 2023-06-29
### Fixed
- A bug causing `ClientConfig(debug=True)` to raise an AttributeError

## [6.5.5] - 2023-06-28
### Fixed
- A bug where we would raise the wrong exception when errors on occurred on `data_modeling.spaces.delete`
- A bug causing inconsistent MRO in DataModelList

## [6.5.4] - 2023-06-28
### Added
- Missing query parameters:
     * `inline_views` in `data_modeling.data_models.retrieve()`.
     * `include_global` in `data_modeling.spaces.list()`.
     * `include_inherited_properties` in `data_modeling.views.retrieve()`.

## [6.5.3] - 2023-06-28
### Fixed
- Only validate `space` and `external_id` for `data_modeling` write classes.


## [6.5.2] - 2023-06-27
### Fixed
- Added missing `metadata` attribute to `iam.Group`

## [6.5.1] - 2023-06-27
### Fixed
- Fix typehints on `data_modeling.instances.aggregate()` to not allow Histogram aggregate.
- Moved `ViewDirectRelation.source` property to `MappedProperty.source` where it belongs.

## [6.5.0] - 2023-06-27
### Added
- Support for searching and aggregating across instances in the Data Modeling API with the implementation
  `client.data_modeling.instances`, the methods `search`, `histogram` and `aggregate`.

## [6.4.8] - 2023-06-23
### Fixed
- Handling non 200 responses in `data_modeling.spaces.apply`, `data_modeling.data_models.apply`,
  `data_modeling.views.apply` and `data_modeling.containers.apply`

## [6.4.7] - 2023-06-22
### Fixed
- Consistently return the correct id types in data modeling resource clients

## [6.4.6] - 2023-06-22
### Fixed
- Don't swallow keyword args on Apply classes in Data Modeling client

## [6.4.5] - 2023-06-21
### Added
- Included tuple-notation when retrieving or listing data model instances

### Improved
- Fixed docstring for retrieving data model instances and extended the examples.

## [6.4.4] - 2023-06-21
Some breaking changes to the datamodeling client. We don't expect any more breaking changes,
but we accept the cost of breaking a few consumers now early on the really nail the user experience.
### Added
- ViewId:as_property_ref and ContainerId:as_property_ref to make it easier to create property references.

### Changed
- Renamed ViewCore:as_reference and ContainerCore:as_reference to :as_id() for consistency with other resources.
- Change Instance:properties to be a `MutableMapping[ViewIdentifier, MutableMapping[PropertyIdentifier, PropertyValue]]`, in order to make it easier to consume
- Make VersionedDataModelingId:load accept `tuple[str, str]`
- Rename ConstraintIdentifier to Constraint - it was not an id but the definition itself
- Rename IndexIdentifier to Index - it was not an id but the definition itself
- Rename ContainerPropertyIdentifier to ContainerProperty - it was not an id but the definition itself

### Removed
- Redundant EdgeApply:create method. It simply mirrored the EdgeApply constructor.


## [6.4.3] - 2023-06-15
### Added
- Accept direct relation values as tuples in `EdgeApply`

## [6.4.2] - 2023-06-15
### Changed
- When providing ids as tuples in `instances.retrieve` and `instances.delete` you should not
have to specify the instance type in each tuple

### Fixed
- Bug where edges and nodes would get mixed up on `instances.retrieve`

## [6.4.1] - 2023-06-14
### Fixed
- Add the missing page_count field for diagram detect items.

## [6.4.0] - 2023-06-12
### Added
- Partial support for the instance resource in the Data Modeling API with the implementation
  `client.data_modeling.instances`, the endpoints `list`, `delete`, `retrieve`, and `apply`

## [6.3.2] - 2023-06-08
### Fixed
- Requests being retried around a token refresh cycle, no longer risk getting stuck with an outdated token.

### Added
- `CredentialProviders` subclassing `_OAuthCredentialProviderWithTokenRefresh`, now accepts a new parameter, `token_expiry_leeway_seconds`, controlling how early a token refresh request should be initiated (before it expires).

### Changed
- `CredentialProviders` subclassing `_OAuthCredentialProviderWithTokenRefresh` now uses a safer default of 15 seconds (up from 3 sec) to control how early a token refresh request should be initiated (before it expires).

## [6.3.1] - 2023-06-07
### Fixed
- Signature of `client.data_modeling.views.retrieve` and `client.data_modeling.data_models.retrieve` to always return a list.

## [6.3.0] - 2023-06-07
### Added
- Support for the container resource in the Data Modeling API with the implementation `client.data_modeling.containers`.
- Support for the view resource in the Data Modeling API with the implementation `client.data_modeling.views`.
- Support for the data models resource in the Data Modeling API with the implementation `client.data_modeling.data_models`.

### Removed
- Removed `retrieve_multiple` from the `SpacesAPI` to have a consistent API with the `views`, `containers`, and `data_models`.

## [6.2.2] - 2023-06-05
### Fixed
- Creating function schedules with current user credentials now works (used to fail at runtime with "Could not fetch a valid token (...)" because a session was never created.)

## [6.2.1] - 2023-05-26
### Added
- Data model centric support in transformation

## [6.2.0] - 2023-05-25
### Added
- Support for the spaces resource in the Data Modeling API with the implementation `client.data_modeling.spaces`.

### Improved
- Reorganized documentation to match API documentation.

## [6.1.10] - 2023-05-22
### Fixed
- Data modelling is now GA. Renaming instance_nodes -> nodes and instance_edges -> edges to make the naming in SDK consistent with Transformation API and CLI

## [6.1.9] - 2023-05-16
### Fixed
- Fixed a rare issue with datapoints fetching that could raise `AttributeError` when running with `pyodide`.

## [6.1.8] - 2023-05-12
### Fixed
- ExtractionPipelinesRun:dump method will not throw an error when camel_case=True anymore

## [6.1.7] - 2023-05-11
### Removed
- Removed DMS v2 destination in transformations

## [6.1.6] - 2023-05-11
### Fixed
- `FunctionsAPI.create` now work in Wasm-like Python runtimes such as `pyodide`.

## [6.1.5] - 2023-05-10
### Fixed
- When creating a transformation with a different source- and destination CDF project, the project setting is no longer overridden by the setting in the `CogniteClient` configuration allowing the user to read from the specified source project and write to the specified and potentially different destination project.

## [6.1.4] - 2023-05-08
### Fixed
- Pickling a `CogniteClient` instance with certain `CredentialProvider`s no longer causes a `TypeError: cannot pickle ...` to be raised.

## [6.1.3] - 2023-05-08
### Added
- Add the license of the package in poetry build.

## [6.1.2] - 2023-05-04
### Improved
- The SDK has received several minor bugfixes to be more user-friendly on Windows.

### Fixed
- The utility function `cognite.client.utils.datetime_to_ms` now raises an understandable `ValueError` when unable to convert pre-epoch datetimes.
- Several functions reading and writing to disk now explicitly use UTF-8 encoding

## [6.1.1] - 2023-05-02
### Fixed
- `AttributeError` when passing `pandas.Timestamp`s with different timezones (*of which one was UTC*) to `DatapointsAPI.retrieve_dataframe_in_tz`.
- A `ValueError` is no longer raised when passing `pandas.Timestamp`s in the same timezone, but with different underlying implementations (e.g. `datetime.timezone.utc` / `pytz.UTC` / `ZoneInfo("UTC")`) to `DatapointsAPI.retrieve_dataframe_in_tz`.

## [6.1.0] - 2023-04-28
### Added
- Support for giving `start` and `end` arguments as `pandas.Timestamp` in `DatapointsAPI.retrieve_dataframe_in_tz`.

### Improved
- Type hints for the `DatapointsAPI` methods.

## [6.0.2] - 2023-04-27
### Fixed
- Fixed a bug in `DatapointsAPI.retrieve_dataframe_in_tz` that could raise `AmbiguousTimeError` when subdividing the user-specified time range into UTC intervals (with fixed offset).

## [6.0.1] - 2023-04-20
### Fixed
- Fixed a bug that would cause `DatapointsAPI.retrieve_dataframe_in_tz` to raise an `IndexError` if there were only empty time series in the response.

## [6.0.0] - 2023-04-19
### Removed
- Removed support for legacy auth (API keys, service accounts, login.status)
- Removed the deprecated `extractionPipeline` argument to `client.extraction_pipelines.create`. Only `extraction_pipeline` is accepted now.
- Removed the deprecated `client.datapoints` accessor attribute. The datapoints API can only be accessed through `client.time_series.data` now.
- Removed the deprecated `client.extraction_pipeline_runs` accessor attribute. The extraction pipeline run API can only be accessed through `client.extraction_pipelines.runs` now.
- Removed the deprecated `external_id` attribute on `ExtractionPipelineRun`. This has been replaced with `extpipe_external_id`.

## [5.12.0] - 2023-04-18
### Changed
- Enforce that types are explicitly exported in order to make very strict type checkers happy.

## [5.11.1] - 2023-04-17
### Fixed
- List (and `__call__`) methods for assets, events, files, labels, relationships, sequences and time series now raise if given bad input for `data_set_ids`, `data_set_external_ids`, `asset_subtree_ids` and `asset_subtree_external_ids` instead of ignoring/returning everything.

### Improved
- The listed parameters above have silently accepted non-list input, i.e. single `int` (for `ids`) or single `str` (for `external_ids`). Function signatures and docstrings have now been updated to reflect this "hidden functionality".

## [5.11.0] - 2023-04-17
### Added
- The `DatapointsAPI` now supports time zones with the addition of a new method, `retrieve_dataframe_in_tz`. It does not support individual customization of query parameters (for good reasons, e.g. a DataFrame has a single index).
- Asking for datapoints in a specific time zone, e.g. `America/New_York` or `Europe/London` is now easily accomplished: the user can just pass in their `datetimes` localized to their time zone directly.
- Queries for aggregate datapoints are also supported, with the key feature being automatic handling of daylight savings time (DST) transitions, as this is not supported by the official API. Example usage: A user living in Oslo, Norway, wants daily averages in their local time. In Oslo, the standard time is UTC+1, with UTC+2 during the summer. This means during spring, there is a 23-hour long day when clocks roll 1 hour forward and a 25-hour day during fall.
- New granularities with a longer time span have been added (only to this new method, for now): 'week', 'month', 'quarter' and 'year'. These do not all represent a fixed frequency, but like the example above, neither does for example 'day' when we use time zones without a fixed UTC offset.

## [5.10.5] - 2023-04-13
### Fixed
- Subclasses of `VisionResource` inheriting `.dump` and `to_pandas` now work as expected for attributes storing lists of subclass instances like `Polygon`, `PolyLine`, `ObjectDetection` or `VisionExtractPredictions` directly or indirectly.

## [5.10.4] - 2023-04-13
### Fixed
- A lot of nullable integer attributes ended up as float after calling `.to_pandas`. These are now correctly converted to `dtype=Int64`.

## [5.10.3] - 2023-04-13
### Fixed
- When passing `CogniteResource` classes (like `Asset` or `Event`) to `update`, any labels were skipped in the update (passing `AssetUpdate` works). This has been fixed for all Cognite resource classes.

## [5.10.2] - 2023-04-12
### Fixed
- Fixed a bug that would cause `AssetsAPI.create_hierarchy` to not respect `upsert=False`.

## [5.10.1] - 2023-04-04
### Fixed
- Add missing field `when` (human readable version of the CRON expression) to `FunctionSchedule` class.

## [5.10.0] - 2023-04-03
### Fixed
- Implemented automatic retries for connection errors by default, improving the reliability of the connection to the Cognite API.
- Added a user-readable message to `CogniteConnectionRefused` error for improved user experience.

### Changed
- Introduce a `max_retries_connect` attribute on the global config, and default it to 3.

## [5.9.3] - 2023-03-27
### Fixed
- After creating a schedule for a function, the returned `FunctionSchedule` was missing a reference to the `CogniteClient`, meaning later calls to `.get_input_data()` would fail and raise `CogniteMissingClientError`.
- When calling `.get_input_data()` on a `FunctionSchedule` instance, it would fail and raise `KeyError` if no input data was specified for the schedule. This now returns `None`.

## [5.9.2] - 2023-03-27
### Fixed
- After calling e.g. `.time_series()` or `.events()` on an `AssetList` instance, the resulting resource list would be missing the lookup tables that allow for quick lookups by ID or external ID through the `.get()` method. Additionally, for future-proofing, the resulting resource list now also correctly has a `CogniteClient` reference.

## [5.9.1] - 2023-03-23
### Fixed
- `FunctionsAPI.call` now also works for clients using auth flow `OAuthInteractive`, `OAuthDeviceCode`, and any user-made subclass of `CredentialProvider`.

### Improved
- `FunctionSchedulesAPI.create` now also accepts an instance of `ClientCredentials` (used to be dictionary only).

## [5.9.0] - 2023-03-21
### Added
- New class `AssetHierarchy` for easy verification and reporting on asset hierarchy issues without explicitly trying to insert them.
- Orphan assets can now be reported on (orphan is an asset whose parent is not part of the given assets). Also, `AssetHierarchy` accepts an `ignore_orphans` argument to mimic the old behaviour where all orphans were assumed to be valid.
- `AssetsAPI.create_hierarchy` now accepts two new parameters: `upsert` and `upsert_mode`. These allow the user to do "insert or update" instead of an error being raised when trying to create an already existing asset. Upsert mode controls whether updates should replace/overwrite or just patch (partial update to non-null values only).
- `AssetsAPI.create_hierarchy` now also verifies the `name` parameter which is required and that `id` has not been set.

### Changed
- `AssetsAPI.create_hierarchy` now uses `AssetHierarchy` under the hood to offer concrete feedback on asset hierarchy issues, accessible through attributes on the raised exception, e.g. invalid assets, duplicates, orphans, or any cyclical asset references.

### Fixed
- `AssetsAPI.create_hierarchy`...:
  - Now respects `max_workers` when spawning worker threads.
  - Can no longer raise `RecursionError`. Used to be an issue for asset hierarchies deeper than `sys.getrecursionlimit()` (typically set at 1000 to avoid stack overflow).
  - Is now `pyodide` compatible.

## [5.8.0] - 2023-03-20
### Added
- Support for client certificate authentication to Azure AD.

## [5.7.4] - 2023-03-20
### Added
- Use `X-Job-Token` header for contextualization jobs to reduce required capabilities.

## [5.7.3] - 2023-03-14
### Improved
- For users unknowingly using a too old version of `numpy` (against the SDK dependency requirements), an exception could be raised (`NameError: name 'np' is not defined`). This has been fixed.

## [5.7.2] - 2023-03-10
### Fixed
- Fix method dump in TransformationDestination to ignore None.

## [5.7.1] - 2023-03-10
### Changed
- Split `instances` destination type of Transformations to `nodes` and `edges`.

## [5.7.0] - 2023-03-08
### Removed
- `ExtractionPipelineRunUpdate` was removed as runs are immutable.

### Fixed
- `ExtractionPipelinesRunsAPI` was hiding `id` of runs because `ExtractionPipelineRun` only defined `external_id` which doesn't exist for the "run resource", only for the "parent" ext.pipe (but this is not returned by the API; only used to query).

### Changed
- Rename and deprecate `external_id` in `ExtractionPipelinesRunsAPI` in favour of the more descriptive `extpipe_external_id`. The change is backwards-compatible, but will issue a `UserWarning` for the old usage pattern.

## [5.6.4] - 2023-02-28
### Added
- Input validation on `DatapointsAPI.[insert, insert_multiple, delete_ranges]` now raise on missing keys, not just invalid keys.

## [5.6.3] - 2023-02-23
### Added
- Make the SDK compatible with `pandas` major version 2 ahead of release.

## [5.6.2] - 2023-02-21
### Fixed
- Fixed an issue where `Content-Type` was not correctly set on file uploads to Azure.

## [5.6.1] - 2023-02-20
### Fixed
- Fixed an issue where `IndexError` was raised when a user queried `DatapointsAPI.retrieve_latest` for a single, non-existent time series while also passing `ignore_unknown_ids=True`. Changed to returning `None`, inline with other `retrieve` methods.

## [5.6.0] - 2023-02-16
### Added
- The SDK has been made `pyodide` compatible (to allow running natively in browsers). Missing features are `CredentialProvider`s with token refresh and `AssetsAPI.create_hierarchy`.

## [5.5.2] - 2023-02-15
### Fixed
- Fixed JSON dumps serialization error of instances of `ExtractionPipelineConfigRevision` and all subclasses (`ExtractionPipelineConfig`) as they stored a reference to the CogniteClient as a non-private attribute.

## [5.5.1] - 2023-02-14
### Changed
- Change `CredentialProvider` `Token` to be thread safe when given a callable that does token refresh.

## [5.5.0] - 2023-02-10
### Added
- Support `instances` destination type on Transformations.

## [5.4.4] - 2023-02-06
### Added
- Added user warnings when wrongly calling `/login/status` (i.e. without an API key) and `/token/inspect` (without OIDC credentials).

## [5.4.3] - 2023-02-05
### Fixed
- `OAuthDeviceCode` and `OAuthInteractive` now respect `global_config.disable_ssl` setting.

## [5.4.2] - 2023-02-03
### Changed
- Improved error handling (propagate IDP error message) for `OAuthDeviceCode` and `OAuthInteractive` upon authentication failure.

## [5.4.1] - 2023-02-02
### Fixed
- Bug where create_hierarchy would stop progressing after encountering more than `config.max_workers` failures.

## [5.4.0] - 2023-02-02
### Added
- Support for aggregating metadata keys/values for assets

## [5.3.7] - 2023-02-01
### Improved
- Issues with the SessionsAPI documentation have been addressed, and the `.create()` have been further clarified.

## [5.3.6] - 2023-01-30
### Changed
- A file-not-found error has been changed from `TypeError` to `FileNotFoundError` as part of the validation in FunctionsAPI.

## [5.3.5] - 2023-01-27
### Fixed
- Fixed an atexit-exception (`TypeError: '<' not supported between instances of 'tuple' and 'NoneType'`) that could be raised on PY39+ after fetching datapoints (which uses a custom thread pool implementation).

## [5.3.4] - 2023-01-25
### Fixed
- Displaying Cognite resources like an `Asset` or a `TimeSeriesList` in a Jupyter notebook or similar environments depending on `._repr_html_`, no longer raises `CogniteImportError` stating that `pandas` is required. Instead, a warning is issued and `.dump()` is used as fallback.

## [5.3.3] - 2023-01-24
### Added
- New parameter `token_cache_path` now accepted by `OAuthInteractive` and `OAuthDeviceCode` to allow overriding location of token cache.

### Fixed
- Platform dependent temp directory for the caching of the token in `OAuthInteractive` and `OAuthDeviceCode` (no longer crashes at exit on Windows).

## [5.3.2] - 2023-01-24
### Security
- Update `pytest` and other dependencies to get rid of dependency on the `py` package (CVE-2022-42969).

## [5.3.1] - 2023-01-20
### Fixed
- Last possible valid timestamp would not be returned as first (if first by some miracle...) by the `TimeSeries.first` method due to `end` being exclusive.

## [5.3.0] - 2023-01-20
### Added
- `DatapointsAPI.retrieve_latest` now support customising the `before` argument, by passing one or more objects of the newly added `LatestDatapointQuery` class.

## [5.2.0] - 2023-01-19
### Changed
- The SDK has been refactored to support `protobuf>=3.16.0` (no longer requires v4 or higher). This was done to fix dependency conflicts with several popular Python packages like `tensorflow` and `streamlit` - and also Azure Functions - that required major version 3.x of `protobuf`.

## [5.1.1] - 2023-01-19
### Changed
- Change RAW rows insert chunk size to make individual requests faster.

## [5.1.0] - 2023-01-03
### Added
- The diagram detect function can take file reference objects that contain file (external) id as well as a page range. This is an alternative to the lists of file ids or file external ids that are still possible to use. Page ranges were not possible to specify before.

## [5.0.2] - 2022-12-21
### Changed
- The valid time range for datapoints has been increased to support timestamps up to end of the year 2099 in the TimeSeriesAPI. The utility function `ms_to_datetime` has been updated accordingly.

## [5.0.1] - 2022-12-07
### Fixed
- `DatapointsArray.dump` would return timestamps in nanoseconds instead of milliseconds when `convert_timestamps=False`.
- Converting a `Datapoints` object coming from a synthetic datapoints query to a `pandas.DataFrame` would, when passed `include_errors=True`, starting in version `5.0.0`, erroneously cast the `error` column to a numeric data type and sort it *before* the returned values. Both of these behaviours have been reverted.
- Several documentation issues: Missing methods, wrong descriptions through inheritance and some pure visual/aesthetic.

## [5.0.0] - 2022-12-06
### Improved
- Greatly increased speed of datapoints fetching (new adaptable implementation and change from `JSON` to `protobuf`), especially when asking for... (measured in fetched `dps/sec` using the new `retrieve_arrays` method, with default settings for concurrency):
  - A large number of time series
    - 200 ts: ~1-4x speedup
    - 8000 ts: ~4-7x speedup
    - 20k-100k ts: Up to 20x faster
  - Very few time series (1-3)
    - Up to 4x faster
  - Very dense time series (>>10k dps/day)
    - Up to 5x faster
  - Any query for `string` datapoints
    - Faster the more dps, e.g. single ts, 500k: 6x speedup
- Peak memory consumption (for numeric data) is 0-55 % lower when using `retrieve` and 65-75 % lower for the new `retrieve_arrays` method.
- Fetching newly inserted datapoints no longer suffers from (potentially) very long wait times (or timeout risk).
- Converting fetched datapoints to a Pandas `DataFrame` via `to_pandas()` has changed from `O(N)` to `O(1)`, i.e., speedup no longer depends on the number of datapoints and is typically 4-5 orders of magnitude faster (!). NB: Only applies to `DatapointsArray` as returned by the `retrieve_arrays` method.
- Full customizability of queries is now available for *all retrieve* endpoints, thus the `query()` is no longer needed and has been removed. Previously only `aggregates` could be individually specified. Now all parameters can be passed either as top-level or as *individual settings*, even `ignore_unknown_ids`. This is now aligned with the API (except `ignore_unknown_ids` making the SDK arguably better!).
- Documentation for the retrieve endpoints has been overhauled with lots of new usage patterns and better examples. **Check it out**!
- Vastly better test coverage for datapoints fetching logic. You may have increased trust in the results from the SDK!

### Added
- New required dependency, `protobuf`. This is currently only used by the DatapointsAPI, but other endpoints may be changed without needing to release a new major version.
- New optional dependency, `numpy`.
- A new datapoints fetching method, `retrieve_arrays`, that loads data directly into NumPy arrays for improved speed and *much* lower memory usage.
- These arrays are stored in the new resource types `DatapointsArray` with corresponding container (list) type, `DatapointsArrayList` which offer much more efficient memory usage. `DatapointsArray` also offer zero-overhead pandas-conversion.
- `DatapointsAPI.insert` now also accepts `DatapointsArray`. It also does basic error checking like making sure the number of datapoints match the number of timestamps, and that it contains raw datapoints (as opposed to aggregate data which raises an error). This also applies to `Datapoints` input.
- `DatapointsAPI.insert_multiple` now accepts `Datapoints` and `DatapointsArray` as part of the (possibly) multiple inputs. Applies the same error checking as `insert`.

### Changed
- Datapoints are no longer fetched using `JSON`: the age of `protobuf` has begun.
- The main way to interact with the `DatapointsAPI` has been moved from `client.datapoints` to `client.time_series.data` to align and unify with the `SequenceAPI`. All example code has been updated to reflect this change. Note, however, that the `client.datapoints` will still work until the next major release, but will until then issue a `DeprecationWarning`.
- All parameters to all retrieve methods are now keyword-only (meaning no positional arguments are supported).
- All retrieve methods now accept a string for the `aggregates` parameter when asking for just one, e.g. `aggregates="max"`. This short-cut avoids having to wrap it inside a list. Both `snake_case` and `camelCase` are supported.
- The utility function `datetime_to_ms` no longer issues a `FutureWarning` on missing timezone information. It will now interpret naive `datetime`s as local time as is Python's default interpretation.
- The utility function `ms_to_datetime` no longer issues a `FutureWarning` on returning a naive `datetime` in UTC. It will now return an aware `datetime` object in UTC.
- All data classes in the SDK that represent a Cognite resource type have a `to_pandas` (or `to_geopandas`) method. Previously, these had various defaults for the `camel_case` parameter, but they have all been changed to `False`.
- All retrieve methods (when passing dict(s) with query settings) now accept identifier and aggregates in snake case (and camel case for convenience / backwards compatibility). Note that all newly added/supported customisable parameters (e.g. `include_outside_points` or `ignore_unknown_ids` *must* be passed in snake case or a `KeyError` will be raised.)
- The method `DatapointsAPI.insert_dataframe` has new default values for `dropna` (now `True`, still being applied on a per-column basis to not lose any data) and `external_id_headers` (now `True`, disincentivizing the use of internal IDs).
- The previous fetching logic awaited and collected all errors before raising (through the use of an "initiate-and-forget" thread pool). This is great, e.g., updates/inserts to make sure you are aware of all partial changes. However, when reading datapoints, a better option is to just fail fast (which it does now).
- `DatapointsAPI.[retrieve/retrieve_arrays/retrieve_dataframe]` no longer requires `start` (default: `0`, i.e. 1970-01-01) and `end` (default: `now`). This is now aligned with the API.
- Additionally, `DatapointsAPI.retrieve_dataframe` no longer requires `granularity` and `aggregates`.
- All retrieve methods accept a list of full query dictionaries for `id` and `external_id` giving full flexibility for all individual settings: `start`, `end`, `aggregates`, `granularity`, `limit`, `include_outside_points`, `ignore_unknown_ids`.
- Aggregates returned now include the time period(s) (given by the `granularity` unit) that `start` and `end` are part of (as opposed to only "fully in-between" points). This change is the *only breaking change* to the `DatapointsAPI.retrieve` method for aggregates and makes it so that the SDK match manual queries sent using e.g. `curl` or Postman. In other words, this is now aligned with the API.
Note also that this is a **bugfix**: Due to the SDK rounding differently than the API, you could supply `start` and `end` (with `start < end`) and still be given an error that `start is not before end`. This can no longer happen.
- Fetching raw datapoints using `include_outside_points=True` now returns both outside points (if they exist), regardless of `limit` setting (this is the *only breaking change* for limited raw datapoint queries; unlimited queries are fully backwards compatible). Previously the total number of points was capped at `limit`, thus typically only returning the first. Now up to `limit+2` datapoints are always returned. This is now aligned with the API.
- When passing a relative or absolute time specifier string like `"2w-ago"` or `"now"`, all time series in the same query will use the exact same value for 'now' to avoid any inconsistencies in the results.
- Fetching newly inserted datapoints no longer suffers from very long wait times (or timeout risk) as the code's dependency on `count` aggregates has been removed entirely (implementation detail) which could delay fetching by anything between a few seconds to several minutes/go to timeout while the aggregate was computed on-the-fly. This was mostly a problem for datapoints inserted into low-priority time periods (far away from current time).
- Asking for the same time series any number of times no longer raises an error (from the SDK), which is useful for instance when fetching disconnected time periods. This is now aligned with the API. Thus, the custom exception `CogniteDuplicateColumnsError` is no longer needed and has been removed from the SDK.
- ...this change also causes the `.get` method of `DatapointsList` and `DatapointsArrayList` to now return a list of `Datapoints` or `DatapointsArray` respectively *when duplicated identifiers are queried*. For data scientists and others used to `pandas`, this syntax is familiar to the slicing logic of `Series` and `DataFrame` when used with non-unique indices.
There is also a very subtle **bugfix** here: since the previous implementation allowed the same time series to be specified by both its `id` and `external_id`, using `.get` to access it would always yield the settings that were specified by the `external_id`. This will now return a `list` as explained above.
- `Datapoints` and `DatapointsArray` now store the `granularity` string given by the user (when querying aggregates) which allows both `to_pandas` methods (on `DatapointsList` and `DatapointsArrayList` as well) to accept `include_granularity_name` that appends this to the end of the column name(s).
- Datapoints fetching algorithm has changed from one that relies on up-to-date and correct `count` aggregates to be fast (with fallback on serial fetching when missing/unavailable), to recursively (and reactively) splitting the time-domain into smaller and smaller pieces, depending on the discovered-as-fetched density-distribution of datapoints in time and the number of available workers/threads. The new approach also has the ability to group more than 1 (one) time series per API request (when beneficial) and short-circuit once a user-given limit has been reached (if/when given). This method is now used for *all types of queries*; numeric raw-, string raw-, and aggregate datapoints.

#### Change: `retrieve_dataframe`
- Previously, fetching was constricted (🐍) to either raw- OR aggregate datapoints. This restriction has been lifted and the method now works exactly like the other retrieve-methods (with a few extra options relevant only for pandas `DataFrame`s).
- Used to fetch time series given by `id` and `external_id` separately - this is no longer the case. This gives a significant, additional speedup when both are supplied.
- The `complete` parameter has been removed and partially replaced by `uniform_index (bool)` which covers a subset of the previous features (with some modifications: now gives a uniform index all the way from the first given `start` to the last given `end`). Rationale: Old method had a weird and had unintuitive syntax (passing a string using commas to separate options).
- Interpolating, forward-filling or in general, imputation (also prev. controlled via the `complete` parameter) is completely removed as the resampling logic *really* should be up to the user fetching the data to decide, not the SDK.
- New parameter `column_names` (as already used in several existing `to_pandas` methods) decides whether to pick `id`s or `external_id`s as the dataframe column names. Previously, when both were supplied, the dataframe ended up with a mix.
Read more below in the removed section or check out the method's updated documentation.
- The ordering of columns for aggregates is now always chronological instead of the somewhat arbitrary choice made in `Datapoints.__init__`, (since `dict`s keep insertion order in newer python versions and instance variables lives in `__dict__`)).
- New parameter `include_granularity_name` that appends the specified granularity to the column names if passed as `True`. Mimics the behaviour of the older, well-known argument `include_aggregate_name`, but adds after: `my-ts|average|13m`.

### Fixed
- `CogniteClientMock` has been updated with 24 missing APIs (including sub-composited APIs like `FunctionsAPI.schedules`) and is now used internally in testing instead of a similar, additional implementation.
- Loads of `assert`s meant for the SDK user have been changed to raising exceptions instead as a safeguard since `assert`s are ignored when running in optimized mode `-O` (or `-OO`).

### Fixed: Extended time domain
- `TimeSeries.[first/count/latest]()` now work with the expanded time domain (minimum age of datapoints was moved from 1970 to 1900, see [4.2.1]).
  - `TimeSeries.latest()` now supports the `before` argument similar to `DatapointsAPI.retrieve_latest`.
  - `TimeSeries.first()` now considers datapoints before 1970 and after "now".
  - `TimeSeries.count()` now considers datapoints before 1970 and after "now" and will raise an error for string time series as `count` (or any other aggregate) is not defined.
- `DatapointsAPI.retrieve_latest` would give latest datapoint `before="now"` when given `before=0` (1970) because of a bad boolean check. Used to not be a problem since there were no data before epoch.
- The utility function `ms_to_datetime` no longer raises `ValueError` for inputs from before 1970, but will raise for input outside the allowed minimum- and maximum supported timestamps in the API.
**Note**: that support for `datetime`s before 1970 may be limited on Windows, but `ms_to_datetime` should still work (magic!).

### Fixed: Datapoints-related
- **Critical**: Fetching aggregate datapoints now works properly with the `limit` parameter. In the old implementation, `count` aggregates were first fetched to split the time domain efficiently - but this has little-to-no informational value when fetching *aggregates* with a granularity, as the datapoints distribution can take on "any shape or form". This often led to just a few returned batches of datapoints due to miscounting (e.g. as little as 10% of the actual data could be returned(!)).
- Fetching datapoints using `limit=0` now returns zero datapoints, instead of "unlimited". This is now aligned with the API.
- Removing aggregate names from the columns in a Pandas `DataFrame` in the previous implementation used `Datapoints._strip_aggregate_name()`, but this had a bug: Whenever raw datapoints were fetched all characters after the last pipe character (`|`) in the tag name would be removed completely. In the new version, the aggregate name is only added when asked for.
- The method `Datapoints.to_pandas` could return `dtype=object` for numeric time series when all aggregate datapoints were missing; which is not *that* unlikely, e.g., when using `interpolation` aggregate on a `is_step=False` time series with datapoints spacing above one hour on average. In such cases, an object array only containing `None` would be returned instead of float array dtype with `NaN`s. Correct dtype is now enforced by an explicit `pandas.to_numeric()` cast.
- Fixed a bug in all `DatapointsAPI` retrieve-methods when no time series was/were found, a single identifier was *not* given (either list of length 1 or all given were missing), `ignore_unknown_ids=True`, and `.get` was used on the empty returned `DatapointsList` object. This would raise an exception (`AttributeError`) because the mappings from `id` or `external_id` to `Datapoints` were not defined on the object (only set when containing at least 1 resource).

### Removed
- Method: `DatapointsAPI.query`. No longer needed as all "optionality" has been moved to the three `retrieve` methods.
- Method: `DatapointsAPI.retrieve_dataframe_dict`. Rationale: Due to its slightly confusing syntax and return value, it basically saw no use "in the wild".
- Custom exception: `CogniteDuplicateColumnsError`. No longer needed as the retrieve endpoints now support duplicated identifiers to be passed (similar to the API).
- All convenience methods related to plotting and the use of `matplotlib`. Rationale: No usage and low utility value: the SDK should not be a data science library.

## [4.11.3] - 2022-11-17
### Fixed
- Fix FunctionCallsAPI filtering

## [4.11.2] - 2022-11-16
### Changed
- Detect endpoint (for Engineering Diagram detect jobs) is updated to spawn and handle multiple jobs.
### Added
- `DetectJobBundle` dataclass: A way to manage multiple files and jobs.

## [4.11.1] - 2022-11-15
### Changed
- Update doc for Vision extract method
- Improve error message in `VisionExtractJob.save_annotations`

## [4.11.0] - 2022-10-17
### Added
- Add `compute` method to `cognite.client.geospatial`

## [4.10.0] - 2022-10-13
### Added
- Add `retrieve_latest` method to `cognite.client.sequences`
- Add support for extending the expiration time of download links returned by `cognite.client.files.retrieve_download_urls()`

## [4.9.0] - 2022-10-10
### Added
- Add support for extraction pipeline configuration files
### Deprecated
- Extraction pipeline runs has been moved from `client.extraction_pipeline_runs` to `client.extraction_pipelines.runs`

## [4.8.1] - 2022-10-06
### Fixed
- Fix `__str__` method of `TransformationSchedule`

## [4.8.0] - 2022-09-30
### Added
- Add operations for geospatial rasters

## [4.7.1] - 2022-09-29
### Fixed
- Fixed the `FunctionsAPI.create` method for Windows-users by removing
  validation of `requirements.txt`.

## [4.7.0] - 2022-09-28
### Added
- Support `tags` on `transformations`.

### Changed
- Change geospatial.aggregate_features to support `aggregate_output`

## [4.5.4] - 2022-09-19
### Fixed
- The raw rows insert endpoint is now subject to the same retry logic as other idempotent endpoints.

## [4.5.3] - 2022-09-15
### Fixed
- Fixes the OS specific issue where the `requirements.txt`-validation failed
  with `Permission Denied` on Windows.

## [4.5.2] - 2022-09-09
### Fixed
- Fixes the issue when updating transformations with new nonce credentials

## [4.5.1] - 2022-09-08
### Fixed
- Don't depend on typing_extensions module, since we don't have it as a dependency.

## [4.5.0] - 2022-09-08
### Added
- Vision extract implementation, providing access to the corresponding [Vision Extract API](https://docs.cognite.com/api/v1/#tag/Vision).

## [4.4.3] - 2022-09-08
### Fixed
- Fixed NaN/NA value check in geospatial FeatureList

## [4.4.2] - 2022-09-07
### Fixed
- Don't import numpy in the global space in geospatial module as it's an optional dependency

## [4.4.1] - 2022-09-06
### Fixed
- Fixed FeatureList.from_geopandas to handle NaN values

## [4.4.0] - 2022-09-06
### Changed
- Change geospatial.aggregate_features to support order_by

## [4.3.0] - 2022-09-06
### Added
- Add geospatial.list_features

## [4.2.1] - 2022-08-23
### Changed
- Change timeseries datapoints' time range to start from 01.01.1900

## [4.2.0] - 2022-08-23
### Added
- OAuthInteractive credential provider. This credential provider will redirect you to a login page
and require that the user authenticates. It will also cache the token between runs.
- OAuthDeviceCode credential provider. Display a device code to enter into a trusted device.
It will also cache the token between runs.

## [4.1.2] - 2022-08-22
### Fixed
- geospatial: support asset links for features

## [4.1.1] - 2022-08-19
### Fixed
- Fixed the issue on SDK when Python installation didn't include pip.

### Added
- Added Optional dependency called functions. Usage: `pip install "cognite-sdk[functions]"`

## [4.1.0] - 2022-08-18
### Added
- ensure_parent parameter to client.raw.insert_dataframe method

## [4.0.1] - 2022-08-17
### Added
- OAuthClientCredentials now supports token_custom_args.

## [4.0.0] - 2022-08-15
### Changed
- Client configuration no longer respects any environment variables. There are other libraries better
suited for loading configuration from the environment (such as builtin `os` or `pydantic`). There have also
been several reports of envvar name clash issues in tools built on top the SDK. We therefore
consider this something that should be handled by the application consuming the SDK. All configuration of
`cognite.client.CogniteClient` now happens using a `cognite.client.ClientConfig` object. Global configuration such as
`max_connection_pool_size` and other options which apply to all client instances are now configured through
the `cognite.client.global_config` object which is an instance of `cognite.client.GlobalConfig`. Examples
have been added to the docs.
- Auth has been reworked. The client configuration no longer accepts the `api_key` and `token_...` arguments.
It accepts only a single `credentials` argument which must be a `CredentialProvider` object. A few
implementations have been provided (`APIKey`, `Token`, `OAuthClientCredentials`). Example usage has
been added to the docs. More credential provider implementations will be added in the future to accommodate
other OAuth flows.

### Fixed
- A bug in the Functions SDK where the lifecycle of temporary files was not properly managed.

## [3.9.0] - 2022-08-11
### Added
- Moved Cognite Functions from Experimental SDK to Main SDK.

## [3.8.0] - 2022-08-11
### Added
- Add ignore_unknown_ids parameter to sequences.retrieve_multiple

## [3.7.0] - 2022-08-10
### Changed
- Changed grouping of Sequence rows on insert. Each group now contains at most 100k values and at most 10k rows.

## [3.6.1] - 2022-08-10
### Fixed
- Fixed a minor casing error for the geo_location field on files

### Added
- Add ignore_unknown_ids parameter to files.retrieve_multiple

## [3.5.0] - 2022-08-10
### Changed
- Improve type annotations. Use overloads in more places to help static type checkers.

## [3.4.3] - 2022-08-10
### Changed
- Cache result from pypi version check so it's not executed for every client instantiation.

## [3.4.2] - 2022-08-09
### Fixed
- Fix the wrong destination name in transformations.

## [3.4.1] - 2022-08-01
### Fixed
- fixed exception when printing exceptions generated on transformations creation/update.

## [3.4.0] - 2022-07-25
### Added
- added support for nonce authentication on transformations

### Changed
- if no source or destination credentials are provided on transformation create, an attempt will be made to create a session with the CogniteClient credentials, if it succeeds, the acquired nonce will be used.
- if OIDC credentials are provided on transformation create/update, an attempt will be made to create a session with the given credentials. If it succeeds, the acquired nonce credentials will replace the given client credentials before sending the request.

## [3.3.0] - 2022-07-21
### Added
- added the sessions API

## [3.2.0] - 2022-07-15
### Removed
- Unused cognite.client.experimental module

## [3.1.0] - 2022-07-13
### Changed
- Helper functions for conversion to/from datetime now warns on naive datetimes and their interpretation.
### Fixed
- Helper function `datetime_to_ms` now accepts timezone aware datetimes.

## [3.0.1] - 2022-07-13
### Fixed
- fixed missing README.md in package

## [3.0.0] - 2022-07-12
### Changed
- Poetry build, one single package "cognite-sdk"
- Require python 3.8 or greater (used to be 3.5 or greater)
### Removed
- support for root_asset_id and root_asset_external_id filters. use asset subtree filters instead.

## [2.56.1] - 2022-06-22
### Added
- Time series property `is_step` can now be updated.

## [2.56.0] - 2022-06-21
### Added
- added the diagrams API

## [2.55.0] - 2022-06-20
### Fixed
- Improve geospatial documentation and implement better parameter resilience for filter and feature type update

## [2.54.0] - 2022-06-17
### Added
- Allow to set the chunk size when creating or updating geospatial features

## [2.53.1] - 2022-06-17
### Fixed
- Fixed destination type decoding of `transformation.destination`

## [2.53.0] - 2022-06-16
### Added
- Annotations implementation, providing access to the corresponding [Annotations API](https://docs.cognite.com/api/v1/#tag/Annotations).
    - Added `Annotation`, `AnnotationFilter`, `AnnotationUpdate` dataclasses to `cognite.client.data_classes`
    - Added `annotations` API to `cognite.client.CogniteClient`
    - **Create** annotations with `client.annotations.create` passing `Annotation` instance(s)
    - **Suggest** annotations with `client.annotations.suggest` passing `Annotation` instance(s)
    - **Delete** annotations with `client.annotations.delete` passing the id(s) of annotation(s) to delete
    - **Filter** annotations with `client.annotations.list` passing a `AnnotationFilter `dataclass instance or a filter `dict`
    - **Update** annotations with `client.annotations.update` passing updated `Annotation` or `AnnotationUpdate` instance(s)
    - **Get single** annotation with `client.annotations.retrieve` passing the id
    - **Get multiple** annotations with `client.annotations.retrieve_multiple` passing the ids

### Changed
- Reverted the optimizations introduced to datapoints fetching in 2.47.0 due to buggy implementation.

## [2.51.0] - 2022-06-13
### Added
- added the new geo_location field to the Asset resource

## [2.50.2] - 2022-06-09
### Fixed
- Geospatial: fix FeatureList.from_geopandas issue with optional properties

## [2.50.1] - 2022-06-09
### Fixed
- Geospatial: keep feature properties as is

## [2.50.0] - 2022-05-30
### Changed
- Geospatial: deprecate update_feature_types and add patch_feature_types

## [2.49.1] - 2022-05-19
### Changed
- Geospatial: Support dataset

## [2.49.0] - 2022-05-09
### Changed
- Geospatial: Support output selection for getting features by ids

## [2.48.0] - 2022-05-09
### Removed
- Experimental model hosting API

## [2.47.0] - 2022-05-02
### Changed
- Performance gain for `datapoints.retrieve` by grouping together time series in single requests against the underlying API.

## [2.46.1] - 2022-04-22
### Changed
- POST requests to the `sessions/revoke`-endpoint are now automatically retried
- Fix retrieval of empty raster in experimental geospatial api: http 204 as ok status

## [2.45.0] - 2022-03-25
### Added
- support `sequence_rows` destination type on Transformations.

## [2.44.1] - 2022-03-24
### Fixed
- fix typo in `data_set_ids` parameter type on `transformations.list`.

## [2.44.0] - 2022-03-24
### Added
- support conflict mode parameter on `transformations.schema.retrieve`.

## [2.43.1] - 2022-03-24
### Added
- update pillow dependency 9.0.0 -> 9.0.1

## [2.43.0] - 2022-03-24
### Added
- new list parameters added to `transformations.list`.

## [2.42.0] - 2022-02-25
### Added
- FeatureList.from_geopandas() improvements

### Fixed
- example for templates view.

## [2.41.0] - 2022-02-16
### Added
- support for deleting properties and search specs in GeospatialAPI.update_feature_types(...).

## [2.40.1] - 2022-02-15
### Fixed
- geospatial examples.

## [2.40.0] - 2022-02-11
### Added
- dataSetId support for transformations.

## [2.39.1] - 2022-01-25
### Added
- pandas and geospatial dependencies optional for cognite-sdk-core.

## [2.39.0] - 2022-01-20
### Added
- geospatial API support

## [2.38.6] - 2022-01-14
### Added
- add the possibility to cancel transformation jobs.

## [2.38.5] - 2022-01-12
### Fixed
- Bug where creating/updating/deleting more than 5 transformation schedules in a single call would fail.

## [2.38.4] - 2021-12-23
### Fixed
- Bug where list generator helper will return more than chunk_size items.

## [2.38.3] - 2021-12-13
### Fixed
- Bug where client consumes all streaming content when logging request.

## [2.38.2] - 2021-12-09
### Added
- add the possibility to pass extra body fields to APIClient._create_multiple.

## [2.38.1] - 2021-12-07
### Fixed
- Bug where loading `transformations.jobs` from JSON fails for raw destinations.

## [2.38.0] - 2021-12-06
### Added
- `transformations` api client, which allows the creation, deletion, update, run and retrieval of transformations.
- `transformations.schedules` api client, which allows the schedule, unschedule and retrieval of recurring runs of a transformation.
- `transformations.notifications` api client, which allows the creation, deletion and retrieval of transformation email notifications.
- `transformations.schema` api client, which allows the retrieval of the expected schema of sql transformations based on the destination data type.
- `transformations.jobs` api client, which retrieves the  status of transformation runs.

## [2.37.1] - 2021-12-01
### Fixed
- Bug where `sequences` full update attempts to "set" column spec. "set" is not supported for sequence column spec.

## [2.37.0] - 2021-11-30
### Added
- Added support for retrieving file download urls

## [2.36.0] - 2021-11-30
### Fixed
- Changes default JSON `.dumps()` behaviour to be in strict compliance with the standard: if any NaNs or +/- Infs are encountered, an exception will now be raised.

## [2.35.0] - 2021-11-29
### Added
- Added support for `columns` update on sequences
- Added support for `data_set_id` on template views

### Security
- Disallow downloading files to path outside download directory in `files.download()`.

## [2.32.0] - 2021-10-04
### Added
 - Support for extraction pipelines

## [2.31.1] - 2021-09-30
### Fixed
- Fixed a bug related to handling of binary response payloads.

## [2.31.0] - 2021-08-26
### Added
- View resolver for template fields.

## [2.30.0] - 2021-08-25
### Added
- Support for Template Views

## [2.29.0] - 2021-08-16
### Added
- Raw rows are retrieved using parallel cursors when no limit is set.

## [2.28.2] - 2021-08-12
### Added
- Relationships now supports `partitions` parameter for [parallel retrieval](https://docs.cognite.com/api/v1/#section/Parallel-retrieval)

## [2.28.1] - 2021-08-10
### Changed
- debug mode now logs response payload and headers.

## [2.27.0] - 2021-07-20

### Fixed
- When using CogniteClient with the client-secret auth flow, the object would not be pickle-able (e.g. when using multiprocessing) because of an anonymous function.

## [2.26.1] - 2021-07-20

### Changed
- Optimization. Do not get windows if remaining data points is 0. Reduces number of requests when asking for 100k data points/10k aggregates from 2 to 1.

## [2.26.0] - 2021-07-08

### Added
- Support for set labels on AssetUpdate

## [2.25.0] - 2021-07-06

### Added
- filter_nodes function to ThreeDRevisionsAPI

## [2.24.0] - 2021-06-28

### Added
- ignore_unknown_ids flag to Relationships delete method

## [2.23.0] - 2021-06-25

### Added
- insert_dataframe and retrieve_dataframe methods to the Raw client

## [2.22.0] - 2021-06-22

### Added
- More contextualization job statuses
### Changed
- Refactor contextualization constant representation

## [2.21.0] - 2021-06-21

### Added
- Datasets support for labels

## [2.20.0] - 2021-06-18

### Added
- rows() in RawRowsAPI support filtering with `columns` and `min/maxLastUpdatedTime`

## [2.19.0] - 2021-05-11

### Added
- Support for /token/inspect endpoint

## [2.18.2] - 2021-04-23

### Fixed
- Bug in templates instances filter that would cause `template_names` to be ignored.

## [2.18.1] - 2021-04-22

### Added
- Configure file download/upload timeouts with `COGNITE_FILE_TRANSFER_TIMEOUT` environment variable or
`file_transfer_timeout` parameter on `CogniteClient`.

### Changed
- Increased default file transfer timeout from 180 to 600 seconds
- Retry more failure modes (read timeouts, 502, 503, 504) for files upload/download requests.

## [2.18.0] - 2021-04-20

### Changed
- `COGNITE_DISABLE_SSL` now also covers ssl verification on IDP endpoints used for generating tokens.


## [2.17.1] - 2021-04-15

### Added
- `created_time`, and `last_updated_time` to template data classes.
- `data_set_id` to template instance data class.


## [2.17.0] - 2021-03-26

### Changed
- Ignore exceptions from pypi version check and reduce its timeout to 5 seconds.

### Fixed
- Only 200/201/202 is treated as successful response. 301 led to json decoding errors -
now handled gracefully.
- datasets create limit was set to 1000 in the sdk, leading to cases of 400 from the api where the limit is 10.

### Added
- Support for specifying proxies in the CogniteClient constructor

### Removed
- py.typed file. Will not declare library as typed until we run a typechecker on the codebase.


## [2.16.0] - 2021-03-26

### Added
- support for templates.
- date-based `cdf-version` header.

## [2.15.0] - 2021-03-22

### Added
- `createdTime` field on raw dbs and tables.

## [2.14.0] - 2021-03-18

### Added
- dropna argument to insert_dataframe method in DatapointsAPI

## [2.13.0] - 2021-03-16

### Added
- `sortByNodeId` and `partitions` query parameters to `list_nodes` method.

## [2.12.2] - 2021-03-11

### Fixed
- CogniteAPIError raised (instead of internal KeyError) when inserting a RAW row without a key.

## [2.12.1] - 2021-03-09

### Fixed
- CogniteMissingClientError raised when creating relationship with malformed body.

## [2.12.0] - 2021-03-08

### Changed
- Move Entity matching API from beta to v1.

## [2.11.1] - 2021-02-18

### Changed
- Resources are now more lenient on which types they accept in for labels
- Entity matching fit will flatten dictionaries and resources to "metadata.subfield" similar to pipelines.

### Added
- Relationships now support update

## [2.10.7] - 2021-02-02

### Fixed
- Relationships API list calls via the generator now support `chunk_size` as parameter.

## [2.10.6] - 2021-02-02

### Fixed
- Retry urllib3.NewConnectionError when it isn't in the context of a ConnectionRefusedError

## [2.10.5] - 2021-01-25

### Fixed
- Fixed asset subtree not returning an object with id->item cache for use in .get

## [2.10.4] - 2020-12-14

### Changed
- Relationships filter will now chain filters on large amounts of sources or targets in batches of 1000 rather than 100.


## [2.10.3] - 2020-12-09

### Fixed
- Retries now have backup time tracking per request, rather than occasionally shared between threads.
- Sequences delete ranges now no longer gives an error if no data is present

## [2.10.2] - 2020-12-08

### Fixed
- Set geoLocation.type in files to "Feature" if missing

## [2.10.1] - 2020-12-03

### Added
- Chaining of requests to the relationships list method,
allowing the method to take arbitrarily long lists for `source_external_ids` and `target_external_ids`

## [2.10.0] - 2020-12-01

### Added
- Authentication token generation and lifecycle management

## [2.9.0] - 2020-11-25

### Added
- Entity matching API is now available in the beta client.

## [2.8.0] - 2020-11-23

### Changed
- Move relationships to release python SDK

## [2.7.0] - 2020-11-10

### Added
- `fetch_resources` parameter to the relationships `list` and `retrieve_multiple` methods, which attempts to fetch the resource referenced in the relationship.

## [2.6.4] - 2020-11-10

### Fixed
- Fixed a bug where 429 was not retried on all endpoints

## [2.6.3] - 2020-11-10

### Fixed
- Resource metadata should be able to set empty using `.metadata.set(None)` or `.metadata.set({})`.

## [2.6.2] - 2020-11-05

### Fixed
- Asset retrieve subtree should return empty AssetList if asset does not exist.

## [2.6.1] - 2020-10-30

### Added
- `geospatial` to list of valid relationship resource types.

## [2.6.0] - 2020-10-26

### Changed
- Relationships list should take dataset internal and external id as different parameters.

## [2.5.4] - 2020-10-22

### Fixed
- `_is_retryable` didn't handle clusters with a dash in the name.

## [2.5.3] - 2020-10-14

### Fixed
- `delete_ranges` didn't cast string timestamp into number properly.

## [2.5.2] - 2020-10-06

### Fixed
- `labels` in FileMetadata is not cast correctly to a list of `Label` objects.

## [2.5.1] - 2020-10-01
- Include `py.typed` file in sdk distribution

## [2.5.0] - 2020-09-29

### Added
- Relationships beta support.

### Removed
- Experimental Model Hosting client.

## [2.4.3] - 2020-09-18
- Increase raw rows list limit to 10,000

## [2.4.2] - 2020-09-10
- Fixed a bug where urls with query parameters were excluded from the retryable endpoints.

## [2.4.1] - 2020-09-09

### Changed
- Generator-based listing now supports partitions. Example:
  ``` python
  for asset in client.assets(partitions=10):
    # do something
  ```

## [2.4.0] - 2020-08-31

### Added
- New 'directory' in Files

## [2.3.0] - 2020-08-25

### Changed
- Add support for mypy and other type checking tools by adding packaging type information

## [2.2.2] - 2020-08-18

### Fixed
- HTTP transport logic to better handle retrying of connection errors
- read timeouts will now raise a CogniteReadTimeout
- connection errors will now raise a CogniteConnectionError, while connection refused errors will raise the more
 specific CogniteConnectionRefused exception.

### Added
- Jitter to exponential backoff on retries

### Changed
- Make HTTP requests no longer follow redirects by default
- All exceptions now inherit from CogniteException

## [2.2.1] - 2020-08-17

### Added
- Fixed a bug where `/timeseries/list` was missing from the retryable endpoints.

## [2.2.0] - 2020-08-17

### Added
- Files labelling support

## [2.1.2] - 2020-08-13

### Fixed
- Fixed a bug where only v1 endpoints (not playground) could be added as retryable

## [2.1.1] - 2020-08-13

### Fixed
- Calls to datapoints `retrieve_dataframe` with `complete="fill"` would break using Pandas version 1.1.0 because it raises TypeError when calling `.interpolate(...)` on a dataframe with no columns.

## [2.1.0] - 2020-07-22

### Added
- Support for passing a single string to `AssetUpdate().labels.add` and `AssetUpdate().labels.remove`. Both a single string and a list of strings is supported. Example:
  ```python
  # using a single string
  my_update = AssetUpdate(id=1).labels.add("PUMP").labels.remove("VALVE")
  res = client.assets.update(my_update)

  # using a list of strings
  my_update = AssetUpdate(id=1).labels.add(["PUMP", "ROTATING_EQUIPMENT"]).labels.remove(["VALVE"])
  res = client.assets.update(my_update)
  ```

## [2.0.0] - 2020-07-21

### Changed
- The interface to interact with labels has changed. A new, improved interface is now in place to make it easier to work with CDF labels. The new interface behaves this way:
  ```python
  # crate label definition(s)
  client.labels.create(LabelDefinition(external_id="PUMP", name="Pump", description="Pump equipment"))
  # ... or multiple
  client.labels.create([LabelDefinition(external_id="PUMP"), LabelDefinition(external_id="VALVE")])

  # list label definitions
  label_definitions = client.labels.list(name="Pump")

  # delete label definitions
  client.labels.delete("PUMP")
  # ... or multiple
  client.labels.delete(["PUMP", "VALVE"])

  # create an asset with label
  asset = Asset(name="my_pump", labels=[Label(external_id="PUMP")])
  client.assets.create(assets)

  # filter assets by labels
  my_label_filter = LabelFilter(contains_all=["PUMP", "VERIFIED"])
  asset_list = client.assets.list(labels=my_label_filter)

  # attach/detach labels to/from assets
  my_update = AssetUpdate(id=1).labels.add(["PUMP"]).labels.remove(["VALVE"])
  res = client.assets.update(my_update)
  ```

### Fixed
- Fixed bug where `_call_` in SequencesAPI (`client.sequences`) was incorrectly returning a `GET` method instead of `POST`.

## [1.8.1] - 2020-07-07
### Changed
- For 3d mappings delete, only use node_id and asset_id pairs in delete request to avoid potential bad request.
- Support attaching/detaching multiple labels on assets in a single method

## [1.8.0] - 2020-06-30
### Added
- Synthetic timeseries endpoint for DatapointsApi
- Labels endpoint support
- Assets labelling support
- Support for unique value aggregation for events.

### Changed
- When `debug=true`, redirects are shown more clearly.

## [1.7.0] - 2020-06-03
### Fixed
- datasetId is kept as an integer in dataframes.

### Changed
- Internal list of retryable endpoints was changed to a class variable so it can be modified.

## [1.6.0] - 2020-04-28
### Added
- Support events filtering by ongoing events (events without `end_time` defined)
- Support events filtering by active timerange of event
- Support files metadata filtering by `asset_external_ids`
- Aggregation endpoint for Assets, DataSets, Events, Files, Sequences and TimeSeries API

## [1.5.2] - 2020-04-02
### Added
- Support for security categories on file methods

## [1.5.1] - 2020-04-01
### Added
- Support for security categories on files
- active_at_time on relationships

### Fixed
- No longer retry calls to /files/initupload
- Retry retryable POST endpoints in datasets API

## [1.5.0] - 2020-03-12
### Added
- DataSets API and support for this in assets, events, time series, files and sequences.
- .asset helper function on time series.
- asset external id filter on time series.

## [1.4.13] - 2020-03-03
### Added
- Relationship list supports multiple sources, targets, relationship types and datasets.

## [1.4.12] - 2020-03-02

### Fixed
- Fixed a bug in file uploads where fields other than name were not being passed to uploaded directories.

## [1.4.11] - 2020-02-21

### Changed
- Datapoint insertion changed to be less memory intensive.

### Fixed
- Fixed a bug where add service account to group expected items in response.
- Jupyter notebook output and non-camel cased to_pandas uses nullable int fields instead of float for relevant fields.

## [1.4.10] - 2020-01-27
### Added
- Support for the error field for synthetic time series query in the experimental client.
- Support for retrieving data from multiple sequences at once.

## [1.4.9] - 2020-01-08

### Fixed
- Fixed a bug where datapoints `retrieve` could return less than limit even if there were more datapoints.
- Fixed an issue where `insert_dataframe` would give an error with older pandas versions.

## [1.4.8] - 2019-12-19

### Added
- Support for `ignore_unknown_ids` on time series `retrieve_multiple`, `delete` and datapoints `retrieve` and `latest` and related endpoints.
- Support for asset subtree filters on files, sequences, and time series.
- Support for parent external id filters on assets.
- Synthetic datapoints retrieve has additional functions including variable replacement and sympy support.

### Changed
- Synthetic datapoints now return errors in the `.error` field, in the jupyter output, and optionally in pandas dataframes if `include_errors` is set.

## [1.4.7] - 2019-12-05

### Added
- Support for synthetic time series queries in the experimental client.
- parent external id filter added for assets.

### Fixed
- startTime in event dataframes is now a nullable int dtype, consistent with endTime.

## [1.4.6] - 2019-12-02

### Fixed
- Fixed notebook output for Asset, Datapoint and Raw.

## [1.4.5] - 2019-12-02

### Changed

- The ModelHostingAPI now calls Model Hosting endpoints in playground instead of 0.6.

## [1.4.4] - 2019-11-29

### Added
 - Option to turn off version checking from CogniteClient constructor

### Changed
- In sequences create, the column definitions object accepts both camelCased and snake_cased keys.
- Retry 429 on all endpoints

### Fixed
- Fixed notebook output for DatapointsList

## [1.4.3] - 2019-11-27
### Fixed
- In Jupyter notebooks, the output from built-in list types is no longer camel cased.

## [1.4.2] - 2019-11-27

### Changed
- In the 3D API, the call and list methods now include all models by default instead of only unpublished ones.
- In Jupyter notebooks, the output from built-in types is no longer camel cased.

### Added
- Support for filtering events by asset subtree ids.

## [1.4.1] - 2019-11-18

### Added
- Support for filtering events by asset external id.
- query parameter on asset search.
- `ignore_unknown_ids` parameter on asset and events method `delete` and `retrieve_multiple`.

## [1.4.0] - 2019-11-14

### Changed
- In the ModelHostingAPI, models, versions and schedules are now referenced by name instead of id. The ids are no longer available.
- In the ModelHostingAPI, functions related to model versions are moved from the ModelsAPI to the new ModelVersionsAPI.
- In the ModelHostingAPI, the model names must be unique. Also, the version names and schedule names must be unique per model.
- Default value for `limit` in search method is now 100 instead of None to clarify api default behaviour when no limit is passed.

## [1.3.4] - 2019-11-07

### Changed
- Error 500's are no longer retried by default, only HTTP 429, 502, 503, 504 are.
- Optimized HTTP calls by caching user agent.
- Relationship filtering is now integrated into `list` instead of `search`.
- Sequences `insert_dataframe` parameter `external_id_headers` documentation updated.
- Type hints for several objects formerly `Dict[str, Any]` improved along with introducing matching dict derived classes.

### Fixed
- `source_created_time` and `source_modified_time` on files now displayed as time fields.
- Fixed pagination for `include_outside_points` and other edge cases in datapoints.
- Fixed a bug where `insert_dataframe` with strings caused a numpy error.

### Added
- Relationships can now have sequences as source or target.

## [1.3.3] - 2019-10-21

### Changed
- Datapoints insert dataframe function will check for infinity values.
- Allow for multiple calls to .add / .remove in object updates such as metadata, without later calls overwriting former.
- List time series now ignores the include_metadata parameter.

### Added
- Advanced list endpoint is used for listing time series, adding several new filters and partitions.

## [1.3.2] - 2019-10-16

### Added
- Datapoints objects now store is_string, is_step and unit to allow for better interpretation of the data.
- Sorting when listing events
- Added a search function in the relationships API.

### Changed
- `list` and `__call__` methods for files now support list parameters for `root_ids`, `root_external_ids`.
- retrieve_dataframe with `complete` using Datapoints fields instead of retrieving time series metadata.

### Fixed
- Fixed chunking logic in list_generator to always return last partial chunk.
- Fixed an error on missing target/source in relationships.

## [1.3.1] - 2019-10-09
### Fixed
- Fixed support for totalVariation aggregate completion.
- Changed conversion of raw RowList to pandas DataFrame to handle missing values (in columns) across the rows. This also fixes the bug where one-off values would be distributed to all rows in the DataFrame (unknown bug).

## [1.3.0] - 2019-10-03
### Changed
- Sequences officially released and no longer considered experimental.
- Sequences data insert no longer takes a default value for columns.

## [1.2.1] - 2019-10-01
### Fixed
- Tokens are sent with the correct "Authorization" header instead of "Authentication".

## [1.2.0] - 2019-10-01
### Added
- Support for authenticating with bearer tokens. Can now supply a jwt or jwt-factory to CogniteClient. This token will override any api-key which has been set.

## [1.1.12] - 2019-10-01
### Fixed
- Fixed a bug in time series pagination where getting 100k datapoints could cause a missing id error when using include_outside_points.
- SequencesData `to_pandas` no longer returns NaN on integer zero columns.
- Fixed a bug where the JSON encoder would throw circular reference errors on unknown data types, including numpy floats.

## [1.1.11] - 2019-09-23
### Fixed
- Fix testing.CogniteClientMock so it is possible to get attributes on child which have not been explicitly in the CogniteClientMock constructor

## [1.1.10] - 2019-09-23
### Fixed
- Fix testing.CogniteClientMock so it is possible to get child mock not explicitly defined

### Added
- `list` and `__call__` methods for events now support list parameters for `root_asset_ids`, `root_asset_external_ids`.

## [1.1.9] - 2019-09-20
### Changed
- Renamed testing.mock_cognite_client to testing.monkeypatch_cognite_client

### Added
- testing.CogniteClientMock object

## [1.1.8] - 2019-09-19
### Added
- Support for aggregated properties of assets.
- `Asset` and `AssetList` classes now have a `sequences` function which retrieves related sequences.
- Support for partitioned listing of assets and events.

### Changed
- `list` and `__call__` methods for assets now support list parameters for `root_ids`, `root_external_ids`.
- Sequences API no longer supports column ids, all relevant functions have been changed to only use external ids.

### Fixed
- Fixed a bug in time series pagination where getting 100k dense datapoints would cause a missing id error.
- Sequences retrieve functions fixed to match API change, to single item per retrieve.
- Sequences retrieve/insert functions fixed to match API change to take lists of external ids.

## [1.1.7] - 2019-09-13
### Fixed
- `testing.mock_cognite_client()` so that it still accepts arguments after exiting from mock context.

## [1.1.6] - 2019-09-12
### Fixed
- `testing.mock_cognite_client()` so that the mocked CogniteClient may accept arguments.

## [1.1.5] - 2019-09-12
### Added
- Method `files.download_to_path` for streaming a file to a specific path

## [1.1.4] - 2019-09-12
### Added
- `root_asset_ids` parameter for time series list.

### Changed
- Formatted output in jupyter notebooks for `SequenceData`.
- `retrieve_latest` function in theDatapoints API extended to support more than 100 items.
- Log requests at DEBUG level instead of INFO.

## [1.1.3] - 2019-09-05
### Changed
- Disabled automatic handling of cookies on the requests session objects

### Fixed
- `to_pandas` method on CogniteResource in the case of objects without metadata

## [1.1.2] - 2019-08-28
### Added
- `limit` parameter on sequence data retrieval.
- Support for relationships exposed through experimental client.
- `end` parameter of sequence.data retrieval and range delete accepts -1 to indicate last index of sequence.

### Changed
- Output in jupyter notebooks is now pandas-like by default, instead of outputting long json strings.

### Fixed
- id parameters and timestamps now accept any integer type including numpy.int64, so values from dataframes can be passed directly.
- Compatibility fix for renaming of sequences cursor and start/end parameters in the API.

## [1.1.1] - 2019-08-23
### Added
- `complete` parameter on `datapoints.retrieve_dataframe`, used for forward-filling/interpolating intervals with missing data.
- `include_aggregate_name` option on `datapoints.retrieve_dataframe` and `DatapointsList.to_pandas`, used for removing the `|<aggregate-name>` postfix on dataframe column headers.
- datapoints.retrieve_dataframe_dict function, which returns {aggregate:dataframe} without adding aggregate names to columns
- source_created_time and source_modified_time support for files

## [1.1.0] - 2019-08-21
### Added
- New method create_hierarchy() added to assets API.
- SequencesAPI.list now accepts an asset_ids parameter for searching by asset
- SequencesDataAPI.insert now accepts a SequenceData object for easier copying
- DatapointsAPI.insert now accepts a Datapoints object for easier copying
- helper method `cognite.client.testing.mock_cognite_client()` for mocking CogniteClient
- parent_id and parent_external_id to AssetUpdate class.

### Changed
- assets.create() no longer validates asset hierarchy and sorts assets before posting. This functionality has been moved to assets.create_hierarchy().
- AssetList.files() and AssetList.events() now deduplicate results while fetching related resources, significantly reducing memory load.

## [1.0.5] - 2019-08-15
### Added
- files.create() method to enable creating a file without uploading content.
- `recursive` parameter to raw.databases.delete() for recursively deleting tables.

### Changed
- Renamed .iteritems() on SequenceData to .items()
- raw.insert() now chunks raw rows into batches of 10,000 instead of 1,000

### Fixed
- Sequences queries are now retried if safe
- .update() in all APIs now accept a subclass of CogniteResourceList as input
- Sequences datapoint retrieval updated to use the new cursor feature in the API
- Json serializiation in `__str__()` of base data classes. Now handles Decimal and Number objects.
- Now possible to create asset hierarchy using parent external id when the parent is not part of the batch being inserted.
- `name` parameter of files.upload_bytes is now required, so as not to raise an exception in the underlying API.

## [1.0.4] - 2019-08-05
### Added
- Variety of useful helper functions for Sequence and SequenceData objects, including .column_ids and .column_external_ids properties, iterators and slice operators.
- Sequences insert_dataframe function.
- Sequences delete_range function.
- Support for external id column headers in datapoints.insert_dataframe()

### Changed
- Sequences data retrieval now returns a SequenceData object.
- Sequences insert takes its parameters row data first, and no longer requires columns to be passed.
- Sequences insert now accepts tuples and raw-style data input.
- Sequences create now clears invalid fields such as 'id' in columns specification, so sequences can more easily re-use existing specifications.
- Sequence data function now require column_ids or column_external_ids to be explicitly set, rather than both being passed through a single columns field

## [1.0.3] - 2019-07-26
### Fixed
- Renamed Model.schedule_data_spec to Model.data_spec so the field from the API will be included on the object.
- Handling edge case in Sequences pagination when last datapoint retrieved is at requested end
- Fixing data points retrieval when count aggregates are missing
- Displays unexpected fields on error response from API when raising CogniteAPIError

## [1.0.2] - 2019-07-22
### Added
- Support for model hosting exposed through experimental client

### Fixed
- Handling dynamic limits in Sequences API

## [1.0.1] - 2019-07-19
### Added
- Experimental client
- Support for sequences exposed through experimental client

## [1.0.0] - 2019-07-11
### Added
- Support for all endpoints in Cognite API
- Generator with hidden cursor for all resource types
- Concurrent writes for all resources
- Distribution of "core" sdk which does not depend on pandas and numpy
- Typehints for all methods
- Support for posting an entire asset hierarchy, resolving ref_id/parent_ref_id automatically
- config attribute on CogniteClient to view current configuration.

### Changed
- Renamed methods so they reflect what the method does instead of what http method is used
- Updated documentation with automatically tested examples
- Renamed `stable` namespace to `api`
- Rewrote logic for concurrent reads of datapoints
- Renamed CogniteClient parameter `num_of_workers` to `max_workers`

### Removed
- `experimental` client in order to ensure sdk stability.<|MERGE_RESOLUTION|>--- conflicted
+++ resolved
@@ -17,15 +17,14 @@
 - `Fixed` for any bug fixes.
 - `Security` in case of vulnerabilities.
 
+## [7.54.15] - 2024-08-21
+### Added
+- [Feature Preview - beta] Support for `client.workflows.triggers`.
+
 ## [7.54.14] - 2024-08-19
-<<<<<<< HEAD
-### Added
-- [Feature Preview - beta] Support for `client.workflows.triggers`.
-=======
 ### Fixed
 - [Feature Preview - alpha] fix `files.upload_content`, `files.upload_content_bytes` and 
   `files.multipart_upload_content_session`
->>>>>>> e0d1f398
 
 ## [7.54.13] - 2024-08-13
 ### Added
