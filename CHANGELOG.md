# Changelog
All notable changes to this project will be documented in this file.

The format is based on [Keep a Changelog](https://keepachangelog.com/en/1.0.0/),
and this project adheres to [Semantic Versioning](https://semver.org/spec/v2.0.0.html).

The changelog for SDK version 0.x.x can be found [here](https://github.com/cognitedata/cognite-sdk-python/blob/0.13/CHANGELOG.md).

For users wanting to upgrade major version, a migration guide can be found [here](MIGRATION_GUIDE.md).

Changes are grouped as follows
- `Added` for new features.
- `Changed` for changes in existing functionality.
- `Deprecated` for soon-to-be removed features.
- `Improved` for transparent changes, e.g. better performance.
- `Removed` for now removed features.
- `Fixed` for any bug fixes.
- `Security` in case of vulnerabilities.

<<<<<<< HEAD
## [6.15.4] - 2023-08-31
### Improved
- Improved validation of functions when deploying. Now uses AST parsing instead of relying on importing. 
=======
## [6.19.0] - 2023-09-04
## Added
- Now possible to retrieve and update translation and scale of 3D model revisions.

## [6.18.0] - 2023-09-04
### Added
- Added parameter `keep_directory_structure` to `client.files.download` to allow downloading files to a folder structure matching the one in CDF.

### Improved
- Using `client.files.download` will still skip files with the same name when writing to disk, but now a `UserWarning` is raised, specifying which files are affected.

## [6.17.0] - 2023-09-01
### Added
- Support for the UserProfilesAPI with the implementation `client.iam.user_profiles`.

## [6.16.0] - 2023-09-01
### Added
- Support for `ignore_unknown_ids` in `client.relationships.retrieve_multiple` method.
>>>>>>> e7dd74b0

## [6.15.3] - 2023-08-30
### Fixed
- Uploading files using `client.files.upload` now works when running with `pyodide`.

## [6.15.2] - 2023-08-29
### Improved
- Improved error message for `CogniteMissingClientError`. Now includes the type of object missing the `CogniteClient` reference.

## [6.15.1] - 2023-08-29
### Fixed
- Bugfix for `InstanceSort._load` that always raised `TypeError` (now public, `.load`). Also, indirect fix for `Select.load` for non-empty `sort`.

## [6.15.0] - 2023-08-23
### Added
- Support for the DocumentsAPI with the implementation `client.documents`.
- Support for advanced filtering for `Events`, `TimeSeries`, `Assets` and `Sequences`. This is available through the
  `.filter()` method, for example, `client.events.filter`.
- Extended aggregation support for `Events`, `TimeSeries`, `Assets` and `Sequences`. This is available through the five
  methods `.aggregate_count(...)`, `aggregate_cardinality_values(...)`, `aggregate_cardinality_properties(...)`,
  `.aggregate_unique_values(...)`, and `.aggregate_unique_properties(...)`. For example,
  `client.assets.aggregate_count(...)`.
- Added helper methods `as_external_ids` and `as_ids` for `EventList`, `TimeSeriesList`, `AssetList`, `SequenceList`,
  `FileMetaDataList`, `FunctionList`, `ExtractionPipelineList`, and `DataSetList`.

### Deprecated
- Added `DeprecationWarning` to methods `client.assets.aggregate_metadata_keys` and
  `client.assets.aggregate_metadata_values`. The use parameter the `fields` in
  `client.events.aggregate_unique_values` will also lead to a deprecation warning. The reason is that the endpoints
  these methods are using have been deprecated in the CDF API.

## [6.14.2] - 2023-08-22
### Fixed
- All data modeling endpoints will now be retried. This was not the case for POST endpoints.

## [6.14.1] - 2023-08-19
### Fixed
- Passing `sources` as a tuple no longer raises `ValueError` in `InstancesAPI.retrieve`.

## [6.14.0] - 2023-08-14
### Changed
- Don't terminate client.time_series.subscriptions.iterate_data() when `has_next=false` as more data
may be returned in the future. Instead we return the `has_next` field in the batch, and let the user
decide whether to terminate iteration. This is a breaking change, but this particular API is still
in beta and thus we reserve the right to break it without bumping the major version.

## [6.13.3] - 2023-08-14
### Fixed
- Fixed bug in `ViewApply.properties` had type hint `ConnectionDefinition` instead of `ConnectionDefinitionApply`.
- Fixed bug in `dump` methods of `ViewApply.properties` causing the return code `400` with message
  `Request had 1 constraint violations. Please fix the request and try again. [type must not be null]` to be returned
  from the CDF API.

## [6.13.2] - 2023-08-11
### Fixed
- Fixed bug in `Index.load` that would raise `TypeError` when trying to load `indexes`, when an unexpected field was
  encountered (e.g. during a call to `client.data_modeling.container.list`).

## [6.13.1] - 2023-08-09
### Fixed
- Fixed bug when calling a `retrieve`, `list`, or `create` in `client.data_modeling.container` raised a `TypeError`.
  This is caused by additions of fields to the API, this is now fixed by ignoring unknown fields.

## [6.13.0] - 2023-08-07
### Fixed
- Fixed a bug raising a `KeyError` when calling `client.data_modeling.graphql.apply_dml` with an invalid `DataModelingId`.
- Fixed a bug raising `AttributeError` in `SpaceList.to_space_apply_list`, `DataModelList.to_data_model_apply_list`,
  `ViewList.to_view_apply`. These methods have also been renamed to `.as_apply` for consistency
  with the other data modeling resources.

### Removed
- The method `.as_apply` from `ContainerApplyList` as this method should be on the `ContainerList` instead.

### Added
- Missing `as_ids()` for `DataModelApplyList`, `ContainerList`, `ContainerApplyList`, `SpaceApplyList`, `SpaceList`,
  `ViewApplyList`, `ViewList`.
- Added helper method `.as_id` to `DMLApplyResult`.
- Added helper method `.latest_version` to `DataModelList`.
- Added helper method `.as_apply` to `ContainerList`.
- Added container classes `NodeApplyList`, `EdgeApplyList`, and `InstancesApply`.

## [6.12.2] - 2023-08-04
### Fixed
- Certain errors that were previously silently ignored in calls to `client.data_modeling.graphql.apply_dml` are now properly raised (used to fail as the API error was passed nested inside the API response).

## [6.12.1] - 2023-08-03
### Fixed
- Changed the structure of the GraphQL query used when updating DML models through `client.data_modeling.graphql.apply_dml` to properly handle (i.e. escape) all valid symbols/characters.

## [6.12.0] - 2023-07-26
### Added
- Added option `expand_metadata` to `.to_pandas()` method for list resource types which converts the metadata (if any) into separate columns in the returned dataframe. Also added `metadata_prefix` to control the naming of these columns (default is "metadata.").

## [6.11.1] - 2023-07-19
### Changed
- Return type `SubscriptionTimeSeriesUpdate` in `client.time_series.subscriptions.iterate_data` is now required and not optional.

## [6.11.0] - 2023-07-19
### Added
- Support for Data Point Subscription, `client.time_series.subscriptions`. Note this is an experimental feature.


## [6.10.0] - 2023-07-19
### Added
- Upsert method for `assets`, `events`, `timeseries`, `sequences`, and `relationships`.
- Added `ignore_unknown_ids` flag to `client.sequences.delete`

## [6.9.0] - 2023-07-19
### Added
- Basic runtime validation of ClientConfig.project

## [6.8.7] - 2023-07-18
### Fixed
- Dumping of `Relationship` with `labels` is not `yaml` serializable. This is now fixed.

## [6.8.6] - 2023-07-18
### Fixed
- Include `version` in __repr__ for View and DataModel

## [6.8.5] - 2023-07-18
### Fixed
- Change all implicit Optional types to explicit Optional types.

## [6.8.4] - 2023-07-12
### Fixed
- `max_worker` limit match backend for `client.data_modeling`.

## [6.8.3] - 2023-07-12
### Fixed
- `last_updated_time` and `created_time` are no longer optional on InstanceApplyResult

## [6.8.2] - 2023-07-12
### Fixed
- The `.dump()` method for `InstanceAggregationResult` caused an `AttributeError` when called.

## [6.8.1] - 2023-07-08
### Changed
- The `AssetHierarchy` class would consider assets linking their parent by ID only as orphans, contradicting the
  docstring stating "All assets linking a parent by ID are assumed valid". This is now true (they are no longer
  considered orphans).

## [6.8.0] - 2023-07-07
### Added
- Support for annotations reverse lookup.

## [6.7.1] - 2023-07-07
### Fixed
- Needless function "as_id" on View as it was already inherited
### Added
- Flag "all_versions" on data_modeling.data_models.retrieve() to retrieve all versions of a data model or only the latest one
- Extra documentation on how to delete edges and nodes.
- Support for using full Node and Edge objects when deleting instances.

## [6.7.0] - 2023-07-07
### Added
- Support for applying graphql dml using `client.data_modeling.graphql.apply_dml()`.

## [6.6.1] - 2023-07-07
### Improved
- Added convenience function to instantiate a `CogniteClient.default(...)` to save the users from typing the
  default URLs.

## [6.6.0] - 2023-07-06
### Fixed
- Support for query and sync endpoints across instances in the Data Modeling API with the implementation
  `client.data_modeling.instances`, the methods `query` and `sync`.

## [6.5.8] - 2023-06-30
### Fixed
- Serialization of `DataModel`. The bug caused `DataModel.load(data_model.dump(camel_case=True))` to fail with
  a `TypeError`. This is now fixed.

## [6.5.7] - 2023-06-29
### Fixed
- A bug caused by use of snake case in field types causing `NodeApply.dump(camel_case=True)`
  trigger a 400 response from the API.

## [6.5.6] - 2023-06-29
### Fixed
- A bug causing `ClientConfig(debug=True)` to raise an AttributeError

## [6.5.5] - 2023-06-28
### Fixed
- A bug where we would raise the wrong exception when errors on occured on `data_modeling.spaces.delete`
- A bug causing incosistent MRO in DataModelList

## [6.5.4] - 2023-06-28
### Added
- Missing query parameters:
     * `inline_views` in `data_modeling.data_models.retrieve()`.
     * `include_global` in `data_modeling.spaces.list()`.
     * `include_inherited_properties` in `data_modeling.views.retrieve()`.

## [6.5.3] - 2023-06-28
### Fixed
- Only validate `space` and `external_id` for `data_modeling` write classes.


## [6.5.2] - 2023-06-27
### Fixed
- Added missing `metadata` attribute to `iam.Group`

## [6.5.1] - 2023-06-27
### Fixed
- Fix typehints on `data_modeling.instances.aggregate()` to not allow Histogram aggregate.
- Moved `ViewDirectRelation.source` property to `MappedProperty.source` where it belongs.

## [6.5.0] - 2023-06-27
### Added
- Support for searching and aggregating across instances in the Data Modeling API with the implementation
  `client.data_modeling.instances`, the methods `search`, `histogram` and `aggregate`.

## [6.4.8] - 2023-06-23
### Fixed
- Handling non 200 responses in `data_modeling.spaces.apply`, `data_modeling.data_models.apply`,
  `data_modeling.views.apply` and `data_modeling.containers.apply`

## [6.4.7] - 2023-06-22
### Fixed
- Consistently return the correct id types in data modeling resource clients

## [6.4.6] - 2023-06-22
### Fixed
- Don't swallow keyword args on Apply classes in Data Modeling client

## [6.4.5] - 2023-06-21
### Added
- Included tuple-notation when retrieving or listing data model instances

### Improved
- Fixed docstring for retrieving data model instances and extended the examples.

## [6.4.4] - 2023-06-21
Some breaking changes to the datamodeling client. We don't expect any more breaking changes,
but we accept the cost of breaking a few consumers now early on the really nail the user experience.
### Added
- ViewId:as_property_ref and ContainerId:as_property_ref to make it easier to create property references.

### Changed
- Renamed ViewCore:as_reference and ContainerCore:as_reference to :as_id() for consistency with other resources.
- Change Instance:properties to be a `MutableMapping[ViewIdentifier, MutableMapping[PropertyIdentifier, PropertyValue]]`, in order to make it easier to consume
- Make VersionedDataModelingId:load accept `tuple[str, str]`
- Rename ConstraintIdentifier to Constraint - it was not an id but the definition itself
- Rename IndexIdentifier to Index - it was not an id but the definition itself
- Rename ContainerPropertyIdentifier to ContaienrProperty - it was not an id but the definition itself

### Removed
- Redundant EdgeApply:create method. It simply mirrored the EdgeApply constructor.


## [6.4.3] - 2023-06-15
### Added
- Accept direct relation values as tuples in `EdgeApply`

## [6.4.2] - 2023-06-15
### Changed
- When providing ids as tuples in `instances.retrieve` and `instances.delete` you should not
have to specify the instance type in each tuple

### Fixed
- Bug where edges and nodes would get mixed up on `instances.retrieve`

## [6.4.1] - 2023-06-14
### Fixed
- Add the missing page_count field for diagram detect items.

## [6.4.0] - 2023-06-12
### Added
- Partial support for the instance resource in the Data Modeling API with the implementation
  `client.data_modeling.instances`, the endpoints `list`, `delete`, `retrieve`, and `apply`

## [6.3.2] - 2023-06-08
### Fixed
- Requests being retried around a token refresh cycle, no longer risk getting stuck with an outdated token.

### Added
- `CredentialProviders` subclassing `_OAuthCredentialProviderWithTokenRefresh`, now accepts a new parameter, `token_expiry_leeway_seconds`, controlling how early a token refresh request should be initiated (before it expires).

### Changed
- `CredentialProviders` subclassing `_OAuthCredentialProviderWithTokenRefresh` now uses a safer default of 15 seconds (up from 3 sec) to control how early a token refresh request should be initiated (before it expires).

## [6.3.1] - 2023-06-07
### Fixed
- Signature of `client.data_modeling.views.retrieve` and `client.data_modeling.data_models.retrieve` to always return a list.

## [6.3.0] - 2023-06-07
### Added
- Support for the container resource in the Data Modeling API with the implementation `client.data_modeling.containers`.
- Support for the view resource in the Data Modeling API with the implementation `client.data_modeling.views`.
- Support for the data models resource in the Data Modeling API with the implementation `client.data_modeling.data_models`.

### Removed
- Removed `retrieve_multiple` from the `SpacesAPI` to have a consistent API with the `views`, `containers`, and `data_models`.

## [6.2.2] - 2023-06-05
### Fixed
- Creating function schedules with current user credentials now works (used to fail at runtime with "Could not fetch a valid token (...)" because a session was never created.)

## [6.2.1] - 2023-05-26
### Added
- Data model centric support in transformation

## [6.2.0] - 2023-05-25
### Added
- Support for the spaces resource in the Data Modeling API with the implementation `client.data_modeling.spaces`.

### Improved
- Reorganized documentation to match API documentation.

## [6.1.10] - 2023-05-22
### Fixed
- Data modelling is now GA. Renaming instance_nodes -> nodes and instance_edges -> edges to make the naming in SDK consistent with Transformation API and CLI

## [6.1.9] - 2023-05-16
### Fixed
- Fixed a rare issue with datapoints fetching that could raise `AttributeError` when running with `pyodide`.

## [6.1.8] - 2023-05-12
### Fixed
- ExtractionPipelinesRun:dump method will not throw an error when camel_case=True anymore

## [6.1.7] - 2023-05-11
### Removed
- Removed DMS v2 destination in transformations

## [6.1.6] - 2023-05-11
### Fixed
- `FunctionsAPI.create` now work in Wasm-like Python runtimes such as `pyodide`.

## [6.1.5] - 2023-05-10
### Fixed
- When creating a transformation with a different source- and destination CDF project, the project setting is no longer overridden by the setting in the `CogniteClient` configuration allowing the user to read from the specified source project and write to the specified and potentially different destination project.

## [6.1.4] - 2023-05-08
### Fixed
- Pickling a `CogniteClient` instance with certain `CredentialProvider`s no longer causes a `TypeError: cannot pickle ...` to be raised.

## [6.1.3] - 2023-05-08
### Added
- Add the license of the package in poetry build.

## [6.1.2] - 2023-05-04
### Improved
- The SDK has received several minor bugfixes to be more user-friendly on Windows.

### Fixed
- The utility function `cognite.client.utils.datetime_to_ms` now raises an understandable `ValueError` when unable to convert pre-epoch datetimes.
- Several functions reading and writing to disk now explicitly use UTF-8 encoding

## [6.1.1] - 2023-05-02
### Fixed
- `AttributeError` when passing `pandas.Timestamp`s with different timezones (*of which one was UTC*) to `DatapointsAPI.retrieve_dataframe_in_tz`.
- A `ValueError` is no longer raised when passing `pandas.Timestamp`s in the same timezone, but with different underlying implementations (e.g. `datetime.timezone.utc` / `pytz.UTC` / `ZoneInfo("UTC")`) to `DatapointsAPI.retrieve_dataframe_in_tz`.

## [6.1.0] - 2023-04-28
### Added
- Support for giving `start` and `end` arguments as `pandas.Timestamp` in `DatapointsAPI.retrieve_dataframe_in_tz`.

### Improved
- Type hints for the `DatapointsAPI` methods.

## [6.0.2] - 2023-04-27
### Fixed
- Fixed a bug in `DatapointsAPI.retrieve_dataframe_in_tz` that could raise `AmbiguousTimeError` when subdividing the user-specified time range into UTC intervals (with fixed offset).

## [6.0.1] - 2023-04-20
### Fixed
- Fixed a bug that would cause `DatapointsAPI.retrieve_dataframe_in_tz` to raise an `IndexError` if there were only empty time series in the response.

## [6.0.0] - 2023-04-19
### Removed
- Removed support for legacy auth (API keys, service accounts, login.status)
- Removed the deprecated `extractionPipeline` argument to `client.extraction_pipelines.create`. Only `extraction_pipeline` is accepted now.
- Removed the deprecated `client.datapoints` accessor attribute. The datapoints API can only be accessed through `client.time_series.data` now.
- Removed the deprecated `client.extraction_pipeline_runs` accessor attribute. The extraction pipeline run API can only be accessed through `client.extraction_pipelines.runs` now.
- Removed the deprecated `external_id` attribute on `ExtractionPipelineRun`. This has been replaced with `extpipe_external_id`.

## [5.12.0] - 2023-04-18
### Changed
- Enforce that types are explicitly exported in order to make very strict type checkers happy.

## [5.11.1] - 2023-04-17
### Fixed
- List (and `__call__`) methods for assets, events, files, labels, relationships, sequences and time series now raise if given bad input for `data_set_ids`, `data_set_external_ids`, `asset_subtree_ids` and `asset_subtree_external_ids` instead of ignoring/returning everything.

### Improved
- The listed parameters above have silently accepted non-list input, i.e. single `int` (for `ids`) or single `str` (for `external_ids`). Function signatures and docstrings have now been updated to reflect this "hidden functionality".

## [5.11.0] - 2023-04-17
### Added
- The `DatapointsAPI` now supports time zones with the addition of a new method, `retrieve_dataframe_in_tz`. It does not support individual customization of query parameters (for good reasons, e.g. a DataFrame has a single index).
- Asking for datapoints in a specific time zone, e.g. `America/New_York` or `Europe/London` is now easily accomplished: the user can just pass in their `datetimes` localized to their time zone directly.
- Queries for aggregate datapoints are also supported, with the key feature being automatic handling of daylight savings time (DST) transitions, as this is not supported by the official API. Example usage: A user living in Oslo, Norway, wants daily averages in their local time. In Oslo, the standard time is UTC+1, with UTC+2 during the summer. This means during spring, there is a 23-hour long day when clocks roll 1 hour forward and a 25-hour day during fall.
- New granularities with a longer time span have been added (only to this new method, for now): 'week', 'month', 'quarter' and 'year'. These do not all represent a fixed frequency, but like the example above, neither does for example 'day' when we use time zones without a fixed UTC offset.

## [5.10.5] - 2023-04-13
### Fixed
- Subclasses of `VisionResource` inheriting `.dump` and `to_pandas` now work as expected for attributes storing lists of subclass instances like `Polygon`, `PolyLine`, `ObjectDetection` or `VisionExtractPredictions` directly or indirectly.

## [5.10.4] - 2023-04-13
### Fixed
- A lot of nullable integer attributes ended up as float after calling `.to_pandas`. These are now correctly converted to `dtype=Int64`.

## [5.10.3] - 2023-04-13
### Fixed
- When passing `CogniteResource` classes (like `Asset` or `Event`) to `update`, any labels were skipped in the update (passing `AssetUpdate` works). This has been fixed for all Cognite resource classes.

## [5.10.2] - 2023-04-12
### Fixed
- Fixed a bug that would cause `AssetsAPI.create_hierarchy` to not respect `upsert=False`.

## [5.10.1] - 2023-04-04
### Fixed
- Add missing field `when` (human readable version of the CRON expression) to `FunctionSchedule` class.

## [5.10.0] - 2023-04-03
### Fixed
- Implemented automatic retries for connection errors by default, improving the reliability of the connection to the Cognite API.
- Added a user-readable message to `CogniteConnectionRefused` error for improved user experience.

### Changed
- Introduce a `max_retries_connect` attribute on the global config, and default it to 3.

## [5.9.3] - 2023-03-27
### Fixed
- After creating a schedule for a function, the returned `FunctionSchedule` was missing a reference to the `CogniteClient`, meaning later calls to `.get_input_data()` would fail and raise `CogniteMissingClientError`.
- When calling `.get_input_data()` on a `FunctionSchedule` instance, it would fail and raise `KeyError` if no input data was specified for the schedule. This now returns `None`.

## [5.9.2] - 2023-03-27
### Fixed
- After calling e.g. `.time_series()` or `.events()` on an `AssetList` instance, the resulting resource list would be missing the lookup tables that allow for quick lookups by ID or external ID through the `.get()` method. Additionally, for future-proofing, the resulting resource list now also correctly has a `CogniteClient` reference.

## [5.9.1] - 2023-03-23
### Fixed
- `FunctionsAPI.call` now also works for clients using auth flow `OAuthInteractive`, `OAuthDeviceCode`, and any user-made subclass of `CredentialProvider`.

### Improved
- `FunctionSchedulesAPI.create` now also accepts an instance of `ClientCredentials` (used to be dictionary only).

## [5.9.0] - 2023-03-21
### Added
- New class `AssetHierarchy` for easy verification and reporting on asset hierarchy issues without explicitly trying to insert them.
- Orphan assets can now be reported on (orphan is an asset whose parent is not part of the given assets). Also, `AssetHierarchy` accepts an `ignore_orphans` argument to mimic the old behaviour where all orphans were assumed to be valid.
- `AssetsAPI.create_hierarchy` now accepts two new parameters: `upsert` and `upsert_mode`. These allow the user to do "insert or update" instead of an error being raised when trying to create an already existing asset. Upsert mode controls whether updates should replace/overwrite or just patch (partial update to non-null values only).
- `AssetsAPI.create_hierarchy` now also verifies the `name` parameter which is required and that `id` has not been set.

### Changed
- `AssetsAPI.create_hierarchy` now uses `AssetHierarchy` under the hood to offer concrete feedback on asset hierarchy issues, accessible through attributes on the raised exception, e.g. invalid assets, duplicates, orphans, or any cyclical asset references.

### Fixed
- `AssetsAPI.create_hierarchy`...:
  - Now respects `max_workers` when spawning worker threads.
  - Can no longer raise `RecursionError`. Used to be an issue for asset hierarchies deeper than `sys.getrecursionlimit()` (typically set at 1000 to avoid stack overflow).
  - Is now `pyodide` compatible.

## [5.8.0] - 2023-03-20
### Added
- Support for client certificate authentication to Azure AD.

## [5.7.4] - 2023-03-20
### Added
- Use `X-Job-Token` header for contextualization jobs to reduce required capabilities.

## [5.7.3] - 2023-03-14
### Improved
- For users unknowingly using a too old version of `numpy` (against the SDK dependency requirements), an exception could be raised (`NameError: name 'np' is not defined`). This has been fixed.

## [5.7.2] - 2023-03-10
### Fixed
- Fix method dump in TransformationDestination to ignore None.

## [5.7.1] - 2023-03-10
### Changed
- Split `instances` destination type of Transformations to `nodes` and `edges`.

## [5.7.0] - 2023-03-08
### Removed
- `ExtractionPipelineRunUpdate` was removed as runs are immutable.

### Fixed
- `ExtractionPipelinesRunsAPI` was hiding `id` of runs because `ExtractionPipelineRun` only defined `external_id` which doesn't exist for the "run resource", only for the "parent" ext.pipe (but this is not returned by the API; only used to query).

### Changed
- Rename and deprecate `external_id` in `ExtractionPipelinesRunsAPI` in favour of the more descriptive `extpipe_external_id`. The change is backwards-compatible, but will issue a `UserWarning` for the old usage pattern.

## [5.6.4] - 2023-02-28
### Added
- Input validation on `DatapointsAPI.[insert, insert_multiple, delete_ranges]` now raise on missing keys, not just invalid keys.

## [5.6.3] - 2023-02-23
### Added
- Make the SDK compatible with `pandas` major version 2 ahead of release.

## [5.6.2] - 2023-02-21
### Fixed
- Fixed an issue where `Content-Type` was not correctly set on file uploads to Azure.

## [5.6.1] - 2023-02-20
### Fixed
- Fixed an issue where `IndexError` was raised when a user queried `DatapointsAPI.retrieve_latest` for a single, non-existent time series while also passing `ignore_unknown_ids=True`. Changed to returning `None`, inline with other `retrieve` methods.

## [5.6.0] - 2023-02-16
### Added
- The SDK has been made `pyodide` compatible (to allow running natively in browsers). Missing features are `CredentialProvider`s with token refresh and `AssetsAPI.create_hierarchy`.

## [5.5.2] - 2023-02-15
### Fixed
- Fixed JSON dumps serialization error of instances of `ExtractionPipelineConfigRevision` and all subclasses (`ExtractionPipelineConfig`) as they stored a reference to the CogniteClient as a non-private attribute.

## [5.5.1] - 2023-02-14
### Changed
- Change `CredentialProvider` `Token` to be thread safe when given a callable that does token refresh.

## [5.5.0] - 2023-02-10
### Added
- Support `instances` destination type on Transformations.

## [5.4.4] - 2023-02-06
### Added
- Added user warnings when wrongly calling `/login/status` (i.e. without an API key) and `/token/inspect` (without OIDC credentials).

## [5.4.3] - 2023-02-05
### Fixed
- `OAuthDeviceCode` and `OAuthInteractive` now respect `global_config.disable_ssl` setting.

## [5.4.2] - 2023-02-03
### Changed
- Improved error handling (propagate IDP error message) for `OAuthDeviceCode` and `OAuthInteractive` upon authentication failure.

## [5.4.1] - 2023-02-02
### Fixed
- Bug where create_hierarchy would stop progressing after encountering more than `config.max_workers` failures.

## [5.4.0] - 2023-02-02
### Added
- Support for aggregating metadata keys/values for assets

## [5.3.7] - 2023-02-01
### Improved
- Issues with the SessionsAPI documentation have been addressed, and the `.create()` have been further clarified.

## [5.3.6] - 2023-01-30
### Changed
- A file-not-found error has been changed from `TypeError` to `FileNotFoundError` as part of the validation in FunctionsAPI.

## [5.3.5] - 2023-01-27
### Fixed
- Fixed an atexit-exception (`TypeError: '<' not supported between instances of 'tuple' and 'NoneType'`) that could be raised on PY39+ after fetching datapoints (which uses a custom thread pool implementation).

## [5.3.4] - 2023-01-25
### Fixed
- Displaying Cognite resources like an `Asset` or a `TimeSeriesList` in a Jupyter notebook or similar environments depending on `._repr_html_`, no longer raises `CogniteImportError` stating that `pandas` is required. Instead, a warning is issued and `.dump()` is used as fallback.

## [5.3.3] - 2023-01-24
### Added
- New parameter `token_cache_path` now accepted by `OAuthInteractive` and `OAuthDeviceCode` to allow overriding location of token cache.

### Fixed
- Platform dependent temp directory for the caching of the token in `OAuthInteractive` and `OAuthDeviceCode` (no longer crashes at exit on Windows).

## [5.3.2] - 2023-01-24
### Security
- Update `pytest` and other dependencies to get rid of dependency on the `py` package (CVE-2022-42969).

## [5.3.1] - 2023-01-20
### Fixed
- Last possible valid timestamp would not be returned as first (if first by some miracle...) by the `TimeSeries.first` method due to `end` being exclusive.

## [5.3.0] - 2023-01-20
### Added
- `DatapointsAPI.retrieve_latest` now support customising the `before` argument, by passing one or more objects of the newly added `LatestDatapointQuery` class.

## [5.2.0] - 2023-01-19
### Changed
- The SDK has been refactored to support `protobuf>=3.16.0` (no longer requires v4 or higher). This was done to fix dependency conflicts with several popular Python packages like `tensorflow` and `streamlit` - and also Azure Functions - that required major version 3.x of `protobuf`.

## [5.1.1] - 2023-01-19
### Changed
- Change RAW rows insert chunk size to make individual requests faster.

## [5.1.0] - 2023-01-03
### Added
- The diagram detect function can take file reference objects that contain file (external) id as well as a page range. This is an alternative to the lists of file ids or file external ids that are still possible to use. Page ranges were not possible to specify before.

## [5.0.2] - 2022-12-21
### Changed
- The valid time range for datapoints has been increased to support timestamps up to end of the year 2099 in the TimeSeriesAPI. The utility function `ms_to_datetime` has been updated accordingly.

## [5.0.1] - 2022-12-07
### Fixed
- `DatapointsArray.dump` would return timestamps in nanoseconds instead of milliseconds when `convert_timestamps=False`.
- Converting a `Datapoints` object coming from a synthetic datapoints query to a `pandas.DataFrame` would, when passed `include_errors=True`, starting in version `5.0.0`, erroneously cast the `error` column to a numeric data type and sort it *before* the returned values. Both of these behaviours have been reverted.
- Several documentation issues: Missing methods, wrong descriptions through inheritance and some pure visual/aesthetic.

## [5.0.0] - 2022-12-06
### Improved
- Greatly increased speed of datapoints fetching (new adaptable implementation and change from `JSON` to `protobuf`), especially when asking for... (measured in fetched `dps/sec` using the new `retrieve_arrays` method, with default settings for concurrency):
  - A large number of time series
    - 200 ts: ~1-4x speedup
    - 8000 ts: ~4-7x speedup
    - 20k-100k ts: Up to 20x faster
  - Very few time series (1-3)
    - Up to 4x faster
  - Very dense time series (>>10k dps/day)
    - Up to 5x faster
  - Any query for `string` datapoints
    - Faster the more dps, e.g. single ts, 500k: 6x speedup
- Peak memory consumption (for numeric data) is 0-55 % lower when using `retrieve` and 65-75 % lower for the new `retrieve_arrays` method.
- Fetching newly inserted datapoints no longer suffers from (potentially) very long wait times (or timeout risk).
- Converting fetched datapoints to a Pandas `DataFrame` via `to_pandas()` has changed from `O(N)` to `O(1)`, i.e., speedup no longer depends on the number of datapoints and is typically 4-5 orders of magnitude faster (!). NB: Only applies to `DatapointsArray` as returned by the `retrieve_arrays` method.
- Full customizability of queries is now available for *all retrieve* endpoints, thus the `query()` is no longer needed and has been removed. Previously only `aggregates` could be individually specified. Now all parameters can be passed either as top-level or as *individual settings*, even `ignore_unknown_ids`. This is now aligned with the API (except `ignore_unknown_ids` making the SDK arguably better!).
- Documentation for the retrieve endpoints has been overhauled with lots of new usage patterns and better examples. **Check it out**!
- Vastly better test coverage for datapoints fetching logic. You may have increased trust in the results from the SDK!

### Added
- New required dependency, `protobuf`. This is currently only used by the DatapointsAPI, but other endpoints may be changed without needing to release a new major version.
- New optional dependency, `numpy`.
- A new datapoints fetching method, `retrieve_arrays`, that loads data directly into NumPy arrays for improved speed and *much* lower memory usage.
- These arrays are stored in the new resource types `DatapointsArray` with corresponding container (list) type, `DatapointsArrayList` which offer much more efficient memory usage. `DatapointsArray` also offer zero-overhead pandas-conversion.
- `DatapointsAPI.insert` now also accepts `DatapointsArray`. It also does basic error checking like making sure the number of datapoints match the number of timestamps, and that it contains raw datapoints (as opposed to aggregate data which raises an error). This also applies to `Datapoints` input.
- `DatapointsAPI.insert_multiple` now accepts `Datapoints` and `DatapointsArray` as part of the (possibly) multiple inputs. Applies the same error checking as `insert`.

### Changed
- Datapoints are no longer fetched using `JSON`: the age of `protobuf` has begun.
- The main way to interact with the `DatapointsAPI` has been moved from `client.datapoints` to `client.time_series.data` to align and unify with the `SequenceAPI`. All example code has been updated to reflect this change. Note, however, that the `client.datapoints` will still work until the next major release, but will until then issue a `DeprecationWarning`.
- All parameters to all retrieve methods are now keyword-only (meaning no positional arguments are supported).
- All retrieve methods now accept a string for the `aggregates` parameter when asking for just one, e.g. `aggregates="max"`. This short-cut avoids having to wrap it inside a list. Both `snake_case` and `camelCase` are supported.
- The utility function `datetime_to_ms` no longer issues a `FutureWarning` on missing timezone information. It will now interpret naive `datetime`s as local time as is Python's default interpretation.
- The utility function `ms_to_datetime` no longer issues a `FutureWarning` on returning a naive `datetime` in UTC. It will now return an aware `datetime` object in UTC.
- All data classes in the SDK that represent a Cognite resource type have a `to_pandas` (or `to_geopandas`) method. Previously, these had various defaults for the `camel_case` parameter, but they have all been changed to `False`.
- All retrieve methods (when passing dict(s) with query settings) now accept identifier and aggregates in snake case (and camel case for convenience / backwards compatibility). Note that all newly added/supported customisable parameters (e.g. `include_outside_points` or `ignore_unknown_ids` *must* be passed in snake case or a `KeyError` will be raised.)
- The method `DatapointsAPI.insert_dataframe` has new default values for `dropna` (now `True`, still being applied on a per-column basis to not lose any data) and `external_id_headers` (now `True`, disincentivizing the use of internal IDs).
- The previous fetching logic awaited and collected all errors before raising (through the use of an "initiate-and-forget" thread pool). This is great, e.g., updates/inserts to make sure you are aware of all partial changes. However, when reading datapoints, a better option is to just fail fast (which it does now).
- `DatapointsAPI.[retrieve/retrieve_arrays/retrieve_dataframe]` no longer requires `start` (default: `0`, i.e. 1970-01-01) and `end` (default: `now`). This is now aligned with the API.
- Additionally, `DatapointsAPI.retrieve_dataframe` no longer requires `granularity` and `aggregates`.
- All retrieve methods accept a list of full query dictionaries for `id` and `external_id` giving full flexibility for all individual settings: `start`, `end`, `aggregates`, `granularity`, `limit`, `include_outside_points`, `ignore_unknown_ids`.
- Aggregates returned now include the time period(s) (given by the `granularity` unit) that `start` and `end` are part of (as opposed to only "fully in-between" points). This change is the *only breaking change* to the `DatapointsAPI.retrieve` method for aggregates and makes it so that the SDK match manual queries sent using e.g. `curl` or Postman. In other words, this is now aligned with the API.
Note also that this is a **bugfix**: Due to the SDK rounding differently than the API, you could supply `start` and `end` (with `start < end`) and still be given an error that `start is not before end`. This can no longer happen.
- Fetching raw datapoints using `include_outside_points=True` now returns both outside points (if they exist), regardless of `limit` setting (this is the *only breaking change* for limited raw datapoint queries; unlimited queries are fully backwards compatible). Previously the total number of points was capped at `limit`, thus typically only returning the first. Now up to `limit+2` datapoints are always returned. This is now aligned with the API.
- When passing a relative or absolute time specifier string like `"2w-ago"` or `"now"`, all time series in the same query will use the exact same value for 'now' to avoid any inconsistencies in the results.
- Fetching newly inserted datapoints no longer suffers from very long wait times (or timeout risk) as the code's dependency on `count` aggregates has been removed entirely (implementation detail) which could delay fetching by anything between a few seconds to several minutes/go to timeout while the aggregate was computed on-the-fly. This was mostly a problem for datapoints inserted into low-priority time periods (far away from current time).
- Asking for the same time series any number of times no longer raises an error (from the SDK), which is useful for instance when fetching disconnected time periods. This is now aligned with the API. Thus, the custom exception `CogniteDuplicateColumnsError` is no longer needed and has been removed from the SDK.
- ...this change also causes the `.get` method of `DatapointsList` and `DatapointsArrayList` to now return a list of `Datapoints` or `DatapointsArray` respectively *when duplicated identifiers are queried*. For data scientists and others used to `pandas`, this syntax is familiar to the slicing logic of `Series` and `DataFrame` when used with non-unique indices.
There is also a very subtle **bugfix** here: since the previous implementation allowed the same time series to be specified by both its `id` and `external_id`, using `.get` to access it would always yield the settings that were specified by the `external_id`. This will now return a `list` as explained above.
- `Datapoints` and `DatapointsArray` now store the `granularity` string given by the user (when querying aggregates) which allows both `to_pandas` methods (on `DatapointsList` and `DatapointsArrayList` as well) to accept `include_granularity_name` that appends this to the end of the column name(s).
- Datapoints fetching algorithm has changed from one that relies on up-to-date and correct `count` aggregates to be fast (with fallback on serial fetching when missing/unavailable), to recursively (and reactively) splitting the time-domain into smaller and smaller pieces, depending on the discovered-as-fetched density-distribution of datapoints in time and the number of available workers/threads. The new approach also has the ability to group more than 1 (one) time series per API request (when beneficial) and short-circuit once a user-given limit has been reached (if/when given). This method is now used for *all types of queries*; numeric raw-, string raw-, and aggregate datapoints.

#### Change: `retrieve_dataframe`
- Previously, fetching was constricted (🐍) to either raw- OR aggregate datapoints. This restriction has been lifted and the method now works exactly like the other retrieve-methods (with a few extra options relevant only for pandas `DataFrame`s).
- Used to fetch time series given by `id` and `external_id` separately - this is no longer the case. This gives a significant, additional speedup when both are supplied.
- The `complete` parameter has been removed and partially replaced by `uniform_index (bool)` which covers a subset of the previous features (with some modifications: now gives a uniform index all the way from the first given `start` to the last given `end`). Rationale: Old method had a weird and had unintuitive syntax (passing a string using commas to separate options).
- Interpolating, forward-filling or in general, imputation (also prev. controlled via the `complete` parameter) is completely removed as the resampling logic *really* should be up to the user fetching the data to decide, not the SDK.
- New parameter `column_names` (as already used in several existing `to_pandas` methods) decides whether to pick `id`s or `external_id`s as the dataframe column names. Previously, when both were supplied, the dataframe ended up with a mix.
Read more below in the removed section or check out the method's updated documentation.
- The ordering of columns for aggregates is now always chronological instead of the somewhat arbitrary choice made in `Datapoints.__init__`, (since `dict`s keep insertion order in newer python versions and instance variables lives in `__dict__`)).
- New parameter `include_granularity_name` that appends the specified granularity to the column names if passed as `True`. Mimics the behaviour of the older, well-known argument `include_aggregate_name`, but adds after: `my-ts|average|13m`.

### Fixed
- `CogniteClientMock` has been updated with 24 missing APIs (including sub-composited APIs like `FunctionsAPI.schedules`) and is now used internally in testing instead of a similar, additional implementation.
- Loads of `assert`s meant for the SDK user have been changed to raising exceptions instead as a safeguard since `assert`s are ignored when running in optimized mode `-O` (or `-OO`).

### Fixed: Extended time domain
- `TimeSeries.[first/count/latest]()` now work with the expanded time domain (minimum age of datapoints was moved from 1970 to 1900, see [4.2.1]).
  - `TimeSeries.latest()` now supports the `before` argument similar to `DatapointsAPI.retrieve_latest`.
  - `TimeSeries.first()` now considers datapoints before 1970 and after "now".
  - `TimeSeries.count()` now considers datapoints before 1970 and after "now" and will raise an error for string time series as `count` (or any other aggregate) is not defined.
- `DatapointsAPI.retrieve_latest` would give latest datapoint `before="now"` when given `before=0` (1970) because of a bad boolean check. Used to not be a problem since there were no data before epoch.
- The utility function `ms_to_datetime` no longer raises `ValueError` for inputs from before 1970, but will raise for input outside the allowed minimum- and maximum supported timestamps in the API.
**Note**: that support for `datetime`s before 1970 may be limited on Windows, but `ms_to_datetime` should still work (magic!).

### Fixed: Datapoints-related
- **Critical**: Fetching aggregate datapoints now works properly with the `limit` parameter. In the old implementation, `count` aggregates were first fetched to split the time domain efficiently - but this has little-to-no informational value when fetching *aggregates* with a granularity, as the datapoints distribution can take on "any shape or form". This often led to just a few returned batches of datapoints due to miscounting (e.g. as little as 10% of the actual data could be returned(!)).
- Fetching datapoints using `limit=0` now returns zero datapoints, instead of "unlimited". This is now aligned with the API.
- Removing aggregate names from the columns in a Pandas `DataFrame` in the previous implementation used `Datapoints._strip_aggregate_name()`, but this had a bug: Whenever raw datapoints were fetched all characters after the last pipe character (`|`) in the tag name would be removed completely. In the new version, the aggregate name is only added when asked for.
- The method `Datapoints.to_pandas` could return `dtype=object` for numeric time series when all aggregate datapoints were missing; which is not *that* unlikely, e.g., when using `interpolation` aggregate on a `is_step=False` time series with datapoints spacing above one hour on average. In such cases, an object array only containing `None` would be returned instead of float array dtype with `NaN`s. Correct dtype is now enforced by an explicit `pandas.to_numeric()` cast.
- Fixed a bug in all `DatapointsAPI` retrieve-methods when no time series was/were found, a single identifier was *not* given (either list of length 1 or all given were missing), `ignore_unknown_ids=True`, and `.get` was used on the empty returned `DatapointsList` object. This would raise an exception (`AttributeError`) because the mappings from `id` or `external_id` to `Datapoints` were not defined on the object (only set when containing at least 1 resource).

### Removed
- Method: `DatapointsAPI.query`. No longer needed as all "optionality" has been moved to the three `retrieve` methods.
- Method: `DatapointsAPI.retrieve_dataframe_dict`. Rationale: Due to its slightly confusing syntax and return value, it basically saw no use "in the wild".
- Custom exception: `CogniteDuplicateColumnsError`. No longer needed as the retrieve endpoints now support duplicated identifiers to be passed (similar to the API).
- All convenience methods related to plotting and the use of `matplotlib`. Rationale: No usage and low utility value: the SDK should not be a data science library.

## [4.11.3] - 2022-11-17
### Fixed
- Fix FunctionCallsAPI filtering

## [4.11.2] - 2022-11-16
### Changed
- Detect endpoint (for Engineering Diagram detect jobs) is updated to spawn and handle multiple jobs.
### Added
- `DetectJobBundle` dataclass: A way to manage multiple files and jobs.

## [4.11.1] - 2022-11-15
### Changed
- Update doc for Vision extract method
- Improve error message in `VisionExtractJob.save_annotations`

## [4.11.0] - 2022-10-17
### Added
- Add `compute` method to `cognite.client.geospatial`

## [4.10.0] - 2022-10-13
### Added
- Add `retrieve_latest` method to `cognite.client.sequences`
- Add support for extending the expiration time of download links returned by `cognite.client.files.retrieve_download_urls()`

## [4.9.0] - 2022-10-10
### Added
- Add support for extraction pipeline configuration files
### Deprecated
- Extraction pipeline runs has been moved from `client.extraction_pipeline_runs` to `client.extraction_pipelines.runs`

## [4.8.1] - 2022-10-06
### Fixed
- Fix `__str__` method of `TransformationSchedule`

## [4.8.0] - 2022-09-30
### Added
- Add operations for geospatial rasters

## [4.7.1] - 2022-09-29
### Fixed
- Fixed the `FunctionsAPI.create` method for Windows-users by removing
  validation of `requirements.txt`.

## [4.7.0] - 2022-09-28
### Added
- Support `tags` on `transformations`.

### Changed
- Change geospatial.aggregate_features to support `aggregate_output`

## [4.5.4] - 2022-09-19
### Fixed
- The raw rows insert endpoint is now subject to the same retry logic as other idempotent endpoints.

## [4.5.3] - 2022-09-15
### Fixed
- Fixes the OS specific issue where the `requirements.txt`-validation failed
  with `Permission Denied` on Windows.

## [4.5.2] - 2022-09-09
### Fixed
- Fixes the issue when updating transformations with new nonce credentials

## [4.5.1] - 2022-09-08
### Fixed
- Don't depend on typing_extensions module, since we don't have it as a dependency.

## [4.5.0] - 2022-09-08
### Added
- Vision extract implementation, providing access to the corresponding [Vision Extract API](https://docs.cognite.com/api/v1/#tag/Vision).

## [4.4.3] - 2022-09-08
### Fixed
- Fixed NaN/NA value check in geospatial FeatureList

## [4.4.2] - 2022-09-07
### Fixed
- Don't import numpy in the global space in geospatial module as it's an optional dependency

## [4.4.1] - 2022-09-06
### Fixed
- Fixed FeatureList.from_geopandas to handle NaN values

## [4.4.0] - 2022-09-06
### Changed
- Change geospatial.aggregate_features to support order_by

## [4.3.0] - 2022-09-06
### Added
- Add geospatial.list_features

## [4.2.1] - 2022-08-23
### Changed
- Change timeseries datapoints' time range to start from 01.01.1900

## [4.2.0] - 2022-08-23
### Added
- OAuthInteractive credential provider. This credential provider will redirect you to a login page
and require that the user authenticates. It will also cache the token between runs.
- OAuthDeviceCode credential provider. Display a device code to enter into a trusted device.
It will also cache the token between runs.

## [4.1.2] - 2022-08-22
### Fixed
- geospatial: support asset links for features

## [4.1.1] - 2022-08-19
### Fixed
- Fixed the issue on SDK when Python installation didn't include pip.

### Added
- Added Optional dependency called functions. Usage: `pip install "cognite-sdk[functions]"`

## [4.1.0] - 2022-08-18
### Added
- ensure_parent parameter to client.raw.insert_dataframe method

## [4.0.1] - 2022-08-17
### Added
- OAuthClientCredentials now supports token_custom_args.

## [4.0.0] - 2022-08-15
### Changed
- Client configuration no longer respects any environment variables. There are other libraries better
suited for loading configuration from the environment (such as builtin `os` or `pydantic`). There have also
been several reports of ennvar name clash issues in tools built on top the SDK. We therefore
consider this something that should be handled by the application consuming the SDK. All configuration of
`cognite.client.CogniteClient` now happens using a `cognite.client.ClientConfig` object. Global configuration such as
`max_connection_pool_size` and other options which apply to all client instances are now configured through
the `cognite.client.global_config` object which is an instance of `cognite.client.GlobalConfig`. Examples
have been added to the docs.
- Auth has been reworked. The client configuration no longer accepts the `api_key` and `token_...` arguments.
It accepts only a single `credentials` argument which must be a `CredentialProvider` object. A few
implementations have been provided (`APIKey`, `Token`, `OAuthClientCredentials`). Example usage has
been added to the docs. More credential provider implementations will be added in the future to accommodate
other OAuth flows.

### Fixed
- A bug in the Functions SDK where the lifecycle of temporary files was not properly managed.

## [3.9.0] - 2022-08-11
### Added
- Moved Cognite Functions from Experimental SDK to Main SDK.

## [3.8.0] - 2022-08-11
### Added
- Add ignore_unknown_ids parameter to sequences.retrieve_multiple

## [3.7.0] - 2022-08-10
### Changed
- Changed grouping of Sequence rows on insert. Each group now contains at most 100k values and at most 10k rows.

## [3.6.1] - 2022-08-10
### Fixed
- Fixed a minor casing error for the geo_location field on files

### Added
- Add ignore_unknown_ids parameter to files.retrieve_multiple

## [3.5.0] - 2022-08-10
### Changed
- Improve type annotations. Use overloads in more places to help static type checkers.

## [3.4.3] - 2022-08-10
### Changed
- Cache result from pypi version check so it's not executed for every client instantiation.

## [3.4.2] - 2022-08-09
### Fixed
- Fix the wrong destination name in transformations.

## [3.4.1] - 2022-08-01
### Fixed
- fixed exception when printing exceptions generated on transformations creation/update.

## [3.4.0] - 2022-07-25
### Added
- added support for nonce authentication on transformations

### Changed
- if no source or destination credentials are provided on transformation create, an attempt will be made to create a session with the CogniteClient credentials, if it succeeds, the acquired nonce will be used.
- if OIDC credentials are provided on transformation create/update, an attempt will be made to create a session with the given credentials. If it succeeds, the acquired nonce credentials will replace the given client credentials before sending the request.

## [3.3.0] - 2022-07-21
### Added
- added the sessions API

## [3.2.0] - 2022-07-15
### Removed
- Unused cognite.client.experimental module

## [3.1.0] - 2022-07-13
### Changed
- Helper functions for conversion to/from datetime now warns on naive datetimes and their interpretation.
### Fixed
- Helper function `datetime_to_ms` now accepts timezone aware datetimes.

## [3.0.1] - 2022-07-13
### Fixed
- fixed missing README.md in package

## [3.0.0] - 2022-07-12
### Changed
- Poetry build, one single package "cognite-sdk"
- Require python 3.8 or greater (used to be 3.5 or greater)
### Removed
- support for root_asset_id and root_asset_external_id filters. use asset subtree filters instead.

## [2.56.1] - 2022-06-22
### Added
- Time series property `is_step` can now be updated.

## [2.56.0] - 2022-06-21
### Added
- added the diagrams API

## [2.55.0] - 2022-06-20
### Fixed
- Improve geospatial documentation and implement better parameter resilience for filter and feature type update

## [2.54.0] - 2022-06-17
### Added
- Allow to set the chunk size when creating or updating geospatial features

## [2.53.1] - 2022-06-17
### Fixed
- Fixed destination type decoding of `transformation.destination`

## [2.53.0] - 2022-06-16
### Added
- Annotations implementation, providing access to the corresponding [Annotations API](https://docs.cognite.com/api/v1/#tag/Annotations).
    - Added `Annotation`, `AnnotationFilter`, `AnnotationUpdate` dataclasses to `cognite.client.data_classes`
    - Added `annotations` API to `cognite.client.CogniteClient`
    - **Create** annotations with `client.annotations.create` passing `Annotation` instance(s)
    - **Suggest** annotations with `client.annotations.suggest` passing `Annotation` instance(s)
    - **Delete** annotations with `client.annotations.delete` passing the id(s) of annotation(s) to delete
    - **Filter** annotations with `client.annotations.list` passing a `AnnotationFilter `dataclass instance or a filter `dict`
    - **Update** annotations with `client.annotations.update` passing updated `Annotation` or `AnnotationUpdate` instance(s)
    - **Get single** annotation with `client.annotations.retrieve` passing the id
    - **Get multiple** annotations with `client.annotations.retrieve_multiple` passing the ids

### Changed
- Reverted the optimizations introduced to datapoints fetching in 2.47.0 due to buggy implementation.

## [2.51.0] - 2022-06-13
### Added
- added the new geo_location field to the Asset resource

## [2.50.2] - 2022-06-09
### Fixed
- Geospatial: fix FeatureList.from_geopandas issue with optional properties

## [2.50.1] - 2022-06-09
### Fixed
- Geospatial: keep feature properties as is

## [2.50.0] - 2022-05-30
### Changed
- Geospatial: deprecate update_feature_types and add patch_feature_types

## [2.49.1] - 2022-05-19
### Changed
- Geospatial: Support dataset

## [2.49.0] - 2022-05-09
### Changed
- Geospatial: Support output selection for getting features by ids

## [2.48.0] - 2022-05-09
### Removed
- Experimental model hosting API

## [2.47.0] - 2022-05-02
### Changed
- Performance gain for `datapoints.retrieve` by grouping together time series in single requests against the underlying API.

## [2.46.1] - 2022-04-22
### Changed
- POST requests to the `sessions/revoke`-endpoint are now automatically retried
- Fix retrieval of empty raster in experimental geospatial api: http 204 as ok status

## [2.45.0] - 2022-03-25
### Added
- support `sequence_rows` destination type on Transformations.

## [2.44.1] - 2022-03-24
### Fixed
- fix typo in `data_set_ids` parameter type on `transformations.list`.

## [2.44.0] - 2022-03-24
### Added
- support conflict mode parameter on `transformations.schema.retrieve`.

## [2.43.1] - 2022-03-24
### Added
- update pillow dependency 9.0.0 -> 9.0.1

## [2.43.0] - 2022-03-24
### Added
- new list parameters added to `transformations.list`.

## [2.42.0] - 2022-02-25
### Added
- FeatureList.from_geopandas() improvements

### Fixed
- example for templates view.

## [2.41.0] - 2022-02-16
### Added
- support for deleting properties and search specs in GeospatialAPI.update_feature_types(...).

## [2.40.1] - 2022-02-15
### Fixed
- geospatial examples.

## [2.40.0] - 2022-02-11
### Added
- dataSetId support for transformations.

## [2.39.1] - 2022-01-25
### Added
- pandas and geospatial dependencies optional for cognite-sdk-core.

## [2.39.0] - 2022-01-20
### Added
- geospatial API support

## [2.38.6] - 2022-01-14
### Added
- add the possibility to cancel transformation jobs.

## [2.38.5] - 2022-01-12
### Fixed
- Bug where creating/updating/deleting more than 5 transformation schedules in a single call would fail.

## [2.38.4] - 2021-12-23
### Fixed
- Bug where list generator helper will return more than chunk_size items.

## [2.38.3] - 2021-12-13
### Fixed
- Bug where client consumes all streaming content when logging request.

## [2.38.2] - 2021-12-09
### Added
- add the possibility to pass extra body fields to APIClient._create_multiple.

## [2.38.1] - 2021-12-07
### Fixed
- Bug where loading `transformations.jobs` from JSON fails for raw destinations.

## [2.38.0] - 2021-12-06
### Added
- `transformations` api client, which allows the creation, deletion, update, run and retrieval of transformations.
- `transformations.schedules` api client, which allows the schedule, unschedule and retrieval of recurring runs of a transformation.
- `transformations.notifications` api client, which allows the creation, deletion and retrieval of transformation email notifications.
- `transformations.schema` api client, which allows the retrieval of the expected schema of sql transformations based on the destination data type.
- `transformations.jobs` api client, which retrieves the  status of transformation runs.

## [2.37.1] - 2021-12-01
### Fixed
- Bug where `sequences` full update attempts to "set" column spec. "set" is not supported for sequence column spec.

## [2.37.0] - 2021-11-30
### Added
- Added support for retrieving file download urls

## [2.36.0] - 2021-11-30
### Fixed
- Changes default JSON `.dumps()` behaviour to be in strict compliance with the standard: if any NaNs or +/- Infs are encountered, an exception will now be raised.

## [2.35.0] - 2021-11-29
### Added
- Added support for `columns` update on sequences
- Added support for `data_set_id` on template views

### Security
- Disallow downloading files to path outside download directory in `files.download()`.

## [2.32.0] - 2021-10-04
### Added
 - Support for extraction pipelines

## [2.31.1] - 2021-09-30
### Fixed
- Fixed a bug related to handling of binary response payloads.

## [2.31.0] - 2021-08-26
### Added
- View resolver for template fields.

## [2.30.0] - 2021-08-25
### Added
- Support for Template Views

## [2.29.0] - 2021-08-16
### Added
- Raw rows are retrieved using parallel cursors when no limit is set.

## [2.28.2] - 2021-08-12
### Added
- Relationships now supports `partitions` parameter for [parallel retrieval](https://docs.cognite.com/api/v1/#section/Parallel-retrieval)

## [2.28.1] - 2021-08-10
### Changed
- debug mode now logs response payload and headers.

## [2.27.0] - 2021-07-20

### Fixed
- When using CogniteClient with the client-secret auth flow, the object would not be pickle-able (e.g. when using multiprocessing) because of an anonymous function.

## [2.26.1] - 2021-07-20

### Changed
- Optimization. Do not get windows if remaining data points is 0. Reduces number of requests when asking for 100k data points/10k aggregates from 2 to 1.

## [2.26.0] - 2021-07-08

### Added
- Support for set labels on AssetUpdate

## [2.25.0] - 2021-07-06

### Added
- filter_nodes function to ThreeDRevisionsAPI

## [2.24.0] - 2021-06-28

### Added
- ignore_unknown_ids flag to Relationships delete method

## [2.23.0] - 2021-06-25

### Added
- insert_dataframe and retrieve_dataframe methods to the Raw client

## [2.22.0] - 2021-06-22

### Added
- More contextualization job statuses
### Changed
- Refactor contextualization constant representation

## [2.21.0] - 2021-06-21

### Added
- Datasets support for labels

## [2.20.0] - 2021-06-18

### Added
- rows() in RawRowsAPI support filtering with `columns` and `min/maxLastUpdatedTime`

## [2.19.0] - 2021-05-11

### Added
- Support for /token/inspect endpoint

## [2.18.2] - 2021-04-23

### Fixed
- Bug in templates instances filter that would cause `template_names` to be ignored.

## [2.18.1] - 2021-04-22

### Added
- Configure file download/upload timeouts with `COGNITE_FILE_TRANSFER_TIMEOUT` environment variable or
`file_transfer_timeout` parameter on `CogniteClient`.

### Changed
- Increased default file transfer timeout from 180 to 600 seconds
- Retry more failure modes (read timeouts, 502, 503, 504) for files upload/download requests.

## [2.18.0] - 2021-04-20

### Changed
- `COGNITE_DISABLE_SSL` now also covers ssl verification on IDP endpoints used for generating tokens.


## [2.17.1] - 2021-04-15

### Added
- `created_time`, and `last_updated_time` to template data classes.
- `data_set_id` to template instance data class.


## [2.17.0] - 2021-03-26

### Changed
- Ignore exceptions from pypi version check and reduce its timeout to 5 seconds.

### Fixed
- Only 200/201/202 is treated as successful response. 301 led to json decoding errors -
now handled gracefully.
- datasets create limit was set to 1000 in the sdk, leading to cases of 400 from the api where the limit is 10.

### Added
- Support for specifying proxies in the CogniteClient constructor

### Removed
- py.typed file. Will not declare library as typed until we run a typechecker on the codebase.


## [2.16.0] - 2021-03-26

### Added
- support for templates.
- date-based `cdf-version` header.

## [2.15.0] - 2021-03-22

### Added
- `createdTime` field on raw dbs and tables.

## [2.14.0] - 2021-03-18

### Added
- dropna argument to insert_dataframe method in DatapointsAPI

## [2.13.0] - 2021-03-16

### Added
- `sortByNodeId` and `partitions` query parameters to `list_nodes` method.

## [2.12.2] - 2021-03-11

### Fixed
- CogniteAPIError raised (instead of internal KeyError) when inserting a RAW row without a key.

## [2.12.1] - 2021-03-09

### Fixed
- CogniteMissingClientError raised when creating relationship with malformed body.

## [2.12.0] - 2021-03-08

### Changed
- Move Entity matching API from beta to v1.

## [2.11.1] - 2021-02-18

### Changed
- Resources are now more lenient on which types they accept in for labels
- Entity matching fit will flatten dictionaries and resources to "metadata.subfield" similar to pipelines.

### Added
- Relationships now support update

## [2.10.7] - 2021-02-02

### Fixed
- Relationships API list calls via the generator now support `chunk_size` as parameter.

## [2.10.6] - 2021-02-02

### Fixed
- Retry urllib3.NewConnectionError when it isn't in the context of a ConnectionRefusedError

## [2.10.5] - 2021-01-25

### Fixed
- Fixed asset subtree not returning an object with id->item cache for use in .get

## [2.10.4] - 2020-12-14

### Changed
- Relationships filter will now chain filters on large amounts of sources or targets in batches of 1000 rather than 100.


## [2.10.3] - 2020-12-09

### Fixed
- Retries now have backup time tracking per request, rather than occasionally shared between threads.
- Sequences delete ranges now no longer gives an error if no data is present

## [2.10.2] - 2020-12-08

### Fixed
- Set geoLocation.type in files to "Feature" if missing

## [2.10.1] - 2020-12-03

### Added
- Chaining of requests to the relationships list method,
allowing the method to take arbitrarily long lists for `source_external_ids` and `target_external_ids`

## [2.10.0] - 2020-12-01

### Added
- Authentication token generation and lifecycle management

## [2.9.0] - 2020-11-25

### Added
- Entity matching API is now available in the beta client.

## [2.8.0] - 2020-11-23

### Changed
- Move relationships to release python SDK

## [2.7.0] - 2020-11-10

### Added
- `fetch_resources` parameter to the relationships `list` and `retrieve_multiple` methods, which attempts to fetch the resource referenced in the relationship.

## [2.6.4] - 2020-11-10

### Fixed
- Fixed a bug where 429 was not retried on all endpoints

## [2.6.3] - 2020-11-10

### Fixed
- Resource metadata should be able to set empty using `.metadata.set(None)` or `.metadata.set({})`.

## [2.6.2] - 2020-11-05

### Fixed
- Asset retrieve subtree should return empty AssetList if asset does not exist.

## [2.6.1] - 2020-10-30

### Added
- `geospatial` to list of valid relationship resource types.

## [2.6.0] - 2020-10-26

### Changed
- Relationships list should take dataset internal and external id as different parameters.

## [2.5.4] - 2020-10-22

### Fixed
- `_is_retryable` didn't handle clusters with a dash in the name.

## [2.5.3] - 2020-10-14

### Fixed
- `delete_ranges` didn't cast string timestamp into number properly.

## [2.5.2] - 2020-10-06

### Fixed
- `labels` in FileMetadata is not cast correctly to a list of `Label` objects.

## [2.5.1] - 2020-10-01
- Include `py.typed` file in sdk distribution

## [2.5.0] - 2020-09-29

### Added
- Relationships beta support.

### Removed
- Experimental Model Hosting client.

## [2.4.3] - 2020-09-18
- Increase raw rows list limit to 10,000

## [2.4.2] - 2020-09-10
- Fixed a bug where urls with query parameters were excluded from the retryable endpoints.

## [2.4.1] - 2020-09-09

### Changed
- Generator-based listing now supports partitions. Example:
  ``` python
  for asset in client.assets(partitions=10):
    # do something
  ```

## [2.4.0] - 2020-08-31

### Added
- New 'directory' in Files

## [2.3.0] - 2020-08-25

### Changed
- Add support for mypy and other type checking tools by adding packaging type information

## [2.2.2] - 2020-08-18

### Fixed
- HTTP transport logic to better handle retrying of connection errors
- read timeouts will now raise a CogniteReadTimeout
- connection errors will now raise a CogniteConnectionError, while connection refused errors will raise the more
 specific CogniteConnectionRefused exception.

### Added
- Jitter to exponential backoff on retries

### Changed
- Make HTTP requests no longer follow redirects by default
- All exceptions now inherit from CogniteException

## [2.2.1] - 2020-08-17

### Added
- Fixed a bug where `/timeseries/list` was missing from the retryable endpoints.

## [2.2.0] - 2020-08-17

### Added
- Files labelling support

## [2.1.2] - 2020-08-13

### Fixed
- Fixed a bug where only v1 endpoints (not playground) could be added as retryable

## [2.1.1] - 2020-08-13

### Fixed
- Calls to datapoints `retrieve_dataframe` with `complete="fill"` would break using Pandas version 1.1.0 because it raises TypeError when calling `.interpolate(...)` on a dataframe with no columns.

## [2.1.0] - 2020-07-22

### Added
- Support for passing a single string to `AssetUpdate().labels.add` and `AssetUpdate().labels.remove`. Both a single string and a list of strings is supported. Example:
  ```python
  # using a single string
  my_update = AssetUpdate(id=1).labels.add("PUMP").labels.remove("VALVE")
  res = c.assets.update(my_update)

  # using a list of strings
  my_update = AssetUpdate(id=1).labels.add(["PUMP", "ROTATING_EQUIPMENT"]).labels.remove(["VALVE"])
  res = c.assets.update(my_update)
  ```

## [2.0.0] - 2020-07-21

### Changed
- The interface to interact with labels has changed. A new, improved interface is now in place to make it easier to work with CDF labels. The new interface behaves this way:
  ```python
  # crate label definition(s)
  client.labels.create(LabelDefinition(external_id="PUMP", name="Pump", description="Pump equipment"))
  # ... or multiple
  client.labels.create([LabelDefinition(external_id="PUMP"), LabelDefinition(external_id="VALVE")])

  # list label definitions
  label_definitions = client.labels.list(name="Pump")

  # delete label definitions
  client.labels.delete("PUMP")
  # ... or multiple
  client.labels.delete(["PUMP", "VALVE"])

  # create an asset with label
  asset = Asset(name="my_pump", labels=[Label(external_id="PUMP")])
  client.assets.create(assets)

  # filter assets by labels
  my_label_filter = LabelFilter(contains_all=["PUMP", "VERIFIED"])
  asset_list = client.assets.list(labels=my_label_filter)

  # attach/detach labels to/from assets
  my_update = AssetUpdate(id=1).labels.add(["PUMP"]).labels.remove(["VALVE"])
  res = c.assets.update(my_update)
  ```

### Fixed
- Fixed bug where `_call_` in SequencesAPI (`client.sequences`) was incorrectly returning a `GET` method instead of `POST`.

## [1.8.1] - 2020-07-07
### Changed
- For 3d mappings delete, only use node_id and asset_id pairs in delete request to avoid potential bad request.
- Support attaching/detaching multiple labels on assets in a single method

## [1.8.0] - 2020-06-30
### Added
- Synthetic timeseries endpoint for DatapointsApi
- Labels endpoint support
- Assets labelling support
- Support for unique value aggregation for events.

### Changed
- When `debug=true`, redirects are shown more clearly.

## [1.7.0] - 2020-06-03
### Fixed
- datasetId is kept as an integer in dataframes.

### Changed
- Internal list of retryable endpoints was changed to a class variable so it can be modified.

## [1.6.0] - 2020-04-28
### Added
- Support events filtering by ongoing events (events without `end_time` defined)
- Support events filtering by active timerange of event
- Support files metadata filtering by `asset_external_ids`
- Aggregation endpoint for Assets, DataSets, Events, Files, Sequences and TimeSeries API

## [1.5.2] - 2020-04-02
### Added
- Support for security categories on file methods

## [1.5.1] - 2020-04-01
### Added
- Support for security categories on files
- active_at_time on relationships

### Fixed
- No longer retry calls to /files/initupload
- Retry retryable POST endpoints in datasets API

## [1.5.0] - 2020-03-12
### Added
- DataSets API and support for this in assets, events, time series, files and sequences.
- .asset helper function on time series.
- asset external id filter on time series.

## [1.4.13] - 2020-03-03
### Added
- Relationship list supports multiple sources, targets, relationship types and datasets.

## [1.4.12] - 2020-03-02

### Fixed
- Fixed a bug in file uploads where fields other than name were not being passed to uploaded directories.

## [1.4.11] - 2020-02-21

### Changed
- Datapoint insertion changed to be less memory intensive.

### Fixed
- Fixed a bug where add service account to group expected items in response.
- Jupyter notebook output and non-camel cased to_pandas uses nullable int fields instead of float for relevant fields.

## [1.4.10] - 2020-01-27
### Added
- Support for the error field for synthetic time series query in the experimental client.
- Support for retrieving data from multiple sequences at once.

## [1.4.9] - 2020-01-08

### Fixed
- Fixed a bug where datapoints `retrieve` could return less than limit even if there were more datapoints.
- Fixed an issue where `insert_dataframe` would give an error with older pandas versions.

## [1.4.8] - 2019-12-19

### Added
- Support for `ignore_unknown_ids` on time series `retrieve_multiple`, `delete` and datapoints `retrieve` and `latest` and related endpoints.
- Support for asset subtree filters on files, sequences, and time series.
- Support for parent external id filters on assets.
- Synthetic datapoints retrieve has additional functions including variable replacement and sympy support.

### Changed
- Synthetic datapoints now return errors in the `.error` field, in the jupyter output, and optionally in pandas dataframes if `include_errors` is set.

## [1.4.7] - 2019-12-05

### Added
- Support for synthetic time series queries in the experimental client.
- parent external id filter added for assets.

### Fixed
- startTime in event dataframes is now a nullable int dtype, consistent with endTime.

## [1.4.6] - 2019-12-02

### Fixed
- Fixed notebook output for Asset, Datapoint and Raw.

## [1.4.5] - 2019-12-02

### Changed

- The ModelHostingAPI now calls Model Hosting endpoints in playground instead of 0.6.

## [1.4.4] - 2019-11-29

### Added
 - Option to turn off version checking from CogniteClient constructor

### Changed
- In sequences create, the column definitions object accepts both camelCased and snake_cased keys.
- Retry 429 on all endpoints

### Fixed
- Fixed notebook output for DatapointsList

## [1.4.3] - 2019-11-27
### Fixed
- In Jupyter notebooks, the output from built-in list types is no longer camel cased.

## [1.4.2] - 2019-11-27

### Changed
- In the 3D API, the call and list methods now include all models by default instead of only unpublished ones.
- In Jupyter notebooks, the output from built-in types is no longer camel cased.

### Added
- Support for filtering events by asset subtree ids.

## [1.4.1] - 2019-11-18

### Added
- Support for filtering events by asset external id.
- query parameter on asset search.
- `ignore_unknown_ids` parameter on asset and events method `delete` and `retrieve_multiple`.

## [1.4.0] - 2019-11-14

### Changed
- In the ModelHostingAPI, models, versions and schedules are now referenced by name instead of id. The ids are no longer available.
- In the ModelHostingAPI, functions related to model versions are moved from the ModelsAPI to the new ModelVersionsAPI.
- In the ModelHostingAPI, the model names must be unique. Also, the version names and schedule names must be unique per model.
- Default value for `limit` in search method is now 100 instead of None to clarify api default behaviour when no limit is passed.

## [1.3.4] - 2019-11-07

### Changed
- Error 500's are no longer retried by default, only HTTP 429, 502, 503, 504 are.
- Optimized HTTP calls by caching user agent.
- Relationship filtering is now integrated into `list` instead of `search`.
- Sequences `insert_dataframe` parameter `external_id_headers` documentation updated.
- Type hints for several objects formerly `Dict[str, Any]` improved along with introducing matching dict derived classes.

### Fixed
- `source_created_time` and `source_modified_time` on files now displayed as time fields.
- Fixed pagination for `include_outside_points` and other edge cases in datapoints.
- Fixed a bug where `insert_dataframe` with strings caused a numpy error.

### Added
- Relationships can now have sequences as source or target.

## [1.3.3] - 2019-10-21

### Changed
- Datapoints insert dataframe function will check for infinity values.
- Allow for multiple calls to .add / .remove in object updates such as metadata, without later calls overwriting former.
- List time series now ignores the include_metadata parameter.

### Added
- Advanced list endpoint is used for listing time series, adding several new filters and partitions.

## [1.3.2] - 2019-10-16

### Added
- Datapoints objects now store is_string, is_step and unit to allow for better interpretation of the data.
- Sorting when listing events
- Added a search function in the relationships API.

### Changed
- `list` and `__call__` methods for files now support list parameters for `root_ids`, `root_external_ids`.
- retrieve_dataframe with `complete` using Datapoints fields instead of retrieving time series metadata.

### Fixed
- Fixed chunking logic in list_generator to always return last partial chunk.
- Fixed an error on missing target/source in relationships.

## [1.3.1] - 2019-10-09
### Fixed
- Fixed support for totalVariation aggregate completion.
- Changed conversion of raw RowList to pandas DataFrame to handle missing values (in columns) across the rows. This also fixes the bug where one-off values would be distributed to all rows in the DataFrame (unknown bug).

## [1.3.0] - 2019-10-03
### Changed
- Sequences officially released and no longer considered experimental.
- Sequences data insert no longer takes a default value for columns.

## [1.2.1] - 2019-10-01
### Fixed
- Tokens are sent with the correct "Authorization" header instead of "Authentication".

## [1.2.0] - 2019-10-01
### Added
- Support for authenticating with bearer tokens. Can now supply a jwt or jwt-factory to CogniteClient. This token will override any api-key which has been set.

## [1.1.12] - 2019-10-01
### Fixed
- Fixed a bug in time series pagination where getting 100k datapoints could cause a missing id error when using include_outside_points.
- SequencesData `to_pandas` no longer returns NaN on integer zero columns.
- Fixed a bug where the JSON encoder would throw circular reference errors on unknown data types, including numpy floats.

## [1.1.11] - 2019-09-23
### Fixed
- Fix testing.CogniteClientMock so it is possible to get attributes on child which have not been explicitly in the CogniteClientMock constructor

## [1.1.10] - 2019-09-23
### Fixed
- Fix testing.CogniteClientMock so it is possible to get child mock not explicitly defined

### Added
- `list` and `__call__` methods for events now support list parameters for `root_asset_ids`, `root_asset_external_ids`.

## [1.1.9] - 2019-09-20
### Changed
- Renamed testing.mock_cognite_client to testing.monkeypatch_cognite_client

### Added
- testing.CogniteClientMock object

## [1.1.8] - 2019-09-19
### Added
- Support for aggregated properties of assets.
- `Asset` and `AssetList` classes now have a `sequences` function which retrieves related sequences.
- Support for partitioned listing of assets and events.

### Changed
- `list` and `__call__` methods for assets now support list parameters for `root_ids`, `root_external_ids`.
- Sequences API no longer supports column ids, all relevant functions have been changed to only use external ids.

### Fixed
- Fixed a bug in time series pagination where getting 100k dense datapoints would cause a missing id error.
- Sequences retrieve functions fixed to match API change, to single item per retrieve.
- Sequences retrieve/insert functions fixed to match API change to take lists of external ids.

## [1.1.7] - 2019-09-13
### Fixed
- `testing.mock_cognite_client()` so that it still accepts arguments after exiting from mock context.

## [1.1.6] - 2019-09-12
### Fixed
- `testing.mock_cognite_client()` so that the mocked CogniteClient may accept arguments.

## [1.1.5] - 2019-09-12
### Added
- Method `files.download_to_path` for streaming a file to a specific path

## [1.1.4] - 2019-09-12
### Added
- `root_asset_ids` parameter for time series list.

### Changed
- Formatted output in jupyter notebooks for `SequenceData`.
- `retrieve_latest` function in theDatapoints API extended to support more than 100 items.
- Log requests at DEBUG level instead of INFO.

## [1.1.3] - 2019-09-05
### Changed
- Disabled automatic handling of cookies on the requests session objects

### Fixed
- `to_pandas` method on CogniteResource in the case of objects without metadata

## [1.1.2] - 2019-08-28
### Added
- `limit` parameter on sequence data retrieval.
- Support for relationships exposed through experimental client.
- `end` parameter of sequence.data retrieval and range delete accepts -1 to indicate last index of sequence.

### Changed
- Output in jupyter notebooks is now pandas-like by default, instead of outputting long json strings.

### Fixed
- id parameters and timestamps now accept any integer type including numpy.int64, so values from dataframes can be passed directly.
- Compatibility fix for renaming of sequences cursor and start/end parameters in the API.

## [1.1.1] - 2019-08-23
### Added
- `complete` parameter on `datapoints.retrieve_dataframe`, used for forward-filling/interpolating intervals with missing data.
- `include_aggregate_name` option on `datapoints.retrieve_dataframe` and `DatapointsList.to_pandas`, used for removing the `|<aggregate-name>` postfix on dataframe column headers.
- datapoints.retrieve_dataframe_dict function, which returns {aggregate:dataframe} without adding aggregate names to columns
- source_created_time and source_modified_time support for files

## [1.1.0] - 2019-08-21
### Added
- New method create_hierarchy() added to assets API.
- SequencesAPI.list now accepts an asset_ids parameter for searching by asset
- SequencesDataAPI.insert now accepts a SequenceData object for easier copying
- DatapointsAPI.insert now accepts a Datapoints object for easier copying
- helper method `cognite.client.testing.mock_cognite_client()` for mocking CogniteClient
- parent_id and parent_external_id to AssetUpdate class.

### Changed
- assets.create() no longer validates asset hierarchy and sorts assets before posting. This functionality has been moved to assets.create_hierarchy().
- AssetList.files() and AssetList.events() now deduplicate results while fetching related resources, significantly reducing memory load.

## [1.0.5] - 2019-08-15
### Added
- files.create() method to enable creating a file without uploading content.
- `recursive` parameter to raw.databases.delete() for recursively deleting tables.

### Changed
- Renamed .iteritems() on SequenceData to .items()
- raw.insert() now chunks raw rows into batches of 10,000 instead of 1,000

### Fixed
- Sequences queries are now retried if safe
- .update() in all APIs now accept a subclass of CogniteResourceList as input
- Sequences datapoint retrieval updated to use the new cursor feature in the API
- Json serializiation in `__str__()` of base data classes. Now handles Decimal and Number objects.
- Now possible to create asset hierarchy using parent external id when the parent is not part of the batch being inserted.
- `name` parameter of files.upload_bytes is now required, so as not to raise an exception in the underlying API.

## [1.0.4] - 2019-08-05
### Added
- Variety of useful helper functions for Sequence and SequenceData objects, including .column_ids and .column_external_ids properties, iterators and slice operators.
- Sequences insert_dataframe function.
- Sequences delete_range function.
- Support for external id column headers in datapoints.insert_dataframe()

### Changed
- Sequences data retrieval now returns a SequenceData object.
- Sequences insert takes its parameters row data first, and no longer requires columns to be passed.
- Sequences insert now accepts tuples and raw-style data input.
- Sequences create now clears invalid fields such as 'id' in columns specification, so sequences can more easily re-use existing specifications.
- Sequence data function now require column_ids or column_external_ids to be explicitly set, rather than both being passed through a single columns field

## [1.0.3] - 2019-07-26
### Fixed
- Renamed Model.schedule_data_spec to Model.data_spec so the field from the API will be included on the object.
- Handling edge case in Sequences pagination when last datapoint retrieved is at requested end
- Fixing data points retrieval when count aggregates are missing
- Displays unexpected fields on error response from API when raising CogniteAPIError

## [1.0.2] - 2019-07-22
### Added
- Support for model hosting exposed through experimental client

### Fixed
- Handling dynamic limits in Sequences API

## [1.0.1] - 2019-07-19
### Added
- Experimental client
- Support for sequences exposed through experimental client

## [1.0.0] - 2019-07-11
### Added
- Support for all endpoints in Cognite API
- Generator with hidden cursor for all resource types
- Concurrent writes for all resources
- Distribution of "core" sdk which does not depend on pandas and numpy
- Typehints for all methods
- Support for posting an entire asset hierarchy, resolving ref_id/parent_ref_id automatically
- config attribute on CogniteClient to view current configuration.

### Changed
- Renamed methods so they reflect what the method does instead of what http method is used
- Updated documentation with automatically tested examples
- Renamed `stable` namespace to `api`
- Rewrote logic for concurrent reads of datapoints
- Renamed CogniteClient parameter `num_of_workers` to `max_workers`

### Removed
- `experimental` client in order to ensure sdk stability.<|MERGE_RESOLUTION|>--- conflicted
+++ resolved
@@ -17,11 +17,12 @@
 - `Fixed` for any bug fixes.
 - `Security` in case of vulnerabilities.
 
-<<<<<<< HEAD
-## [6.15.4] - 2023-08-31
+## [6.19.1] - 2023-08-31
+### Changed
+- Import-checks when deploying a new function can be disabled with `functions.create(..., validate_function_imports=False)`. 
 ### Improved
 - Improved validation of functions when deploying. Now uses AST parsing instead of relying on importing. 
-=======
+
 ## [6.19.0] - 2023-09-04
 ## Added
 - Now possible to retrieve and update translation and scale of 3D model revisions.
@@ -40,7 +41,6 @@
 ## [6.16.0] - 2023-09-01
 ### Added
 - Support for `ignore_unknown_ids` in `client.relationships.retrieve_multiple` method.
->>>>>>> e7dd74b0
 
 ## [6.15.3] - 2023-08-30
 ### Fixed
