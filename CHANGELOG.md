# Changelog
All notable changes to this project will be documented in this file.

The format is based on [Keep a Changelog](https://keepachangelog.com/en/1.0.0/),
and this project adheres to [Semantic Versioning](https://semver.org/spec/v2.0.0.html).

The changelog for SDK version 0.x.x can be found [here](https://github.com/cognitedata/cognite-sdk-python/blob/0.13/CHANGELOG.md).

For users wanting to upgrade major version, a migration guide can be found [here](MIGRATION_GUIDE.md).

Changes are grouped as follows
- `Added` for new features.
- `Changed` for changes in existing functionality.
- `Deprecated` for soon-to-be removed features.
- `Improved` for transparent changes, e.g. better performance.
- `Removed` for now removed features.
- `Fixed` for any bug fixes.
- `Security` in case of vulnerabilities.

<<<<<<< HEAD
## [7.25.0] - 2024-02-23
### Added
- In data modeling, added support for setting floats with units in containers. In addition, added support for retrieving,
  listing, searching, aggregating, querying and syncing nodes/edges with a target unit or target unit system.
=======
## [7.24.2] - 2024-02-25
### Fixed
- [Pyodide/WASM only] The list method for raw rows now works for non-finite queries (got broken in `7.24.1`).
>>>>>>> d660a7bb

## [7.24.1] - 2024-02-25
### Fixed
- [Pyodide/WASM only] The iteration method for raw rows now yields rows _while running_ (instead of waiting for tasks to finish first).

## [7.24.0] - 2024-02-25
### Added
- New parameter for `client.raw.rows(...)`: `partitions`. This enables greater throughput thorough concurrent reads when using
  the generator method (while still keeping a low memory impact). For backwards compatibility, the default is _no concurrency_.
  When specified, can be used together with a finite limit, as opposed to most (if not all) other resources/APIs.
- New parameter for `client.raw.rows.list(...)`: `partitions`. For backwards compatibility, the default is _no concurrency_ when
  a finite `limit` is given, and _"max" concurrency_ (`partitions=max_workers`) otherwise. Partitions can be used with finite limits.
  With this change it is easy to set an appropriate level of concurrency without messing with the global client configuration.
### Changed
- Default configuration setting of `max_workers` has been changed from 10 to 5 (to match the documentation).

## [7.23.1] - 2024-02-23
### Fixed
- Add missing `partition` scope to `seismicAcl`.

## [7.23.0] - 2024-02-23
### Added
- Make properties on instances (`Node`, `Edge`) easier to work with, by implementing support for direct indexing (and a `.get` method).
  If the instances have properties from no source or multiple sources, an error is raised instead. Example usage: `instance["my_prop"]`
  (short-cut for: `instance.properties[ViewId("space", "ext.id", "version")]["my_prop"]`)

## [7.22.0] - 2024-02-21
### Added
- Data point subscriptions reaches General Availability (GA).
  - Use the new [Data point subscriptions](https://developer.cognite.com/dev/concepts/data_point_subscriptions/)
    feature to configure a subscription to listen to changes in one or more time series (in ingestion order).
    The feature is intended to be used where data points consumers need to keep up to date with
    changes to one or more time series without the need to read the entire time series again.
### Changed
- Removed the `ignore_unknown_ids` flag from `client.time_series.subscriptions.retrieve()` to stay consistent with other resource types.

## [7.21.1] - 2024-02-20
### Fixed
- Data Workflows: mark parameter `jobId` as optional in `TransformationTaskOutput`, as it may not be populated in case of a failure.

## [7.21.0] - 2024-02-10
### Added
- Parameter `sort` to `client.documents.list`.

## [7.20.1] - 2024-02-19
### Fixed
- `DMLApplyResult` no longer fails when converted to a string (representation).

## [7.20.0] - 2024-02-13
### Fixed
- internal json encoder now understands CogniteObject and CogniteFilter objects, so that they are
  correctly serialized when used in nested structures.

## [7.19.2] - 2024-02-13
### Fixed
- Addressed `FutureWarning` coming from pandas dependency (granularity to pandas frequency translation of sec/min/hour and 'year start')
- Fixed `granularity` setting in `DatapointsAPI.retrieve_dataframe_in_tz` showing up as number of hours instead of e.g. week or year.

## [7.19.1] - 2024-02-12
### Fixed
- Calls to ... are now retried automatically:
    * Functions API: `list`, `retrieve`, `retrieve_multiple`, `activate`
    * FunctionCalls API: `list`, `retrieve`
    * FunctionSchedules API: `list`, `retrieve`
    * ExtractionPipelines API: `retrieve_multiple`
    * ExtractionPipelineRuns API: `list`
    * Transformations API: `list`, `retrieve`, `retrieve_multiple`, `preview`
    * TransformationJobs API: `retrieve`, `retrieve_multiple`
    * TransformationSchedules API: `retrieve`, `retrieve_multiple`
    * Geospatial API:  `list_feature_types`, `retrieve_feature_types`, `retrieve_features`, `list_features`,
      `search_features`, `stream_features`, `aggregate_features`, `get_coordinate_reference_systems`, `get_raster`, `compute`,
    * UserProfiles API: `retrieve`, `search`
    * Documents API: `search`, `list`, `__call__`, `aggregate_count`, `aggregate_cardinality_values`, `aggregate_cardinality_properties`,
      `aggregate_unique_values`, `aggregate_unique_properties`
    * ThreeDRevisions API: `filter_nodes`

## [7.19.0] - 2024-02-12
### Added
- Helper methods to `View`, `ViewApply`, `ViewList` and `ViewApplyList` `referenced_containers` which returns the
  containers referenced by in the view(s).

## [7.18.0] - 2024-02-08
### Added
- Support for `target_unit` and `target_unit_system` in synthetic time series.

## [7.17.4] - 2024-02-07
### Added
- Allow using container property reference in `NodeResultSetExpression.through` in addition to view property reference

## [7.17.3] - 2024-02-06
### Fixed
- Creating a Cognite Function from a directory with `skip_folder_validation=False` no longer raises `ModuleNotFoundError`
  for Pyodide (WASM) users.

## [7.17.2] - 2024-02-04
### Fixed
- Uploading files now accepts Labels again as part of file metadata. This addresses a bug introduced in v7, which caused
  a `ValueError` to be raised.

## [7.17.1] - 2024-02-02
### Fixed
- An (extreme) edge case where an empty, unnecessary API request for datapoints would be sent leading to a `CogniteAPIError`.
- Certain granularity inputs (when using the `DatapointsAPI`) no longer cause a `ValueError` to be raised with confusing/wrong wording.

## [7.17.0] - 2024-02-01
### Fixed
- Calls to `AnnotationsAPI.[list|retrieve|retrieve_multiple|reverse_lookup]` are now retried automatically.
- Calls to `AnnotationsAPI.reverse_lookup` now also accept the standard values (`-1, inf`) to indicate 'no limit'.
### Improved
- Calls to `AnnotationsAPI.list` with more than 1000 `annotated_resource_ids` are now batched automatically for the user.
  Previously these would raise an API error.

## [7.16.0] - 2024-01-30
### Added
- When listing instances (and when using `search`, `aggregate` and `histogram`), a new `space` parameter has been added;
  you may pass either a single space identifier (or a list of several). Note that this is just for convenience, using
  `filter` still works (and is necessary for more complex queries).
- New convenience filter, `SpaceFilter`, makes filtering on space simpler.

## [7.15.1] - 2024-01-23
### Fixed
- When calling `to_pandas` with `expand_properties=True` on an instance or instance list with no properties, the SDK will
  no longer raise ValueError, but drop the empty properties row/column.

## [7.15.0] - 2024-01-22
### Improved
- Only run pypi version check once, despite instantiating multiple clients. And make it async too.

## [7.14.0] - 2024-01-22
### Changed
- Helper methods to get related resources on `Asset` class now accept `asset_ids` as part of keyword arguments.
### Added
- Helper methods to get related resources on `AssetList` class now accept keyword arguments that are passed on to
  the list endpoint (for server-side filtering).

## [7.13.8] - 2024-01-19
### Fixed
- `FilesAPI.upload` when using `geo_location` (serialize error).

## [7.13.7] - 2024-01-19
### Fixed
- Type hints for all `.update` and `.upsert` methods accept Write classes in addition to Read and Update classes.
- Missing overloading of the `.update` methods on `client.three_d.models.update`, `client.transformations.update`,
  `client.transformations.schedules.update`, `client.relationships.update`, and `client.data_sets.update`.

## [7.13.6] - 2024-01-18
### Added
- Helper method `as_tuple` to `NodeId` and `EdgeId`.

## [7.13.5] - 2024-01-16
### Added
- EdgeConnection, MultiEdgeConnection, MultiReverseDirectRelation and their corresponding Apply View dataclasses are now importable from `cognite.client.dataclasses.data_modeling`.

## [7.13.4] - 2024-01-11
### Fixed
- When calling `WorkflowExecution.load` not having a `schedule` would raise a `KeyError` even though it is optional. This is now fixed.
- When calling `Datapoints.load` not having a `isString` would raise a `KeyError` even though it is optional. This is now fixed.
- Most `CogniteResourceList.as_write()` would raise a `CogniteMissingClientError` when called from a class with missing cognite_client. This is now fixed.

## [7.13.3] - 2024-01-12
### Added
- `View.as_property_ref` and `Container.as_property_ref` to make it easier to create property references
  (used to only be available on `ViewId` and `ContainerId`).

## [7.13.2] - 2024-01-11
### Fixed
- When calling `ExtractinoPipeline.load` not having a `schedule` would raise a `KeyError` even though it is optional. This is now fixed.

## [7.13.1] - 2024-01-10
### Improved
- Respect the `isAutoRetryable` flag on error responses from the API when retrying requests.

## [7.13.0] - 2024-01-09
### Changed
- Units on Time Series (including unit conversion) is out of beta and will no longer issue warnings on usage.

## [7.12.0] - 2024-01-09
### Added
- `DatapointsAPI.retrieve_latest` now accepts `target_unit` or `target_unit_system` parameter.
### Fixed
- `DatapointsAPI.retrieve_latest` when given `LatestDatapointQuery`(s) without a setting for `before`, now correctly use
  the (default) `before` setting as specified in the method call.

## [7.11.0] - 2024-01-09
### Added
- All Cognite resources now have write-version. For example, we have `Asset` and `AssetWrite`, `Event` and `EventWrite`, and so on.
  The new write class reflects the required/optional fields in the API, and is now recommended when creating resources. In addition,
  all read classes and list classes now have a convenience method `as_write` that returns the write class with the same data.
  For example, if you have a `assets` of type `AssetList` you can call `assets.as_write()` which will return a `AssetWriteList`,
  and thus removing all server set fields (like `created_time` and `last_updated_time`). This is useful if you want to
  compare a resource from CDF with a local configuration. In addition, this makes it easier to create a new resource
  using an existing resource as a template.
- Missing overloading of the `.create` methods on `client.iam.security_categories.create`, `client.iam.groups.create`,
  `client.labels.create`, `client.three_d.models.create`, `client.three_d.revisions.create`, `client.three_d.asset_mappings.create`,
  `client.transformations.create`, `client.transformations.schedules.create`, and `client.relationships.create`.
### Changed
- The class `DatapointSubscriptionCreate` has been renamed to `DatapointSubscriptionWrite` to be consistent with the other write classes.
  This is not a breaking change, as the old class is still available for backwards compatibility, but will be removed in the next major version.
### Fixed
- The `node.type` was not set when calling `.as_apply()` or `.as_write()` on a `Node` or `NodeList`. This is now fixed.

## [7.10.1] - 2024-01-08
### Added
- Fix retries for `POST /raw/rows`.

## [7.10.0] - 2024-01-08
### Added
- `geospatial.search_features` and `geospatial.stream_features` now accept the `allow_dimensionality_mismatch` parameter.

## [7.9.0] - 2024-01-05
### Added
- You can now enable or disable user profiles for your CDF project with `client.iam.user_profiles.[enable/disable]`.

## [7.8.10] - 2024-01-04
### Changed
- When using `OidcCredentials` to create a transformation, `cdf_project_name` is no longer optional as required
  by the API.

## [7.8.9] - 2024-01-04
### Fixed
- Pyodide-users of the SDK can now create Transformations with non-nonce credentials without a `pyodide.JsException`
  exception being raised.

## [7.8.8] - 2024-01-03
### Added
- Support for `workflows.cancel`.

## [7.8.7] - 2024-01-03
### Fixed
- Added back `InstancesApply` that was removed in 7.8.6.

## [7.8.6] - 2023-12-27
### Improved
- SDK dependency on the `sortedcontainers` package was dropped.

## [7.8.5] - 2023-12-22
### Fixed
- `DirectRelationReference` is now immutable.
- `DirectRelationReference.load` now correctly handles unknown parameters.

## [7.8.4] - 2023-12-22
### Fixed
- Listing annotations now also accepts `None` and `inf` for the `limit` parameter (to return all), matching what
  was already described in the documentation for the endpoint (for the parameter).
- Calling `to_pandas(...)` on an `DiagramDetectItem` no longer raises `KeyError`.

## [7.8.3] - 2023-12-21
### Fixed
- Revert `SingleHopConnectionDefinition` from a string to child class of `ViewProperty`.
- If a `ViewProperty` or `ViewPropertyApply` dumped before version `7.6` was dumped and loaded after `7.6`, the
  user got a `KeyError: 'container'`. The `load` methods are now backwards compatible with the old format.

## [7.8.2] - 2023-12-21
### Fixed
- Revert `SingleHopConnectionDefinitionApply` from a string to child class of `ViewPropertyApply`.

## [7.8.1] - 2023-12-21
### Fixed
- Calling `to_pandas` with `expand_aggregates=True` on an Asset with aggregated properties would yield a pandas DataFrame
  with the column name `0` instead of `"value"`.
### Improved
- Specification of aggregated properties to `AssetsAPI.[list,filter,__call__]`.

## [7.8.0] - 2023-12-21
### Added
- Instance classes `Node`, `Edge`, `NodeList` and `EdgeList` now supports a new flag `expand_properties` in their `to_pandas` method,
  that makes it much simpler to work with the fetched properties. Additionally, `remove_property_prefix` allows easy prefix
  removal (of the view ID, e.g. `space.external_id/version.my_prop` -> `my_prop`).

## [7.7.1] - 2023-12-20
### Fixed
- Missing legacy capability ACLs: `modelHostingAcl` and `genericsAcl`.
- The `IAMAPI.compare_capabilities` fails with a `AttributeError: 'UnknownAcl' object has no attribute '_capability_name'`
  if the user has an unknwon ACL. This is now fixed by skipping comparison of unknown ACLs and issuing a warning.

## [7.7.0] - 2023-12-20
### Added
- Support for `ViewProperty` types `SingleReverseDirectRelation` and `MultiReverseDirectRelation` in data modeling.

## [7.6.0] - 2023-12-13
### Added
- Support for querying data models through graphql. See `client.data_modeling.graphql.query`.

## [7.5.7] - 2023-12-12
### Fixed
- Certain combinations of `start`/`end` and `granularity` would cause `retrieve_dataframe_in_tz` to raise due to
  a bug in the calender-arithmetic (`MonthAligner`).

## [7.5.6] - 2023-12-11
### Added
- Missing legacy scopes for `Capability`: `LegacySpaceScope` and `LegacyDataModelScope`.

## [7.5.5] - 2023-12-11
### Added
- Added `poll_timeout` parameter on `time_series.subscriptions.iterate_data`. Will keep the connection open and waiting,
  until new data is available, up to `poll_timeout` seconds.

## [7.5.4] - 2023-12-06
### Changed
- The `partitions` parameter is no longer respected when using generator methods to list resources
- The `max_workers` config option has been moved from ClientConfig to the global config.

## [7.5.3] - 2023-12-06
### Added
- Support for `subworkflow` tasks in `workflows`.

## [7.5.2] - 2023-12-05
### Fixed
- The built-in `hash` function was mistakenly stored on `WorkflowDefinitionUpsert` instances after `__init__` and has been removed.

## [7.5.1] - 2023-12-01
### Changed
- Raise an exception if `ClientConfig:base_url` is set to `None` or an empty string

## [7.5.0] - 2023-11-30
### Added
- `chain_to` to `NodeResultSetExpression` and `NodeResultSetExpression`, and `direction` to `NodeResultSetExpression`.

## [7.4.2] - 2023-11-28
### Improved
- Quality of life improvement to `client.extraction_pipelines.runs.list` method. The `statuses` parameter now accepts
  a single value and the annotation is improved. The parameter `created_time` can now be given on the format `12d-ago`.

## [7.4.1] - 2023-11-28
### Fixed
- Error in validation logic when creating a `Transformation` caused many calls to `client.transformations.update` to fail.

## [7.4.0] - 2023-11-27
### Changed
- Unit Catalog API is out of beta and will no longer issue warnings on usage. Access is unchanged: `client.units`.

## [7.3.3] - 2023-11-22
### Fixed
- Added action `Delete` in `ProjectsAcl`.

## [7.3.2] - 2023-11-21
### Fixed
- `workflows.retrieve` and `workflows.versions.retrieve` returned None if the provided workflow external id contained special characters. This is now fixed.

## [7.3.1] - 2023-11-21
### Fixed
- Replaced action `Write` with `Create` in `ProjectsAcl`, as `Write` is not a valid action and `Create` is the correct one.

## [7.3.0] - 2023-11-20
### Added
- Added Scope `DataSet` for `TimeSeriesSubscriptionsAcl`.
- Added `data_set_id` to `DatapointSubscription`.

## [7.2.1] - 2023-11-17
### Fixed
- The new compare methods for capabilities in major version 7, `IAMAPI.verify_capabilities` and `IAMAPI.compare_capabilities`
  now works correctly for rawAcl with database scope ("all tables").
### Removed
- Capability scopes no longer have the `is_within` method, and capabilities no longer have `has_capability`. Use the more
  general `IAMAPI.compare_capabilities` instead.

## [7.2.0] - 2023-11-16
### Added
- The `trigger` method of the Workflow Execution API, now accepts a `client_credentials` to allow specifying specific
  credentials to run with. Previously, the current credentials set on the CogniteClient object doing the call would be used.

## [7.1.0] - 2023-11-16
### Added
- The list method for asset mappings in the 3D API now supports `intersects_bounding_box`, allowing users to only
  return asset mappings for assets whose bounding box intersects with the given bounding box.

## [7.0.3] - 2023-11-15
### Fixed
- Bug when `cognite.client.data_classes.filter` used with any `data_modeling` endpoint raised a `CogniteAPIError` for
  snake_cased properties. This is now fixed.
- When calling `client.relationships.retrieve`, `.retrieve_multiple`, or `.list` with `fetch_resources=True`, the
  `target` and `source` resources were not instantiated with a `cognite_client`. This is now fixed.

## [7.0.2] - 2023-11-15
### Fixed
- Missing Scope `DataSet` for `TemplateGroupAcl` and `TemplateInstancesAcl`.

## [7.0.1] - 2023-11-14
### Fixed
- Data modeling APIs now work in WASM-like environments missing the threading module.

## [7.0.0] - 2023-11-14
This release ensure that all CogniteResources have `.dump` and `.load` methods, and that calling these two methods
in sequence produces an equal object to the original, for example,
`my_asset == Asset.load(my_asset.dump(camel_case=True)`. In addition, this ensures that the output of all `.dump`
methods are `json` and `yaml` serializable. Additionally, the default for `camel_case` has been changed to `True`.

### Improved
- Read operations, like `retrieve_multiple` will now fast-fail. Previously, all requests would be executed
  before the error was raised, potentially fetching thousands of unneccesary resources.

### Added
- `CogniteResource.to_pandas` and `CogniteResourceList.to_pandas` now converts known timestamps to `datetime` by
  default. Can be turned off with the new parameter `convert_timestamps`. Note: To comply with older pandas v1, the
  dtype will always be `datetime64[ns]`, although in v2 this could have been `datetime64[ms]`.
- `CogniteImportError` can now be caught as `ImportError`.

### Deprecated
- The Templates API (migrate to Data Modeling).
- The `client.assets.aggregate` use `client.assets.aggregate_count` instead.
- The `client.events.aggregate` use `client.events.aggregate_count` instead.
- The `client.sequence.aggregate` use `client.sequence.aggregate_count` instead.
- The `client.time_series.aggregate` use `client.time_series.aggregate_count` instead.
- In `Transformations` attributes `has_source_oidc_credentials` and `has_destination_oidc_credentials` are deprecated,
  and replaced by properties with the same names.

### Changed
- All `.dump` methods now uses `camel_case=True` by default. This is to match the intended use case, preparing the
  object to be sent in an API request.
- `CogniteResource.to_pandas` now more closely resembles `CogniteResourceList.to_pandas` with parameters
`expand_metadata` and `metadata_prefix`, instead of accepting a sequence of column names (`expand`) to expand,
with no easy way to add a prefix. Also, it no longer expands metadata by default.
- Additionally, `Asset.to_pandas`, now accepts the parameters `expand_aggregates` and `aggregates_prefix`. Since
  the possible `aggregates` keys are known, `camel_case` will also apply to these (if expanded) as opposed to
  the metadata keys.
- More narrow exception types like `CogniteNotFoundError` and `CogniteDuplicatedError` are now raised instead of
  `CogniteAPIError` for the following methods: `DatapointsAPI.retrieve_latest`, `RawRowsAPI.list`,
  `RelationshipsAPI.list`, `SequencesDataAPI.retrieve`, `SyntheticDatapointsAPI.query`. Additionally, all calls
  using `partitions` to API methods like `list` (or the generator version) now do the same.
- The `CogniteResource._load` has been made public, i.e., it is now `CogniteResource.load`.
- The `CogniteResourceList._load` has been made public, i.e., it is now `CogniteResourceList.load`.
- All `.delete` and `.retrieve_multiple` methods now accepts an empty sequence, and will return an empty `CogniteResourceList`.
- All `assert`s meant for the SDK user, now raise appropriate errors instead (`ValueError`, `RuntimeError`...).
- `CogniteAssetHierarchyError` is no longer possible to catch as an `AssertionError`.
- Several methods in the data modelling APIs have had parameter names now correctly reflect whether they accept
  a single or multiple items (i.e. id -> ids).
- `client.data_modeling.instances.aggregate` returns `AggregatedNumberedValue | list[AggregatedNumberedValue] | InstanceAggregationResultList` depending
  on the `aggregates` and `group_by` parameters. Previously, it always returned `InstanceAggregationResultList`.
- The `Group` attribute `capabilities` is now a `Capabilities` object, instead of a `dict`.
- Support for `YAML` in all `CogniteResource.load()` and `CogniteResourceList.load()` methods.
- The `client.sequences.data` methods `.retrieve`, `.retrieve_last_row` (previously `retrieve_latest`), `.insert`  method has changed signature:
  The parameter `column_external_ids` is renamed `columns`. The old parameter `column_external_ids` is still there, but is
  deprecated. In addition, int the `.retrieve` method, the parameters `id` and `external_id` have
  been moved to the beginning of the signature. This is to better match the API and have a consistent overload
  implementation.
- The class `SequenceData` has been replaced by `SequenceRows`. The old `SequenceData` class is still available for
  backwards compatibility, but will be removed in the next major version. However, all API methods now return
  `SequenceRows` instead of `SequenceData`.
- The attribute `columns` in `Sequence` has been changed from `typing.Sequence[dict]` to `SequnceColumnList`.
- The class `SequenceRows` in `client.data_classes.transformations.common` has been renamed to `SequenceRowsDestination`.
- The `client.sequences.data.retrieve_latest` is renamed `client.sequences.data.retrieve_last_row`.
- Classes `Geometry`, `AssetAggregate`, `AggregateResultItem`, `EndTimeFilter`, `Label`, `LabelFilter`, `ExtractionPipelineContact`,
  `TimestampRange`, `AggregateResult`, `GeometryFilter`, `GeoLocation`, `RevisionCameraProperties`, `BoundingBox3D` are no longer
  `dict` but classes with attributes matching the API.
- Calling `client.iam.token.inspect()` now gives an object `TokenInspection` with attribute `cababilities` of type `ProjectCapabilityList`
  instead of `list[dict]`
- In data class `Transformation` the attribute `schedule`, `running_job`, and `last_running_job`, `external_id` and `id`
  are set to the `Transformation` `id` and `external_id` if not set. If they are set to a different value, a `ValueError` is raised

### Added
- Added `load` implementation for `VisionResource`s: `ObjectDetection`, `TextRegion`, `AssetLink`, `BoundingBox`,
  `CdfRerourceRef`, `Polygon`, `Polyline`, `VisionExtractPredictions`, `FeatureParameters`.
- Missing `dump` and `load` methods for `ClientCredentials`.
- Literal annotation for `source_type` and `target_type` in `Relationship`
- In transformations, `NonceCredentials` was missing `load` method.
- In transformations, `TransformationBlockedInfo` was missing `.dump` method
- `capabilities` in `cognite.client.data_classes` with data classes for all CDF capabilities.
- All `CogniteResource` and `CogniteResourcelist` objects have `.dump_yaml` methods, for example, `my_asset_list.dump_yaml()`.

### Removed
- Deprecated methods `aggregate_metadata_keys` and `aggregate_metadata_values` on AssetsAPI.
- Deprecated method `update_feature_types` on GeospatialAPI.
- Parameters `property` and `aggregates` for method `aggregate_unique_values` on GeospatialAPI.
- Parameter `fields` for method `aggregate_unique_values` on EventsAPI.
- Parameter `function_external_id` for method `create` on FunctionSchedulesAPI (function_id has been required
  since the deprecation of API keys).
- The `SequenceColumns` no longer set the `external_id` to `column{no}` if it is missing. It now must be set
  explicitly by the user.
- Dataclasses `ViewDirectRelation` and `ContainerDirectRelation` are replaced by `DirectRelation`.
- Dataclasses `MappedPropertyDefinition` and `MappedApplyPropertyDefinition` are replaced by `MappedProperty` and `MappedPropertyApply`.
- Dataclasses `RequiresConstraintDefinition` and `UniquenessConstraintDefinition` are replaced by `RequiresConstraint` and `UniquenessConstraint`.
- In data class `Transformation` attributes `has_source_oidc_credentials` and `has_destination_oidc_credentials` are replaced by properties.

### Fixed
- Passing `limit=0` no longer returns `DEFAULT_LIMIT_READ` (25) resources, but raises a `ValueError`.
- `Asset.dump()` was not dumping attributes `geo_location` and `aggregates` to `json` serializable data structures.
- In data modeling, `NodeOrEdgeData.load` method was not loading the `source` attribute to `ContainerId` or `ViewId`. This is now fixed.
- In data modeling, the attribute `property` used in `Node` and `Edge` was not `yaml` serializable.
- In `DatapointsArray`, `load` method was not compatible with `.dump` method.
- In extraction pipelines, `ExtractionPipelineContact.dump` was not `yaml` serializable
- `ExtractionPipeline.dump` attribute `contacts` was not `json` serializable.
- `FileMetadata.dump` attributes `labels` and `geo_location` was not `json` serializable.
- In filtering, filter `ContainsAll` was missing in `Filter.load` method.
- Annotation for `cpu` and `memory` in `Function`.
- `GeospatialComputedResponse.dump` attribute `items` was not `yaml` serializable
- `Relationship.dump` was not `json` serializable.
- `Geometry.dump` was not `json` serializable.
- In templates, `GraphQlResponse.dump` was not `json` serializable, and `GraphQlResponse.dump` failed to load
  `errors` `GraphQlError`.
- `ThreeDModelRevision` attribute `camera` was not dumped as `yaml` serializable and
  not loaded as `RevisionCameraProperties`.
- `ThreeDNode` attribute `bounding_box` was not dumped as `yaml` serializable and
  not loaded as `BoundingBox3D`.
- `Transformation` attributes `source_nonce`, `source_oidc_credential`, `destination_nonce`,
  and `destination_oidc_credentials` were not dumped as `json` serializable and `loaded` with
  the appropriate data structure. In addition, `TransformationBlockedInfo` and `TransformationJob`
  were not dumped as `json` serializable.
- `TransformationPreviewResult` was not dumping attribute `schema` as `yaml` serializable, and the
  `load` and `dump` methods were not compatible.
- In transformations, `TransformationJob.dump` was not `json` serializable, and attributes
  `destination` and `status` were not loaded into appropriate data structures.
- In transformations, `TransformationSchemaMapType.dump` was not `json` serializable.
- In `annotation_types_images`, implemented `.load` for `KeypointCollection` and `KeypointCollectionWithObjectDetection`.
- Bug when dumping `documents.SourceFile.dump(camel_case=True)`.
- Bug in `WorkflowExecution.dump`
- Bug in `PropertyType.load`

## [6.39.6] - 2023-11-13
## Fixed
- HTTP status code retry strategy for RAW and labels. `/rows/insert` and `/rows/delete` will now
  be retried for all status codes in `config.status_forcelist` (default 429, 502, 503, 504), while
  `/dbs/{db}` and `/tables/{table}` will now only be retried for 429s and connection errors as those
  endpoints are not idempotent.
- Also, `labels/list` will now also be retried.

## [6.39.5] - 2023-11-12
## Fixed
- The `.apply()` methods of `MappedProperty` now has the missing property `source`.

## [6.39.4] - 2023-11-09
## Fixed
- Fetching datapoints from dense time series using a `targetUnit` or a target `targetUnitSystem` could result
  in some batches not being converted to the new unit.

## [6.39.3] - 2023-11-08
## Fixed
- The newly introduced parameter `connectionType` was assumed to be required from the API. This is not the case.

## [6.39.2] - 2023-11-08
## Fixed
- When listing `client.data_modeling.views` the SDK raises a `TypeError`. This is now fixed.

## [6.39.1] - 2023-11-01
## Fixed
- When creating transformations using backup auth. flow (aka a session could not be created for any reason),
  the scopes for the credentials would not be passed correctly (bug introduced in 6.25.1).

## [6.39.0] - 2023-11-01
## Added
- Support for `concurrencyPolicy` property in Workflows `TransformationsWorker`.

## [6.38.1] - 2023-10-31
### Fixed
- `onFailure` property in Workflows was expected as mandatory and was raising KeyError if it was not returned by the API.
  The SDK now assumes the field to be optional and loads it as None instead of raising an error.

## [6.38.0] - 2023-10-30
### Added
- Support `onFailure` property in Workflows, allowing marking Tasks as optional in a Workflow.

## [6.37.0] - 2023-10-27
### Added
- Support for `type` property in `NodeApply` and `Node`.

## [6.36.0] - 2023-10-25
### Added
- Support for listing members of Data Point Subscription, `client.time_series.subscriptions.list_member_time_series()`. Note this is an experimental feature.

## [6.35.0] - 2023-10-25
### Added
- Support for `through` on node result set expressions.

### Fixed
- `unit` on properties in data modeling. This was typed as a string, but it is in fact a direct relation.

## [6.34.2] - 2023-10-23
### Fixed
- Loading a `ContainerApply` from source failed with `KeyError` if `nullable`, `autoIncrement`, or `cursorable` were not set
  in the `ContainerProperty` and `BTreeIndex` classes even though they are optional. This is now fixed.

## [6.34.1] - 2023-10-23
### Added
- Support for setting `data_set_id` and `metadata` in `ThreeDModelsAPI.create`.
- Support for updating `data_set_id` in `ThreeDModelsAPI.update`.

## [6.34.0] - 2023-10-20
### Fixed
- `PropertyType`s no longer fail on instantiation, but warn on missing SDK support for the new property(-ies).

### Added
- `PropertyType`s `Float32`, `Float64`, `Int32`, `Int64` now support `unit`.

## [6.33.3] - 2023-10-18
### Added
- `functions.create()` now accepts a `data_set_id` parameter. Note: This is not for the Cognite function, but for the zipfile containing
  the source code files that is uploaded on the user's behalf (from which the function is then created). Specifying a data set may
  help resolve the error 'Resource not found' (403) that happens when a user is not allowed to create files outside a data set.

## [6.33.2] - 2023-10-16
### Fixed
- When fetching datapoints from "a few time series" (implementation detail), all missing, non-ignorable time series
  are now raised together in a `CogniteNotFoundError` rather than only the first encountered.

### Improved
- Datapoints fetching has a lower peak memory consumption when fetching from multiple time series simultaneously.

## [6.33.1] - 2023-10-14
### Fixed
- `Function.list_schedules()` would return schedules unrelated to the function if the function did not have an external id.

## [6.33.0] - 2023-10-13
### Added
- Support for providing `DirectRelationReference` and `NodeId` as direct relation values when
ingesting node and edge data.

## [6.32.4] - 2023-10-12
### Fixed
- Filters using e.g. metadata keys no longer dumps the key in camel case.

## [6.32.3] - 2023-10-12
### Added
- Ability to toggle the SDK debug logging on/off by setting `config.debug` property on a CogniteClient to True (enable) or False (disable).

## [6.32.2] - 2023-10-10
### Added
- The credentials class used in TransformationsAPI, `OidcCredentials`, now also accepts `scopes` as a list of strings
  (used to be comma separated string only).

## [6.32.1] - 2023-10-10
### Added
- Missing `unit_external_id` and `unit_quantity` fields on `TimeSeriesProperty`.

## [6.32.0] - 2023-10-09
### Fixed
- Ref to openapi doc in Vision extract docstring
- Parameters to Vision models can be given as Python dict (updated doc accordingly).
- Don't throw exception when trying to save empty list of vision extract predictions as annotations. This is to avoid having to wrap this method in try-except for every invocation of the method.

### Added
- Support for new computer vision models in Vision extract service: digital gauge reader, dial gauge reader, level gauge reader and valve state detection.

## [6.31.0] - 2023-10-09
### Added
Support for setting and fetching TimeSeries and Datapoints with "real" units (`unit_external_id`).
- TimeSeries has a new field `unit_external_id`, which can be set when creating or updating it. This ID must refer to a
  valid unit in the UnitCatalog, see `client.units.list` for reference.
- If the `unit_external_id` is set for a TimeSeries, then you may retrieve datapoints from that time series in any compatible
  units. You do this by specifying the `target_unit` (or `target_unit_system`) in a call to any of the datapoints `retrieve`
  methods, `retrieve`, `retrieve_arrays`, `retrieve_dataframe`, or `retrieve_dataframe_in_tz`.

## [6.30.2] - 2023-10-09
### Fixed
- Serialization of `Transformation` or `TransformationList` no longer fails in `json.dumps` due to unhandled composite objects.

## [6.30.1] - 2023-10-06
### Added
- Support for metadata on Workflow executions. Set custom metadata when triggering a workflow (`workflows.executions.trigger()`). The metadata is included in results from `workflows.executions.list()` and `workflows.executions.retrieve_detailed()`.

## [6.30.0] - 2023-10-06
### Added
- Support for the UnitCatalog with the implementation `client.units`.

## [6.29.2] - 2023-10-04
### Fixed
- Calling some of the methods `assets.filter()`, `events.filter()`, `sequences.filter()`, `time_series.filter()` without a `sort` parameter could cause a `CogniteAPIError` with a 400 code. This is now fixed.

## [6.29.1] - 2023-10-04
### Added
- Convenience method `to_text` on the `FunctionCallLog` class which simplifies printing out function call logs.

## [6.29.0] - 2023-10-04
### Added
- Added parameter `resolve_duplicate_file_names` to `client.files.download`.
  This will keep all the files when downloading to local machine, even if they have the same name.

## [6.28.5] - 2023-10-03
### Fixed
- Bugfix for serialization of Workflows' `DynamicTasksParameters` during `workflows.versions.upsert` and `workflows.execution.retrieve_detailed`

## [6.28.4] - 2023-10-03
### Fixed
- Overload data_set/create for improved type safety

## [6.28.3] - 2023-10-03
### Fixed
- When uploading files as strings using `client.files.upload_bytes` the wrong encoding is used on Windows, which is causing
  part of the content to be lost when uploading. This is now fixed.

## [6.28.2] - 2023-10-02
### Fixed
- When cache lookup did not yield a token for `CredentialProvider`s like `OAuthDeviceCode` or `OAuthInteractive`, a
  `TypeError` could be raised instead of initiating their authentication flow.

## [6.28.1] - 2023-09-30
### Improved
- Warning when using alpha/beta features.

## [6.28.0] - 2023-09-26
### Added
- Support for the WorkflowOrchestrationAPI with the implementation `client.workflows`.

## [6.27.0] - 2023-09-13
### Changed
- Reduce concurrency in data modeling client to 1

## [6.26.0] - 2023-09-22
### Added
- Support `partition` and `cursor` parameters on `time_series.subscriptions.iterate_data`
- Include the `cursor` attribute on `DatapointSubscriptionBatch`, which is yielded in every iteration
of `time_series.subscriptions.iterate_data`.

## [6.25.3] - 2023-09-19
### Added
- Support for setting and retrieving `data_set_id` in data class `client.data_classes.ThreeDModel`.

## [6.25.2] - 2023-09-12
### Fixed
- Using the `HasData` filter would raise an API error in CDF.

## [6.25.1] - 2023-09-15
### Fixed
- Using nonce credentials now works as expected for `transformations.[create, update]`. Previously, the attempt to create
  a session would always fail, leading to nonce credentials never being used (full credentials were passed to- and
  stored in the transformations backend service).
- Additionally, the automatic creation of a session no longer fails silently when an `CogniteAuthError` is encountered
  (which happens when the credentials are invalid).
- While processing source- and destination credentials in `client.transformations.[create, update]`, an `AttributeError`
  can no longer be raised (by not specifying project).
### Added
- `TransformationList` now correctly inherits the two (missing) helper methods `as_ids()` and `as_external_ids()`.

## [6.25.0] - 2023-09-14
### Added
- Support for `ignore_unknown_ids` in `client.functions.retrieve_multiple` method.

## [6.24.1] - 2023-09-13
### Fixed
- Bugfix for `AssetsAPI.create_hierarchy` when running in upsert mode: It could skip certain updates above
  the single-request create limit (currently 1000 assets).

## [6.24.0] - 2023-09-12
### Fixed
- Bugfix for `FilesAPI.upload` and `FilesAPI.upload_bytes` not raising an error on file contents upload failure. Now `CogniteFileUploadError` is raised based on upload response.

## [6.23.0] - 2023-09-08
### Added
- Supporting for deleting constraints and indexes on containers.

### Changed
- The abstract class `Index` can no longer be instantiated. Use BTreeIndex or InvertedIndex instead.

## [6.22.0] - 2023-09-08
### Added
- `client.data_modeling.instances.subscribe` which lets you subscribe to a given
data modeling query and receive updates through a provided callback.
- Example on how to use the subscribe method to sync nodes to a local sqlite db.

## [6.21.1] - 2023-09-07
### Fixed
- Concurrent usage of the `CogniteClient` could result in API calls being made with the wrong value for `api_subversion`.

## [6.21.0] - 2023-09-06
### Added
- Supporting pattern mode and extra configuration for diagram detect in beta.

## [6.20.0] - 2023-09-05
### Fixed
- When creating functions with `client.functions.create` using the `folder` argument, a trial-import is executed as part of
  the verification process. This could leave leftover modules still in scope, possibly affecting subsequent calls. This is
  now done in a separate process to guarantee it has no side-effects on the main process.
- For pyodide/WASM users, a backup implementation is used, with an improved cleanup procedure.

### Added
- The import-check in `client.functions.create` (when `folder` is used) can now be disabled by passing
  `skip_folder_validation=True`. Basic validation is still done, now additionally by parsing the AST.

## [6.19.0] - 2023-09-04
## Added
- Now possible to retrieve and update translation and scale of 3D model revisions.

## [6.18.0] - 2023-09-04
### Added
- Added parameter `keep_directory_structure` to `client.files.download` to allow downloading files to a folder structure matching the one in CDF.

### Improved
- Using `client.files.download` will still skip files with the same name when writing to disk, but now a `UserWarning` is raised, specifying which files are affected.

## [6.17.0] - 2023-09-01
### Added
- Support for the UserProfilesAPI with the implementation `client.iam.user_profiles`.

## [6.16.0] - 2023-09-01
### Added
- Support for `ignore_unknown_ids` in `client.relationships.retrieve_multiple` method.

## [6.15.3] - 2023-08-30
### Fixed
- Uploading files using `client.files.upload` now works when running with `pyodide`.

## [6.15.2] - 2023-08-29
### Improved
- Improved error message for `CogniteMissingClientError`. Now includes the type of object missing the `CogniteClient` reference.

## [6.15.1] - 2023-08-29
### Fixed
- Bugfix for `InstanceSort._load` that always raised `TypeError` (now public, `.load`). Also, indirect fix for `Select.load` for non-empty `sort`.

## [6.15.0] - 2023-08-23
### Added
- Support for the DocumentsAPI with the implementation `client.documents`.
- Support for advanced filtering for `Events`, `TimeSeries`, `Assets` and `Sequences`. This is available through the
  `.filter()` method, for example, `client.events.filter`.
- Extended aggregation support for `Events`, `TimeSeries`, `Assets` and `Sequences`. This is available through the five
  methods `.aggregate_count(...)`, `aggregate_cardinality_values(...)`, `aggregate_cardinality_properties(...)`,
  `.aggregate_unique_values(...)`, and `.aggregate_unique_properties(...)`. For example,
  `client.assets.aggregate_count(...)`.
- Added helper methods `as_external_ids` and `as_ids` for `EventList`, `TimeSeriesList`, `AssetList`, `SequenceList`,
  `FileMetaDataList`, `FunctionList`, `ExtractionPipelineList`, and `DataSetList`.

### Deprecated
- Added `DeprecationWarning` to methods `client.assets.aggregate_metadata_keys` and
  `client.assets.aggregate_metadata_values`. The use parameter the `fields` in
  `client.events.aggregate_unique_values` will also lead to a deprecation warning. The reason is that the endpoints
  these methods are using have been deprecated in the CDF API.

## [6.14.2] - 2023-08-22
### Fixed
- All data modeling endpoints will now be retried. This was not the case for POST endpoints.

## [6.14.1] - 2023-08-19
### Fixed
- Passing `sources` as a tuple no longer raises `ValueError` in `InstancesAPI.retrieve`.

## [6.14.0] - 2023-08-14
### Changed
- Don't terminate client.time_series.subscriptions.iterate_data() when `has_next=false` as more data
may be returned in the future. Instead we return the `has_next` field in the batch, and let the user
decide whether to terminate iteration. This is a breaking change, but this particular API is still
in beta and thus we reserve the right to break it without bumping the major version.

## [6.13.3] - 2023-08-14
### Fixed
- Fixed bug in `ViewApply.properties` had type hint `ConnectionDefinition` instead of `ConnectionDefinitionApply`.
- Fixed bug in `dump` methods of `ViewApply.properties` causing the return code `400` with message
  `Request had 1 constraint violations. Please fix the request and try again. [type must not be null]` to be returned
  from the CDF API.

## [6.13.2] - 2023-08-11
### Fixed
- Fixed bug in `Index.load` that would raise `TypeError` when trying to load `indexes`, when an unexpected field was
  encountered (e.g. during a call to `client.data_modeling.container.list`).

## [6.13.1] - 2023-08-09
### Fixed
- Fixed bug when calling a `retrieve`, `list`, or `create` in `client.data_modeling.container` raised a `TypeError`.
  This is caused by additions of fields to the API, this is now fixed by ignoring unknown fields.

## [6.13.0] - 2023-08-07
### Fixed
- Fixed a bug raising a `KeyError` when calling `client.data_modeling.graphql.apply_dml` with an invalid `DataModelingId`.
- Fixed a bug raising `AttributeError` in `SpaceList.to_space_apply_list`, `DataModelList.to_data_model_apply_list`,
  `ViewList.to_view_apply`. These methods have also been renamed to `.as_apply` for consistency
  with the other data modeling resources.

### Removed
- The method `.as_apply` from `ContainerApplyList` as this method should be on the `ContainerList` instead.

### Added
- Missing `as_ids()` for `DataModelApplyList`, `ContainerList`, `ContainerApplyList`, `SpaceApplyList`, `SpaceList`,
  `ViewApplyList`, `ViewList`.
- Added helper method `.as_id` to `DMLApplyResult`.
- Added helper method `.latest_version` to `DataModelList`.
- Added helper method `.as_apply` to `ContainerList`.
- Added container classes `NodeApplyList`, `EdgeApplyList`, and `InstancesApply`.

## [6.12.2] - 2023-08-04
### Fixed
- Certain errors that were previously silently ignored in calls to `client.data_modeling.graphql.apply_dml` are now properly raised (used to fail as the API error was passed nested inside the API response).

## [6.12.1] - 2023-08-03
### Fixed
- Changed the structure of the GraphQL query used when updating DML models through `client.data_modeling.graphql.apply_dml` to properly handle (i.e. escape) all valid symbols/characters.

## [6.12.0] - 2023-07-26
### Added
- Added option `expand_metadata` to `.to_pandas()` method for list resource types which converts the metadata (if any) into separate columns in the returned dataframe. Also added `metadata_prefix` to control the naming of these columns (default is "metadata.").

## [6.11.1] - 2023-07-19
### Changed
- Return type `SubscriptionTimeSeriesUpdate` in `client.time_series.subscriptions.iterate_data` is now required and not optional.

## [6.11.0] - 2023-07-19
### Added
- Support for Data Point Subscription, `client.time_series.subscriptions`. Note this is an experimental feature.


## [6.10.0] - 2023-07-19
### Added
- Upsert method for `assets`, `events`, `timeseries`, `sequences`, and `relationships`.
- Added `ignore_unknown_ids` flag to `client.sequences.delete`

## [6.9.0] - 2023-07-19
### Added
- Basic runtime validation of ClientConfig.project

## [6.8.7] - 2023-07-18
### Fixed
- Dumping of `Relationship` with `labels` is not `yaml` serializable. This is now fixed.

## [6.8.6] - 2023-07-18
### Fixed
- Include `version` in __repr__ for View and DataModel

## [6.8.5] - 2023-07-18
### Fixed
- Change all implicit Optional types to explicit Optional types.

## [6.8.4] - 2023-07-12
### Fixed
- `max_worker` limit match backend for `client.data_modeling`.

## [6.8.3] - 2023-07-12
### Fixed
- `last_updated_time` and `created_time` are no longer optional on InstanceApplyResult

## [6.8.2] - 2023-07-12
### Fixed
- The `.dump()` method for `InstanceAggregationResult` caused an `AttributeError` when called.

## [6.8.1] - 2023-07-08
### Changed
- The `AssetHierarchy` class would consider assets linking their parent by ID only as orphans, contradicting the
  docstring stating "All assets linking a parent by ID are assumed valid". This is now true (they are no longer
  considered orphans).

## [6.8.0] - 2023-07-07
### Added
- Support for annotations reverse lookup.

## [6.7.1] - 2023-07-07
### Fixed
- Needless function "as_id" on View as it was already inherited
### Added
- Flag "all_versions" on data_modeling.data_models.retrieve() to retrieve all versions of a data model or only the latest one
- Extra documentation on how to delete edges and nodes.
- Support for using full Node and Edge objects when deleting instances.

## [6.7.0] - 2023-07-07
### Added
- Support for applying graphql dml using `client.data_modeling.graphql.apply_dml()`.

## [6.6.1] - 2023-07-07
### Improved
- Added convenience function to instantiate a `CogniteClient.default(...)` to save the users from typing the
  default URLs.

## [6.6.0] - 2023-07-06
### Fixed
- Support for query and sync endpoints across instances in the Data Modeling API with the implementation
  `client.data_modeling.instances`, the methods `query` and `sync`.

## [6.5.8] - 2023-06-30
### Fixed
- Serialization of `DataModel`. The bug caused `DataModel.load(data_model.dump(camel_case=True))` to fail with
  a `TypeError`. This is now fixed.

## [6.5.7] - 2023-06-29
### Fixed
- A bug caused by use of snake case in field types causing `NodeApply.dump(camel_case=True)`
  trigger a 400 response from the API.

## [6.5.6] - 2023-06-29
### Fixed
- A bug causing `ClientConfig(debug=True)` to raise an AttributeError

## [6.5.5] - 2023-06-28
### Fixed
- A bug where we would raise the wrong exception when errors on occurred on `data_modeling.spaces.delete`
- A bug causing inconsistent MRO in DataModelList

## [6.5.4] - 2023-06-28
### Added
- Missing query parameters:
     * `inline_views` in `data_modeling.data_models.retrieve()`.
     * `include_global` in `data_modeling.spaces.list()`.
     * `include_inherited_properties` in `data_modeling.views.retrieve()`.

## [6.5.3] - 2023-06-28
### Fixed
- Only validate `space` and `external_id` for `data_modeling` write classes.


## [6.5.2] - 2023-06-27
### Fixed
- Added missing `metadata` attribute to `iam.Group`

## [6.5.1] - 2023-06-27
### Fixed
- Fix typehints on `data_modeling.instances.aggregate()` to not allow Histogram aggregate.
- Moved `ViewDirectRelation.source` property to `MappedProperty.source` where it belongs.

## [6.5.0] - 2023-06-27
### Added
- Support for searching and aggregating across instances in the Data Modeling API with the implementation
  `client.data_modeling.instances`, the methods `search`, `histogram` and `aggregate`.

## [6.4.8] - 2023-06-23
### Fixed
- Handling non 200 responses in `data_modeling.spaces.apply`, `data_modeling.data_models.apply`,
  `data_modeling.views.apply` and `data_modeling.containers.apply`

## [6.4.7] - 2023-06-22
### Fixed
- Consistently return the correct id types in data modeling resource clients

## [6.4.6] - 2023-06-22
### Fixed
- Don't swallow keyword args on Apply classes in Data Modeling client

## [6.4.5] - 2023-06-21
### Added
- Included tuple-notation when retrieving or listing data model instances

### Improved
- Fixed docstring for retrieving data model instances and extended the examples.

## [6.4.4] - 2023-06-21
Some breaking changes to the datamodeling client. We don't expect any more breaking changes,
but we accept the cost of breaking a few consumers now early on the really nail the user experience.
### Added
- ViewId:as_property_ref and ContainerId:as_property_ref to make it easier to create property references.

### Changed
- Renamed ViewCore:as_reference and ContainerCore:as_reference to :as_id() for consistency with other resources.
- Change Instance:properties to be a `MutableMapping[ViewIdentifier, MutableMapping[PropertyIdentifier, PropertyValue]]`, in order to make it easier to consume
- Make VersionedDataModelingId:load accept `tuple[str, str]`
- Rename ConstraintIdentifier to Constraint - it was not an id but the definition itself
- Rename IndexIdentifier to Index - it was not an id but the definition itself
- Rename ContainerPropertyIdentifier to ContainerProperty - it was not an id but the definition itself

### Removed
- Redundant EdgeApply:create method. It simply mirrored the EdgeApply constructor.


## [6.4.3] - 2023-06-15
### Added
- Accept direct relation values as tuples in `EdgeApply`

## [6.4.2] - 2023-06-15
### Changed
- When providing ids as tuples in `instances.retrieve` and `instances.delete` you should not
have to specify the instance type in each tuple

### Fixed
- Bug where edges and nodes would get mixed up on `instances.retrieve`

## [6.4.1] - 2023-06-14
### Fixed
- Add the missing page_count field for diagram detect items.

## [6.4.0] - 2023-06-12
### Added
- Partial support for the instance resource in the Data Modeling API with the implementation
  `client.data_modeling.instances`, the endpoints `list`, `delete`, `retrieve`, and `apply`

## [6.3.2] - 2023-06-08
### Fixed
- Requests being retried around a token refresh cycle, no longer risk getting stuck with an outdated token.

### Added
- `CredentialProviders` subclassing `_OAuthCredentialProviderWithTokenRefresh`, now accepts a new parameter, `token_expiry_leeway_seconds`, controlling how early a token refresh request should be initiated (before it expires).

### Changed
- `CredentialProviders` subclassing `_OAuthCredentialProviderWithTokenRefresh` now uses a safer default of 15 seconds (up from 3 sec) to control how early a token refresh request should be initiated (before it expires).

## [6.3.1] - 2023-06-07
### Fixed
- Signature of `client.data_modeling.views.retrieve` and `client.data_modeling.data_models.retrieve` to always return a list.

## [6.3.0] - 2023-06-07
### Added
- Support for the container resource in the Data Modeling API with the implementation `client.data_modeling.containers`.
- Support for the view resource in the Data Modeling API with the implementation `client.data_modeling.views`.
- Support for the data models resource in the Data Modeling API with the implementation `client.data_modeling.data_models`.

### Removed
- Removed `retrieve_multiple` from the `SpacesAPI` to have a consistent API with the `views`, `containers`, and `data_models`.

## [6.2.2] - 2023-06-05
### Fixed
- Creating function schedules with current user credentials now works (used to fail at runtime with "Could not fetch a valid token (...)" because a session was never created.)

## [6.2.1] - 2023-05-26
### Added
- Data model centric support in transformation

## [6.2.0] - 2023-05-25
### Added
- Support for the spaces resource in the Data Modeling API with the implementation `client.data_modeling.spaces`.

### Improved
- Reorganized documentation to match API documentation.

## [6.1.10] - 2023-05-22
### Fixed
- Data modelling is now GA. Renaming instance_nodes -> nodes and instance_edges -> edges to make the naming in SDK consistent with Transformation API and CLI

## [6.1.9] - 2023-05-16
### Fixed
- Fixed a rare issue with datapoints fetching that could raise `AttributeError` when running with `pyodide`.

## [6.1.8] - 2023-05-12
### Fixed
- ExtractionPipelinesRun:dump method will not throw an error when camel_case=True anymore

## [6.1.7] - 2023-05-11
### Removed
- Removed DMS v2 destination in transformations

## [6.1.6] - 2023-05-11
### Fixed
- `FunctionsAPI.create` now work in Wasm-like Python runtimes such as `pyodide`.

## [6.1.5] - 2023-05-10
### Fixed
- When creating a transformation with a different source- and destination CDF project, the project setting is no longer overridden by the setting in the `CogniteClient` configuration allowing the user to read from the specified source project and write to the specified and potentially different destination project.

## [6.1.4] - 2023-05-08
### Fixed
- Pickling a `CogniteClient` instance with certain `CredentialProvider`s no longer causes a `TypeError: cannot pickle ...` to be raised.

## [6.1.3] - 2023-05-08
### Added
- Add the license of the package in poetry build.

## [6.1.2] - 2023-05-04
### Improved
- The SDK has received several minor bugfixes to be more user-friendly on Windows.

### Fixed
- The utility function `cognite.client.utils.datetime_to_ms` now raises an understandable `ValueError` when unable to convert pre-epoch datetimes.
- Several functions reading and writing to disk now explicitly use UTF-8 encoding

## [6.1.1] - 2023-05-02
### Fixed
- `AttributeError` when passing `pandas.Timestamp`s with different timezones (*of which one was UTC*) to `DatapointsAPI.retrieve_dataframe_in_tz`.
- A `ValueError` is no longer raised when passing `pandas.Timestamp`s in the same timezone, but with different underlying implementations (e.g. `datetime.timezone.utc` / `pytz.UTC` / `ZoneInfo("UTC")`) to `DatapointsAPI.retrieve_dataframe_in_tz`.

## [6.1.0] - 2023-04-28
### Added
- Support for giving `start` and `end` arguments as `pandas.Timestamp` in `DatapointsAPI.retrieve_dataframe_in_tz`.

### Improved
- Type hints for the `DatapointsAPI` methods.

## [6.0.2] - 2023-04-27
### Fixed
- Fixed a bug in `DatapointsAPI.retrieve_dataframe_in_tz` that could raise `AmbiguousTimeError` when subdividing the user-specified time range into UTC intervals (with fixed offset).

## [6.0.1] - 2023-04-20
### Fixed
- Fixed a bug that would cause `DatapointsAPI.retrieve_dataframe_in_tz` to raise an `IndexError` if there were only empty time series in the response.

## [6.0.0] - 2023-04-19
### Removed
- Removed support for legacy auth (API keys, service accounts, login.status)
- Removed the deprecated `extractionPipeline` argument to `client.extraction_pipelines.create`. Only `extraction_pipeline` is accepted now.
- Removed the deprecated `client.datapoints` accessor attribute. The datapoints API can only be accessed through `client.time_series.data` now.
- Removed the deprecated `client.extraction_pipeline_runs` accessor attribute. The extraction pipeline run API can only be accessed through `client.extraction_pipelines.runs` now.
- Removed the deprecated `external_id` attribute on `ExtractionPipelineRun`. This has been replaced with `extpipe_external_id`.

## [5.12.0] - 2023-04-18
### Changed
- Enforce that types are explicitly exported in order to make very strict type checkers happy.

## [5.11.1] - 2023-04-17
### Fixed
- List (and `__call__`) methods for assets, events, files, labels, relationships, sequences and time series now raise if given bad input for `data_set_ids`, `data_set_external_ids`, `asset_subtree_ids` and `asset_subtree_external_ids` instead of ignoring/returning everything.

### Improved
- The listed parameters above have silently accepted non-list input, i.e. single `int` (for `ids`) or single `str` (for `external_ids`). Function signatures and docstrings have now been updated to reflect this "hidden functionality".

## [5.11.0] - 2023-04-17
### Added
- The `DatapointsAPI` now supports time zones with the addition of a new method, `retrieve_dataframe_in_tz`. It does not support individual customization of query parameters (for good reasons, e.g. a DataFrame has a single index).
- Asking for datapoints in a specific time zone, e.g. `America/New_York` or `Europe/London` is now easily accomplished: the user can just pass in their `datetimes` localized to their time zone directly.
- Queries for aggregate datapoints are also supported, with the key feature being automatic handling of daylight savings time (DST) transitions, as this is not supported by the official API. Example usage: A user living in Oslo, Norway, wants daily averages in their local time. In Oslo, the standard time is UTC+1, with UTC+2 during the summer. This means during spring, there is a 23-hour long day when clocks roll 1 hour forward and a 25-hour day during fall.
- New granularities with a longer time span have been added (only to this new method, for now): 'week', 'month', 'quarter' and 'year'. These do not all represent a fixed frequency, but like the example above, neither does for example 'day' when we use time zones without a fixed UTC offset.

## [5.10.5] - 2023-04-13
### Fixed
- Subclasses of `VisionResource` inheriting `.dump` and `to_pandas` now work as expected for attributes storing lists of subclass instances like `Polygon`, `PolyLine`, `ObjectDetection` or `VisionExtractPredictions` directly or indirectly.

## [5.10.4] - 2023-04-13
### Fixed
- A lot of nullable integer attributes ended up as float after calling `.to_pandas`. These are now correctly converted to `dtype=Int64`.

## [5.10.3] - 2023-04-13
### Fixed
- When passing `CogniteResource` classes (like `Asset` or `Event`) to `update`, any labels were skipped in the update (passing `AssetUpdate` works). This has been fixed for all Cognite resource classes.

## [5.10.2] - 2023-04-12
### Fixed
- Fixed a bug that would cause `AssetsAPI.create_hierarchy` to not respect `upsert=False`.

## [5.10.1] - 2023-04-04
### Fixed
- Add missing field `when` (human readable version of the CRON expression) to `FunctionSchedule` class.

## [5.10.0] - 2023-04-03
### Fixed
- Implemented automatic retries for connection errors by default, improving the reliability of the connection to the Cognite API.
- Added a user-readable message to `CogniteConnectionRefused` error for improved user experience.

### Changed
- Introduce a `max_retries_connect` attribute on the global config, and default it to 3.

## [5.9.3] - 2023-03-27
### Fixed
- After creating a schedule for a function, the returned `FunctionSchedule` was missing a reference to the `CogniteClient`, meaning later calls to `.get_input_data()` would fail and raise `CogniteMissingClientError`.
- When calling `.get_input_data()` on a `FunctionSchedule` instance, it would fail and raise `KeyError` if no input data was specified for the schedule. This now returns `None`.

## [5.9.2] - 2023-03-27
### Fixed
- After calling e.g. `.time_series()` or `.events()` on an `AssetList` instance, the resulting resource list would be missing the lookup tables that allow for quick lookups by ID or external ID through the `.get()` method. Additionally, for future-proofing, the resulting resource list now also correctly has a `CogniteClient` reference.

## [5.9.1] - 2023-03-23
### Fixed
- `FunctionsAPI.call` now also works for clients using auth flow `OAuthInteractive`, `OAuthDeviceCode`, and any user-made subclass of `CredentialProvider`.

### Improved
- `FunctionSchedulesAPI.create` now also accepts an instance of `ClientCredentials` (used to be dictionary only).

## [5.9.0] - 2023-03-21
### Added
- New class `AssetHierarchy` for easy verification and reporting on asset hierarchy issues without explicitly trying to insert them.
- Orphan assets can now be reported on (orphan is an asset whose parent is not part of the given assets). Also, `AssetHierarchy` accepts an `ignore_orphans` argument to mimic the old behaviour where all orphans were assumed to be valid.
- `AssetsAPI.create_hierarchy` now accepts two new parameters: `upsert` and `upsert_mode`. These allow the user to do "insert or update" instead of an error being raised when trying to create an already existing asset. Upsert mode controls whether updates should replace/overwrite or just patch (partial update to non-null values only).
- `AssetsAPI.create_hierarchy` now also verifies the `name` parameter which is required and that `id` has not been set.

### Changed
- `AssetsAPI.create_hierarchy` now uses `AssetHierarchy` under the hood to offer concrete feedback on asset hierarchy issues, accessible through attributes on the raised exception, e.g. invalid assets, duplicates, orphans, or any cyclical asset references.

### Fixed
- `AssetsAPI.create_hierarchy`...:
  - Now respects `max_workers` when spawning worker threads.
  - Can no longer raise `RecursionError`. Used to be an issue for asset hierarchies deeper than `sys.getrecursionlimit()` (typically set at 1000 to avoid stack overflow).
  - Is now `pyodide` compatible.

## [5.8.0] - 2023-03-20
### Added
- Support for client certificate authentication to Azure AD.

## [5.7.4] - 2023-03-20
### Added
- Use `X-Job-Token` header for contextualization jobs to reduce required capabilities.

## [5.7.3] - 2023-03-14
### Improved
- For users unknowingly using a too old version of `numpy` (against the SDK dependency requirements), an exception could be raised (`NameError: name 'np' is not defined`). This has been fixed.

## [5.7.2] - 2023-03-10
### Fixed
- Fix method dump in TransformationDestination to ignore None.

## [5.7.1] - 2023-03-10
### Changed
- Split `instances` destination type of Transformations to `nodes` and `edges`.

## [5.7.0] - 2023-03-08
### Removed
- `ExtractionPipelineRunUpdate` was removed as runs are immutable.

### Fixed
- `ExtractionPipelinesRunsAPI` was hiding `id` of runs because `ExtractionPipelineRun` only defined `external_id` which doesn't exist for the "run resource", only for the "parent" ext.pipe (but this is not returned by the API; only used to query).

### Changed
- Rename and deprecate `external_id` in `ExtractionPipelinesRunsAPI` in favour of the more descriptive `extpipe_external_id`. The change is backwards-compatible, but will issue a `UserWarning` for the old usage pattern.

## [5.6.4] - 2023-02-28
### Added
- Input validation on `DatapointsAPI.[insert, insert_multiple, delete_ranges]` now raise on missing keys, not just invalid keys.

## [5.6.3] - 2023-02-23
### Added
- Make the SDK compatible with `pandas` major version 2 ahead of release.

## [5.6.2] - 2023-02-21
### Fixed
- Fixed an issue where `Content-Type` was not correctly set on file uploads to Azure.

## [5.6.1] - 2023-02-20
### Fixed
- Fixed an issue where `IndexError` was raised when a user queried `DatapointsAPI.retrieve_latest` for a single, non-existent time series while also passing `ignore_unknown_ids=True`. Changed to returning `None`, inline with other `retrieve` methods.

## [5.6.0] - 2023-02-16
### Added
- The SDK has been made `pyodide` compatible (to allow running natively in browsers). Missing features are `CredentialProvider`s with token refresh and `AssetsAPI.create_hierarchy`.

## [5.5.2] - 2023-02-15
### Fixed
- Fixed JSON dumps serialization error of instances of `ExtractionPipelineConfigRevision` and all subclasses (`ExtractionPipelineConfig`) as they stored a reference to the CogniteClient as a non-private attribute.

## [5.5.1] - 2023-02-14
### Changed
- Change `CredentialProvider` `Token` to be thread safe when given a callable that does token refresh.

## [5.5.0] - 2023-02-10
### Added
- Support `instances` destination type on Transformations.

## [5.4.4] - 2023-02-06
### Added
- Added user warnings when wrongly calling `/login/status` (i.e. without an API key) and `/token/inspect` (without OIDC credentials).

## [5.4.3] - 2023-02-05
### Fixed
- `OAuthDeviceCode` and `OAuthInteractive` now respect `global_config.disable_ssl` setting.

## [5.4.2] - 2023-02-03
### Changed
- Improved error handling (propagate IDP error message) for `OAuthDeviceCode` and `OAuthInteractive` upon authentication failure.

## [5.4.1] - 2023-02-02
### Fixed
- Bug where create_hierarchy would stop progressing after encountering more than `config.max_workers` failures.

## [5.4.0] - 2023-02-02
### Added
- Support for aggregating metadata keys/values for assets

## [5.3.7] - 2023-02-01
### Improved
- Issues with the SessionsAPI documentation have been addressed, and the `.create()` have been further clarified.

## [5.3.6] - 2023-01-30
### Changed
- A file-not-found error has been changed from `TypeError` to `FileNotFoundError` as part of the validation in FunctionsAPI.

## [5.3.5] - 2023-01-27
### Fixed
- Fixed an atexit-exception (`TypeError: '<' not supported between instances of 'tuple' and 'NoneType'`) that could be raised on PY39+ after fetching datapoints (which uses a custom thread pool implementation).

## [5.3.4] - 2023-01-25
### Fixed
- Displaying Cognite resources like an `Asset` or a `TimeSeriesList` in a Jupyter notebook or similar environments depending on `._repr_html_`, no longer raises `CogniteImportError` stating that `pandas` is required. Instead, a warning is issued and `.dump()` is used as fallback.

## [5.3.3] - 2023-01-24
### Added
- New parameter `token_cache_path` now accepted by `OAuthInteractive` and `OAuthDeviceCode` to allow overriding location of token cache.

### Fixed
- Platform dependent temp directory for the caching of the token in `OAuthInteractive` and `OAuthDeviceCode` (no longer crashes at exit on Windows).

## [5.3.2] - 2023-01-24
### Security
- Update `pytest` and other dependencies to get rid of dependency on the `py` package (CVE-2022-42969).

## [5.3.1] - 2023-01-20
### Fixed
- Last possible valid timestamp would not be returned as first (if first by some miracle...) by the `TimeSeries.first` method due to `end` being exclusive.

## [5.3.0] - 2023-01-20
### Added
- `DatapointsAPI.retrieve_latest` now support customising the `before` argument, by passing one or more objects of the newly added `LatestDatapointQuery` class.

## [5.2.0] - 2023-01-19
### Changed
- The SDK has been refactored to support `protobuf>=3.16.0` (no longer requires v4 or higher). This was done to fix dependency conflicts with several popular Python packages like `tensorflow` and `streamlit` - and also Azure Functions - that required major version 3.x of `protobuf`.

## [5.1.1] - 2023-01-19
### Changed
- Change RAW rows insert chunk size to make individual requests faster.

## [5.1.0] - 2023-01-03
### Added
- The diagram detect function can take file reference objects that contain file (external) id as well as a page range. This is an alternative to the lists of file ids or file external ids that are still possible to use. Page ranges were not possible to specify before.

## [5.0.2] - 2022-12-21
### Changed
- The valid time range for datapoints has been increased to support timestamps up to end of the year 2099 in the TimeSeriesAPI. The utility function `ms_to_datetime` has been updated accordingly.

## [5.0.1] - 2022-12-07
### Fixed
- `DatapointsArray.dump` would return timestamps in nanoseconds instead of milliseconds when `convert_timestamps=False`.
- Converting a `Datapoints` object coming from a synthetic datapoints query to a `pandas.DataFrame` would, when passed `include_errors=True`, starting in version `5.0.0`, erroneously cast the `error` column to a numeric data type and sort it *before* the returned values. Both of these behaviours have been reverted.
- Several documentation issues: Missing methods, wrong descriptions through inheritance and some pure visual/aesthetic.

## [5.0.0] - 2022-12-06
### Improved
- Greatly increased speed of datapoints fetching (new adaptable implementation and change from `JSON` to `protobuf`), especially when asking for... (measured in fetched `dps/sec` using the new `retrieve_arrays` method, with default settings for concurrency):
  - A large number of time series
    - 200 ts: ~1-4x speedup
    - 8000 ts: ~4-7x speedup
    - 20k-100k ts: Up to 20x faster
  - Very few time series (1-3)
    - Up to 4x faster
  - Very dense time series (>>10k dps/day)
    - Up to 5x faster
  - Any query for `string` datapoints
    - Faster the more dps, e.g. single ts, 500k: 6x speedup
- Peak memory consumption (for numeric data) is 0-55 % lower when using `retrieve` and 65-75 % lower for the new `retrieve_arrays` method.
- Fetching newly inserted datapoints no longer suffers from (potentially) very long wait times (or timeout risk).
- Converting fetched datapoints to a Pandas `DataFrame` via `to_pandas()` has changed from `O(N)` to `O(1)`, i.e., speedup no longer depends on the number of datapoints and is typically 4-5 orders of magnitude faster (!). NB: Only applies to `DatapointsArray` as returned by the `retrieve_arrays` method.
- Full customizability of queries is now available for *all retrieve* endpoints, thus the `query()` is no longer needed and has been removed. Previously only `aggregates` could be individually specified. Now all parameters can be passed either as top-level or as *individual settings*, even `ignore_unknown_ids`. This is now aligned with the API (except `ignore_unknown_ids` making the SDK arguably better!).
- Documentation for the retrieve endpoints has been overhauled with lots of new usage patterns and better examples. **Check it out**!
- Vastly better test coverage for datapoints fetching logic. You may have increased trust in the results from the SDK!

### Added
- New required dependency, `protobuf`. This is currently only used by the DatapointsAPI, but other endpoints may be changed without needing to release a new major version.
- New optional dependency, `numpy`.
- A new datapoints fetching method, `retrieve_arrays`, that loads data directly into NumPy arrays for improved speed and *much* lower memory usage.
- These arrays are stored in the new resource types `DatapointsArray` with corresponding container (list) type, `DatapointsArrayList` which offer much more efficient memory usage. `DatapointsArray` also offer zero-overhead pandas-conversion.
- `DatapointsAPI.insert` now also accepts `DatapointsArray`. It also does basic error checking like making sure the number of datapoints match the number of timestamps, and that it contains raw datapoints (as opposed to aggregate data which raises an error). This also applies to `Datapoints` input.
- `DatapointsAPI.insert_multiple` now accepts `Datapoints` and `DatapointsArray` as part of the (possibly) multiple inputs. Applies the same error checking as `insert`.

### Changed
- Datapoints are no longer fetched using `JSON`: the age of `protobuf` has begun.
- The main way to interact with the `DatapointsAPI` has been moved from `client.datapoints` to `client.time_series.data` to align and unify with the `SequenceAPI`. All example code has been updated to reflect this change. Note, however, that the `client.datapoints` will still work until the next major release, but will until then issue a `DeprecationWarning`.
- All parameters to all retrieve methods are now keyword-only (meaning no positional arguments are supported).
- All retrieve methods now accept a string for the `aggregates` parameter when asking for just one, e.g. `aggregates="max"`. This short-cut avoids having to wrap it inside a list. Both `snake_case` and `camelCase` are supported.
- The utility function `datetime_to_ms` no longer issues a `FutureWarning` on missing timezone information. It will now interpret naive `datetime`s as local time as is Python's default interpretation.
- The utility function `ms_to_datetime` no longer issues a `FutureWarning` on returning a naive `datetime` in UTC. It will now return an aware `datetime` object in UTC.
- All data classes in the SDK that represent a Cognite resource type have a `to_pandas` (or `to_geopandas`) method. Previously, these had various defaults for the `camel_case` parameter, but they have all been changed to `False`.
- All retrieve methods (when passing dict(s) with query settings) now accept identifier and aggregates in snake case (and camel case for convenience / backwards compatibility). Note that all newly added/supported customisable parameters (e.g. `include_outside_points` or `ignore_unknown_ids` *must* be passed in snake case or a `KeyError` will be raised.)
- The method `DatapointsAPI.insert_dataframe` has new default values for `dropna` (now `True`, still being applied on a per-column basis to not lose any data) and `external_id_headers` (now `True`, disincentivizing the use of internal IDs).
- The previous fetching logic awaited and collected all errors before raising (through the use of an "initiate-and-forget" thread pool). This is great, e.g., updates/inserts to make sure you are aware of all partial changes. However, when reading datapoints, a better option is to just fail fast (which it does now).
- `DatapointsAPI.[retrieve/retrieve_arrays/retrieve_dataframe]` no longer requires `start` (default: `0`, i.e. 1970-01-01) and `end` (default: `now`). This is now aligned with the API.
- Additionally, `DatapointsAPI.retrieve_dataframe` no longer requires `granularity` and `aggregates`.
- All retrieve methods accept a list of full query dictionaries for `id` and `external_id` giving full flexibility for all individual settings: `start`, `end`, `aggregates`, `granularity`, `limit`, `include_outside_points`, `ignore_unknown_ids`.
- Aggregates returned now include the time period(s) (given by the `granularity` unit) that `start` and `end` are part of (as opposed to only "fully in-between" points). This change is the *only breaking change* to the `DatapointsAPI.retrieve` method for aggregates and makes it so that the SDK match manual queries sent using e.g. `curl` or Postman. In other words, this is now aligned with the API.
Note also that this is a **bugfix**: Due to the SDK rounding differently than the API, you could supply `start` and `end` (with `start < end`) and still be given an error that `start is not before end`. This can no longer happen.
- Fetching raw datapoints using `include_outside_points=True` now returns both outside points (if they exist), regardless of `limit` setting (this is the *only breaking change* for limited raw datapoint queries; unlimited queries are fully backwards compatible). Previously the total number of points was capped at `limit`, thus typically only returning the first. Now up to `limit+2` datapoints are always returned. This is now aligned with the API.
- When passing a relative or absolute time specifier string like `"2w-ago"` or `"now"`, all time series in the same query will use the exact same value for 'now' to avoid any inconsistencies in the results.
- Fetching newly inserted datapoints no longer suffers from very long wait times (or timeout risk) as the code's dependency on `count` aggregates has been removed entirely (implementation detail) which could delay fetching by anything between a few seconds to several minutes/go to timeout while the aggregate was computed on-the-fly. This was mostly a problem for datapoints inserted into low-priority time periods (far away from current time).
- Asking for the same time series any number of times no longer raises an error (from the SDK), which is useful for instance when fetching disconnected time periods. This is now aligned with the API. Thus, the custom exception `CogniteDuplicateColumnsError` is no longer needed and has been removed from the SDK.
- ...this change also causes the `.get` method of `DatapointsList` and `DatapointsArrayList` to now return a list of `Datapoints` or `DatapointsArray` respectively *when duplicated identifiers are queried*. For data scientists and others used to `pandas`, this syntax is familiar to the slicing logic of `Series` and `DataFrame` when used with non-unique indices.
There is also a very subtle **bugfix** here: since the previous implementation allowed the same time series to be specified by both its `id` and `external_id`, using `.get` to access it would always yield the settings that were specified by the `external_id`. This will now return a `list` as explained above.
- `Datapoints` and `DatapointsArray` now store the `granularity` string given by the user (when querying aggregates) which allows both `to_pandas` methods (on `DatapointsList` and `DatapointsArrayList` as well) to accept `include_granularity_name` that appends this to the end of the column name(s).
- Datapoints fetching algorithm has changed from one that relies on up-to-date and correct `count` aggregates to be fast (with fallback on serial fetching when missing/unavailable), to recursively (and reactively) splitting the time-domain into smaller and smaller pieces, depending on the discovered-as-fetched density-distribution of datapoints in time and the number of available workers/threads. The new approach also has the ability to group more than 1 (one) time series per API request (when beneficial) and short-circuit once a user-given limit has been reached (if/when given). This method is now used for *all types of queries*; numeric raw-, string raw-, and aggregate datapoints.

#### Change: `retrieve_dataframe`
- Previously, fetching was constricted (🐍) to either raw- OR aggregate datapoints. This restriction has been lifted and the method now works exactly like the other retrieve-methods (with a few extra options relevant only for pandas `DataFrame`s).
- Used to fetch time series given by `id` and `external_id` separately - this is no longer the case. This gives a significant, additional speedup when both are supplied.
- The `complete` parameter has been removed and partially replaced by `uniform_index (bool)` which covers a subset of the previous features (with some modifications: now gives a uniform index all the way from the first given `start` to the last given `end`). Rationale: Old method had a weird and had unintuitive syntax (passing a string using commas to separate options).
- Interpolating, forward-filling or in general, imputation (also prev. controlled via the `complete` parameter) is completely removed as the resampling logic *really* should be up to the user fetching the data to decide, not the SDK.
- New parameter `column_names` (as already used in several existing `to_pandas` methods) decides whether to pick `id`s or `external_id`s as the dataframe column names. Previously, when both were supplied, the dataframe ended up with a mix.
Read more below in the removed section or check out the method's updated documentation.
- The ordering of columns for aggregates is now always chronological instead of the somewhat arbitrary choice made in `Datapoints.__init__`, (since `dict`s keep insertion order in newer python versions and instance variables lives in `__dict__`)).
- New parameter `include_granularity_name` that appends the specified granularity to the column names if passed as `True`. Mimics the behaviour of the older, well-known argument `include_aggregate_name`, but adds after: `my-ts|average|13m`.

### Fixed
- `CogniteClientMock` has been updated with 24 missing APIs (including sub-composited APIs like `FunctionsAPI.schedules`) and is now used internally in testing instead of a similar, additional implementation.
- Loads of `assert`s meant for the SDK user have been changed to raising exceptions instead as a safeguard since `assert`s are ignored when running in optimized mode `-O` (or `-OO`).

### Fixed: Extended time domain
- `TimeSeries.[first/count/latest]()` now work with the expanded time domain (minimum age of datapoints was moved from 1970 to 1900, see [4.2.1]).
  - `TimeSeries.latest()` now supports the `before` argument similar to `DatapointsAPI.retrieve_latest`.
  - `TimeSeries.first()` now considers datapoints before 1970 and after "now".
  - `TimeSeries.count()` now considers datapoints before 1970 and after "now" and will raise an error for string time series as `count` (or any other aggregate) is not defined.
- `DatapointsAPI.retrieve_latest` would give latest datapoint `before="now"` when given `before=0` (1970) because of a bad boolean check. Used to not be a problem since there were no data before epoch.
- The utility function `ms_to_datetime` no longer raises `ValueError` for inputs from before 1970, but will raise for input outside the allowed minimum- and maximum supported timestamps in the API.
**Note**: that support for `datetime`s before 1970 may be limited on Windows, but `ms_to_datetime` should still work (magic!).

### Fixed: Datapoints-related
- **Critical**: Fetching aggregate datapoints now works properly with the `limit` parameter. In the old implementation, `count` aggregates were first fetched to split the time domain efficiently - but this has little-to-no informational value when fetching *aggregates* with a granularity, as the datapoints distribution can take on "any shape or form". This often led to just a few returned batches of datapoints due to miscounting (e.g. as little as 10% of the actual data could be returned(!)).
- Fetching datapoints using `limit=0` now returns zero datapoints, instead of "unlimited". This is now aligned with the API.
- Removing aggregate names from the columns in a Pandas `DataFrame` in the previous implementation used `Datapoints._strip_aggregate_name()`, but this had a bug: Whenever raw datapoints were fetched all characters after the last pipe character (`|`) in the tag name would be removed completely. In the new version, the aggregate name is only added when asked for.
- The method `Datapoints.to_pandas` could return `dtype=object` for numeric time series when all aggregate datapoints were missing; which is not *that* unlikely, e.g., when using `interpolation` aggregate on a `is_step=False` time series with datapoints spacing above one hour on average. In such cases, an object array only containing `None` would be returned instead of float array dtype with `NaN`s. Correct dtype is now enforced by an explicit `pandas.to_numeric()` cast.
- Fixed a bug in all `DatapointsAPI` retrieve-methods when no time series was/were found, a single identifier was *not* given (either list of length 1 or all given were missing), `ignore_unknown_ids=True`, and `.get` was used on the empty returned `DatapointsList` object. This would raise an exception (`AttributeError`) because the mappings from `id` or `external_id` to `Datapoints` were not defined on the object (only set when containing at least 1 resource).

### Removed
- Method: `DatapointsAPI.query`. No longer needed as all "optionality" has been moved to the three `retrieve` methods.
- Method: `DatapointsAPI.retrieve_dataframe_dict`. Rationale: Due to its slightly confusing syntax and return value, it basically saw no use "in the wild".
- Custom exception: `CogniteDuplicateColumnsError`. No longer needed as the retrieve endpoints now support duplicated identifiers to be passed (similar to the API).
- All convenience methods related to plotting and the use of `matplotlib`. Rationale: No usage and low utility value: the SDK should not be a data science library.

## [4.11.3] - 2022-11-17
### Fixed
- Fix FunctionCallsAPI filtering

## [4.11.2] - 2022-11-16
### Changed
- Detect endpoint (for Engineering Diagram detect jobs) is updated to spawn and handle multiple jobs.
### Added
- `DetectJobBundle` dataclass: A way to manage multiple files and jobs.

## [4.11.1] - 2022-11-15
### Changed
- Update doc for Vision extract method
- Improve error message in `VisionExtractJob.save_annotations`

## [4.11.0] - 2022-10-17
### Added
- Add `compute` method to `cognite.client.geospatial`

## [4.10.0] - 2022-10-13
### Added
- Add `retrieve_latest` method to `cognite.client.sequences`
- Add support for extending the expiration time of download links returned by `cognite.client.files.retrieve_download_urls()`

## [4.9.0] - 2022-10-10
### Added
- Add support for extraction pipeline configuration files
### Deprecated
- Extraction pipeline runs has been moved from `client.extraction_pipeline_runs` to `client.extraction_pipelines.runs`

## [4.8.1] - 2022-10-06
### Fixed
- Fix `__str__` method of `TransformationSchedule`

## [4.8.0] - 2022-09-30
### Added
- Add operations for geospatial rasters

## [4.7.1] - 2022-09-29
### Fixed
- Fixed the `FunctionsAPI.create` method for Windows-users by removing
  validation of `requirements.txt`.

## [4.7.0] - 2022-09-28
### Added
- Support `tags` on `transformations`.

### Changed
- Change geospatial.aggregate_features to support `aggregate_output`

## [4.5.4] - 2022-09-19
### Fixed
- The raw rows insert endpoint is now subject to the same retry logic as other idempotent endpoints.

## [4.5.3] - 2022-09-15
### Fixed
- Fixes the OS specific issue where the `requirements.txt`-validation failed
  with `Permission Denied` on Windows.

## [4.5.2] - 2022-09-09
### Fixed
- Fixes the issue when updating transformations with new nonce credentials

## [4.5.1] - 2022-09-08
### Fixed
- Don't depend on typing_extensions module, since we don't have it as a dependency.

## [4.5.0] - 2022-09-08
### Added
- Vision extract implementation, providing access to the corresponding [Vision Extract API](https://docs.cognite.com/api/v1/#tag/Vision).

## [4.4.3] - 2022-09-08
### Fixed
- Fixed NaN/NA value check in geospatial FeatureList

## [4.4.2] - 2022-09-07
### Fixed
- Don't import numpy in the global space in geospatial module as it's an optional dependency

## [4.4.1] - 2022-09-06
### Fixed
- Fixed FeatureList.from_geopandas to handle NaN values

## [4.4.0] - 2022-09-06
### Changed
- Change geospatial.aggregate_features to support order_by

## [4.3.0] - 2022-09-06
### Added
- Add geospatial.list_features

## [4.2.1] - 2022-08-23
### Changed
- Change timeseries datapoints' time range to start from 01.01.1900

## [4.2.0] - 2022-08-23
### Added
- OAuthInteractive credential provider. This credential provider will redirect you to a login page
and require that the user authenticates. It will also cache the token between runs.
- OAuthDeviceCode credential provider. Display a device code to enter into a trusted device.
It will also cache the token between runs.

## [4.1.2] - 2022-08-22
### Fixed
- geospatial: support asset links for features

## [4.1.1] - 2022-08-19
### Fixed
- Fixed the issue on SDK when Python installation didn't include pip.

### Added
- Added Optional dependency called functions. Usage: `pip install "cognite-sdk[functions]"`

## [4.1.0] - 2022-08-18
### Added
- ensure_parent parameter to client.raw.insert_dataframe method

## [4.0.1] - 2022-08-17
### Added
- OAuthClientCredentials now supports token_custom_args.

## [4.0.0] - 2022-08-15
### Changed
- Client configuration no longer respects any environment variables. There are other libraries better
suited for loading configuration from the environment (such as builtin `os` or `pydantic`). There have also
been several reports of envvar name clash issues in tools built on top the SDK. We therefore
consider this something that should be handled by the application consuming the SDK. All configuration of
`cognite.client.CogniteClient` now happens using a `cognite.client.ClientConfig` object. Global configuration such as
`max_connection_pool_size` and other options which apply to all client instances are now configured through
the `cognite.client.global_config` object which is an instance of `cognite.client.GlobalConfig`. Examples
have been added to the docs.
- Auth has been reworked. The client configuration no longer accepts the `api_key` and `token_...` arguments.
It accepts only a single `credentials` argument which must be a `CredentialProvider` object. A few
implementations have been provided (`APIKey`, `Token`, `OAuthClientCredentials`). Example usage has
been added to the docs. More credential provider implementations will be added in the future to accommodate
other OAuth flows.

### Fixed
- A bug in the Functions SDK where the lifecycle of temporary files was not properly managed.

## [3.9.0] - 2022-08-11
### Added
- Moved Cognite Functions from Experimental SDK to Main SDK.

## [3.8.0] - 2022-08-11
### Added
- Add ignore_unknown_ids parameter to sequences.retrieve_multiple

## [3.7.0] - 2022-08-10
### Changed
- Changed grouping of Sequence rows on insert. Each group now contains at most 100k values and at most 10k rows.

## [3.6.1] - 2022-08-10
### Fixed
- Fixed a minor casing error for the geo_location field on files

### Added
- Add ignore_unknown_ids parameter to files.retrieve_multiple

## [3.5.0] - 2022-08-10
### Changed
- Improve type annotations. Use overloads in more places to help static type checkers.

## [3.4.3] - 2022-08-10
### Changed
- Cache result from pypi version check so it's not executed for every client instantiation.

## [3.4.2] - 2022-08-09
### Fixed
- Fix the wrong destination name in transformations.

## [3.4.1] - 2022-08-01
### Fixed
- fixed exception when printing exceptions generated on transformations creation/update.

## [3.4.0] - 2022-07-25
### Added
- added support for nonce authentication on transformations

### Changed
- if no source or destination credentials are provided on transformation create, an attempt will be made to create a session with the CogniteClient credentials, if it succeeds, the acquired nonce will be used.
- if OIDC credentials are provided on transformation create/update, an attempt will be made to create a session with the given credentials. If it succeeds, the acquired nonce credentials will replace the given client credentials before sending the request.

## [3.3.0] - 2022-07-21
### Added
- added the sessions API

## [3.2.0] - 2022-07-15
### Removed
- Unused cognite.client.experimental module

## [3.1.0] - 2022-07-13
### Changed
- Helper functions for conversion to/from datetime now warns on naive datetimes and their interpretation.
### Fixed
- Helper function `datetime_to_ms` now accepts timezone aware datetimes.

## [3.0.1] - 2022-07-13
### Fixed
- fixed missing README.md in package

## [3.0.0] - 2022-07-12
### Changed
- Poetry build, one single package "cognite-sdk"
- Require python 3.8 or greater (used to be 3.5 or greater)
### Removed
- support for root_asset_id and root_asset_external_id filters. use asset subtree filters instead.

## [2.56.1] - 2022-06-22
### Added
- Time series property `is_step` can now be updated.

## [2.56.0] - 2022-06-21
### Added
- added the diagrams API

## [2.55.0] - 2022-06-20
### Fixed
- Improve geospatial documentation and implement better parameter resilience for filter and feature type update

## [2.54.0] - 2022-06-17
### Added
- Allow to set the chunk size when creating or updating geospatial features

## [2.53.1] - 2022-06-17
### Fixed
- Fixed destination type decoding of `transformation.destination`

## [2.53.0] - 2022-06-16
### Added
- Annotations implementation, providing access to the corresponding [Annotations API](https://docs.cognite.com/api/v1/#tag/Annotations).
    - Added `Annotation`, `AnnotationFilter`, `AnnotationUpdate` dataclasses to `cognite.client.data_classes`
    - Added `annotations` API to `cognite.client.CogniteClient`
    - **Create** annotations with `client.annotations.create` passing `Annotation` instance(s)
    - **Suggest** annotations with `client.annotations.suggest` passing `Annotation` instance(s)
    - **Delete** annotations with `client.annotations.delete` passing the id(s) of annotation(s) to delete
    - **Filter** annotations with `client.annotations.list` passing a `AnnotationFilter `dataclass instance or a filter `dict`
    - **Update** annotations with `client.annotations.update` passing updated `Annotation` or `AnnotationUpdate` instance(s)
    - **Get single** annotation with `client.annotations.retrieve` passing the id
    - **Get multiple** annotations with `client.annotations.retrieve_multiple` passing the ids

### Changed
- Reverted the optimizations introduced to datapoints fetching in 2.47.0 due to buggy implementation.

## [2.51.0] - 2022-06-13
### Added
- added the new geo_location field to the Asset resource

## [2.50.2] - 2022-06-09
### Fixed
- Geospatial: fix FeatureList.from_geopandas issue with optional properties

## [2.50.1] - 2022-06-09
### Fixed
- Geospatial: keep feature properties as is

## [2.50.0] - 2022-05-30
### Changed
- Geospatial: deprecate update_feature_types and add patch_feature_types

## [2.49.1] - 2022-05-19
### Changed
- Geospatial: Support dataset

## [2.49.0] - 2022-05-09
### Changed
- Geospatial: Support output selection for getting features by ids

## [2.48.0] - 2022-05-09
### Removed
- Experimental model hosting API

## [2.47.0] - 2022-05-02
### Changed
- Performance gain for `datapoints.retrieve` by grouping together time series in single requests against the underlying API.

## [2.46.1] - 2022-04-22
### Changed
- POST requests to the `sessions/revoke`-endpoint are now automatically retried
- Fix retrieval of empty raster in experimental geospatial api: http 204 as ok status

## [2.45.0] - 2022-03-25
### Added
- support `sequence_rows` destination type on Transformations.

## [2.44.1] - 2022-03-24
### Fixed
- fix typo in `data_set_ids` parameter type on `transformations.list`.

## [2.44.0] - 2022-03-24
### Added
- support conflict mode parameter on `transformations.schema.retrieve`.

## [2.43.1] - 2022-03-24
### Added
- update pillow dependency 9.0.0 -> 9.0.1

## [2.43.0] - 2022-03-24
### Added
- new list parameters added to `transformations.list`.

## [2.42.0] - 2022-02-25
### Added
- FeatureList.from_geopandas() improvements

### Fixed
- example for templates view.

## [2.41.0] - 2022-02-16
### Added
- support for deleting properties and search specs in GeospatialAPI.update_feature_types(...).

## [2.40.1] - 2022-02-15
### Fixed
- geospatial examples.

## [2.40.0] - 2022-02-11
### Added
- dataSetId support for transformations.

## [2.39.1] - 2022-01-25
### Added
- pandas and geospatial dependencies optional for cognite-sdk-core.

## [2.39.0] - 2022-01-20
### Added
- geospatial API support

## [2.38.6] - 2022-01-14
### Added
- add the possibility to cancel transformation jobs.

## [2.38.5] - 2022-01-12
### Fixed
- Bug where creating/updating/deleting more than 5 transformation schedules in a single call would fail.

## [2.38.4] - 2021-12-23
### Fixed
- Bug where list generator helper will return more than chunk_size items.

## [2.38.3] - 2021-12-13
### Fixed
- Bug where client consumes all streaming content when logging request.

## [2.38.2] - 2021-12-09
### Added
- add the possibility to pass extra body fields to APIClient._create_multiple.

## [2.38.1] - 2021-12-07
### Fixed
- Bug where loading `transformations.jobs` from JSON fails for raw destinations.

## [2.38.0] - 2021-12-06
### Added
- `transformations` api client, which allows the creation, deletion, update, run and retrieval of transformations.
- `transformations.schedules` api client, which allows the schedule, unschedule and retrieval of recurring runs of a transformation.
- `transformations.notifications` api client, which allows the creation, deletion and retrieval of transformation email notifications.
- `transformations.schema` api client, which allows the retrieval of the expected schema of sql transformations based on the destination data type.
- `transformations.jobs` api client, which retrieves the  status of transformation runs.

## [2.37.1] - 2021-12-01
### Fixed
- Bug where `sequences` full update attempts to "set" column spec. "set" is not supported for sequence column spec.

## [2.37.0] - 2021-11-30
### Added
- Added support for retrieving file download urls

## [2.36.0] - 2021-11-30
### Fixed
- Changes default JSON `.dumps()` behaviour to be in strict compliance with the standard: if any NaNs or +/- Infs are encountered, an exception will now be raised.

## [2.35.0] - 2021-11-29
### Added
- Added support for `columns` update on sequences
- Added support for `data_set_id` on template views

### Security
- Disallow downloading files to path outside download directory in `files.download()`.

## [2.32.0] - 2021-10-04
### Added
 - Support for extraction pipelines

## [2.31.1] - 2021-09-30
### Fixed
- Fixed a bug related to handling of binary response payloads.

## [2.31.0] - 2021-08-26
### Added
- View resolver for template fields.

## [2.30.0] - 2021-08-25
### Added
- Support for Template Views

## [2.29.0] - 2021-08-16
### Added
- Raw rows are retrieved using parallel cursors when no limit is set.

## [2.28.2] - 2021-08-12
### Added
- Relationships now supports `partitions` parameter for [parallel retrieval](https://docs.cognite.com/api/v1/#section/Parallel-retrieval)

## [2.28.1] - 2021-08-10
### Changed
- debug mode now logs response payload and headers.

## [2.27.0] - 2021-07-20

### Fixed
- When using CogniteClient with the client-secret auth flow, the object would not be pickle-able (e.g. when using multiprocessing) because of an anonymous function.

## [2.26.1] - 2021-07-20

### Changed
- Optimization. Do not get windows if remaining data points is 0. Reduces number of requests when asking for 100k data points/10k aggregates from 2 to 1.

## [2.26.0] - 2021-07-08

### Added
- Support for set labels on AssetUpdate

## [2.25.0] - 2021-07-06

### Added
- filter_nodes function to ThreeDRevisionsAPI

## [2.24.0] - 2021-06-28

### Added
- ignore_unknown_ids flag to Relationships delete method

## [2.23.0] - 2021-06-25

### Added
- insert_dataframe and retrieve_dataframe methods to the Raw client

## [2.22.0] - 2021-06-22

### Added
- More contextualization job statuses
### Changed
- Refactor contextualization constant representation

## [2.21.0] - 2021-06-21

### Added
- Datasets support for labels

## [2.20.0] - 2021-06-18

### Added
- rows() in RawRowsAPI support filtering with `columns` and `min/maxLastUpdatedTime`

## [2.19.0] - 2021-05-11

### Added
- Support for /token/inspect endpoint

## [2.18.2] - 2021-04-23

### Fixed
- Bug in templates instances filter that would cause `template_names` to be ignored.

## [2.18.1] - 2021-04-22

### Added
- Configure file download/upload timeouts with `COGNITE_FILE_TRANSFER_TIMEOUT` environment variable or
`file_transfer_timeout` parameter on `CogniteClient`.

### Changed
- Increased default file transfer timeout from 180 to 600 seconds
- Retry more failure modes (read timeouts, 502, 503, 504) for files upload/download requests.

## [2.18.0] - 2021-04-20

### Changed
- `COGNITE_DISABLE_SSL` now also covers ssl verification on IDP endpoints used for generating tokens.


## [2.17.1] - 2021-04-15

### Added
- `created_time`, and `last_updated_time` to template data classes.
- `data_set_id` to template instance data class.


## [2.17.0] - 2021-03-26

### Changed
- Ignore exceptions from pypi version check and reduce its timeout to 5 seconds.

### Fixed
- Only 200/201/202 is treated as successful response. 301 led to json decoding errors -
now handled gracefully.
- datasets create limit was set to 1000 in the sdk, leading to cases of 400 from the api where the limit is 10.

### Added
- Support for specifying proxies in the CogniteClient constructor

### Removed
- py.typed file. Will not declare library as typed until we run a typechecker on the codebase.


## [2.16.0] - 2021-03-26

### Added
- support for templates.
- date-based `cdf-version` header.

## [2.15.0] - 2021-03-22

### Added
- `createdTime` field on raw dbs and tables.

## [2.14.0] - 2021-03-18

### Added
- dropna argument to insert_dataframe method in DatapointsAPI

## [2.13.0] - 2021-03-16

### Added
- `sortByNodeId` and `partitions` query parameters to `list_nodes` method.

## [2.12.2] - 2021-03-11

### Fixed
- CogniteAPIError raised (instead of internal KeyError) when inserting a RAW row without a key.

## [2.12.1] - 2021-03-09

### Fixed
- CogniteMissingClientError raised when creating relationship with malformed body.

## [2.12.0] - 2021-03-08

### Changed
- Move Entity matching API from beta to v1.

## [2.11.1] - 2021-02-18

### Changed
- Resources are now more lenient on which types they accept in for labels
- Entity matching fit will flatten dictionaries and resources to "metadata.subfield" similar to pipelines.

### Added
- Relationships now support update

## [2.10.7] - 2021-02-02

### Fixed
- Relationships API list calls via the generator now support `chunk_size` as parameter.

## [2.10.6] - 2021-02-02

### Fixed
- Retry urllib3.NewConnectionError when it isn't in the context of a ConnectionRefusedError

## [2.10.5] - 2021-01-25

### Fixed
- Fixed asset subtree not returning an object with id->item cache for use in .get

## [2.10.4] - 2020-12-14

### Changed
- Relationships filter will now chain filters on large amounts of sources or targets in batches of 1000 rather than 100.


## [2.10.3] - 2020-12-09

### Fixed
- Retries now have backup time tracking per request, rather than occasionally shared between threads.
- Sequences delete ranges now no longer gives an error if no data is present

## [2.10.2] - 2020-12-08

### Fixed
- Set geoLocation.type in files to "Feature" if missing

## [2.10.1] - 2020-12-03

### Added
- Chaining of requests to the relationships list method,
allowing the method to take arbitrarily long lists for `source_external_ids` and `target_external_ids`

## [2.10.0] - 2020-12-01

### Added
- Authentication token generation and lifecycle management

## [2.9.0] - 2020-11-25

### Added
- Entity matching API is now available in the beta client.

## [2.8.0] - 2020-11-23

### Changed
- Move relationships to release python SDK

## [2.7.0] - 2020-11-10

### Added
- `fetch_resources` parameter to the relationships `list` and `retrieve_multiple` methods, which attempts to fetch the resource referenced in the relationship.

## [2.6.4] - 2020-11-10

### Fixed
- Fixed a bug where 429 was not retried on all endpoints

## [2.6.3] - 2020-11-10

### Fixed
- Resource metadata should be able to set empty using `.metadata.set(None)` or `.metadata.set({})`.

## [2.6.2] - 2020-11-05

### Fixed
- Asset retrieve subtree should return empty AssetList if asset does not exist.

## [2.6.1] - 2020-10-30

### Added
- `geospatial` to list of valid relationship resource types.

## [2.6.0] - 2020-10-26

### Changed
- Relationships list should take dataset internal and external id as different parameters.

## [2.5.4] - 2020-10-22

### Fixed
- `_is_retryable` didn't handle clusters with a dash in the name.

## [2.5.3] - 2020-10-14

### Fixed
- `delete_ranges` didn't cast string timestamp into number properly.

## [2.5.2] - 2020-10-06

### Fixed
- `labels` in FileMetadata is not cast correctly to a list of `Label` objects.

## [2.5.1] - 2020-10-01
- Include `py.typed` file in sdk distribution

## [2.5.0] - 2020-09-29

### Added
- Relationships beta support.

### Removed
- Experimental Model Hosting client.

## [2.4.3] - 2020-09-18
- Increase raw rows list limit to 10,000

## [2.4.2] - 2020-09-10
- Fixed a bug where urls with query parameters were excluded from the retryable endpoints.

## [2.4.1] - 2020-09-09

### Changed
- Generator-based listing now supports partitions. Example:
  ``` python
  for asset in client.assets(partitions=10):
    # do something
  ```

## [2.4.0] - 2020-08-31

### Added
- New 'directory' in Files

## [2.3.0] - 2020-08-25

### Changed
- Add support for mypy and other type checking tools by adding packaging type information

## [2.2.2] - 2020-08-18

### Fixed
- HTTP transport logic to better handle retrying of connection errors
- read timeouts will now raise a CogniteReadTimeout
- connection errors will now raise a CogniteConnectionError, while connection refused errors will raise the more
 specific CogniteConnectionRefused exception.

### Added
- Jitter to exponential backoff on retries

### Changed
- Make HTTP requests no longer follow redirects by default
- All exceptions now inherit from CogniteException

## [2.2.1] - 2020-08-17

### Added
- Fixed a bug where `/timeseries/list` was missing from the retryable endpoints.

## [2.2.0] - 2020-08-17

### Added
- Files labelling support

## [2.1.2] - 2020-08-13

### Fixed
- Fixed a bug where only v1 endpoints (not playground) could be added as retryable

## [2.1.1] - 2020-08-13

### Fixed
- Calls to datapoints `retrieve_dataframe` with `complete="fill"` would break using Pandas version 1.1.0 because it raises TypeError when calling `.interpolate(...)` on a dataframe with no columns.

## [2.1.0] - 2020-07-22

### Added
- Support for passing a single string to `AssetUpdate().labels.add` and `AssetUpdate().labels.remove`. Both a single string and a list of strings is supported. Example:
  ```python
  # using a single string
  my_update = AssetUpdate(id=1).labels.add("PUMP").labels.remove("VALVE")
  res = client.assets.update(my_update)

  # using a list of strings
  my_update = AssetUpdate(id=1).labels.add(["PUMP", "ROTATING_EQUIPMENT"]).labels.remove(["VALVE"])
  res = client.assets.update(my_update)
  ```

## [2.0.0] - 2020-07-21

### Changed
- The interface to interact with labels has changed. A new, improved interface is now in place to make it easier to work with CDF labels. The new interface behaves this way:
  ```python
  # crate label definition(s)
  client.labels.create(LabelDefinition(external_id="PUMP", name="Pump", description="Pump equipment"))
  # ... or multiple
  client.labels.create([LabelDefinition(external_id="PUMP"), LabelDefinition(external_id="VALVE")])

  # list label definitions
  label_definitions = client.labels.list(name="Pump")

  # delete label definitions
  client.labels.delete("PUMP")
  # ... or multiple
  client.labels.delete(["PUMP", "VALVE"])

  # create an asset with label
  asset = Asset(name="my_pump", labels=[Label(external_id="PUMP")])
  client.assets.create(assets)

  # filter assets by labels
  my_label_filter = LabelFilter(contains_all=["PUMP", "VERIFIED"])
  asset_list = client.assets.list(labels=my_label_filter)

  # attach/detach labels to/from assets
  my_update = AssetUpdate(id=1).labels.add(["PUMP"]).labels.remove(["VALVE"])
  res = client.assets.update(my_update)
  ```

### Fixed
- Fixed bug where `_call_` in SequencesAPI (`client.sequences`) was incorrectly returning a `GET` method instead of `POST`.

## [1.8.1] - 2020-07-07
### Changed
- For 3d mappings delete, only use node_id and asset_id pairs in delete request to avoid potential bad request.
- Support attaching/detaching multiple labels on assets in a single method

## [1.8.0] - 2020-06-30
### Added
- Synthetic timeseries endpoint for DatapointsApi
- Labels endpoint support
- Assets labelling support
- Support for unique value aggregation for events.

### Changed
- When `debug=true`, redirects are shown more clearly.

## [1.7.0] - 2020-06-03
### Fixed
- datasetId is kept as an integer in dataframes.

### Changed
- Internal list of retryable endpoints was changed to a class variable so it can be modified.

## [1.6.0] - 2020-04-28
### Added
- Support events filtering by ongoing events (events without `end_time` defined)
- Support events filtering by active timerange of event
- Support files metadata filtering by `asset_external_ids`
- Aggregation endpoint for Assets, DataSets, Events, Files, Sequences and TimeSeries API

## [1.5.2] - 2020-04-02
### Added
- Support for security categories on file methods

## [1.5.1] - 2020-04-01
### Added
- Support for security categories on files
- active_at_time on relationships

### Fixed
- No longer retry calls to /files/initupload
- Retry retryable POST endpoints in datasets API

## [1.5.0] - 2020-03-12
### Added
- DataSets API and support for this in assets, events, time series, files and sequences.
- .asset helper function on time series.
- asset external id filter on time series.

## [1.4.13] - 2020-03-03
### Added
- Relationship list supports multiple sources, targets, relationship types and datasets.

## [1.4.12] - 2020-03-02

### Fixed
- Fixed a bug in file uploads where fields other than name were not being passed to uploaded directories.

## [1.4.11] - 2020-02-21

### Changed
- Datapoint insertion changed to be less memory intensive.

### Fixed
- Fixed a bug where add service account to group expected items in response.
- Jupyter notebook output and non-camel cased to_pandas uses nullable int fields instead of float for relevant fields.

## [1.4.10] - 2020-01-27
### Added
- Support for the error field for synthetic time series query in the experimental client.
- Support for retrieving data from multiple sequences at once.

## [1.4.9] - 2020-01-08

### Fixed
- Fixed a bug where datapoints `retrieve` could return less than limit even if there were more datapoints.
- Fixed an issue where `insert_dataframe` would give an error with older pandas versions.

## [1.4.8] - 2019-12-19

### Added
- Support for `ignore_unknown_ids` on time series `retrieve_multiple`, `delete` and datapoints `retrieve` and `latest` and related endpoints.
- Support for asset subtree filters on files, sequences, and time series.
- Support for parent external id filters on assets.
- Synthetic datapoints retrieve has additional functions including variable replacement and sympy support.

### Changed
- Synthetic datapoints now return errors in the `.error` field, in the jupyter output, and optionally in pandas dataframes if `include_errors` is set.

## [1.4.7] - 2019-12-05

### Added
- Support for synthetic time series queries in the experimental client.
- parent external id filter added for assets.

### Fixed
- startTime in event dataframes is now a nullable int dtype, consistent with endTime.

## [1.4.6] - 2019-12-02

### Fixed
- Fixed notebook output for Asset, Datapoint and Raw.

## [1.4.5] - 2019-12-02

### Changed

- The ModelHostingAPI now calls Model Hosting endpoints in playground instead of 0.6.

## [1.4.4] - 2019-11-29

### Added
 - Option to turn off version checking from CogniteClient constructor

### Changed
- In sequences create, the column definitions object accepts both camelCased and snake_cased keys.
- Retry 429 on all endpoints

### Fixed
- Fixed notebook output for DatapointsList

## [1.4.3] - 2019-11-27
### Fixed
- In Jupyter notebooks, the output from built-in list types is no longer camel cased.

## [1.4.2] - 2019-11-27

### Changed
- In the 3D API, the call and list methods now include all models by default instead of only unpublished ones.
- In Jupyter notebooks, the output from built-in types is no longer camel cased.

### Added
- Support for filtering events by asset subtree ids.

## [1.4.1] - 2019-11-18

### Added
- Support for filtering events by asset external id.
- query parameter on asset search.
- `ignore_unknown_ids` parameter on asset and events method `delete` and `retrieve_multiple`.

## [1.4.0] - 2019-11-14

### Changed
- In the ModelHostingAPI, models, versions and schedules are now referenced by name instead of id. The ids are no longer available.
- In the ModelHostingAPI, functions related to model versions are moved from the ModelsAPI to the new ModelVersionsAPI.
- In the ModelHostingAPI, the model names must be unique. Also, the version names and schedule names must be unique per model.
- Default value for `limit` in search method is now 100 instead of None to clarify api default behaviour when no limit is passed.

## [1.3.4] - 2019-11-07

### Changed
- Error 500's are no longer retried by default, only HTTP 429, 502, 503, 504 are.
- Optimized HTTP calls by caching user agent.
- Relationship filtering is now integrated into `list` instead of `search`.
- Sequences `insert_dataframe` parameter `external_id_headers` documentation updated.
- Type hints for several objects formerly `Dict[str, Any]` improved along with introducing matching dict derived classes.

### Fixed
- `source_created_time` and `source_modified_time` on files now displayed as time fields.
- Fixed pagination for `include_outside_points` and other edge cases in datapoints.
- Fixed a bug where `insert_dataframe` with strings caused a numpy error.

### Added
- Relationships can now have sequences as source or target.

## [1.3.3] - 2019-10-21

### Changed
- Datapoints insert dataframe function will check for infinity values.
- Allow for multiple calls to .add / .remove in object updates such as metadata, without later calls overwriting former.
- List time series now ignores the include_metadata parameter.

### Added
- Advanced list endpoint is used for listing time series, adding several new filters and partitions.

## [1.3.2] - 2019-10-16

### Added
- Datapoints objects now store is_string, is_step and unit to allow for better interpretation of the data.
- Sorting when listing events
- Added a search function in the relationships API.

### Changed
- `list` and `__call__` methods for files now support list parameters for `root_ids`, `root_external_ids`.
- retrieve_dataframe with `complete` using Datapoints fields instead of retrieving time series metadata.

### Fixed
- Fixed chunking logic in list_generator to always return last partial chunk.
- Fixed an error on missing target/source in relationships.

## [1.3.1] - 2019-10-09
### Fixed
- Fixed support for totalVariation aggregate completion.
- Changed conversion of raw RowList to pandas DataFrame to handle missing values (in columns) across the rows. This also fixes the bug where one-off values would be distributed to all rows in the DataFrame (unknown bug).

## [1.3.0] - 2019-10-03
### Changed
- Sequences officially released and no longer considered experimental.
- Sequences data insert no longer takes a default value for columns.

## [1.2.1] - 2019-10-01
### Fixed
- Tokens are sent with the correct "Authorization" header instead of "Authentication".

## [1.2.0] - 2019-10-01
### Added
- Support for authenticating with bearer tokens. Can now supply a jwt or jwt-factory to CogniteClient. This token will override any api-key which has been set.

## [1.1.12] - 2019-10-01
### Fixed
- Fixed a bug in time series pagination where getting 100k datapoints could cause a missing id error when using include_outside_points.
- SequencesData `to_pandas` no longer returns NaN on integer zero columns.
- Fixed a bug where the JSON encoder would throw circular reference errors on unknown data types, including numpy floats.

## [1.1.11] - 2019-09-23
### Fixed
- Fix testing.CogniteClientMock so it is possible to get attributes on child which have not been explicitly in the CogniteClientMock constructor

## [1.1.10] - 2019-09-23
### Fixed
- Fix testing.CogniteClientMock so it is possible to get child mock not explicitly defined

### Added
- `list` and `__call__` methods for events now support list parameters for `root_asset_ids`, `root_asset_external_ids`.

## [1.1.9] - 2019-09-20
### Changed
- Renamed testing.mock_cognite_client to testing.monkeypatch_cognite_client

### Added
- testing.CogniteClientMock object

## [1.1.8] - 2019-09-19
### Added
- Support for aggregated properties of assets.
- `Asset` and `AssetList` classes now have a `sequences` function which retrieves related sequences.
- Support for partitioned listing of assets and events.

### Changed
- `list` and `__call__` methods for assets now support list parameters for `root_ids`, `root_external_ids`.
- Sequences API no longer supports column ids, all relevant functions have been changed to only use external ids.

### Fixed
- Fixed a bug in time series pagination where getting 100k dense datapoints would cause a missing id error.
- Sequences retrieve functions fixed to match API change, to single item per retrieve.
- Sequences retrieve/insert functions fixed to match API change to take lists of external ids.

## [1.1.7] - 2019-09-13
### Fixed
- `testing.mock_cognite_client()` so that it still accepts arguments after exiting from mock context.

## [1.1.6] - 2019-09-12
### Fixed
- `testing.mock_cognite_client()` so that the mocked CogniteClient may accept arguments.

## [1.1.5] - 2019-09-12
### Added
- Method `files.download_to_path` for streaming a file to a specific path

## [1.1.4] - 2019-09-12
### Added
- `root_asset_ids` parameter for time series list.

### Changed
- Formatted output in jupyter notebooks for `SequenceData`.
- `retrieve_latest` function in theDatapoints API extended to support more than 100 items.
- Log requests at DEBUG level instead of INFO.

## [1.1.3] - 2019-09-05
### Changed
- Disabled automatic handling of cookies on the requests session objects

### Fixed
- `to_pandas` method on CogniteResource in the case of objects without metadata

## [1.1.2] - 2019-08-28
### Added
- `limit` parameter on sequence data retrieval.
- Support for relationships exposed through experimental client.
- `end` parameter of sequence.data retrieval and range delete accepts -1 to indicate last index of sequence.

### Changed
- Output in jupyter notebooks is now pandas-like by default, instead of outputting long json strings.

### Fixed
- id parameters and timestamps now accept any integer type including numpy.int64, so values from dataframes can be passed directly.
- Compatibility fix for renaming of sequences cursor and start/end parameters in the API.

## [1.1.1] - 2019-08-23
### Added
- `complete` parameter on `datapoints.retrieve_dataframe`, used for forward-filling/interpolating intervals with missing data.
- `include_aggregate_name` option on `datapoints.retrieve_dataframe` and `DatapointsList.to_pandas`, used for removing the `|<aggregate-name>` postfix on dataframe column headers.
- datapoints.retrieve_dataframe_dict function, which returns {aggregate:dataframe} without adding aggregate names to columns
- source_created_time and source_modified_time support for files

## [1.1.0] - 2019-08-21
### Added
- New method create_hierarchy() added to assets API.
- SequencesAPI.list now accepts an asset_ids parameter for searching by asset
- SequencesDataAPI.insert now accepts a SequenceData object for easier copying
- DatapointsAPI.insert now accepts a Datapoints object for easier copying
- helper method `cognite.client.testing.mock_cognite_client()` for mocking CogniteClient
- parent_id and parent_external_id to AssetUpdate class.

### Changed
- assets.create() no longer validates asset hierarchy and sorts assets before posting. This functionality has been moved to assets.create_hierarchy().
- AssetList.files() and AssetList.events() now deduplicate results while fetching related resources, significantly reducing memory load.

## [1.0.5] - 2019-08-15
### Added
- files.create() method to enable creating a file without uploading content.
- `recursive` parameter to raw.databases.delete() for recursively deleting tables.

### Changed
- Renamed .iteritems() on SequenceData to .items()
- raw.insert() now chunks raw rows into batches of 10,000 instead of 1,000

### Fixed
- Sequences queries are now retried if safe
- .update() in all APIs now accept a subclass of CogniteResourceList as input
- Sequences datapoint retrieval updated to use the new cursor feature in the API
- Json serializiation in `__str__()` of base data classes. Now handles Decimal and Number objects.
- Now possible to create asset hierarchy using parent external id when the parent is not part of the batch being inserted.
- `name` parameter of files.upload_bytes is now required, so as not to raise an exception in the underlying API.

## [1.0.4] - 2019-08-05
### Added
- Variety of useful helper functions for Sequence and SequenceData objects, including .column_ids and .column_external_ids properties, iterators and slice operators.
- Sequences insert_dataframe function.
- Sequences delete_range function.
- Support for external id column headers in datapoints.insert_dataframe()

### Changed
- Sequences data retrieval now returns a SequenceData object.
- Sequences insert takes its parameters row data first, and no longer requires columns to be passed.
- Sequences insert now accepts tuples and raw-style data input.
- Sequences create now clears invalid fields such as 'id' in columns specification, so sequences can more easily re-use existing specifications.
- Sequence data function now require column_ids or column_external_ids to be explicitly set, rather than both being passed through a single columns field

## [1.0.3] - 2019-07-26
### Fixed
- Renamed Model.schedule_data_spec to Model.data_spec so the field from the API will be included on the object.
- Handling edge case in Sequences pagination when last datapoint retrieved is at requested end
- Fixing data points retrieval when count aggregates are missing
- Displays unexpected fields on error response from API when raising CogniteAPIError

## [1.0.2] - 2019-07-22
### Added
- Support for model hosting exposed through experimental client

### Fixed
- Handling dynamic limits in Sequences API

## [1.0.1] - 2019-07-19
### Added
- Experimental client
- Support for sequences exposed through experimental client

## [1.0.0] - 2019-07-11
### Added
- Support for all endpoints in Cognite API
- Generator with hidden cursor for all resource types
- Concurrent writes for all resources
- Distribution of "core" sdk which does not depend on pandas and numpy
- Typehints for all methods
- Support for posting an entire asset hierarchy, resolving ref_id/parent_ref_id automatically
- config attribute on CogniteClient to view current configuration.

### Changed
- Renamed methods so they reflect what the method does instead of what http method is used
- Updated documentation with automatically tested examples
- Renamed `stable` namespace to `api`
- Rewrote logic for concurrent reads of datapoints
- Renamed CogniteClient parameter `num_of_workers` to `max_workers`

### Removed
- `experimental` client in order to ensure sdk stability.<|MERGE_RESOLUTION|>--- conflicted
+++ resolved
@@ -17,16 +17,14 @@
 - `Fixed` for any bug fixes.
 - `Security` in case of vulnerabilities.
 
-<<<<<<< HEAD
-## [7.25.0] - 2024-02-23
+## [7.25.0] - 2024-02-26
 ### Added
 - In data modeling, added support for setting floats with units in containers. In addition, added support for retrieving,
   listing, searching, aggregating, querying and syncing nodes/edges with a target unit or target unit system.
-=======
+
 ## [7.24.2] - 2024-02-25
 ### Fixed
 - [Pyodide/WASM only] The list method for raw rows now works for non-finite queries (got broken in `7.24.1`).
->>>>>>> d660a7bb
 
 ## [7.24.1] - 2024-02-25
 ### Fixed
