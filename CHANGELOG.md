# Changelog
All notable changes to this project will be documented in this file.

The format is based on [Keep a Changelog](https://keepachangelog.com/en/1.0.0/),
and this project adheres to [Semantic Versioning](https://semver.org/spec/v2.0.0.html).

The changelog for SDK version 0.x.x can be found [here](https://github.com/cognitedata/cognite-sdk-python/blob/0.13/CHANGELOG.md).

For users wanting to upgrade major version, a migration guide can be found [here](MIGRATION_GUIDE.md).

Changes are grouped as follows
- `Added` for new features.
- `Changed` for changes in existing functionality.
- `Deprecated` for soon-to-be removed features.
- `Improved` for transparent changes, e.g. better performance.
- `Removed` for now removed features.
- `Fixed` for any bug fixes.
- `Security` in case of vulnerabilities.

<<<<<<< HEAD
## [Unreleased]
### Added
- New time attributes `run_time` and `simulation_time` to the list of fields that get automatically converted to timestamp format when converted to DataFrames
=======
## [7.80.2] - 2025-08-16
### Fixed
- Added missing parameter `description` to `DatapointSubscriptionUpdate` object such that it can be updated
  in the `client.time_series.subscriptions.update(...)` method.

## [7.80.1] - 2025-08-14
### Fixed
- Make CogniteAPIError.response_code non-nullable again, addressing a regression introduced in the previous version.

## [7.80.0] - 2025-08-11
### Added
- Emit project name in exceptions to make it easier to gather relevant context.

## [7.79.0] - 2025-08-01
### Changed
- [alpha] Breaking change: Filtering consistency in __call__ methods for simulator integrations, model and model revisions.

## [7.78.1] - 2025-08-01
### Changed
- Only emit counts for each status (successful, failed, unknown, skipped) in exception __str__ reprs. The actual 
  underlying objects are still available through the `succesful`, `unknown`, `failed`, and `skipped` attributes.
>>>>>>> ea6a7abf
### Fixed
- Fixes type annotations for Functions API. Adds new `FunctionHandle` type for annotating function handles.

## [7.78.0] - 2025-07-29
### Added
- Support for two-phase syncing of instances. See `sync_mode` and `backfill_sort` on the `NodeResultSet` class.
### Changed
- Improved error messages when using query-specific fields in sync, and vice versa.

## [7.77.3] - 2025-07-28
### Added
- Comprehensive documentation for the simulators API endpoints

### Changed
- Consistency improvements across the simulators API namespace

## [7.77.2] - 2025-07-25
### Added
- Agents now maintains all properties returned from the API when using the `.load(...)` and `.dump(...)` methods. 
  Similarly, you can load an `AgentUpsert` from a `dict`/`YAML`/`JSON` object using the `AgentUpsert.load(...)` method
  and all properties will be sent to the API.

## [7.77.1] - 2025-07-23
### Added
- Added new `agentsAcl` capability.

## [7.77.0] - 2025-07-17
### Added
- Support for the `/models/statistics` API endpoints with methods `client.data_modeling.statistics.project()`,
  `client.data_modeling.statistics.spaces.list()`, and `client.data_modeling.statistics.spaces.retrieve(...)`.

## [7.76.1] - 2025-07-12
### Added
- [alpha] Support for the `/ai/agents` API endpoint for upsert, retrieve, list and delete.

## [7.76.0] - 2025-06-25
### Added
- When ingesting datapoints, `insert_dataframe` now accepts instance IDs as column names when `instance_id_headers` is `True`. Note, in th next major release of the SDK, the behaviour of the column names will change and the ID type of the column will be determined based on the type of the column name. E.g. if the column name is of type `NodeId` it will automatically be interpreted as instance ID.

## [7.75.3] - 2025-06-25
### Added
- Added new `appConfigAcl` capability.

## [7.75.2] - 2025-06-05
### Fixed
- The `client.raw.rows.retrieve_dataframe` method now has a new parameter `infer_dtypes` that allows
  you to not infer the data types of column types in the returning dataframe.

## [7.75.1] - 2025-05-15
### Fixed
- Fixes missing `instance_id` field in `Document` class returned from `client.documents.list()` and `client.documents.search()`.

## [7.75.0] - 2025-04-22
### Added
- Support for data modeling query set operations - union, unionAll, and intersection
- Support for the `/simulators/logs` API endpoint.
- Support for the `/simulators/routines` and `/simulators/routines/revisions` API endpoints.
- Support for the `/simulators/models` and `/simulators/models/revisions` API endpoints.
- Support for the `/simulators` and `/simulators/integration` API endpoints.
### Fixed
- Fixes for type annotations for Functions API

## [7.74.5] - 2025-04-08
### Fixed
- Empty datapoint subscriptions may return timeSeriesCount=None. This is now handled.

## [7.74.4] - 2025-04-08
### Fixed
- When iterating datapoints, object aggregates `min_datapoint` and `max_datapoint` no longer raise
  `ValueError: Unsupported aggregate` (used to require `include_status` to be explicitly passed.)

## [7.74.3] - 2025-04-04
### Changed
- Removes beta header from postgres gateway APIs.
- Removes "beta" warning from postgres gateway APIs.
### Added
- Adds `PostgresGatewayAcl` to postgres gateway ACLs.

## [7.74.2] - 2025-04-02
### Fixed
- When loading a Workflow version from dict, no longer gives a `400` when calling
  `client.workflows.versions.upsert(...)`. For example the following workflow version can now be upserted:
```python
WorkflowVersionUpsert.load({
    "workflowExternalId": "my_workflow", "version": 1,
    "workflowDefinition": {
      "tasks": {
        "externalId": "task1",
        "type": "function",
        "parameters": {"function": {"externalId": "myFunction"}}}
    }
})
```

## [7.74.1] - 2025-04-01
### Fixed
- When iterating through datapoints, any instance IDs used would max out after 100k values.

## [7.74.0] - 2025-04-01
### Added
- Support for new (object) datapoint aggregates `min_datapoint` and `max_datapoint`.

## [7.73.9] - 2025-03-25
### Fixed
- The `transformation.source/destinationOidcCredentials.scope` is no longer required when creating a Transformation.

## [7.73.8] - 2025-03-21
### Fixed
- Functions: Removed `"py38"` from list of valid runtimes for Functions in docstrings and type annotations. Runtime `"py38"` was removed in the API in October 2024.

## [7.73.7] - 2025-03-14
### Fixed
- When RestSource for hosted extractors were updated, the authentication and ca_certificate objects were omitted. This is now fixed.

## [7.73.6] - 2025-03-10
### Fixed
- An issue with `client.data_modeling.instances.aggregates(..., filter=my_filter)` no longer raises a `KeyError` if you
  have a filter that returns no results.

## [7.73.5] - 2025-02-26
### Fixed
- The `client.data_modeling.instances.aggregate/search()` methods now correctly returns maximum, 1000, results when setting
  the `limit` parameter to `None`, `-1`, or `math.inf`.

## [7.73.4] - 2025-02-24
### Fixed
- An issue with `DatapointsAPI.retrieve_latest` and usage of `instance_id` when using `ignore_unknown_ids=True`
  and *any type* of identifier was not found (no longer raises `TypeError`).

## [7.73.3] - 2025-02-07
### Added
- Listable property types for containers in Data Modeling now accept `max_list_size`.

## [7.73.2] - 2025-02-05
### Fixed
- An edge case where instance IDs in failing requests would not be reported in the error attributes `unknown`
  or `failed`.
### Changed
- Set the limit for create, update, and delete endpoints for postgres gateway users to 1.

## [7.73.1] - 2025-01-23
### Fixed
- Data Workflows hotfix: mark `useTransformationCredentials` as optional.

## [7.73.0] - 2025-01-22
### Added
- Data Workflows: Support for `useTransformationCredentials` for the transformations task. This allows running
  transformation tasks with pre-configured client credentials.

## [7.72.2] - 2025-01-20
### Fixed
- Updating a Kafka or MQTT source with a write object in `mode="replace"` no longer raises a `CogniteAPIError` with
  422 status code.

## [7.72.1] - 2025-01-14
### Fixed
- Data Modeling container type Enum now dumps correctly and no longer camelCases the user-defined values.

## [7.72.0] - 2025-01-14
### Added
- Document Summary and Document Question Answering endpoints from the AI API.

## [7.71.4] - 2025-01-09
### Changed
- Update classes accepting instance_id now raise when id/external_id are also given.
### Added
- All update classes warn when external_id is ignored (when id is also given, it takes precedence)

## [7.71.3] - 2025-01-09
### Added
- `ResultSetExpression` now support the `skip_already_deleted` flag.

## [7.71.2] - 2025-01-07
### Added
- Instance ID is now supported for `retrieve_latest` in the datapoints API.
### Fixed
- Using `retrieve_latest` with `ignore_unknown_ids=True` could raise KeyError if at least one
  time series were missing and any of the non-missing did not have `external_id` set.
- Using `retrieve_latest` with `ignore_unknown_ids=True` could yield mixed-up results if at least one
  time series were missing and and any of the non-missing were a duplicated time series (with an individually specified (and different) setting). This will now raise a RuntimeError.

## [7.71.1] - 2025-01-07
### Fixed
- Version checker (stopped working after 5.3.1 due to subtle package naming change)

## [7.71.0] - 2025-01-06
### Added
- Support for InstanceReferences filter for Data Modeling

## [7.70.7] - 2024-12-20
### Fixed
- Passing a valid but empty string as external_id no longer raises an error for certain SDK methods

## [7.70.6] - 2024-12-14
### Fixed
- Updating a Sequence and repeating existing columns no longer raises a `CogniteDuplicatedError`.

## [7.70.5] - 2024-12-12
### Fixed
- Upserting a Sequence with columns no longer silently skips the columns, but instead updates them as intended.

## [7.70.4] - 2024-12-11
### Fixed
- Added missing `diagramParsingACl` to capabilities.

## [7.70.3] - 2024-12-11
### Fixed
- Aggregation requests with custom properties, like a metadata key, are no longer converted to camelCase
  automatically.

## [7.70.2] - 2024-12-04
### Fixed
- Retrieving `ExtractionPipeline` no longer raises a `KeyError` if any of the piplines have a contact with missing fields.

## [7.70.1] - 2024-12-04
### Fixed
- Fix `workflows.executions.retrieve_detailed` type for `SimulationInputOverride` to allow for `None` value for `unit`.

## [7.70.0] - 2024-12-02
### Added
- Workflow support for "simulation" task type.

## [7.69.4] - 2024-12-02
### Added
- An IsNull filter has been added for use in Data Modeling.

## [7.69.3] - 2024-12-02
### Added
- API endpoints currently accepting relative time strings like `2d-ago` now support a forward-looking syntax, e.g. `2w-ahead` or `15m-ahead`.
### Fixed
- Revoking sessions through `client.iam.sessions.revoke` no longer raises an API error for very large payloads


## [7.69.2] - 2024-11-28
### Improved
- Handle conversion of instance lists like NodeList to pandas DataFrame in scenarios where: a) properties are expanded
  into columns, b) the view ID prefix has be removed and c) one or more user properties have a naming conflict with
  base properties. This no longer raises a documented error by pandas, but gives a warning instead.

## [7.69.1] - 2024-11-27
### Fixed
- Convenience methods for `TimeSeries` (defined through Data Modeling with `instance_id`) now works as
  intended: `count`, `latest` and `first`.

## [7.69.0] - 2024-11-23
### Added
- Synthetic Datapoints API has better support for `instance_id`. Previously you had to specify these directly
  in the expression(s), but now you can use the `variables` parameter to more easily substitute the time series
  identifiers directly into the expression(s).

## [7.68.0] - 2024-11-22
### Added
- New methods: `WorkflowTriggerAPI.[list, list_runs]`
- `WorkflowAPI.upsert` now supports upserting multiple.
- `WorkflowAPI.retrieve` now supports retrieving multiple.
- `WorkflowVersionAPI.upsert` now supports upserting multiple.
- `WorkflowVersionAPI.retrieve` now supports retrieving multiple.
- `WorkflowTriggerAPI.delete` now supports deleting multiple.
- Missing field `last_updated_time` for `Workflow`.
- Missing fields `last_updated_time` and `created_time` for `WorkflowVersion`.
### Deprecated
- `WorkflowTriggerAPI.get_triggers` is now deprecated in favor of `WorkflowTriggerAPI.list`
- `WorkflowTriggerAPI.get_trigger_run_history` is now deprecated in favor of `WorkflowTriggerAPI.list_runs`
### Fixed
- Listing the history of (workflow trigger) runs now work as expected for all external_ids (properly URL encoded).

## [7.67.4] - 2024-11-21
### Fixed
- Creating a `CogniteClient` no longer gives a `UserWarning` for private link projects.

## [7.67.3] - 2024-11-20
### Fixed
- Fixed wrong url paths for `client.hosted_extractors.jobs.[list_logs, list_metrics]`

## [7.67.2] - 2024-11-19
### Added
- Instance ID is now supported for DatapointsSubscriptionsAPI (`client.time_series.subscriptions`)

## [7.67.1] - 2024-11-19
### Added
- Workflow triggers support metadata field
### Fixed
- Workflow description is optional

## [7.67.0] - 2024-11-19
### Added
- Convenience method `from_alias` to the UnitsAPI (`client.units.from_alias`) to help with looking up
  units by their aliases (similarity search is supported).

## [7.66.1] - 2024-11-18
### Removed
- The Core Data Model (v1) is now considered stable and the alpha warning has been removed.
- Usage of `instance_id` in the FilesAPI is considered stable and the alpha warning has been removed.

## [7.66.0] - 2024-11-15
### Added
- User's trying to access a CDF project they do not have access to, will now be met with a more helpful
  exception: `CogniteProjectAccessError` will be raised and accessible projects on the given cluser will
  be listed, rather than just "401 - Unauthorized".

## [7.65.1] - 2024-11-14
### Added
- Workflows now support data sets

## [7.65.0] - 2024-11-13
### Added
- DatapointsAPI now support iteration like most other APIs: `for dps in client.time_series.data(...)`.
  You may control memory usage by specifying how many time series to fetch in parallel with the
  `chunk_size_time_series` parameter, and datapoints with `chunk_size_datapoints`.

## [7.64.14] - 2024-11-12
### Added
- [Feature Preview - beta] Adding data modeling triggers support for data workflows.

## [7.64.13] - 2024-11-12
### Added
- Added new `SAPWriteback` and `SAPWritebackRequests` capabilities.

## [7.64.12] - 2024-11-12
### Fixed
- `FunctionSchedulesAPI.__call__()` calls `FunctionSchedulesAPI.list()` instead of `APIClient._list_generator()`.
  (The latter relied on pagination, which was not implemented by `/schedules/list`).

## [7.64.11] - 2024-11-12
### Added
- [Feature Preview - alpha] Support for `PostgresGateway` `Tables` `client.postegres_gateway.tables`.

## [7.64.10] - 2024-11-12
### Fixed
- [Feature Preview - alpha] Updated `PostgresGateway` `Users` `client.postegres_gateway.users` to changes in the API.

## [7.64.9] - 2024-11-12
### Fixed
- Fixed an IndexError that could be raised in an edge cases where datapoints methods should return None.

## [7.64.8] - 2024-11-06
### Fixed
- Made `compression` and `encoding` of hosted extractor job formats optional to conform with the API.

## [7.64.7] - 2024-11-04
### Fixed
- Set batch size to 10 for `create` and `update` of hosted extractor jobs, destinations, sources and mappings
  to avoid hitting the API limits.

## [7.64.6] - 2024-11-02
### Added
- Data modeling filters now support the use of `NodeId` (and `EdgeId`) directly.

## [7.64.5] - 2024-11-01
### Fixed
- The `client.functions.schedules.create` method no longer mutates the input `FunctionScheduleWrite` object.

## [7.64.4] - 2024-11-01
### Fixed
- Data Workflows: apply more robust path parameter encoding.

## [7.64.3] - 2024-11-01
### Fixed
- Removed superfluous properties from authentication subclass read objects

## [7.64.2] - 2024-10-31
### Fixed
- `HostedExtractor` REST source `authentication` property updated to follow API change.

## [7.64.1] - 2024-10-30
### Fixed
- Loading `HostedExtractor` class `RestSourceWrite` no longer requires the optional `scheme` parameter.

## [7.64.0] - 2024-10-28
### Added
- New instance inspection endpoint `client.data_modeling.instances.inspect` enabling easy reverse
  lookup to find which views and containers they have data in.

## [7.63.11] - 2024-10-26
### Fixed
- The `/context/diagram/` endpoints are now retried on 5xx and 429 errors.

## [7.63.10] - 2024-10-22
### Fixed
- The Not() filter now only accepts a single filter (and no longer silently ignores the rest).
- The And(), Or() and Not() filter now requires at least one argument.

## [7.63.9] - 2024-10-21
### Added
- Filters can now be combined using `And` and `Or` by using the operators `&` and `|`.
- Filters can now be negated by using the `~` operator (instead of using the `Not` filter)

## [7.63.8] - 2024-10-21
### Fixed
- Data Workflows: workflow external ID and version are now URL encoded to allow characters like `/`  when calling `workflows.executions.run`

## [7.63.7] - 2024-10-18
### Fixed
- Calling `cognite_client.data_modeling.instances(..., chunk_size=False, include_typing=False)` no longer raises a
  `TypeError`.

## [7.63.6] - 2024-10-17
### Fixed
- Files, or other resources with geo.location data, created long ago before the current API restriction(s) were in-place
  now load as UnknownCogniteObject, rather than throwing an exception (typically `KeyError`).

## [7.63.5] - 2024-10-15
### Fixed
- Added missing parameter `notification_config` to `ExtractionPipeline`.

## [7.63.4] - 2024-10-14
### Fixed
- Using `OAuthDeviceCode.load` now includes the missing parameters `oauth_discovery_url`, `clear_cache`, and `mem_cache_only`.
- All unknown parameters to `OAuthDeviceCode.load` are now passed on as `token_custom_args`.

## [7.63.3] - 2024-10-13
### Fixed
- NodeList and EdgeList (and subclasses) now support using `.get` with an `external_id` as a shortcut over
  using `instance_id`. When the `external_id` is ambiguous (non-unique, multiple spaces), a ValueError
  is raised. Thus, using `external_id` is no longer deprecated.

## [7.63.2] - 2024-10-11
### Fixed
- Setting up interactive `OAuthInteractive` sessions no longer raises `TypeError` as the lower bound for the `msal`
  dependency has been increased to `1.31`.

## [7.63.1] - 2024-10-10
### Fixed
- [Feature Preview - alpha] Dumping `HostedExtractor` `Job` and `Source` data classes creates valid JSON/YAML
  even when unknown fields are present.

## [7.63.0] - 2024-10-10
### Removed
- Dropped support for Python 3.8 and 3.9.

## [7.62.8] - 2024-10-07
### Added
- [Feature Preview - alpha] Support for `PostgresGateway` `Users` `client.postegres_gateway.users`.

## [7.62.7] - 2024-10-07
### Fixed
- Several bugfixes for the filter `InAssetSubtree`:
  - No longer causes `CogniteAPIError` when used, by accepting a list of values rather than a single value.
  - Loading via `Filter.load` now works as expected (a regression introduced in 7.38.3).

## [7.62.6] - 2024-09-27
### Fixed
- Instances with a single property no longer fail `to_pandas()` with `TypeError`, when using `expand_properties=True`.

## [7.62.5] - 2024-09-26
### Added
- Add new `client.workflows.triggers.upsert`, this allows upserts of triggers.
### Deprecated
- Deprecate `client.workflows.triggers.create`, as its functionality is covered by the new `client.workflows.triggers.upsert`

## [7.62.4] - 2024-09-25
### Fixed
- In the CoreModel, `client.data_classes.data_modeling.cdm` the fields `isUploaded` and `uploadedTime` in
  `CogniteFile` are  now considered read-only

## [7.62.3] - 2024-09-24
### Added
- [Feature Preview - alpha] Support for `Kafka` and `Rest` sources in `client.hosted_extractors.sources`.

## [7.62.2] - 2024-09-24
### Added
- [Feature Preview - alpha] Support for `client.hosted_extractors.mappings`.

## [7.62.1] - 2024-09-23
### Changed
- Support for `OAuthDeviceCode` now supports non Entra IdPs

## [7.62.0] - 2024-09-19
### Added
- All `update` methods now accept a new parameter `mode` that controls how non-update objects should be
  interpreted. For example, should we do a partial update or a full replacement.

## [7.61.1] - 2024-09-19
### Added
- [Feature Preview - alpha] Support for `client.hosted_extractors.jobs`.

## [7.61.0] - 2024-09-18
### Changed
- TimeSeriesAPI and DatapointsAPI support for `instance_id` reaches general availability (GA).
### Added
- `instance_id` can now be used freely alongside `id` and `external_id`, and is now accepted by
  retrieve/retrieve_array/retrieve_dataframe.
- `instance_id` now works in `to_pandas` methods, with fallbacks on `external_id` and `id`.
### Fixed
- A bug caused all datapoints objects to load an empty instance_id.

## [7.60.6] - 2024-09-17
### Fixed
- Fixed bug in `replace` upsert mode which caused objects to not be cleared.

## [7.60.5] - 2024-09-17
### Changed
- Remove beta notice on the Data Workflows `WorkflowTriggerAPI`

## [7.60.4] - 2024-09-15
### Added
- Fix bug in column name remapping for `TypedInstance.to_pandas()`

## [7.60.3] - 2024-09-14
### Changed
- The Core Model and Extractor Extension (`cognite.client.data_classes.data_modeling.cdm/extractor_extension`) are
  now implemented as composition and no longer inherits from each other. This is to reflect the underlying API.

## [7.60.2] - 2024-09-14
### Added
- [Feature Preview - alpha] Support for `client.hosted_extractors.destinations`.

## [7.60.1] - 2024-09-13
### Fixed
- LocationFiltersACl.Scope.SpaceID changed to ID

## [7.60.0] - 2024-09-12
### Changed
- Some changes to the typed instances functionality in the data modeling client
  - The `TypedNode`, `TypedEdge`, etc. classes are moved from `data_classes.data_modeling.typed_instances` to `data_classes.data_modeling.instances`
  - The `properties` attribute on `TypedNode`/`TypedEdge` now return data
  - The `sources` attribute on `TypedNodeApply`/`TypedEdgeApply` now returns data

## [7.59.3] - 2024-09-12
### Fixed
- JSONDecodeError can no longer be raised in environments where simplejson is used instead of built-in json.

## [7.59.2] - 2024-09-12
### Fixed
- A bug in `client.sequences.data.retrieve_dataframe(...)` where passing a column to `column_external_ids` caused a TypeError.

## [7.59.1] - 2024-09-12
### Fixed
- Creating a function using files dated before 1980 no longer raises ValueError,
  by overriding the timestamps to 1980-01-01.

## [7.59.0] - 2024-09-12
### Added
- Added `ignore_unknown_ids` to `client.files.delete`.

## [7.58.8] - 2024-09-10
### Added
- Added missing `WorkflowTriggerCreateList` to `cognite.client.data_classes.workflows`.

## [7.58.7] - 2024-09-06
### Changed
- [Feature Preview - alpha] Updated the `Core Model` and added `ExtractorExtension` model handling of the reserved
  property names `type` and `version` (`cognite.client.data_classed.data_modeling.cdm` and
  `cognite.client.data_classed.data_modeling.extractor_extension`). Now, these properties are prefixed with
  the original view external id instead of suffixed with underscore. For example, `CogniteAsset` now has
  `asset_type` instead of `type_` attribute. This is to avoid confusion with the node type, which is
  the `type` attribute.

## [7.58.6] - 2024-09-05
### Fixed
- Data modeling convenience filter `SpaceFilter` now allows listing of global nodes by using `equals`
  (when a single space is requested (requirement)). This also affects the `space` parameter to e.g.
  `client.data_modeling.instances.list(...)`

## [7.58.5] - 2024-09-04
### Added
- Data modeling filters now support properties that are lists.
### Fixed
- Read-only properties on CogniteAssetApply (root, path and last_updated_time) are now removed.

## [7.58.4] - 2024-09-03
### Fixed
- The deserialization `datetime` properties in `TypedNode`/`TypedEdge` now correctly handles truncated milliseconds.

## [7.58.3] - 2024-09-03
### Fixed
- The parameter `query` is now optional in `client.data_modeling.instances.search(...)`.

## [7.58.2] - 2024-09-03
### Added
- [Feature Preview - alpha] Support for `client.hosted_extractors.sources`.

## [7.58.1] - 2024-09-03
### Fixed
- [Feature Preview - beta] data workflows: `workflowExecutionId` in `cognite.client.data_classes.workflows.WorkflowTriggerRun`
 can be null or missing, as according to the API spec.

## [7.58.0] - 2024-09-03
### Added
- Data Workflows: add support for `SubworkflowReferenceParameters` subworkflow task type. Allowing embedding other workflows into a workflow.

## [7.57.0] - 2024-09-03
### Added
- Add a `load` method to CogniteClient, ClientConfig, and CredenitalProvider (and all it's subclasses).
- Add `apply_settings` method to `global_config` to pass in a dict of settings

## [7.56.0] - 2024-09-02
### Added
- Support for referencing files by instance id when running diagrams.detect

## [7.55.2] - 2024-08-29
### Fixed
- Turn workflow_orchestration into data_workflows and add trigger doc, fix attribute names in data classes

## [7.55.1] - 2024-08-29
### Fixed
- Missing exports for workflow triggers

## [7.55.0] - 2024-08-27
### Added
- Support for creating a session using a one-shot token in the `client.iam.session.create` method.
- Parameter `nonce` to the `client.functions.call()` and `client.workflow.executions.run()` methods to allow passing
  a custom nonce instead of letting the SDK generate it from your current credentials.

## [7.54.19] - 2024-08-27
### Added
- [Feature Preview - beta] Support for `client.workflows.triggers`.

## [7.54.18] - 2024-08-26
### Added
- When retrieving datapoints, `instance_id` is now set on the objects (for time series created
  through Data Modelling).

## [7.54.17] - 2024-08-22
### Added
- [Feature Preview]  Added `ExtractorExtension` model of the Core Model.

## [7.54.16] - 2024-08-22
### Added
- Added new LocationFiltersAcl capability.

## [7.54.15] - 2024-08-21
### Fixed
- [Feature Preview]  Updated the Core Model to latest version.

## [7.54.14] - 2024-08-19
### Fixed
- [Feature Preview - alpha] fix `files.upload_content`, `files.upload_content_bytes` and
  `files.multipart_upload_content_session`

## [7.54.13] - 2024-08-13
### Added
- [Feature Preview - alpha] Support for `instanceId` in the `client.files.retrieve`, `client.files.retrieve_multiple`,
  `client.files.update`, `client.files.retrieve_download_urls`, `client.files.download_bytes`, `client.files.download_to_path`,
  `client.files.download`.
- [Feature Preview - alpha] Add three new methods for uploading content: `client.files.upload_content`,
  `client.files.upload_content_bytes`, `client.files.multipart_upload_content_session`.

  This is an experimental feature and may change without warning.

## [7.54.12] - 2024-08-08
### Fixed
- NodeList and EdgeList (and subclasses) now expects an instance ID, `(space, external_id)` in the `.get` method.
  Using just an `external_id` is still possible, but deprecated as it is ambiguous in the absence of the space
  identifier, and will just return the last matching instance (as previously).
- SpaceList.get now works and expects a space identifier in the `.get` method.

## [7.54.11] - 2024-07-26
### Fixed
- Creating a Group with an `UnknownAcl` supported by the API no longer raises a client-side `ValueError` after
  successfully creating the group.

## [7.54.10] - 2024-07-26
### Changed
- Added option to add last_updated_time to the index of client.raw.rows.retrieve_dataframe.

## [7.54.9] - 2024-07-22
### Changed
- [Feature Preview] Updated the Core Model to require keyword arguments for all classes and include
  docstring.

## [7.54.8] - 2024-07-22
### Added
- The method `client.functions.schedules.retrieve` now accepts the missing parameter `ignore_unknown_ids` as well
  as retrieving multiple schedules at once.
- The method `client.functions.schedules.create` now supports creating using a `FunctionScheduleWrite` object.

### Changed
- When creating a new function schedule without specifying `description`, the default value is now
  correctly set to `None` instead of `""`.

## [7.54.7] - 2024-07-22
### Fixed
- The method `client.three_d.models.update` no longer accepts `ThreeDModelWrite` as this will raise a `ValueError`.
- The method `client.three_d.models.create` now supports creating multiple models with different metdata fields
  in a single call.

## [7.54.6] - 2024-07-19
### Fixed
- In the data classe, `NodeApply` and `EdgeApply` the argument `camel_case=False` is now
  respected in `.dump()`.

## [7.54.5] - 2024-07-19
### Changed
- [Feature Preview] Updated the Core Model to the newest version released on July 12th, 2024. The
  introduction of the `Cognite` prefix for all classes.

## [7.54.4] - 2024-07-19
### Changed
- Instance classes like `Node` and `NodeList` now expand properties by default in notebook-like environments.

## [7.54.3] - 2024-07-18
### Added
- [Feature Preview] Support for `enum` as container property type in the data modeling APIs. Note that this is not
  yet supported in the API, and is an experimental feature that may change without warning.

## [7.54.2] - 2024-07-16
### Fixed
- A bug in the list method of the RelationshipsAPI that could cause a thread deadlock.

## [7.54.1] - 2024-07-15
### Fixed
- Calling `client.functions.retrieve` or `client.functions.delete` with more than 10 ids no longer
  raises a `CogniteAPIError`.
- Iterating over functions using `client.functions` or `client.functions(...)` no longer raises a `CogniteAPIError`.
### Added
- Added missing filter parameter `metadata` to `client.functions.list`.
### Changed
- When creating a new function without specifying `description` or `owner`, the default values are now
  correctly set to `None` instead of `""`.

## [7.54.0] - 2024-07-12
### Added
- In the `client.data_modeling.instances` the methods `.search`, `.retrieve`,`.list`, `.query`, and `.sync` now
  support the `include_typing` parameter. This parameter is used to include typing information in the response,
  that can be accessed via the `.typing` attribute on the result object.

## [7.53.4] - 2024-07-11
### Added
- `FilesAPI.upload_bytes` and `FilesAPI.upload` are updated to be compatible with Private Link projects.

## [7.53.3] - 2024-07-11
### Added
- [Feature Preview - alpha] Support for `instanceId` in the `client.time_series` `.retrieve`, `.retrieve_multiple`,
  and `.update` methods. This is an experimental feature and may change without warning.

## [7.53.2] - 2024-07-03
### Fixed
- If you derived from `TypedNode` or `TypedEdge`, and then derived the `load` method would not include the parent
  class properties. Same if you used multiple inheritance. This is now fixed.
### Added
- [Feature Preview - alpha] Core Model, available `cognite.client.data_classes import cdm`.

## [7.53.1] - 2024-07-02
### Fixed
- In the new `retrieve_nodes` and `retrieve_edges` methods in the `client.data_modeling.instances` module, if you
  give the identifier of a single node or edge, you will now get a single `TypedNode` or `TypedEdge` instance back.

## [7.53.0] - 2024-07-02
### Added
- New classes `TypedNode` and `TypedEdge` (in addition to `TypedNodeApply` and `TypedEdgeApply`) to be used as
  base classes for user created classes that represent nodes and edges with properties in a specific view. For example,
  is you have a view `Person` with properties `name` and `age`, you can create a class `Person` that inherits from
  `TypedNode` and add properties `name` and `age` to it. This class can then be used with the
  `client.data_modeling.instances.retrieve(..)`, `.apply(...)`, `.list(...)` and `.search(...)` methods.

## [7.52.3] - 2024-06-27
### Added
- Added `partitions` parameter to `retrieve_dataframe()` method of the `RawRowsAPI`.

## [7.52.2] - 2024-06-26
### Added
- Alpha feature: `client.time_series.data` support for `instance_id` in `insert`, `insert_multiple`,
  `delete`, and `retrieve` methods. This is an experimental feature and may change without warning.

## [7.52.1] - 2024-06-26
### Fixed
- Calling `.extend` on a `NodeListWithCursor` or `EdgeListWithCursor` no longer raises a `TypeError`.

## [7.52.0] - 2024-06-19
### Added
- Support the `immutable` flag on container/view properties

## [7.51.1] - 2024-06-18
### Added
- Added support for serializing Node/Edge properties of type `list` of `NodeId` and `DirectRelationReference`,
  `date`, `datetime` and list of `date` and `datetime` to `json` format.

## [7.51.0] - 2024-06-16
### Added
- Support for iterating over `Functions`, `FunctionSchedules`, `DatapointSubscriptions`, `Transformations`,
  `TransformationSchedules`, `TransformationNotifications`, `ExtractionPipelines`, `Workflows`, `WorkflowVersions`.

## [7.50.0] - 2024-06-14
### Changed
- DatapointsAPI support for timezones and calendar-based aggregates reaches general availability (GA).
### Deprecated
- The function `DatapointsAPI.retrieve_dataframe_in_tz` is deprecated. Use the other retrieve methods instead
  and pass in `timezone`.

## [7.49.2] - 2024-06-12
### Fixed
- Converting rows (`RowList` and `RowListWrite`) to a pandas DataFrame no longer silently drops rows that do not have
  any columnar data.

## [7.49.1] - 2024-06-11
### Fixed
- Fixes resetting dataSetId to None in a ThreeDModelUpdate.

## [7.49.0] - 2024-06-05
### Added
- `WorkfowExecutionAPI.list` now allows filtering by execution status.

## [7.48.1] - 2024-06-04
### Fixed
- A bug introduced in `7.45.0` that would short-circuit raw datapoint queries too early when a lot of time series was
  requested at the same time, and `include_outside_points=True` was used (empty cursor are to be expected).

## [7.48.0] - 2024-06-04
### Changed
- Mark Data Workflows SDK implementation as Generally Available.

## [7.47.0] - 2024-06-04
### Added
- Support for retrieving `Labels`, `client.labels.retrieve`.

## [7.46.2] - 2024-06-03
### Added
- Added option for silencing `FeaturePreviewWarnings` in the `cognite.client.global_config`.

## [7.46.1] - 2024-05-31
### Fixed
- Pyodide issue related to missing tzdata package.

## [7.46.0] - 2024-05-31
### Added
- `RawRowsAPI.insert_dataframe` now has a new `dropna` setting (defaulting to True, as this would otherwise raise later).

## [7.45.0] - 2024-05-31
### Added
- DatapointsAPI now support `timezone` and new calendar-based granularities like `month`, `quarter` and `year`.
  These API features are in beta, and the SDK implementation in alpha, meaning breaking changes can
  occur without warning. Set beta header to avoid warning. Users of `retrieve_dataframe_in_tz` should
  consider preparing to upgrade as soon as the features reach general availability (GA).

## [7.44.1] - 2024-05-29
### Added
- Missing parameter `timeout` to `client.transformations.preview`.

## [7.44.0] - 2024-05-29
### Added
- New utility function `datetime_to_ms_iso_timestamp` in `cognite.client.utils` to convert a datetime object
  to a string representing a timestamp in the format expected by the Cognite GraphQL API.

## [7.43.6] - 2024-05-27
### Improved
- JSON is no longer attempted decoded when e.g. expecting protobuf, which currently leads to a small performance
  improvement for datapoints fetching.

## [7.43.5] - 2024-05-22
### Fixed
- Transformation schemas no longer raise when loaded into its resource type.

## [7.43.4] - 2024-05-20
### Fixed
- The data modeling APIs (Views, Containers, Data Models and Spaces) limits for create, retrieve, delete,
  and list were not matching the API spec, causing the SDK to wrongly split large calls into too few requests.
  This means that the SDK will no longer raise a `CogniteAPIError` if you, for example, try to delete
  more than 100 containers in a single method call.

## [7.43.3] - 2024-05-15
### Fixed
- Identity providers that return `expires_in` as a string no longer causes `TypeError` when authenticating.

## [7.43.2] - 2024-05-10
### Fixed
- In containers, `PropertyType` `Text` required parameter `collation` is now optional when `load()`ing, matching the API spec.

## [7.43.1] - 2024-05-10
### Fixed
- `RawRowsAPI.insert()` silently ignored rows of type `RowWriteList`.

## [7.43.0] - 2024-05-09
### Added
- Added new data classes to the contextualization module to simplify configuring diagram detect options: `DiagramDetectConfig`,`ConnectionFlags`, `CustomizeFuzziness`, `DirectionWeights`.
- `DiagramsAPI.detect()` method's parameter `configuration` now also accepts `DiagramDetectConfig` instances.

## [7.42.0] - 2024-05-06
### Changed
- Breaking change: the `workflows.executions.cancel` method now only allows cancelling one execution at a time to reflect its non-atomic operation.

## [7.41.1] - 2024-05-06
### Fixed
- An edge case when a request for datapoints from several hundred time series (with specific finite limits) would return
  more datapoints than the user-specified limit.

## [7.41.0] - 2024-04-30
### Added
- Support for Status Codes in the DatapointsAPI and DatapointSubscriptionsAPI reaches General Availability (GA).
  - You can read more in the Cognite Data Fusion developer documentation: [Status Codes reference](https://developer.cognite.com/dev/concepts/reference/quality_codes/).

## [7.40.2] - 2024-04-30
### Fixed
- `InAssetSubtree` is no longer (mistakenly) accepted as a time series filter.

## [7.40.1] - 2024-04-30
### Fixed
- Deleting multiple Datapoint Subscriptions now work as expected.

## [7.40.0] - 2024-04-30
### Added
- Datapoint Subscriptions now support status codes.

## [7.39.0] - 2024-04-25
### Added
- Support for internally managed groups (inside CDF, as opposed to the external identity provider).

## [7.38.3] - 2024-04-25
### Improved
- The classes `WorkflowUpsert`, `Filter`, `Query`, `Node`, `Edge`, `Container`, `Document`, and
  `Transformation` which are used for parsing API responses were not handling adding new parameters in
  the API correctly. These are now future-proofed.

## [7.38.2] - 2024-04-24
### Added
- Added new parameter `function_external_id` to `FunctionScheduleAPI.create` as a convenience to the user. Note
  that schedules must be attached to a Function by (internal) ID, so a lookup is first done on behalf of the user.

## [7.38.1] - 2024-04-23
### Added
- Added missing `partitions` parameter to `list()` and `__call__()` methods for `FilesAPI`.

## [7.38.0] - 2024-04-22
### Added
- Support for `workflows.executions.retry`

## [7.37.4] - 2024-04-22
### Improved
- Enabled automatic retries on Data Workflows POST endpoints

## [7.37.3] - 2024-04-18
### Improved
- Minor quality of life change for comparing capabilities involving `DataModelInstancesAcl.WRITE_PROPERTIES`; any
  ACL already covered by `WRITE` will not be reported as missing.

## [7.37.2] - 2024-04-18
### Fixed
- Datapoints inserted into non-existent time series, no longer get their identifier hidden in the `failed` attribute
  on the raised `CogniteNotFoundError`. Any `successful` now also gets reported correctly.

## [7.37.1] - 2024-04-17
### Fixed
- Updating data set ID now works as expected for `ThreeDModelUpdate`.

## [7.37.0] - 2024-04-16
### Fixed
- Now handle unknown data types in DM

## [7.36.0] - 2024-04-16
### Fixed
- Now handle unknown filter types in DM
- Add support for the "invalid" filter type in DM

## [7.35.0] - 2024-04-16
### Added
- Datapoints insert methods `insert` and `insert_multiple` now support ingesting (optional) status codes.

## [7.34.0] - 2024-04-11
### Added
- Datapoints method `retrieve_latest` now supports status codes.
- Slicing or indexing a `Datapoints` or `DatapointsArray` instance, now propagates status codes (when present).

## [7.33.1] - 2024-04-10
### Fixed
- Ordering of elements from calls to `retrieve_multiple` now match the requested elements. For SDK versions between
  7.0.0 and 7.33.1, the ordering has been broken when >> 1k elements has been requested (the more requests used, the
  more likely that a chunk was out of order).

## [7.33.0] - 2024-04-08
### Added
- All datapoints retrieve methods (except `retrieve_latest`) now support status codes. Note: Support for *inserting*
  datapoints with status codes will be released shortly. There are three new arguments:
    * `include_status (bool)`: Toggle the return of status code and -symbol on/off, only valid for raw datapoints.
    * `ignore_bad_datapoints (bool)`: For raw datapoints: Whether to return those marked bad (or not).
      For aggregates: Whether the time periods of bad datapoints should affect aggregate calculations (or not).
    * `treat_uncertain_as_bad (bool)`: Toggle whether datapoints marked uncertain should be regarded as good or bad.
- The `to_pandas` method for `Datapoints`, `DatapointsList`, `DatapointsArray` and `DatapointsArrayList` now accepts
  a new parameter, `include_status (bool)`, that controls whether to include status codes & -symbols as separate columns.
- New datapoints query class, `DatapointsQuery`, to make writing custom queries easier, type-safe and more robust,
  as opposed to passing dictionaries (of settings).
### Deprecated
- Passing *custom* datapoints queries using dictionaries is deprecated and will be removed in the next major release.
  Consider refactoring already to `DatapointsQuery`. Example: `{"id": 12, "aggregates" : "min", "granularity": "6h"} ->
  DatapointsQuery(id=12, aggregates="min", granularity="6h")`.

## [7.32.8] - 2024-04-08
### Fixed
- When using TimeSeries objects without `external_id` as part of the `variables` parameter in a synthetic datapoints
  query, a `CogniteNotFoundError` would most likely be raised, due to `None` being silently cast to a string. It now
  raises a friendly `ValueError`.
- An invalid expression could be created when using multiple variables in a synthetic datapoints query. This happened
  while substituting the variables into the expression; this was done one at a time, leading to later replacements
  possibly affecting earlier ones. Now all variables are substituted at the same time/in a single call.
### Improved
- Passing sympy symbols as part of the variables mapping (in synthetic datapoints queries) is now documented properly
  and "officially supported".

## [7.32.7] - 2024-04-05
### Fixed
- Inserting sequence data using `insert_dataframe` would by default drop all rows that contained at least one missing value.
  This has now been fixed to only remove rows where all values are missing.

## [7.32.6] - 2024-04-05
### Fixed
- `AssetsAPI.create_hierarchy` now properly supports `AssetWrite`.

## [7.32.5] - 2024-04-04
### Improved
- Type validation of identifiers

## [7.32.4] - 2024-03-28
### Fixed
- Several methods for `DatapointsArray` that previously failed for string datapoints due to bad handling
  of numpy `dtype`-to-native conversion.

## [7.32.3] - 2024-03-27
### Removed
- Support for `protobuf==3.*` was dropped.

## [7.32.2] - 2024-03-26
### Added
- Missing filterable properties `unit_external_id` and `unit_quantity` to `DatapointSubscriptionProperty`.
  Note: was renamed from `DatapointSubscriptionFilterProperties`, which is now a deprecated alias.

## [7.32.1] - 2024-03-25
### Fixed
- Fix type hints for functions data classes Function/FunctionSchedule/FunctionCall

## [7.32.0] - 2024-03-25
### Changed
- Type hint for `id`, `last_updated_time`, and `create_time` attributes are no longer `Optional` on
  subclasses of `CogniteResource`. This is to reflect that these attributes are always set when the
  object is returned by the SDK.

## [7.31.0] - 2024-03-24
### Added
- Retrieve method for session, `client.iam.session.retrieve`
- The parameter `limit` to the method `client.iam.session.list`.
### Fixed
- The method `client.iam.session.revoke` is now overloaded correctly and returns a `Session` for single id
  and a `SessionList` for multiple ids.

## [7.30.1] - 2024-03-23
### Fixed
- When calling `client.sequences.data.retrieve` in a Jupyter Notebook the returning `SequenceRowsList` no longer raises
  `AttributeError: 'dict' object has no attribute '_repr_html_'` (the HTML representation of `SequenceRowsList` was failing).

## [7.30.0] - 2024-03-20
### Added
- `Properties` class, as used on e.g. `Node` and `Edge`, now renders in Jupyter Notebooks (`_repr_html_` added).

## [7.29.0] - 2024-03-20
### Added
- Direct access to the columns/data stored on raw rows have been added (alongside a `.get` method). Example usage:
  `row["my_col"]` (short-cut for: `row.columns["my_col"]`).

## [7.28.2] - 2024-03-14
### Fixed
- Retrieving more than 100 containers, views, data models, or spaces no longer raises a `CogniteAPIError`.

## [7.28.1] - 2024-03-13
### Fixed
- Fixed issue causing multipart file upload to fail when mime-type was set.

## [7.28.0] - 2024-03-13
### Added
- Added support for advanced filter query in the `list()` (and `__call__()`) method of `assets`, `events`, `sequences`,
  and `time_series` APIs. Now you are able to use advanced filter (like in `filter()`) at the same time as the simple
  filter properties, allowing for more complex requests.
- Added missing `sort` parameter to `list()` and `__call__()` methods for `AssetsAPI`.
- Added missing `sort` parameter to `list()` and `__call__()` methods for `TimeSeriesAPI`.
- Added missing `sort` and `partitions` parameters to `list()` and `__call__()` methods for `SequencesAPI`.
### Deprecated
- Added a deprecation warning on the `filter()` method of `assets`, `events`, `sequences`, and `time_series` APIs as
  its functionality is fully covered by the `list()` method.

## [7.27.2] - 2024-03-08
### Added
- Retry 429s on graphql endpoints

## [7.27.1] - 2024-03-08
### Improved
- When iterating raw rows concurrently, a max queue size for pending results have been added to keep a stable low
  bounded memory usage profile (for when the caller's code isn't processing fast enough to keep up). Worth noting
  that this has no effect on the total retrieval time.

## [7.27.0] - 2024-03-06
### Added
- Added support for multipart file uploads using the `client.files.multipart_upload_session` method.

## [7.26.2] - 2024-03-05
### Fixed
- Fixed a regression from 7.26.1 in the logic for when to refresh token.

## [7.26.1] - 2024-03-05
### Fixed
- The `CredentialProvider` class for client credentials, `OAuthClientCredentials`, was switched from using the non-standard
  field `expires_at` to `expires_in` that's part of the OAuth 2.0 standard (RFC 6749).

## [7.26.0] - 2024-02-29
### Added
- In data modeling, added support for setting floats with units in containers. In addition, added support for retrieving,
  listing, searching, aggregating, querying and syncing nodes/edges with a target unit or target unit system.

## [7.25.0] - 2024-02-29
### Added
- Support for sorting on `client.data_modeling.instances.search`

## [7.24.4] - 2024-02-28
### Fixed
- Unknown ACLs, actions or scopes no longer causes `IAMAPI.[groups.list(...), token.inspect()]` to raise.
### Added
- New action for `DataModelInstancesAcl` added: `Write_Properties`.

## [7.24.3] - 2024-02-28
### Fixed
- Fix handling of GeometryCollection objects in the Documents API.

## [7.24.2] - 2024-02-25
### Fixed
- [Pyodide/WASM only] The list method for raw rows now works for non-finite queries (got broken in `7.24.1`).

## [7.24.1] - 2024-02-25
### Fixed
- [Pyodide/WASM only] The iteration method for raw rows now yields rows _while running_ (instead of waiting for tasks to finish first).

## [7.24.0] - 2024-02-25
### Added
- New parameter for `client.raw.rows(...)`: `partitions`. This enables greater throughput thorough concurrent reads when using
  the generator method (while still keeping a low memory impact). For backwards compatibility, the default is _no concurrency_.
  When specified, can be used together with a finite limit, as opposed to most (if not all) other resources/APIs.
- New parameter for `client.raw.rows.list(...)`: `partitions`. For backwards compatibility, the default is _no concurrency_ when
  a finite `limit` is given, and _"max" concurrency_ (`partitions=max_workers`) otherwise. Partitions can be used with finite limits.
  With this change it is easy to set an appropriate level of concurrency without messing with the global client configuration.
### Changed
- Default configuration setting of `max_workers` has been changed from 10 to 5 (to match the documentation).

## [7.23.1] - 2024-02-23
### Fixed
- Add missing `partition` scope to `seismicAcl`.

## [7.23.0] - 2024-02-23
### Added
- Make properties on instances (`Node`, `Edge`) easier to work with, by implementing support for direct indexing (and a `.get` method).
  If the instances have properties from no source or multiple sources, an error is raised instead. Example usage: `instance["my_prop"]`
  (short-cut for: `instance.properties[ViewId("space", "ext.id", "version")]["my_prop"]`)

## [7.22.0] - 2024-02-21
### Added
- Data point subscriptions reaches General Availability (GA).
  - Use the new [Data point subscriptions](https://developer.cognite.com/dev/concepts/data_point_subscriptions/)
    feature to configure a subscription to listen to changes in one or more time series (in ingestion order).
    The feature is intended to be used where data points consumers need to keep up to date with
    changes to one or more time series without the need to read the entire time series again.
### Changed
- Removed the `ignore_unknown_ids` flag from `client.time_series.subscriptions.retrieve()` to stay consistent with other resource types.

## [7.21.1] - 2024-02-20
### Fixed
- Data Workflows: mark parameter `jobId` as optional in `TransformationTaskOutput`, as it may not be populated in case of a failure.

## [7.21.0] - 2024-02-20
### Added
- Parameter `sort` to `client.documents.list`.

## [7.20.1] - 2024-02-19
### Fixed
- `DMLApplyResult` no longer fails when converted to a string (representation).

## [7.20.0] - 2024-02-13
### Fixed
- internal json encoder now understands CogniteObject and CogniteFilter objects, so that they are
  correctly serialized when used in nested structures.

## [7.19.2] - 2024-02-13
### Fixed
- Addressed `FutureWarning` coming from pandas dependency (granularity to pandas frequency translation of sec/min/hour and 'year start')
- Fixed `granularity` setting in `DatapointsAPI.retrieve_dataframe_in_tz` showing up as number of hours instead of e.g. week or year.

## [7.19.1] - 2024-02-12
### Fixed
- Calls to ... are now retried automatically:
    * Functions API: `list`, `retrieve`, `retrieve_multiple`, `activate`
    * FunctionCalls API: `list`, `retrieve`
    * FunctionSchedules API: `list`, `retrieve`
    * ExtractionPipelines API: `retrieve_multiple`
    * ExtractionPipelineRuns API: `list`
    * Transformations API: `list`, `retrieve`, `retrieve_multiple`, `preview`
    * TransformationJobs API: `retrieve`, `retrieve_multiple`
    * TransformationSchedules API: `retrieve`, `retrieve_multiple`
    * Geospatial API:  `list_feature_types`, `retrieve_feature_types`, `retrieve_features`, `list_features`,
      `search_features`, `stream_features`, `aggregate_features`, `get_coordinate_reference_systems`, `get_raster`, `compute`,
    * UserProfiles API: `retrieve`, `search`
    * Documents API: `search`, `list`, `__call__`, `aggregate_count`, `aggregate_cardinality_values`, `aggregate_cardinality_properties`,
      `aggregate_unique_values`, `aggregate_unique_properties`
    * ThreeDRevisions API: `filter_nodes`

## [7.19.0] - 2024-02-12
### Added
- Helper methods to `View`, `ViewApply`, `ViewList` and `ViewApplyList` `referenced_containers` which returns the
  containers referenced by in the view(s).

## [7.18.0] - 2024-02-08
### Added
- Support for `target_unit` and `target_unit_system` in synthetic time series.

## [7.17.4] - 2024-02-07
### Added
- Allow using container property reference in `NodeResultSetExpression.through` in addition to view property reference

## [7.17.3] - 2024-02-06
### Fixed
- Creating a Cognite Function from a directory with `skip_folder_validation=False` no longer raises `ModuleNotFoundError`
  for Pyodide (WASM) users.

## [7.17.2] - 2024-02-04
### Fixed
- Uploading files now accepts Labels again as part of file metadata. This addresses a bug introduced in v7, which caused
  a `ValueError` to be raised.

## [7.17.1] - 2024-02-02
### Fixed
- An (extreme) edge case where an empty, unnecessary API request for datapoints would be sent leading to a `CogniteAPIError`.
- Certain granularity inputs (when using the `DatapointsAPI`) no longer cause a `ValueError` to be raised with confusing/wrong wording.

## [7.17.0] - 2024-02-01
### Fixed
- Calls to `AnnotationsAPI.[list|retrieve|retrieve_multiple|reverse_lookup]` are now retried automatically.
- Calls to `AnnotationsAPI.reverse_lookup` now also accept the standard values (`-1, inf`) to indicate 'no limit'.
### Improved
- Calls to `AnnotationsAPI.list` with more than 1000 `annotated_resource_ids` are now batched automatically for the user.
  Previously these would raise an API error.

## [7.16.0] - 2024-01-30
### Added
- When listing instances (and when using `search`, `aggregate` and `histogram`), a new `space` parameter has been added;
  you may pass either a single space identifier (or a list of several). Note that this is just for convenience, using
  `filter` still works (and is necessary for more complex queries).
- New convenience filter, `SpaceFilter`, makes filtering on space simpler.

## [7.15.1] - 2024-01-23
### Fixed
- When calling `to_pandas` with `expand_properties=True` on an instance or instance list with no properties, the SDK will
  no longer raise ValueError, but drop the empty properties row/column.

## [7.15.0] - 2024-01-22
### Improved
- Only run pypi version check once, despite instantiating multiple clients. And make it async too.

## [7.14.0] - 2024-01-22
### Changed
- Helper methods to get related resources on `Asset` class now accept `asset_ids` as part of keyword arguments.
### Added
- Helper methods to get related resources on `AssetList` class now accept keyword arguments that are passed on to
  the list endpoint (for server-side filtering).

## [7.13.8] - 2024-01-19
### Fixed
- `FilesAPI.upload` when using `geo_location` (serialize error).

## [7.13.7] - 2024-01-19
### Fixed
- Type hints for all `.update` and `.upsert` methods accept Write classes in addition to Read and Update classes.
- Missing overloading of the `.update` methods on `client.three_d.models.update`, `client.transformations.update`,
  `client.transformations.schedules.update`, `client.relationships.update`, and `client.data_sets.update`.

## [7.13.6] - 2024-01-18
### Added
- Helper method `as_tuple` to `NodeId` and `EdgeId`.

## [7.13.5] - 2024-01-16
### Added
- EdgeConnection, MultiEdgeConnection, MultiReverseDirectRelation and their corresponding Apply View dataclasses are now importable from `cognite.client.dataclasses.data_modeling`.

## [7.13.4] - 2024-01-13
### Fixed
- When calling `WorkflowExecution.load` not having a `schedule` would raise a `KeyError` even though it is optional. This is now fixed.
- When calling `Datapoints.load` not having a `isString` would raise a `KeyError` even though it is optional. This is now fixed.
- Most `CogniteResourceList.as_write()` would raise a `CogniteMissingClientError` when called from a class with missing cognite_client. This is now fixed.

## [7.13.3] - 2024-01-12
### Added
- `View.as_property_ref` and `Container.as_property_ref` to make it easier to create property references
  (used to only be available on `ViewId` and `ContainerId`).

## [7.13.2] - 2024-01-11
### Fixed
- When calling `ExtractionPipeline.load` not having a `schedule` would raise a `KeyError` even though it is optional. This is now fixed.

## [7.13.1] - 2024-01-10
### Improved
- Respect the `isAutoRetryable` flag on error responses from the API when retrying requests.

## [7.13.0] - 2024-01-09
### Changed
- Units on Time Series (including unit conversion) is out of beta and will no longer issue warnings on usage.

## [7.12.0] - 2024-01-09
### Added
- `DatapointsAPI.retrieve_latest` now accepts `target_unit` or `target_unit_system` parameter.
### Fixed
- `DatapointsAPI.retrieve_latest` when given `LatestDatapointQuery`(s) without a setting for `before`, now correctly use
  the (default) `before` setting as specified in the method call.

## [7.11.0] - 2024-01-09
### Added
- All Cognite resources now have write-version. For example, we have `Asset` and `AssetWrite`, `Event` and `EventWrite`, and so on.
  The new write class reflects the required/optional fields in the API, and is now recommended when creating resources. In addition,
  all read classes and list classes now have a convenience method `as_write` that returns the write class with the same data.
  For example, if you have a `assets` of type `AssetList` you can call `assets.as_write()` which will return a `AssetWriteList`,
  and thus removing all server set fields (like `created_time` and `last_updated_time`). This is useful if you want to
  compare a resource from CDF with a local configuration. In addition, this makes it easier to create a new resource
  using an existing resource as a template.
- Missing overloading of the `.create` methods on `client.iam.security_categories.create`, `client.iam.groups.create`,
  `client.labels.create`, `client.three_d.models.create`, `client.three_d.revisions.create`, `client.three_d.asset_mappings.create`,
  `client.transformations.create`, `client.transformations.schedules.create`, and `client.relationships.create`.
### Changed
- The class `DatapointSubscriptionCreate` has been renamed to `DatapointSubscriptionWrite` to be consistent with the other write classes.
  This is not a breaking change, as the old class is still available for backwards compatibility, but will be removed in the next major version.
### Fixed
- The `node.type` was not set when calling `.as_apply()` or `.as_write()` on a `Node` or `NodeList`. This is now fixed.

## [7.10.1] - 2024-01-08
### Added
- Fix retries for `POST /raw/rows`.

## [7.10.0] - 2024-01-08
### Added
- `geospatial.search_features` and `geospatial.stream_features` now accept the `allow_dimensionality_mismatch` parameter.

## [7.9.0] - 2024-01-05
### Added
- You can now enable or disable user profiles for your CDF project with `client.iam.user_profiles.[enable/disable]`.

## [7.8.10] - 2024-01-04
### Changed
- When using `OidcCredentials` to create a transformation, `cdf_project_name` is no longer optional as required
  by the API.

## [7.8.9] - 2024-01-04
### Fixed
- Pyodide-users of the SDK can now create Transformations with non-nonce credentials without a `pyodide.JsException`
  exception being raised.

## [7.8.8] - 2024-01-03
### Added
- Support for `workflows.cancel`.

## [7.8.7] - 2024-01-03
### Fixed
- Added back `InstancesApply` that was removed in 7.8.6.

## [7.8.6] - 2023-12-27
### Improved
- SDK dependency on the `sortedcontainers` package was dropped.

## [7.8.5] - 2023-12-22
### Fixed
- `DirectRelationReference` is now immutable.
- `DirectRelationReference.load` now correctly handles unknown parameters.

## [7.8.4] - 2023-12-22
### Fixed
- Listing annotations now also accepts `None` and `inf` for the `limit` parameter (to return all), matching what
  was already described in the documentation for the endpoint (for the parameter).
- Calling `to_pandas(...)` on an `DiagramDetectItem` no longer raises `KeyError`.

## [7.8.3] - 2023-12-21
### Fixed
- Revert `SingleHopConnectionDefinition` from a string to child class of `ViewProperty`.
- If a `ViewProperty` or `ViewPropertyApply` dumped before version `7.6` was dumped and loaded after `7.6`, the
  user got a `KeyError: 'container'`. The `load` methods are now backwards compatible with the old format.

## [7.8.2] - 2023-12-21
### Fixed
- Revert `SingleHopConnectionDefinitionApply` from a string to child class of `ViewPropertyApply`.

## [7.8.1] - 2023-12-21
### Fixed
- Calling `to_pandas` with `expand_aggregates=True` on an Asset with aggregated properties would yield a pandas DataFrame
  with the column name `0` instead of `"value"`.
### Improved
- Specification of aggregated properties to `AssetsAPI.[list,filter,__call__]`.

## [7.8.0] - 2023-12-21
### Added
- Instance classes `Node`, `Edge`, `NodeList` and `EdgeList` now supports a new flag `expand_properties` in their `to_pandas` method,
  that makes it much simpler to work with the fetched properties. Additionally, `remove_property_prefix` allows easy prefix
  removal (of the view ID, e.g. `space.external_id/version.my_prop` -> `my_prop`).

## [7.7.1] - 2023-12-20
### Fixed
- Missing legacy capability ACLs: `modelHostingAcl` and `genericsAcl`.
- The `IAMAPI.compare_capabilities` fails with a `AttributeError: 'UnknownAcl' object has no attribute '_capability_name'`
  if the user has an unknwon ACL. This is now fixed by skipping comparison of unknown ACLs and issuing a warning.

## [7.7.0] - 2023-12-20
### Added
- Support for `ViewProperty` types `SingleReverseDirectRelation` and `MultiReverseDirectRelation` in data modeling.

## [7.6.0] - 2023-12-13
### Added
- Support for querying data models through graphql. See `client.data_modeling.graphql.query`.

## [7.5.7] - 2023-12-12
### Fixed
- Certain combinations of `start`/`end` and `granularity` would cause `retrieve_dataframe_in_tz` to raise due to
  a bug in the calender-arithmetic (`MonthAligner`).

## [7.5.6] - 2023-12-11
### Added
- Missing legacy scopes for `Capability`: `LegacySpaceScope` and `LegacyDataModelScope`.

## [7.5.5] - 2023-12-11
### Added
- Added `poll_timeout` parameter on `time_series.subscriptions.iterate_data`. Will keep the connection open and waiting,
  until new data is available, up to `poll_timeout` seconds.

## [7.5.4] - 2023-12-06
### Changed
- The `partitions` parameter is no longer respected when using generator methods to list resources
- The `max_workers` config option has been moved from ClientConfig to the global config.

## [7.5.3] - 2023-12-06
### Added
- Support for `subworkflow` tasks in `workflows`.

## [7.5.2] - 2023-12-05
### Fixed
- The built-in `hash` function was mistakenly stored on `WorkflowDefinitionUpsert` instances after `__init__` and has been removed.

## [7.5.1] - 2023-12-01
### Changed
- Raise an exception if `ClientConfig:base_url` is set to `None` or an empty string

## [7.5.0] - 2023-11-30
### Added
- `chain_to` to `NodeResultSetExpression` and `NodeResultSetExpression`, and `direction` to `NodeResultSetExpression`.

## [7.4.2] - 2023-11-28
### Improved
- Quality of life improvement to `client.extraction_pipelines.runs.list` method. The `statuses` parameter now accepts
  a single value and the annotation is improved. The parameter `created_time` can now be given on the format `12d-ago`.

## [7.4.1] - 2023-11-28
### Fixed
- Error in validation logic when creating a `Transformation` caused many calls to `client.transformations.update` to fail.

## [7.4.0] - 2023-11-27
### Changed
- Unit Catalog API is out of beta and will no longer issue warnings on usage. Access is unchanged: `client.units`.

## [7.3.3] - 2023-11-22
### Fixed
- Added action `Delete` in `ProjectsAcl`.

## [7.3.2] - 2023-11-21
### Fixed
- `workflows.retrieve` and `workflows.versions.retrieve` returned None if the provided workflow external id contained special characters. This is now fixed.

## [7.3.1] - 2023-11-21
### Fixed
- Replaced action `Write` with `Create` in `ProjectsAcl`, as `Write` is not a valid action and `Create` is the correct one.

## [7.3.0] - 2023-11-20
### Added
- Added Scope `DataSet` for `TimeSeriesSubscriptionsAcl`.
- Added `data_set_id` to `DatapointSubscription`.

## [7.2.1] - 2023-11-17
### Fixed
- The new compare methods for capabilities in major version 7, `IAMAPI.verify_capabilities` and `IAMAPI.compare_capabilities`
  now works correctly for rawAcl with database scope ("all tables").
### Removed
- Capability scopes no longer have the `is_within` method, and capabilities no longer have `has_capability`. Use the more
  general `IAMAPI.compare_capabilities` instead.

## [7.2.0] - 2023-11-16
### Added
- The `trigger` method of the Workflow Execution API, now accepts a `client_credentials` to allow specifying specific
  credentials to run with. Previously, the current credentials set on the CogniteClient object doing the call would be used.

## [7.1.0] - 2023-11-16
### Added
- The list method for asset mappings in the 3D API now supports `intersects_bounding_box`, allowing users to only
  return asset mappings for assets whose bounding box intersects with the given bounding box.

## [7.0.3] - 2023-11-15
### Fixed
- Bug when `cognite.client.data_classes.filter` used with any `data_modeling` endpoint raised a `CogniteAPIError` for
  snake_cased properties. This is now fixed.
- When calling `client.relationships.retrieve`, `.retrieve_multiple`, or `.list` with `fetch_resources=True`, the
  `target` and `source` resources were not instantiated with a `cognite_client`. This is now fixed.

## [7.0.2] - 2023-11-15
### Fixed
- Missing Scope `DataSet` for `TemplateGroupAcl` and `TemplateInstancesAcl`.

## [7.0.1] - 2023-11-14
### Fixed
- Data modeling APIs now work in WASM-like environments missing the threading module.

## [7.0.0] - 2023-11-14
This release ensure that all CogniteResources have `.dump` and `.load` methods, and that calling these two methods
in sequence produces an equal object to the original, for example,
`my_asset == Asset.load(my_asset.dump(camel_case=True)`. In addition, this ensures that the output of all `.dump`
methods are `json` and `yaml` serializable. Additionally, the default for `camel_case` has been changed to `True`.

### Improved
- Read operations, like `retrieve_multiple` will now fast-fail. Previously, all requests would be executed
  before the error was raised, potentially fetching thousands of unneccesary resources.

### Added
- `CogniteResource.to_pandas` and `CogniteResourceList.to_pandas` now converts known timestamps to `datetime` by
  default. Can be turned off with the new parameter `convert_timestamps`. Note: To comply with older pandas v1, the
  dtype will always be `datetime64[ns]`, although in v2 this could have been `datetime64[ms]`.
- `CogniteImportError` can now be caught as `ImportError`.

### Deprecated
- The Templates API (migrate to Data Modeling).
- The `client.assets.aggregate` use `client.assets.aggregate_count` instead.
- The `client.events.aggregate` use `client.events.aggregate_count` instead.
- The `client.sequence.aggregate` use `client.sequence.aggregate_count` instead.
- The `client.time_series.aggregate` use `client.time_series.aggregate_count` instead.
- In `Transformations` attributes `has_source_oidc_credentials` and `has_destination_oidc_credentials` are deprecated,
  and replaced by properties with the same names.

### Changed
- All `.dump` methods now uses `camel_case=True` by default. This is to match the intended use case, preparing the
  object to be sent in an API request.
- `CogniteResource.to_pandas` now more closely resembles `CogniteResourceList.to_pandas` with parameters
`expand_metadata` and `metadata_prefix`, instead of accepting a sequence of column names (`expand`) to expand,
with no easy way to add a prefix. Also, it no longer expands metadata by default.
- Additionally, `Asset.to_pandas`, now accepts the parameters `expand_aggregates` and `aggregates_prefix`. Since
  the possible `aggregates` keys are known, `camel_case` will also apply to these (if expanded) as opposed to
  the metadata keys.
- More narrow exception types like `CogniteNotFoundError` and `CogniteDuplicatedError` are now raised instead of
  `CogniteAPIError` for the following methods: `DatapointsAPI.retrieve_latest`, `RawRowsAPI.list`,
  `RelationshipsAPI.list`, `SequencesDataAPI.retrieve`, `SyntheticDatapointsAPI.query`. Additionally, all calls
  using `partitions` to API methods like `list` (or the generator version) now do the same.
- The `CogniteResource._load` has been made public, i.e., it is now `CogniteResource.load`.
- The `CogniteResourceList._load` has been made public, i.e., it is now `CogniteResourceList.load`.
- All `.delete` and `.retrieve_multiple` methods now accepts an empty sequence, and will return an empty `CogniteResourceList`.
- All `assert`s meant for the SDK user, now raise appropriate errors instead (`ValueError`, `RuntimeError`...).
- `CogniteAssetHierarchyError` is no longer possible to catch as an `AssertionError`.
- Several methods in the data modelling APIs have had parameter names now correctly reflect whether they accept
  a single or multiple items (i.e. id -> ids).
- `client.data_modeling.instances.aggregate` returns `AggregatedNumberedValue | list[AggregatedNumberedValue] | InstanceAggregationResultList` depending
  on the `aggregates` and `group_by` parameters. Previously, it always returned `InstanceAggregationResultList`.
- The `Group` attribute `capabilities` is now a `Capabilities` object, instead of a `dict`.
- Support for `YAML` in all `CogniteResource.load()` and `CogniteResourceList.load()` methods.
- The `client.sequences.data` methods `.retrieve`, `.retrieve_last_row` (previously `retrieve_latest`), `.insert`  method has changed signature:
  The parameter `column_external_ids` is renamed `columns`. The old parameter `column_external_ids` is still there, but is
  deprecated. In addition, int the `.retrieve` method, the parameters `id` and `external_id` have
  been moved to the beginning of the signature. This is to better match the API and have a consistent overload
  implementation.
- The class `SequenceData` has been replaced by `SequenceRows`. The old `SequenceData` class is still available for
  backwards compatibility, but will be removed in the next major version. However, all API methods now return
  `SequenceRows` instead of `SequenceData`.
- The attribute `columns` in `Sequence` has been changed from `typing.Sequence[dict]` to `SequnceColumnList`.
- The class `SequenceRows` in `client.data_classes.transformations.common` has been renamed to `SequenceRowsDestination`.
- The `client.sequences.data.retrieve_latest` is renamed `client.sequences.data.retrieve_last_row`.
- Classes `Geometry`, `AssetAggregate`, `AggregateResultItem`, `EndTimeFilter`, `Label`, `LabelFilter`, `ExtractionPipelineContact`,
  `TimestampRange`, `AggregateResult`, `GeometryFilter`, `GeoLocation`, `RevisionCameraProperties`, `BoundingBox3D` are no longer
  `dict` but classes with attributes matching the API.
- Calling `client.iam.token.inspect()` now gives an object `TokenInspection` with attribute `capabilities` of type `ProjectCapabilityList`
  instead of `list[dict]`
- In data class `Transformation` the attribute `schedule`, `running_job`, and `last_running_job`, `external_id` and `id`
  are set to the `Transformation` `id` and `external_id` if not set. If they are set to a different value, a `ValueError` is raised

### Added
- Added `load` implementation for `VisionResource`s: `ObjectDetection`, `TextRegion`, `AssetLink`, `BoundingBox`,
  `CdfRerourceRef`, `Polygon`, `Polyline`, `VisionExtractPredictions`, `FeatureParameters`.
- Missing `dump` and `load` methods for `ClientCredentials`.
- Literal annotation for `source_type` and `target_type` in `Relationship`
- In transformations, `NonceCredentials` was missing `load` method.
- In transformations, `TransformationBlockedInfo` was missing `.dump` method
- `capabilities` in `cognite.client.data_classes` with data classes for all CDF capabilities.
- All `CogniteResource` and `CogniteResourcelist` objects have `.dump_yaml` methods, for example, `my_asset_list.dump_yaml()`.

### Removed
- Deprecated methods `aggregate_metadata_keys` and `aggregate_metadata_values` on AssetsAPI.
- Deprecated method `update_feature_types` on GeospatialAPI.
- Parameters `property` and `aggregates` for method `aggregate_unique_values` on GeospatialAPI.
- Parameter `fields` for method `aggregate_unique_values` on EventsAPI.
- Parameter `function_external_id` for method `create` on FunctionSchedulesAPI (function_id has been required
  since the deprecation of API keys).
- The `SequenceColumns` no longer set the `external_id` to `column{no}` if it is missing. It now must be set
  explicitly by the user.
- Dataclasses `ViewDirectRelation` and `ContainerDirectRelation` are replaced by `DirectRelation`.
- Dataclasses `MappedPropertyDefinition` and `MappedApplyPropertyDefinition` are replaced by `MappedProperty` and `MappedPropertyApply`.
- Dataclasses `RequiresConstraintDefinition` and `UniquenessConstraintDefinition` are replaced by `RequiresConstraint` and `UniquenessConstraint`.
- In data class `Transformation` attributes `has_source_oidc_credentials` and `has_destination_oidc_credentials` are replaced by properties.

### Fixed
- Passing `limit=0` no longer returns `DEFAULT_LIMIT_READ` (25) resources, but raises a `ValueError`.
- `Asset.dump()` was not dumping attributes `geo_location` and `aggregates` to `json` serializable data structures.
- In data modeling, `NodeOrEdgeData.load` method was not loading the `source` attribute to `ContainerId` or `ViewId`. This is now fixed.
- In data modeling, the attribute `property` used in `Node` and `Edge` was not `yaml` serializable.
- In `DatapointsArray`, `load` method was not compatible with `.dump` method.
- In extraction pipelines, `ExtractionPipelineContact.dump` was not `yaml` serializable
- `ExtractionPipeline.dump` attribute `contacts` was not `json` serializable.
- `FileMetadata.dump` attributes `labels` and `geo_location` was not `json` serializable.
- In filtering, filter `ContainsAll` was missing in `Filter.load` method.
- Annotation for `cpu` and `memory` in `Function`.
- `GeospatialComputedResponse.dump` attribute `items` was not `yaml` serializable
- `Relationship.dump` was not `json` serializable.
- `Geometry.dump` was not `json` serializable.
- In templates, `GraphQlResponse.dump` was not `json` serializable, and `GraphQlResponse.dump` failed to load
  `errors` `GraphQlError`.
- `ThreeDModelRevision` attribute `camera` was not dumped as `yaml` serializable and
  not loaded as `RevisionCameraProperties`.
- `ThreeDNode` attribute `bounding_box` was not dumped as `yaml` serializable and
  not loaded as `BoundingBox3D`.
- `Transformation` attributes `source_nonce`, `source_oidc_credential`, `destination_nonce`,
  and `destination_oidc_credentials` were not dumped as `json` serializable and `loaded` with
  the appropriate data structure. In addition, `TransformationBlockedInfo` and `TransformationJob`
  were not dumped as `json` serializable.
- `TransformationPreviewResult` was not dumping attribute `schema` as `yaml` serializable, and the
  `load` and `dump` methods were not compatible.
- In transformations, `TransformationJob.dump` was not `json` serializable, and attributes
  `destination` and `status` were not loaded into appropriate data structures.
- In transformations, `TransformationSchemaMapType.dump` was not `json` serializable.
- In `annotation_types_images`, implemented `.load` for `KeypointCollection` and `KeypointCollectionWithObjectDetection`.
- Bug when dumping `documents.SourceFile.dump(camel_case=True)`.
- Bug in `WorkflowExecution.dump`
- Bug in `PropertyType.load`

## [6.39.6] - 2023-11-13
## Fixed
- HTTP status code retry strategy for RAW and labels. `/rows/insert` and `/rows/delete` will now
  be retried for all status codes in `config.status_forcelist` (default 429, 502, 503, 504), while
  `/dbs/{db}` and `/tables/{table}` will now only be retried for 429s and connection errors as those
  endpoints are not idempotent.
- Also, `labels/list` will now also be retried.

## [6.39.5] - 2023-11-12
## Fixed
- The `.apply()` methods of `MappedProperty` now has the missing property `source`.

## [6.39.4] - 2023-11-09
## Fixed
- Fetching datapoints from dense time series using a `targetUnit` or a target `targetUnitSystem` could result
  in some batches not being converted to the new unit.

## [6.39.3] - 2023-11-08
## Fixed
- The newly introduced parameter `connectionType` was assumed to be required from the API. This is not the case.

## [6.39.2] - 2023-11-08
## Fixed
- When listing `client.data_modeling.views` the SDK raises a `TypeError`. This is now fixed.

## [6.39.1] - 2023-11-01
## Fixed
- When creating transformations using backup auth. flow (aka a session could not be created for any reason),
  the scopes for the credentials would not be passed correctly (bug introduced in 6.25.1).

## [6.39.0] - 2023-11-01
## Added
- Support for `concurrencyPolicy` property in Workflows `TransformationsWorker`.

## [6.38.1] - 2023-10-31
### Fixed
- `onFailure` property in Workflows was expected as mandatory and was raising KeyError if it was not returned by the API.
  The SDK now assumes the field to be optional and loads it as None instead of raising an error.

## [6.38.0] - 2023-10-30
### Added
- Support `onFailure` property in Workflows, allowing marking Tasks as optional in a Workflow.

## [6.37.0] - 2023-10-27
### Added
- Support for `type` property in `NodeApply` and `Node`.

## [6.36.0] - 2023-10-25
### Added
- Support for listing members of Data Point Subscription, `client.time_series.subscriptions.list_member_time_series()`. Note this is an experimental feature.

## [6.35.0] - 2023-10-25
### Added
- Support for `through` on node result set expressions.

### Fixed
- `unit` on properties in data modeling. This was typed as a string, but it is in fact a direct relation.

## [6.34.2] - 2023-10-23
### Fixed
- Loading a `ContainerApply` from source failed with `KeyError` if `nullable`, `autoIncrement`, or `cursorable` were not set
  in the `ContainerProperty` and `BTreeIndex` classes even though they are optional. This is now fixed.

## [6.34.1] - 2023-10-23
### Added
- Support for setting `data_set_id` and `metadata` in `ThreeDModelsAPI.create`.
- Support for updating `data_set_id` in `ThreeDModelsAPI.update`.

## [6.34.0] - 2023-10-20
### Fixed
- `PropertyType`s no longer fail on instantiation, but warn on missing SDK support for the new property(-ies).

### Added
- `PropertyType`s `Float32`, `Float64`, `Int32`, `Int64` now support `unit`.

## [6.33.3] - 2023-10-18
### Added
- `functions.create()` now accepts a `data_set_id` parameter. Note: This is not for the Cognite function, but for the zipfile containing
  the source code files that is uploaded on the user's behalf (from which the function is then created). Specifying a data set may
  help resolve the error 'Resource not found' (403) that happens when a user is not allowed to create files outside a data set.

## [6.33.2] - 2023-10-16
### Fixed
- When fetching datapoints from "a few time series" (implementation detail), all missing, non-ignorable time series
  are now raised together in a `CogniteNotFoundError` rather than only the first encountered.

### Improved
- Datapoints fetching has a lower peak memory consumption when fetching from multiple time series simultaneously.

## [6.33.1] - 2023-10-14
### Fixed
- `Function.list_schedules()` would return schedules unrelated to the function if the function did not have an external id.

## [6.33.0] - 2023-10-13
### Added
- Support for providing `DirectRelationReference` and `NodeId` as direct relation values when
ingesting node and edge data.

## [6.32.4] - 2023-10-12
### Fixed
- Filters using e.g. metadata keys no longer dumps the key in camel case.

## [6.32.3] - 2023-10-12
### Added
- Ability to toggle the SDK debug logging on/off by setting `config.debug` property on a CogniteClient to True (enable) or False (disable).

## [6.32.2] - 2023-10-10
### Added
- The credentials class used in TransformationsAPI, `OidcCredentials`, now also accepts `scopes` as a list of strings
  (used to be comma separated string only).

## [6.32.1] - 2023-10-10
### Added
- Missing `unit_external_id` and `unit_quantity` fields on `TimeSeriesProperty`.

## [6.32.0] - 2023-10-09
### Fixed
- Ref to openapi doc in Vision extract docstring
- Parameters to Vision models can be given as Python dict (updated doc accordingly).
- Don't throw exception when trying to save empty list of vision extract predictions as annotations. This is to avoid having to wrap this method in try-except for every invocation of the method.

### Added
- Support for new computer vision models in Vision extract service: digital gauge reader, dial gauge reader, level gauge reader and valve state detection.

## [6.31.0] - 2023-10-09
### Added
Support for setting and fetching TimeSeries and Datapoints with "real" units (`unit_external_id`).
- TimeSeries has a new field `unit_external_id`, which can be set when creating or updating it. This ID must refer to a
  valid unit in the UnitCatalog, see `client.units.list` for reference.
- If the `unit_external_id` is set for a TimeSeries, then you may retrieve datapoints from that time series in any compatible
  units. You do this by specifying the `target_unit` (or `target_unit_system`) in a call to any of the datapoints `retrieve`
  methods, `retrieve`, `retrieve_arrays`, `retrieve_dataframe`, or `retrieve_dataframe_in_tz`.

## [6.30.2] - 2023-10-09
### Fixed
- Serialization of `Transformation` or `TransformationList` no longer fails in `json.dumps` due to unhandled composite objects.

## [6.30.1] - 2023-10-06
### Added
- Support for metadata on Workflow executions. Set custom metadata when triggering a workflow (`workflows.executions.trigger()`). The metadata is included in results from `workflows.executions.list()` and `workflows.executions.retrieve_detailed()`.

## [6.30.0] - 2023-10-06
### Added
- Support for the UnitCatalog with the implementation `client.units`.

## [6.29.2] - 2023-10-04
### Fixed
- Calling some of the methods `assets.filter()`, `events.filter()`, `sequences.filter()`, `time_series.filter()` without a `sort` parameter could cause a `CogniteAPIError` with a 400 code. This is now fixed.

## [6.29.1] - 2023-10-04
### Added
- Convenience method `to_text` on the `FunctionCallLog` class which simplifies printing out function call logs.

## [6.29.0] - 2023-10-04
### Added
- Added parameter `resolve_duplicate_file_names` to `client.files.download`.
  This will keep all the files when downloading to local machine, even if they have the same name.

## [6.28.5] - 2023-10-03
### Fixed
- Bugfix for serialization of Workflows' `DynamicTasksParameters` during `workflows.versions.upsert` and `workflows.execution.retrieve_detailed`

## [6.28.4] - 2023-10-03
### Fixed
- Overload data_set/create for improved type safety

## [6.28.3] - 2023-10-03
### Fixed
- When uploading files as strings using `client.files.upload_bytes` the wrong encoding is used on Windows, which is causing
  part of the content to be lost when uploading. This is now fixed.

## [6.28.2] - 2023-10-02
### Fixed
- When cache lookup did not yield a token for `CredentialProvider`s like `OAuthDeviceCode` or `OAuthInteractive`, a
  `TypeError` could be raised instead of initiating their authentication flow.

## [6.28.1] - 2023-09-30
### Improved
- Warning when using alpha/beta features.

## [6.28.0] - 2023-09-26
### Added
- Support for the WorkflowOrchestrationAPI with the implementation `client.workflows`.

## [6.27.0] - 2023-09-24
### Changed
- Reduce concurrency in data modeling client to 1

## [6.26.0] - 2023-09-22
### Added
- Support `partition` and `cursor` parameters on `time_series.subscriptions.iterate_data`
- Include the `cursor` attribute on `DatapointSubscriptionBatch`, which is yielded in every iteration
of `time_series.subscriptions.iterate_data`.

## [6.25.3] - 2023-09-19
### Added
- Support for setting and retrieving `data_set_id` in data class `client.data_classes.ThreeDModel`.

## [6.25.2] - 2023-09-17
### Fixed
- Using the `HasData` filter would raise an API error in CDF.

## [6.25.1] - 2023-09-15
### Fixed
- Using nonce credentials now works as expected for `transformations.[create, update]`. Previously, the attempt to create
  a session would always fail, leading to nonce credentials never being used (full credentials were passed to- and
  stored in the transformations backend service).
- Additionally, the automatic creation of a session no longer fails silently when an `CogniteAuthError` is encountered
  (which happens when the credentials are invalid).
- While processing source- and destination credentials in `client.transformations.[create, update]`, an `AttributeError`
  can no longer be raised (by not specifying project).
### Added
- `TransformationList` now correctly inherits the two (missing) helper methods `as_ids()` and `as_external_ids()`.

## [6.25.0] - 2023-09-14
### Added
- Support for `ignore_unknown_ids` in `client.functions.retrieve_multiple` method.

## [6.24.1] - 2023-09-13
### Fixed
- Bugfix for `AssetsAPI.create_hierarchy` when running in upsert mode: It could skip certain updates above
  the single-request create limit (currently 1000 assets).

## [6.24.0] - 2023-09-12
### Fixed
- Bugfix for `FilesAPI.upload` and `FilesAPI.upload_bytes` not raising an error on file contents upload failure. Now `CogniteFileUploadError` is raised based on upload response.

## [6.23.0] - 2023-09-08
### Added
- Supporting for deleting constraints and indexes on containers.

### Changed
- The abstract class `Index` can no longer be instantiated. Use BTreeIndex or InvertedIndex instead.

## [6.22.0] - 2023-09-08
### Added
- `client.data_modeling.instances.subscribe` which lets you subscribe to a given
data modeling query and receive updates through a provided callback.
- Example on how to use the subscribe method to sync nodes to a local sqlite db.

## [6.21.1] - 2023-09-07
### Fixed
- Concurrent usage of the `CogniteClient` could result in API calls being made with the wrong value for `api_subversion`.

## [6.21.0] - 2023-09-06
### Added
- Supporting pattern mode and extra configuration for diagram detect in beta.

## [6.20.0] - 2023-09-05
### Fixed
- When creating functions with `client.functions.create` using the `folder` argument, a trial-import is executed as part of
  the verification process. This could leave leftover modules still in scope, possibly affecting subsequent calls. This is
  now done in a separate process to guarantee it has no side-effects on the main process.
- For pyodide/WASM users, a backup implementation is used, with an improved cleanup procedure.

### Added
- The import-check in `client.functions.create` (when `folder` is used) can now be disabled by passing
  `skip_folder_validation=True`. Basic validation is still done, now additionally by parsing the AST.

## [6.19.0] - 2023-09-04
## Added
- Now possible to retrieve and update translation and scale of 3D model revisions.

## [6.18.0] - 2023-09-04
### Added
- Added parameter `keep_directory_structure` to `client.files.download` to allow downloading files to a folder structure matching the one in CDF.

### Improved
- Using `client.files.download` will still skip files with the same name when writing to disk, but now a `UserWarning` is raised, specifying which files are affected.

## [6.17.0] - 2023-09-01
### Added
- Support for the UserProfilesAPI with the implementation `client.iam.user_profiles`.

## [6.16.0] - 2023-09-01
### Added
- Support for `ignore_unknown_ids` in `client.relationships.retrieve_multiple` method.

## [6.15.3] - 2023-08-30
### Fixed
- Uploading files using `client.files.upload` now works when running with `pyodide`.

## [6.15.2] - 2023-08-29
### Improved
- Improved error message for `CogniteMissingClientError`. Now includes the type of object missing the `CogniteClient` reference.

## [6.15.1] - 2023-08-29
### Fixed
- Bugfix for `InstanceSort._load` that always raised `TypeError` (now public, `.load`). Also, indirect fix for `Select.load` for non-empty `sort`.

## [6.15.0] - 2023-08-23
### Added
- Support for the DocumentsAPI with the implementation `client.documents`.
- Support for advanced filtering for `Events`, `TimeSeries`, `Assets` and `Sequences`. This is available through the
  `.filter()` method, for example, `client.events.filter`.
- Extended aggregation support for `Events`, `TimeSeries`, `Assets` and `Sequences`. This is available through the five
  methods `.aggregate_count(...)`, `aggregate_cardinality_values(...)`, `aggregate_cardinality_properties(...)`,
  `.aggregate_unique_values(...)`, and `.aggregate_unique_properties(...)`. For example,
  `client.assets.aggregate_count(...)`.
- Added helper methods `as_external_ids` and `as_ids` for `EventList`, `TimeSeriesList`, `AssetList`, `SequenceList`,
  `FileMetaDataList`, `FunctionList`, `ExtractionPipelineList`, and `DataSetList`.

### Deprecated
- Added `DeprecationWarning` to methods `client.assets.aggregate_metadata_keys` and
  `client.assets.aggregate_metadata_values`. The use parameter the `fields` in
  `client.events.aggregate_unique_values` will also lead to a deprecation warning. The reason is that the endpoints
  these methods are using have been deprecated in the CDF API.

## [6.14.2] - 2023-08-22
### Fixed
- All data modeling endpoints will now be retried. This was not the case for POST endpoints.

## [6.14.1] - 2023-08-19
### Fixed
- Passing `sources` as a tuple no longer raises `ValueError` in `InstancesAPI.retrieve`.

## [6.14.0] - 2023-08-14
### Changed
- Don't terminate client.time_series.subscriptions.iterate_data() when `has_next=false` as more data
may be returned in the future. Instead we return the `has_next` field in the batch, and let the user
decide whether to terminate iteration. This is a breaking change, but this particular API is still
in beta and thus we reserve the right to break it without bumping the major version.

## [6.13.3] - 2023-08-14
### Fixed
- Fixed bug in `ViewApply.properties` had type hint `ConnectionDefinition` instead of `ConnectionDefinitionApply`.
- Fixed bug in `dump` methods of `ViewApply.properties` causing the return code `400` with message
  `Request had 1 constraint violations. Please fix the request and try again. [type must not be null]` to be returned
  from the CDF API.

## [6.13.2] - 2023-08-11
### Fixed
- Fixed bug in `Index.load` that would raise `TypeError` when trying to load `indexes`, when an unexpected field was
  encountered (e.g. during a call to `client.data_modeling.container.list`).

## [6.13.1] - 2023-08-09
### Fixed
- Fixed bug when calling a `retrieve`, `list`, or `create` in `client.data_modeling.container` raised a `TypeError`.
  This is caused by additions of fields to the API, this is now fixed by ignoring unknown fields.

## [6.13.0] - 2023-08-07
### Fixed
- Fixed a bug raising a `KeyError` when calling `client.data_modeling.graphql.apply_dml` with an invalid `DataModelingId`.
- Fixed a bug raising `AttributeError` in `SpaceList.to_space_apply_list`, `DataModelList.to_data_model_apply_list`,
  `ViewList.to_view_apply`. These methods have also been renamed to `.as_apply` for consistency
  with the other data modeling resources.

### Removed
- The method `.as_apply` from `ContainerApplyList` as this method should be on the `ContainerList` instead.

### Added
- Missing `as_ids()` for `DataModelApplyList`, `ContainerList`, `ContainerApplyList`, `SpaceApplyList`, `SpaceList`,
  `ViewApplyList`, `ViewList`.
- Added helper method `.as_id` to `DMLApplyResult`.
- Added helper method `.latest_version` to `DataModelList`.
- Added helper method `.as_apply` to `ContainerList`.
- Added container classes `NodeApplyList`, `EdgeApplyList`, and `InstancesApply`.

## [6.12.2] - 2023-08-04
### Fixed
- Certain errors that were previously silently ignored in calls to `client.data_modeling.graphql.apply_dml` are now properly raised (used to fail as the API error was passed nested inside the API response).

## [6.12.1] - 2023-08-03
### Fixed
- Changed the structure of the GraphQL query used when updating DML models through `client.data_modeling.graphql.apply_dml` to properly handle (i.e. escape) all valid symbols/characters.

## [6.12.0] - 2023-07-26
### Added
- Added option `expand_metadata` to `.to_pandas()` method for list resource types which converts the metadata (if any) into separate columns in the returned dataframe. Also added `metadata_prefix` to control the naming of these columns (default is "metadata.").

## [6.11.1] - 2023-07-19
### Changed
- Return type `SubscriptionTimeSeriesUpdate` in `client.time_series.subscriptions.iterate_data` is now required and not optional.

## [6.11.0] - 2023-07-19
### Added
- Support for Data Point Subscription, `client.time_series.subscriptions`. Note this is an experimental feature.


## [6.10.0] - 2023-07-19
### Added
- Upsert method for `assets`, `events`, `timeseries`, `sequences`, and `relationships`.
- Added `ignore_unknown_ids` flag to `client.sequences.delete`

## [6.9.0] - 2023-07-19
### Added
- Basic runtime validation of ClientConfig.project

## [6.8.7] - 2023-07-18
### Fixed
- Dumping of `Relationship` with `labels` is not `yaml` serializable. This is now fixed.

## [6.8.6] - 2023-07-18
### Fixed
- Include `version` in __repr__ for View and DataModel

## [6.8.5] - 2023-07-18
### Fixed
- Change all implicit Optional types to explicit Optional types.

## [6.8.4] - 2023-07-12
### Fixed
- `max_worker` limit match backend for `client.data_modeling`.

## [6.8.3] - 2023-07-12
### Fixed
- `last_updated_time` and `created_time` are no longer optional on InstanceApplyResult

## [6.8.2] - 2023-07-12
### Fixed
- The `.dump()` method for `InstanceAggregationResult` caused an `AttributeError` when called.

## [6.8.1] - 2023-07-08
### Changed
- The `AssetHierarchy` class would consider assets linking their parent by ID only as orphans, contradicting the
  docstring stating "All assets linking a parent by ID are assumed valid". This is now true (they are no longer
  considered orphans).

## [6.8.0] - 2023-07-07
### Added
- Support for annotations reverse lookup.

## [6.7.1] - 2023-07-07
### Fixed
- Needless function "as_id" on View as it was already inherited
### Added
- Flag "all_versions" on data_modeling.data_models.retrieve() to retrieve all versions of a data model or only the latest one
- Extra documentation on how to delete edges and nodes.
- Support for using full Node and Edge objects when deleting instances.

## [6.7.0] - 2023-07-07
### Added
- Support for applying graphql dml using `client.data_modeling.graphql.apply_dml()`.

## [6.6.1] - 2023-07-07
### Improved
- Added convenience function to instantiate a `CogniteClient.default(...)` to save the users from typing the
  default URLs.

## [6.6.0] - 2023-07-06
### Fixed
- Support for query and sync endpoints across instances in the Data Modeling API with the implementation
  `client.data_modeling.instances`, the methods `query` and `sync`.

## [6.5.8] - 2023-06-30
### Fixed
- Serialization of `DataModel`. The bug caused `DataModel.load(data_model.dump(camel_case=True))` to fail with
  a `TypeError`. This is now fixed.

## [6.5.7] - 2023-06-29
### Fixed
- A bug caused by use of snake case in field types causing `NodeApply.dump(camel_case=True)`
  trigger a 400 response from the API.

## [6.5.6] - 2023-06-29
### Fixed
- A bug causing `ClientConfig(debug=True)` to raise an AttributeError

## [6.5.5] - 2023-06-28
### Fixed
- A bug where we would raise the wrong exception when errors on occurred on `data_modeling.spaces.delete`
- A bug causing inconsistent MRO in DataModelList

## [6.5.4] - 2023-06-28
### Added
- Missing query parameters:
     * `inline_views` in `data_modeling.data_models.retrieve()`.
     * `include_global` in `data_modeling.spaces.list()`.
     * `include_inherited_properties` in `data_modeling.views.retrieve()`.

## [6.5.3] - 2023-06-28
### Fixed
- Only validate `space` and `external_id` for `data_modeling` write classes.


## [6.5.2] - 2023-06-27
### Fixed
- Added missing `metadata` attribute to `iam.Group`

## [6.5.1] - 2023-06-27
### Fixed
- Fix typehints on `data_modeling.instances.aggregate()` to not allow Histogram aggregate.
- Moved `ViewDirectRelation.source` property to `MappedProperty.source` where it belongs.

## [6.5.0] - 2023-06-27
### Added
- Support for searching and aggregating across instances in the Data Modeling API with the implementation
  `client.data_modeling.instances`, the methods `search`, `histogram` and `aggregate`.

## [6.4.8] - 2023-06-23
### Fixed
- Handling non 200 responses in `data_modeling.spaces.apply`, `data_modeling.data_models.apply`,
  `data_modeling.views.apply` and `data_modeling.containers.apply`

## [6.4.7] - 2023-06-22
### Fixed
- Consistently return the correct id types in data modeling resource clients

## [6.4.6] - 2023-06-22
### Fixed
- Don't swallow keyword args on Apply classes in Data Modeling client

## [6.4.5] - 2023-06-21
### Added
- Included tuple-notation when retrieving or listing data model instances

### Improved
- Fixed docstring for retrieving data model instances and extended the examples.

## [6.4.4] - 2023-06-21
Some breaking changes to the datamodeling client. We don't expect any more breaking changes,
but we accept the cost of breaking a few consumers now early on the really nail the user experience.
### Added
- ViewId:as_property_ref and ContainerId:as_property_ref to make it easier to create property references.

### Changed
- Renamed ViewCore:as_reference and ContainerCore:as_reference to :as_id() for consistency with other resources.
- Change Instance:properties to be a `MutableMapping[ViewIdentifier, MutableMapping[PropertyIdentifier, PropertyValue]]`, in order to make it easier to consume
- Make VersionedDataModelingId:load accept `tuple[str, str]`
- Rename ConstraintIdentifier to Constraint - it was not an id but the definition itself
- Rename IndexIdentifier to Index - it was not an id but the definition itself
- Rename ContainerPropertyIdentifier to ContainerProperty - it was not an id but the definition itself

### Removed
- Redundant EdgeApply:create method. It simply mirrored the EdgeApply constructor.


## [6.4.3] - 2023-06-15
### Added
- Accept direct relation values as tuples in `EdgeApply`

## [6.4.2] - 2023-06-15
### Changed
- When providing ids as tuples in `instances.retrieve` and `instances.delete` you should not
have to specify the instance type in each tuple

### Fixed
- Bug where edges and nodes would get mixed up on `instances.retrieve`

## [6.4.1] - 2023-06-14
### Fixed
- Add the missing page_count field for diagram detect items.

## [6.4.0] - 2023-06-12
### Added
- Partial support for the instance resource in the Data Modeling API with the implementation
  `client.data_modeling.instances`, the endpoints `list`, `delete`, `retrieve`, and `apply`

## [6.3.2] - 2023-06-08
### Fixed
- Requests being retried around a token refresh cycle, no longer risk getting stuck with an outdated token.

### Added
- `CredentialProviders` subclassing `_OAuthCredentialProviderWithTokenRefresh`, now accepts a new parameter, `token_expiry_leeway_seconds`, controlling how early a token refresh request should be initiated (before it expires).

### Changed
- `CredentialProviders` subclassing `_OAuthCredentialProviderWithTokenRefresh` now uses a safer default of 15 seconds (up from 3 sec) to control how early a token refresh request should be initiated (before it expires).

## [6.3.1] - 2023-06-07
### Fixed
- Signature of `client.data_modeling.views.retrieve` and `client.data_modeling.data_models.retrieve` to always return a list.

## [6.3.0] - 2023-06-07
### Added
- Support for the container resource in the Data Modeling API with the implementation `client.data_modeling.containers`.
- Support for the view resource in the Data Modeling API with the implementation `client.data_modeling.views`.
- Support for the data models resource in the Data Modeling API with the implementation `client.data_modeling.data_models`.

### Removed
- Removed `retrieve_multiple` from the `SpacesAPI` to have a consistent API with the `views`, `containers`, and `data_models`.

## [6.2.2] - 2023-06-05
### Fixed
- Creating function schedules with current user credentials now works (used to fail at runtime with "Could not fetch a valid token (...)" because a session was never created.)

## [6.2.1] - 2023-05-26
### Added
- Data model centric support in transformation

## [6.2.0] - 2023-05-25
### Added
- Support for the spaces resource in the Data Modeling API with the implementation `client.data_modeling.spaces`.

### Improved
- Reorganized documentation to match API documentation.

## [6.1.10] - 2023-05-22
### Fixed
- Data modelling is now GA. Renaming instance_nodes -> nodes and instance_edges -> edges to make the naming in SDK consistent with Transformation API and CLI

## [6.1.9] - 2023-05-16
### Fixed
- Fixed a rare issue with datapoints fetching that could raise `AttributeError` when running with `pyodide`.

## [6.1.8] - 2023-05-12
### Fixed
- ExtractionPipelinesRun:dump method will not throw an error when camel_case=True anymore

## [6.1.7] - 2023-05-11
### Removed
- Removed DMS v2 destination in transformations

## [6.1.6] - 2023-05-11
### Fixed
- `FunctionsAPI.create` now work in Wasm-like Python runtimes such as `pyodide`.

## [6.1.5] - 2023-05-10
### Fixed
- When creating a transformation with a different source- and destination CDF project, the project setting is no longer overridden by the setting in the `CogniteClient` configuration allowing the user to read from the specified source project and write to the specified and potentially different destination project.

## [6.1.4] - 2023-05-08
### Fixed
- Pickling a `CogniteClient` instance with certain `CredentialProvider`s no longer causes a `TypeError: cannot pickle ...` to be raised.

## [6.1.3] - 2023-05-08
### Added
- Add the license of the package in poetry build.

## [6.1.2] - 2023-05-04
### Improved
- The SDK has received several minor bugfixes to be more user-friendly on Windows.

### Fixed
- The utility function `cognite.client.utils.datetime_to_ms` now raises an understandable `ValueError` when unable to convert pre-epoch datetimes.
- Several functions reading and writing to disk now explicitly use UTF-8 encoding

## [6.1.1] - 2023-05-02
### Fixed
- `AttributeError` when passing `pandas.Timestamp`s with different timezones (*of which one was UTC*) to `DatapointsAPI.retrieve_dataframe_in_tz`.
- A `ValueError` is no longer raised when passing `pandas.Timestamp`s in the same timezone, but with different underlying implementations (e.g. `datetime.timezone.utc` / `pytz.UTC` / `ZoneInfo("UTC")`) to `DatapointsAPI.retrieve_dataframe_in_tz`.

## [6.1.0] - 2023-04-28
### Added
- Support for giving `start` and `end` arguments as `pandas.Timestamp` in `DatapointsAPI.retrieve_dataframe_in_tz`.

### Improved
- Type hints for the `DatapointsAPI` methods.

## [6.0.2] - 2023-04-27
### Fixed
- Fixed a bug in `DatapointsAPI.retrieve_dataframe_in_tz` that could raise `AmbiguousTimeError` when subdividing the user-specified time range into UTC intervals (with fixed offset).

## [6.0.1] - 2023-04-20
### Fixed
- Fixed a bug that would cause `DatapointsAPI.retrieve_dataframe_in_tz` to raise an `IndexError` if there were only empty time series in the response.

## [6.0.0] - 2023-04-19
### Removed
- Removed support for legacy auth (API keys, service accounts, login.status)
- Removed the deprecated `extractionPipeline` argument to `client.extraction_pipelines.create`. Only `extraction_pipeline` is accepted now.
- Removed the deprecated `client.datapoints` accessor attribute. The datapoints API can only be accessed through `client.time_series.data` now.
- Removed the deprecated `client.extraction_pipeline_runs` accessor attribute. The extraction pipeline run API can only be accessed through `client.extraction_pipelines.runs` now.
- Removed the deprecated `external_id` attribute on `ExtractionPipelineRun`. This has been replaced with `extpipe_external_id`.

## [5.12.0] - 2023-04-18
### Changed
- Enforce that types are explicitly exported in order to make very strict type checkers happy.

## [5.11.1] - 2023-04-17
### Fixed
- List (and `__call__`) methods for assets, events, files, labels, relationships, sequences and time series now raise if given bad input for `data_set_ids`, `data_set_external_ids`, `asset_subtree_ids` and `asset_subtree_external_ids` instead of ignoring/returning everything.

### Improved
- The listed parameters above have silently accepted non-list input, i.e. single `int` (for `ids`) or single `str` (for `external_ids`). Function signatures and docstrings have now been updated to reflect this "hidden functionality".

## [5.11.0] - 2023-04-17
### Added
- The `DatapointsAPI` now supports time zones with the addition of a new method, `retrieve_dataframe_in_tz`. It does not support individual customization of query parameters (for good reasons, e.g. a DataFrame has a single index).
- Asking for datapoints in a specific time zone, e.g. `America/New_York` or `Europe/London` is now easily accomplished: the user can just pass in their `datetimes` localized to their time zone directly.
- Queries for aggregate datapoints are also supported, with the key feature being automatic handling of daylight savings time (DST) transitions, as this is not supported by the official API. Example usage: A user living in Oslo, Norway, wants daily averages in their local time. In Oslo, the standard time is UTC+1, with UTC+2 during the summer. This means during spring, there is a 23-hour long day when clocks roll 1 hour forward and a 25-hour day during fall.
- New granularities with a longer time span have been added (only to this new method, for now): 'week', 'month', 'quarter' and 'year'. These do not all represent a fixed frequency, but like the example above, neither does for example 'day' when we use time zones without a fixed UTC offset.

## [5.10.5] - 2023-04-13
### Fixed
- Subclasses of `VisionResource` inheriting `.dump` and `to_pandas` now work as expected for attributes storing lists of subclass instances like `Polygon`, `PolyLine`, `ObjectDetection` or `VisionExtractPredictions` directly or indirectly.

## [5.10.4] - 2023-04-13
### Fixed
- A lot of nullable integer attributes ended up as float after calling `.to_pandas`. These are now correctly converted to `dtype=Int64`.

## [5.10.3] - 2023-04-13
### Fixed
- When passing `CogniteResource` classes (like `Asset` or `Event`) to `update`, any labels were skipped in the update (passing `AssetUpdate` works). This has been fixed for all Cognite resource classes.

## [5.10.2] - 2023-04-12
### Fixed
- Fixed a bug that would cause `AssetsAPI.create_hierarchy` to not respect `upsert=False`.

## [5.10.1] - 2023-04-04
### Fixed
- Add missing field `when` (human readable version of the CRON expression) to `FunctionSchedule` class.

## [5.10.0] - 2023-04-03
### Fixed
- Implemented automatic retries for connection errors by default, improving the reliability of the connection to the Cognite API.
- Added a user-readable message to `CogniteConnectionRefused` error for improved user experience.

### Changed
- Introduce a `max_retries_connect` attribute on the global config, and default it to 3.

## [5.9.3] - 2023-03-27
### Fixed
- After creating a schedule for a function, the returned `FunctionSchedule` was missing a reference to the `CogniteClient`, meaning later calls to `.get_input_data()` would fail and raise `CogniteMissingClientError`.
- When calling `.get_input_data()` on a `FunctionSchedule` instance, it would fail and raise `KeyError` if no input data was specified for the schedule. This now returns `None`.

## [5.9.2] - 2023-03-27
### Fixed
- After calling e.g. `.time_series()` or `.events()` on an `AssetList` instance, the resulting resource list would be missing the lookup tables that allow for quick lookups by ID or external ID through the `.get()` method. Additionally, for future-proofing, the resulting resource list now also correctly has a `CogniteClient` reference.

## [5.9.1] - 2023-03-23
### Fixed
- `FunctionsAPI.call` now also works for clients using auth flow `OAuthInteractive`, `OAuthDeviceCode`, and any user-made subclass of `CredentialProvider`.

### Improved
- `FunctionSchedulesAPI.create` now also accepts an instance of `ClientCredentials` (used to be dictionary only).

## [5.9.0] - 2023-03-21
### Added
- New class `AssetHierarchy` for easy verification and reporting on asset hierarchy issues without explicitly trying to insert them.
- Orphan assets can now be reported on (orphan is an asset whose parent is not part of the given assets). Also, `AssetHierarchy` accepts an `ignore_orphans` argument to mimic the old behaviour where all orphans were assumed to be valid.
- `AssetsAPI.create_hierarchy` now accepts two new parameters: `upsert` and `upsert_mode`. These allow the user to do "insert or update" instead of an error being raised when trying to create an already existing asset. Upsert mode controls whether updates should replace/overwrite or just patch (partial update to non-null values only).
- `AssetsAPI.create_hierarchy` now also verifies the `name` parameter which is required and that `id` has not been set.

### Changed
- `AssetsAPI.create_hierarchy` now uses `AssetHierarchy` under the hood to offer concrete feedback on asset hierarchy issues, accessible through attributes on the raised exception, e.g. invalid assets, duplicates, orphans, or any cyclical asset references.

### Fixed
- `AssetsAPI.create_hierarchy`...:
  - Now respects `max_workers` when spawning worker threads.
  - Can no longer raise `RecursionError`. Used to be an issue for asset hierarchies deeper than `sys.getrecursionlimit()` (typically set at 1000 to avoid stack overflow).
  - Is now `pyodide` compatible.

## [5.8.0] - 2023-03-20
### Added
- Support for client certificate authentication to Azure AD.

## [5.7.4] - 2023-03-20
### Added
- Use `X-Job-Token` header for contextualization jobs to reduce required capabilities.

## [5.7.3] - 2023-03-14
### Improved
- For users unknowingly using a too old version of `numpy` (against the SDK dependency requirements), an exception could be raised (`NameError: name 'np' is not defined`). This has been fixed.

## [5.7.2] - 2023-03-10
### Fixed
- Fix method dump in TransformationDestination to ignore None.

## [5.7.1] - 2023-03-10
### Changed
- Split `instances` destination type of Transformations to `nodes` and `edges`.

## [5.7.0] - 2023-03-08
### Removed
- `ExtractionPipelineRunUpdate` was removed as runs are immutable.

### Fixed
- `ExtractionPipelinesRunsAPI` was hiding `id` of runs because `ExtractionPipelineRun` only defined `external_id` which doesn't exist for the "run resource", only for the "parent" ext.pipe (but this is not returned by the API; only used to query).

### Changed
- Rename and deprecate `external_id` in `ExtractionPipelinesRunsAPI` in favour of the more descriptive `extpipe_external_id`. The change is backwards-compatible, but will issue a `UserWarning` for the old usage pattern.

## [5.6.4] - 2023-02-28
### Added
- Input validation on `DatapointsAPI.[insert, insert_multiple, delete_ranges]` now raise on missing keys, not just invalid keys.

## [5.6.3] - 2023-02-23
### Added
- Make the SDK compatible with `pandas` major version 2 ahead of release.

## [5.6.2] - 2023-02-21
### Fixed
- Fixed an issue where `Content-Type` was not correctly set on file uploads to Azure.

## [5.6.1] - 2023-02-20
### Fixed
- Fixed an issue where `IndexError` was raised when a user queried `DatapointsAPI.retrieve_latest` for a single, non-existent time series while also passing `ignore_unknown_ids=True`. Changed to returning `None`, inline with other `retrieve` methods.

## [5.6.0] - 2023-02-16
### Added
- The SDK has been made `pyodide` compatible (to allow running natively in browsers). Missing features are `CredentialProvider`s with token refresh and `AssetsAPI.create_hierarchy`.

## [5.5.2] - 2023-02-15
### Fixed
- Fixed JSON dumps serialization error of instances of `ExtractionPipelineConfigRevision` and all subclasses (`ExtractionPipelineConfig`) as they stored a reference to the CogniteClient as a non-private attribute.

## [5.5.1] - 2023-02-14
### Changed
- Change `CredentialProvider` `Token` to be thread safe when given a callable that does token refresh.

## [5.5.0] - 2023-02-10
### Added
- Support `instances` destination type on Transformations.

## [5.4.4] - 2023-02-06
### Added
- Added user warnings when wrongly calling `/login/status` (i.e. without an API key) and `/token/inspect` (without OIDC credentials).

## [5.4.3] - 2023-02-05
### Fixed
- `OAuthDeviceCode` and `OAuthInteractive` now respect `global_config.disable_ssl` setting.

## [5.4.2] - 2023-02-03
### Changed
- Improved error handling (propagate IDP error message) for `OAuthDeviceCode` and `OAuthInteractive` upon authentication failure.

## [5.4.1] - 2023-02-02
### Fixed
- Bug where create_hierarchy would stop progressing after encountering more than `config.max_workers` failures.

## [5.4.0] - 2023-02-02
### Added
- Support for aggregating metadata keys/values for assets

## [5.3.7] - 2023-02-01
### Improved
- Issues with the SessionsAPI documentation have been addressed, and the `.create()` have been further clarified.

## [5.3.6] - 2023-01-30
### Changed
- A file-not-found error has been changed from `TypeError` to `FileNotFoundError` as part of the validation in FunctionsAPI.

## [5.3.5] - 2023-01-27
### Fixed
- Fixed an atexit-exception (`TypeError: '<' not supported between instances of 'tuple' and 'NoneType'`) that could be raised on PY39+ after fetching datapoints (which uses a custom thread pool implementation).

## [5.3.4] - 2023-01-25
### Fixed
- Displaying Cognite resources like an `Asset` or a `TimeSeriesList` in a Jupyter notebook or similar environments depending on `._repr_html_`, no longer raises `CogniteImportError` stating that `pandas` is required. Instead, a warning is issued and `.dump()` is used as fallback.

## [5.3.3] - 2023-01-24
### Added
- New parameter `token_cache_path` now accepted by `OAuthInteractive` and `OAuthDeviceCode` to allow overriding location of token cache.

### Fixed
- Platform dependent temp directory for the caching of the token in `OAuthInteractive` and `OAuthDeviceCode` (no longer crashes at exit on Windows).

## [5.3.2] - 2023-01-24
### Security
- Update `pytest` and other dependencies to get rid of dependency on the `py` package (CVE-2022-42969).

## [5.3.1] - 2023-01-20
### Fixed
- Last possible valid timestamp would not be returned as first (if first by some miracle...) by the `TimeSeries.first` method due to `end` being exclusive.

## [5.3.0] - 2023-01-20
### Added
- `DatapointsAPI.retrieve_latest` now support customising the `before` argument, by passing one or more objects of the newly added `LatestDatapointQuery` class.

## [5.2.0] - 2023-01-19
### Changed
- The SDK has been refactored to support `protobuf>=3.16.0` (no longer requires v4 or higher). This was done to fix dependency conflicts with several popular Python packages like `tensorflow` and `streamlit` - and also Azure Functions - that required major version 3.x of `protobuf`.

## [5.1.1] - 2023-01-19
### Changed
- Change RAW rows insert chunk size to make individual requests faster.

## [5.1.0] - 2023-01-03
### Added
- The diagram detect function can take file reference objects that contain file (external) id as well as a page range. This is an alternative to the lists of file ids or file external ids that are still possible to use. Page ranges were not possible to specify before.

## [5.0.2] - 2022-12-21
### Changed
- The valid time range for datapoints has been increased to support timestamps up to end of the year 2099 in the TimeSeriesAPI. The utility function `ms_to_datetime` has been updated accordingly.

## [5.0.1] - 2022-12-07
### Fixed
- `DatapointsArray.dump` would return timestamps in nanoseconds instead of milliseconds when `convert_timestamps=False`.
- Converting a `Datapoints` object coming from a synthetic datapoints query to a `pandas.DataFrame` would, when passed `include_errors=True`, starting in version `5.0.0`, erroneously cast the `error` column to a numeric data type and sort it *before* the returned values. Both of these behaviours have been reverted.
- Several documentation issues: Missing methods, wrong descriptions through inheritance and some pure visual/aesthetic.

## [5.0.0] - 2022-12-06
### Improved
- Greatly increased speed of datapoints fetching (new adaptable implementation and change from `JSON` to `protobuf`), especially when asking for... (measured in fetched `dps/sec` using the new `retrieve_arrays` method, with default settings for concurrency):
  - A large number of time series
    - 200 ts: ~1-4x speedup
    - 8000 ts: ~4-7x speedup
    - 20k-100k ts: Up to 20x faster
  - Very few time series (1-3)
    - Up to 4x faster
  - Very dense time series (>>10k dps/day)
    - Up to 5x faster
  - Any query for `string` datapoints
    - Faster the more dps, e.g. single ts, 500k: 6x speedup
- Peak memory consumption (for numeric data) is 0-55 % lower when using `retrieve` and 65-75 % lower for the new `retrieve_arrays` method.
- Fetching newly inserted datapoints no longer suffers from (potentially) very long wait times (or timeout risk).
- Converting fetched datapoints to a Pandas `DataFrame` via `to_pandas()` has changed from `O(N)` to `O(1)`, i.e., speedup no longer depends on the number of datapoints and is typically 4-5 orders of magnitude faster (!). NB: Only applies to `DatapointsArray` as returned by the `retrieve_arrays` method.
- Full customizability of queries is now available for *all retrieve* endpoints, thus the `query()` is no longer needed and has been removed. Previously only `aggregates` could be individually specified. Now all parameters can be passed either as top-level or as *individual settings*, even `ignore_unknown_ids`. This is now aligned with the API (except `ignore_unknown_ids` making the SDK arguably better!).
- Documentation for the retrieve endpoints has been overhauled with lots of new usage patterns and better examples. **Check it out**!
- Vastly better test coverage for datapoints fetching logic. You may have increased trust in the results from the SDK!

### Added
- New required dependency, `protobuf`. This is currently only used by the DatapointsAPI, but other endpoints may be changed without needing to release a new major version.
- New optional dependency, `numpy`.
- A new datapoints fetching method, `retrieve_arrays`, that loads data directly into NumPy arrays for improved speed and *much* lower memory usage.
- These arrays are stored in the new resource types `DatapointsArray` with corresponding container (list) type, `DatapointsArrayList` which offer much more efficient memory usage. `DatapointsArray` also offer zero-overhead pandas-conversion.
- `DatapointsAPI.insert` now also accepts `DatapointsArray`. It also does basic error checking like making sure the number of datapoints match the number of timestamps, and that it contains raw datapoints (as opposed to aggregate data which raises an error). This also applies to `Datapoints` input.
- `DatapointsAPI.insert_multiple` now accepts `Datapoints` and `DatapointsArray` as part of the (possibly) multiple inputs. Applies the same error checking as `insert`.

### Changed
- Datapoints are no longer fetched using `JSON`: the age of `protobuf` has begun.
- The main way to interact with the `DatapointsAPI` has been moved from `client.datapoints` to `client.time_series.data` to align and unify with the `SequenceAPI`. All example code has been updated to reflect this change. Note, however, that the `client.datapoints` will still work until the next major release, but will until then issue a `DeprecationWarning`.
- All parameters to all retrieve methods are now keyword-only (meaning no positional arguments are supported).
- All retrieve methods now accept a string for the `aggregates` parameter when asking for just one, e.g. `aggregates="max"`. This short-cut avoids having to wrap it inside a list. Both `snake_case` and `camelCase` are supported.
- The utility function `datetime_to_ms` no longer issues a `FutureWarning` on missing timezone information. It will now interpret naive `datetime`s as local time as is Python's default interpretation.
- The utility function `ms_to_datetime` no longer issues a `FutureWarning` on returning a naive `datetime` in UTC. It will now return an aware `datetime` object in UTC.
- All data classes in the SDK that represent a Cognite resource type have a `to_pandas` (or `to_geopandas`) method. Previously, these had various defaults for the `camel_case` parameter, but they have all been changed to `False`.
- All retrieve methods (when passing dict(s) with query settings) now accept identifier and aggregates in snake case (and camel case for convenience / backwards compatibility). Note that all newly added/supported customisable parameters (e.g. `include_outside_points` or `ignore_unknown_ids` *must* be passed in snake case or a `KeyError` will be raised.)
- The method `DatapointsAPI.insert_dataframe` has new default values for `dropna` (now `True`, still being applied on a per-column basis to not lose any data) and `external_id_headers` (now `True`, disincentivizing the use of internal IDs).
- The previous fetching logic awaited and collected all errors before raising (through the use of an "initiate-and-forget" thread pool). This is great, e.g., updates/inserts to make sure you are aware of all partial changes. However, when reading datapoints, a better option is to just fail fast (which it does now).
- `DatapointsAPI.[retrieve/retrieve_arrays/retrieve_dataframe]` no longer requires `start` (default: `0`, i.e. 1970-01-01) and `end` (default: `now`). This is now aligned with the API.
- Additionally, `DatapointsAPI.retrieve_dataframe` no longer requires `granularity` and `aggregates`.
- All retrieve methods accept a list of full query dictionaries for `id` and `external_id` giving full flexibility for all individual settings: `start`, `end`, `aggregates`, `granularity`, `limit`, `include_outside_points`, `ignore_unknown_ids`.
- Aggregates returned now include the time period(s) (given by the `granularity` unit) that `start` and `end` are part of (as opposed to only "fully in-between" points). This change is the *only breaking change* to the `DatapointsAPI.retrieve` method for aggregates and makes it so that the SDK match manual queries sent using e.g. `curl` or Postman. In other words, this is now aligned with the API.
Note also that this is a **bugfix**: Due to the SDK rounding differently than the API, you could supply `start` and `end` (with `start < end`) and still be given an error that `start is not before end`. This can no longer happen.
- Fetching raw datapoints using `include_outside_points=True` now returns both outside points (if they exist), regardless of `limit` setting (this is the *only breaking change* for limited raw datapoint queries; unlimited queries are fully backwards compatible). Previously the total number of points was capped at `limit`, thus typically only returning the first. Now up to `limit+2` datapoints are always returned. This is now aligned with the API.
- When passing a relative or absolute time specifier string like `"2w-ago"` or `"now"`, all time series in the same query will use the exact same value for 'now' to avoid any inconsistencies in the results.
- Fetching newly inserted datapoints no longer suffers from very long wait times (or timeout risk) as the code's dependency on `count` aggregates has been removed entirely (implementation detail) which could delay fetching by anything between a few seconds to several minutes/go to timeout while the aggregate was computed on-the-fly. This was mostly a problem for datapoints inserted into low-priority time periods (far away from current time).
- Asking for the same time series any number of times no longer raises an error (from the SDK), which is useful for instance when fetching disconnected time periods. This is now aligned with the API. Thus, the custom exception `CogniteDuplicateColumnsError` is no longer needed and has been removed from the SDK.
- ...this change also causes the `.get` method of `DatapointsList` and `DatapointsArrayList` to now return a list of `Datapoints` or `DatapointsArray` respectively *when duplicated identifiers are queried*. For data scientists and others used to `pandas`, this syntax is familiar to the slicing logic of `Series` and `DataFrame` when used with non-unique indices.
There is also a very subtle **bugfix** here: since the previous implementation allowed the same time series to be specified by both its `id` and `external_id`, using `.get` to access it would always yield the settings that were specified by the `external_id`. This will now return a `list` as explained above.
- `Datapoints` and `DatapointsArray` now store the `granularity` string given by the user (when querying aggregates) which allows both `to_pandas` methods (on `DatapointsList` and `DatapointsArrayList` as well) to accept `include_granularity_name` that appends this to the end of the column name(s).
- Datapoints fetching algorithm has changed from one that relies on up-to-date and correct `count` aggregates to be fast (with fallback on serial fetching when missing/unavailable), to recursively (and reactively) splitting the time-domain into smaller and smaller pieces, depending on the discovered-as-fetched density-distribution of datapoints in time and the number of available workers/threads. The new approach also has the ability to group more than 1 (one) time series per API request (when beneficial) and short-circuit once a user-given limit has been reached (if/when given). This method is now used for *all types of queries*; numeric raw-, string raw-, and aggregate datapoints.

#### Change: `retrieve_dataframe`
- Previously, fetching was constricted (🐍) to either raw- OR aggregate datapoints. This restriction has been lifted and the method now works exactly like the other retrieve-methods (with a few extra options relevant only for pandas `DataFrame`s).
- Used to fetch time series given by `id` and `external_id` separately - this is no longer the case. This gives a significant, additional speedup when both are supplied.
- The `complete` parameter has been removed and partially replaced by `uniform_index (bool)` which covers a subset of the previous features (with some modifications: now gives a uniform index all the way from the first given `start` to the last given `end`). Rationale: Old method had a weird and had unintuitive syntax (passing a string using commas to separate options).
- Interpolating, forward-filling or in general, imputation (also prev. controlled via the `complete` parameter) is completely removed as the resampling logic *really* should be up to the user fetching the data to decide, not the SDK.
- New parameter `column_names` (as already used in several existing `to_pandas` methods) decides whether to pick `id`s or `external_id`s as the dataframe column names. Previously, when both were supplied, the dataframe ended up with a mix.
Read more below in the removed section or check out the method's updated documentation.
- The ordering of columns for aggregates is now always chronological instead of the somewhat arbitrary choice made in `Datapoints.__init__`, (since `dict`s keep insertion order in newer python versions and instance variables lives in `__dict__`)).
- New parameter `include_granularity_name` that appends the specified granularity to the column names if passed as `True`. Mimics the behaviour of the older, well-known argument `include_aggregate_name`, but adds after: `my-ts|average|13m`.

### Fixed
- `CogniteClientMock` has been updated with 24 missing APIs (including sub-composited APIs like `FunctionsAPI.schedules`) and is now used internally in testing instead of a similar, additional implementation.
- Loads of `assert`s meant for the SDK user have been changed to raising exceptions instead as a safeguard since `assert`s are ignored when running in optimized mode `-O` (or `-OO`).

### Fixed: Extended time domain
- `TimeSeries.[first/count/latest]()` now work with the expanded time domain (minimum age of datapoints was moved from 1970 to 1900, see [4.2.1]).
  - `TimeSeries.latest()` now supports the `before` argument similar to `DatapointsAPI.retrieve_latest`.
  - `TimeSeries.first()` now considers datapoints before 1970 and after "now".
  - `TimeSeries.count()` now considers datapoints before 1970 and after "now" and will raise an error for string time series as `count` (or any other aggregate) is not defined.
- `DatapointsAPI.retrieve_latest` would give latest datapoint `before="now"` when given `before=0` (1970) because of a bad boolean check. Used to not be a problem since there were no data before epoch.
- The utility function `ms_to_datetime` no longer raises `ValueError` for inputs from before 1970, but will raise for input outside the allowed minimum- and maximum supported timestamps in the API.
**Note**: that support for `datetime`s before 1970 may be limited on Windows, but `ms_to_datetime` should still work (magic!).

### Fixed: Datapoints-related
- **Critical**: Fetching aggregate datapoints now works properly with the `limit` parameter. In the old implementation, `count` aggregates were first fetched to split the time domain efficiently - but this has little-to-no informational value when fetching *aggregates* with a granularity, as the datapoints distribution can take on "any shape or form". This often led to just a few returned batches of datapoints due to miscounting (e.g. as little as 10% of the actual data could be returned(!)).
- Fetching datapoints using `limit=0` now returns zero datapoints, instead of "unlimited". This is now aligned with the API.
- Removing aggregate names from the columns in a Pandas `DataFrame` in the previous implementation used `Datapoints._strip_aggregate_name()`, but this had a bug: Whenever raw datapoints were fetched all characters after the last pipe character (`|`) in the tag name would be removed completely. In the new version, the aggregate name is only added when asked for.
- The method `Datapoints.to_pandas` could return `dtype=object` for numeric time series when all aggregate datapoints were missing; which is not *that* unlikely, e.g., when using `interpolation` aggregate on a `is_step=False` time series with datapoints spacing above one hour on average. In such cases, an object array only containing `None` would be returned instead of float array dtype with `NaN`s. Correct dtype is now enforced by an explicit `pandas.to_numeric()` cast.
- Fixed a bug in all `DatapointsAPI` retrieve-methods when no time series was/were found, a single identifier was *not* given (either list of length 1 or all given were missing), `ignore_unknown_ids=True`, and `.get` was used on the empty returned `DatapointsList` object. This would raise an exception (`AttributeError`) because the mappings from `id` or `external_id` to `Datapoints` were not defined on the object (only set when containing at least 1 resource).

### Removed
- Method: `DatapointsAPI.query`. No longer needed as all "optionality" has been moved to the three `retrieve` methods.
- Method: `DatapointsAPI.retrieve_dataframe_dict`. Rationale: Due to its slightly confusing syntax and return value, it basically saw no use "in the wild".
- Custom exception: `CogniteDuplicateColumnsError`. No longer needed as the retrieve endpoints now support duplicated identifiers to be passed (similar to the API).
- All convenience methods related to plotting and the use of `matplotlib`. Rationale: No usage and low utility value: the SDK should not be a data science library.

## [4.11.3] - 2022-11-17
### Fixed
- Fix FunctionCallsAPI filtering

## [4.11.2] - 2022-11-16
### Changed
- Detect endpoint (for Engineering Diagram detect jobs) is updated to spawn and handle multiple jobs.
### Added
- `DetectJobBundle` dataclass: A way to manage multiple files and jobs.

## [4.11.1] - 2022-11-15
### Changed
- Update doc for Vision extract method
- Improve error message in `VisionExtractJob.save_annotations`

## [4.11.0] - 2022-10-17
### Added
- Add `compute` method to `cognite.client.geospatial`

## [4.10.0] - 2022-10-13
### Added
- Add `retrieve_latest` method to `cognite.client.sequences`
- Add support for extending the expiration time of download links returned by `cognite.client.files.retrieve_download_urls()`

## [4.9.0] - 2022-10-10
### Added
- Add support for extraction pipeline configuration files
### Deprecated
- Extraction pipeline runs has been moved from `client.extraction_pipeline_runs` to `client.extraction_pipelines.runs`

## [4.8.1] - 2022-10-06
### Fixed
- Fix `__str__` method of `TransformationSchedule`

## [4.8.0] - 2022-09-30
### Added
- Add operations for geospatial rasters

## [4.7.1] - 2022-09-29
### Fixed
- Fixed the `FunctionsAPI.create` method for Windows-users by removing
  validation of `requirements.txt`.

## [4.7.0] - 2022-09-28
### Added
- Support `tags` on `transformations`.

### Changed
- Change geospatial.aggregate_features to support `aggregate_output`

## [4.5.4] - 2022-09-19
### Fixed
- The raw rows insert endpoint is now subject to the same retry logic as other idempotent endpoints.

## [4.5.3] - 2022-09-15
### Fixed
- Fixes the OS specific issue where the `requirements.txt`-validation failed
  with `Permission Denied` on Windows.

## [4.5.2] - 2022-09-09
### Fixed
- Fixes the issue when updating transformations with new nonce credentials

## [4.5.1] - 2022-09-08
### Fixed
- Don't depend on typing_extensions module, since we don't have it as a dependency.

## [4.5.0] - 2022-09-08
### Added
- Vision extract implementation, providing access to the corresponding [Vision Extract API](https://docs.cognite.com/api/v1/#tag/Vision).

## [4.4.3] - 2022-09-08
### Fixed
- Fixed NaN/NA value check in geospatial FeatureList

## [4.4.2] - 2022-09-07
### Fixed
- Don't import numpy in the global space in geospatial module as it's an optional dependency

## [4.4.1] - 2022-09-06
### Fixed
- Fixed FeatureList.from_geopandas to handle NaN values

## [4.4.0] - 2022-09-06
### Changed
- Change geospatial.aggregate_features to support order_by

## [4.3.0] - 2022-09-06
### Added
- Add geospatial.list_features

## [4.2.1] - 2022-08-23
### Changed
- Change timeseries datapoints' time range to start from 01.01.1900

## [4.2.0] - 2022-08-23
### Added
- OAuthInteractive credential provider. This credential provider will redirect you to a login page
and require that the user authenticates. It will also cache the token between runs.
- OAuthDeviceCode credential provider. Display a device code to enter into a trusted device.
It will also cache the token between runs.

## [4.1.2] - 2022-08-22
### Fixed
- geospatial: support asset links for features

## [4.1.1] - 2022-08-19
### Fixed
- Fixed the issue on SDK when Python installation didn't include pip.

### Added
- Added Optional dependency called functions. Usage: `pip install "cognite-sdk[functions]"`

## [4.1.0] - 2022-08-18
### Added
- ensure_parent parameter to client.raw.insert_dataframe method

## [4.0.1] - 2022-08-17
### Added
- OAuthClientCredentials now supports token_custom_args.

## [4.0.0] - 2022-08-15
### Changed
- Client configuration no longer respects any environment variables. There are other libraries better
suited for loading configuration from the environment (such as builtin `os` or `pydantic`). There have also
been several reports of envvar name clash issues in tools built on top the SDK. We therefore
consider this something that should be handled by the application consuming the SDK. All configuration of
`cognite.client.CogniteClient` now happens using a `cognite.client.ClientConfig` object. Global configuration such as
`max_connection_pool_size` and other options which apply to all client instances are now configured through
the `cognite.client.global_config` object which is an instance of `cognite.client.GlobalConfig`. Examples
have been added to the docs.
- Auth has been reworked. The client configuration no longer accepts the `api_key` and `token_...` arguments.
It accepts only a single `credentials` argument which must be a `CredentialProvider` object. A few
implementations have been provided (`APIKey`, `Token`, `OAuthClientCredentials`). Example usage has
been added to the docs. More credential provider implementations will be added in the future to accommodate
other OAuth flows.

### Fixed
- A bug in the Functions SDK where the lifecycle of temporary files was not properly managed.

## [3.9.0] - 2022-08-11
### Added
- Moved Cognite Functions from Experimental SDK to Main SDK.

## [3.8.0] - 2022-08-11
### Added
- Add ignore_unknown_ids parameter to sequences.retrieve_multiple

## [3.7.0] - 2022-08-10
### Changed
- Changed grouping of Sequence rows on insert. Each group now contains at most 100k values and at most 10k rows.

## [3.6.1] - 2022-08-10
### Fixed
- Fixed a minor casing error for the geo_location field on files

### Added
- Add ignore_unknown_ids parameter to files.retrieve_multiple

## [3.5.0] - 2022-08-10
### Changed
- Improve type annotations. Use overloads in more places to help static type checkers.

## [3.4.3] - 2022-08-10
### Changed
- Cache result from pypi version check so it's not executed for every client instantiation.

## [3.4.2] - 2022-08-09
### Fixed
- Fix the wrong destination name in transformations.

## [3.4.1] - 2022-08-01
### Fixed
- fixed exception when printing exceptions generated on transformations creation/update.

## [3.4.0] - 2022-07-25
### Added
- added support for nonce authentication on transformations

### Changed
- if no source or destination credentials are provided on transformation create, an attempt will be made to create a session with the CogniteClient credentials, if it succeeds, the acquired nonce will be used.
- if OIDC credentials are provided on transformation create/update, an attempt will be made to create a session with the given credentials. If it succeeds, the acquired nonce credentials will replace the given client credentials before sending the request.

## [3.3.0] - 2022-07-21
### Added
- added the sessions API

## [3.2.0] - 2022-07-15
### Removed
- Unused cognite.client.experimental module

## [3.1.0] - 2022-07-13
### Changed
- Helper functions for conversion to/from datetime now warns on naive datetimes and their interpretation.
### Fixed
- Helper function `datetime_to_ms` now accepts timezone aware datetimes.

## [3.0.1] - 2022-07-13
### Fixed
- fixed missing README.md in package

## [3.0.0] - 2022-07-12
### Changed
- Poetry build, one single package "cognite-sdk"
- Require python 3.8 or greater (used to be 3.5 or greater)
### Removed
- support for root_asset_id and root_asset_external_id filters. use asset subtree filters instead.

## [2.56.1] - 2022-06-22
### Added
- Time series property `is_step` can now be updated.

## [2.56.0] - 2022-06-21
### Added
- added the diagrams API

## [2.55.0] - 2022-06-20
### Fixed
- Improve geospatial documentation and implement better parameter resilience for filter and feature type update

## [2.54.0] - 2022-06-17
### Added
- Allow to set the chunk size when creating or updating geospatial features

## [2.53.1] - 2022-06-17
### Fixed
- Fixed destination type decoding of `transformation.destination`

## [2.53.0] - 2022-06-16
### Added
- Annotations implementation, providing access to the corresponding [Annotations API](https://docs.cognite.com/api/v1/#tag/Annotations).
    - Added `Annotation`, `AnnotationFilter`, `AnnotationUpdate` dataclasses to `cognite.client.data_classes`
    - Added `annotations` API to `cognite.client.CogniteClient`
    - **Create** annotations with `client.annotations.create` passing `Annotation` instance(s)
    - **Suggest** annotations with `client.annotations.suggest` passing `Annotation` instance(s)
    - **Delete** annotations with `client.annotations.delete` passing the id(s) of annotation(s) to delete
    - **Filter** annotations with `client.annotations.list` passing a `AnnotationFilter `dataclass instance or a filter `dict`
    - **Update** annotations with `client.annotations.update` passing updated `Annotation` or `AnnotationUpdate` instance(s)
    - **Get single** annotation with `client.annotations.retrieve` passing the id
    - **Get multiple** annotations with `client.annotations.retrieve_multiple` passing the ids

### Changed
- Reverted the optimizations introduced to datapoints fetching in 2.47.0 due to buggy implementation.

## [2.51.0] - 2022-06-13
### Added
- added the new geo_location field to the Asset resource

## [2.50.2] - 2022-06-09
### Fixed
- Geospatial: fix FeatureList.from_geopandas issue with optional properties

## [2.50.1] - 2022-06-09
### Fixed
- Geospatial: keep feature properties as is

## [2.50.0] - 2022-05-30
### Changed
- Geospatial: deprecate update_feature_types and add patch_feature_types

## [2.49.1] - 2022-05-19
### Changed
- Geospatial: Support dataset

## [2.49.0] - 2022-05-09
### Changed
- Geospatial: Support output selection for getting features by ids

## [2.48.0] - 2022-05-09
### Removed
- Experimental model hosting API

## [2.47.0] - 2022-05-02
### Changed
- Performance gain for `datapoints.retrieve` by grouping together time series in single requests against the underlying API.

## [2.46.1] - 2022-04-22
### Changed
- POST requests to the `sessions/revoke`-endpoint are now automatically retried
- Fix retrieval of empty raster in experimental geospatial api: http 204 as ok status

## [2.45.0] - 2022-03-25
### Added
- support `sequence_rows` destination type on Transformations.

## [2.44.1] - 2022-03-24
### Fixed
- fix typo in `data_set_ids` parameter type on `transformations.list`.

## [2.44.0] - 2022-03-24
### Added
- support conflict mode parameter on `transformations.schema.retrieve`.

## [2.43.1] - 2022-03-24
### Added
- update pillow dependency 9.0.0 -> 9.0.1

## [2.43.0] - 2022-03-24
### Added
- new list parameters added to `transformations.list`.

## [2.42.0] - 2022-02-25
### Added
- FeatureList.from_geopandas() improvements

### Fixed
- example for templates view.

## [2.41.0] - 2022-02-16
### Added
- support for deleting properties and search specs in GeospatialAPI.update_feature_types(...).

## [2.40.1] - 2022-02-15
### Fixed
- geospatial examples.

## [2.40.0] - 2022-02-11
### Added
- dataSetId support for transformations.

## [2.39.1] - 2022-01-25
### Added
- pandas and geospatial dependencies optional for cognite-sdk-core.

## [2.39.0] - 2022-01-20
### Added
- geospatial API support

## [2.38.6] - 2022-01-14
### Added
- add the possibility to cancel transformation jobs.

## [2.38.5] - 2022-01-12
### Fixed
- Bug where creating/updating/deleting more than 5 transformation schedules in a single call would fail.

## [2.38.4] - 2021-12-23
### Fixed
- Bug where list generator helper will return more than chunk_size items.

## [2.38.3] - 2021-12-13
### Fixed
- Bug where client consumes all streaming content when logging request.

## [2.38.2] - 2021-12-09
### Added
- add the possibility to pass extra body fields to APIClient._create_multiple.

## [2.38.1] - 2021-12-07
### Fixed
- Bug where loading `transformations.jobs` from JSON fails for raw destinations.

## [2.38.0] - 2021-12-06
### Added
- `transformations` api client, which allows the creation, deletion, update, run and retrieval of transformations.
- `transformations.schedules` api client, which allows the schedule, unschedule and retrieval of recurring runs of a transformation.
- `transformations.notifications` api client, which allows the creation, deletion and retrieval of transformation email notifications.
- `transformations.schema` api client, which allows the retrieval of the expected schema of sql transformations based on the destination data type.
- `transformations.jobs` api client, which retrieves the  status of transformation runs.

## [2.37.1] - 2021-12-01
### Fixed
- Bug where `sequences` full update attempts to "set" column spec. "set" is not supported for sequence column spec.

## [2.37.0] - 2021-11-30
### Added
- Added support for retrieving file download urls

## [2.36.0] - 2021-11-30
### Fixed
- Changes default JSON `.dumps()` behaviour to be in strict compliance with the standard: if any NaNs or +/- Infs are encountered, an exception will now be raised.

## [2.35.0] - 2021-11-29
### Added
- Added support for `columns` update on sequences
- Added support for `data_set_id` on template views

### Security
- Disallow downloading files to path outside download directory in `files.download()`.

## [2.32.0] - 2021-10-04
### Added
 - Support for extraction pipelines

## [2.31.1] - 2021-09-30
### Fixed
- Fixed a bug related to handling of binary response payloads.

## [2.31.0] - 2021-08-26
### Added
- View resolver for template fields.

## [2.30.0] - 2021-08-25
### Added
- Support for Template Views

## [2.29.0] - 2021-08-16
### Added
- Raw rows are retrieved using parallel cursors when no limit is set.

## [2.28.2] - 2021-08-12
### Added
- Relationships now supports `partitions` parameter for [parallel retrieval](https://docs.cognite.com/api/v1/#section/Parallel-retrieval)

## [2.28.1] - 2021-08-10
### Changed
- debug mode now logs response payload and headers.

## [2.27.0] - 2021-07-20

### Fixed
- When using CogniteClient with the client-secret auth flow, the object would not be pickle-able (e.g. when using multiprocessing) because of an anonymous function.

## [2.26.1] - 2021-07-20

### Changed
- Optimization. Do not get windows if remaining data points is 0. Reduces number of requests when asking for 100k data points/10k aggregates from 2 to 1.

## [2.26.0] - 2021-07-08

### Added
- Support for set labels on AssetUpdate

## [2.25.0] - 2021-07-06

### Added
- filter_nodes function to ThreeDRevisionsAPI

## [2.24.0] - 2021-06-28

### Added
- ignore_unknown_ids flag to Relationships delete method

## [2.23.0] - 2021-06-25

### Added
- insert_dataframe and retrieve_dataframe methods to the Raw client

## [2.22.0] - 2021-06-22

### Added
- More contextualization job statuses
### Changed
- Refactor contextualization constant representation

## [2.21.0] - 2021-06-21

### Added
- Datasets support for labels

## [2.20.0] - 2021-06-18

### Added
- rows() in RawRowsAPI support filtering with `columns` and `min/maxLastUpdatedTime`

## [2.19.0] - 2021-05-11

### Added
- Support for /token/inspect endpoint

## [2.18.2] - 2021-04-23

### Fixed
- Bug in templates instances filter that would cause `template_names` to be ignored.

## [2.18.1] - 2021-04-22

### Added
- Configure file download/upload timeouts with `COGNITE_FILE_TRANSFER_TIMEOUT` environment variable or
`file_transfer_timeout` parameter on `CogniteClient`.

### Changed
- Increased default file transfer timeout from 180 to 600 seconds
- Retry more failure modes (read timeouts, 502, 503, 504) for files upload/download requests.

## [2.18.0] - 2021-04-20

### Changed
- `COGNITE_DISABLE_SSL` now also covers ssl verification on IDP endpoints used for generating tokens.


## [2.17.1] - 2021-04-15

### Added
- `created_time`, and `last_updated_time` to template data classes.
- `data_set_id` to template instance data class.


## [2.17.0] - 2021-03-26

### Changed
- Ignore exceptions from pypi version check and reduce its timeout to 5 seconds.

### Fixed
- Only 200/201/202 is treated as successful response. 301 led to json decoding errors -
now handled gracefully.
- datasets create limit was set to 1000 in the sdk, leading to cases of 400 from the api where the limit is 10.

### Added
- Support for specifying proxies in the CogniteClient constructor

### Removed
- py.typed file. Will not declare library as typed until we run a typechecker on the codebase.


## [2.16.0] - 2021-03-26

### Added
- support for templates.
- date-based `cdf-version` header.

## [2.15.0] - 2021-03-22

### Added
- `createdTime` field on raw dbs and tables.

## [2.14.0] - 2021-03-18

### Added
- dropna argument to insert_dataframe method in DatapointsAPI

## [2.13.0] - 2021-03-16

### Added
- `sortByNodeId` and `partitions` query parameters to `list_nodes` method.

## [2.12.2] - 2021-03-11

### Fixed
- CogniteAPIError raised (instead of internal KeyError) when inserting a RAW row without a key.

## [2.12.1] - 2021-03-09

### Fixed
- CogniteMissingClientError raised when creating relationship with malformed body.

## [2.12.0] - 2021-03-08

### Changed
- Move Entity matching API from beta to v1.

## [2.11.1] - 2021-02-18

### Changed
- Resources are now more lenient on which types they accept in for labels
- Entity matching fit will flatten dictionaries and resources to "metadata.subfield" similar to pipelines.

### Added
- Relationships now support update

## [2.10.7] - 2021-02-02

### Fixed
- Relationships API list calls via the generator now support `chunk_size` as parameter.

## [2.10.6] - 2021-02-02

### Fixed
- Retry urllib3.NewConnectionError when it isn't in the context of a ConnectionRefusedError

## [2.10.5] - 2021-01-25

### Fixed
- Fixed asset subtree not returning an object with id->item cache for use in .get

## [2.10.4] - 2020-12-14

### Changed
- Relationships filter will now chain filters on large amounts of sources or targets in batches of 1000 rather than 100.


## [2.10.3] - 2020-12-09

### Fixed
- Retries now have backup time tracking per request, rather than occasionally shared between threads.
- Sequences delete ranges now no longer gives an error if no data is present

## [2.10.2] - 2020-12-08

### Fixed
- Set geoLocation.type in files to "Feature" if missing

## [2.10.1] - 2020-12-03

### Added
- Chaining of requests to the relationships list method,
allowing the method to take arbitrarily long lists for `source_external_ids` and `target_external_ids`

## [2.10.0] - 2020-12-01

### Added
- Authentication token generation and lifecycle management

## [2.9.0] - 2020-11-25

### Added
- Entity matching API is now available in the beta client.

## [2.8.0] - 2020-11-23

### Changed
- Move relationships to release python SDK

## [2.7.0] - 2020-11-10

### Added
- `fetch_resources` parameter to the relationships `list` and `retrieve_multiple` methods, which attempts to fetch the resource referenced in the relationship.

## [2.6.4] - 2020-11-10

### Fixed
- Fixed a bug where 429 was not retried on all endpoints

## [2.6.3] - 2020-11-10

### Fixed
- Resource metadata should be able to set empty using `.metadata.set(None)` or `.metadata.set({})`.

## [2.6.2] - 2020-11-05

### Fixed
- Asset retrieve subtree should return empty AssetList if asset does not exist.

## [2.6.1] - 2020-10-30

### Added
- `geospatial` to list of valid relationship resource types.

## [2.6.0] - 2020-10-26

### Changed
- Relationships list should take dataset internal and external id as different parameters.

## [2.5.4] - 2020-10-22

### Fixed
- `_is_retryable` didn't handle clusters with a dash in the name.

## [2.5.3] - 2020-10-14

### Fixed
- `delete_ranges` didn't cast string timestamp into number properly.

## [2.5.2] - 2020-10-06

### Fixed
- `labels` in FileMetadata is not cast correctly to a list of `Label` objects.

## [2.5.1] - 2020-10-01
- Include `py.typed` file in sdk distribution

## [2.5.0] - 2020-09-29

### Added
- Relationships beta support.

### Removed
- Experimental Model Hosting client.

## [2.4.3] - 2020-09-18
- Increase raw rows list limit to 10,000

## [2.4.2] - 2020-09-10
- Fixed a bug where urls with query parameters were excluded from the retryable endpoints.

## [2.4.1] - 2020-09-09

### Changed
- Generator-based listing now supports partitions. Example:
  ``` python
  for asset in client.assets(partitions=10):
    # do something
  ```

## [2.4.0] - 2020-08-31

### Added
- New 'directory' in Files

## [2.3.0] - 2020-08-25

### Changed
- Add support for mypy and other type checking tools by adding packaging type information

## [2.2.2] - 2020-08-18

### Fixed
- HTTP transport logic to better handle retrying of connection errors
- read timeouts will now raise a CogniteReadTimeout
- connection errors will now raise a CogniteConnectionError, while connection refused errors will raise the more
 specific CogniteConnectionRefused exception.

### Added
- Jitter to exponential backoff on retries

### Changed
- Make HTTP requests no longer follow redirects by default
- All exceptions now inherit from CogniteException

## [2.2.1] - 2020-08-17

### Added
- Fixed a bug where `/timeseries/list` was missing from the retryable endpoints.

## [2.2.0] - 2020-08-17

### Added
- Files labelling support

## [2.1.2] - 2020-08-13

### Fixed
- Fixed a bug where only v1 endpoints (not playground) could be added as retryable

## [2.1.1] - 2020-08-13

### Fixed
- Calls to datapoints `retrieve_dataframe` with `complete="fill"` would break using Pandas version 1.1.0 because it raises TypeError when calling `.interpolate(...)` on a dataframe with no columns.

## [2.1.0] - 2020-07-22

### Added
- Support for passing a single string to `AssetUpdate().labels.add` and `AssetUpdate().labels.remove`. Both a single string and a list of strings is supported. Example:
  ```python
  # using a single string
  my_update = AssetUpdate(id=1).labels.add("PUMP").labels.remove("VALVE")
  res = client.assets.update(my_update)

  # using a list of strings
  my_update = AssetUpdate(id=1).labels.add(["PUMP", "ROTATING_EQUIPMENT"]).labels.remove(["VALVE"])
  res = client.assets.update(my_update)
  ```

## [2.0.0] - 2020-07-21

### Changed
- The interface to interact with labels has changed. A new, improved interface is now in place to make it easier to work with CDF labels. The new interface behaves this way:
  ```python
  # crate label definition(s)
  client.labels.create(LabelDefinition(external_id="PUMP", name="Pump", description="Pump equipment"))
  # ... or multiple
  client.labels.create([LabelDefinition(external_id="PUMP"), LabelDefinition(external_id="VALVE")])

  # list label definitions
  label_definitions = client.labels.list(name="Pump")

  # delete label definitions
  client.labels.delete("PUMP")
  # ... or multiple
  client.labels.delete(["PUMP", "VALVE"])

  # create an asset with label
  asset = Asset(name="my_pump", labels=[Label(external_id="PUMP")])
  client.assets.create(assets)

  # filter assets by labels
  my_label_filter = LabelFilter(contains_all=["PUMP", "VERIFIED"])
  asset_list = client.assets.list(labels=my_label_filter)

  # attach/detach labels to/from assets
  my_update = AssetUpdate(id=1).labels.add(["PUMP"]).labels.remove(["VALVE"])
  res = client.assets.update(my_update)
  ```

### Fixed
- Fixed bug where `_call_` in SequencesAPI (`client.sequences`) was incorrectly returning a `GET` method instead of `POST`.

## [1.8.1] - 2020-07-07
### Changed
- For 3d mappings delete, only use node_id and asset_id pairs in delete request to avoid potential bad request.
- Support attaching/detaching multiple labels on assets in a single method

## [1.8.0] - 2020-06-30
### Added
- Synthetic timeseries endpoint for DatapointsApi
- Labels endpoint support
- Assets labelling support
- Support for unique value aggregation for events.

### Changed
- When `debug=true`, redirects are shown more clearly.

## [1.7.0] - 2020-06-03
### Fixed
- datasetId is kept as an integer in dataframes.

### Changed
- Internal list of retryable endpoints was changed to a class variable so it can be modified.

## [1.6.0] - 2020-04-28
### Added
- Support events filtering by ongoing events (events without `end_time` defined)
- Support events filtering by active timerange of event
- Support files metadata filtering by `asset_external_ids`
- Aggregation endpoint for Assets, DataSets, Events, Files, Sequences and TimeSeries API

## [1.5.2] - 2020-04-02
### Added
- Support for security categories on file methods

## [1.5.1] - 2020-04-01
### Added
- Support for security categories on files
- active_at_time on relationships

### Fixed
- No longer retry calls to /files/initupload
- Retry retryable POST endpoints in datasets API

## [1.5.0] - 2020-03-12
### Added
- DataSets API and support for this in assets, events, time series, files and sequences.
- .asset helper function on time series.
- asset external id filter on time series.

## [1.4.13] - 2020-03-03
### Added
- Relationship list supports multiple sources, targets, relationship types and datasets.

## [1.4.12] - 2020-03-02

### Fixed
- Fixed a bug in file uploads where fields other than name were not being passed to uploaded directories.

## [1.4.11] - 2020-02-21

### Changed
- Datapoint insertion changed to be less memory intensive.

### Fixed
- Fixed a bug where add service account to group expected items in response.
- Jupyter notebook output and non-camel cased to_pandas uses nullable int fields instead of float for relevant fields.

## [1.4.10] - 2020-01-27
### Added
- Support for the error field for synthetic time series query in the experimental client.
- Support for retrieving data from multiple sequences at once.

## [1.4.9] - 2020-01-08

### Fixed
- Fixed a bug where datapoints `retrieve` could return less than limit even if there were more datapoints.
- Fixed an issue where `insert_dataframe` would give an error with older pandas versions.

## [1.4.8] - 2019-12-19

### Added
- Support for `ignore_unknown_ids` on time series `retrieve_multiple`, `delete` and datapoints `retrieve` and `latest` and related endpoints.
- Support for asset subtree filters on files, sequences, and time series.
- Support for parent external id filters on assets.
- Synthetic datapoints retrieve has additional functions including variable replacement and sympy support.

### Changed
- Synthetic datapoints now return errors in the `.error` field, in the jupyter output, and optionally in pandas dataframes if `include_errors` is set.

## [1.4.7] - 2019-12-05

### Added
- Support for synthetic time series queries in the experimental client.
- parent external id filter added for assets.

### Fixed
- startTime in event dataframes is now a nullable int dtype, consistent with endTime.

## [1.4.6] - 2019-12-02

### Fixed
- Fixed notebook output for Asset, Datapoint and Raw.

## [1.4.5] - 2019-12-02

### Changed

- The ModelHostingAPI now calls Model Hosting endpoints in playground instead of 0.6.

## [1.4.4] - 2019-11-29

### Added
 - Option to turn off version checking from CogniteClient constructor

### Changed
- In sequences create, the column definitions object accepts both camelCased and snake_cased keys.
- Retry 429 on all endpoints

### Fixed
- Fixed notebook output for DatapointsList

## [1.4.3] - 2019-11-27
### Fixed
- In Jupyter notebooks, the output from built-in list types is no longer camel cased.

## [1.4.2] - 2019-11-27

### Changed
- In the 3D API, the call and list methods now include all models by default instead of only unpublished ones.
- In Jupyter notebooks, the output from built-in types is no longer camel cased.

### Added
- Support for filtering events by asset subtree ids.

## [1.4.1] - 2019-11-18

### Added
- Support for filtering events by asset external id.
- query parameter on asset search.
- `ignore_unknown_ids` parameter on asset and events method `delete` and `retrieve_multiple`.

## [1.4.0] - 2019-11-14

### Changed
- In the ModelHostingAPI, models, versions and schedules are now referenced by name instead of id. The ids are no longer available.
- In the ModelHostingAPI, functions related to model versions are moved from the ModelsAPI to the new ModelVersionsAPI.
- In the ModelHostingAPI, the model names must be unique. Also, the version names and schedule names must be unique per model.
- Default value for `limit` in search method is now 100 instead of None to clarify api default behaviour when no limit is passed.

## [1.3.4] - 2019-11-07

### Changed
- Error 500's are no longer retried by default, only HTTP 429, 502, 503, 504 are.
- Optimized HTTP calls by caching user agent.
- Relationship filtering is now integrated into `list` instead of `search`.
- Sequences `insert_dataframe` parameter `external_id_headers` documentation updated.
- Type hints for several objects formerly `Dict[str, Any]` improved along with introducing matching dict derived classes.

### Fixed
- `source_created_time` and `source_modified_time` on files now displayed as time fields.
- Fixed pagination for `include_outside_points` and other edge cases in datapoints.
- Fixed a bug where `insert_dataframe` with strings caused a numpy error.

### Added
- Relationships can now have sequences as source or target.

## [1.3.3] - 2019-10-21

### Changed
- Datapoints insert dataframe function will check for infinity values.
- Allow for multiple calls to .add / .remove in object updates such as metadata, without later calls overwriting former.
- List time series now ignores the include_metadata parameter.

### Added
- Advanced list endpoint is used for listing time series, adding several new filters and partitions.

## [1.3.2] - 2019-10-16

### Added
- Datapoints objects now store is_string, is_step and unit to allow for better interpretation of the data.
- Sorting when listing events
- Added a search function in the relationships API.

### Changed
- `list` and `__call__` methods for files now support list parameters for `root_ids`, `root_external_ids`.
- retrieve_dataframe with `complete` using Datapoints fields instead of retrieving time series metadata.

### Fixed
- Fixed chunking logic in list_generator to always return last partial chunk.
- Fixed an error on missing target/source in relationships.

## [1.3.1] - 2019-10-09
### Fixed
- Fixed support for totalVariation aggregate completion.
- Changed conversion of raw RowList to pandas DataFrame to handle missing values (in columns) across the rows. This also fixes the bug where one-off values would be distributed to all rows in the DataFrame (unknown bug).

## [1.3.0] - 2019-10-03
### Changed
- Sequences officially released and no longer considered experimental.
- Sequences data insert no longer takes a default value for columns.

## [1.2.1] - 2019-10-01
### Fixed
- Tokens are sent with the correct "Authorization" header instead of "Authentication".

## [1.2.0] - 2019-10-01
### Added
- Support for authenticating with bearer tokens. Can now supply a jwt or jwt-factory to CogniteClient. This token will override any api-key which has been set.

## [1.1.12] - 2019-10-01
### Fixed
- Fixed a bug in time series pagination where getting 100k datapoints could cause a missing id error when using include_outside_points.
- SequencesData `to_pandas` no longer returns NaN on integer zero columns.
- Fixed a bug where the JSON encoder would throw circular reference errors on unknown data types, including numpy floats.

## [1.1.11] - 2019-09-23
### Fixed
- Fix testing.CogniteClientMock so it is possible to get attributes on child which have not been explicitly in the CogniteClientMock constructor

## [1.1.10] - 2019-09-23
### Fixed
- Fix testing.CogniteClientMock so it is possible to get child mock not explicitly defined

### Added
- `list` and `__call__` methods for events now support list parameters for `root_asset_ids`, `root_asset_external_ids`.

## [1.1.9] - 2019-09-20
### Changed
- Renamed testing.mock_cognite_client to testing.monkeypatch_cognite_client

### Added
- testing.CogniteClientMock object

## [1.1.8] - 2019-09-19
### Added
- Support for aggregated properties of assets.
- `Asset` and `AssetList` classes now have a `sequences` function which retrieves related sequences.
- Support for partitioned listing of assets and events.

### Changed
- `list` and `__call__` methods for assets now support list parameters for `root_ids`, `root_external_ids`.
- Sequences API no longer supports column ids, all relevant functions have been changed to only use external ids.

### Fixed
- Fixed a bug in time series pagination where getting 100k dense datapoints would cause a missing id error.
- Sequences retrieve functions fixed to match API change, to single item per retrieve.
- Sequences retrieve/insert functions fixed to match API change to take lists of external ids.

## [1.1.7] - 2019-09-13
### Fixed
- `testing.mock_cognite_client()` so that it still accepts arguments after exiting from mock context.

## [1.1.6] - 2019-09-12
### Fixed
- `testing.mock_cognite_client()` so that the mocked CogniteClient may accept arguments.

## [1.1.5] - 2019-09-12
### Added
- Method `files.download_to_path` for streaming a file to a specific path

## [1.1.4] - 2019-09-12
### Added
- `root_asset_ids` parameter for time series list.

### Changed
- Formatted output in jupyter notebooks for `SequenceData`.
- `retrieve_latest` function in theDatapoints API extended to support more than 100 items.
- Log requests at DEBUG level instead of INFO.

## [1.1.3] - 2019-09-05
### Changed
- Disabled automatic handling of cookies on the requests session objects

### Fixed
- `to_pandas` method on CogniteResource in the case of objects without metadata

## [1.1.2] - 2019-08-28
### Added
- `limit` parameter on sequence data retrieval.
- Support for relationships exposed through experimental client.
- `end` parameter of sequence.data retrieval and range delete accepts -1 to indicate last index of sequence.

### Changed
- Output in jupyter notebooks is now pandas-like by default, instead of outputting long json strings.

### Fixed
- id parameters and timestamps now accept any integer type including numpy.int64, so values from dataframes can be passed directly.
- Compatibility fix for renaming of sequences cursor and start/end parameters in the API.

## [1.1.1] - 2019-08-23
### Added
- `complete` parameter on `datapoints.retrieve_dataframe`, used for forward-filling/interpolating intervals with missing data.
- `include_aggregate_name` option on `datapoints.retrieve_dataframe` and `DatapointsList.to_pandas`, used for removing the `|<aggregate-name>` postfix on dataframe column headers.
- datapoints.retrieve_dataframe_dict function, which returns {aggregate:dataframe} without adding aggregate names to columns
- source_created_time and source_modified_time support for files

## [1.1.0] - 2019-08-21
### Added
- New method create_hierarchy() added to assets API.
- SequencesAPI.list now accepts an asset_ids parameter for searching by asset
- SequencesDataAPI.insert now accepts a SequenceData object for easier copying
- DatapointsAPI.insert now accepts a Datapoints object for easier copying
- helper method `cognite.client.testing.mock_cognite_client()` for mocking CogniteClient
- parent_id and parent_external_id to AssetUpdate class.

### Changed
- assets.create() no longer validates asset hierarchy and sorts assets before posting. This functionality has been moved to assets.create_hierarchy().
- AssetList.files() and AssetList.events() now deduplicate results while fetching related resources, significantly reducing memory load.

## [1.0.5] - 2019-08-15
### Added
- files.create() method to enable creating a file without uploading content.
- `recursive` parameter to raw.databases.delete() for recursively deleting tables.

### Changed
- Renamed .iteritems() on SequenceData to .items()
- raw.insert() now chunks raw rows into batches of 10,000 instead of 1,000

### Fixed
- Sequences queries are now retried if safe
- .update() in all APIs now accept a subclass of CogniteResourceList as input
- Sequences datapoint retrieval updated to use the new cursor feature in the API
- Json serializiation in `__str__()` of base data classes. Now handles Decimal and Number objects.
- Now possible to create asset hierarchy using parent external id when the parent is not part of the batch being inserted.
- `name` parameter of files.upload_bytes is now required, so as not to raise an exception in the underlying API.

## [1.0.4] - 2019-08-05
### Added
- Variety of useful helper functions for Sequence and SequenceData objects, including .column_ids and .column_external_ids properties, iterators and slice operators.
- Sequences insert_dataframe function.
- Sequences delete_range function.
- Support for external id column headers in datapoints.insert_dataframe()

### Changed
- Sequences data retrieval now returns a SequenceData object.
- Sequences insert takes its parameters row data first, and no longer requires columns to be passed.
- Sequences insert now accepts tuples and raw-style data input.
- Sequences create now clears invalid fields such as 'id' in columns specification, so sequences can more easily re-use existing specifications.
- Sequence data function now require column_ids or column_external_ids to be explicitly set, rather than both being passed through a single columns field

## [1.0.3] - 2019-07-26
### Fixed
- Renamed Model.schedule_data_spec to Model.data_spec so the field from the API will be included on the object.
- Handling edge case in Sequences pagination when last datapoint retrieved is at requested end
- Fixing data points retrieval when count aggregates are missing
- Displays unexpected fields on error response from API when raising CogniteAPIError

## [1.0.2] - 2019-07-22
### Added
- Support for model hosting exposed through experimental client

### Fixed
- Handling dynamic limits in Sequences API

## [1.0.1] - 2019-07-19
### Added
- Experimental client
- Support for sequences exposed through experimental client

## [1.0.0] - 2019-07-11
### Added
- Support for all endpoints in Cognite API
- Generator with hidden cursor for all resource types
- Concurrent writes for all resources
- Distribution of "core" sdk which does not depend on pandas and numpy
- Typehints for all methods
- Support for posting an entire asset hierarchy, resolving ref_id/parent_ref_id automatically
- config attribute on CogniteClient to view current configuration.

### Changed
- Renamed methods so they reflect what the method does instead of what http method is used
- Updated documentation with automatically tested examples
- Renamed `stable` namespace to `api`
- Rewrote logic for concurrent reads of datapoints
- Renamed CogniteClient parameter `num_of_workers` to `max_workers`

### Removed
- `experimental` client in order to ensure sdk stability.<|MERGE_RESOLUTION|>--- conflicted
+++ resolved
@@ -17,11 +17,6 @@
 - `Fixed` for any bug fixes.
 - `Security` in case of vulnerabilities.
 
-<<<<<<< HEAD
-## [Unreleased]
-### Added
-- New time attributes `run_time` and `simulation_time` to the list of fields that get automatically converted to timestamp format when converted to DataFrames
-=======
 ## [7.80.2] - 2025-08-16
 ### Fixed
 - Added missing parameter `description` to `DatapointSubscriptionUpdate` object such that it can be updated
@@ -43,7 +38,6 @@
 ### Changed
 - Only emit counts for each status (successful, failed, unknown, skipped) in exception __str__ reprs. The actual 
   underlying objects are still available through the `succesful`, `unknown`, `failed`, and `skipped` attributes.
->>>>>>> ea6a7abf
 ### Fixed
 - Fixes type annotations for Functions API. Adds new `FunctionHandle` type for annotating function handles.
 
