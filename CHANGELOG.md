# Changelog
All notable changes to this project will be documented in this file.

The format is based on [Keep a Changelog](https://keepachangelog.com/en/1.0.0/),
and this project adheres to [Semantic Versioning](https://semver.org/spec/v2.0.0.html).

The changelog for SDK version 0.x.x can be found [here](https://github.com/cognitedata/cognite-sdk-python/blob/0.13/CHANGELOG.md).

For users wanting to upgrade major version, a migration guide can be found [here](MIGRATION_GUIDE.md).

Changes are grouped as follows
- `Added` for new features.
- `Changed` for changes in existing functionality.
- `Deprecated` for soon-to-be removed features.
- `Improved` for transparent changes, e.g. better performance.
- `Removed` for now removed features.
- `Fixed` for any bug fixes.
- `Security` in case of vulnerabilities.

<<<<<<< HEAD
## [6.15.4] - 2023-08-31
### Fixed
- Bugfix for `FilesAPI.upload` and `FilesAPI.upload_bytes` not raising an error on file contents upload failure. Now `CogniteAPIError` is raised based on upload response.
=======
## [6.20.0] - 2023-09-05
### Fixed
- When creating functions with `client.functions.create` using the `folder` argument, a trial-import is executed as part of
  the verification process. This could leave leftover modules still in scope, possibly affecting subsequent calls. This is
  now done in a separate process to guarantee it has no side-effects on the main process.
- For pyodide/WASM users, a backup implementation is used, with an improved cleanup procedure.

### Added
- The import-check in `client.functions.create` (when `folder` is used) can now be disabled by passing
  `skip_folder_validation=True`. Basic validation is still done, now additionally by parsing the AST.

## [6.19.0] - 2023-09-04
## Added
- Now possible to retrieve and update translation and scale of 3D model revisions.

## [6.18.0] - 2023-09-04
### Added
- Added parameter `keep_directory_structure` to `client.files.download` to allow downloading files to a folder structure matching the one in CDF.

### Improved
- Using `client.files.download` will still skip files with the same name when writing to disk, but now a `UserWarning` is raised, specifying which files are affected.

## [6.17.0] - 2023-09-01
### Added
- Support for the UserProfilesAPI with the implementation `client.iam.user_profiles`.

## [6.16.0] - 2023-09-01
### Added
- Support for `ignore_unknown_ids` in `client.relationships.retrieve_multiple` method.
>>>>>>> e8996368

## [6.15.3] - 2023-08-30
### Fixed
- Uploading files using `client.files.upload` now works when running with `pyodide`.

## [6.15.2] - 2023-08-29
### Improved
- Improved error message for `CogniteMissingClientError`. Now includes the type of object missing the `CogniteClient` reference.

## [6.15.1] - 2023-08-29
### Fixed
- Bugfix for `InstanceSort._load` that always raised `TypeError` (now public, `.load`). Also, indirect fix for `Select.load` for non-empty `sort`.

## [6.15.0] - 2023-08-23
### Added
- Support for the DocumentsAPI with the implementation `client.documents`.
- Support for advanced filtering for `Events`, `TimeSeries`, `Assets` and `Sequences`. This is available through the
  `.filter()` method, for example, `client.events.filter`.
- Extended aggregation support for `Events`, `TimeSeries`, `Assets` and `Sequences`. This is available through the five
  methods `.aggregate_count(...)`, `aggregate_cardinality_values(...)`, `aggregate_cardinality_properties(...)`,
  `.aggregate_unique_values(...)`, and `.aggregate_unique_properties(...)`. For example,
  `client.assets.aggregate_count(...)`.
- Added helper methods `as_external_ids` and `as_ids` for `EventList`, `TimeSeriesList`, `AssetList`, `SequenceList`,
  `FileMetaDataList`, `FunctionList`, `ExtractionPipelineList`, and `DataSetList`.

### Deprecated
- Added `DeprecationWarning` to methods `client.assets.aggregate_metadata_keys` and
  `client.assets.aggregate_metadata_values`. The use parameter the `fields` in
  `client.events.aggregate_unique_values` will also lead to a deprecation warning. The reason is that the endpoints
  these methods are using have been deprecated in the CDF API.

## [6.14.2] - 2023-08-22
### Fixed
- All data modeling endpoints will now be retried. This was not the case for POST endpoints.

## [6.14.1] - 2023-08-19
### Fixed
- Passing `sources` as a tuple no longer raises `ValueError` in `InstancesAPI.retrieve`.

## [6.14.0] - 2023-08-14
### Changed
- Don't terminate client.time_series.subscriptions.iterate_data() when `has_next=false` as more data
may be returned in the future. Instead we return the `has_next` field in the batch, and let the user
decide whether to terminate iteration. This is a breaking change, but this particular API is still
in beta and thus we reserve the right to break it without bumping the major version.

## [6.13.3] - 2023-08-14
### Fixed
- Fixed bug in `ViewApply.properties` had type hint `ConnectionDefinition` instead of `ConnectionDefinitionApply`.
- Fixed bug in `dump` methods of `ViewApply.properties` causing the return code `400` with message
  `Request had 1 constraint violations. Please fix the request and try again. [type must not be null]` to be returned
  from the CDF API.

## [6.13.2] - 2023-08-11
### Fixed
- Fixed bug in `Index.load` that would raise `TypeError` when trying to load `indexes`, when an unexpected field was
  encountered (e.g. during a call to `client.data_modeling.container.list`).

## [6.13.1] - 2023-08-09
### Fixed
- Fixed bug when calling a `retrieve`, `list`, or `create` in `client.data_modeling.container` raised a `TypeError`.
  This is caused by additions of fields to the API, this is now fixed by ignoring unknown fields.

## [6.13.0] - 2023-08-07
### Fixed
- Fixed a bug raising a `KeyError` when calling `client.data_modeling.graphql.apply_dml` with an invalid `DataModelingId`.
- Fixed a bug raising `AttributeError` in `SpaceList.to_space_apply_list`, `DataModelList.to_data_model_apply_list`,
  `ViewList.to_view_apply`. These methods have also been renamed to `.as_apply` for consistency
  with the other data modeling resources.

### Removed
- The method `.as_apply` from `ContainerApplyList` as this method should be on the `ContainerList` instead.

### Added
- Missing `as_ids()` for `DataModelApplyList`, `ContainerList`, `ContainerApplyList`, `SpaceApplyList`, `SpaceList`,
  `ViewApplyList`, `ViewList`.
- Added helper method `.as_id` to `DMLApplyResult`.
- Added helper method `.latest_version` to `DataModelList`.
- Added helper method `.as_apply` to `ContainerList`.
- Added container classes `NodeApplyList`, `EdgeApplyList`, and `InstancesApply`.

## [6.12.2] - 2023-08-04
### Fixed
- Certain errors that were previously silently ignored in calls to `client.data_modeling.graphql.apply_dml` are now properly raised (used to fail as the API error was passed nested inside the API response).

## [6.12.1] - 2023-08-03
### Fixed
- Changed the structure of the GraphQL query used when updating DML models through `client.data_modeling.graphql.apply_dml` to properly handle (i.e. escape) all valid symbols/characters.

## [6.12.0] - 2023-07-26
### Added
- Added option `expand_metadata` to `.to_pandas()` method for list resource types which converts the metadata (if any) into separate columns in the returned dataframe. Also added `metadata_prefix` to control the naming of these columns (default is "metadata.").

## [6.11.1] - 2023-07-19
### Changed
- Return type `SubscriptionTimeSeriesUpdate` in `client.time_series.subscriptions.iterate_data` is now required and not optional.

## [6.11.0] - 2023-07-19
### Added
- Support for Data Point Subscription, `client.time_series.subscriptions`. Note this is an experimental feature.


## [6.10.0] - 2023-07-19
### Added
- Upsert method for `assets`, `events`, `timeseries`, `sequences`, and `relationships`.
- Added `ignore_unknown_ids` flag to `client.sequences.delete`

## [6.9.0] - 2023-07-19
### Added
- Basic runtime validation of ClientConfig.project

## [6.8.7] - 2023-07-18
### Fixed
- Dumping of `Relationship` with `labels` is not `yaml` serializable. This is now fixed.

## [6.8.6] - 2023-07-18
### Fixed
- Include `version` in __repr__ for View and DataModel

## [6.8.5] - 2023-07-18
### Fixed
- Change all implicit Optional types to explicit Optional types.

## [6.8.4] - 2023-07-12
### Fixed
- `max_worker` limit match backend for `client.data_modeling`.

## [6.8.3] - 2023-07-12
### Fixed
- `last_updated_time` and `created_time` are no longer optional on InstanceApplyResult

## [6.8.2] - 2023-07-12
### Fixed
- The `.dump()` method for `InstanceAggregationResult` caused an `AttributeError` when called.

## [6.8.1] - 2023-07-08
### Changed
- The `AssetHierarchy` class would consider assets linking their parent by ID only as orphans, contradicting the
  docstring stating "All assets linking a parent by ID are assumed valid". This is now true (they are no longer
  considered orphans).

## [6.8.0] - 2023-07-07
### Added
- Support for annotations reverse lookup.

## [6.7.1] - 2023-07-07
### Fixed
- Needless function "as_id" on View as it was already inherited
### Added
- Flag "all_versions" on data_modeling.data_models.retrieve() to retrieve all versions of a data model or only the latest one
- Extra documentation on how to delete edges and nodes.
- Support for using full Node and Edge objects when deleting instances.

## [6.7.0] - 2023-07-07
### Added
- Support for applying graphql dml using `client.data_modeling.graphql.apply_dml()`.

## [6.6.1] - 2023-07-07
### Improved
- Added convenience function to instantiate a `CogniteClient.default(...)` to save the users from typing the
  default URLs.

## [6.6.0] - 2023-07-06
### Fixed
- Support for query and sync endpoints across instances in the Data Modeling API with the implementation
  `client.data_modeling.instances`, the methods `query` and `sync`.

## [6.5.8] - 2023-06-30
### Fixed
- Serialization of `DataModel`. The bug caused `DataModel.load(data_model.dump(camel_case=True))` to fail with
  a `TypeError`. This is now fixed.

## [6.5.7] - 2023-06-29
### Fixed
- A bug caused by use of snake case in field types causing `NodeApply.dump(camel_case=True)`
  trigger a 400 response from the API.

## [6.5.6] - 2023-06-29
### Fixed
- A bug causing `ClientConfig(debug=True)` to raise an AttributeError

## [6.5.5] - 2023-06-28
### Fixed
- A bug where we would raise the wrong exception when errors on occured on `data_modeling.spaces.delete`
- A bug causing incosistent MRO in DataModelList

## [6.5.4] - 2023-06-28
### Added
- Missing query parameters:
     * `inline_views` in `data_modeling.data_models.retrieve()`.
     * `include_global` in `data_modeling.spaces.list()`.
     * `include_inherited_properties` in `data_modeling.views.retrieve()`.

## [6.5.3] - 2023-06-28
### Fixed
- Only validate `space` and `external_id` for `data_modeling` write classes.


## [6.5.2] - 2023-06-27
### Fixed
- Added missing `metadata` attribute to `iam.Group`

## [6.5.1] - 2023-06-27
### Fixed
- Fix typehints on `data_modeling.instances.aggregate()` to not allow Histogram aggregate.
- Moved `ViewDirectRelation.source` property to `MappedProperty.source` where it belongs.

## [6.5.0] - 2023-06-27
### Added
- Support for searching and aggregating across instances in the Data Modeling API with the implementation
  `client.data_modeling.instances`, the methods `search`, `histogram` and `aggregate`.

## [6.4.8] - 2023-06-23
### Fixed
- Handling non 200 responses in `data_modeling.spaces.apply`, `data_modeling.data_models.apply`,
  `data_modeling.views.apply` and `data_modeling.containers.apply`

## [6.4.7] - 2023-06-22
### Fixed
- Consistently return the correct id types in data modeling resource clients

## [6.4.6] - 2023-06-22
### Fixed
- Don't swallow keyword args on Apply classes in Data Modeling client

## [6.4.5] - 2023-06-21
### Added
- Included tuple-notation when retrieving or listing data model instances

### Improved
- Fixed docstring for retrieving data model instances and extended the examples.

## [6.4.4] - 2023-06-21
Some breaking changes to the datamodeling client. We don't expect any more breaking changes,
but we accept the cost of breaking a few consumers now early on the really nail the user experience.
### Added
- ViewId:as_property_ref and ContainerId:as_property_ref to make it easier to create property references.

### Changed
- Renamed ViewCore:as_reference and ContainerCore:as_reference to :as_id() for consistency with other resources.
- Change Instance:properties to be a `MutableMapping[ViewIdentifier, MutableMapping[PropertyIdentifier, PropertyValue]]`, in order to make it easier to consume
- Make VersionedDataModelingId:load accept `tuple[str, str]`
- Rename ConstraintIdentifier to Constraint - it was not an id but the definition itself
- Rename IndexIdentifier to Index - it was not an id but the definition itself
- Rename ContainerPropertyIdentifier to ContaienrProperty - it was not an id but the definition itself

### Removed
- Redundant EdgeApply:create method. It simply mirrored the EdgeApply constructor.


## [6.4.3] - 2023-06-15
### Added
- Accept direct relation values as tuples in `EdgeApply`

## [6.4.2] - 2023-06-15
### Changed
- When providing ids as tuples in `instances.retrieve` and `instances.delete` you should not
have to specify the instance type in each tuple

### Fixed
- Bug where edges and nodes would get mixed up on `instances.retrieve`

## [6.4.1] - 2023-06-14
### Fixed
- Add the missing page_count field for diagram detect items.

## [6.4.0] - 2023-06-12
### Added
- Partial support for the instance resource in the Data Modeling API with the implementation
  `client.data_modeling.instances`, the endpoints `list`, `delete`, `retrieve`, and `apply`

## [6.3.2] - 2023-06-08
### Fixed
- Requests being retried around a token refresh cycle, no longer risk getting stuck with an outdated token.

### Added
- `CredentialProviders` subclassing `_OAuthCredentialProviderWithTokenRefresh`, now accepts a new parameter, `token_expiry_leeway_seconds`, controlling how early a token refresh request should be initiated (before it expires).

### Changed
- `CredentialProviders` subclassing `_OAuthCredentialProviderWithTokenRefresh` now uses a safer default of 15 seconds (up from 3 sec) to control how early a token refresh request should be initiated (before it expires).

## [6.3.1] - 2023-06-07
### Fixed
- Signature of `client.data_modeling.views.retrieve` and `client.data_modeling.data_models.retrieve` to always return a list.

## [6.3.0] - 2023-06-07
### Added
- Support for the container resource in the Data Modeling API with the implementation `client.data_modeling.containers`.
- Support for the view resource in the Data Modeling API with the implementation `client.data_modeling.views`.
- Support for the data models resource in the Data Modeling API with the implementation `client.data_modeling.data_models`.

### Removed
- Removed `retrieve_multiple` from the `SpacesAPI` to have a consistent API with the `views`, `containers`, and `data_models`.

## [6.2.2] - 2023-06-05
### Fixed
- Creating function schedules with current user credentials now works (used to fail at runtime with "Could not fetch a valid token (...)" because a session was never created.)

## [6.2.1] - 2023-05-26
### Added
- Data model centric support in transformation

## [6.2.0] - 2023-05-25
### Added
- Support for the spaces resource in the Data Modeling API with the implementation `client.data_modeling.spaces`.

### Improved
- Reorganized documentation to match API documentation.

## [6.1.10] - 2023-05-22
### Fixed
- Data modelling is now GA. Renaming instance_nodes -> nodes and instance_edges -> edges to make the naming in SDK consistent with Transformation API and CLI

## [6.1.9] - 2023-05-16
### Fixed
- Fixed a rare issue with datapoints fetching that could raise `AttributeError` when running with `pyodide`.

## [6.1.8] - 2023-05-12
### Fixed
- ExtractionPipelinesRun:dump method will not throw an error when camel_case=True anymore

## [6.1.7] - 2023-05-11
### Removed
- Removed DMS v2 destination in transformations

## [6.1.6] - 2023-05-11
### Fixed
- `FunctionsAPI.create` now work in Wasm-like Python runtimes such as `pyodide`.

## [6.1.5] - 2023-05-10
### Fixed
- When creating a transformation with a different source- and destination CDF project, the project setting is no longer overridden by the setting in the `CogniteClient` configuration allowing the user to read from the specified source project and write to the specified and potentially different destination project.

## [6.1.4] - 2023-05-08
### Fixed
- Pickling a `CogniteClient` instance with certain `CredentialProvider`s no longer causes a `TypeError: cannot pickle ...` to be raised.

## [6.1.3] - 2023-05-08
### Added
- Add the license of the package in poetry build.

## [6.1.2] - 2023-05-04
### Improved
- The SDK has received several minor bugfixes to be more user-friendly on Windows.

### Fixed
- The utility function `cognite.client.utils.datetime_to_ms` now raises an understandable `ValueError` when unable to convert pre-epoch datetimes.
- Several functions reading and writing to disk now explicitly use UTF-8 encoding

## [6.1.1] - 2023-05-02
### Fixed
- `AttributeError` when passing `pandas.Timestamp`s with different timezones (*of which one was UTC*) to `DatapointsAPI.retrieve_dataframe_in_tz`.
- A `ValueError` is no longer raised when passing `pandas.Timestamp`s in the same timezone, but with different underlying implementations (e.g. `datetime.timezone.utc` / `pytz.UTC` / `ZoneInfo("UTC")`) to `DatapointsAPI.retrieve_dataframe_in_tz`.

## [6.1.0] - 2023-04-28
### Added
- Support for giving `start` and `end` arguments as `pandas.Timestamp` in `DatapointsAPI.retrieve_dataframe_in_tz`.

### Improved
- Type hints for the `DatapointsAPI` methods.

## [6.0.2] - 2023-04-27
### Fixed
- Fixed a bug in `DatapointsAPI.retrieve_dataframe_in_tz` that could raise `AmbiguousTimeError` when subdividing the user-specified time range into UTC intervals (with fixed offset).

## [6.0.1] - 2023-04-20
### Fixed
- Fixed a bug that would cause `DatapointsAPI.retrieve_dataframe_in_tz` to raise an `IndexError` if there were only empty time series in the response.

## [6.0.0] - 2023-04-19
### Removed
- Removed support for legacy auth (API keys, service accounts, login.status)
- Removed the deprecated `extractionPipeline` argument to `client.extraction_pipelines.create`. Only `extraction_pipeline` is accepted now.
- Removed the deprecated `client.datapoints` accessor attribute. The datapoints API can only be accessed through `client.time_series.data` now.
- Removed the deprecated `client.extraction_pipeline_runs` accessor attribute. The extraction pipeline run API can only be accessed through `client.extraction_pipelines.runs` now.
- Removed the deprecated `external_id` attribute on `ExtractionPipelineRun`. This has been replaced with `extpipe_external_id`.

## [5.12.0] - 2023-04-18
### Changed
- Enforce that types are explicitly exported in order to make very strict type checkers happy.

## [5.11.1] - 2023-04-17
### Fixed
- List (and `__call__`) methods for assets, events, files, labels, relationships, sequences and time series now raise if given bad input for `data_set_ids`, `data_set_external_ids`, `asset_subtree_ids` and `asset_subtree_external_ids` instead of ignoring/returning everything.

### Improved
- The listed parameters above have silently accepted non-list input, i.e. single `int` (for `ids`) or single `str` (for `external_ids`). Function signatures and docstrings have now been updated to reflect this "hidden functionality".

## [5.11.0] - 2023-04-17
### Added
- The `DatapointsAPI` now supports time zones with the addition of a new method, `retrieve_dataframe_in_tz`. It does not support individual customization of query parameters (for good reasons, e.g. a DataFrame has a single index).
- Asking for datapoints in a specific time zone, e.g. `America/New_York` or `Europe/London` is now easily accomplished: the user can just pass in their `datetimes` localized to their time zone directly.
- Queries for aggregate datapoints are also supported, with the key feature being automatic handling of daylight savings time (DST) transitions, as this is not supported by the official API. Example usage: A user living in Oslo, Norway, wants daily averages in their local time. In Oslo, the standard time is UTC+1, with UTC+2 during the summer. This means during spring, there is a 23-hour long day when clocks roll 1 hour forward and a 25-hour day during fall.
- New granularities with a longer time span have been added (only to this new method, for now): 'week', 'month', 'quarter' and 'year'. These do not all represent a fixed frequency, but like the example above, neither does for example 'day' when we use time zones without a fixed UTC offset.

## [5.10.5] - 2023-04-13
### Fixed
- Subclasses of `VisionResource` inheriting `.dump` and `to_pandas` now work as expected for attributes storing lists of subclass instances like `Polygon`, `PolyLine`, `ObjectDetection` or `VisionExtractPredictions` directly or indirectly.

## [5.10.4] - 2023-04-13
### Fixed
- A lot of nullable integer attributes ended up as float after calling `.to_pandas`. These are now correctly converted to `dtype=Int64`.

## [5.10.3] - 2023-04-13
### Fixed
- When passing `CogniteResource` classes (like `Asset` or `Event`) to `update`, any labels were skipped in the update (passing `AssetUpdate` works). This has been fixed for all Cognite resource classes.

## [5.10.2] - 2023-04-12
### Fixed
- Fixed a bug that would cause `AssetsAPI.create_hierarchy` to not respect `upsert=False`.

## [5.10.1] - 2023-04-04
### Fixed
- Add missing field `when` (human readable version of the CRON expression) to `FunctionSchedule` class.

## [5.10.0] - 2023-04-03
### Fixed
- Implemented automatic retries for connection errors by default, improving the reliability of the connection to the Cognite API.
- Added a user-readable message to `CogniteConnectionRefused` error for improved user experience.

### Changed
- Introduce a `max_retries_connect` attribute on the global config, and default it to 3.

## [5.9.3] - 2023-03-27
### Fixed
- After creating a schedule for a function, the returned `FunctionSchedule` was missing a reference to the `CogniteClient`, meaning later calls to `.get_input_data()` would fail and raise `CogniteMissingClientError`.
- When calling `.get_input_data()` on a `FunctionSchedule` instance, it would fail and raise `KeyError` if no input data was specified for the schedule. This now returns `None`.

## [5.9.2] - 2023-03-27
### Fixed
- After calling e.g. `.time_series()` or `.events()` on an `AssetList` instance, the resulting resource list would be missing the lookup tables that allow for quick lookups by ID or external ID through the `.get()` method. Additionally, for future-proofing, the resulting resource list now also correctly has a `CogniteClient` reference.

## [5.9.1] - 2023-03-23
### Fixed
- `FunctionsAPI.call` now also works for clients using auth flow `OAuthInteractive`, `OAuthDeviceCode`, and any user-made subclass of `CredentialProvider`.

### Improved
- `FunctionSchedulesAPI.create` now also accepts an instance of `ClientCredentials` (used to be dictionary only).

## [5.9.0] - 2023-03-21
### Added
- New class `AssetHierarchy` for easy verification and reporting on asset hierarchy issues without explicitly trying to insert them.
- Orphan assets can now be reported on (orphan is an asset whose parent is not part of the given assets). Also, `AssetHierarchy` accepts an `ignore_orphans` argument to mimic the old behaviour where all orphans were assumed to be valid.
- `AssetsAPI.create_hierarchy` now accepts two new parameters: `upsert` and `upsert_mode`. These allow the user to do "insert or update" instead of an error being raised when trying to create an already existing asset. Upsert mode controls whether updates should replace/overwrite or just patch (partial update to non-null values only).
- `AssetsAPI.create_hierarchy` now also verifies the `name` parameter which is required and that `id` has not been set.

### Changed
- `AssetsAPI.create_hierarchy` now uses `AssetHierarchy` under the hood to offer concrete feedback on asset hierarchy issues, accessible through attributes on the raised exception, e.g. invalid assets, duplicates, orphans, or any cyclical asset references.

### Fixed
- `AssetsAPI.create_hierarchy`...:
  - Now respects `max_workers` when spawning worker threads.
  - Can no longer raise `RecursionError`. Used to be an issue for asset hierarchies deeper than `sys.getrecursionlimit()` (typically set at 1000 to avoid stack overflow).
  - Is now `pyodide` compatible.

## [5.8.0] - 2023-03-20
### Added
- Support for client certificate authentication to Azure AD.

## [5.7.4] - 2023-03-20
### Added
- Use `X-Job-Token` header for contextualization jobs to reduce required capabilities.

## [5.7.3] - 2023-03-14
### Improved
- For users unknowingly using a too old version of `numpy` (against the SDK dependency requirements), an exception could be raised (`NameError: name 'np' is not defined`). This has been fixed.

## [5.7.2] - 2023-03-10
### Fixed
- Fix method dump in TransformationDestination to ignore None.

## [5.7.1] - 2023-03-10
### Changed
- Split `instances` destination type of Transformations to `nodes` and `edges`.

## [5.7.0] - 2023-03-08
### Removed
- `ExtractionPipelineRunUpdate` was removed as runs are immutable.

### Fixed
- `ExtractionPipelinesRunsAPI` was hiding `id` of runs because `ExtractionPipelineRun` only defined `external_id` which doesn't exist for the "run resource", only for the "parent" ext.pipe (but this is not returned by the API; only used to query).

### Changed
- Rename and deprecate `external_id` in `ExtractionPipelinesRunsAPI` in favour of the more descriptive `extpipe_external_id`. The change is backwards-compatible, but will issue a `UserWarning` for the old usage pattern.

## [5.6.4] - 2023-02-28
### Added
- Input validation on `DatapointsAPI.[insert, insert_multiple, delete_ranges]` now raise on missing keys, not just invalid keys.

## [5.6.3] - 2023-02-23
### Added
- Make the SDK compatible with `pandas` major version 2 ahead of release.

## [5.6.2] - 2023-02-21
### Fixed
- Fixed an issue where `Content-Type` was not correctly set on file uploads to Azure.

## [5.6.1] - 2023-02-20
### Fixed
- Fixed an issue where `IndexError` was raised when a user queried `DatapointsAPI.retrieve_latest` for a single, non-existent time series while also passing `ignore_unknown_ids=True`. Changed to returning `None`, inline with other `retrieve` methods.

## [5.6.0] - 2023-02-16
### Added
- The SDK has been made `pyodide` compatible (to allow running natively in browsers). Missing features are `CredentialProvider`s with token refresh and `AssetsAPI.create_hierarchy`.

## [5.5.2] - 2023-02-15
### Fixed
- Fixed JSON dumps serialization error of instances of `ExtractionPipelineConfigRevision` and all subclasses (`ExtractionPipelineConfig`) as they stored a reference to the CogniteClient as a non-private attribute.

## [5.5.1] - 2023-02-14
### Changed
- Change `CredentialProvider` `Token` to be thread safe when given a callable that does token refresh.

## [5.5.0] - 2023-02-10
### Added
- Support `instances` destination type on Transformations.

## [5.4.4] - 2023-02-06
### Added
- Added user warnings when wrongly calling `/login/status` (i.e. without an API key) and `/token/inspect` (without OIDC credentials).

## [5.4.3] - 2023-02-05
### Fixed
- `OAuthDeviceCode` and `OAuthInteractive` now respect `global_config.disable_ssl` setting.

## [5.4.2] - 2023-02-03
### Changed
- Improved error handling (propagate IDP error message) for `OAuthDeviceCode` and `OAuthInteractive` upon authentication failure.

## [5.4.1] - 2023-02-02
### Fixed
- Bug where create_hierarchy would stop progressing after encountering more than `config.max_workers` failures.

## [5.4.0] - 2023-02-02
### Added
- Support for aggregating metadata keys/values for assets

## [5.3.7] - 2023-02-01
### Improved
- Issues with the SessionsAPI documentation have been addressed, and the `.create()` have been further clarified.

## [5.3.6] - 2023-01-30
### Changed
- A file-not-found error has been changed from `TypeError` to `FileNotFoundError` as part of the validation in FunctionsAPI.

## [5.3.5] - 2023-01-27
### Fixed
- Fixed an atexit-exception (`TypeError: '<' not supported between instances of 'tuple' and 'NoneType'`) that could be raised on PY39+ after fetching datapoints (which uses a custom thread pool implementation).

## [5.3.4] - 2023-01-25
### Fixed
- Displaying Cognite resources like an `Asset` or a `TimeSeriesList` in a Jupyter notebook or similar environments depending on `._repr_html_`, no longer raises `CogniteImportError` stating that `pandas` is required. Instead, a warning is issued and `.dump()` is used as fallback.

## [5.3.3] - 2023-01-24
### Added
- New parameter `token_cache_path` now accepted by `OAuthInteractive` and `OAuthDeviceCode` to allow overriding location of token cache.

### Fixed
- Platform dependent temp directory for the caching of the token in `OAuthInteractive` and `OAuthDeviceCode` (no longer crashes at exit on Windows).

## [5.3.2] - 2023-01-24
### Security
- Update `pytest` and other dependencies to get rid of dependency on the `py` package (CVE-2022-42969).

## [5.3.1] - 2023-01-20
### Fixed
- Last possible valid timestamp would not be returned as first (if first by some miracle...) by the `TimeSeries.first` method due to `end` being exclusive.

## [5.3.0] - 2023-01-20
### Added
- `DatapointsAPI.retrieve_latest` now support customising the `before` argument, by passing one or more objects of the newly added `LatestDatapointQuery` class.

## [5.2.0] - 2023-01-19
### Changed
- The SDK has been refactored to support `protobuf>=3.16.0` (no longer requires v4 or higher). This was done to fix dependency conflicts with several popular Python packages like `tensorflow` and `streamlit` - and also Azure Functions - that required major version 3.x of `protobuf`.

## [5.1.1] - 2023-01-19
### Changed
- Change RAW rows insert chunk size to make individual requests faster.

## [5.1.0] - 2023-01-03
### Added
- The diagram detect function can take file reference objects that contain file (external) id as well as a page range. This is an alternative to the lists of file ids or file external ids that are still possible to use. Page ranges were not possible to specify before.

## [5.0.2] - 2022-12-21
### Changed
- The valid time range for datapoints has been increased to support timestamps up to end of the year 2099 in the TimeSeriesAPI. The utility function `ms_to_datetime` has been updated accordingly.

## [5.0.1] - 2022-12-07
### Fixed
- `DatapointsArray.dump` would return timestamps in nanoseconds instead of milliseconds when `convert_timestamps=False`.
- Converting a `Datapoints` object coming from a synthetic datapoints query to a `pandas.DataFrame` would, when passed `include_errors=True`, starting in version `5.0.0`, erroneously cast the `error` column to a numeric data type and sort it *before* the returned values. Both of these behaviours have been reverted.
- Several documentation issues: Missing methods, wrong descriptions through inheritance and some pure visual/aesthetic.

## [5.0.0] - 2022-12-06
### Improved
- Greatly increased speed of datapoints fetching (new adaptable implementation and change from `JSON` to `protobuf`), especially when asking for... (measured in fetched `dps/sec` using the new `retrieve_arrays` method, with default settings for concurrency):
  - A large number of time series
    - 200 ts: ~1-4x speedup
    - 8000 ts: ~4-7x speedup
    - 20k-100k ts: Up to 20x faster
  - Very few time series (1-3)
    - Up to 4x faster
  - Very dense time series (>>10k dps/day)
    - Up to 5x faster
  - Any query for `string` datapoints
    - Faster the more dps, e.g. single ts, 500k: 6x speedup
- Peak memory consumption (for numeric data) is 0-55 % lower when using `retrieve` and 65-75 % lower for the new `retrieve_arrays` method.
- Fetching newly inserted datapoints no longer suffers from (potentially) very long wait times (or timeout risk).
- Converting fetched datapoints to a Pandas `DataFrame` via `to_pandas()` has changed from `O(N)` to `O(1)`, i.e., speedup no longer depends on the number of datapoints and is typically 4-5 orders of magnitude faster (!). NB: Only applies to `DatapointsArray` as returned by the `retrieve_arrays` method.
- Full customizability of queries is now available for *all retrieve* endpoints, thus the `query()` is no longer needed and has been removed. Previously only `aggregates` could be individually specified. Now all parameters can be passed either as top-level or as *individual settings*, even `ignore_unknown_ids`. This is now aligned with the API (except `ignore_unknown_ids` making the SDK arguably better!).
- Documentation for the retrieve endpoints has been overhauled with lots of new usage patterns and better examples. **Check it out**!
- Vastly better test coverage for datapoints fetching logic. You may have increased trust in the results from the SDK!

### Added
- New required dependency, `protobuf`. This is currently only used by the DatapointsAPI, but other endpoints may be changed without needing to release a new major version.
- New optional dependency, `numpy`.
- A new datapoints fetching method, `retrieve_arrays`, that loads data directly into NumPy arrays for improved speed and *much* lower memory usage.
- These arrays are stored in the new resource types `DatapointsArray` with corresponding container (list) type, `DatapointsArrayList` which offer much more efficient memory usage. `DatapointsArray` also offer zero-overhead pandas-conversion.
- `DatapointsAPI.insert` now also accepts `DatapointsArray`. It also does basic error checking like making sure the number of datapoints match the number of timestamps, and that it contains raw datapoints (as opposed to aggregate data which raises an error). This also applies to `Datapoints` input.
- `DatapointsAPI.insert_multiple` now accepts `Datapoints` and `DatapointsArray` as part of the (possibly) multiple inputs. Applies the same error checking as `insert`.

### Changed
- Datapoints are no longer fetched using `JSON`: the age of `protobuf` has begun.
- The main way to interact with the `DatapointsAPI` has been moved from `client.datapoints` to `client.time_series.data` to align and unify with the `SequenceAPI`. All example code has been updated to reflect this change. Note, however, that the `client.datapoints` will still work until the next major release, but will until then issue a `DeprecationWarning`.
- All parameters to all retrieve methods are now keyword-only (meaning no positional arguments are supported).
- All retrieve methods now accept a string for the `aggregates` parameter when asking for just one, e.g. `aggregates="max"`. This short-cut avoids having to wrap it inside a list. Both `snake_case` and `camelCase` are supported.
- The utility function `datetime_to_ms` no longer issues a `FutureWarning` on missing timezone information. It will now interpret naive `datetime`s as local time as is Python's default interpretation.
- The utility function `ms_to_datetime` no longer issues a `FutureWarning` on returning a naive `datetime` in UTC. It will now return an aware `datetime` object in UTC.
- All data classes in the SDK that represent a Cognite resource type have a `to_pandas` (or `to_geopandas`) method. Previously, these had various defaults for the `camel_case` parameter, but they have all been changed to `False`.
- All retrieve methods (when passing dict(s) with query settings) now accept identifier and aggregates in snake case (and camel case for convenience / backwards compatibility). Note that all newly added/supported customisable parameters (e.g. `include_outside_points` or `ignore_unknown_ids` *must* be passed in snake case or a `KeyError` will be raised.)
- The method `DatapointsAPI.insert_dataframe` has new default values for `dropna` (now `True`, still being applied on a per-column basis to not lose any data) and `external_id_headers` (now `True`, disincentivizing the use of internal IDs).
- The previous fetching logic awaited and collected all errors before raising (through the use of an "initiate-and-forget" thread pool). This is great, e.g., updates/inserts to make sure you are aware of all partial changes. However, when reading datapoints, a better option is to just fail fast (which it does now).
- `DatapointsAPI.[retrieve/retrieve_arrays/retrieve_dataframe]` no longer requires `start` (default: `0`, i.e. 1970-01-01) and `end` (default: `now`). This is now aligned with the API.
- Additionally, `DatapointsAPI.retrieve_dataframe` no longer requires `granularity` and `aggregates`.
- All retrieve methods accept a list of full query dictionaries for `id` and `external_id` giving full flexibility for all individual settings: `start`, `end`, `aggregates`, `granularity`, `limit`, `include_outside_points`, `ignore_unknown_ids`.
- Aggregates returned now include the time period(s) (given by the `granularity` unit) that `start` and `end` are part of (as opposed to only "fully in-between" points). This change is the *only breaking change* to the `DatapointsAPI.retrieve` method for aggregates and makes it so that the SDK match manual queries sent using e.g. `curl` or Postman. In other words, this is now aligned with the API.
Note also that this is a **bugfix**: Due to the SDK rounding differently than the API, you could supply `start` and `end` (with `start < end`) and still be given an error that `start is not before end`. This can no longer happen.
- Fetching raw datapoints using `include_outside_points=True` now returns both outside points (if they exist), regardless of `limit` setting (this is the *only breaking change* for limited raw datapoint queries; unlimited queries are fully backwards compatible). Previously the total number of points was capped at `limit`, thus typically only returning the first. Now up to `limit+2` datapoints are always returned. This is now aligned with the API.
- When passing a relative or absolute time specifier string like `"2w-ago"` or `"now"`, all time series in the same query will use the exact same value for 'now' to avoid any inconsistencies in the results.
- Fetching newly inserted datapoints no longer suffers from very long wait times (or timeout risk) as the code's dependency on `count` aggregates has been removed entirely (implementation detail) which could delay fetching by anything between a few seconds to several minutes/go to timeout while the aggregate was computed on-the-fly. This was mostly a problem for datapoints inserted into low-priority time periods (far away from current time).
- Asking for the same time series any number of times no longer raises an error (from the SDK), which is useful for instance when fetching disconnected time periods. This is now aligned with the API. Thus, the custom exception `CogniteDuplicateColumnsError` is no longer needed and has been removed from the SDK.
- ...this change also causes the `.get` method of `DatapointsList` and `DatapointsArrayList` to now return a list of `Datapoints` or `DatapointsArray` respectively *when duplicated identifiers are queried*. For data scientists and others used to `pandas`, this syntax is familiar to the slicing logic of `Series` and `DataFrame` when used with non-unique indices.
There is also a very subtle **bugfix** here: since the previous implementation allowed the same time series to be specified by both its `id` and `external_id`, using `.get` to access it would always yield the settings that were specified by the `external_id`. This will now return a `list` as explained above.
- `Datapoints` and `DatapointsArray` now store the `granularity` string given by the user (when querying aggregates) which allows both `to_pandas` methods (on `DatapointsList` and `DatapointsArrayList` as well) to accept `include_granularity_name` that appends this to the end of the column name(s).
- Datapoints fetching algorithm has changed from one that relies on up-to-date and correct `count` aggregates to be fast (with fallback on serial fetching when missing/unavailable), to recursively (and reactively) splitting the time-domain into smaller and smaller pieces, depending on the discovered-as-fetched density-distribution of datapoints in time and the number of available workers/threads. The new approach also has the ability to group more than 1 (one) time series per API request (when beneficial) and short-circuit once a user-given limit has been reached (if/when given). This method is now used for *all types of queries*; numeric raw-, string raw-, and aggregate datapoints.

#### Change: `retrieve_dataframe`
- Previously, fetching was constricted (🐍) to either raw- OR aggregate datapoints. This restriction has been lifted and the method now works exactly like the other retrieve-methods (with a few extra options relevant only for pandas `DataFrame`s).
- Used to fetch time series given by `id` and `external_id` separately - this is no longer the case. This gives a significant, additional speedup when both are supplied.
- The `complete` parameter has been removed and partially replaced by `uniform_index (bool)` which covers a subset of the previous features (with some modifications: now gives a uniform index all the way from the first given `start` to the last given `end`). Rationale: Old method had a weird and had unintuitive syntax (passing a string using commas to separate options).
- Interpolating, forward-filling or in general, imputation (also prev. controlled via the `complete` parameter) is completely removed as the resampling logic *really* should be up to the user fetching the data to decide, not the SDK.
- New parameter `column_names` (as already used in several existing `to_pandas` methods) decides whether to pick `id`s or `external_id`s as the dataframe column names. Previously, when both were supplied, the dataframe ended up with a mix.
Read more below in the removed section or check out the method's updated documentation.
- The ordering of columns for aggregates is now always chronological instead of the somewhat arbitrary choice made in `Datapoints.__init__`, (since `dict`s keep insertion order in newer python versions and instance variables lives in `__dict__`)).
- New parameter `include_granularity_name` that appends the specified granularity to the column names if passed as `True`. Mimics the behaviour of the older, well-known argument `include_aggregate_name`, but adds after: `my-ts|average|13m`.

### Fixed
- `CogniteClientMock` has been updated with 24 missing APIs (including sub-composited APIs like `FunctionsAPI.schedules`) and is now used internally in testing instead of a similar, additional implementation.
- Loads of `assert`s meant for the SDK user have been changed to raising exceptions instead as a safeguard since `assert`s are ignored when running in optimized mode `-O` (or `-OO`).

### Fixed: Extended time domain
- `TimeSeries.[first/count/latest]()` now work with the expanded time domain (minimum age of datapoints was moved from 1970 to 1900, see [4.2.1]).
  - `TimeSeries.latest()` now supports the `before` argument similar to `DatapointsAPI.retrieve_latest`.
  - `TimeSeries.first()` now considers datapoints before 1970 and after "now".
  - `TimeSeries.count()` now considers datapoints before 1970 and after "now" and will raise an error for string time series as `count` (or any other aggregate) is not defined.
- `DatapointsAPI.retrieve_latest` would give latest datapoint `before="now"` when given `before=0` (1970) because of a bad boolean check. Used to not be a problem since there were no data before epoch.
- The utility function `ms_to_datetime` no longer raises `ValueError` for inputs from before 1970, but will raise for input outside the allowed minimum- and maximum supported timestamps in the API.
**Note**: that support for `datetime`s before 1970 may be limited on Windows, but `ms_to_datetime` should still work (magic!).

### Fixed: Datapoints-related
- **Critical**: Fetching aggregate datapoints now works properly with the `limit` parameter. In the old implementation, `count` aggregates were first fetched to split the time domain efficiently - but this has little-to-no informational value when fetching *aggregates* with a granularity, as the datapoints distribution can take on "any shape or form". This often led to just a few returned batches of datapoints due to miscounting (e.g. as little as 10% of the actual data could be returned(!)).
- Fetching datapoints using `limit=0` now returns zero datapoints, instead of "unlimited". This is now aligned with the API.
- Removing aggregate names from the columns in a Pandas `DataFrame` in the previous implementation used `Datapoints._strip_aggregate_name()`, but this had a bug: Whenever raw datapoints were fetched all characters after the last pipe character (`|`) in the tag name would be removed completely. In the new version, the aggregate name is only added when asked for.
- The method `Datapoints.to_pandas` could return `dtype=object` for numeric time series when all aggregate datapoints were missing; which is not *that* unlikely, e.g., when using `interpolation` aggregate on a `is_step=False` time series with datapoints spacing above one hour on average. In such cases, an object array only containing `None` would be returned instead of float array dtype with `NaN`s. Correct dtype is now enforced by an explicit `pandas.to_numeric()` cast.
- Fixed a bug in all `DatapointsAPI` retrieve-methods when no time series was/were found, a single identifier was *not* given (either list of length 1 or all given were missing), `ignore_unknown_ids=True`, and `.get` was used on the empty returned `DatapointsList` object. This would raise an exception (`AttributeError`) because the mappings from `id` or `external_id` to `Datapoints` were not defined on the object (only set when containing at least 1 resource).

### Removed
- Method: `DatapointsAPI.query`. No longer needed as all "optionality" has been moved to the three `retrieve` methods.
- Method: `DatapointsAPI.retrieve_dataframe_dict`. Rationale: Due to its slightly confusing syntax and return value, it basically saw no use "in the wild".
- Custom exception: `CogniteDuplicateColumnsError`. No longer needed as the retrieve endpoints now support duplicated identifiers to be passed (similar to the API).
- All convenience methods related to plotting and the use of `matplotlib`. Rationale: No usage and low utility value: the SDK should not be a data science library.

## [4.11.3] - 2022-11-17
### Fixed
- Fix FunctionCallsAPI filtering

## [4.11.2] - 2022-11-16
### Changed
- Detect endpoint (for Engineering Diagram detect jobs) is updated to spawn and handle multiple jobs.
### Added
- `DetectJobBundle` dataclass: A way to manage multiple files and jobs.

## [4.11.1] - 2022-11-15
### Changed
- Update doc for Vision extract method
- Improve error message in `VisionExtractJob.save_annotations`

## [4.11.0] - 2022-10-17
### Added
- Add `compute` method to `cognite.client.geospatial`

## [4.10.0] - 2022-10-13
### Added
- Add `retrieve_latest` method to `cognite.client.sequences`
- Add support for extending the expiration time of download links returned by `cognite.client.files.retrieve_download_urls()`

## [4.9.0] - 2022-10-10
### Added
- Add support for extraction pipeline configuration files
### Deprecated
- Extraction pipeline runs has been moved from `client.extraction_pipeline_runs` to `client.extraction_pipelines.runs`

## [4.8.1] - 2022-10-06
### Fixed
- Fix `__str__` method of `TransformationSchedule`

## [4.8.0] - 2022-09-30
### Added
- Add operations for geospatial rasters

## [4.7.1] - 2022-09-29
### Fixed
- Fixed the `FunctionsAPI.create` method for Windows-users by removing
  validation of `requirements.txt`.

## [4.7.0] - 2022-09-28
### Added
- Support `tags` on `transformations`.

### Changed
- Change geospatial.aggregate_features to support `aggregate_output`

## [4.5.4] - 2022-09-19
### Fixed
- The raw rows insert endpoint is now subject to the same retry logic as other idempotent endpoints.

## [4.5.3] - 2022-09-15
### Fixed
- Fixes the OS specific issue where the `requirements.txt`-validation failed
  with `Permission Denied` on Windows.

## [4.5.2] - 2022-09-09
### Fixed
- Fixes the issue when updating transformations with new nonce credentials

## [4.5.1] - 2022-09-08
### Fixed
- Don't depend on typing_extensions module, since we don't have it as a dependency.

## [4.5.0] - 2022-09-08
### Added
- Vision extract implementation, providing access to the corresponding [Vision Extract API](https://docs.cognite.com/api/v1/#tag/Vision).

## [4.4.3] - 2022-09-08
### Fixed
- Fixed NaN/NA value check in geospatial FeatureList

## [4.4.2] - 2022-09-07
### Fixed
- Don't import numpy in the global space in geospatial module as it's an optional dependency

## [4.4.1] - 2022-09-06
### Fixed
- Fixed FeatureList.from_geopandas to handle NaN values

## [4.4.0] - 2022-09-06
### Changed
- Change geospatial.aggregate_features to support order_by

## [4.3.0] - 2022-09-06
### Added
- Add geospatial.list_features

## [4.2.1] - 2022-08-23
### Changed
- Change timeseries datapoints' time range to start from 01.01.1900

## [4.2.0] - 2022-08-23
### Added
- OAuthInteractive credential provider. This credential provider will redirect you to a login page
and require that the user authenticates. It will also cache the token between runs.
- OAuthDeviceCode credential provider. Display a device code to enter into a trusted device.
It will also cache the token between runs.

## [4.1.2] - 2022-08-22
### Fixed
- geospatial: support asset links for features

## [4.1.1] - 2022-08-19
### Fixed
- Fixed the issue on SDK when Python installation didn't include pip.

### Added
- Added Optional dependency called functions. Usage: `pip install "cognite-sdk[functions]"`

## [4.1.0] - 2022-08-18
### Added
- ensure_parent parameter to client.raw.insert_dataframe method

## [4.0.1] - 2022-08-17
### Added
- OAuthClientCredentials now supports token_custom_args.

## [4.0.0] - 2022-08-15
### Changed
- Client configuration no longer respects any environment variables. There are other libraries better
suited for loading configuration from the environment (such as builtin `os` or `pydantic`). There have also
been several reports of ennvar name clash issues in tools built on top the SDK. We therefore
consider this something that should be handled by the application consuming the SDK. All configuration of
`cognite.client.CogniteClient` now happens using a `cognite.client.ClientConfig` object. Global configuration such as
`max_connection_pool_size` and other options which apply to all client instances are now configured through
the `cognite.client.global_config` object which is an instance of `cognite.client.GlobalConfig`. Examples
have been added to the docs.
- Auth has been reworked. The client configuration no longer accepts the `api_key` and `token_...` arguments.
It accepts only a single `credentials` argument which must be a `CredentialProvider` object. A few
implementations have been provided (`APIKey`, `Token`, `OAuthClientCredentials`). Example usage has
been added to the docs. More credential provider implementations will be added in the future to accommodate
other OAuth flows.

### Fixed
- A bug in the Functions SDK where the lifecycle of temporary files was not properly managed.

## [3.9.0] - 2022-08-11
### Added
- Moved Cognite Functions from Experimental SDK to Main SDK.

## [3.8.0] - 2022-08-11
### Added
- Add ignore_unknown_ids parameter to sequences.retrieve_multiple

## [3.7.0] - 2022-08-10
### Changed
- Changed grouping of Sequence rows on insert. Each group now contains at most 100k values and at most 10k rows.

## [3.6.1] - 2022-08-10
### Fixed
- Fixed a minor casing error for the geo_location field on files

### Added
- Add ignore_unknown_ids parameter to files.retrieve_multiple

## [3.5.0] - 2022-08-10
### Changed
- Improve type annotations. Use overloads in more places to help static type checkers.

## [3.4.3] - 2022-08-10
### Changed
- Cache result from pypi version check so it's not executed for every client instantiation.

## [3.4.2] - 2022-08-09
### Fixed
- Fix the wrong destination name in transformations.

## [3.4.1] - 2022-08-01
### Fixed
- fixed exception when printing exceptions generated on transformations creation/update.

## [3.4.0] - 2022-07-25
### Added
- added support for nonce authentication on transformations

### Changed
- if no source or destination credentials are provided on transformation create, an attempt will be made to create a session with the CogniteClient credentials, if it succeeds, the acquired nonce will be used.
- if OIDC credentials are provided on transformation create/update, an attempt will be made to create a session with the given credentials. If it succeeds, the acquired nonce credentials will replace the given client credentials before sending the request.

## [3.3.0] - 2022-07-21
### Added
- added the sessions API

## [3.2.0] - 2022-07-15
### Removed
- Unused cognite.client.experimental module

## [3.1.0] - 2022-07-13
### Changed
- Helper functions for conversion to/from datetime now warns on naive datetimes and their interpretation.
### Fixed
- Helper function `datetime_to_ms` now accepts timezone aware datetimes.

## [3.0.1] - 2022-07-13
### Fixed
- fixed missing README.md in package

## [3.0.0] - 2022-07-12
### Changed
- Poetry build, one single package "cognite-sdk"
- Require python 3.8 or greater (used to be 3.5 or greater)
### Removed
- support for root_asset_id and root_asset_external_id filters. use asset subtree filters instead.

## [2.56.1] - 2022-06-22
### Added
- Time series property `is_step` can now be updated.

## [2.56.0] - 2022-06-21
### Added
- added the diagrams API

## [2.55.0] - 2022-06-20
### Fixed
- Improve geospatial documentation and implement better parameter resilience for filter and feature type update

## [2.54.0] - 2022-06-17
### Added
- Allow to set the chunk size when creating or updating geospatial features

## [2.53.1] - 2022-06-17
### Fixed
- Fixed destination type decoding of `transformation.destination`

## [2.53.0] - 2022-06-16
### Added
- Annotations implementation, providing access to the corresponding [Annotations API](https://docs.cognite.com/api/v1/#tag/Annotations).
    - Added `Annotation`, `AnnotationFilter`, `AnnotationUpdate` dataclasses to `cognite.client.data_classes`
    - Added `annotations` API to `cognite.client.CogniteClient`
    - **Create** annotations with `client.annotations.create` passing `Annotation` instance(s)
    - **Suggest** annotations with `client.annotations.suggest` passing `Annotation` instance(s)
    - **Delete** annotations with `client.annotations.delete` passing the id(s) of annotation(s) to delete
    - **Filter** annotations with `client.annotations.list` passing a `AnnotationFilter `dataclass instance or a filter `dict`
    - **Update** annotations with `client.annotations.update` passing updated `Annotation` or `AnnotationUpdate` instance(s)
    - **Get single** annotation with `client.annotations.retrieve` passing the id
    - **Get multiple** annotations with `client.annotations.retrieve_multiple` passing the ids

### Changed
- Reverted the optimizations introduced to datapoints fetching in 2.47.0 due to buggy implementation.

## [2.51.0] - 2022-06-13
### Added
- added the new geo_location field to the Asset resource

## [2.50.2] - 2022-06-09
### Fixed
- Geospatial: fix FeatureList.from_geopandas issue with optional properties

## [2.50.1] - 2022-06-09
### Fixed
- Geospatial: keep feature properties as is

## [2.50.0] - 2022-05-30
### Changed
- Geospatial: deprecate update_feature_types and add patch_feature_types

## [2.49.1] - 2022-05-19
### Changed
- Geospatial: Support dataset

## [2.49.0] - 2022-05-09
### Changed
- Geospatial: Support output selection for getting features by ids

## [2.48.0] - 2022-05-09
### Removed
- Experimental model hosting API

## [2.47.0] - 2022-05-02
### Changed
- Performance gain for `datapoints.retrieve` by grouping together time series in single requests against the underlying API.

## [2.46.1] - 2022-04-22
### Changed
- POST requests to the `sessions/revoke`-endpoint are now automatically retried
- Fix retrieval of empty raster in experimental geospatial api: http 204 as ok status

## [2.45.0] - 2022-03-25
### Added
- support `sequence_rows` destination type on Transformations.

## [2.44.1] - 2022-03-24
### Fixed
- fix typo in `data_set_ids` parameter type on `transformations.list`.

## [2.44.0] - 2022-03-24
### Added
- support conflict mode parameter on `transformations.schema.retrieve`.

## [2.43.1] - 2022-03-24
### Added
- update pillow dependency 9.0.0 -> 9.0.1

## [2.43.0] - 2022-03-24
### Added
- new list parameters added to `transformations.list`.

## [2.42.0] - 2022-02-25
### Added
- FeatureList.from_geopandas() improvements

### Fixed
- example for templates view.

## [2.41.0] - 2022-02-16
### Added
- support for deleting properties and search specs in GeospatialAPI.update_feature_types(...).

## [2.40.1] - 2022-02-15
### Fixed
- geospatial examples.

## [2.40.0] - 2022-02-11
### Added
- dataSetId support for transformations.

## [2.39.1] - 2022-01-25
### Added
- pandas and geospatial dependencies optional for cognite-sdk-core.

## [2.39.0] - 2022-01-20
### Added
- geospatial API support

## [2.38.6] - 2022-01-14
### Added
- add the possibility to cancel transformation jobs.

## [2.38.5] - 2022-01-12
### Fixed
- Bug where creating/updating/deleting more than 5 transformation schedules in a single call would fail.

## [2.38.4] - 2021-12-23
### Fixed
- Bug where list generator helper will return more than chunk_size items.

## [2.38.3] - 2021-12-13
### Fixed
- Bug where client consumes all streaming content when logging request.

## [2.38.2] - 2021-12-09
### Added
- add the possibility to pass extra body fields to APIClient._create_multiple.

## [2.38.1] - 2021-12-07
### Fixed
- Bug where loading `transformations.jobs` from JSON fails for raw destinations.

## [2.38.0] - 2021-12-06
### Added
- `transformations` api client, which allows the creation, deletion, update, run and retrieval of transformations.
- `transformations.schedules` api client, which allows the schedule, unschedule and retrieval of recurring runs of a transformation.
- `transformations.notifications` api client, which allows the creation, deletion and retrieval of transformation email notifications.
- `transformations.schema` api client, which allows the retrieval of the expected schema of sql transformations based on the destination data type.
- `transformations.jobs` api client, which retrieves the  status of transformation runs.

## [2.37.1] - 2021-12-01
### Fixed
- Bug where `sequences` full update attempts to "set" column spec. "set" is not supported for sequence column spec.

## [2.37.0] - 2021-11-30
### Added
- Added support for retrieving file download urls

## [2.36.0] - 2021-11-30
### Fixed
- Changes default JSON `.dumps()` behaviour to be in strict compliance with the standard: if any NaNs or +/- Infs are encountered, an exception will now be raised.

## [2.35.0] - 2021-11-29
### Added
- Added support for `columns` update on sequences
- Added support for `data_set_id` on template views

### Security
- Disallow downloading files to path outside download directory in `files.download()`.

## [2.32.0] - 2021-10-04
### Added
 - Support for extraction pipelines

## [2.31.1] - 2021-09-30
### Fixed
- Fixed a bug related to handling of binary response payloads.

## [2.31.0] - 2021-08-26
### Added
- View resolver for template fields.

## [2.30.0] - 2021-08-25
### Added
- Support for Template Views

## [2.29.0] - 2021-08-16
### Added
- Raw rows are retrieved using parallel cursors when no limit is set.

## [2.28.2] - 2021-08-12
### Added
- Relationships now supports `partitions` parameter for [parallel retrieval](https://docs.cognite.com/api/v1/#section/Parallel-retrieval)

## [2.28.1] - 2021-08-10
### Changed
- debug mode now logs response payload and headers.

## [2.27.0] - 2021-07-20

### Fixed
- When using CogniteClient with the client-secret auth flow, the object would not be pickle-able (e.g. when using multiprocessing) because of an anonymous function.

## [2.26.1] - 2021-07-20

### Changed
- Optimization. Do not get windows if remaining data points is 0. Reduces number of requests when asking for 100k data points/10k aggregates from 2 to 1.

## [2.26.0] - 2021-07-08

### Added
- Support for set labels on AssetUpdate

## [2.25.0] - 2021-07-06

### Added
- filter_nodes function to ThreeDRevisionsAPI

## [2.24.0] - 2021-06-28

### Added
- ignore_unknown_ids flag to Relationships delete method

## [2.23.0] - 2021-06-25

### Added
- insert_dataframe and retrieve_dataframe methods to the Raw client

## [2.22.0] - 2021-06-22

### Added
- More contextualization job statuses
### Changed
- Refactor contextualization constant representation

## [2.21.0] - 2021-06-21

### Added
- Datasets support for labels

## [2.20.0] - 2021-06-18

### Added
- rows() in RawRowsAPI support filtering with `columns` and `min/maxLastUpdatedTime`

## [2.19.0] - 2021-05-11

### Added
- Support for /token/inspect endpoint

## [2.18.2] - 2021-04-23

### Fixed
- Bug in templates instances filter that would cause `template_names` to be ignored.

## [2.18.1] - 2021-04-22

### Added
- Configure file download/upload timeouts with `COGNITE_FILE_TRANSFER_TIMEOUT` environment variable or
`file_transfer_timeout` parameter on `CogniteClient`.

### Changed
- Increased default file transfer timeout from 180 to 600 seconds
- Retry more failure modes (read timeouts, 502, 503, 504) for files upload/download requests.

## [2.18.0] - 2021-04-20

### Changed
- `COGNITE_DISABLE_SSL` now also covers ssl verification on IDP endpoints used for generating tokens.


## [2.17.1] - 2021-04-15

### Added
- `created_time`, and `last_updated_time` to template data classes.
- `data_set_id` to template instance data class.


## [2.17.0] - 2021-03-26

### Changed
- Ignore exceptions from pypi version check and reduce its timeout to 5 seconds.

### Fixed
- Only 200/201/202 is treated as successful response. 301 led to json decoding errors -
now handled gracefully.
- datasets create limit was set to 1000 in the sdk, leading to cases of 400 from the api where the limit is 10.

### Added
- Support for specifying proxies in the CogniteClient constructor

### Removed
- py.typed file. Will not declare library as typed until we run a typechecker on the codebase.


## [2.16.0] - 2021-03-26

### Added
- support for templates.
- date-based `cdf-version` header.

## [2.15.0] - 2021-03-22

### Added
- `createdTime` field on raw dbs and tables.

## [2.14.0] - 2021-03-18

### Added
- dropna argument to insert_dataframe method in DatapointsAPI

## [2.13.0] - 2021-03-16

### Added
- `sortByNodeId` and `partitions` query parameters to `list_nodes` method.

## [2.12.2] - 2021-03-11

### Fixed
- CogniteAPIError raised (instead of internal KeyError) when inserting a RAW row without a key.

## [2.12.1] - 2021-03-09

### Fixed
- CogniteMissingClientError raised when creating relationship with malformed body.

## [2.12.0] - 2021-03-08

### Changed
- Move Entity matching API from beta to v1.

## [2.11.1] - 2021-02-18

### Changed
- Resources are now more lenient on which types they accept in for labels
- Entity matching fit will flatten dictionaries and resources to "metadata.subfield" similar to pipelines.

### Added
- Relationships now support update

## [2.10.7] - 2021-02-02

### Fixed
- Relationships API list calls via the generator now support `chunk_size` as parameter.

## [2.10.6] - 2021-02-02

### Fixed
- Retry urllib3.NewConnectionError when it isn't in the context of a ConnectionRefusedError

## [2.10.5] - 2021-01-25

### Fixed
- Fixed asset subtree not returning an object with id->item cache for use in .get

## [2.10.4] - 2020-12-14

### Changed
- Relationships filter will now chain filters on large amounts of sources or targets in batches of 1000 rather than 100.


## [2.10.3] - 2020-12-09

### Fixed
- Retries now have backup time tracking per request, rather than occasionally shared between threads.
- Sequences delete ranges now no longer gives an error if no data is present

## [2.10.2] - 2020-12-08

### Fixed
- Set geoLocation.type in files to "Feature" if missing

## [2.10.1] - 2020-12-03

### Added
- Chaining of requests to the relationships list method,
allowing the method to take arbitrarily long lists for `source_external_ids` and `target_external_ids`

## [2.10.0] - 2020-12-01

### Added
- Authentication token generation and lifecycle management

## [2.9.0] - 2020-11-25

### Added
- Entity matching API is now available in the beta client.

## [2.8.0] - 2020-11-23

### Changed
- Move relationships to release python SDK

## [2.7.0] - 2020-11-10

### Added
- `fetch_resources` parameter to the relationships `list` and `retrieve_multiple` methods, which attempts to fetch the resource referenced in the relationship.

## [2.6.4] - 2020-11-10

### Fixed
- Fixed a bug where 429 was not retried on all endpoints

## [2.6.3] - 2020-11-10

### Fixed
- Resource metadata should be able to set empty using `.metadata.set(None)` or `.metadata.set({})`.

## [2.6.2] - 2020-11-05

### Fixed
- Asset retrieve subtree should return empty AssetList if asset does not exist.

## [2.6.1] - 2020-10-30

### Added
- `geospatial` to list of valid relationship resource types.

## [2.6.0] - 2020-10-26

### Changed
- Relationships list should take dataset internal and external id as different parameters.

## [2.5.4] - 2020-10-22

### Fixed
- `_is_retryable` didn't handle clusters with a dash in the name.

## [2.5.3] - 2020-10-14

### Fixed
- `delete_ranges` didn't cast string timestamp into number properly.

## [2.5.2] - 2020-10-06

### Fixed
- `labels` in FileMetadata is not cast correctly to a list of `Label` objects.

## [2.5.1] - 2020-10-01
- Include `py.typed` file in sdk distribution

## [2.5.0] - 2020-09-29

### Added
- Relationships beta support.

### Removed
- Experimental Model Hosting client.

## [2.4.3] - 2020-09-18
- Increase raw rows list limit to 10,000

## [2.4.2] - 2020-09-10
- Fixed a bug where urls with query parameters were excluded from the retryable endpoints.

## [2.4.1] - 2020-09-09

### Changed
- Generator-based listing now supports partitions. Example:
  ``` python
  for asset in client.assets(partitions=10):
    # do something
  ```

## [2.4.0] - 2020-08-31

### Added
- New 'directory' in Files

## [2.3.0] - 2020-08-25

### Changed
- Add support for mypy and other type checking tools by adding packaging type information

## [2.2.2] - 2020-08-18

### Fixed
- HTTP transport logic to better handle retrying of connection errors
- read timeouts will now raise a CogniteReadTimeout
- connection errors will now raise a CogniteConnectionError, while connection refused errors will raise the more
 specific CogniteConnectionRefused exception.

### Added
- Jitter to exponential backoff on retries

### Changed
- Make HTTP requests no longer follow redirects by default
- All exceptions now inherit from CogniteException

## [2.2.1] - 2020-08-17

### Added
- Fixed a bug where `/timeseries/list` was missing from the retryable endpoints.

## [2.2.0] - 2020-08-17

### Added
- Files labelling support

## [2.1.2] - 2020-08-13

### Fixed
- Fixed a bug where only v1 endpoints (not playground) could be added as retryable

## [2.1.1] - 2020-08-13

### Fixed
- Calls to datapoints `retrieve_dataframe` with `complete="fill"` would break using Pandas version 1.1.0 because it raises TypeError when calling `.interpolate(...)` on a dataframe with no columns.

## [2.1.0] - 2020-07-22

### Added
- Support for passing a single string to `AssetUpdate().labels.add` and `AssetUpdate().labels.remove`. Both a single string and a list of strings is supported. Example:
  ```python
  # using a single string
  my_update = AssetUpdate(id=1).labels.add("PUMP").labels.remove("VALVE")
  res = c.assets.update(my_update)

  # using a list of strings
  my_update = AssetUpdate(id=1).labels.add(["PUMP", "ROTATING_EQUIPMENT"]).labels.remove(["VALVE"])
  res = c.assets.update(my_update)
  ```

## [2.0.0] - 2020-07-21

### Changed
- The interface to interact with labels has changed. A new, improved interface is now in place to make it easier to work with CDF labels. The new interface behaves this way:
  ```python
  # crate label definition(s)
  client.labels.create(LabelDefinition(external_id="PUMP", name="Pump", description="Pump equipment"))
  # ... or multiple
  client.labels.create([LabelDefinition(external_id="PUMP"), LabelDefinition(external_id="VALVE")])

  # list label definitions
  label_definitions = client.labels.list(name="Pump")

  # delete label definitions
  client.labels.delete("PUMP")
  # ... or multiple
  client.labels.delete(["PUMP", "VALVE"])

  # create an asset with label
  asset = Asset(name="my_pump", labels=[Label(external_id="PUMP")])
  client.assets.create(assets)

  # filter assets by labels
  my_label_filter = LabelFilter(contains_all=["PUMP", "VERIFIED"])
  asset_list = client.assets.list(labels=my_label_filter)

  # attach/detach labels to/from assets
  my_update = AssetUpdate(id=1).labels.add(["PUMP"]).labels.remove(["VALVE"])
  res = c.assets.update(my_update)
  ```

### Fixed
- Fixed bug where `_call_` in SequencesAPI (`client.sequences`) was incorrectly returning a `GET` method instead of `POST`.

## [1.8.1] - 2020-07-07
### Changed
- For 3d mappings delete, only use node_id and asset_id pairs in delete request to avoid potential bad request.
- Support attaching/detaching multiple labels on assets in a single method

## [1.8.0] - 2020-06-30
### Added
- Synthetic timeseries endpoint for DatapointsApi
- Labels endpoint support
- Assets labelling support
- Support for unique value aggregation for events.

### Changed
- When `debug=true`, redirects are shown more clearly.

## [1.7.0] - 2020-06-03
### Fixed
- datasetId is kept as an integer in dataframes.

### Changed
- Internal list of retryable endpoints was changed to a class variable so it can be modified.

## [1.6.0] - 2020-04-28
### Added
- Support events filtering by ongoing events (events without `end_time` defined)
- Support events filtering by active timerange of event
- Support files metadata filtering by `asset_external_ids`
- Aggregation endpoint for Assets, DataSets, Events, Files, Sequences and TimeSeries API

## [1.5.2] - 2020-04-02
### Added
- Support for security categories on file methods

## [1.5.1] - 2020-04-01
### Added
- Support for security categories on files
- active_at_time on relationships

### Fixed
- No longer retry calls to /files/initupload
- Retry retryable POST endpoints in datasets API

## [1.5.0] - 2020-03-12
### Added
- DataSets API and support for this in assets, events, time series, files and sequences.
- .asset helper function on time series.
- asset external id filter on time series.

## [1.4.13] - 2020-03-03
### Added
- Relationship list supports multiple sources, targets, relationship types and datasets.

## [1.4.12] - 2020-03-02

### Fixed
- Fixed a bug in file uploads where fields other than name were not being passed to uploaded directories.

## [1.4.11] - 2020-02-21

### Changed
- Datapoint insertion changed to be less memory intensive.

### Fixed
- Fixed a bug where add service account to group expected items in response.
- Jupyter notebook output and non-camel cased to_pandas uses nullable int fields instead of float for relevant fields.

## [1.4.10] - 2020-01-27
### Added
- Support for the error field for synthetic time series query in the experimental client.
- Support for retrieving data from multiple sequences at once.

## [1.4.9] - 2020-01-08

### Fixed
- Fixed a bug where datapoints `retrieve` could return less than limit even if there were more datapoints.
- Fixed an issue where `insert_dataframe` would give an error with older pandas versions.

## [1.4.8] - 2019-12-19

### Added
- Support for `ignore_unknown_ids` on time series `retrieve_multiple`, `delete` and datapoints `retrieve` and `latest` and related endpoints.
- Support for asset subtree filters on files, sequences, and time series.
- Support for parent external id filters on assets.
- Synthetic datapoints retrieve has additional functions including variable replacement and sympy support.

### Changed
- Synthetic datapoints now return errors in the `.error` field, in the jupyter output, and optionally in pandas dataframes if `include_errors` is set.

## [1.4.7] - 2019-12-05

### Added
- Support for synthetic time series queries in the experimental client.
- parent external id filter added for assets.

### Fixed
- startTime in event dataframes is now a nullable int dtype, consistent with endTime.

## [1.4.6] - 2019-12-02

### Fixed
- Fixed notebook output for Asset, Datapoint and Raw.

## [1.4.5] - 2019-12-02

### Changed

- The ModelHostingAPI now calls Model Hosting endpoints in playground instead of 0.6.

## [1.4.4] - 2019-11-29

### Added
 - Option to turn off version checking from CogniteClient constructor

### Changed
- In sequences create, the column definitions object accepts both camelCased and snake_cased keys.
- Retry 429 on all endpoints

### Fixed
- Fixed notebook output for DatapointsList

## [1.4.3] - 2019-11-27
### Fixed
- In Jupyter notebooks, the output from built-in list types is no longer camel cased.

## [1.4.2] - 2019-11-27

### Changed
- In the 3D API, the call and list methods now include all models by default instead of only unpublished ones.
- In Jupyter notebooks, the output from built-in types is no longer camel cased.

### Added
- Support for filtering events by asset subtree ids.

## [1.4.1] - 2019-11-18

### Added
- Support for filtering events by asset external id.
- query parameter on asset search.
- `ignore_unknown_ids` parameter on asset and events method `delete` and `retrieve_multiple`.

## [1.4.0] - 2019-11-14

### Changed
- In the ModelHostingAPI, models, versions and schedules are now referenced by name instead of id. The ids are no longer available.
- In the ModelHostingAPI, functions related to model versions are moved from the ModelsAPI to the new ModelVersionsAPI.
- In the ModelHostingAPI, the model names must be unique. Also, the version names and schedule names must be unique per model.
- Default value for `limit` in search method is now 100 instead of None to clarify api default behaviour when no limit is passed.

## [1.3.4] - 2019-11-07

### Changed
- Error 500's are no longer retried by default, only HTTP 429, 502, 503, 504 are.
- Optimized HTTP calls by caching user agent.
- Relationship filtering is now integrated into `list` instead of `search`.
- Sequences `insert_dataframe` parameter `external_id_headers` documentation updated.
- Type hints for several objects formerly `Dict[str, Any]` improved along with introducing matching dict derived classes.

### Fixed
- `source_created_time` and `source_modified_time` on files now displayed as time fields.
- Fixed pagination for `include_outside_points` and other edge cases in datapoints.
- Fixed a bug where `insert_dataframe` with strings caused a numpy error.

### Added
- Relationships can now have sequences as source or target.

## [1.3.3] - 2019-10-21

### Changed
- Datapoints insert dataframe function will check for infinity values.
- Allow for multiple calls to .add / .remove in object updates such as metadata, without later calls overwriting former.
- List time series now ignores the include_metadata parameter.

### Added
- Advanced list endpoint is used for listing time series, adding several new filters and partitions.

## [1.3.2] - 2019-10-16

### Added
- Datapoints objects now store is_string, is_step and unit to allow for better interpretation of the data.
- Sorting when listing events
- Added a search function in the relationships API.

### Changed
- `list` and `__call__` methods for files now support list parameters for `root_ids`, `root_external_ids`.
- retrieve_dataframe with `complete` using Datapoints fields instead of retrieving time series metadata.

### Fixed
- Fixed chunking logic in list_generator to always return last partial chunk.
- Fixed an error on missing target/source in relationships.

## [1.3.1] - 2019-10-09
### Fixed
- Fixed support for totalVariation aggregate completion.
- Changed conversion of raw RowList to pandas DataFrame to handle missing values (in columns) across the rows. This also fixes the bug where one-off values would be distributed to all rows in the DataFrame (unknown bug).

## [1.3.0] - 2019-10-03
### Changed
- Sequences officially released and no longer considered experimental.
- Sequences data insert no longer takes a default value for columns.

## [1.2.1] - 2019-10-01
### Fixed
- Tokens are sent with the correct "Authorization" header instead of "Authentication".

## [1.2.0] - 2019-10-01
### Added
- Support for authenticating with bearer tokens. Can now supply a jwt or jwt-factory to CogniteClient. This token will override any api-key which has been set.

## [1.1.12] - 2019-10-01
### Fixed
- Fixed a bug in time series pagination where getting 100k datapoints could cause a missing id error when using include_outside_points.
- SequencesData `to_pandas` no longer returns NaN on integer zero columns.
- Fixed a bug where the JSON encoder would throw circular reference errors on unknown data types, including numpy floats.

## [1.1.11] - 2019-09-23
### Fixed
- Fix testing.CogniteClientMock so it is possible to get attributes on child which have not been explicitly in the CogniteClientMock constructor

## [1.1.10] - 2019-09-23
### Fixed
- Fix testing.CogniteClientMock so it is possible to get child mock not explicitly defined

### Added
- `list` and `__call__` methods for events now support list parameters for `root_asset_ids`, `root_asset_external_ids`.

## [1.1.9] - 2019-09-20
### Changed
- Renamed testing.mock_cognite_client to testing.monkeypatch_cognite_client

### Added
- testing.CogniteClientMock object

## [1.1.8] - 2019-09-19
### Added
- Support for aggregated properties of assets.
- `Asset` and `AssetList` classes now have a `sequences` function which retrieves related sequences.
- Support for partitioned listing of assets and events.

### Changed
- `list` and `__call__` methods for assets now support list parameters for `root_ids`, `root_external_ids`.
- Sequences API no longer supports column ids, all relevant functions have been changed to only use external ids.

### Fixed
- Fixed a bug in time series pagination where getting 100k dense datapoints would cause a missing id error.
- Sequences retrieve functions fixed to match API change, to single item per retrieve.
- Sequences retrieve/insert functions fixed to match API change to take lists of external ids.

## [1.1.7] - 2019-09-13
### Fixed
- `testing.mock_cognite_client()` so that it still accepts arguments after exiting from mock context.

## [1.1.6] - 2019-09-12
### Fixed
- `testing.mock_cognite_client()` so that the mocked CogniteClient may accept arguments.

## [1.1.5] - 2019-09-12
### Added
- Method `files.download_to_path` for streaming a file to a specific path

## [1.1.4] - 2019-09-12
### Added
- `root_asset_ids` parameter for time series list.

### Changed
- Formatted output in jupyter notebooks for `SequenceData`.
- `retrieve_latest` function in theDatapoints API extended to support more than 100 items.
- Log requests at DEBUG level instead of INFO.

## [1.1.3] - 2019-09-05
### Changed
- Disabled automatic handling of cookies on the requests session objects

### Fixed
- `to_pandas` method on CogniteResource in the case of objects without metadata

## [1.1.2] - 2019-08-28
### Added
- `limit` parameter on sequence data retrieval.
- Support for relationships exposed through experimental client.
- `end` parameter of sequence.data retrieval and range delete accepts -1 to indicate last index of sequence.

### Changed
- Output in jupyter notebooks is now pandas-like by default, instead of outputting long json strings.

### Fixed
- id parameters and timestamps now accept any integer type including numpy.int64, so values from dataframes can be passed directly.
- Compatibility fix for renaming of sequences cursor and start/end parameters in the API.

## [1.1.1] - 2019-08-23
### Added
- `complete` parameter on `datapoints.retrieve_dataframe`, used for forward-filling/interpolating intervals with missing data.
- `include_aggregate_name` option on `datapoints.retrieve_dataframe` and `DatapointsList.to_pandas`, used for removing the `|<aggregate-name>` postfix on dataframe column headers.
- datapoints.retrieve_dataframe_dict function, which returns {aggregate:dataframe} without adding aggregate names to columns
- source_created_time and source_modified_time support for files

## [1.1.0] - 2019-08-21
### Added
- New method create_hierarchy() added to assets API.
- SequencesAPI.list now accepts an asset_ids parameter for searching by asset
- SequencesDataAPI.insert now accepts a SequenceData object for easier copying
- DatapointsAPI.insert now accepts a Datapoints object for easier copying
- helper method `cognite.client.testing.mock_cognite_client()` for mocking CogniteClient
- parent_id and parent_external_id to AssetUpdate class.

### Changed
- assets.create() no longer validates asset hierarchy and sorts assets before posting. This functionality has been moved to assets.create_hierarchy().
- AssetList.files() and AssetList.events() now deduplicate results while fetching related resources, significantly reducing memory load.

## [1.0.5] - 2019-08-15
### Added
- files.create() method to enable creating a file without uploading content.
- `recursive` parameter to raw.databases.delete() for recursively deleting tables.

### Changed
- Renamed .iteritems() on SequenceData to .items()
- raw.insert() now chunks raw rows into batches of 10,000 instead of 1,000

### Fixed
- Sequences queries are now retried if safe
- .update() in all APIs now accept a subclass of CogniteResourceList as input
- Sequences datapoint retrieval updated to use the new cursor feature in the API
- Json serializiation in `__str__()` of base data classes. Now handles Decimal and Number objects.
- Now possible to create asset hierarchy using parent external id when the parent is not part of the batch being inserted.
- `name` parameter of files.upload_bytes is now required, so as not to raise an exception in the underlying API.

## [1.0.4] - 2019-08-05
### Added
- Variety of useful helper functions for Sequence and SequenceData objects, including .column_ids and .column_external_ids properties, iterators and slice operators.
- Sequences insert_dataframe function.
- Sequences delete_range function.
- Support for external id column headers in datapoints.insert_dataframe()

### Changed
- Sequences data retrieval now returns a SequenceData object.
- Sequences insert takes its parameters row data first, and no longer requires columns to be passed.
- Sequences insert now accepts tuples and raw-style data input.
- Sequences create now clears invalid fields such as 'id' in columns specification, so sequences can more easily re-use existing specifications.
- Sequence data function now require column_ids or column_external_ids to be explicitly set, rather than both being passed through a single columns field

## [1.0.3] - 2019-07-26
### Fixed
- Renamed Model.schedule_data_spec to Model.data_spec so the field from the API will be included on the object.
- Handling edge case in Sequences pagination when last datapoint retrieved is at requested end
- Fixing data points retrieval when count aggregates are missing
- Displays unexpected fields on error response from API when raising CogniteAPIError

## [1.0.2] - 2019-07-22
### Added
- Support for model hosting exposed through experimental client

### Fixed
- Handling dynamic limits in Sequences API

## [1.0.1] - 2019-07-19
### Added
- Experimental client
- Support for sequences exposed through experimental client

## [1.0.0] - 2019-07-11
### Added
- Support for all endpoints in Cognite API
- Generator with hidden cursor for all resource types
- Concurrent writes for all resources
- Distribution of "core" sdk which does not depend on pandas and numpy
- Typehints for all methods
- Support for posting an entire asset hierarchy, resolving ref_id/parent_ref_id automatically
- config attribute on CogniteClient to view current configuration.

### Changed
- Renamed methods so they reflect what the method does instead of what http method is used
- Updated documentation with automatically tested examples
- Renamed `stable` namespace to `api`
- Rewrote logic for concurrent reads of datapoints
- Renamed CogniteClient parameter `num_of_workers` to `max_workers`

### Removed
- `experimental` client in order to ensure sdk stability.<|MERGE_RESOLUTION|>--- conflicted
+++ resolved
@@ -17,11 +17,10 @@
 - `Fixed` for any bug fixes.
 - `Security` in case of vulnerabilities.
 
-<<<<<<< HEAD
-## [6.15.4] - 2023-08-31
 ### Fixed
 - Bugfix for `FilesAPI.upload` and `FilesAPI.upload_bytes` not raising an error on file contents upload failure. Now `CogniteAPIError` is raised based on upload response.
-=======
+
+
 ## [6.20.0] - 2023-09-05
 ### Fixed
 - When creating functions with `client.functions.create` using the `folder` argument, a trial-import is executed as part of
@@ -51,7 +50,6 @@
 ## [6.16.0] - 2023-09-01
 ### Added
 - Support for `ignore_unknown_ids` in `client.relationships.retrieve_multiple` method.
->>>>>>> e8996368
 
 ## [6.15.3] - 2023-08-30
 ### Fixed
