# Changelog
All notable changes to this project will be documented in this file.

The format is based on [Keep a Changelog](https://keepachangelog.com/en/1.0.0/),
and this project adheres to [Semantic Versioning](https://semver.org/spec/v2.0.0.html).

The changelog for SDK version 0.x.x can be found [here](https://github.com/cognitedata/cognite-sdk-python/blob/0.13/CHANGELOG.md).

For users wanting to upgrade major version, a migration guide can be found [here](MIGRATION_GUIDE.md).

Changes are grouped as follows
- `Added` for new features.
- `Changed` for changes in existing functionality.
- `Deprecated` for soon-to-be removed features.
- `Improved` for transparent changes, e.g. better performance.
- `Removed` for now removed features.
- `Fixed` for any bug fixes.
- `Security` in case of vulnerabilities.

<<<<<<< HEAD
## [7.79.0] - 2025-07-31
### Changed
- [alpha] Breaking change: Filtering consistency in __call__ methods for simulator integrations, model and model revisions.
=======
## [7.78.1] - 2025-08-01
### Changed
- Only emit counts for each status (successful, failed, unknown, skipped) in exception __str__ reprs. The actual 
  underlying objects are still available through the `succesful`, `unknown`, `failed`, and `skipped` attributes.
### Fixed
- Fixes type annotations for Functions API. Adds new `FunctionHandle` type for annotating function handles.
>>>>>>> fe9217e0

## [7.78.0] - 2025-07-29
### Added
- Support for two-phase syncing of instances. See `sync_mode` and `backfill_sort` on the `NodeResultSet` class.
### Changed
- Improved error messages when using query-specific fields in sync, and vice versa.

## [7.77.3] - 2025-07-28
### Added
- Comprehensive documentation for the simulators API endpoints

### Changed
- Consistency improvements across the simulators API namespace

## [7.77.2] - 2025-07-25
### Added
- Agents now maintains all properties returned from the API when using the `.load(...)` and `.dump(...)` methods. 
  Similarly, you can load an `AgentUpsert` from a `dict`/`YAML`/`JSON` object using the `AgentUpsert.load(...)` method
  and all properties will be sent to the API.

## [7.77.1] - 2025-07-23
### Added
- Added new `agentsAcl` capability.

## [7.77.0] - 2025-07-17
### Added
- Support for the `/models/statistics` API endpoints with methods `client.data_modeling.statistics.project()`,
  `client.data_modeling.statistics.spaces.list()`, and `client.data_modeling.statistics.spaces.retrieve(...)`.

## [7.76.1] - 2025-07-12
### Added
- [alpha] Support for the `/ai/agents` API endpoint for upsert, retrieve, list and delete.

## [7.76.0] - 2025-06-25
### Added
- When ingesting datapoints, `insert_dataframe` now accepts instance IDs as column names when `instance_id_headers` is `True`. Note, in th next major release of the SDK, the behaviour of the column names will change and the ID type of the column will be determined based on the type of the column name. E.g. if the column name is of type `NodeId` it will automatically be interpreted as instance ID.

## [7.75.3] - 2025-06-25
### Added
- Added new `appConfigAcl` capability.

## [7.75.2] - 2025-06-05
### Fixed
- The `client.raw.rows.retrieve_dataframe` method now has a new parameter `infer_dtypes` that allows
  you to not infer the data types of column types in the returning dataframe.

## [7.75.1] - 2025-05-15
### Fixed
- Fixes missing `instance_id` field in `Document` class returned from `client.documents.list()` and `client.documents.search()`.

## [7.75.0] - 2025-04-22
### Added
- Support for data modeling query set operations - union, unionAll, and intersection
- Support for the `/simulators/logs` API endpoint.
- Support for the `/simulators/routines` and `/simulators/routines/revisions` API endpoints.
- Support for the `/simulators/models` and `/simulators/models/revisions` API endpoints.
- Support for the `/simulators` and `/simulators/integration` API endpoints.
### Fixed
- Fixes for type annotations for Functions API

## [7.74.5] - 2025-04-08
### Fixed
- Fixes type annotations for Functions API. Adds new `FunctionHandle` type for annotating function handles.
### Fixed
- Empty datapoint subscriptions may return timeSeriesCount=None. This is now handled.

## [7.74.4] - 2025-04-08
### Fixed
- When iterating datapoints, object aggregates `min_datapoint` and `max_datapoint` no longer raise
  `ValueError: Unsupported aggregate` (used to require `include_status` to be explicitly passed.)

## [7.74.3] - 2025-04-04
### Changed
- Removes beta header from postgres gateway APIs.
- Removes "beta" warning from postgres gateway APIs.
### Added
- Adds `PostgresGatewayAcl` to postgres gateway ACLs.

## [7.74.2] - 2025-04-02
### Fixed
- When loading a Workflow version from dict, no longer gives a `400` when calling
  `client.workflows.versions.upsert(...)`. For example the following workflow version can now be upserted:
```python
WorkflowVersionUpsert.load({
    "workflowExternalId": "my_workflow", "version": 1,
    "workflowDefinition": {
      "tasks": {
        "externalId": "task1",
        "type": "function",
        "parameters": {"function": {"externalId": "myFunction"}}}
    }
})
```

## [7.74.1] - 2025-04-01
### Fixed
- When iterating through datapoints, any instance IDs used would max out after 100k values.

## [7.74.0] - 2025-04-01
### Added
- Support for new (object) datapoint aggregates `min_datapoint` and `max_datapoint`.

## [7.73.9] - 2025-03-25
### Fixed
- The `transformation.source/destinationOidcCredentials.scope` is no longer required when creating a Transformation.

## [7.73.8] - 2025-03-21
### Fixed
- Functions: Removed `"py38"` from list of valid runtimes for Functions in docstrings and type annotations. Runtime `"py38"` was removed in the API in October 2024.

## [7.73.7] - 2025-03-14
### Fixed
- When RestSource for hosted extractors were updated, the authentication and ca_certificate objects were omitted. This is now fixed.

## [7.73.6] - 2025-03-10
### Fixed
- An issue with `client.data_modeling.instances.aggregates(..., filter=my_filter)` no longer raises a `KeyError` if you
  have a filter that returns no results.

## [7.73.5] - 2025-02-26
### Fixed
- The `client.data_modeling.instances.aggregate/search()` methods now correctly returns maximum, 1000, results when setting
  the `limit` parameter to `None`, `-1`, or `math.inf`.

## [7.73.4] - 2025-02-24
### Fixed
- An issue with `DatapointsAPI.retrieve_latest` and usage of `instance_id` when using `ignore_unknown_ids=True`
  and *any type* of identifier was not found (no longer raises `TypeError`).

## [7.73.3] - 2025-02-07
### Added
- Listable property types for containers in Data Modeling now accept `max_list_size`.

## [7.73.2] - 2025-02-05
### Fixed
- An edge case where instance IDs in failing requests would not be reported in the error attributes `unknown`
  or `failed`.
### Changed
- Set the limit for create, update, and delete endpoints for postgres gateway users to 1.

## [7.73.1] - 2025-01-23
### Fixed
- Data Workflows hotfix: mark `useTransformationCredentials` as optional.

## [7.73.0] - 2025-01-22
### Added
- Data Workflows: Support for `useTransformationCredentials` for the transformations task. This allows running
  transformation tasks with pre-configured client credentials.

## [7.72.2] - 2025-01-20
### Fixed
- Updating a Kafka or MQTT source with a write object in `mode="replace"` no longer raises a `CogniteAPIError` with
  422 status code.

## [7.72.1] - 2025-01-14
### Fixed
- Data Modeling container type Enum now dumps correctly and no longer camelCases the user-defined values.

## [7.72.0] - 2025-01-14
### Added
- Document Summary and Document Question Answering endpoints from the AI API.

## [7.71.4] - 2025-01-09
### Changed
- Update classes accepting instance_id now raise when id/external_id are also given.
### Added
- All update classes warn when external_id is ignored (when id is also given, it takes precedence)

## [7.71.3] - 2025-01-09
### Added
- `ResultSetExpression` now support the `skip_already_deleted` flag.

## [7.71.2] - 2025-01-07
### Added
- Instance ID is now supported for `retrieve_latest` in the datapoints API.
### Fixed
- Using `retrieve_latest` with `ignore_unknown_ids=True` could raise KeyError if at least one
  time series were missing and any of the non-missing did not have `external_id` set.
- Using `retrieve_latest` with `ignore_unknown_ids=True` could yield mixed-up results if at least one
  time series were missing and and any of the non-missing were a duplicated time series (with an individually specified (and different) setting). This will now raise a RuntimeError.

## [7.71.1] - 2025-01-07
### Fixed
- Version checker (stopped working after 5.3.1 due to subtle package naming change)

## [7.71.0] - 2025-01-06
### Added
- Support for InstanceReferences filter for Data Modeling

## [7.70.7] - 2024-12-20
### Fixed
- Passing a valid but empty string as external_id no longer raises an error for certain SDK methods

## [7.70.6] - 2024-12-14
### Fixed
- Updating a Sequence and repeating existing columns no longer raises a `CogniteDuplicatedError`.

## [7.70.5] - 2024-12-12
### Fixed
- Upserting a Sequence with columns no longer silently skips the columns, but instead updates them as intended.

## [7.70.4] - 2024-12-11
### Fixed
- Added missing `diagramParsingACl` to capabilities.

## [7.70.3] - 2024-12-11
### Fixed
- Aggregation requests with custom properties, like a metadata key, are no longer converted to camelCase
  automatically.

## [7.70.2] - 2024-12-04
### Fixed
- Retrieving `ExtractionPipeline` no longer raises a `KeyError` if any of the piplines have a contact with missing fields.

## [7.70.1] - 2024-12-04
### Fixed
- Fix `workflows.executions.retrieve_detailed` type for `SimulationInputOverride` to allow for `None` value for `unit`.

## [7.70.0] - 2024-12-02
### Added
- Workflow support for "simulation" task type.

## [7.69.4] - 2024-12-02
### Added
- An IsNull filter has been added for use in Data Modeling.

## [7.69.3] - 2024-12-02
### Added
- API endpoints currently accepting relative time strings like `2d-ago` now support a forward-looking syntax, e.g. `2w-ahead` or `15m-ahead`.
### Fixed
- Revoking sessions through `client.iam.sessions.revoke` no longer raises an API error for very large payloads


## [7.69.2] - 2024-11-28
### Improved
- Handle conversion of instance lists like NodeList to pandas DataFrame in scenarios where: a) properties are expanded
  into columns, b) the view ID prefix has be removed and c) one or more user properties have a naming conflict with
  base properties. This no longer raises a documented error by pandas, but gives a warning instead.

## [7.69.1] - 2024-11-27
### Fixed
- Convenience methods for `TimeSeries` (defined through Data Modeling with `instance_id`) now works as
  intended: `count`, `latest` and `first`.

## [7.69.0] - 2024-11-23
### Added
- Synthetic Datapoints API has better support for `instance_id`. Previously you had to specify these directly
  in the expression(s), but now you can use the `variables` parameter to more easily substitute the time series
  identifiers directly into the expression(s).

## [7.68.0] - 2024-11-22
### Added
- New methods: `WorkflowTriggerAPI.[list, list_runs]`
- `WorkflowAPI.upsert` now supports upserting multiple.
- `WorkflowAPI.retrieve` now supports retrieving multiple.
- `WorkflowVersionAPI.upsert` now supports upserting multiple.
- `WorkflowVersionAPI.retrieve` now supports retrieving multiple.
- `WorkflowTriggerAPI.delete` now supports deleting multiple.
- Missing field `last_updated_time` for `Workflow`.
- Missing fields `last_updated_time` and `created_time` for `WorkflowVersion`.
### Deprecated
- `WorkflowTriggerAPI.get_triggers` is now deprecated in favor of `WorkflowTriggerAPI.list`
- `WorkflowTriggerAPI.get_trigger_run_history` is now deprecated in favor of `WorkflowTriggerAPI.list_runs`
### Fixed
- Listing the history of (workflow trigger) runs now work as expected for all external_ids (properly URL encoded).

## [7.67.4] - 2024-11-21
### Fixed
- Creating a `CogniteClient` no longer gives a `UserWarning` for private link projects.

## [7.67.3] - 2024-11-20
### Fixed
- Fixed wrong url paths for `client.hosted_extractors.jobs.[list_logs, list_metrics]`

## [7.67.2] - 2024-11-19
### Added
- Instance ID is now supported for DatapointsSubscriptionsAPI (`client.time_series.subscriptions`)

## [7.67.1] - 2024-11-19
### Added
- Workflow triggers support metadata field
### Fixed
- Workflow description is optional

## [7.67.0] - 2024-11-19
### Added
- Convenience method `from_alias` to the UnitsAPI (`client.units.from_alias`) to help with looking up
  units by their aliases (similarity search is supported).

## [7.66.1] - 2024-11-18
### Removed
- The Core Data Model (v1) is now considered stable and the alpha warning has been removed.
- Usage of `instance_id` in the FilesAPI is considered stable and the alpha warning has been removed.

## [7.66.0] - 2024-11-15
### Added
- User's trying to access a CDF project they do not have access to, will now be met with a more helpful
  exception: `CogniteProjectAccessError` will be raised and accessible projects on the given cluser will
  be listed, rather than just "401 - Unauthorized".

## [7.65.1] - 2024-11-14
### Added
- Workflows now support data sets

## [7.65.0] - 2024-11-13
### Added
- DatapointsAPI now support iteration like most other APIs: `for dps in client.time_series.data(...)`.
  You may control memory usage by specifying how many time series to fetch in parallel with the
  `chunk_size_time_series` parameter, and datapoints with `chunk_size_datapoints`.

## [7.64.14] - 2024-11-12
### Added
- [Feature Preview - beta] Adding data modeling triggers support for data workflows.

## [7.64.13] - 2024-11-12
### Added
- Added new `SAPWriteback` and `SAPWritebackRequests` capabilities.

## [7.64.12] - 2024-11-12
### Fixed
- `FunctionSchedulesAPI.__call__()` calls `FunctionSchedulesAPI.list()` instead of `APIClient._list_generator()`.
  (The latter relied on pagination, which was not implemented by `/schedules/list`).

## [7.64.11] - 2024-11-12
### Added
- [Feature Preview - alpha] Support for `PostgresGateway` `Tables` `client.postegres_gateway.tables`.

## [7.64.10] - 2024-11-12
### Fixed
- [Feature Preview - alpha] Updated `PostgresGateway` `Users` `client.postegres_gateway.users` to changes in the API.

## [7.64.9] - 2024-11-12
### Fixed
- Fixed an IndexError that could be raised in an edge cases where datapoints methods should return None.

## [7.64.8] - 2024-11-06
### Fixed
- Made `compression` and `encoding` of hosted extractor job formats optional to conform with the API.

## [7.64.7] - 2024-11-04
### Fixed
- Set batch size to 10 for `create` and `update` of hosted extractor jobs, destinations, sources and mappings
  to avoid hitting the API limits.

## [7.64.6] - 2024-11-02
### Added
- Data modeling filters now support the use of `NodeId` (and `EdgeId`) directly.

## [7.64.5] - 2024-11-01
### Fixed
- The `client.functions.schedules.create` method no longer mutates the input `FunctionScheduleWrite` object.

## [7.64.4] - 2024-11-01
### Fixed
- Data Workflows: apply more robust path parameter encoding.

## [7.64.3] - 2024-11-01
### Fixed
- Removed superfluous properties from authentication subclass read objects

## [7.64.2] - 2024-10-31
### Fixed
- `HostedExtractor` REST source `authentication` property updated to follow API change.

## [7.64.1] - 2024-10-30
### Fixed
- Loading `HostedExtractor` class `RestSourceWrite` no longer requires the optional `scheme` parameter.

## [7.64.0] - 2024-10-28
### Added
- New instance inspection endpoint `client.data_modeling.instances.inspect` enabling easy reverse
  lookup to find which views and containers they have data in.

## [7.63.11] - 2024-10-26
### Fixed
- The `/context/diagram/` endpoints are now retried on 5xx and 429 errors.

## [7.63.10] - 2024-10-22
### Fixed
- The Not() filter now only accepts a single filter (and no longer silently ignores the rest).
- The And(), Or() and Not() filter now requires at least one argument.

## [7.63.9] - 2024-10-21
### Added
- Filters can now be combined using `And` and `Or` by using the operators `&` and `|`.
- Filters can now be negated by using the `~` operator (instead of using the `Not` filter)

## [7.63.8] - 2024-10-21
### Fixed
- Data Workflows: workflow external ID and version are now URL encoded to allow characters like `/`  when calling `workflows.executions.run`

## [7.63.7] - 2024-10-18
### Fixed
- Calling `cognite_client.data_modeling.instances(..., chunk_size=False, include_typing=False)` no longer raises a
  `TypeError`.

## [7.63.6] - 2024-10-17
### Fixed
- Files, or other resources with geo.location data, created long ago before the current API restriction(s) were in-place
  now load as UnknownCogniteObject, rather than throwing an exception (typically `KeyError`).

## [7.63.5] - 2024-10-15
### Fixed
- Added missing parameter `notification_config` to `ExtractionPipeline`.

## [7.63.4] - 2024-10-14
### Fixed
- Using `OAuthDeviceCode.load` now includes the missing parameters `oauth_discovery_url`, `clear_cache`, and `mem_cache_only`.
- All unknown parameters to `OAuthDeviceCode.load` are now passed on as `token_custom_args`.

## [7.63.3] - 2024-10-13
### Fixed
- NodeList and EdgeList (and subclasses) now support using `.get` with an `external_id` as a shortcut over
  using `instance_id`. When the `external_id` is ambiguous (non-unique, multiple spaces), a ValueError
  is raised. Thus, using `external_id` is no longer deprecated.

## [7.63.2] - 2024-10-11
### Fixed
- Setting up interactive `OAuthInteractive` sessions no longer raises `TypeError` as the lower bound for the `msal`
  dependency has been increased to `1.31`.

## [7.63.1] - 2024-10-10
### Fixed
- [Feature Preview - alpha] Dumping `HostedExtractor` `Job` and `Source` data classes creates valid JSON/YAML
  even when unknown fields are present.

## [7.63.0] - 2024-10-10
### Removed
- Dropped support for Python 3.8 and 3.9.

## [7.62.8] - 2024-10-07
### Added
- [Feature Preview - alpha] Support for `PostgresGateway` `Users` `client.postegres_gateway.users`.

## [7.62.7] - 2024-10-07
### Fixed
- Several bugfixes for the filter `InAssetSubtree`:
  - No longer causes `CogniteAPIError` when used, by accepting a list of values rather than a single value.
  - Loading via `Filter.load` now works as expected (a regression introduced in 7.38.3).

## [7.62.6] - 2024-09-27
### Fixed
- Instances with a single property no longer fail `to_pandas()` with `TypeError`, when using `expand_properties=True`.

## [7.62.5] - 2024-09-26
### Added
- Add new `client.workflows.triggers.upsert`, this allows upserts of triggers.
### Deprecated
- Deprecate `client.workflows.triggers.create`, as its functionality is covered by the new `client.workflows.triggers.upsert`

## [7.62.4] - 2024-09-25
### Fixed
- In the CoreModel, `client.data_classes.data_modeling.cdm` the fields `isUploaded` and `uploadedTime` in
  `CogniteFile` are  now considered read-only

## [7.62.3] - 2024-09-24
### Added
- [Feature Preview - alpha] Support for `Kafka` and `Rest` sources in `client.hosted_extractors.sources`.

## [7.62.2] - 2024-09-24
### Added
- [Feature Preview - alpha] Support for `client.hosted_extractors.mappings`.

## [7.62.1] - 2024-09-23
### Changed
- Support for `OAuthDeviceCode` now supports non Entra IdPs

## [7.62.0] - 2024-09-19
### Added
- All `update` methods now accept a new parameter `mode` that controls how non-update objects should be
  interpreted. For example, should we do a partial update or a full replacement.

## [7.61.1] - 2024-09-19
### Added
- [Feature Preview - alpha] Support for `client.hosted_extractors.jobs`.

## [7.61.0] - 2024-09-18
### Changed
- TimeSeriesAPI and DatapointsAPI support for `instance_id` reaches general availability (GA).
### Added
- `instance_id` can now be used freely alongside `id` and `external_id`, and is now accepted by
  retrieve/retrieve_array/retrieve_dataframe.
- `instance_id` now works in `to_pandas` methods, with fallbacks on `external_id` and `id`.
### Fixed
- A bug caused all datapoints objects to load an empty instance_id.

## [7.60.6] - 2024-09-17
### Fixed
- Fixed bug in `replace` upsert mode which caused objects to not be cleared.

## [7.60.5] - 2024-09-17
### Changed
- Remove beta notice on the Data Workflows `WorkflowTriggerAPI`

## [7.60.4] - 2024-09-15
### Added
- Fix bug in column name remapping for `TypedInstance.to_pandas()`

## [7.60.3] - 2024-09-14
### Changed
- The Core Model and Extractor Extension (`cognite.client.data_classes.data_modeling.cdm/extractor_extension`) are
  now implemented as composition and no longer inherits from each other. This is to reflect the underlying API.

## [7.60.2] - 2024-09-14
### Added
- [Feature Preview - alpha] Support for `client.hosted_extractors.destinations`.

## [7.60.1] - 2024-09-13
### Fixed
- LocationFiltersACl.Scope.SpaceID changed to ID

## [7.60.0] - 2024-09-12
### Changed
- Some changes to the typed instances functionality in the data modeling client
  - The `TypedNode`, `TypedEdge`, etc. classes are moved from `data_classes.data_modeling.typed_instances` to `data_classes.data_modeling.instances`
  - The `properties` attribute on `TypedNode`/`TypedEdge` now return data
  - The `sources` attribute on `TypedNodeApply`/`TypedEdgeApply` now returns data

## [7.59.3] - 2024-09-12
### Fixed
- JSONDecodeError can no longer be raised in environments where simplejson is used instead of built-in json.

## [7.59.2] - 2024-09-12
### Fixed
- A bug in `client.sequences.data.retrieve_dataframe(...)` where passing a column to `column_external_ids` caused a TypeError.

## [7.59.1] - 2024-09-12
### Fixed
- Creating a function using files dated before 1980 no longer raises ValueError,
  by overriding the timestamps to 1980-01-01.

## [7.59.0] - 2024-09-12
### Added
- Added `ignore_unknown_ids` to `client.files.delete`.

## [7.58.8] - 2024-09-10
### Added
- Added missing `WorkflowTriggerCreateList` to `cognite.client.data_classes.workflows`.

## [7.58.7] - 2024-09-06
### Changed
- [Feature Preview - alpha] Updated the `Core Model` and added `ExtractorExtension` model handling of the reserved
  property names `type` and `version` (`cognite.client.data_classed.data_modeling.cdm` and
  `cognite.client.data_classed.data_modeling.extractor_extension`). Now, these properties are prefixed with
  the original view external id instead of suffixed with underscore. For example, `CogniteAsset` now has
  `asset_type` instead of `type_` attribute. This is to avoid confusion with the node type, which is
  the `type` attribute.

## [7.58.6] - 2024-09-05
### Fixed
- Data modeling convenience filter `SpaceFilter` now allows listing of global nodes by using `equals`
  (when a single space is requested (requirement)). This also affects the `space` parameter to e.g.
  `client.data_modeling.instances.list(...)`

## [7.58.5] - 2024-09-04
### Added
- Data modeling filters now support properties that are lists.
### Fixed
- Read-only properties on CogniteAssetApply (root, path and last_updated_time) are now removed.

## [7.58.4] - 2024-09-03
### Fixed
- The deserialization `datetime` properties in `TypedNode`/`TypedEdge` now correctly handles truncated milliseconds.

## [7.58.3] - 2024-09-03
### Fixed
- The parameter `query` is now optional in `client.data_modeling.instances.search(...)`.

## [7.58.2] - 2024-09-03
### Added
- [Feature Preview - alpha] Support for `client.hosted_extractors.sources`.

## [7.58.1] - 2024-09-03
### Fixed
- [Feature Preview - beta] data workflows: `workflowExecutionId` in `cognite.client.data_classes.workflows.WorkflowTriggerRun`
 can be null or missing, as according to the API spec.

## [7.58.0] - 2024-09-03
### Added
- Data Workflows: add support for `SubworkflowReferenceParameters` subworkflow task type. Allowing embedding other workflows into a workflow.

## [7.57.0] - 2024-09-03
### Added
- Add a `load` method to CogniteClient, ClientConfig, and CredenitalProvider (and all it's subclasses).
- Add `apply_settings` method to `global_config` to pass in a dict of settings

## [7.56.0] - 2024-09-02
### Added
- Support for referencing files by instance id when running diagrams.detect

## [7.55.2] - 2024-08-29
### Fixed
- Turn workflow_orchestration into data_workflows and add trigger doc, fix attribute names in data classes

## [7.55.1] - 2024-08-29
### Fixed
- Missing exports for workflow triggers

## [7.55.0] - 2024-08-27
### Added
- Support for creating a session using a one-shot token in the `client.iam.session.create` method.
- Parameter `nonce` to the `client.functions.call()` and `client.workflow.executions.run()` methods to allow passing
  a custom nonce instead of letting the SDK generate it from your current credentials.

## [7.54.19] - 2024-08-27
### Added
- [Feature Preview - beta] Support for `client.workflows.triggers`.

## [7.54.18] - 2024-08-26
### Added
- When retrieving datapoints, `instance_id` is now set on the objects (for time series created
  through Data Modelling).

## [7.54.17] - 2024-08-22
### Added
- [Feature Preview]  Added `ExtractorExtension` model of the Core Model.

## [7.54.16] - 2024-08-22
### Added
- Added new LocationFiltersAcl capability.

## [7.54.15] - 2024-08-21
### Fixed
- [Feature Preview]  Updated the Core Model to latest version.

## [7.54.14] - 2024-08-19
### Fixed
- [Feature Preview - alpha] fix `files.upload_content`, `files.upload_content_bytes` and
  `files.multipart_upload_content_session`

## [7.54.13] - 2024-08-13
### Added
- [Feature Preview - alpha] Support for `instanceId` in the `client.files.retrieve`, `client.files.retrieve_multiple`,
  `client.files.update`, `client.files.retrieve_download_urls`, `client.files.download_bytes`, `client.files.download_to_path`,
  `client.files.download`.
- [Feature Preview - alpha] Add three new methods for uploading content: `client.files.upload_content`,
  `client.files.upload_content_bytes`, `client.files.multipart_upload_content_session`.

  This is an experimental feature and may change without warning.

## [7.54.12] - 2024-08-08
### Fixed
- NodeList and EdgeList (and subclasses) now expects an instance ID, `(space, external_id)` in the `.get` method.
  Using just an `external_id` is still possible, but deprecated as it is ambiguous in the absence of the space
  identifier, and will just return the last matching instance (as previously).
- SpaceList.get now works and expects a space identifier in the `.get` method.

## [7.54.11] - 2024-07-26
### Fixed
- Creating a Group with an `UnknownAcl` supported by the API no longer raises a client-side `ValueError` after
  successfully creating the group.

## [7.54.10] - 2024-07-26
### Changed
- Added option to add last_updated_time to the index of client.raw.rows.retrieve_dataframe.

## [7.54.9] - 2024-07-22
### Changed
- [Feature Preview] Updated the Core Model to require keyword arguments for all classes and include
  docstring.

## [7.54.8] - 2024-07-22
### Added
- The method `client.functions.schedules.retrieve` now accepts the missing parameter `ignore_unknown_ids` as well
  as retrieving multiple schedules at once.
- The method `client.functions.schedules.create` now supports creating using a `FunctionScheduleWrite` object.

### Changed
- When creating a new function schedule without specifying `description`, the default value is now
  correctly set to `None` instead of `""`.

## [7.54.7] - 2024-07-22
### Fixed
- The method `client.three_d.models.update` no longer accepts `ThreeDModelWrite` as this will raise a `ValueError`.
- The method `client.three_d.models.create` now supports creating multiple models with different metdata fields
  in a single call.

## [7.54.6] - 2024-07-19
### Fixed
- In the data classe, `NodeApply` and `EdgeApply` the argument `camel_case=False` is now
  respected in `.dump()`.

## [7.54.5] - 2024-07-19
### Changed
- [Feature Preview] Updated the Core Model to the newest version released on July 12th, 2024. The
  introduction of the `Cognite` prefix for all classes.

## [7.54.4] - 2024-07-19
### Changed
- Instance classes like `Node` and `NodeList` now expand properties by default in notebook-like environments.

## [7.54.3] - 2024-07-18
### Added
- [Feature Preview] Support for `enum` as container property type in the data modeling APIs. Note that this is not
  yet supported in the API, and is an experimental feature that may change without warning.

## [7.54.2] - 2024-07-16
### Fixed
- A bug in the list method of the RelationshipsAPI that could cause a thread deadlock.

## [7.54.1] - 2024-07-15
### Fixed
- Calling `client.functions.retrieve` or `client.functions.delete` with more than 10 ids no longer
  raises a `CogniteAPIError`.
- Iterating over functions using `client.functions` or `client.functions(...)` no longer raises a `CogniteAPIError`.
### Added
- Added missing filter parameter `metadata` to `client.functions.list`.
### Changed
- When creating a new function without specifying `description` or `owner`, the default values are now
  correctly set to `None` instead of `""`.

## [7.54.0] - 2024-07-12
### Added
- In the `client.data_modeling.instances` the methods `.search`, `.retrieve`,`.list`, `.query`, and `.sync` now
  support the `include_typing` parameter. This parameter is used to include typing information in the response,
  that can be accessed via the `.typing` attribute on the result object.

## [7.53.4] - 2024-07-11
### Added
- `FilesAPI.upload_bytes` and `FilesAPI.upload` are updated to be compatible with Private Link projects.

## [7.53.3] - 2024-07-11
### Added
- [Feature Preview - alpha] Support for `instanceId` in the `client.time_series` `.retrieve`, `.retrieve_multiple`,
  and `.update` methods. This is an experimental feature and may change without warning.

## [7.53.2] - 2024-07-03
### Fixed
- If you derived from `TypedNode` or `TypedEdge`, and then derived the `load` method would not include the parent
  class properties. Same if you used multiple inheritance. This is now fixed.
### Added
- [Feature Preview - alpha] Core Model, available `cognite.client.data_classes import cdm`.

## [7.53.1] - 2024-07-02
### Fixed
- In the new `retrieve_nodes` and `retrieve_edges` methods in the `client.data_modeling.instances` module, if you
  give the identifier of a single node or edge, you will now get a single `TypedNode` or `TypedEdge` instance back.

## [7.53.0] - 2024-07-02
### Added
- New classes `TypedNode` and `TypedEdge` (in addition to `TypedNodeApply` and `TypedEdgeApply`) to be used as
  base classes for user created classes that represent nodes and edges with properties in a specific view. For example,
  is you have a view `Person` with properties `name` and `age`, you can create a class `Person` that inherits from
  `TypedNode` and add properties `name` and `age` to it. This class can then be used with the
  `client.data_modeling.instances.retrieve(..)`, `.apply(...)`, `.list(...)` and `.search(...)` methods.

## [7.52.3] - 2024-06-27
### Added
- Added `partitions` parameter to `retrieve_dataframe()` method of the `RawRowsAPI`.

## [7.52.2] - 2024-06-26
### Added
- Alpha feature: `client.time_series.data` support for `instance_id` in `insert`, `insert_multiple`,
  `delete`, and `retrieve` methods. This is an experimental feature and may change without warning.

## [7.52.1] - 2024-06-26
### Fixed
- Calling `.extend` on a `NodeListWithCursor` or `EdgeListWithCursor` no longer raises a `TypeError`.

## [7.52.0] - 2024-06-19
### Added
- Support the `immutable` flag on container/view properties

## [7.51.1] - 2024-06-18
### Added
- Added support for serializing Node/Edge properties of type `list` of `NodeId` and `DirectRelationReference`,
  `date`, `datetime` and list of `date` and `datetime` to `json` format.

## [7.51.0] - 2024-06-16
### Added
- Support for iterating over `Functions`, `FunctionSchedules`, `DatapointSubscriptions`, `Transformations`,
  `TransformationSchedules`, `TransformationNotifications`, `ExtractionPipelines`, `Workflows`, `WorkflowVersions`.

## [7.50.0] - 2024-06-14
### Changed
- DatapointsAPI support for timezones and calendar-based aggregates reaches general availability (GA).
### Deprecated
- The function `DatapointsAPI.retrieve_dataframe_in_tz` is deprecated. Use the other retrieve methods instead
  and pass in `timezone`.

## [7.49.2] - 2024-06-12
### Fixed
- Converting rows (`RowList` and `RowListWrite`) to a pandas DataFrame no longer silently drops rows that do not have
  any columnar data.

## [7.49.1] - 2024-06-11
### Fixed
- Fixes resetting dataSetId to None in a ThreeDModelUpdate.

## [7.49.0] - 2024-06-05
### Added
- `WorkfowExecutionAPI.list` now allows filtering by execution status.

## [7.48.1] - 2024-06-04
### Fixed
- A bug introduced in `7.45.0` that would short-circuit raw datapoint queries too early when a lot of time series was
  requested at the same time, and `include_outside_points=True` was used (empty cursor are to be expected).

## [7.48.0] - 2024-06-04
### Changed
- Mark Data Workflows SDK implementation as Generally Available.

## [7.47.0] - 2024-06-04
### Added
- Support for retrieving `Labels`, `client.labels.retrieve`.

## [7.46.2] - 2024-06-03
### Added
- Added option for silencing `FeaturePreviewWarnings` in the `cognite.client.global_config`.

## [7.46.1] - 2024-05-31
### Fixed
- Pyodide issue related to missing tzdata package.

## [7.46.0] - 2024-05-31
### Added
- `RawRowsAPI.insert_dataframe` now has a new `dropna` setting (defaulting to True, as this would otherwise raise later).

## [7.45.0] - 2024-05-31
### Added
- DatapointsAPI now support `timezone` and new calendar-based granularities like `month`, `quarter` and `year`.
  These API features are in beta, and the SDK implementation in alpha, meaning breaking changes can
  occur without warning. Set beta header to avoid warning. Users of `retrieve_dataframe_in_tz` should
  consider preparing to upgrade as soon as the features reach general availability (GA).

## [7.44.1] - 2024-05-29
### Added
- Missing parameter `timeout` to `client.transformations.preview`.

## [7.44.0] - 2024-05-29
### Added
- New utility function `datetime_to_ms_iso_timestamp` in `cognite.client.utils` to convert a datetime object
  to a string representing a timestamp in the format expected by the Cognite GraphQL API.

## [7.43.6] - 2024-05-27
### Improved
- JSON is no longer attempted decoded when e.g. expecting protobuf, which currently leads to a small performance
  improvement for datapoints fetching.

## [7.43.5] - 2024-05-22
### Fixed
- Transformation schemas no longer raise when loaded into its resource type.

## [7.43.4] - 2024-05-20
### Fixed
- The data modeling APIs (Views, Containers, Data Models and Spaces) limits for create, retrieve, delete,
  and list were not matching the API spec, causing the SDK to wrongly split large calls into too few requests.
  This means that the SDK will no longer raise a `CogniteAPIError` if you, for example, try to delete
  more than 100 containers in a single method call.

## [7.43.3] - 2024-05-15
### Fixed
- Identity providers that return `expires_in` as a string no longer causes `TypeError` when authenticating.

## [7.43.2] - 2024-05-10
### Fixed
- In containers, `PropertyType` `Text` required parameter `collation` is now optional when `load()`ing, matching the API spec.

## [7.43.1] - 2024-05-10
### Fixed
- `RawRowsAPI.insert()` silently ignored rows of type `RowWriteList`.

## [7.43.0] - 2024-05-09
### Added
- Added new data classes to the contextualization module to simplify configuring diagram detect options: `DiagramDetectConfig`,`ConnectionFlags`, `CustomizeFuzziness`, `DirectionWeights`.
- `DiagramsAPI.detect()` method's parameter `configuration` now also accepts `DiagramDetectConfig` instances.

## [7.42.0] - 2024-05-06
### Changed
- Breaking change: the `workflows.executions.cancel` method now only allows cancelling one execution at a time to reflect its non-atomic operation.

## [7.41.1] - 2024-05-06
### Fixed
- An edge case when a request for datapoints from several hundred time series (with specific finite limits) would return
  more datapoints than the user-specified limit.

## [7.41.0] - 2024-04-30
### Added
- Support for Status Codes in the DatapointsAPI and DatapointSubscriptionsAPI reaches General Availability (GA).
  - You can read more in the Cognite Data Fusion developer documentation: [Status Codes reference](https://developer.cognite.com/dev/concepts/reference/quality_codes/).

## [7.40.2] - 2024-04-30
### Fixed
- `InAssetSubtree` is no longer (mistakenly) accepted as a time series filter.

## [7.40.1] - 2024-04-30
### Fixed
- Deleting multiple Datapoint Subscriptions now work as expected.

## [7.40.0] - 2024-04-30
### Added
- Datapoint Subscriptions now support status codes.

## [7.39.0] - 2024-04-25
### Added
- Support for internally managed groups (inside CDF, as opposed to the external identity provider).

## [7.38.3] - 2024-04-25
### Improved
- The classes `WorkflowUpsert`, `Filter`, `Query`, `Node`, `Edge`, `Container`, `Document`, and
  `Transformation` which are used for parsing API responses were not handling adding new parameters in
  the API correctly. These are now future-proofed.

## [7.38.2] - 2024-04-24
### Added
- Added new parameter `function_external_id` to `FunctionScheduleAPI.create` as a convenience to the user. Note
  that schedules must be attached to a Function by (internal) ID, so a lookup is first done on behalf of the user.

## [7.38.1] - 2024-04-23
### Added
- Added missing `partitions` parameter to `list()` and `__call__()` methods for `FilesAPI`.

## [7.38.0] - 2024-04-22
### Added
- Support for `workflows.executions.retry`

## [7.37.4] - 2024-04-22
### Improved
- Enabled automatic retries on Data Workflows POST endpoints

## [7.37.3] - 2024-04-18
### Improved
- Minor quality of life change for comparing capabilities involving `DataModelInstancesAcl.WRITE_PROPERTIES`; any
  ACL already covered by `WRITE` will not be reported as missing.

## [7.37.2] - 2024-04-18
### Fixed
- Datapoints inserted into non-existent time series, no longer get their identifier hidden in the `failed` attribute
  on the raised `CogniteNotFoundError`. Any `successful` now also gets reported correctly.

## [7.37.1] - 2024-04-17
### Fixed
- Updating data set ID now works as expected for `ThreeDModelUpdate`.

## [7.37.0] - 2024-04-16
### Fixed
- Now handle unknown data types in DM

## [7.36.0] - 2024-04-16
### Fixed
- Now handle unknown filter types in DM
- Add support for the "invalid" filter type in DM

## [7.35.0] - 2024-04-16
### Added
- Datapoints insert methods `insert` and `insert_multiple` now support ingesting (optional) status codes.

## [7.34.0] - 2024-04-11
### Added
- Datapoints method `retrieve_latest` now supports status codes.
- Slicing or indexing a `Datapoints` or `DatapointsArray` instance, now propagates status codes (when present).

## [7.33.1] - 2024-04-10
### Fixed
- Ordering of elements from calls to `retrieve_multiple` now match the requested elements. For SDK versions between
  7.0.0 and 7.33.1, the ordering has been broken when >> 1k elements has been requested (the more requests used, the
  more likely that a chunk was out of order).

## [7.33.0] - 2024-04-08
### Added
- All datapoints retrieve methods (except `retrieve_latest`) now support status codes. Note: Support for *inserting*
  datapoints with status codes will be released shortly. There are three new arguments:
    * `include_status (bool)`: Toggle the return of status code and -symbol on/off, only valid for raw datapoints.
    * `ignore_bad_datapoints (bool)`: For raw datapoints: Whether to return those marked bad (or not).
      For aggregates: Whether the time periods of bad datapoints should affect aggregate calculations (or not).
    * `treat_uncertain_as_bad (bool)`: Toggle whether datapoints marked uncertain should be regarded as good or bad.
- The `to_pandas` method for `Datapoints`, `DatapointsList`, `DatapointsArray` and `DatapointsArrayList` now accepts
  a new parameter, `include_status (bool)`, that controls whether to include status codes & -symbols as separate columns.
- New datapoints query class, `DatapointsQuery`, to make writing custom queries easier, type-safe and more robust,
  as opposed to passing dictionaries (of settings).
### Deprecated
- Passing *custom* datapoints queries using dictionaries is deprecated and will be removed in the next major release.
  Consider refactoring already to `DatapointsQuery`. Example: `{"id": 12, "aggregates" : "min", "granularity": "6h"} ->
  DatapointsQuery(id=12, aggregates="min", granularity="6h")`.

## [7.32.8] - 2024-04-08
### Fixed
- When using TimeSeries objects without `external_id` as part of the `variables` parameter in a synthetic datapoints
  query, a `CogniteNotFoundError` would most likely be raised, due to `None` being silently cast to a string. It now
  raises a friendly `ValueError`.
- An invalid expression could be created when using multiple variables in a synthetic datapoints query. This happened
  while substituting the variables into the expression; this was done one at a time, leading to later replacements
  possibly affecting earlier ones. Now all variables are substituted at the same time/in a single call.
### Improved
- Passing sympy symbols as part of the variables mapping (in synthetic datapoints queries) is now documented properly
  and "officially supported".

## [7.32.7] - 2024-04-05
### Fixed
- Inserting sequence data using `insert_dataframe` would by default drop all rows that contained at least one missing value.
  This has now been fixed to only remove rows where all values are missing.

## [7.32.6] - 2024-04-05
### Fixed
- `AssetsAPI.create_hierarchy` now properly supports `AssetWrite`.

## [7.32.5] - 2024-04-04
### Improved
- Type validation of identifiers

## [7.32.4] - 2024-03-28
### Fixed
- Several methods for `DatapointsArray` that previously failed for string datapoints due to bad handling
  of numpy `dtype`-to-native conversion.

## [7.32.3] - 2024-03-27
### Removed
- Support for `protobuf==3.*` was dropped.

## [7.32.2] - 2024-03-26
### Added
- Missing filterable properties `unit_external_id` and `unit_quantity` to `DatapointSubscriptionProperty`.
  Note: was renamed from `DatapointSubscriptionFilterProperties`, which is now a deprecated alias.

## [7.32.1] - 2024-03-25
### Fixed
- Fix type hints for functions data classes Function/FunctionSchedule/FunctionCall

## [7.32.0] - 2024-03-25
### Changed
- Type hint for `id`, `last_updated_time`, and `create_time` attributes are no longer `Optional` on
  subclasses of `CogniteResource`. This is to reflect that these attributes are always set when the
  object is returned by the SDK.

## [7.31.0] - 2024-03-24
### Added
- Retrieve method for session, `client.iam.session.retrieve`
- The parameter `limit` to the method `client.iam.session.list`.
### Fixed
- The method `client.iam.session.revoke` is now overloaded correctly and returns a `Session` for single id
  and a `SessionList` for multiple ids.

## [7.30.1] - 2024-03-23
### Fixed
- When calling `client.sequences.data.retrieve` in a Jupyter Notebook the returning `SequenceRowsList` no longer raises
  `AttributeError: 'dict' object has no attribute '_repr_html_'` (the HTML representation of `SequenceRowsList` was failing).

## [7.30.0] - 2024-03-20
### Added
- `Properties` class, as used on e.g. `Node` and `Edge`, now renders in Jupyter Notebooks (`_repr_html_` added).

## [7.29.0] - 2024-03-20
### Added
- Direct access to the columns/data stored on raw rows have been added (alongside a `.get` method). Example usage:
  `row["my_col"]` (short-cut for: `row.columns["my_col"]`).

## [7.28.2] - 2024-03-14
### Fixed
- Retrieving more than 100 containers, views, data models, or spaces no longer raises a `CogniteAPIError`.

## [7.28.1] - 2024-03-13
### Fixed
- Fixed issue causing multipart file upload to fail when mime-type was set.

## [7.28.0] - 2024-03-13
### Added
- Added support for advanced filter query in the `list()` (and `__call__()`) method of `assets`, `events`, `sequences`,
  and `time_series` APIs. Now you are able to use advanced filter (like in `filter()`) at the same time as the simple
  filter properties, allowing for more complex requests.
- Added missing `sort` parameter to `list()` and `__call__()` methods for `AssetsAPI`.
- Added missing `sort` parameter to `list()` and `__call__()` methods for `TimeSeriesAPI`.
- Added missing `sort` and `partitions` parameters to `list()` and `__call__()` methods for `SequencesAPI`.
### Deprecated
- Added a deprecation warning on the `filter()` method of `assets`, `events`, `sequences`, and `time_series` APIs as
  its functionality is fully covered by the `list()` method.

## [7.27.2] - 2024-03-08
### Added
- Retry 429s on graphql endpoints

## [7.27.1] - 2024-03-08
### Improved
- When iterating raw rows concurrently, a max queue size for pending results have been added to keep a stable low
  bounded memory usage profile (for when the caller's code isn't processing fast enough to keep up). Worth noting
  that this has no effect on the total retrieval time.

## [7.27.0] - 2024-03-06
### Added
- Added support for multipart file uploads using the `client.files.multipart_upload_session` method.

## [7.26.2] - 2024-03-05
### Fixed
- Fixed a regression from 7.26.1 in the logic for when to refresh token.

## [7.26.1] - 2024-03-05
### Fixed
- The `CredentialProvider` class for client credentials, `OAuthClientCredentials`, was switched from using the non-standard
  field `expires_at` to `expires_in` that's part of the OAuth 2.0 standard (RFC 6749).

## [7.26.0] - 2024-02-29
### Added
- In data modeling, added support for setting floats with units in containers. In addition, added support for retrieving,
  listing, searching, aggregating, querying and syncing nodes/edges with a target unit or target unit system.

## [7.25.0] - 2024-02-29
### Added
- Support for sorting on `client.data_modeling.instances.search`

## [7.24.4] - 2024-02-28
### Fixed
- Unknown ACLs, actions or scopes no longer causes `IAMAPI.[groups.list(...), token.inspect()]` to raise.
### Added
- New action for `DataModelInstancesAcl` added: `Write_Properties`.

## [7.24.3] - 2024-02-28
### Fixed
- Fix handling of GeometryCollection objects in the Documents API.

## [7.24.2] - 2024-02-25
### Fixed
- [Pyodide/WASM only] The list method for raw rows now works for non-finite queries (got broken in `7.24.1`).

## [7.24.1] - 2024-02-25
### Fixed
- [Pyodide/WASM only] The iteration method for raw rows now yields rows _while running_ (instead of waiting for tasks to finish first).

## [7.24.0] - 2024-02-25
### Added
- New parameter for `client.raw.rows(...)`: `partitions`. This enables greater throughput thorough concurrent reads when using
  the generator method (while still keeping a low memory impact). For backwards compatibility, the default is _no concurrency_.
  When specified, can be used together with a finite limit, as opposed to most (if not all) other resources/APIs.
- New parameter for `client.raw.rows.list(...)`: `partitions`. For backwards compatibility, the default is _no concurrency_ when
  a finite `limit` is given, and _"max" concurrency_ (`partitions=max_workers`) otherwise. Partitions can be used with finite limits.
  With this change it is easy to set an appropriate level of concurrency without messing with the global client configuration.
### Changed
- Default configuration setting of `max_workers` has been changed from 10 to 5 (to match the documentation).

## [7.23.1] - 2024-02-23
### Fixed
- Add missing `partition` scope to `seismicAcl`.

## [7.23.0] - 2024-02-23
### Added
- Make properties on instances (`Node`, `Edge`) easier to work with, by implementing support for direct indexing (and a `.get` method).
  If the instances have properties from no source or multiple sources, an error is raised instead. Example usage: `instance["my_prop"]`
  (short-cut for: `instance.properties[ViewId("space", "ext.id", "version")]["my_prop"]`)

## [7.22.0] - 2024-02-21
### Added
- Data point subscriptions reaches General Availability (GA).
  - Use the new [Data point subscriptions](https://developer.cognite.com/dev/concepts/data_point_subscriptions/)
    feature to configure a subscription to listen to changes in one or more time series (in ingestion order).
    The feature is intended to be used where data points consumers need to keep up to date with
    changes to one or more time series without the need to read the entire time series again.
### Changed
- Removed the `ignore_unknown_ids` flag from `client.time_series.subscriptions.retrieve()` to stay consistent with other resource types.

## [7.21.1] - 2024-02-20
### Fixed
- Data Workflows: mark parameter `jobId` as optional in `TransformationTaskOutput`, as it may not be populated in case of a failure.

## [7.21.0] - 2024-02-20
### Added
- Parameter `sort` to `client.documents.list`.

## [7.20.1] - 2024-02-19
### Fixed
- `DMLApplyResult` no longer fails when converted to a string (representation).

## [7.20.0] - 2024-02-13
### Fixed
- internal json encoder now understands CogniteObject and CogniteFilter objects, so that they are
  correctly serialized when used in nested structures.

## [7.19.2] - 2024-02-13
### Fixed
- Addressed `FutureWarning` coming from pandas dependency (granularity to pandas frequency translation of sec/min/hour and 'year start')
- Fixed `granularity` setting in `DatapointsAPI.retrieve_dataframe_in_tz` showing up as number of hours instead of e.g. week or year.

## [7.19.1] - 2024-02-12
### Fixed
- Calls to ... are now retried automatically:
    * Functions API: `list`, `retrieve`, `retrieve_multiple`, `activate`
    * FunctionCalls API: `list`, `retrieve`
    * FunctionSchedules API: `list`, `retrieve`
    * ExtractionPipelines API: `retrieve_multiple`
    * ExtractionPipelineRuns API: `list`
    * Transformations API: `list`, `retrieve`, `retrieve_multiple`, `preview`
    * TransformationJobs API: `retrieve`, `retrieve_multiple`
    * TransformationSchedules API: `retrieve`, `retrieve_multiple`
    * Geospatial API:  `list_feature_types`, `retrieve_feature_types`, `retrieve_features`, `list_features`,
      `search_features`, `stream_features`, `aggregate_features`, `get_coordinate_reference_systems`, `get_raster`, `compute`,
    * UserProfiles API: `retrieve`, `search`
    * Documents API: `search`, `list`, `__call__`, `aggregate_count`, `aggregate_cardinality_values`, `aggregate_cardinality_properties`,
      `aggregate_unique_values`, `aggregate_unique_properties`
    * ThreeDRevisions API: `filter_nodes`

## [7.19.0] - 2024-02-12
### Added
- Helper methods to `View`, `ViewApply`, `ViewList` and `ViewApplyList` `referenced_containers` which returns the
  containers referenced by in the view(s).

## [7.18.0] - 2024-02-08
### Added
- Support for `target_unit` and `target_unit_system` in synthetic time series.

## [7.17.4] - 2024-02-07
### Added
- Allow using container property reference in `NodeResultSetExpression.through` in addition to view property reference

## [7.17.3] - 2024-02-06
### Fixed
- Creating a Cognite Function from a directory with `skip_folder_validation=False` no longer raises `ModuleNotFoundError`
  for Pyodide (WASM) users.

## [7.17.2] - 2024-02-04
### Fixed
- Uploading files now accepts Labels again as part of file metadata. This addresses a bug introduced in v7, which caused
  a `ValueError` to be raised.

## [7.17.1] - 2024-02-02
### Fixed
- An (extreme) edge case where an empty, unnecessary API request for datapoints would be sent leading to a `CogniteAPIError`.
- Certain granularity inputs (when using the `DatapointsAPI`) no longer cause a `ValueError` to be raised with confusing/wrong wording.

## [7.17.0] - 2024-02-01
### Fixed
- Calls to `AnnotationsAPI.[list|retrieve|retrieve_multiple|reverse_lookup]` are now retried automatically.
- Calls to `AnnotationsAPI.reverse_lookup` now also accept the standard values (`-1, inf`) to indicate 'no limit'.
### Improved
- Calls to `AnnotationsAPI.list` with more than 1000 `annotated_resource_ids` are now batched automatically for the user.
  Previously these would raise an API error.

## [7.16.0] - 2024-01-30
### Added
- When listing instances (and when using `search`, `aggregate` and `histogram`), a new `space` parameter has been added;
  you may pass either a single space identifier (or a list of several). Note that this is just for convenience, using
  `filter` still works (and is necessary for more complex queries).
- New convenience filter, `SpaceFilter`, makes filtering on space simpler.

## [7.15.1] - 2024-01-23
### Fixed
- When calling `to_pandas` with `expand_properties=True` on an instance or instance list with no properties, the SDK will
  no longer raise ValueError, but drop the empty properties row/column.

## [7.15.0] - 2024-01-22
### Improved
- Only run pypi version check once, despite instantiating multiple clients. And make it async too.

## [7.14.0] - 2024-01-22
### Changed
- Helper methods to get related resources on `Asset` class now accept `asset_ids` as part of keyword arguments.
### Added
- Helper methods to get related resources on `AssetList` class now accept keyword arguments that are passed on to
  the list endpoint (for server-side filtering).

## [7.13.8] - 2024-01-19
### Fixed
- `FilesAPI.upload` when using `geo_location` (serialize error).

## [7.13.7] - 2024-01-19
### Fixed
- Type hints for all `.update` and `.upsert` methods accept Write classes in addition to Read and Update classes.
- Missing overloading of the `.update` methods on `client.three_d.models.update`, `client.transformations.update`,
  `client.transformations.schedules.update`, `client.relationships.update`, and `client.data_sets.update`.

## [7.13.6] - 2024-01-18
### Added
- Helper method `as_tuple` to `NodeId` and `EdgeId`.

## [7.13.5] - 2024-01-16
### Added
- EdgeConnection, MultiEdgeConnection, MultiReverseDirectRelation and their corresponding Apply View dataclasses are now importable from `cognite.client.dataclasses.data_modeling`.

## [7.13.4] - 2024-01-13
### Fixed
- When calling `WorkflowExecution.load` not having a `schedule` would raise a `KeyError` even though it is optional. This is now fixed.
- When calling `Datapoints.load` not having a `isString` would raise a `KeyError` even though it is optional. This is now fixed.
- Most `CogniteResourceList.as_write()` would raise a `CogniteMissingClientError` when called from a class with missing cognite_client. This is now fixed.

## [7.13.3] - 2024-01-12
### Added
- `View.as_property_ref` and `Container.as_property_ref` to make it easier to create property references
  (used to only be available on `ViewId` and `ContainerId`).

## [7.13.2] - 2024-01-11
### Fixed
- When calling `ExtractionPipeline.load` not having a `schedule` would raise a `KeyError` even though it is optional. This is now fixed.

## [7.13.1] - 2024-01-10
### Improved
- Respect the `isAutoRetryable` flag on error responses from the API when retrying requests.

## [7.13.0] - 2024-01-09
### Changed
- Units on Time Series (including unit conversion) is out of beta and will no longer issue warnings on usage.

## [7.12.0] - 2024-01-09
### Added
- `DatapointsAPI.retrieve_latest` now accepts `target_unit` or `target_unit_system` parameter.
### Fixed
- `DatapointsAPI.retrieve_latest` when given `LatestDatapointQuery`(s) without a setting for `before`, now correctly use
  the (default) `before` setting as specified in the method call.

## [7.11.0] - 2024-01-09
### Added
- All Cognite resources now have write-version. For example, we have `Asset` and `AssetWrite`, `Event` and `EventWrite`, and so on.
  The new write class reflects the required/optional fields in the API, and is now recommended when creating resources. In addition,
  all read classes and list classes now have a convenience method `as_write` that returns the write class with the same data.
  For example, if you have a `assets` of type `AssetList` you can call `assets.as_write()` which will return a `AssetWriteList`,
  and thus removing all server set fields (like `created_time` and `last_updated_time`). This is useful if you want to
  compare a resource from CDF with a local configuration. In addition, this makes it easier to create a new resource
  using an existing resource as a template.
- Missing overloading of the `.create` methods on `client.iam.security_categories.create`, `client.iam.groups.create`,
  `client.labels.create`, `client.three_d.models.create`, `client.three_d.revisions.create`, `client.three_d.asset_mappings.create`,
  `client.transformations.create`, `client.transformations.schedules.create`, and `client.relationships.create`.
### Changed
- The class `DatapointSubscriptionCreate` has been renamed to `DatapointSubscriptionWrite` to be consistent with the other write classes.
  This is not a breaking change, as the old class is still available for backwards compatibility, but will be removed in the next major version.
### Fixed
- The `node.type` was not set when calling `.as_apply()` or `.as_write()` on a `Node` or `NodeList`. This is now fixed.

## [7.10.1] - 2024-01-08
### Added
- Fix retries for `POST /raw/rows`.

## [7.10.0] - 2024-01-08
### Added
- `geospatial.search_features` and `geospatial.stream_features` now accept the `allow_dimensionality_mismatch` parameter.

## [7.9.0] - 2024-01-05
### Added
- You can now enable or disable user profiles for your CDF project with `client.iam.user_profiles.[enable/disable]`.

## [7.8.10] - 2024-01-04
### Changed
- When using `OidcCredentials` to create a transformation, `cdf_project_name` is no longer optional as required
  by the API.

## [7.8.9] - 2024-01-04
### Fixed
- Pyodide-users of the SDK can now create Transformations with non-nonce credentials without a `pyodide.JsException`
  exception being raised.

## [7.8.8] - 2024-01-03
### Added
- Support for `workflows.cancel`.

## [7.8.7] - 2024-01-03
### Fixed
- Added back `InstancesApply` that was removed in 7.8.6.

## [7.8.6] - 2023-12-27
### Improved
- SDK dependency on the `sortedcontainers` package was dropped.

## [7.8.5] - 2023-12-22
### Fixed
- `DirectRelationReference` is now immutable.
- `DirectRelationReference.load` now correctly handles unknown parameters.

## [7.8.4] - 2023-12-22
### Fixed
- Listing annotations now also accepts `None` and `inf` for the `limit` parameter (to return all), matching what
  was already described in the documentation for the endpoint (for the parameter).
- Calling `to_pandas(...)` on an `DiagramDetectItem` no longer raises `KeyError`.

## [7.8.3] - 2023-12-21
### Fixed
- Revert `SingleHopConnectionDefinition` from a string to child class of `ViewProperty`.
- If a `ViewProperty` or `ViewPropertyApply` dumped before version `7.6` was dumped and loaded after `7.6`, the
  user got a `KeyError: 'container'`. The `load` methods are now backwards compatible with the old format.

## [7.8.2] - 2023-12-21
### Fixed
- Revert `SingleHopConnectionDefinitionApply` from a string to child class of `ViewPropertyApply`.

## [7.8.1] - 2023-12-21
### Fixed
- Calling `to_pandas` with `expand_aggregates=True` on an Asset with aggregated properties would yield a pandas DataFrame
  with the column name `0` instead of `"value"`.
### Improved
- Specification of aggregated properties to `AssetsAPI.[list,filter,__call__]`.

## [7.8.0] - 2023-12-21
### Added
- Instance classes `Node`, `Edge`, `NodeList` and `EdgeList` now supports a new flag `expand_properties` in their `to_pandas` method,
  that makes it much simpler to work with the fetched properties. Additionally, `remove_property_prefix` allows easy prefix
  removal (of the view ID, e.g. `space.external_id/version.my_prop` -> `my_prop`).

## [7.7.1] - 2023-12-20
### Fixed
- Missing legacy capability ACLs: `modelHostingAcl` and `genericsAcl`.
- The `IAMAPI.compare_capabilities` fails with a `AttributeError: 'UnknownAcl' object has no attribute '_capability_name'`
  if the user has an unknwon ACL. This is now fixed by skipping comparison of unknown ACLs and issuing a warning.

## [7.7.0] - 2023-12-20
### Added
- Support for `ViewProperty` types `SingleReverseDirectRelation` and `MultiReverseDirectRelation` in data modeling.

## [7.6.0] - 2023-12-13
### Added
- Support for querying data models through graphql. See `client.data_modeling.graphql.query`.

## [7.5.7] - 2023-12-12
### Fixed
- Certain combinations of `start`/`end` and `granularity` would cause `retrieve_dataframe_in_tz` to raise due to
  a bug in the calender-arithmetic (`MonthAligner`).

## [7.5.6] - 2023-12-11
### Added
- Missing legacy scopes for `Capability`: `LegacySpaceScope` and `LegacyDataModelScope`.

## [7.5.5] - 2023-12-11
### Added
- Added `poll_timeout` parameter on `time_series.subscriptions.iterate_data`. Will keep the connection open and waiting,
  until new data is available, up to `poll_timeout` seconds.

## [7.5.4] - 2023-12-06
### Changed
- The `partitions` parameter is no longer respected when using generator methods to list resources
- The `max_workers` config option has been moved from ClientConfig to the global config.

## [7.5.3] - 2023-12-06
### Added
- Support for `subworkflow` tasks in `workflows`.

## [7.5.2] - 2023-12-05
### Fixed
- The built-in `hash` function was mistakenly stored on `WorkflowDefinitionUpsert` instances after `__init__` and has been removed.

## [7.5.1] - 2023-12-01
### Changed
- Raise an exception if `ClientConfig:base_url` is set to `None` or an empty string

## [7.5.0] - 2023-11-30
### Added
- `chain_to` to `NodeResultSetExpression` and `NodeResultSetExpression`, and `direction` to `NodeResultSetExpression`.

## [7.4.2] - 2023-11-28
### Improved
- Quality of life improvement to `client.extraction_pipelines.runs.list` method. The `statuses` parameter now accepts
  a single value and the annotation is improved. The parameter `created_time` can now be given on the format `12d-ago`.

## [7.4.1] - 2023-11-28
### Fixed
- Error in validation logic when creating a `Transformation` caused many calls to `client.transformations.update` to fail.

## [7.4.0] - 2023-11-27
### Changed
- Unit Catalog API is out of beta and will no longer issue warnings on usage. Access is unchanged: `client.units`.

## [7.3.3] - 2023-11-22
### Fixed
- Added action `Delete` in `ProjectsAcl`.

## [7.3.2] - 2023-11-21
### Fixed
- `workflows.retrieve` and `workflows.versions.retrieve` returned None if the provided workflow external id contained special characters. This is now fixed.

## [7.3.1] - 2023-11-21
### Fixed
- Replaced action `Write` with `Create` in `ProjectsAcl`, as `Write` is not a valid action and `Create` is the correct one.

## [7.3.0] - 2023-11-20
### Added
- Added Scope `DataSet` for `TimeSeriesSubscriptionsAcl`.
- Added `data_set_id` to `DatapointSubscription`.

## [7.2.1] - 2023-11-17
### Fixed
- The new compare methods for capabilities in major version 7, `IAMAPI.verify_capabilities` and `IAMAPI.compare_capabilities`
  now works correctly for rawAcl with database scope ("all tables").
### Removed
- Capability scopes no longer have the `is_within` method, and capabilities no longer have `has_capability`. Use the more
  general `IAMAPI.compare_capabilities` instead.

## [7.2.0] - 2023-11-16
### Added
- The `trigger` method of the Workflow Execution API, now accepts a `client_credentials` to allow specifying specific
  credentials to run with. Previously, the current credentials set on the CogniteClient object doing the call would be used.

## [7.1.0] - 2023-11-16
### Added
- The list method for asset mappings in the 3D API now supports `intersects_bounding_box`, allowing users to only
  return asset mappings for assets whose bounding box intersects with the given bounding box.

## [7.0.3] - 2023-11-15
### Fixed
- Bug when `cognite.client.data_classes.filter` used with any `data_modeling` endpoint raised a `CogniteAPIError` for
  snake_cased properties. This is now fixed.
- When calling `client.relationships.retrieve`, `.retrieve_multiple`, or `.list` with `fetch_resources=True`, the
  `target` and `source` resources were not instantiated with a `cognite_client`. This is now fixed.

## [7.0.2] - 2023-11-15
### Fixed
- Missing Scope `DataSet` for `TemplateGroupAcl` and `TemplateInstancesAcl`.

## [7.0.1] - 2023-11-14
### Fixed
- Data modeling APIs now work in WASM-like environments missing the threading module.

## [7.0.0] - 2023-11-14
This release ensure that all CogniteResources have `.dump` and `.load` methods, and that calling these two methods
in sequence produces an equal object to the original, for example,
`my_asset == Asset.load(my_asset.dump(camel_case=True)`. In addition, this ensures that the output of all `.dump`
methods are `json` and `yaml` serializable. Additionally, the default for `camel_case` has been changed to `True`.

### Improved
- Read operations, like `retrieve_multiple` will now fast-fail. Previously, all requests would be executed
  before the error was raised, potentially fetching thousands of unneccesary resources.

### Added
- `CogniteResource.to_pandas` and `CogniteResourceList.to_pandas` now converts known timestamps to `datetime` by
  default. Can be turned off with the new parameter `convert_timestamps`. Note: To comply with older pandas v1, the
  dtype will always be `datetime64[ns]`, although in v2 this could have been `datetime64[ms]`.
- `CogniteImportError` can now be caught as `ImportError`.

### Deprecated
- The Templates API (migrate to Data Modeling).
- The `client.assets.aggregate` use `client.assets.aggregate_count` instead.
- The `client.events.aggregate` use `client.events.aggregate_count` instead.
- The `client.sequence.aggregate` use `client.sequence.aggregate_count` instead.
- The `client.time_series.aggregate` use `client.time_series.aggregate_count` instead.
- In `Transformations` attributes `has_source_oidc_credentials` and `has_destination_oidc_credentials` are deprecated,
  and replaced by properties with the same names.

### Changed
- All `.dump` methods now uses `camel_case=True` by default. This is to match the intended use case, preparing the
  object to be sent in an API request.
- `CogniteResource.to_pandas` now more closely resembles `CogniteResourceList.to_pandas` with parameters
`expand_metadata` and `metadata_prefix`, instead of accepting a sequence of column names (`expand`) to expand,
with no easy way to add a prefix. Also, it no longer expands metadata by default.
- Additionally, `Asset.to_pandas`, now accepts the parameters `expand_aggregates` and `aggregates_prefix`. Since
  the possible `aggregates` keys are known, `camel_case` will also apply to these (if expanded) as opposed to
  the metadata keys.
- More narrow exception types like `CogniteNotFoundError` and `CogniteDuplicatedError` are now raised instead of
  `CogniteAPIError` for the following methods: `DatapointsAPI.retrieve_latest`, `RawRowsAPI.list`,
  `RelationshipsAPI.list`, `SequencesDataAPI.retrieve`, `SyntheticDatapointsAPI.query`. Additionally, all calls
  using `partitions` to API methods like `list` (or the generator version) now do the same.
- The `CogniteResource._load` has been made public, i.e., it is now `CogniteResource.load`.
- The `CogniteResourceList._load` has been made public, i.e., it is now `CogniteResourceList.load`.
- All `.delete` and `.retrieve_multiple` methods now accepts an empty sequence, and will return an empty `CogniteResourceList`.
- All `assert`s meant for the SDK user, now raise appropriate errors instead (`ValueError`, `RuntimeError`...).
- `CogniteAssetHierarchyError` is no longer possible to catch as an `AssertionError`.
- Several methods in the data modelling APIs have had parameter names now correctly reflect whether they accept
  a single or multiple items (i.e. id -> ids).
- `client.data_modeling.instances.aggregate` returns `AggregatedNumberedValue | list[AggregatedNumberedValue] | InstanceAggregationResultList` depending
  on the `aggregates` and `group_by` parameters. Previously, it always returned `InstanceAggregationResultList`.
- The `Group` attribute `capabilities` is now a `Capabilities` object, instead of a `dict`.
- Support for `YAML` in all `CogniteResource.load()` and `CogniteResourceList.load()` methods.
- The `client.sequences.data` methods `.retrieve`, `.retrieve_last_row` (previously `retrieve_latest`), `.insert`  method has changed signature:
  The parameter `column_external_ids` is renamed `columns`. The old parameter `column_external_ids` is still there, but is
  deprecated. In addition, int the `.retrieve` method, the parameters `id` and `external_id` have
  been moved to the beginning of the signature. This is to better match the API and have a consistent overload
  implementation.
- The class `SequenceData` has been replaced by `SequenceRows`. The old `SequenceData` class is still available for
  backwards compatibility, but will be removed in the next major version. However, all API methods now return
  `SequenceRows` instead of `SequenceData`.
- The attribute `columns` in `Sequence` has been changed from `typing.Sequence[dict]` to `SequnceColumnList`.
- The class `SequenceRows` in `client.data_classes.transformations.common` has been renamed to `SequenceRowsDestination`.
- The `client.sequences.data.retrieve_latest` is renamed `client.sequences.data.retrieve_last_row`.
- Classes `Geometry`, `AssetAggregate`, `AggregateResultItem`, `EndTimeFilter`, `Label`, `LabelFilter`, `ExtractionPipelineContact`,
  `TimestampRange`, `AggregateResult`, `GeometryFilter`, `GeoLocation`, `RevisionCameraProperties`, `BoundingBox3D` are no longer
  `dict` but classes with attributes matching the API.
- Calling `client.iam.token.inspect()` now gives an object `TokenInspection` with attribute `capabilities` of type `ProjectCapabilityList`
  instead of `list[dict]`
- In data class `Transformation` the attribute `schedule`, `running_job`, and `last_running_job`, `external_id` and `id`
  are set to the `Transformation` `id` and `external_id` if not set. If they are set to a different value, a `ValueError` is raised

### Added
- Added `load` implementation for `VisionResource`s: `ObjectDetection`, `TextRegion`, `AssetLink`, `BoundingBox`,
  `CdfRerourceRef`, `Polygon`, `Polyline`, `VisionExtractPredictions`, `FeatureParameters`.
- Missing `dump` and `load` methods for `ClientCredentials`.
- Literal annotation for `source_type` and `target_type` in `Relationship`
- In transformations, `NonceCredentials` was missing `load` method.
- In transformations, `TransformationBlockedInfo` was missing `.dump` method
- `capabilities` in `cognite.client.data_classes` with data classes for all CDF capabilities.
- All `CogniteResource` and `CogniteResourcelist` objects have `.dump_yaml` methods, for example, `my_asset_list.dump_yaml()`.

### Removed
- Deprecated methods `aggregate_metadata_keys` and `aggregate_metadata_values` on AssetsAPI.
- Deprecated method `update_feature_types` on GeospatialAPI.
- Parameters `property` and `aggregates` for method `aggregate_unique_values` on GeospatialAPI.
- Parameter `fields` for method `aggregate_unique_values` on EventsAPI.
- Parameter `function_external_id` for method `create` on FunctionSchedulesAPI (function_id has been required
  since the deprecation of API keys).
- The `SequenceColumns` no longer set the `external_id` to `column{no}` if it is missing. It now must be set
  explicitly by the user.
- Dataclasses `ViewDirectRelation` and `ContainerDirectRelation` are replaced by `DirectRelation`.
- Dataclasses `MappedPropertyDefinition` and `MappedApplyPropertyDefinition` are replaced by `MappedProperty` and `MappedPropertyApply`.
- Dataclasses `RequiresConstraintDefinition` and `UniquenessConstraintDefinition` are replaced by `RequiresConstraint` and `UniquenessConstraint`.
- In data class `Transformation` attributes `has_source_oidc_credentials` and `has_destination_oidc_credentials` are replaced by properties.

### Fixed
- Passing `limit=0` no longer returns `DEFAULT_LIMIT_READ` (25) resources, but raises a `ValueError`.
- `Asset.dump()` was not dumping attributes `geo_location` and `aggregates` to `json` serializable data structures.
- In data modeling, `NodeOrEdgeData.load` method was not loading the `source` attribute to `ContainerId` or `ViewId`. This is now fixed.
- In data modeling, the attribute `property` used in `Node` and `Edge` was not `yaml` serializable.
- In `DatapointsArray`, `load` method was not compatible with `.dump` method.
- In extraction pipelines, `ExtractionPipelineContact.dump` was not `yaml` serializable
- `ExtractionPipeline.dump` attribute `contacts` was not `json` serializable.
- `FileMetadata.dump` attributes `labels` and `geo_location` was not `json` serializable.
- In filtering, filter `ContainsAll` was missing in `Filter.load` method.
- Annotation for `cpu` and `memory` in `Function`.
- `GeospatialComputedResponse.dump` attribute `items` was not `yaml` serializable
- `Relationship.dump` was not `json` serializable.
- `Geometry.dump` was not `json` serializable.
- In templates, `GraphQlResponse.dump` was not `json` serializable, and `GraphQlResponse.dump` failed to load
  `errors` `GraphQlError`.
- `ThreeDModelRevision` attribute `camera` was not dumped as `yaml` serializable and
  not loaded as `RevisionCameraProperties`.
- `ThreeDNode` attribute `bounding_box` was not dumped as `yaml` serializable and
  not loaded as `BoundingBox3D`.
- `Transformation` attributes `source_nonce`, `source_oidc_credential`, `destination_nonce`,
  and `destination_oidc_credentials` were not dumped as `json` serializable and `loaded` with
  the appropriate data structure. In addition, `TransformationBlockedInfo` and `TransformationJob`
  were not dumped as `json` serializable.
- `TransformationPreviewResult` was not dumping attribute `schema` as `yaml` serializable, and the
  `load` and `dump` methods were not compatible.
- In transformations, `TransformationJob.dump` was not `json` serializable, and attributes
  `destination` and `status` were not loaded into appropriate data structures.
- In transformations, `TransformationSchemaMapType.dump` was not `json` serializable.
- In `annotation_types_images`, implemented `.load` for `KeypointCollection` and `KeypointCollectionWithObjectDetection`.
- Bug when dumping `documents.SourceFile.dump(camel_case=True)`.
- Bug in `WorkflowExecution.dump`
- Bug in `PropertyType.load`

## [6.39.6] - 2023-11-13
## Fixed
- HTTP status code retry strategy for RAW and labels. `/rows/insert` and `/rows/delete` will now
  be retried for all status codes in `config.status_forcelist` (default 429, 502, 503, 504), while
  `/dbs/{db}` and `/tables/{table}` will now only be retried for 429s and connection errors as those
  endpoints are not idempotent.
- Also, `labels/list` will now also be retried.

## [6.39.5] - 2023-11-12
## Fixed
- The `.apply()` methods of `MappedProperty` now has the missing property `source`.

## [6.39.4] - 2023-11-09
## Fixed
- Fetching datapoints from dense time series using a `targetUnit` or a target `targetUnitSystem` could result
  in some batches not being converted to the new unit.

## [6.39.3] - 2023-11-08
## Fixed
- The newly introduced parameter `connectionType` was assumed to be required from the API. This is not the case.

## [6.39.2] - 2023-11-08
## Fixed
- When listing `client.data_modeling.views` the SDK raises a `TypeError`. This is now fixed.

## [6.39.1] - 2023-11-01
## Fixed
- When creating transformations using backup auth. flow (aka a session could not be created for any reason),
  the scopes for the credentials would not be passed correctly (bug introduced in 6.25.1).

## [6.39.0] - 2023-11-01
## Added
- Support for `concurrencyPolicy` property in Workflows `TransformationsWorker`.

## [6.38.1] - 2023-10-31
### Fixed
- `onFailure` property in Workflows was expected as mandatory and was raising KeyError if it was not returned by the API.
  The SDK now assumes the field to be optional and loads it as None instead of raising an error.

## [6.38.0] - 2023-10-30
### Added
- Support `onFailure` property in Workflows, allowing marking Tasks as optional in a Workflow.

## [6.37.0] - 2023-10-27
### Added
- Support for `type` property in `NodeApply` and `Node`.

## [6.36.0] - 2023-10-25
### Added
- Support for listing members of Data Point Subscription, `client.time_series.subscriptions.list_member_time_series()`. Note this is an experimental feature.

## [6.35.0] - 2023-10-25
### Added
- Support for `through` on node result set expressions.

### Fixed
- `unit` on properties in data modeling. This was typed as a string, but it is in fact a direct relation.

## [6.34.2] - 2023-10-23
### Fixed
- Loading a `ContainerApply` from source failed with `KeyError` if `nullable`, `autoIncrement`, or `cursorable` were not set
  in the `ContainerProperty` and `BTreeIndex` classes even though they are optional. This is now fixed.

## [6.34.1] - 2023-10-23
### Added
- Support for setting `data_set_id` and `metadata` in `ThreeDModelsAPI.create`.
- Support for updating `data_set_id` in `ThreeDModelsAPI.update`.

## [6.34.0] - 2023-10-20
### Fixed
- `PropertyType`s no longer fail on instantiation, but warn on missing SDK support for the new property(-ies).

### Added
- `PropertyType`s `Float32`, `Float64`, `Int32`, `Int64` now support `unit`.

## [6.33.3] - 2023-10-18
### Added
- `functions.create()` now accepts a `data_set_id` parameter. Note: This is not for the Cognite function, but for the zipfile containing
  the source code files that is uploaded on the user's behalf (from which the function is then created). Specifying a data set may
  help resolve the error 'Resource not found' (403) that happens when a user is not allowed to create files outside a data set.

## [6.33.2] - 2023-10-16
### Fixed
- When fetching datapoints from "a few time series" (implementation detail), all missing, non-ignorable time series
  are now raised together in a `CogniteNotFoundError` rather than only the first encountered.

### Improved
- Datapoints fetching has a lower peak memory consumption when fetching from multiple time series simultaneously.

## [6.33.1] - 2023-10-14
### Fixed
- `Function.list_schedules()` would return schedules unrelated to the function if the function did not have an external id.

## [6.33.0] - 2023-10-13
### Added
- Support for providing `DirectRelationReference` and `NodeId` as direct relation values when
ingesting node and edge data.

## [6.32.4] - 2023-10-12
### Fixed
- Filters using e.g. metadata keys no longer dumps the key in camel case.

## [6.32.3] - 2023-10-12
### Added
- Ability to toggle the SDK debug logging on/off by setting `config.debug` property on a CogniteClient to True (enable) or False (disable).

## [6.32.2] - 2023-10-10
### Added
- The credentials class used in TransformationsAPI, `OidcCredentials`, now also accepts `scopes` as a list of strings
  (used to be comma separated string only).

## [6.32.1] - 2023-10-10
### Added
- Missing `unit_external_id` and `unit_quantity` fields on `TimeSeriesProperty`.

## [6.32.0] - 2023-10-09
### Fixed
- Ref to openapi doc in Vision extract docstring
- Parameters to Vision models can be given as Python dict (updated doc accordingly).
- Don't throw exception when trying to save empty list of vision extract predictions as annotations. This is to avoid having to wrap this method in try-except for every invocation of the method.

### Added
- Support for new computer vision models in Vision extract service: digital gauge reader, dial gauge reader, level gauge reader and valve state detection.

## [6.31.0] - 2023-10-09
### Added
Support for setting and fetching TimeSeries and Datapoints with "real" units (`unit_external_id`).
- TimeSeries has a new field `unit_external_id`, which can be set when creating or updating it. This ID must refer to a
  valid unit in the UnitCatalog, see `client.units.list` for reference.
- If the `unit_external_id` is set for a TimeSeries, then you may retrieve datapoints from that time series in any compatible
  units. You do this by specifying the `target_unit` (or `target_unit_system`) in a call to any of the datapoints `retrieve`
  methods, `retrieve`, `retrieve_arrays`, `retrieve_dataframe`, or `retrieve_dataframe_in_tz`.

## [6.30.2] - 2023-10-09
### Fixed
- Serialization of `Transformation` or `TransformationList` no longer fails in `json.dumps` due to unhandled composite objects.

## [6.30.1] - 2023-10-06
### Added
- Support for metadata on Workflow executions. Set custom metadata when triggering a workflow (`workflows.executions.trigger()`). The metadata is included in results from `workflows.executions.list()` and `workflows.executions.retrieve_detailed()`.

## [6.30.0] - 2023-10-06
### Added
- Support for the UnitCatalog with the implementation `client.units`.

## [6.29.2] - 2023-10-04
### Fixed
- Calling some of the methods `assets.filter()`, `events.filter()`, `sequences.filter()`, `time_series.filter()` without a `sort` parameter could cause a `CogniteAPIError` with a 400 code. This is now fixed.

## [6.29.1] - 2023-10-04
### Added
- Convenience method `to_text` on the `FunctionCallLog` class which simplifies printing out function call logs.

## [6.29.0] - 2023-10-04
### Added
- Added parameter `resolve_duplicate_file_names` to `client.files.download`.
  This will keep all the files when downloading to local machine, even if they have the same name.

## [6.28.5] - 2023-10-03
### Fixed
- Bugfix for serialization of Workflows' `DynamicTasksParameters` during `workflows.versions.upsert` and `workflows.execution.retrieve_detailed`

## [6.28.4] - 2023-10-03
### Fixed
- Overload data_set/create for improved type safety

## [6.28.3] - 2023-10-03
### Fixed
- When uploading files as strings using `client.files.upload_bytes` the wrong encoding is used on Windows, which is causing
  part of the content to be lost when uploading. This is now fixed.

## [6.28.2] - 2023-10-02
### Fixed
- When cache lookup did not yield a token for `CredentialProvider`s like `OAuthDeviceCode` or `OAuthInteractive`, a
  `TypeError` could be raised instead of initiating their authentication flow.

## [6.28.1] - 2023-09-30
### Improved
- Warning when using alpha/beta features.

## [6.28.0] - 2023-09-26
### Added
- Support for the WorkflowOrchestrationAPI with the implementation `client.workflows`.

## [6.27.0] - 2023-09-24
### Changed
- Reduce concurrency in data modeling client to 1

## [6.26.0] - 2023-09-22
### Added
- Support `partition` and `cursor` parameters on `time_series.subscriptions.iterate_data`
- Include the `cursor` attribute on `DatapointSubscriptionBatch`, which is yielded in every iteration
of `time_series.subscriptions.iterate_data`.

## [6.25.3] - 2023-09-19
### Added
- Support for setting and retrieving `data_set_id` in data class `client.data_classes.ThreeDModel`.

## [6.25.2] - 2023-09-17
### Fixed
- Using the `HasData` filter would raise an API error in CDF.

## [6.25.1] - 2023-09-15
### Fixed
- Using nonce credentials now works as expected for `transformations.[create, update]`. Previously, the attempt to create
  a session would always fail, leading to nonce credentials never being used (full credentials were passed to- and
  stored in the transformations backend service).
- Additionally, the automatic creation of a session no longer fails silently when an `CogniteAuthError` is encountered
  (which happens when the credentials are invalid).
- While processing source- and destination credentials in `client.transformations.[create, update]`, an `AttributeError`
  can no longer be raised (by not specifying project).
### Added
- `TransformationList` now correctly inherits the two (missing) helper methods `as_ids()` and `as_external_ids()`.

## [6.25.0] - 2023-09-14
### Added
- Support for `ignore_unknown_ids` in `client.functions.retrieve_multiple` method.

## [6.24.1] - 2023-09-13
### Fixed
- Bugfix for `AssetsAPI.create_hierarchy` when running in upsert mode: It could skip certain updates above
  the single-request create limit (currently 1000 assets).

## [6.24.0] - 2023-09-12
### Fixed
- Bugfix for `FilesAPI.upload` and `FilesAPI.upload_bytes` not raising an error on file contents upload failure. Now `CogniteFileUploadError` is raised based on upload response.

## [6.23.0] - 2023-09-08
### Added
- Supporting for deleting constraints and indexes on containers.

### Changed
- The abstract class `Index` can no longer be instantiated. Use BTreeIndex or InvertedIndex instead.

## [6.22.0] - 2023-09-08
### Added
- `client.data_modeling.instances.subscribe` which lets you subscribe to a given
data modeling query and receive updates through a provided callback.
- Example on how to use the subscribe method to sync nodes to a local sqlite db.

## [6.21.1] - 2023-09-07
### Fixed
- Concurrent usage of the `CogniteClient` could result in API calls being made with the wrong value for `api_subversion`.

## [6.21.0] - 2023-09-06
### Added
- Supporting pattern mode and extra configuration for diagram detect in beta.

## [6.20.0] - 2023-09-05
### Fixed
- When creating functions with `client.functions.create` using the `folder` argument, a trial-import is executed as part of
  the verification process. This could leave leftover modules still in scope, possibly affecting subsequent calls. This is
  now done in a separate process to guarantee it has no side-effects on the main process.
- For pyodide/WASM users, a backup implementation is used, with an improved cleanup procedure.

### Added
- The import-check in `client.functions.create` (when `folder` is used) can now be disabled by passing
  `skip_folder_validation=True`. Basic validation is still done, now additionally by parsing the AST.

## [6.19.0] - 2023-09-04
## Added
- Now possible to retrieve and update translation and scale of 3D model revisions.

## [6.18.0] - 2023-09-04
### Added
- Added parameter `keep_directory_structure` to `client.files.download` to allow downloading files to a folder structure matching the one in CDF.

### Improved
- Using `client.files.download` will still skip files with the same name when writing to disk, but now a `UserWarning` is raised, specifying which files are affected.

## [6.17.0] - 2023-09-01
### Added
- Support for the UserProfilesAPI with the implementation `client.iam.user_profiles`.

## [6.16.0] - 2023-09-01
### Added
- Support for `ignore_unknown_ids` in `client.relationships.retrieve_multiple` method.

## [6.15.3] - 2023-08-30
### Fixed
- Uploading files using `client.files.upload` now works when running with `pyodide`.

## [6.15.2] - 2023-08-29
### Improved
- Improved error message for `CogniteMissingClientError`. Now includes the type of object missing the `CogniteClient` reference.

## [6.15.1] - 2023-08-29
### Fixed
- Bugfix for `InstanceSort._load` that always raised `TypeError` (now public, `.load`). Also, indirect fix for `Select.load` for non-empty `sort`.

## [6.15.0] - 2023-08-23
### Added
- Support for the DocumentsAPI with the implementation `client.documents`.
- Support for advanced filtering for `Events`, `TimeSeries`, `Assets` and `Sequences`. This is available through the
  `.filter()` method, for example, `client.events.filter`.
- Extended aggregation support for `Events`, `TimeSeries`, `Assets` and `Sequences`. This is available through the five
  methods `.aggregate_count(...)`, `aggregate_cardinality_values(...)`, `aggregate_cardinality_properties(...)`,
  `.aggregate_unique_values(...)`, and `.aggregate_unique_properties(...)`. For example,
  `client.assets.aggregate_count(...)`.
- Added helper methods `as_external_ids` and `as_ids` for `EventList`, `TimeSeriesList`, `AssetList`, `SequenceList`,
  `FileMetaDataList`, `FunctionList`, `ExtractionPipelineList`, and `DataSetList`.

### Deprecated
- Added `DeprecationWarning` to methods `client.assets.aggregate_metadata_keys` and
  `client.assets.aggregate_metadata_values`. The use parameter the `fields` in
  `client.events.aggregate_unique_values` will also lead to a deprecation warning. The reason is that the endpoints
  these methods are using have been deprecated in the CDF API.

## [6.14.2] - 2023-08-22
### Fixed
- All data modeling endpoints will now be retried. This was not the case for POST endpoints.

## [6.14.1] - 2023-08-19
### Fixed
- Passing `sources` as a tuple no longer raises `ValueError` in `InstancesAPI.retrieve`.

## [6.14.0] - 2023-08-14
### Changed
- Don't terminate client.time_series.subscriptions.iterate_data() when `has_next=false` as more data
may be returned in the future. Instead we return the `has_next` field in the batch, and let the user
decide whether to terminate iteration. This is a breaking change, but this particular API is still
in beta and thus we reserve the right to break it without bumping the major version.

## [6.13.3] - 2023-08-14
### Fixed
- Fixed bug in `ViewApply.properties` had type hint `ConnectionDefinition` instead of `ConnectionDefinitionApply`.
- Fixed bug in `dump` methods of `ViewApply.properties` causing the return code `400` with message
  `Request had 1 constraint violations. Please fix the request and try again. [type must not be null]` to be returned
  from the CDF API.

## [6.13.2] - 2023-08-11
### Fixed
- Fixed bug in `Index.load` that would raise `TypeError` when trying to load `indexes`, when an unexpected field was
  encountered (e.g. during a call to `client.data_modeling.container.list`).

## [6.13.1] - 2023-08-09
### Fixed
- Fixed bug when calling a `retrieve`, `list`, or `create` in `client.data_modeling.container` raised a `TypeError`.
  This is caused by additions of fields to the API, this is now fixed by ignoring unknown fields.

## [6.13.0] - 2023-08-07
### Fixed
- Fixed a bug raising a `KeyError` when calling `client.data_modeling.graphql.apply_dml` with an invalid `DataModelingId`.
- Fixed a bug raising `AttributeError` in `SpaceList.to_space_apply_list`, `DataModelList.to_data_model_apply_list`,
  `ViewList.to_view_apply`. These methods have also been renamed to `.as_apply` for consistency
  with the other data modeling resources.

### Removed
- The method `.as_apply` from `ContainerApplyList` as this method should be on the `ContainerList` instead.

### Added
- Missing `as_ids()` for `DataModelApplyList`, `ContainerList`, `ContainerApplyList`, `SpaceApplyList`, `SpaceList`,
  `ViewApplyList`, `ViewList`.
- Added helper method `.as_id` to `DMLApplyResult`.
- Added helper method `.latest_version` to `DataModelList`.
- Added helper method `.as_apply` to `ContainerList`.
- Added container classes `NodeApplyList`, `EdgeApplyList`, and `InstancesApply`.

## [6.12.2] - 2023-08-04
### Fixed
- Certain errors that were previously silently ignored in calls to `client.data_modeling.graphql.apply_dml` are now properly raised (used to fail as the API error was passed nested inside the API response).

## [6.12.1] - 2023-08-03
### Fixed
- Changed the structure of the GraphQL query used when updating DML models through `client.data_modeling.graphql.apply_dml` to properly handle (i.e. escape) all valid symbols/characters.

## [6.12.0] - 2023-07-26
### Added
- Added option `expand_metadata` to `.to_pandas()` method for list resource types which converts the metadata (if any) into separate columns in the returned dataframe. Also added `metadata_prefix` to control the naming of these columns (default is "metadata.").

## [6.11.1] - 2023-07-19
### Changed
- Return type `SubscriptionTimeSeriesUpdate` in `client.time_series.subscriptions.iterate_data` is now required and not optional.

## [6.11.0] - 2023-07-19
### Added
- Support for Data Point Subscription, `client.time_series.subscriptions`. Note this is an experimental feature.


## [6.10.0] - 2023-07-19
### Added
- Upsert method for `assets`, `events`, `timeseries`, `sequences`, and `relationships`.
- Added `ignore_unknown_ids` flag to `client.sequences.delete`

## [6.9.0] - 2023-07-19
### Added
- Basic runtime validation of ClientConfig.project

## [6.8.7] - 2023-07-18
### Fixed
- Dumping of `Relationship` with `labels` is not `yaml` serializable. This is now fixed.

## [6.8.6] - 2023-07-18
### Fixed
- Include `version` in __repr__ for View and DataModel

## [6.8.5] - 2023-07-18
### Fixed
- Change all implicit Optional types to explicit Optional types.

## [6.8.4] - 2023-07-12
### Fixed
- `max_worker` limit match backend for `client.data_modeling`.

## [6.8.3] - 2023-07-12
### Fixed
- `last_updated_time` and `created_time` are no longer optional on InstanceApplyResult

## [6.8.2] - 2023-07-12
### Fixed
- The `.dump()` method for `InstanceAggregationResult` caused an `AttributeError` when called.

## [6.8.1] - 2023-07-08
### Changed
- The `AssetHierarchy` class would consider assets linking their parent by ID only as orphans, contradicting the
  docstring stating "All assets linking a parent by ID are assumed valid". This is now true (they are no longer
  considered orphans).

## [6.8.0] - 2023-07-07
### Added
- Support for annotations reverse lookup.

## [6.7.1] - 2023-07-07
### Fixed
- Needless function "as_id" on View as it was already inherited
### Added
- Flag "all_versions" on data_modeling.data_models.retrieve() to retrieve all versions of a data model or only the latest one
- Extra documentation on how to delete edges and nodes.
- Support for using full Node and Edge objects when deleting instances.

## [6.7.0] - 2023-07-07
### Added
- Support for applying graphql dml using `client.data_modeling.graphql.apply_dml()`.

## [6.6.1] - 2023-07-07
### Improved
- Added convenience function to instantiate a `CogniteClient.default(...)` to save the users from typing the
  default URLs.

## [6.6.0] - 2023-07-06
### Fixed
- Support for query and sync endpoints across instances in the Data Modeling API with the implementation
  `client.data_modeling.instances`, the methods `query` and `sync`.

## [6.5.8] - 2023-06-30
### Fixed
- Serialization of `DataModel`. The bug caused `DataModel.load(data_model.dump(camel_case=True))` to fail with
  a `TypeError`. This is now fixed.

## [6.5.7] - 2023-06-29
### Fixed
- A bug caused by use of snake case in field types causing `NodeApply.dump(camel_case=True)`
  trigger a 400 response from the API.

## [6.5.6] - 2023-06-29
### Fixed
- A bug causing `ClientConfig(debug=True)` to raise an AttributeError

## [6.5.5] - 2023-06-28
### Fixed
- A bug where we would raise the wrong exception when errors on occurred on `data_modeling.spaces.delete`
- A bug causing inconsistent MRO in DataModelList

## [6.5.4] - 2023-06-28
### Added
- Missing query parameters:
     * `inline_views` in `data_modeling.data_models.retrieve()`.
     * `include_global` in `data_modeling.spaces.list()`.
     * `include_inherited_properties` in `data_modeling.views.retrieve()`.

## [6.5.3] - 2023-06-28
### Fixed
- Only validate `space` and `external_id` for `data_modeling` write classes.


## [6.5.2] - 2023-06-27
### Fixed
- Added missing `metadata` attribute to `iam.Group`

## [6.5.1] - 2023-06-27
### Fixed
- Fix typehints on `data_modeling.instances.aggregate()` to not allow Histogram aggregate.
- Moved `ViewDirectRelation.source` property to `MappedProperty.source` where it belongs.

## [6.5.0] - 2023-06-27
### Added
- Support for searching and aggregating across instances in the Data Modeling API with the implementation
  `client.data_modeling.instances`, the methods `search`, `histogram` and `aggregate`.

## [6.4.8] - 2023-06-23
### Fixed
- Handling non 200 responses in `data_modeling.spaces.apply`, `data_modeling.data_models.apply`,
  `data_modeling.views.apply` and `data_modeling.containers.apply`

## [6.4.7] - 2023-06-22
### Fixed
- Consistently return the correct id types in data modeling resource clients

## [6.4.6] - 2023-06-22
### Fixed
- Don't swallow keyword args on Apply classes in Data Modeling client

## [6.4.5] - 2023-06-21
### Added
- Included tuple-notation when retrieving or listing data model instances

### Improved
- Fixed docstring for retrieving data model instances and extended the examples.

## [6.4.4] - 2023-06-21
Some breaking changes to the datamodeling client. We don't expect any more breaking changes,
but we accept the cost of breaking a few consumers now early on the really nail the user experience.
### Added
- ViewId:as_property_ref and ContainerId:as_property_ref to make it easier to create property references.

### Changed
- Renamed ViewCore:as_reference and ContainerCore:as_reference to :as_id() for consistency with other resources.
- Change Instance:properties to be a `MutableMapping[ViewIdentifier, MutableMapping[PropertyIdentifier, PropertyValue]]`, in order to make it easier to consume
- Make VersionedDataModelingId:load accept `tuple[str, str]`
- Rename ConstraintIdentifier to Constraint - it was not an id but the definition itself
- Rename IndexIdentifier to Index - it was not an id but the definition itself
- Rename ContainerPropertyIdentifier to ContainerProperty - it was not an id but the definition itself

### Removed
- Redundant EdgeApply:create method. It simply mirrored the EdgeApply constructor.


## [6.4.3] - 2023-06-15
### Added
- Accept direct relation values as tuples in `EdgeApply`

## [6.4.2] - 2023-06-15
### Changed
- When providing ids as tuples in `instances.retrieve` and `instances.delete` you should not
have to specify the instance type in each tuple

### Fixed
- Bug where edges and nodes would get mixed up on `instances.retrieve`

## [6.4.1] - 2023-06-14
### Fixed
- Add the missing page_count field for diagram detect items.

## [6.4.0] - 2023-06-12
### Added
- Partial support for the instance resource in the Data Modeling API with the implementation
  `client.data_modeling.instances`, the endpoints `list`, `delete`, `retrieve`, and `apply`

## [6.3.2] - 2023-06-08
### Fixed
- Requests being retried around a token refresh cycle, no longer risk getting stuck with an outdated token.

### Added
- `CredentialProviders` subclassing `_OAuthCredentialProviderWithTokenRefresh`, now accepts a new parameter, `token_expiry_leeway_seconds`, controlling how early a token refresh request should be initiated (before it expires).

### Changed
- `CredentialProviders` subclassing `_OAuthCredentialProviderWithTokenRefresh` now uses a safer default of 15 seconds (up from 3 sec) to control how early a token refresh request should be initiated (before it expires).

## [6.3.1] - 2023-06-07
### Fixed
- Signature of `client.data_modeling.views.retrieve` and `client.data_modeling.data_models.retrieve` to always return a list.

## [6.3.0] - 2023-06-07
### Added
- Support for the container resource in the Data Modeling API with the implementation `client.data_modeling.containers`.
- Support for the view resource in the Data Modeling API with the implementation `client.data_modeling.views`.
- Support for the data models resource in the Data Modeling API with the implementation `client.data_modeling.data_models`.

### Removed
- Removed `retrieve_multiple` from the `SpacesAPI` to have a consistent API with the `views`, `containers`, and `data_models`.

## [6.2.2] - 2023-06-05
### Fixed
- Creating function schedules with current user credentials now works (used to fail at runtime with "Could not fetch a valid token (...)" because a session was never created.)

## [6.2.1] - 2023-05-26
### Added
- Data model centric support in transformation

## [6.2.0] - 2023-05-25
### Added
- Support for the spaces resource in the Data Modeling API with the implementation `client.data_modeling.spaces`.

### Improved
- Reorganized documentation to match API documentation.

## [6.1.10] - 2023-05-22
### Fixed
- Data modelling is now GA. Renaming instance_nodes -> nodes and instance_edges -> edges to make the naming in SDK consistent with Transformation API and CLI

## [6.1.9] - 2023-05-16
### Fixed
- Fixed a rare issue with datapoints fetching that could raise `AttributeError` when running with `pyodide`.

## [6.1.8] - 2023-05-12
### Fixed
- ExtractionPipelinesRun:dump method will not throw an error when camel_case=True anymore

## [6.1.7] - 2023-05-11
### Removed
- Removed DMS v2 destination in transformations

## [6.1.6] - 2023-05-11
### Fixed
- `FunctionsAPI.create` now work in Wasm-like Python runtimes such as `pyodide`.

## [6.1.5] - 2023-05-10
### Fixed
- When creating a transformation with a different source- and destination CDF project, the project setting is no longer overridden by the setting in the `CogniteClient` configuration allowing the user to read from the specified source project and write to the specified and potentially different destination project.

## [6.1.4] - 2023-05-08
### Fixed
- Pickling a `CogniteClient` instance with certain `CredentialProvider`s no longer causes a `TypeError: cannot pickle ...` to be raised.

## [6.1.3] - 2023-05-08
### Added
- Add the license of the package in poetry build.

## [6.1.2] - 2023-05-04
### Improved
- The SDK has received several minor bugfixes to be more user-friendly on Windows.

### Fixed
- The utility function `cognite.client.utils.datetime_to_ms` now raises an understandable `ValueError` when unable to convert pre-epoch datetimes.
- Several functions reading and writing to disk now explicitly use UTF-8 encoding

## [6.1.1] - 2023-05-02
### Fixed
- `AttributeError` when passing `pandas.Timestamp`s with different timezones (*of which one was UTC*) to `DatapointsAPI.retrieve_dataframe_in_tz`.
- A `ValueError` is no longer raised when passing `pandas.Timestamp`s in the same timezone, but with different underlying implementations (e.g. `datetime.timezone.utc` / `pytz.UTC` / `ZoneInfo("UTC")`) to `DatapointsAPI.retrieve_dataframe_in_tz`.

## [6.1.0] - 2023-04-28
### Added
- Support for giving `start` and `end` arguments as `pandas.Timestamp` in `DatapointsAPI.retrieve_dataframe_in_tz`.

### Improved
- Type hints for the `DatapointsAPI` methods.

## [6.0.2] - 2023-04-27
### Fixed
- Fixed a bug in `DatapointsAPI.retrieve_dataframe_in_tz` that could raise `AmbiguousTimeError` when subdividing the user-specified time range into UTC intervals (with fixed offset).

## [6.0.1] - 2023-04-20
### Fixed
- Fixed a bug that would cause `DatapointsAPI.retrieve_dataframe_in_tz` to raise an `IndexError` if there were only empty time series in the response.

## [6.0.0] - 2023-04-19
### Removed
- Removed support for legacy auth (API keys, service accounts, login.status)
- Removed the deprecated `extractionPipeline` argument to `client.extraction_pipelines.create`. Only `extraction_pipeline` is accepted now.
- Removed the deprecated `client.datapoints` accessor attribute. The datapoints API can only be accessed through `client.time_series.data` now.
- Removed the deprecated `client.extraction_pipeline_runs` accessor attribute. The extraction pipeline run API can only be accessed through `client.extraction_pipelines.runs` now.
- Removed the deprecated `external_id` attribute on `ExtractionPipelineRun`. This has been replaced with `extpipe_external_id`.

## [5.12.0] - 2023-04-18
### Changed
- Enforce that types are explicitly exported in order to make very strict type checkers happy.

## [5.11.1] - 2023-04-17
### Fixed
- List (and `__call__`) methods for assets, events, files, labels, relationships, sequences and time series now raise if given bad input for `data_set_ids`, `data_set_external_ids`, `asset_subtree_ids` and `asset_subtree_external_ids` instead of ignoring/returning everything.

### Improved
- The listed parameters above have silently accepted non-list input, i.e. single `int` (for `ids`) or single `str` (for `external_ids`). Function signatures and docstrings have now been updated to reflect this "hidden functionality".

## [5.11.0] - 2023-04-17
### Added
- The `DatapointsAPI` now supports time zones with the addition of a new method, `retrieve_dataframe_in_tz`. It does not support individual customization of query parameters (for good reasons, e.g. a DataFrame has a single index).
- Asking for datapoints in a specific time zone, e.g. `America/New_York` or `Europe/London` is now easily accomplished: the user can just pass in their `datetimes` localized to their time zone directly.
- Queries for aggregate datapoints are also supported, with the key feature being automatic handling of daylight savings time (DST) transitions, as this is not supported by the official API. Example usage: A user living in Oslo, Norway, wants daily averages in their local time. In Oslo, the standard time is UTC+1, with UTC+2 during the summer. This means during spring, there is a 23-hour long day when clocks roll 1 hour forward and a 25-hour day during fall.
- New granularities with a longer time span have been added (only to this new method, for now): 'week', 'month', 'quarter' and 'year'. These do not all represent a fixed frequency, but like the example above, neither does for example 'day' when we use time zones without a fixed UTC offset.

## [5.10.5] - 2023-04-13
### Fixed
- Subclasses of `VisionResource` inheriting `.dump` and `to_pandas` now work as expected for attributes storing lists of subclass instances like `Polygon`, `PolyLine`, `ObjectDetection` or `VisionExtractPredictions` directly or indirectly.

## [5.10.4] - 2023-04-13
### Fixed
- A lot of nullable integer attributes ended up as float after calling `.to_pandas`. These are now correctly converted to `dtype=Int64`.

## [5.10.3] - 2023-04-13
### Fixed
- When passing `CogniteResource` classes (like `Asset` or `Event`) to `update`, any labels were skipped in the update (passing `AssetUpdate` works). This has been fixed for all Cognite resource classes.

## [5.10.2] - 2023-04-12
### Fixed
- Fixed a bug that would cause `AssetsAPI.create_hierarchy` to not respect `upsert=False`.

## [5.10.1] - 2023-04-04
### Fixed
- Add missing field `when` (human readable version of the CRON expression) to `FunctionSchedule` class.

## [5.10.0] - 2023-04-03
### Fixed
- Implemented automatic retries for connection errors by default, improving the reliability of the connection to the Cognite API.
- Added a user-readable message to `CogniteConnectionRefused` error for improved user experience.

### Changed
- Introduce a `max_retries_connect` attribute on the global config, and default it to 3.

## [5.9.3] - 2023-03-27
### Fixed
- After creating a schedule for a function, the returned `FunctionSchedule` was missing a reference to the `CogniteClient`, meaning later calls to `.get_input_data()` would fail and raise `CogniteMissingClientError`.
- When calling `.get_input_data()` on a `FunctionSchedule` instance, it would fail and raise `KeyError` if no input data was specified for the schedule. This now returns `None`.

## [5.9.2] - 2023-03-27
### Fixed
- After calling e.g. `.time_series()` or `.events()` on an `AssetList` instance, the resulting resource list would be missing the lookup tables that allow for quick lookups by ID or external ID through the `.get()` method. Additionally, for future-proofing, the resulting resource list now also correctly has a `CogniteClient` reference.

## [5.9.1] - 2023-03-23
### Fixed
- `FunctionsAPI.call` now also works for clients using auth flow `OAuthInteractive`, `OAuthDeviceCode`, and any user-made subclass of `CredentialProvider`.

### Improved
- `FunctionSchedulesAPI.create` now also accepts an instance of `ClientCredentials` (used to be dictionary only).

## [5.9.0] - 2023-03-21
### Added
- New class `AssetHierarchy` for easy verification and reporting on asset hierarchy issues without explicitly trying to insert them.
- Orphan assets can now be reported on (orphan is an asset whose parent is not part of the given assets). Also, `AssetHierarchy` accepts an `ignore_orphans` argument to mimic the old behaviour where all orphans were assumed to be valid.
- `AssetsAPI.create_hierarchy` now accepts two new parameters: `upsert` and `upsert_mode`. These allow the user to do "insert or update" instead of an error being raised when trying to create an already existing asset. Upsert mode controls whether updates should replace/overwrite or just patch (partial update to non-null values only).
- `AssetsAPI.create_hierarchy` now also verifies the `name` parameter which is required and that `id` has not been set.

### Changed
- `AssetsAPI.create_hierarchy` now uses `AssetHierarchy` under the hood to offer concrete feedback on asset hierarchy issues, accessible through attributes on the raised exception, e.g. invalid assets, duplicates, orphans, or any cyclical asset references.

### Fixed
- `AssetsAPI.create_hierarchy`...:
  - Now respects `max_workers` when spawning worker threads.
  - Can no longer raise `RecursionError`. Used to be an issue for asset hierarchies deeper than `sys.getrecursionlimit()` (typically set at 1000 to avoid stack overflow).
  - Is now `pyodide` compatible.

## [5.8.0] - 2023-03-20
### Added
- Support for client certificate authentication to Azure AD.

## [5.7.4] - 2023-03-20
### Added
- Use `X-Job-Token` header for contextualization jobs to reduce required capabilities.

## [5.7.3] - 2023-03-14
### Improved
- For users unknowingly using a too old version of `numpy` (against the SDK dependency requirements), an exception could be raised (`NameError: name 'np' is not defined`). This has been fixed.

## [5.7.2] - 2023-03-10
### Fixed
- Fix method dump in TransformationDestination to ignore None.

## [5.7.1] - 2023-03-10
### Changed
- Split `instances` destination type of Transformations to `nodes` and `edges`.

## [5.7.0] - 2023-03-08
### Removed
- `ExtractionPipelineRunUpdate` was removed as runs are immutable.

### Fixed
- `ExtractionPipelinesRunsAPI` was hiding `id` of runs because `ExtractionPipelineRun` only defined `external_id` which doesn't exist for the "run resource", only for the "parent" ext.pipe (but this is not returned by the API; only used to query).

### Changed
- Rename and deprecate `external_id` in `ExtractionPipelinesRunsAPI` in favour of the more descriptive `extpipe_external_id`. The change is backwards-compatible, but will issue a `UserWarning` for the old usage pattern.

## [5.6.4] - 2023-02-28
### Added
- Input validation on `DatapointsAPI.[insert, insert_multiple, delete_ranges]` now raise on missing keys, not just invalid keys.

## [5.6.3] - 2023-02-23
### Added
- Make the SDK compatible with `pandas` major version 2 ahead of release.

## [5.6.2] - 2023-02-21
### Fixed
- Fixed an issue where `Content-Type` was not correctly set on file uploads to Azure.

## [5.6.1] - 2023-02-20
### Fixed
- Fixed an issue where `IndexError` was raised when a user queried `DatapointsAPI.retrieve_latest` for a single, non-existent time series while also passing `ignore_unknown_ids=True`. Changed to returning `None`, inline with other `retrieve` methods.

## [5.6.0] - 2023-02-16
### Added
- The SDK has been made `pyodide` compatible (to allow running natively in browsers). Missing features are `CredentialProvider`s with token refresh and `AssetsAPI.create_hierarchy`.

## [5.5.2] - 2023-02-15
### Fixed
- Fixed JSON dumps serialization error of instances of `ExtractionPipelineConfigRevision` and all subclasses (`ExtractionPipelineConfig`) as they stored a reference to the CogniteClient as a non-private attribute.

## [5.5.1] - 2023-02-14
### Changed
- Change `CredentialProvider` `Token` to be thread safe when given a callable that does token refresh.

## [5.5.0] - 2023-02-10
### Added
- Support `instances` destination type on Transformations.

## [5.4.4] - 2023-02-06
### Added
- Added user warnings when wrongly calling `/login/status` (i.e. without an API key) and `/token/inspect` (without OIDC credentials).

## [5.4.3] - 2023-02-05
### Fixed
- `OAuthDeviceCode` and `OAuthInteractive` now respect `global_config.disable_ssl` setting.

## [5.4.2] - 2023-02-03
### Changed
- Improved error handling (propagate IDP error message) for `OAuthDeviceCode` and `OAuthInteractive` upon authentication failure.

## [5.4.1] - 2023-02-02
### Fixed
- Bug where create_hierarchy would stop progressing after encountering more than `config.max_workers` failures.

## [5.4.0] - 2023-02-02
### Added
- Support for aggregating metadata keys/values for assets

## [5.3.7] - 2023-02-01
### Improved
- Issues with the SessionsAPI documentation have been addressed, and the `.create()` have been further clarified.

## [5.3.6] - 2023-01-30
### Changed
- A file-not-found error has been changed from `TypeError` to `FileNotFoundError` as part of the validation in FunctionsAPI.

## [5.3.5] - 2023-01-27
### Fixed
- Fixed an atexit-exception (`TypeError: '<' not supported between instances of 'tuple' and 'NoneType'`) that could be raised on PY39+ after fetching datapoints (which uses a custom thread pool implementation).

## [5.3.4] - 2023-01-25
### Fixed
- Displaying Cognite resources like an `Asset` or a `TimeSeriesList` in a Jupyter notebook or similar environments depending on `._repr_html_`, no longer raises `CogniteImportError` stating that `pandas` is required. Instead, a warning is issued and `.dump()` is used as fallback.

## [5.3.3] - 2023-01-24
### Added
- New parameter `token_cache_path` now accepted by `OAuthInteractive` and `OAuthDeviceCode` to allow overriding location of token cache.

### Fixed
- Platform dependent temp directory for the caching of the token in `OAuthInteractive` and `OAuthDeviceCode` (no longer crashes at exit on Windows).

## [5.3.2] - 2023-01-24
### Security
- Update `pytest` and other dependencies to get rid of dependency on the `py` package (CVE-2022-42969).

## [5.3.1] - 2023-01-20
### Fixed
- Last possible valid timestamp would not be returned as first (if first by some miracle...) by the `TimeSeries.first` method due to `end` being exclusive.

## [5.3.0] - 2023-01-20
### Added
- `DatapointsAPI.retrieve_latest` now support customising the `before` argument, by passing one or more objects of the newly added `LatestDatapointQuery` class.

## [5.2.0] - 2023-01-19
### Changed
- The SDK has been refactored to support `protobuf>=3.16.0` (no longer requires v4 or higher). This was done to fix dependency conflicts with several popular Python packages like `tensorflow` and `streamlit` - and also Azure Functions - that required major version 3.x of `protobuf`.

## [5.1.1] - 2023-01-19
### Changed
- Change RAW rows insert chunk size to make individual requests faster.

## [5.1.0] - 2023-01-03
### Added
- The diagram detect function can take file reference objects that contain file (external) id as well as a page range. This is an alternative to the lists of file ids or file external ids that are still possible to use. Page ranges were not possible to specify before.

## [5.0.2] - 2022-12-21
### Changed
- The valid time range for datapoints has been increased to support timestamps up to end of the year 2099 in the TimeSeriesAPI. The utility function `ms_to_datetime` has been updated accordingly.

## [5.0.1] - 2022-12-07
### Fixed
- `DatapointsArray.dump` would return timestamps in nanoseconds instead of milliseconds when `convert_timestamps=False`.
- Converting a `Datapoints` object coming from a synthetic datapoints query to a `pandas.DataFrame` would, when passed `include_errors=True`, starting in version `5.0.0`, erroneously cast the `error` column to a numeric data type and sort it *before* the returned values. Both of these behaviours have been reverted.
- Several documentation issues: Missing methods, wrong descriptions through inheritance and some pure visual/aesthetic.

## [5.0.0] - 2022-12-06
### Improved
- Greatly increased speed of datapoints fetching (new adaptable implementation and change from `JSON` to `protobuf`), especially when asking for... (measured in fetched `dps/sec` using the new `retrieve_arrays` method, with default settings for concurrency):
  - A large number of time series
    - 200 ts: ~1-4x speedup
    - 8000 ts: ~4-7x speedup
    - 20k-100k ts: Up to 20x faster
  - Very few time series (1-3)
    - Up to 4x faster
  - Very dense time series (>>10k dps/day)
    - Up to 5x faster
  - Any query for `string` datapoints
    - Faster the more dps, e.g. single ts, 500k: 6x speedup
- Peak memory consumption (for numeric data) is 0-55 % lower when using `retrieve` and 65-75 % lower for the new `retrieve_arrays` method.
- Fetching newly inserted datapoints no longer suffers from (potentially) very long wait times (or timeout risk).
- Converting fetched datapoints to a Pandas `DataFrame` via `to_pandas()` has changed from `O(N)` to `O(1)`, i.e., speedup no longer depends on the number of datapoints and is typically 4-5 orders of magnitude faster (!). NB: Only applies to `DatapointsArray` as returned by the `retrieve_arrays` method.
- Full customizability of queries is now available for *all retrieve* endpoints, thus the `query()` is no longer needed and has been removed. Previously only `aggregates` could be individually specified. Now all parameters can be passed either as top-level or as *individual settings*, even `ignore_unknown_ids`. This is now aligned with the API (except `ignore_unknown_ids` making the SDK arguably better!).
- Documentation for the retrieve endpoints has been overhauled with lots of new usage patterns and better examples. **Check it out**!
- Vastly better test coverage for datapoints fetching logic. You may have increased trust in the results from the SDK!

### Added
- New required dependency, `protobuf`. This is currently only used by the DatapointsAPI, but other endpoints may be changed without needing to release a new major version.
- New optional dependency, `numpy`.
- A new datapoints fetching method, `retrieve_arrays`, that loads data directly into NumPy arrays for improved speed and *much* lower memory usage.
- These arrays are stored in the new resource types `DatapointsArray` with corresponding container (list) type, `DatapointsArrayList` which offer much more efficient memory usage. `DatapointsArray` also offer zero-overhead pandas-conversion.
- `DatapointsAPI.insert` now also accepts `DatapointsArray`. It also does basic error checking like making sure the number of datapoints match the number of timestamps, and that it contains raw datapoints (as opposed to aggregate data which raises an error). This also applies to `Datapoints` input.
- `DatapointsAPI.insert_multiple` now accepts `Datapoints` and `DatapointsArray` as part of the (possibly) multiple inputs. Applies the same error checking as `insert`.

### Changed
- Datapoints are no longer fetched using `JSON`: the age of `protobuf` has begun.
- The main way to interact with the `DatapointsAPI` has been moved from `client.datapoints` to `client.time_series.data` to align and unify with the `SequenceAPI`. All example code has been updated to reflect this change. Note, however, that the `client.datapoints` will still work until the next major release, but will until then issue a `DeprecationWarning`.
- All parameters to all retrieve methods are now keyword-only (meaning no positional arguments are supported).
- All retrieve methods now accept a string for the `aggregates` parameter when asking for just one, e.g. `aggregates="max"`. This short-cut avoids having to wrap it inside a list. Both `snake_case` and `camelCase` are supported.
- The utility function `datetime_to_ms` no longer issues a `FutureWarning` on missing timezone information. It will now interpret naive `datetime`s as local time as is Python's default interpretation.
- The utility function `ms_to_datetime` no longer issues a `FutureWarning` on returning a naive `datetime` in UTC. It will now return an aware `datetime` object in UTC.
- All data classes in the SDK that represent a Cognite resource type have a `to_pandas` (or `to_geopandas`) method. Previously, these had various defaults for the `camel_case` parameter, but they have all been changed to `False`.
- All retrieve methods (when passing dict(s) with query settings) now accept identifier and aggregates in snake case (and camel case for convenience / backwards compatibility). Note that all newly added/supported customisable parameters (e.g. `include_outside_points` or `ignore_unknown_ids` *must* be passed in snake case or a `KeyError` will be raised.)
- The method `DatapointsAPI.insert_dataframe` has new default values for `dropna` (now `True`, still being applied on a per-column basis to not lose any data) and `external_id_headers` (now `True`, disincentivizing the use of internal IDs).
- The previous fetching logic awaited and collected all errors before raising (through the use of an "initiate-and-forget" thread pool). This is great, e.g., updates/inserts to make sure you are aware of all partial changes. However, when reading datapoints, a better option is to just fail fast (which it does now).
- `DatapointsAPI.[retrieve/retrieve_arrays/retrieve_dataframe]` no longer requires `start` (default: `0`, i.e. 1970-01-01) and `end` (default: `now`). This is now aligned with the API.
- Additionally, `DatapointsAPI.retrieve_dataframe` no longer requires `granularity` and `aggregates`.
- All retrieve methods accept a list of full query dictionaries for `id` and `external_id` giving full flexibility for all individual settings: `start`, `end`, `aggregates`, `granularity`, `limit`, `include_outside_points`, `ignore_unknown_ids`.
- Aggregates returned now include the time period(s) (given by the `granularity` unit) that `start` and `end` are part of (as opposed to only "fully in-between" points). This change is the *only breaking change* to the `DatapointsAPI.retrieve` method for aggregates and makes it so that the SDK match manual queries sent using e.g. `curl` or Postman. In other words, this is now aligned with the API.
Note also that this is a **bugfix**: Due to the SDK rounding differently than the API, you could supply `start` and `end` (with `start < end`) and still be given an error that `start is not before end`. This can no longer happen.
- Fetching raw datapoints using `include_outside_points=True` now returns both outside points (if they exist), regardless of `limit` setting (this is the *only breaking change* for limited raw datapoint queries; unlimited queries are fully backwards compatible). Previously the total number of points was capped at `limit`, thus typically only returning the first. Now up to `limit+2` datapoints are always returned. This is now aligned with the API.
- When passing a relative or absolute time specifier string like `"2w-ago"` or `"now"`, all time series in the same query will use the exact same value for 'now' to avoid any inconsistencies in the results.
- Fetching newly inserted datapoints no longer suffers from very long wait times (or timeout risk) as the code's dependency on `count` aggregates has been removed entirely (implementation detail) which could delay fetching by anything between a few seconds to several minutes/go to timeout while the aggregate was computed on-the-fly. This was mostly a problem for datapoints inserted into low-priority time periods (far away from current time).
- Asking for the same time series any number of times no longer raises an error (from the SDK), which is useful for instance when fetching disconnected time periods. This is now aligned with the API. Thus, the custom exception `CogniteDuplicateColumnsError` is no longer needed and has been removed from the SDK.
- ...this change also causes the `.get` method of `DatapointsList` and `DatapointsArrayList` to now return a list of `Datapoints` or `DatapointsArray` respectively *when duplicated identifiers are queried*. For data scientists and others used to `pandas`, this syntax is familiar to the slicing logic of `Series` and `DataFrame` when used with non-unique indices.
There is also a very subtle **bugfix** here: since the previous implementation allowed the same time series to be specified by both its `id` and `external_id`, using `.get` to access it would always yield the settings that were specified by the `external_id`. This will now return a `list` as explained above.
- `Datapoints` and `DatapointsArray` now store the `granularity` string given by the user (when querying aggregates) which allows both `to_pandas` methods (on `DatapointsList` and `DatapointsArrayList` as well) to accept `include_granularity_name` that appends this to the end of the column name(s).
- Datapoints fetching algorithm has changed from one that relies on up-to-date and correct `count` aggregates to be fast (with fallback on serial fetching when missing/unavailable), to recursively (and reactively) splitting the time-domain into smaller and smaller pieces, depending on the discovered-as-fetched density-distribution of datapoints in time and the number of available workers/threads. The new approach also has the ability to group more than 1 (one) time series per API request (when beneficial) and short-circuit once a user-given limit has been reached (if/when given). This method is now used for *all types of queries*; numeric raw-, string raw-, and aggregate datapoints.

#### Change: `retrieve_dataframe`
- Previously, fetching was constricted (🐍) to either raw- OR aggregate datapoints. This restriction has been lifted and the method now works exactly like the other retrieve-methods (with a few extra options relevant only for pandas `DataFrame`s).
- Used to fetch time series given by `id` and `external_id` separately - this is no longer the case. This gives a significant, additional speedup when both are supplied.
- The `complete` parameter has been removed and partially replaced by `uniform_index (bool)` which covers a subset of the previous features (with some modifications: now gives a uniform index all the way from the first given `start` to the last given `end`). Rationale: Old method had a weird and had unintuitive syntax (passing a string using commas to separate options).
- Interpolating, forward-filling or in general, imputation (also prev. controlled via the `complete` parameter) is completely removed as the resampling logic *really* should be up to the user fetching the data to decide, not the SDK.
- New parameter `column_names` (as already used in several existing `to_pandas` methods) decides whether to pick `id`s or `external_id`s as the dataframe column names. Previously, when both were supplied, the dataframe ended up with a mix.
Read more below in the removed section or check out the method's updated documentation.
- The ordering of columns for aggregates is now always chronological instead of the somewhat arbitrary choice made in `Datapoints.__init__`, (since `dict`s keep insertion order in newer python versions and instance variables lives in `__dict__`)).
- New parameter `include_granularity_name` that appends the specified granularity to the column names if passed as `True`. Mimics the behaviour of the older, well-known argument `include_aggregate_name`, but adds after: `my-ts|average|13m`.

### Fixed
- `CogniteClientMock` has been updated with 24 missing APIs (including sub-composited APIs like `FunctionsAPI.schedules`) and is now used internally in testing instead of a similar, additional implementation.
- Loads of `assert`s meant for the SDK user have been changed to raising exceptions instead as a safeguard since `assert`s are ignored when running in optimized mode `-O` (or `-OO`).

### Fixed: Extended time domain
- `TimeSeries.[first/count/latest]()` now work with the expanded time domain (minimum age of datapoints was moved from 1970 to 1900, see [4.2.1]).
  - `TimeSeries.latest()` now supports the `before` argument similar to `DatapointsAPI.retrieve_latest`.
  - `TimeSeries.first()` now considers datapoints before 1970 and after "now".
  - `TimeSeries.count()` now considers datapoints before 1970 and after "now" and will raise an error for string time series as `count` (or any other aggregate) is not defined.
- `DatapointsAPI.retrieve_latest` would give latest datapoint `before="now"` when given `before=0` (1970) because of a bad boolean check. Used to not be a problem since there were no data before epoch.
- The utility function `ms_to_datetime` no longer raises `ValueError` for inputs from before 1970, but will raise for input outside the allowed minimum- and maximum supported timestamps in the API.
**Note**: that support for `datetime`s before 1970 may be limited on Windows, but `ms_to_datetime` should still work (magic!).

### Fixed: Datapoints-related
- **Critical**: Fetching aggregate datapoints now works properly with the `limit` parameter. In the old implementation, `count` aggregates were first fetched to split the time domain efficiently - but this has little-to-no informational value when fetching *aggregates* with a granularity, as the datapoints distribution can take on "any shape or form". This often led to just a few returned batches of datapoints due to miscounting (e.g. as little as 10% of the actual data could be returned(!)).
- Fetching datapoints using `limit=0` now returns zero datapoints, instead of "unlimited". This is now aligned with the API.
- Removing aggregate names from the columns in a Pandas `DataFrame` in the previous implementation used `Datapoints._strip_aggregate_name()`, but this had a bug: Whenever raw datapoints were fetched all characters after the last pipe character (`|`) in the tag name would be removed completely. In the new version, the aggregate name is only added when asked for.
- The method `Datapoints.to_pandas` could return `dtype=object` for numeric time series when all aggregate datapoints were missing; which is not *that* unlikely, e.g., when using `interpolation` aggregate on a `is_step=False` time series with datapoints spacing above one hour on average. In such cases, an object array only containing `None` would be returned instead of float array dtype with `NaN`s. Correct dtype is now enforced by an explicit `pandas.to_numeric()` cast.
- Fixed a bug in all `DatapointsAPI` retrieve-methods when no time series was/were found, a single identifier was *not* given (either list of length 1 or all given were missing), `ignore_unknown_ids=True`, and `.get` was used on the empty returned `DatapointsList` object. This would raise an exception (`AttributeError`) because the mappings from `id` or `external_id` to `Datapoints` were not defined on the object (only set when containing at least 1 resource).

### Removed
- Method: `DatapointsAPI.query`. No longer needed as all "optionality" has been moved to the three `retrieve` methods.
- Method: `DatapointsAPI.retrieve_dataframe_dict`. Rationale: Due to its slightly confusing syntax and return value, it basically saw no use "in the wild".
- Custom exception: `CogniteDuplicateColumnsError`. No longer needed as the retrieve endpoints now support duplicated identifiers to be passed (similar to the API).
- All convenience methods related to plotting and the use of `matplotlib`. Rationale: No usage and low utility value: the SDK should not be a data science library.

## [4.11.3] - 2022-11-17
### Fixed
- Fix FunctionCallsAPI filtering

## [4.11.2] - 2022-11-16
### Changed
- Detect endpoint (for Engineering Diagram detect jobs) is updated to spawn and handle multiple jobs.
### Added
- `DetectJobBundle` dataclass: A way to manage multiple files and jobs.

## [4.11.1] - 2022-11-15
### Changed
- Update doc for Vision extract method
- Improve error message in `VisionExtractJob.save_annotations`

## [4.11.0] - 2022-10-17
### Added
- Add `compute` method to `cognite.client.geospatial`

## [4.10.0] - 2022-10-13
### Added
- Add `retrieve_latest` method to `cognite.client.sequences`
- Add support for extending the expiration time of download links returned by `cognite.client.files.retrieve_download_urls()`

## [4.9.0] - 2022-10-10
### Added
- Add support for extraction pipeline configuration files
### Deprecated
- Extraction pipeline runs has been moved from `client.extraction_pipeline_runs` to `client.extraction_pipelines.runs`

## [4.8.1] - 2022-10-06
### Fixed
- Fix `__str__` method of `TransformationSchedule`

## [4.8.0] - 2022-09-30
### Added
- Add operations for geospatial rasters

## [4.7.1] - 2022-09-29
### Fixed
- Fixed the `FunctionsAPI.create` method for Windows-users by removing
  validation of `requirements.txt`.

## [4.7.0] - 2022-09-28
### Added
- Support `tags` on `transformations`.

### Changed
- Change geospatial.aggregate_features to support `aggregate_output`

## [4.5.4] - 2022-09-19
### Fixed
- The raw rows insert endpoint is now subject to the same retry logic as other idempotent endpoints.

## [4.5.3] - 2022-09-15
### Fixed
- Fixes the OS specific issue where the `requirements.txt`-validation failed
  with `Permission Denied` on Windows.

## [4.5.2] - 2022-09-09
### Fixed
- Fixes the issue when updating transformations with new nonce credentials

## [4.5.1] - 2022-09-08
### Fixed
- Don't depend on typing_extensions module, since we don't have it as a dependency.

## [4.5.0] - 2022-09-08
### Added
- Vision extract implementation, providing access to the corresponding [Vision Extract API](https://docs.cognite.com/api/v1/#tag/Vision).

## [4.4.3] - 2022-09-08
### Fixed
- Fixed NaN/NA value check in geospatial FeatureList

## [4.4.2] - 2022-09-07
### Fixed
- Don't import numpy in the global space in geospatial module as it's an optional dependency

## [4.4.1] - 2022-09-06
### Fixed
- Fixed FeatureList.from_geopandas to handle NaN values

## [4.4.0] - 2022-09-06
### Changed
- Change geospatial.aggregate_features to support order_by

## [4.3.0] - 2022-09-06
### Added
- Add geospatial.list_features

## [4.2.1] - 2022-08-23
### Changed
- Change timeseries datapoints' time range to start from 01.01.1900

## [4.2.0] - 2022-08-23
### Added
- OAuthInteractive credential provider. This credential provider will redirect you to a login page
and require that the user authenticates. It will also cache the token between runs.
- OAuthDeviceCode credential provider. Display a device code to enter into a trusted device.
It will also cache the token between runs.

## [4.1.2] - 2022-08-22
### Fixed
- geospatial: support asset links for features

## [4.1.1] - 2022-08-19
### Fixed
- Fixed the issue on SDK when Python installation didn't include pip.

### Added
- Added Optional dependency called functions. Usage: `pip install "cognite-sdk[functions]"`

## [4.1.0] - 2022-08-18
### Added
- ensure_parent parameter to client.raw.insert_dataframe method

## [4.0.1] - 2022-08-17
### Added
- OAuthClientCredentials now supports token_custom_args.

## [4.0.0] - 2022-08-15
### Changed
- Client configuration no longer respects any environment variables. There are other libraries better
suited for loading configuration from the environment (such as builtin `os` or `pydantic`). There have also
been several reports of envvar name clash issues in tools built on top the SDK. We therefore
consider this something that should be handled by the application consuming the SDK. All configuration of
`cognite.client.CogniteClient` now happens using a `cognite.client.ClientConfig` object. Global configuration such as
`max_connection_pool_size` and other options which apply to all client instances are now configured through
the `cognite.client.global_config` object which is an instance of `cognite.client.GlobalConfig`. Examples
have been added to the docs.
- Auth has been reworked. The client configuration no longer accepts the `api_key` and `token_...` arguments.
It accepts only a single `credentials` argument which must be a `CredentialProvider` object. A few
implementations have been provided (`APIKey`, `Token`, `OAuthClientCredentials`). Example usage has
been added to the docs. More credential provider implementations will be added in the future to accommodate
other OAuth flows.

### Fixed
- A bug in the Functions SDK where the lifecycle of temporary files was not properly managed.

## [3.9.0] - 2022-08-11
### Added
- Moved Cognite Functions from Experimental SDK to Main SDK.

## [3.8.0] - 2022-08-11
### Added
- Add ignore_unknown_ids parameter to sequences.retrieve_multiple

## [3.7.0] - 2022-08-10
### Changed
- Changed grouping of Sequence rows on insert. Each group now contains at most 100k values and at most 10k rows.

## [3.6.1] - 2022-08-10
### Fixed
- Fixed a minor casing error for the geo_location field on files

### Added
- Add ignore_unknown_ids parameter to files.retrieve_multiple

## [3.5.0] - 2022-08-10
### Changed
- Improve type annotations. Use overloads in more places to help static type checkers.

## [3.4.3] - 2022-08-10
### Changed
- Cache result from pypi version check so it's not executed for every client instantiation.

## [3.4.2] - 2022-08-09
### Fixed
- Fix the wrong destination name in transformations.

## [3.4.1] - 2022-08-01
### Fixed
- fixed exception when printing exceptions generated on transformations creation/update.

## [3.4.0] - 2022-07-25
### Added
- added support for nonce authentication on transformations

### Changed
- if no source or destination credentials are provided on transformation create, an attempt will be made to create a session with the CogniteClient credentials, if it succeeds, the acquired nonce will be used.
- if OIDC credentials are provided on transformation create/update, an attempt will be made to create a session with the given credentials. If it succeeds, the acquired nonce credentials will replace the given client credentials before sending the request.

## [3.3.0] - 2022-07-21
### Added
- added the sessions API

## [3.2.0] - 2022-07-15
### Removed
- Unused cognite.client.experimental module

## [3.1.0] - 2022-07-13
### Changed
- Helper functions for conversion to/from datetime now warns on naive datetimes and their interpretation.
### Fixed
- Helper function `datetime_to_ms` now accepts timezone aware datetimes.

## [3.0.1] - 2022-07-13
### Fixed
- fixed missing README.md in package

## [3.0.0] - 2022-07-12
### Changed
- Poetry build, one single package "cognite-sdk"
- Require python 3.8 or greater (used to be 3.5 or greater)
### Removed
- support for root_asset_id and root_asset_external_id filters. use asset subtree filters instead.

## [2.56.1] - 2022-06-22
### Added
- Time series property `is_step` can now be updated.

## [2.56.0] - 2022-06-21
### Added
- added the diagrams API

## [2.55.0] - 2022-06-20
### Fixed
- Improve geospatial documentation and implement better parameter resilience for filter and feature type update

## [2.54.0] - 2022-06-17
### Added
- Allow to set the chunk size when creating or updating geospatial features

## [2.53.1] - 2022-06-17
### Fixed
- Fixed destination type decoding of `transformation.destination`

## [2.53.0] - 2022-06-16
### Added
- Annotations implementation, providing access to the corresponding [Annotations API](https://docs.cognite.com/api/v1/#tag/Annotations).
    - Added `Annotation`, `AnnotationFilter`, `AnnotationUpdate` dataclasses to `cognite.client.data_classes`
    - Added `annotations` API to `cognite.client.CogniteClient`
    - **Create** annotations with `client.annotations.create` passing `Annotation` instance(s)
    - **Suggest** annotations with `client.annotations.suggest` passing `Annotation` instance(s)
    - **Delete** annotations with `client.annotations.delete` passing the id(s) of annotation(s) to delete
    - **Filter** annotations with `client.annotations.list` passing a `AnnotationFilter `dataclass instance or a filter `dict`
    - **Update** annotations with `client.annotations.update` passing updated `Annotation` or `AnnotationUpdate` instance(s)
    - **Get single** annotation with `client.annotations.retrieve` passing the id
    - **Get multiple** annotations with `client.annotations.retrieve_multiple` passing the ids

### Changed
- Reverted the optimizations introduced to datapoints fetching in 2.47.0 due to buggy implementation.

## [2.51.0] - 2022-06-13
### Added
- added the new geo_location field to the Asset resource

## [2.50.2] - 2022-06-09
### Fixed
- Geospatial: fix FeatureList.from_geopandas issue with optional properties

## [2.50.1] - 2022-06-09
### Fixed
- Geospatial: keep feature properties as is

## [2.50.0] - 2022-05-30
### Changed
- Geospatial: deprecate update_feature_types and add patch_feature_types

## [2.49.1] - 2022-05-19
### Changed
- Geospatial: Support dataset

## [2.49.0] - 2022-05-09
### Changed
- Geospatial: Support output selection for getting features by ids

## [2.48.0] - 2022-05-09
### Removed
- Experimental model hosting API

## [2.47.0] - 2022-05-02
### Changed
- Performance gain for `datapoints.retrieve` by grouping together time series in single requests against the underlying API.

## [2.46.1] - 2022-04-22
### Changed
- POST requests to the `sessions/revoke`-endpoint are now automatically retried
- Fix retrieval of empty raster in experimental geospatial api: http 204 as ok status

## [2.45.0] - 2022-03-25
### Added
- support `sequence_rows` destination type on Transformations.

## [2.44.1] - 2022-03-24
### Fixed
- fix typo in `data_set_ids` parameter type on `transformations.list`.

## [2.44.0] - 2022-03-24
### Added
- support conflict mode parameter on `transformations.schema.retrieve`.

## [2.43.1] - 2022-03-24
### Added
- update pillow dependency 9.0.0 -> 9.0.1

## [2.43.0] - 2022-03-24
### Added
- new list parameters added to `transformations.list`.

## [2.42.0] - 2022-02-25
### Added
- FeatureList.from_geopandas() improvements

### Fixed
- example for templates view.

## [2.41.0] - 2022-02-16
### Added
- support for deleting properties and search specs in GeospatialAPI.update_feature_types(...).

## [2.40.1] - 2022-02-15
### Fixed
- geospatial examples.

## [2.40.0] - 2022-02-11
### Added
- dataSetId support for transformations.

## [2.39.1] - 2022-01-25
### Added
- pandas and geospatial dependencies optional for cognite-sdk-core.

## [2.39.0] - 2022-01-20
### Added
- geospatial API support

## [2.38.6] - 2022-01-14
### Added
- add the possibility to cancel transformation jobs.

## [2.38.5] - 2022-01-12
### Fixed
- Bug where creating/updating/deleting more than 5 transformation schedules in a single call would fail.

## [2.38.4] - 2021-12-23
### Fixed
- Bug where list generator helper will return more than chunk_size items.

## [2.38.3] - 2021-12-13
### Fixed
- Bug where client consumes all streaming content when logging request.

## [2.38.2] - 2021-12-09
### Added
- add the possibility to pass extra body fields to APIClient._create_multiple.

## [2.38.1] - 2021-12-07
### Fixed
- Bug where loading `transformations.jobs` from JSON fails for raw destinations.

## [2.38.0] - 2021-12-06
### Added
- `transformations` api client, which allows the creation, deletion, update, run and retrieval of transformations.
- `transformations.schedules` api client, which allows the schedule, unschedule and retrieval of recurring runs of a transformation.
- `transformations.notifications` api client, which allows the creation, deletion and retrieval of transformation email notifications.
- `transformations.schema` api client, which allows the retrieval of the expected schema of sql transformations based on the destination data type.
- `transformations.jobs` api client, which retrieves the  status of transformation runs.

## [2.37.1] - 2021-12-01
### Fixed
- Bug where `sequences` full update attempts to "set" column spec. "set" is not supported for sequence column spec.

## [2.37.0] - 2021-11-30
### Added
- Added support for retrieving file download urls

## [2.36.0] - 2021-11-30
### Fixed
- Changes default JSON `.dumps()` behaviour to be in strict compliance with the standard: if any NaNs or +/- Infs are encountered, an exception will now be raised.

## [2.35.0] - 2021-11-29
### Added
- Added support for `columns` update on sequences
- Added support for `data_set_id` on template views

### Security
- Disallow downloading files to path outside download directory in `files.download()`.

## [2.32.0] - 2021-10-04
### Added
 - Support for extraction pipelines

## [2.31.1] - 2021-09-30
### Fixed
- Fixed a bug related to handling of binary response payloads.

## [2.31.0] - 2021-08-26
### Added
- View resolver for template fields.

## [2.30.0] - 2021-08-25
### Added
- Support for Template Views

## [2.29.0] - 2021-08-16
### Added
- Raw rows are retrieved using parallel cursors when no limit is set.

## [2.28.2] - 2021-08-12
### Added
- Relationships now supports `partitions` parameter for [parallel retrieval](https://docs.cognite.com/api/v1/#section/Parallel-retrieval)

## [2.28.1] - 2021-08-10
### Changed
- debug mode now logs response payload and headers.

## [2.27.0] - 2021-07-20

### Fixed
- When using CogniteClient with the client-secret auth flow, the object would not be pickle-able (e.g. when using multiprocessing) because of an anonymous function.

## [2.26.1] - 2021-07-20

### Changed
- Optimization. Do not get windows if remaining data points is 0. Reduces number of requests when asking for 100k data points/10k aggregates from 2 to 1.

## [2.26.0] - 2021-07-08

### Added
- Support for set labels on AssetUpdate

## [2.25.0] - 2021-07-06

### Added
- filter_nodes function to ThreeDRevisionsAPI

## [2.24.0] - 2021-06-28

### Added
- ignore_unknown_ids flag to Relationships delete method

## [2.23.0] - 2021-06-25

### Added
- insert_dataframe and retrieve_dataframe methods to the Raw client

## [2.22.0] - 2021-06-22

### Added
- More contextualization job statuses
### Changed
- Refactor contextualization constant representation

## [2.21.0] - 2021-06-21

### Added
- Datasets support for labels

## [2.20.0] - 2021-06-18

### Added
- rows() in RawRowsAPI support filtering with `columns` and `min/maxLastUpdatedTime`

## [2.19.0] - 2021-05-11

### Added
- Support for /token/inspect endpoint

## [2.18.2] - 2021-04-23

### Fixed
- Bug in templates instances filter that would cause `template_names` to be ignored.

## [2.18.1] - 2021-04-22

### Added
- Configure file download/upload timeouts with `COGNITE_FILE_TRANSFER_TIMEOUT` environment variable or
`file_transfer_timeout` parameter on `CogniteClient`.

### Changed
- Increased default file transfer timeout from 180 to 600 seconds
- Retry more failure modes (read timeouts, 502, 503, 504) for files upload/download requests.

## [2.18.0] - 2021-04-20

### Changed
- `COGNITE_DISABLE_SSL` now also covers ssl verification on IDP endpoints used for generating tokens.


## [2.17.1] - 2021-04-15

### Added
- `created_time`, and `last_updated_time` to template data classes.
- `data_set_id` to template instance data class.


## [2.17.0] - 2021-03-26

### Changed
- Ignore exceptions from pypi version check and reduce its timeout to 5 seconds.

### Fixed
- Only 200/201/202 is treated as successful response. 301 led to json decoding errors -
now handled gracefully.
- datasets create limit was set to 1000 in the sdk, leading to cases of 400 from the api where the limit is 10.

### Added
- Support for specifying proxies in the CogniteClient constructor

### Removed
- py.typed file. Will not declare library as typed until we run a typechecker on the codebase.


## [2.16.0] - 2021-03-26

### Added
- support for templates.
- date-based `cdf-version` header.

## [2.15.0] - 2021-03-22

### Added
- `createdTime` field on raw dbs and tables.

## [2.14.0] - 2021-03-18

### Added
- dropna argument to insert_dataframe method in DatapointsAPI

## [2.13.0] - 2021-03-16

### Added
- `sortByNodeId` and `partitions` query parameters to `list_nodes` method.

## [2.12.2] - 2021-03-11

### Fixed
- CogniteAPIError raised (instead of internal KeyError) when inserting a RAW row without a key.

## [2.12.1] - 2021-03-09

### Fixed
- CogniteMissingClientError raised when creating relationship with malformed body.

## [2.12.0] - 2021-03-08

### Changed
- Move Entity matching API from beta to v1.

## [2.11.1] - 2021-02-18

### Changed
- Resources are now more lenient on which types they accept in for labels
- Entity matching fit will flatten dictionaries and resources to "metadata.subfield" similar to pipelines.

### Added
- Relationships now support update

## [2.10.7] - 2021-02-02

### Fixed
- Relationships API list calls via the generator now support `chunk_size` as parameter.

## [2.10.6] - 2021-02-02

### Fixed
- Retry urllib3.NewConnectionError when it isn't in the context of a ConnectionRefusedError

## [2.10.5] - 2021-01-25

### Fixed
- Fixed asset subtree not returning an object with id->item cache for use in .get

## [2.10.4] - 2020-12-14

### Changed
- Relationships filter will now chain filters on large amounts of sources or targets in batches of 1000 rather than 100.


## [2.10.3] - 2020-12-09

### Fixed
- Retries now have backup time tracking per request, rather than occasionally shared between threads.
- Sequences delete ranges now no longer gives an error if no data is present

## [2.10.2] - 2020-12-08

### Fixed
- Set geoLocation.type in files to "Feature" if missing

## [2.10.1] - 2020-12-03

### Added
- Chaining of requests to the relationships list method,
allowing the method to take arbitrarily long lists for `source_external_ids` and `target_external_ids`

## [2.10.0] - 2020-12-01

### Added
- Authentication token generation and lifecycle management

## [2.9.0] - 2020-11-25

### Added
- Entity matching API is now available in the beta client.

## [2.8.0] - 2020-11-23

### Changed
- Move relationships to release python SDK

## [2.7.0] - 2020-11-10

### Added
- `fetch_resources` parameter to the relationships `list` and `retrieve_multiple` methods, which attempts to fetch the resource referenced in the relationship.

## [2.6.4] - 2020-11-10

### Fixed
- Fixed a bug where 429 was not retried on all endpoints

## [2.6.3] - 2020-11-10

### Fixed
- Resource metadata should be able to set empty using `.metadata.set(None)` or `.metadata.set({})`.

## [2.6.2] - 2020-11-05

### Fixed
- Asset retrieve subtree should return empty AssetList if asset does not exist.

## [2.6.1] - 2020-10-30

### Added
- `geospatial` to list of valid relationship resource types.

## [2.6.0] - 2020-10-26

### Changed
- Relationships list should take dataset internal and external id as different parameters.

## [2.5.4] - 2020-10-22

### Fixed
- `_is_retryable` didn't handle clusters with a dash in the name.

## [2.5.3] - 2020-10-14

### Fixed
- `delete_ranges` didn't cast string timestamp into number properly.

## [2.5.2] - 2020-10-06

### Fixed
- `labels` in FileMetadata is not cast correctly to a list of `Label` objects.

## [2.5.1] - 2020-10-01
- Include `py.typed` file in sdk distribution

## [2.5.0] - 2020-09-29

### Added
- Relationships beta support.

### Removed
- Experimental Model Hosting client.

## [2.4.3] - 2020-09-18
- Increase raw rows list limit to 10,000

## [2.4.2] - 2020-09-10
- Fixed a bug where urls with query parameters were excluded from the retryable endpoints.

## [2.4.1] - 2020-09-09

### Changed
- Generator-based listing now supports partitions. Example:
  ``` python
  for asset in client.assets(partitions=10):
    # do something
  ```

## [2.4.0] - 2020-08-31

### Added
- New 'directory' in Files

## [2.3.0] - 2020-08-25

### Changed
- Add support for mypy and other type checking tools by adding packaging type information

## [2.2.2] - 2020-08-18

### Fixed
- HTTP transport logic to better handle retrying of connection errors
- read timeouts will now raise a CogniteReadTimeout
- connection errors will now raise a CogniteConnectionError, while connection refused errors will raise the more
 specific CogniteConnectionRefused exception.

### Added
- Jitter to exponential backoff on retries

### Changed
- Make HTTP requests no longer follow redirects by default
- All exceptions now inherit from CogniteException

## [2.2.1] - 2020-08-17

### Added
- Fixed a bug where `/timeseries/list` was missing from the retryable endpoints.

## [2.2.0] - 2020-08-17

### Added
- Files labelling support

## [2.1.2] - 2020-08-13

### Fixed
- Fixed a bug where only v1 endpoints (not playground) could be added as retryable

## [2.1.1] - 2020-08-13

### Fixed
- Calls to datapoints `retrieve_dataframe` with `complete="fill"` would break using Pandas version 1.1.0 because it raises TypeError when calling `.interpolate(...)` on a dataframe with no columns.

## [2.1.0] - 2020-07-22

### Added
- Support for passing a single string to `AssetUpdate().labels.add` and `AssetUpdate().labels.remove`. Both a single string and a list of strings is supported. Example:
  ```python
  # using a single string
  my_update = AssetUpdate(id=1).labels.add("PUMP").labels.remove("VALVE")
  res = client.assets.update(my_update)

  # using a list of strings
  my_update = AssetUpdate(id=1).labels.add(["PUMP", "ROTATING_EQUIPMENT"]).labels.remove(["VALVE"])
  res = client.assets.update(my_update)
  ```

## [2.0.0] - 2020-07-21

### Changed
- The interface to interact with labels has changed. A new, improved interface is now in place to make it easier to work with CDF labels. The new interface behaves this way:
  ```python
  # crate label definition(s)
  client.labels.create(LabelDefinition(external_id="PUMP", name="Pump", description="Pump equipment"))
  # ... or multiple
  client.labels.create([LabelDefinition(external_id="PUMP"), LabelDefinition(external_id="VALVE")])

  # list label definitions
  label_definitions = client.labels.list(name="Pump")

  # delete label definitions
  client.labels.delete("PUMP")
  # ... or multiple
  client.labels.delete(["PUMP", "VALVE"])

  # create an asset with label
  asset = Asset(name="my_pump", labels=[Label(external_id="PUMP")])
  client.assets.create(assets)

  # filter assets by labels
  my_label_filter = LabelFilter(contains_all=["PUMP", "VERIFIED"])
  asset_list = client.assets.list(labels=my_label_filter)

  # attach/detach labels to/from assets
  my_update = AssetUpdate(id=1).labels.add(["PUMP"]).labels.remove(["VALVE"])
  res = client.assets.update(my_update)
  ```

### Fixed
- Fixed bug where `_call_` in SequencesAPI (`client.sequences`) was incorrectly returning a `GET` method instead of `POST`.

## [1.8.1] - 2020-07-07
### Changed
- For 3d mappings delete, only use node_id and asset_id pairs in delete request to avoid potential bad request.
- Support attaching/detaching multiple labels on assets in a single method

## [1.8.0] - 2020-06-30
### Added
- Synthetic timeseries endpoint for DatapointsApi
- Labels endpoint support
- Assets labelling support
- Support for unique value aggregation for events.

### Changed
- When `debug=true`, redirects are shown more clearly.

## [1.7.0] - 2020-06-03
### Fixed
- datasetId is kept as an integer in dataframes.

### Changed
- Internal list of retryable endpoints was changed to a class variable so it can be modified.

## [1.6.0] - 2020-04-28
### Added
- Support events filtering by ongoing events (events without `end_time` defined)
- Support events filtering by active timerange of event
- Support files metadata filtering by `asset_external_ids`
- Aggregation endpoint for Assets, DataSets, Events, Files, Sequences and TimeSeries API

## [1.5.2] - 2020-04-02
### Added
- Support for security categories on file methods

## [1.5.1] - 2020-04-01
### Added
- Support for security categories on files
- active_at_time on relationships

### Fixed
- No longer retry calls to /files/initupload
- Retry retryable POST endpoints in datasets API

## [1.5.0] - 2020-03-12
### Added
- DataSets API and support for this in assets, events, time series, files and sequences.
- .asset helper function on time series.
- asset external id filter on time series.

## [1.4.13] - 2020-03-03
### Added
- Relationship list supports multiple sources, targets, relationship types and datasets.

## [1.4.12] - 2020-03-02

### Fixed
- Fixed a bug in file uploads where fields other than name were not being passed to uploaded directories.

## [1.4.11] - 2020-02-21

### Changed
- Datapoint insertion changed to be less memory intensive.

### Fixed
- Fixed a bug where add service account to group expected items in response.
- Jupyter notebook output and non-camel cased to_pandas uses nullable int fields instead of float for relevant fields.

## [1.4.10] - 2020-01-27
### Added
- Support for the error field for synthetic time series query in the experimental client.
- Support for retrieving data from multiple sequences at once.

## [1.4.9] - 2020-01-08

### Fixed
- Fixed a bug where datapoints `retrieve` could return less than limit even if there were more datapoints.
- Fixed an issue where `insert_dataframe` would give an error with older pandas versions.

## [1.4.8] - 2019-12-19

### Added
- Support for `ignore_unknown_ids` on time series `retrieve_multiple`, `delete` and datapoints `retrieve` and `latest` and related endpoints.
- Support for asset subtree filters on files, sequences, and time series.
- Support for parent external id filters on assets.
- Synthetic datapoints retrieve has additional functions including variable replacement and sympy support.

### Changed
- Synthetic datapoints now return errors in the `.error` field, in the jupyter output, and optionally in pandas dataframes if `include_errors` is set.

## [1.4.7] - 2019-12-05

### Added
- Support for synthetic time series queries in the experimental client.
- parent external id filter added for assets.

### Fixed
- startTime in event dataframes is now a nullable int dtype, consistent with endTime.

## [1.4.6] - 2019-12-02

### Fixed
- Fixed notebook output for Asset, Datapoint and Raw.

## [1.4.5] - 2019-12-02

### Changed

- The ModelHostingAPI now calls Model Hosting endpoints in playground instead of 0.6.

## [1.4.4] - 2019-11-29

### Added
 - Option to turn off version checking from CogniteClient constructor

### Changed
- In sequences create, the column definitions object accepts both camelCased and snake_cased keys.
- Retry 429 on all endpoints

### Fixed
- Fixed notebook output for DatapointsList

## [1.4.3] - 2019-11-27
### Fixed
- In Jupyter notebooks, the output from built-in list types is no longer camel cased.

## [1.4.2] - 2019-11-27

### Changed
- In the 3D API, the call and list methods now include all models by default instead of only unpublished ones.
- In Jupyter notebooks, the output from built-in types is no longer camel cased.

### Added
- Support for filtering events by asset subtree ids.

## [1.4.1] - 2019-11-18

### Added
- Support for filtering events by asset external id.
- query parameter on asset search.
- `ignore_unknown_ids` parameter on asset and events method `delete` and `retrieve_multiple`.

## [1.4.0] - 2019-11-14

### Changed
- In the ModelHostingAPI, models, versions and schedules are now referenced by name instead of id. The ids are no longer available.
- In the ModelHostingAPI, functions related to model versions are moved from the ModelsAPI to the new ModelVersionsAPI.
- In the ModelHostingAPI, the model names must be unique. Also, the version names and schedule names must be unique per model.
- Default value for `limit` in search method is now 100 instead of None to clarify api default behaviour when no limit is passed.

## [1.3.4] - 2019-11-07

### Changed
- Error 500's are no longer retried by default, only HTTP 429, 502, 503, 504 are.
- Optimized HTTP calls by caching user agent.
- Relationship filtering is now integrated into `list` instead of `search`.
- Sequences `insert_dataframe` parameter `external_id_headers` documentation updated.
- Type hints for several objects formerly `Dict[str, Any]` improved along with introducing matching dict derived classes.

### Fixed
- `source_created_time` and `source_modified_time` on files now displayed as time fields.
- Fixed pagination for `include_outside_points` and other edge cases in datapoints.
- Fixed a bug where `insert_dataframe` with strings caused a numpy error.

### Added
- Relationships can now have sequences as source or target.

## [1.3.3] - 2019-10-21

### Changed
- Datapoints insert dataframe function will check for infinity values.
- Allow for multiple calls to .add / .remove in object updates such as metadata, without later calls overwriting former.
- List time series now ignores the include_metadata parameter.

### Added
- Advanced list endpoint is used for listing time series, adding several new filters and partitions.

## [1.3.2] - 2019-10-16

### Added
- Datapoints objects now store is_string, is_step and unit to allow for better interpretation of the data.
- Sorting when listing events
- Added a search function in the relationships API.

### Changed
- `list` and `__call__` methods for files now support list parameters for `root_ids`, `root_external_ids`.
- retrieve_dataframe with `complete` using Datapoints fields instead of retrieving time series metadata.

### Fixed
- Fixed chunking logic in list_generator to always return last partial chunk.
- Fixed an error on missing target/source in relationships.

## [1.3.1] - 2019-10-09
### Fixed
- Fixed support for totalVariation aggregate completion.
- Changed conversion of raw RowList to pandas DataFrame to handle missing values (in columns) across the rows. This also fixes the bug where one-off values would be distributed to all rows in the DataFrame (unknown bug).

## [1.3.0] - 2019-10-03
### Changed
- Sequences officially released and no longer considered experimental.
- Sequences data insert no longer takes a default value for columns.

## [1.2.1] - 2019-10-01
### Fixed
- Tokens are sent with the correct "Authorization" header instead of "Authentication".

## [1.2.0] - 2019-10-01
### Added
- Support for authenticating with bearer tokens. Can now supply a jwt or jwt-factory to CogniteClient. This token will override any api-key which has been set.

## [1.1.12] - 2019-10-01
### Fixed
- Fixed a bug in time series pagination where getting 100k datapoints could cause a missing id error when using include_outside_points.
- SequencesData `to_pandas` no longer returns NaN on integer zero columns.
- Fixed a bug where the JSON encoder would throw circular reference errors on unknown data types, including numpy floats.

## [1.1.11] - 2019-09-23
### Fixed
- Fix testing.CogniteClientMock so it is possible to get attributes on child which have not been explicitly in the CogniteClientMock constructor

## [1.1.10] - 2019-09-23
### Fixed
- Fix testing.CogniteClientMock so it is possible to get child mock not explicitly defined

### Added
- `list` and `__call__` methods for events now support list parameters for `root_asset_ids`, `root_asset_external_ids`.

## [1.1.9] - 2019-09-20
### Changed
- Renamed testing.mock_cognite_client to testing.monkeypatch_cognite_client

### Added
- testing.CogniteClientMock object

## [1.1.8] - 2019-09-19
### Added
- Support for aggregated properties of assets.
- `Asset` and `AssetList` classes now have a `sequences` function which retrieves related sequences.
- Support for partitioned listing of assets and events.

### Changed
- `list` and `__call__` methods for assets now support list parameters for `root_ids`, `root_external_ids`.
- Sequences API no longer supports column ids, all relevant functions have been changed to only use external ids.

### Fixed
- Fixed a bug in time series pagination where getting 100k dense datapoints would cause a missing id error.
- Sequences retrieve functions fixed to match API change, to single item per retrieve.
- Sequences retrieve/insert functions fixed to match API change to take lists of external ids.

## [1.1.7] - 2019-09-13
### Fixed
- `testing.mock_cognite_client()` so that it still accepts arguments after exiting from mock context.

## [1.1.6] - 2019-09-12
### Fixed
- `testing.mock_cognite_client()` so that the mocked CogniteClient may accept arguments.

## [1.1.5] - 2019-09-12
### Added
- Method `files.download_to_path` for streaming a file to a specific path

## [1.1.4] - 2019-09-12
### Added
- `root_asset_ids` parameter for time series list.

### Changed
- Formatted output in jupyter notebooks for `SequenceData`.
- `retrieve_latest` function in theDatapoints API extended to support more than 100 items.
- Log requests at DEBUG level instead of INFO.

## [1.1.3] - 2019-09-05
### Changed
- Disabled automatic handling of cookies on the requests session objects

### Fixed
- `to_pandas` method on CogniteResource in the case of objects without metadata

## [1.1.2] - 2019-08-28
### Added
- `limit` parameter on sequence data retrieval.
- Support for relationships exposed through experimental client.
- `end` parameter of sequence.data retrieval and range delete accepts -1 to indicate last index of sequence.

### Changed
- Output in jupyter notebooks is now pandas-like by default, instead of outputting long json strings.

### Fixed
- id parameters and timestamps now accept any integer type including numpy.int64, so values from dataframes can be passed directly.
- Compatibility fix for renaming of sequences cursor and start/end parameters in the API.

## [1.1.1] - 2019-08-23
### Added
- `complete` parameter on `datapoints.retrieve_dataframe`, used for forward-filling/interpolating intervals with missing data.
- `include_aggregate_name` option on `datapoints.retrieve_dataframe` and `DatapointsList.to_pandas`, used for removing the `|<aggregate-name>` postfix on dataframe column headers.
- datapoints.retrieve_dataframe_dict function, which returns {aggregate:dataframe} without adding aggregate names to columns
- source_created_time and source_modified_time support for files

## [1.1.0] - 2019-08-21
### Added
- New method create_hierarchy() added to assets API.
- SequencesAPI.list now accepts an asset_ids parameter for searching by asset
- SequencesDataAPI.insert now accepts a SequenceData object for easier copying
- DatapointsAPI.insert now accepts a Datapoints object for easier copying
- helper method `cognite.client.testing.mock_cognite_client()` for mocking CogniteClient
- parent_id and parent_external_id to AssetUpdate class.

### Changed
- assets.create() no longer validates asset hierarchy and sorts assets before posting. This functionality has been moved to assets.create_hierarchy().
- AssetList.files() and AssetList.events() now deduplicate results while fetching related resources, significantly reducing memory load.

## [1.0.5] - 2019-08-15
### Added
- files.create() method to enable creating a file without uploading content.
- `recursive` parameter to raw.databases.delete() for recursively deleting tables.

### Changed
- Renamed .iteritems() on SequenceData to .items()
- raw.insert() now chunks raw rows into batches of 10,000 instead of 1,000

### Fixed
- Sequences queries are now retried if safe
- .update() in all APIs now accept a subclass of CogniteResourceList as input
- Sequences datapoint retrieval updated to use the new cursor feature in the API
- Json serializiation in `__str__()` of base data classes. Now handles Decimal and Number objects.
- Now possible to create asset hierarchy using parent external id when the parent is not part of the batch being inserted.
- `name` parameter of files.upload_bytes is now required, so as not to raise an exception in the underlying API.

## [1.0.4] - 2019-08-05
### Added
- Variety of useful helper functions for Sequence and SequenceData objects, including .column_ids and .column_external_ids properties, iterators and slice operators.
- Sequences insert_dataframe function.
- Sequences delete_range function.
- Support for external id column headers in datapoints.insert_dataframe()

### Changed
- Sequences data retrieval now returns a SequenceData object.
- Sequences insert takes its parameters row data first, and no longer requires columns to be passed.
- Sequences insert now accepts tuples and raw-style data input.
- Sequences create now clears invalid fields such as 'id' in columns specification, so sequences can more easily re-use existing specifications.
- Sequence data function now require column_ids or column_external_ids to be explicitly set, rather than both being passed through a single columns field

## [1.0.3] - 2019-07-26
### Fixed
- Renamed Model.schedule_data_spec to Model.data_spec so the field from the API will be included on the object.
- Handling edge case in Sequences pagination when last datapoint retrieved is at requested end
- Fixing data points retrieval when count aggregates are missing
- Displays unexpected fields on error response from API when raising CogniteAPIError

## [1.0.2] - 2019-07-22
### Added
- Support for model hosting exposed through experimental client

### Fixed
- Handling dynamic limits in Sequences API

## [1.0.1] - 2019-07-19
### Added
- Experimental client
- Support for sequences exposed through experimental client

## [1.0.0] - 2019-07-11
### Added
- Support for all endpoints in Cognite API
- Generator with hidden cursor for all resource types
- Concurrent writes for all resources
- Distribution of "core" sdk which does not depend on pandas and numpy
- Typehints for all methods
- Support for posting an entire asset hierarchy, resolving ref_id/parent_ref_id automatically
- config attribute on CogniteClient to view current configuration.

### Changed
- Renamed methods so they reflect what the method does instead of what http method is used
- Updated documentation with automatically tested examples
- Renamed `stable` namespace to `api`
- Rewrote logic for concurrent reads of datapoints
- Renamed CogniteClient parameter `num_of_workers` to `max_workers`

### Removed
- `experimental` client in order to ensure sdk stability.<|MERGE_RESOLUTION|>--- conflicted
+++ resolved
@@ -17,18 +17,16 @@
 - `Fixed` for any bug fixes.
 - `Security` in case of vulnerabilities.
 
-<<<<<<< HEAD
-## [7.79.0] - 2025-07-31
+## [7.79.0] - 2025-08-01
 ### Changed
 - [alpha] Breaking change: Filtering consistency in __call__ methods for simulator integrations, model and model revisions.
-=======
+
 ## [7.78.1] - 2025-08-01
 ### Changed
 - Only emit counts for each status (successful, failed, unknown, skipped) in exception __str__ reprs. The actual 
   underlying objects are still available through the `succesful`, `unknown`, `failed`, and `skipped` attributes.
 ### Fixed
 - Fixes type annotations for Functions API. Adds new `FunctionHandle` type for annotating function handles.
->>>>>>> fe9217e0
 
 ## [7.78.0] - 2025-07-29
 ### Added
@@ -90,8 +88,6 @@
 - Fixes for type annotations for Functions API
 
 ## [7.74.5] - 2025-04-08
-### Fixed
-- Fixes type annotations for Functions API. Adds new `FunctionHandle` type for annotating function handles.
 ### Fixed
 - Empty datapoint subscriptions may return timeSeriesCount=None. This is now handled.
 
