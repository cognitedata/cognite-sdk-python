# Changelog
All notable changes to this project will be documented in this file.

The format is based on [Keep a Changelog](https://keepachangelog.com/en/1.0.0/),
and this project adheres to [Semantic Versioning](https://semver.org/spec/v2.0.0.html).

The changelog for SDK version 0.x.x can be found [here](https://github.com/cognitedata/cognite-sdk-python/blob/0.13/CHANGELOG.md).

For users wanting to upgrade major version, a migration guide can be found [here](MIGRATION_GUIDE.md).

Changes are grouped as follows
- `Added` for new features.
- `Changed` for changes in existing functionality.
- `Deprecated` for soon-to-be removed features.
- `Improved` for transparent changes, e.g. better performance.
- `Removed` for now removed features.
- `Fixed` for any bug fixes.
- `Security` in case of vulnerabilities.

<<<<<<< HEAD
## [7.80.3] - 2025-08-21
### Changed
- Attributes `run_time` and `simulation_time` are now automatically converted to timestamp format (when calling `to_pandas(...)`)
=======
## [7.81.1] - 2025-08-20
### Fixed
- [alpha] Breaking change: fixed naming inconsistencies in simulators module. Renamed `SimulatorRunList` to `SimulationRunList` and `SimulatorRunDataList` to `SimulationRunDataList`

## [7.81.0] - 2025-08-19
### Added
- Support for external dependencies in simulator and simulator model revisions resources.

## [7.80.3] - 2025-08-17
### Added
- [alpha] Support for the `/ai/agents` API endpoint for chat.
>>>>>>> 6ce0c408

## [7.80.2] - 2025-08-16
### Fixed
- Added missing parameter `description` to `DatapointSubscriptionUpdate` object such that it can be updated
  in the `client.time_series.subscriptions.update(...)` method.

## [7.80.1] - 2025-08-14
### Fixed
- Make CogniteAPIError.response_code non-nullable again, addressing a regression introduced in the previous version.

## [7.80.0] - 2025-08-11
### Added
- Emit project name in exceptions to make it easier to gather relevant context.

## [7.79.0] - 2025-08-01
### Changed
- [alpha] Breaking change: Filtering consistency in __call__ methods for simulator integrations, model and model revisions.

## [7.78.1] - 2025-08-01
### Changed
- Only emit counts for each status (successful, failed, unknown, skipped) in exception __str__ reprs. The actual 
  underlying objects are still available through the `succesful`, `unknown`, `failed`, and `skipped` attributes.
### Fixed
- Fixes type annotations for Functions API. Adds new `FunctionHandle` type for annotating function handles.

## [7.78.0] - 2025-07-29
### Added
- Support for two-phase syncing of instances. See `sync_mode` and `backfill_sort` on the `NodeResultSet` class.
### Changed
- Improved error messages when using query-specific fields in sync, and vice versa.

## [7.77.3] - 2025-07-28
### Added
- Comprehensive documentation for the simulators API endpoints

### Changed
- Consistency improvements across the simulators API namespace

## [7.77.2] - 2025-07-25
### Added
- Agents now maintains all properties returned from the API when using the `.load(...)` and `.dump(...)` methods. 
  Similarly, you can load an `AgentUpsert` from a `dict`/`YAML`/`JSON` object using the `AgentUpsert.load(...)` method
  and all properties will be sent to the API.

## [7.77.1] - 2025-07-23
### Added
- Added new `agentsAcl` capability.

## [7.77.0] - 2025-07-17
### Added
- Support for the `/models/statistics` API endpoints with methods `client.data_modeling.statistics.project()`,
  `client.data_modeling.statistics.spaces.list()`, and `client.data_modeling.statistics.spaces.retrieve(...)`.

## [7.76.1] - 2025-07-12
### Added
- [alpha] Support for the `/ai/agents` API endpoint for upsert, retrieve, list and delete.

## [7.76.0] - 2025-06-25
### Added
- When ingesting datapoints, `insert_dataframe` now accepts instance IDs as column names when `instance_id_headers` is `True`. Note, in th next major release of the SDK, the behaviour of the column names will change and the ID type of the column will be determined based on the type of the column name. E.g. if the column name is of type `NodeId` it will automatically be interpreted as instance ID.

## [7.75.3] - 2025-06-25
### Added
- Added new `appConfigAcl` capability.

## [7.75.2] - 2025-06-05
### Fixed
- The `client.raw.rows.retrieve_dataframe` method now has a new parameter `infer_dtypes` that allows
  you to not infer the data types of column types in the returning dataframe.

## [7.75.1] - 2025-05-15
### Fixed
- Fixes missing `instance_id` field in `Document` class returned from `client.documents.list()` and `client.documents.search()`.

## [7.75.0] - 2025-04-22
### Added
- Support for data modeling query set operations - union, unionAll, and intersection
- Support for the `/simulators/logs` API endpoint.
- Support for the `/simulators/routines` and `/simulators/routines/revisions` API endpoints.
- Support for the `/simulators/models` and `/simulators/models/revisions` API endpoints.
- Support for the `/simulators` and `/simulators/integration` API endpoints.
### Fixed
- Fixes for type annotations for Functions API

## [7.74.5] - 2025-04-08
### Fixed
- Empty datapoint subscriptions may return timeSeriesCount=None. This is now handled.

## [7.74.4] - 2025-04-08
### Fixed
- When iterating datapoints, object aggregates `min_datapoint` and `max_datapoint` no longer raise
  `ValueError: Unsupported aggregate` (used to require `include_status` to be explicitly passed.)

## [7.74.3] - 2025-04-04
### Changed
- Removes beta header from postgres gateway APIs.
- Removes "beta" warning from postgres gateway APIs.
### Added
- Adds `PostgresGatewayAcl` to postgres gateway ACLs.

## [7.74.2] - 2025-04-02
### Fixed
- When loading a Workflow version from dict, no longer gives a `400` when calling
  `client.workflows.versions.upsert(...)`. For example the following workflow version can now be upserted:
```python
WorkflowVersionUpsert.load({
    "workflowExternalId": "my_workflow", "version": 1,
    "workflowDefinition": {
      "tasks": {
        "externalId": "task1",
        "type": "function",
        "parameters": {"function": {"externalId": "myFunction"}}}
    }
})
```

## [7.74.1] - 2025-04-01
### Fixed
- When iterating through datapoints, any instance IDs used would max out after 100k values.

## [7.74.0] - 2025-04-01
### Added
- Support for new (object) datapoint aggregates `min_datapoint` and `max_datapoint`.

## [7.73.9] - 2025-03-25
### Fixed
- The `transformation.source/destinationOidcCredentials.scope` is no longer required when creating a Transformation.

## [7.73.8] - 2025-03-21
### Fixed
- Functions: Removed `"py38"` from list of valid runtimes for Functions in docstrings and type annotations. Runtime `"py38"` was removed in the API in October 2024.

## [7.73.7] - 2025-03-14
### Fixed
- When RestSource for hosted extractors were updated, the authentication and ca_certificate objects were omitted. This is now fixed.

## [7.73.6] - 2025-03-10
### Fixed
- An issue with `client.data_modeling.instances.aggregates(..., filter=my_filter)` no longer raises a `KeyError` if you
  have a filter that returns no results.

## [7.73.5] - 2025-02-26
### Fixed
- The `client.data_modeling.instances.aggregate/search()` methods now correctly returns maximum, 1000, results when setting
  the `limit` parameter to `None`, `-1`, or `math.inf`.

## [7.73.4] - 2025-02-24
### Fixed
- An issue with `DatapointsAPI.retrieve_latest` and usage of `instance_id` when using `ignore_unknown_ids=True`
  and *any type* of identifier was not found (no longer raises `TypeError`).

## [7.73.3] - 2025-02-07
### Added
- Listable property types for containers in Data Modeling now accept `max_list_size`.

## [7.73.2] - 2025-02-05
### Fixed
- An edge case where instance IDs in failing requests would not be reported in the error attributes `unknown`
  or `failed`.
### Changed
- Set the limit for create, update, and delete endpoints for postgres gateway users to 1.

## [7.73.1] - 2025-01-23
### Fixed
- Data Workflows hotfix: mark `useTransformationCredentials` as optional.

## [7.73.0] - 2025-01-22
### Added
- Data Workflows: Support for `useTransformationCredentials` for the transformations task. This allows running
  transformation tasks with pre-configured client credentials.

## [7.72.2] - 2025-01-20
### Fixed
- Updating a Kafka or MQTT source with a write object in `mode="replace"` no longer raises a `CogniteAPIError` with
  422 status code.

## [7.72.1] - 2025-01-14
### Fixed
- Data Modeling container type Enum now dumps correctly and no longer camelCases the user-defined values.

## [7.72.0] - 2025-01-14
### Added
- Document Summary and Document Question Answering endpoints from the AI API.

## [7.71.4] - 2025-01-09
### Changed
- Update classes accepting instance_id now raise when id/external_id are also given.
### Added
- All update classes warn when external_id is ignored (when id is also given, it takes precedence)

## [7.71.3] - 2025-01-09
### Added
- `ResultSetExpression` now support the `skip_already_deleted` flag.

## [7.71.2] - 2025-01-07
### Added
- Instance ID is now supported for `retrieve_latest` in the datapoints API.
### Fixed
- Using `retrieve_latest` with `ignore_unknown_ids=True` could raise KeyError if at least one
  time series were missing and any of the non-missing did not have `external_id` set.
- Using `retrieve_latest` with `ignore_unknown_ids=True` could yield mixed-up results if at least one
  time series were missing and and any of the non-missing were a duplicated time series (with an individually specified (and different) setting). This will now raise a RuntimeError.

## [7.71.1] - 2025-01-07
### Fixed
- Version checker (stopped working after 5.3.1 due to subtle package naming change)

## [7.71.0] - 2025-01-06
### Added
- Support for InstanceReferences filter for Data Modeling

## [7.70.7] - 2024-12-20
### Fixed
- Passing a valid but empty string as external_id no longer raises an error for certain SDK methods

## [7.70.6] - 2024-12-14
### Fixed
- Updating a Sequence and repeating existing columns no longer raises a `CogniteDuplicatedError`.

## [7.70.5] - 2024-12-12
### Fixed
- Upserting a Sequence with columns no longer silently skips the columns, but instead updates them as intended.

## [7.70.4] - 2024-12-11
### Fixed
- Added missing `diagramParsingACl` to capabilities.

## [7.70.3] - 2024-12-11
### Fixed
- Aggregation requests with custom properties, like a metadata key, are no longer converted to camelCase
  automatically.

## [7.70.2] - 2024-12-04
### Fixed
- Retrieving `ExtractionPipeline` no longer raises a `KeyError` if any of the piplines have a contact with missing fields.

## [7.70.1] - 2024-12-04
### Fixed
- Fix `workflows.executions.retrieve_detailed` type for `SimulationInputOverride` to allow for `None` value for `unit`.

## [7.70.0] - 2024-12-02
### Added
- Workflow support for "simulation" task type.

## [7.69.4] - 2024-12-02
### Added
- An IsNull filter has been added for use in Data Modeling.

## [7.69.3] - 2024-12-02
### Added
- API endpoints currently accepting relative time strings like `2d-ago` now support a forward-looking syntax, e.g. `2w-ahead` or `15m-ahead`.
### Fixed
- Revoking sessions through `client.iam.sessions.revoke` no longer raises an API error for very large payloads


## [7.69.2] - 2024-11-28
### Improved
- Handle conversion of instance lists like NodeList to pandas DataFrame in scenarios where: a) properties are expanded
  into columns, b) the view ID prefix has be removed and c) one or more user properties have a naming conflict with
  base properties. This no longer raises a documented error by pandas, but gives a warning instead.

## [7.69.1] - 2024-11-27
### Fixed
- Convenience methods for `TimeSeries` (defined through Data Modeling with `instance_id`) now works as
  intended: `count`, `latest` and `first`.

## [7.69.0] - 2024-11-23
### Added
- Synthetic Datapoints API has better support for `instance_id`. Previously you had to specify these directly
  in the expression(s), but now you can use the `variables` parameter to more easily substitute the time series
  identifiers directly into the expression(s).

## [7.68.0] - 2024-11-22
### Added
- New methods: `WorkflowTriggerAPI.[list, list_runs]`
- `WorkflowAPI.upsert` now supports upserting multiple.
- `WorkflowAPI.retrieve` now supports retrieving multiple.
- `WorkflowVersionAPI.upsert` now supports upserting multiple.
- `WorkflowVersionAPI.retrieve` now supports retrieving multiple.
- `WorkflowTriggerAPI.delete` now supports deleting multiple.
- Missing field `last_updated_time` for `Workflow`.
- Missing fields `last_updated_time` and `created_time` for `WorkflowVersion`.
### Deprecated
- `WorkflowTriggerAPI.get_triggers` is now deprecated in favor of `WorkflowTriggerAPI.list`
- `WorkflowTriggerAPI.get_trigger_run_history` is now deprecated in favor of `WorkflowTriggerAPI.list_runs`
### Fixed
- Listing the history of (workflow trigger) runs now work as expected for all external_ids (properly URL encoded).

## [7.67.4] - 2024-11-21
### Fixed
- Creating a `CogniteClient` no longer gives a `UserWarning` for private link projects.

## [7.67.3] - 2024-11-20
### Fixed
- Fixed wrong url paths for `client.hosted_extractors.jobs.[list_logs, list_metrics]`

## [7.67.2] - 2024-11-19
### Added
- Instance ID is now supported for DatapointsSubscriptionsAPI (`client.time_series.subscriptions`)

## [7.67.1] - 2024-11-19
### Added
- Workflow triggers support metadata field
### Fixed
- Workflow description is optional

## [7.67.0] - 2024-11-19
### Added
- Convenience method `from_alias` to the UnitsAPI (`client.units.from_alias`) to help with looking up
  units by their aliases (similarity search is supported).

## [7.66.1] - 2024-11-18
### Removed
- The Core Data Model (v1) is now considered stable and the alpha warning has been removed.
- Usage of `instance_id` in the FilesAPI is considered stable and the alpha warning has been removed.

## [7.66.0] - 2024-11-15
### Added
- User's trying to access a CDF project they do not have access to, will now be met with a more helpful
  exception: `CogniteProjectAccessError` will be raised and accessible projects on the given cluser will
  be listed, rather than just "401 - Unauthorized".

## [7.65.1] - 2024-11-14
### Added
- Workflows now support data sets

## [7.65.0] - 2024-11-13
### Added
- DatapointsAPI now support iteration like most other APIs: `for dps in client.time_series.data(...)`.
  You may control memory usage by specifying how many time series to fetch in parallel with the
  `chunk_size_time_series` parameter, and datapoints with `chunk_size_datapoints`.

## [7.64.14] - 2024-11-12
### Added
- [Feature Preview - beta] Adding data modeling triggers support for data workflows.

## [7.64.13] - 2024-11-12
### Added
- Added new `SAPWriteback` and `SAPWritebackRequests` capabilities.

## [7.64.12] - 2024-11-12
### Fixed
- `FunctionSchedulesAPI.__call__()` calls `FunctionSchedulesAPI.list()` instead of `APIClient._list_generator()`.
  (The latter relied on pagination, which was not implemented by `/schedules/list`).

## [7.64.11] - 2024-11-12
### Added
- [Feature Preview - alpha] Support for `PostgresGateway` `Tables` `client.postegres_gateway.tables`.

## [7.64.10] - 2024-11-12
### Fixed
- [Feature Preview - alpha] Updated `PostgresGateway` `Users` `client.postegres_gateway.users` to changes in the API.

## [7.64.9] - 2024-11-12
### Fixed
- Fixed an IndexError that could be raised in an edge cases where datapoints methods should return None.

## [7.64.8] - 2024-11-06
### Fixed
- Made `compression` and `encoding` of hosted extractor job formats optional to conform with the API.

## [7.64.7] - 2024-11-04
### Fixed
- Set batch size to 10 for `create` and `update` of hosted extractor jobs, destinations, sources and mappings
  to avoid hitting the API limits.

## [7.64.6] - 2024-11-02
### Added
- Data modeling filters now support the use of `NodeId` (and `EdgeId`) directly.

## [7.64.5] - 2024-11-01
### Fixed
- The `client.functions.schedules.create` method no longer mutates the input `FunctionScheduleWrite` object.

## [7.64.4] - 2024-11-01
### Fixed
- Data Workflows: apply more robust path parameter encoding.

## [7.64.3] - 2024-11-01
### Fixed
- Removed superfluous properties from authentication subclass read objects

## [7.64.2] - 2024-10-31
### Fixed
- `HostedExtractor` REST source `authentication` property updated to follow API change.

## [7.64.1] - 2024-10-30
### Fixed
- Loading `HostedExtractor` class `RestSourceWrite` no longer requires the optional `scheme` parameter.

## [7.64.0] - 2024-10-28
### Added
- New instance inspection endpoint `client.data_modeling.instances.inspect` enabling easy reverse
  lookup to find which views and containers they have data in.

## [7.63.11] - 2024-10-26
### Fixed
- The `/context/diagram/` endpoints are now retried on 5xx and 429 errors.

## [7.63.10] - 2024-10-22
### Fixed
- The Not() filter now only accepts a single filter (and no longer silently ignores the rest).
- The And(), Or() and Not() filter now requires at least one argument.

## [7.63.9] - 2024-10-21
### Added
- Filters can now be combined using `And` and `Or` by using the operators `&` and `|`.
- Filters can now be negated by using the `~` operator (instead of using the `Not` filter)

## [7.63.8] - 2024-10-21
### Fixed
- Data Workflows: workflow external ID and version are now URL encoded to allow characters like `/`  when calling `workflows.executions.run`

## [7.63.7] - 2024-10-18
### Fixed
- Calling `cognite_client.data_modeling.instances(..., chunk_size=False, include_typing=False)` no longer raises a
  `TypeError`.

## [7.63.6] - 2024-10-17
### Fixed
- Files, or other resources with geo.location data, created long ago before the current API restriction(s) were in-place
  now load as UnknownCogniteObject, rather than throwing an exception (typically `KeyError`).

## [7.63.5] - 2024-10-15
### Fixed
- Added missing parameter `notification_config` to `ExtractionPipeline`.

## [7.63.4] - 2024-10-14
### Fixed
- Using `OAuthDeviceCode.load` now includes the missing parameters `oauth_discovery_url`, `clear_cache`, and `mem_cache_only`.
- All unknown parameters to `OAuthDeviceCode.load` are now passed on as `token_custom_args`.

## [7.63.3] - 2024-10-13
### Fixed
- NodeList and EdgeList (and subclasses) now support using `.get` with an `external_id` as a shortcut over
  using `instance_id`. When the `external_id` is ambiguous (non-unique, multiple spaces), a ValueError
  is raised. Thus, using `external_id` is no longer deprecated.

## [7.63.2] - 2024-10-11
### Fixed
- Setting up interactive `OAuthInteractive` sessions no longer raises `TypeError` as the lower bound for the `msal`
  dependency has been increased to `1.31`.

## [7.63.1] - 2024-10-10
### Fixed
- [Feature Preview - alpha] Dumping `HostedExtractor` `Job` and `Source` data classes creates valid JSON/YAML
  even when unknown fields are present.

## [7.63.0] - 2024-10-10
### Removed
- Dropped support for Python 3.8 and 3.9.

## [7.62.8] - 2024-10-07
### Added
- [Feature Preview - alpha] Support for `PostgresGateway` `Users` `client.postegres_gateway.users`.

## [7.62.7] - 2024-10-07
### Fixed
- Several bugfixes for the filter `InAssetSubtree`:
  - No longer causes `CogniteAPIError` when used, by accepting a list of values rather than a single value.
  - Loading via `Filter.load` now works as expected (a regression introduced in 7.38.3).

## [7.62.6] - 2024-09-27
### Fixed
- Instances with a single property no longer fail `to_pandas()` with `TypeError`, when using `expand_properties=True`.

## [7.62.5] - 2024-09-26
### Added
- Add new `client.workflows.triggers.upsert`, this allows upserts of triggers.
### Deprecated
- Deprecate `client.workflows.triggers.create`, as its functionality is covered by the new `client.workflows.triggers.upsert`

## [7.62.4] - 2024-09-25
### Fixed
- In the CoreModel, `client.data_classes.data_modeling.cdm` the fields `isUploaded` and `uploadedTime` in
  `CogniteFile` are  now considered read-only

## [7.62.3] - 2024-09-24
### Added
- [Feature Preview - alpha] Support for `Kafka` and `Rest` sources in `client.hosted_extractors.sources`.

## [7.62.2] - 2024-09-24
### Added
- [Feature Preview - alpha] Support for `client.hosted_extractors.mappings`.

## [7.62.1] - 2024-09-23
### Changed
- Support for `OAuthDeviceCode` now supports non Entra IdPs

## [7.62.0] - 2024-09-19
### Added
- All `update` methods now accept a new parameter `mode` that controls how non-update objects should be
  interpreted. For example, should we do a partial update or a full replacement.

## [7.61.1] - 2024-09-19
### Added
- [Feature Preview - alpha] Support for `client.hosted_extractors.jobs`.

## [7.61.0] - 2024-09-18
### Changed
- TimeSeriesAPI and DatapointsAPI support for `instance_id` reaches general availability (GA).
### Added
- `instance_id` can now be used freely alongside `id` and `external_id`, and is now accepted by
  retrieve/retrieve_array/retrieve_dataframe.
- `instance_id` now works in `to_pandas` methods, with fallbacks on `external_id` and `id`.
### Fixed
- A bug caused all datapoints objects to load an empty instance_id.

## [7.60.6] - 2024-09-17
### Fixed
- Fixed bug in `replace` upsert mode which caused objects to not be cleared.

## [7.60.5] - 2024-09-17
### Changed
- Remove beta notice on the Data Workflows `WorkflowTriggerAPI`

## [7.60.4] - 2024-09-15
### Added
- Fix bug in column name remapping for `TypedInstance.to_pandas()`

## [7.60.3] - 2024-09-14
### Changed
- The Core Model and Extractor Extension (`cognite.client.data_classes.data_modeling.cdm/extractor_extension`) are
  now implemented as composition and no longer inherits from each other. This is to reflect the underlying API.

## [7.60.2] - 2024-09-14
### Added
- [Feature Preview - alpha] Support for `client.hosted_extractors.destinations`.

## [7.60.1] - 2024-09-13
### Fixed
- LocationFiltersACl.Scope.SpaceID changed to ID

## [7.60.0] - 2024-09-12
### Changed
- Some changes to the typed instances functionality in the data modeling client
  - The `TypedNode`, `TypedEdge`, etc. classes are moved from `data_classes.data_modeling.typed_instances` to `data_classes.data_modeling.instances`
  - The `properties` attribute on `TypedNode`/`TypedEdge` now return data
  - The `sources` attribute on `TypedNodeApply`/`TypedEdgeApply` now returns data

## [7.59.3] - 2024-09-12
### Fixed
- JSONDecodeError can no longer be raised in environments where simplejson is used instead of built-in json.

## [7.59.2] - 2024-09-12
### Fixed
- A bug in `client.sequences.data.retrieve_dataframe(...)` where passing a column to `column_external_ids` caused a TypeError.

## [7.59.1] - 2024-09-12
### Fixed
- Creating a function using files dated before 1980 no longer raises ValueError,
  by overriding the timestamps to 1980-01-01.

## [7.59.0] - 2024-09-12
### Added
- Added `ignore_unknown_ids` to `client.files.delete`.

## [7.58.8] - 2024-09-10
### Added
- Added missing `WorkflowTriggerCreateList` to `cognite.client.data_classes.workflows`.

## [7.58.7] - 2024-09-06
### Changed
- [Feature Preview - alpha] Updated the `Core Model` and added `ExtractorExtension` model handling of the reserved
  property names `type` and `version` (`cognite.client.data_classed.data_modeling.cdm` and
  `cognite.client.data_classed.data_modeling.extractor_extension`). Now, these properties are prefixed with
  the original view external id instead of suffixed with underscore. For example, `CogniteAsset` now has
  `asset_type` instead of `type_` attribute. This is to avoid confusion with the node type, which is
  the `type` attribute.

## [7.58.6] - 2024-09-05
### Fixed
- Data modeling convenience filter `SpaceFilter` now allows listing of global nodes by using `equals`
  (when a single space is requested (requirement)). This also affects the `space` parameter to e.g.
  `client.data_modeling.instances.list(...)`

## [7.58.5] - 2024-09-04
### Added
- Data modeling filters now support properties that are lists.
### Fixed
- Read-only properties on CogniteAssetApply (root, path and last_updated_time) are now removed.

## [7.58.4] - 2024-09-03
### Fixed
- The deserialization `datetime` properties in `TypedNode`/`TypedEdge` now correctly handles truncated milliseconds.

## [7.58.3] - 2024-09-03
### Fixed
- The parameter `query` is now optional in `client.data_modeling.instances.search(...)`.

## [7.58.2] - 2024-09-03
### Added
- [Feature Preview - alpha] Support for `client.hosted_extractors.sources`.

## [7.58.1] - 2024-09-03
### Fixed
- [Feature Preview - beta] data workflows: `workflowExecutionId` in `cognite.client.data_classes.workflows.WorkflowTriggerRun`
 can be null or missing, as according to the API spec.

## [7.58.0] - 2024-09-03
### Added
- Data Workflows: add support for `SubworkflowReferenceParameters` subworkflow task type. Allowing embedding other workflows into a workflow.

## [7.57.0] - 2024-09-03
### Added
- Add a `load` method to CogniteClient, ClientConfig, and CredenitalProvider (and all it's subclasses).
- Add `apply_settings` method to `global_config` to pass in a dict of settings

## [7.56.0] - 2024-09-02
### Added
- Support for referencing files by instance id when running diagrams.detect

## [7.55.2] - 2024-08-29
### Fixed
- Turn workflow_orchestration into data_workflows and add trigger doc, fix attribute names in data classes

## [7.55.1] - 2024-08-29
### Fixed
- Missing exports for workflow triggers

## [7.55.0] - 2024-08-27
### Added
- Support for creating a session using a one-shot token in the `client.iam.session.create` method.
- Parameter `nonce` to the `client.functions.call()` and `client.workflow.executions.run()` methods to allow passing
  a custom nonce instead of letting the SDK generate it from your current credentials.

## [7.54.19] - 2024-08-27
### Added
- [Feature Preview - beta] Support for `client.workflows.triggers`.

## [7.54.18] - 2024-08-26
### Added
- When retrieving datapoints, `instance_id` is now set on the objects (for time series created
  through Data Modelling).

## [7.54.17] - 2024-08-22
### Added
- [Feature Preview]  Added `ExtractorExtension` model of the Core Model.

## [7.54.16] - 2024-08-22
### Added
- Added new LocationFiltersAcl capability.

## [7.54.15] - 2024-08-21
### Fixed
- [Feature Preview]  Updated the Core Model to latest version.

## [7.54.14] - 2024-08-19
### Fixed
- [Feature Preview - alpha] fix `files.upload_content`, `files.upload_content_bytes` and
  `files.multipart_upload_content_session`

## [7.54.13] - 2024-08-13
### Added
- [Feature Preview - alpha] Support for `instanceId` in the `client.files.retrieve`, `client.files.retrieve_multiple`,
  `client.files.update`, `client.files.retrieve_download_urls`, `client.files.download_bytes`, `client.files.download_to_path`,
  `client.files.download`.
- [Feature Preview - alpha] Add three new methods for uploading content: `client.files.upload_content`,
  `client.files.upload_content_bytes`, `client.files.multipart_upload_content_session`.

  This is an experimental feature and may change without warning.

## [7.54.12] - 2024-08-08
### Fixed
- NodeList and EdgeList (and subclasses) now expects an instance ID, `(space, external_id)` in the `.get` method.
  Using just an `external_id` is still possible, but deprecated as it is ambiguous in the absence of the space
  identifier, and will just return the last matching instance (as previously).
- SpaceList.get now works and expects a space identifier in the `.get` method.

## [7.54.11] - 2024-07-26
### Fixed
- Creating a Group with an `UnknownAcl` supported by the API no longer raises a client-side `ValueError` after
  successfully creating the group.

## [7.54.10] - 2024-07-26
### Changed
- Added option to add last_updated_time to the index of client.raw.rows.retrieve_dataframe.

## [7.54.9] - 2024-07-22
### Changed
- [Feature Preview] Updated the Core Model to require keyword arguments for all classes and include
  docstring.

## [7.54.8] - 2024-07-22
### Added
- The method `client.functions.schedules.retrieve` now accepts the missing parameter `ignore_unknown_ids` as well
  as retrieving multiple schedules at once.
- The method `client.functions.schedules.create` now supports creating using a `FunctionScheduleWrite` object.

### Changed
- When creating a new function schedule without specifying `description`, the default value is now
  correctly set to `None` instead of `""`.

## [7.54.7] - 2024-07-22
### Fixed
- The method `client.three_d.models.update` no longer accepts `ThreeDModelWrite` as this will raise a `ValueError`.
- The method `client.three_d.models.create` now supports creating multiple models with different metdata fields
  in a single call.

## [7.54.6] - 2024-07-19
### Fixed
- In the data classe, `NodeApply` and `EdgeApply` the argument `camel_case=False` is now
  respected in `.dump()`.

## [7.54.5] - 2024-07-19
### Changed
- [Feature Preview] Updated the Core Model to the newest version released on July 12th, 2024. The
  introduction of the `Cognite` prefix for all classes.

## [7.54.4] - 2024-07-19
### Changed
- Instance classes like `Node` and `NodeList` now expand properties by default in notebook-like environments.

## [7.54.3] - 2024-07-18
### Added
- [Feature Preview] Support for `enum` as container property type in the data modeling APIs. Note that this is not
  yet supported in the API, and is an experimental feature that may change without warning.

## [7.54.2] - 2024-07-16
### Fixed
- A bug in the list method of the RelationshipsAPI that could cause a thread deadlock.

## [7.54.1] - 2024-07-15
### Fixed
- Calling `client.functions.retrieve` or `client.functions.delete` with more than 10 ids no longer
  raises a `CogniteAPIError`.
- Iterating over functions using `client.functions` or `client.functions(...)` no longer raises a `CogniteAPIError`.
### Added
- Added missing filter parameter `metadata` to `client.functions.list`.
### Changed
- When creating a new function without specifying `description` or `owner`, the default values are now
  correctly set to `None` instead of `""`.

## [7.54.0] - 2024-07-12
### Added
- In the `client.data_modeling.instances` the methods `.search`, `.retrieve`,`.list`, `.query`, and `.sync` now
  support the `include_typing` parameter. This parameter is used to include typing information in the response,
  that can be accessed via the `.typing` attribute on the result object.

## [7.53.4] - 2024-07-11
### Added
- `FilesAPI.upload_bytes` and `FilesAPI.upload` are updated to be compatible with Private Link projects.

## [7.53.3] - 2024-07-11
### Added
- [Feature Preview - alpha] Support for `instanceId` in the `client.time_series` `.retrieve`, `.retrieve_multiple`,
  and `.update` methods. This is an experimental feature and may change without warning.

## [7.53.2] - 2024-07-03
### Fixed
- If you derived from `TypedNode` or `TypedEdge`, and then derived the `load` method would not include the parent
  class properties. Same if you used multiple inheritance. This is now fixed.
### Added
- [Feature Preview - alpha] Core Model, available `cognite.client.data_classes import cdm`.

## [7.53.1] - 2024-07-02
### Fixed
- In the new `retrieve_nodes` and `retrieve_edges` methods in the `client.data_modeling.instances` module, if you
  give the identifier of a single node or edge, you will now get a single `TypedNode` or `TypedEdge` instance back.

## [7.53.0] - 2024-07-02
### Added
- New classes `TypedNode` and `TypedEdge` (in addition to `TypedNodeApply` and `TypedEdgeApply`) to be used as
  base classes for user created classes that represent nodes and edges with properties in a specific view. For example,
  is you have a view `Person` with properties `name` and `age`, you can create a class `Person` that inherits from
  `TypedNode` and add properties `name` and `age` to it. This class can then be used with the
  `client.data_modeling.instances.retrieve(..)`, `.apply(...)`, `.list(...)` and `.search(...)` methods.

## [7.52.3] - 2024-06-27
### Added
- Added `partitions` parameter to `retrieve_dataframe()` method of the `RawRowsAPI`.

## [7.52.2] - 2024-06-26
### Added
- Alpha feature: `client.time_series.data` support for `instance_id` in `insert`, `insert_multiple`,
  `delete`, and `retrieve` methods. This is an experimental feature and may change without warning.

## [7.52.1] - 2024-06-26
### Fixed
- Calling `.extend` on a `NodeListWithCursor` or `EdgeListWithCursor` no longer raises a `TypeError`.

## [7.52.0] - 2024-06-19
### Added
- Support the `immutable` flag on container/view properties

## [7.51.1] - 2024-06-18
### Added
- Added support for serializing Node/Edge properties of type `list` of `NodeId` and `DirectRelationReference`,
  `date`, `datetime` and list of `date` and `datetime` to `json` format.

## [7.51.0] - 2024-06-16
### Added
- Support for iterating over `Functions`, `FunctionSchedules`, `DatapointSubscriptions`, `Transformations`,
  `TransformationSchedules`, `TransformationNotifications`, `ExtractionPipelines`, `Workflows`, `WorkflowVersions`.

## [7.50.0] - 2024-06-14
### Changed
- DatapointsAPI support for timezones and calendar-based aggregates reaches general availability (GA).
### Deprecated
- The function `DatapointsAPI.retrieve_dataframe_in_tz` is deprecated. Use the other retrieve methods instead
  and pass in `timezone`.

## [7.49.2] - 2024-06-12
### Fixed
- Converting rows (`RowList` and `RowListWrite`) to a pandas DataFrame no longer silently drops rows that do not have
  any columnar data.

## [7.49.1] - 2024-06-11
### Fixed
- Fixes resetting dataSetId to None in a ThreeDModelUpdate.

## [7.49.0] - 2024-06-05
### Added
- `WorkfowExecutionAPI.list` now allows filtering by execution status.

## [7.48.1] - 2024-06-04
### Fixed
- A bug introduced in `7.45.0` that would short-circuit raw datapoint queries too early when a lot of time series was
  requested at the same time, and `include_outside_points=True` was used (empty cursor are to be expected).

## [7.48.0] - 2024-06-04
### Changed
- Mark Data Workflows SDK implementation as Generally Available.

## [7.47.0] - 2024-06-04
### Added
- Support for retrieving `Labels`, `client.labels.retrieve`.

## [7.46.2] - 2024-06-03
### Added
- Added option for silencing `FeaturePreviewWarnings` in the `cognite.client.global_config`.

## [7.46.1] - 2024-05-31
### Fixed
- Pyodide issue related to missing tzdata package.

## [7.46.0] - 2024-05-31
### Added
- `RawRowsAPI.insert_dataframe` now has a new `dropna` setting (defaulting to True, as this would otherwise raise later).

## [7.45.0] - 2024-05-31
### Added
- DatapointsAPI now support `timezone` and new calendar-based granularities like `month`, `quarter` and `year`.
  These API features are in beta, and the SDK implementation in alpha, meaning breaking changes can
  occur without warning. Set beta header to avoid warning. Users of `retrieve_dataframe_in_tz` should
  consider preparing to upgrade as soon as the features reach general availability (GA).

## [7.44.1] - 2024-05-29
### Added
- Missing parameter `timeout` to `client.transformations.preview`.

## [7.44.0] - 2024-05-29
### Added
- New utility function `datetime_to_ms_iso_timestamp` in `cognite.client.utils` to convert a datetime object
  to a string representing a timestamp in the format expected by the Cognite GraphQL API.

## [7.43.6] - 2024-05-27
### Improved
- JSON is no longer attempted decoded when e.g. expecting protobuf, which currently leads to a small performance
  improvement for datapoints fetching.

## [7.43.5] - 2024-05-22
### Fixed
- Transformation schemas no longer raise when loaded into its resource type.

## [7.43.4] - 2024-05-20
### Fixed
- The data modeling APIs (Views, Containers, Data Models and Spaces) limits for create, retrieve, delete,
  and list were not matching the API spec, causing the SDK to wrongly split large calls into too few requests.
  This means that the SDK will no longer raise a `CogniteAPIError` if you, for example, try to delete
  more than 100 containers in a single method call.

## [7.43.3] - 2024-05-15
### Fixed
- Identity providers that return `expires_in` as a string no longer causes `TypeError` when authenticating.

## [7.43.2] - 2024-05-10
### Fixed
- In containers, `PropertyType` `Text` required parameter `collation` is now optional when `load()`ing, matching the API spec.

## [7.43.1] - 2024-05-10
### Fixed
- `RawRowsAPI.insert()` silently ignored rows of type `RowWriteList`.

## [7.43.0] - 2024-05-09
### Added
- Added new data classes to the contextualization module to simplify configuring diagram detect options: `DiagramDetectConfig`,`ConnectionFlags`, `CustomizeFuzziness`, `DirectionWeights`.
- `DiagramsAPI.detect()` method's parameter `configuration` now also accepts `DiagramDetectConfig` instances.

## [7.42.0] - 2024-05-06
### Changed
- Breaking change: the `workflows.executions.cancel` method now only allows cancelling one execution at a time to reflect its non-atomic operation.

## [7.41.1] - 2024-05-06
### Fixed
- An edge case when a request for datapoints from several hundred time series (with specific finite limits) would return
  more datapoints than the user-specified limit.

## [7.41.0] - 2024-04-30
### Added
- Support for Status Codes in the DatapointsAPI and DatapointSubscriptionsAPI reaches General Availability (GA).
  - You can read more in the Cognite Data Fusion developer documentation: [Status Codes reference](https://developer.cognite.com/dev/concepts/reference/quality_codes/).

## [7.40.2] - 2024-04-30
### Fixed
- `InAssetSubtree` is no longer (mistakenly) accepted as a time series filter.

## [7.40.1] - 2024-04-30
### Fixed
- Deleting multiple Datapoint Subscriptions now work as expected.

## [7.40.0] - 2024-04-30
### Added
- Datapoint Subscriptions now support status codes.

## [7.39.0] - 2024-04-25
### Added
- Support for internally managed groups (inside CDF, as opposed to the external identity provider).

## [7.38.3] - 2024-04-25
### Improved
- The classes `WorkflowUpsert`, `Filter`, `Query`, `Node`, `Edge`, `Container`, `Document`, and
  `Transformation` which are used for parsing API responses were not handling adding new parameters in
  the API correctly. These are now future-proofed.

## [7.38.2] - 2024-04-24
### Added
- Added new parameter `function_external_id` to `FunctionScheduleAPI.create` as a convenience to the user. Note
  that schedules must be attached to a Function by (internal) ID, so a lookup is first done on behalf of the user.

## [7.38.1] - 2024-04-23
### Added
- Added missing `partitions` parameter to `list()` and `__call__()` methods for `FilesAPI`.

## [7.38.0] - 2024-04-22
### Added
- Support for `workflows.executions.retry`

## [7.37.4] - 2024-04-22
### Improved
- Enabled automatic retries on Data Workflows POST endpoints

## [7.37.3] - 2024-04-18
### Improved
- Minor quality of life change for comparing capabilities involving `DataModelInstancesAcl.WRITE_PROPERTIES`; any
  ACL already covered by `WRITE` will not be reported as missing.

## [7.37.2] - 2024-04-18
### Fixed
- Datapoints inserted into non-existent time series, no longer get their identifier hidden in the `failed` attribute
  on the raised `CogniteNotFoundError`. Any `successful` now also gets reported correctly.

## [7.37.1] - 2024-04-17
### Fixed
- Updating data set ID now works as expected for `ThreeDModelUpdate`.

## [7.37.0] - 2024-04-16
### Fixed
- Now handle unknown data types in DM

## [7.36.0] - 2024-04-16
### Fixed
- Now handle unknown filter types in DM
- Add support for the "invalid" filter type in DM

## [7.35.0] - 2024-04-16
### Added
- Datapoints insert methods `insert` and `insert_multiple` now support ingesting (optional) status codes.

## [7.34.0] - 2024-04-11
### Added
- Datapoints method `retrieve_latest` now supports status codes.
- Slicing or indexing a `Datapoints` or `DatapointsArray` instance, now propagates status codes (when present).

## [7.33.1] - 2024-04-10
### Fixed
- Ordering of elements from calls to `retrieve_multiple` now match the requested elements. For SDK versions between
  7.0.0 and 7.33.1, the ordering has been broken when >> 1k elements has been requested (the more requests used, the
  more likely that a chunk was out of order).

## [7.33.0] - 2024-04-08
### Added
- All datapoints retrieve methods (except `retrieve_latest`) now support status codes. Note: Support for *inserting*
  datapoints with status codes will be released shortly. There are three new arguments:
    * `include_status (bool)`: Toggle the return of status code and -symbol on/off, only valid for raw datapoints.
    * `ignore_bad_datapoints (bool)`: For raw datapoints: Whether to return those marked bad (or not).
      For aggregates: Whether the time periods of bad datapoints should affect aggregate calculations (or not).
    * `treat_uncertain_as_bad (bool)`: Toggle whether datapoints marked uncertain should be regarded as good or bad.
- The `to_pandas` method for `Datapoints`, `DatapointsList`, `DatapointsArray` and `DatapointsArrayList` now accepts
  a new parameter, `include_status (bool)`, that controls whether to include status codes & -symbols as separate columns.
- New datapoints query class, `DatapointsQuery`, to make writing custom queries easier, type-safe and more robust,
  as opposed to passing dictionaries (of settings).
### Deprecated
- Passing *custom* datapoints queries using dictionaries is deprecated and will be removed in the next major release.
  Consider refactoring already to `DatapointsQuery`. Example: `{"id": 12, "aggregates" : "min", "granularity": "6h"} ->
  DatapointsQuery(id=12, aggregates="min", granularity="6h")`.

## [7.32.8] - 2024-04-08
### Fixed
- When using TimeSeries objects without `external_id` as part of the `variables` parameter in a synthetic datapoints
  query, a `CogniteNotFoundError` would most likely be raised, due to `None` being silently cast to a string. It now
  raises a friendly `ValueError`.
- An invalid expression could be created when using multiple variables in a synthetic datapoints query. This happened
  while substituting the variables into the expression; this was done one at a time, leading to later replacements
  possibly affecting earlier ones. Now all variables are substituted at the same time/in a single call.
### Improved
- Passing sympy symbols as part of the variables mapping (in synthetic datapoints queries) is now documented properly
  and "officially supported".

## [7.32.7] - 2024-04-05
### Fixed
- Inserting sequence data using `insert_dataframe` would by default drop all rows that contained at least one missing value.
  This has now been fixed to only remove rows where all values are missing.

## [7.32.6] - 2024-04-05
### Fixed
- `AssetsAPI.create_hierarchy` now properly supports `AssetWrite`.

## [7.32.5] - 2024-04-04
### Improved
- Type validation of identifiers

## [7.32.4] - 2024-03-28
### Fixed
- Several methods for `DatapointsArray` that previously failed for string datapoints due to bad handling
  of numpy `dtype`-to-native conversion.

## [7.32.3] - 2024-03-27
### Removed
- Support for `protobuf==3.*` was dropped.

## [7.32.2] - 2024-03-26
### Added
- Missing filterable properties `unit_external_id` and `unit_quantity` to `DatapointSubscriptionProperty`.
  Note: was renamed from `DatapointSubscriptionFilterProperties`, which is now a deprecated alias.

## [7.32.1] - 2024-03-25
### Fixed
- Fix type hints for functions data classes Function/FunctionSchedule/FunctionCall

## [7.32.0] - 2024-03-25
### Changed
- Type hint for `id`, `last_updated_time`, and `create_time` attributes are no longer `Optional` on
  subclasses of `CogniteResource`. This is to reflect that these attributes are always set when the
  object is returned by the SDK.

## [7.31.0] - 2024-03-24
### Added
- Retrieve method for session, `client.iam.session.retrieve`
- The parameter `limit` to the method `client.iam.session.list`.
### Fixed
- The method `client.iam.session.revoke` is now overloaded correctly and returns a `Session` for single id
  and a `SessionList` for multiple ids.

## [7.30.1] - 2024-03-23
### Fixed
- When calling `client.sequences.data.retrieve` in a Jupyter Notebook the returning `SequenceRowsList` no longer raises
  `AttributeError: 'dict' object has no attribute '_repr_html_'` (the HTML representation of `SequenceRowsList` was failing).

## [7.30.0] - 2024-03-20
### Added
- `Properties` class, as used on e.g. `Node` and `Edge`, now renders in Jupyter Notebooks (`_repr_html_` added).

## [7.29.0] - 2024-03-20
### Added
- Direct access to the columns/data stored on raw rows have been added (alongside a `.get` method). Example usage:
  `row["my_col"]` (short-cut for: `row.columns["my_col"]`).

## [7.28.2] - 2024-03-14
### Fixed
- Retrieving more than 100 containers, views, data models, or spaces no longer raises a `CogniteAPIError`.

## [7.28.1] - 2024-03-13
### Fixed
- Fixed issue causing multipart file upload to fail when mime-type was set.

## [7.28.0] - 2024-03-13
### Added
- Added support for advanced filter query in the `list()` (and `__call__()`) method of `assets`, `events`, `sequences`,
  and `time_series` APIs. Now you are able to use advanced filter (like in `filter()`) at the same time as the simple
  filter properties, allowing for more complex requests.
- Added missing `sort` parameter to `list()` and `__call__()` methods for `AssetsAPI`.
- Added missing `sort` parameter to `list()` and `__call__()` methods for `TimeSeriesAPI`.
- Added missing `sort` and `partitions` parameters to `list()` and `__call__()` methods for `SequencesAPI`.
### Deprecated
- Added a deprecation warning on the `filter()` method of `assets`, `events`, `sequences`, and `time_series` APIs as
  its functionality is fully covered by the `list()` method.

## [7.27.2] - 2024-03-08
### Added
- Retry 429s on graphql endpoints

## [7.27.1] - 2024-03-08
### Improved
- When iterating raw rows concurrently, a max queue size for pending results have been added to keep a stable low
  bounded memory usage profile (for when the caller's code isn't processing fast enough to keep up). Worth noting
  that this has no effect on the total retrieval time.

## [7.27.0] - 2024-03-06
### Added
- Added support for multipart file uploads using the `client.files.multipart_upload_session` method.

## [7.26.2] - 2024-03-05
### Fixed
- Fixed a regression from 7.26.1 in the logic for when to refresh token.

## [7.26.1] - 2024-03-05
### Fixed
- The `CredentialProvider` class for client credentials, `OAuthClientCredentials`, was switched from using the non-standard
  field `expires_at` to `expires_in` that's part of the OAuth 2.0 standard (RFC 6749).

## [7.26.0] - 2024-02-29
### Added
- In data modeling, added support for setting floats with units in containers. In addition, added support for retrieving,
  listing, searching, aggregating, querying and syncing nodes/edges with a target unit or target unit system.

## [7.25.0] - 2024-02-29
### Added
- Support for sorting on `client.data_modeling.instances.search`

## [7.24.4] - 2024-02-28
### Fixed
- Unknown ACLs, actions or scopes no longer causes `IAMAPI.[groups.list(...), token.inspect()]` to raise.
### Added
- New action for `DataModelInstancesAcl` added: `Write_Properties`.

## [7.24.3] - 2024-02-28
### Fixed
- Fix handling of GeometryCollection objects in the Documents API.

## [7.24.2] - 2024-02-25
### Fixed
- [Pyodide/WASM only] The list method for raw rows now works for non-finite queries (got broken in `7.24.1`).

## [7.24.1] - 2024-02-25
### Fixed
- [Pyodide/WASM only] The iteration method for raw rows now yields rows _while running_ (instead of waiting for tasks to finish first).

## [7.24.0] - 2024-02-25
### Added
- New parameter for `client.raw.rows(...)`: `partitions`. This enables greater throughput thorough concurrent reads when using
  the generator method (while still keeping a low memory impact). For backwards compatibility, the default is _no concurrency_.
  When specified, can be used together with a finite limit, as opposed to most (if not all) other resources/APIs.
- New parameter for `client.raw.rows.list(...)`: `partitions`. For backwards compatibility, the default is _no concurrency_ when
  a finite `limit` is given, and _"max" concurrency_ (`partitions=max_workers`) otherwise. Partitions can be used with finite limits.
  With this change it is easy to set an appropriate level of concurrency without messing with the global client configuration.
### Changed
- Default configuration setting of `max_workers` has been changed from 10 to 5 (to match the documentation).

## [7.23.1] - 2024-02-23
### Fixed
- Add missing `partition` scope to `seismicAcl`.

## [7.23.0] - 2024-02-23
### Added
- Make properties on instances (`Node`, `Edge`) easier to work with, by implementing support for direct indexing (and a `.get` method).
  If the instances have properties from no source or multiple sources, an error is raised instead. Example usage: `instance["my_prop"]`
  (short-cut for: `instance.properties[ViewId("space", "ext.id", "version")]["my_prop"]`)

## [7.22.0] - 2024-02-21
### Added
- Data point subscriptions reaches General Availability (GA).
  - Use the new [Data point subscriptions](https://developer.cognite.com/dev/concepts/data_point_subscriptions/)
    feature to configure a subscription to listen to changes in one or more time series (in ingestion order).
    The feature is intended to be used where data points consumers need to keep up to date with
    changes to one or more time series without the need to read the entire time series again.
### Changed
- Removed the `ignore_unknown_ids` flag from `client.time_series.subscriptions.retrieve()` to stay consistent with other resource types.

## [7.21.1] - 2024-02-20
### Fixed
- Data Workflows: mark parameter `jobId` as optional in `TransformationTaskOutput`, as it may not be populated in case of a failure.

## [7.21.0] - 2024-02-20
### Added
- Parameter `sort` to `client.documents.list`.

## [7.20.1] - 2024-02-19
### Fixed
- `DMLApplyResult` no longer fails when converted to a string (representation).

## [7.20.0] - 2024-02-13
### Fixed
- internal json encoder now understands CogniteObject and CogniteFilter objects, so that they are
  correctly serialized when used in nested structures.

## [7.19.2] - 2024-02-13
### Fixed
- Addressed `FutureWarning` coming from pandas dependency (granularity to pandas frequency translation of sec/min/hour and 'year start')
- Fixed `granularity` setting in `DatapointsAPI.retrieve_dataframe_in_tz` showing up as number of hours instead of e.g. week or year.

## [7.19.1] - 2024-02-12
### Fixed
- Calls to ... are now retried automatically:
    * Functions API: `list`, `retrieve`, `retrieve_multiple`, `activate`
    * FunctionCalls API: `list`, `retrieve`
    * FunctionSchedules API: `list`, `retrieve`
    * ExtractionPipelines API: `retrieve_multiple`
    * ExtractionPipelineRuns API: `list`
    * Transformations API: `list`, `retrieve`, `retrieve_multiple`, `preview`
    * TransformationJobs API: `retrieve`, `retrieve_multiple`
    * TransformationSchedules API: `retrieve`, `retrieve_multiple`
    * Geospatial API:  `list_feature_types`, `retrieve_feature_types`, `retrieve_features`, `list_features`,
      `search_features`, `stream_features`, `aggregate_features`, `get_coordinate_reference_systems`, `get_raster`, `compute`,
    * UserProfiles API: `retrieve`, `search`
    * Documents API: `search`, `list`, `__call__`, `aggregate_count`, `aggregate_cardinality_values`, `aggregate_cardinality_properties`,
      `aggregate_unique_values`, `aggregate_unique_properties`
    * ThreeDRevisions API: `filter_nodes`

## [7.19.0] - 2024-02-12
### Added
- Helper methods to `View`, `ViewApply`, `ViewList` and `ViewApplyList` `referenced_containers` which returns the
  containers referenced by in the view(s).

## [7.18.0] - 2024-02-08
### Added
- Support for `target_unit` and `target_unit_system` in synthetic time series.

## [7.17.4] - 2024-02-07
### Added
- Allow using container property reference in `NodeResultSetExpression.through` in addition to view property reference

## [7.17.3] - 2024-02-06
### Fixed
- Creating a Cognite Function from a directory with `skip_folder_validation=False` no longer raises `ModuleNotFoundError`
  for Pyodide (WASM) users.

## [7.17.2] - 2024-02-04
### Fixed
- Uploading files now accepts Labels again as part of file metadata. This addresses a bug introduced in v7, which caused
  a `ValueError` to be raised.

## [7.17.1] - 2024-02-02
### Fixed
- An (extreme) edge case where an empty, unnecessary API request for datapoints would be sent leading to a `CogniteAPIError`.
- Certain granularity inputs (when using the `DatapointsAPI`) no longer cause a `ValueError` to be raised with confusing/wrong wording.

## [7.17.0] - 2024-02-01
### Fixed
- Calls to `AnnotationsAPI.[list|retrieve|retrieve_multiple|reverse_lookup]` are now retried automatically.
- Calls to `AnnotationsAPI.reverse_lookup` now also accept the standard values (`-1, inf`) to indicate 'no limit'.
### Improved
- Calls to `AnnotationsAPI.list` with more than 1000 `annotated_resource_ids` are now batched automatically for the user.
  Previously these would raise an API error.

## [7.16.0] - 2024-01-30
### Added
- When listing instances (and when using `search`, `aggregate` and `histogram`), a new `space` parameter has been added;
  you may pass either a single space identifier (or a list of several). Note that this is just for convenience, using
  `filter` still works (and is necessary for more complex queries).
- New convenience filter, `SpaceFilter`, makes filtering on space simpler.

## [7.15.1] - 2024-01-23
### Fixed
- When calling `to_pandas` with `expand_properties=True` on an instance or instance list with no properties, the SDK will
  no longer raise ValueError, but drop the empty properties row/column.

## [7.15.0] - 2024-01-22
### Improved
- Only run pypi version check once, despite instantiating multiple clients. And make it async too.

## [7.14.0] - 2024-01-22
### Changed
- Helper methods to get related resources on `Asset` class now accept `asset_ids` as part of keyword arguments.
### Added
- Helper methods to get related resources on `AssetList` class now accept keyword arguments that are passed on to
  the list endpoint (for server-side filtering).

## [7.13.8] - 2024-01-19
### Fixed
- `FilesAPI.upload` when using `geo_location` (serialize error).

## [7.13.7] - 2024-01-19
### Fixed
- Type hints for all `.update` and `.upsert` methods accept Write classes in addition to Read and Update classes.
- Missing overloading of the `.update` methods on `client.three_d.models.update`, `client.transformations.update`,
  `client.transformations.schedules.update`, `client.relationships.update`, and `client.data_sets.update`.

## [7.13.6] - 2024-01-18
### Added
- Helper method `as_tuple` to `NodeId` and `EdgeId`.

## [7.13.5] - 2024-01-16
### Added
- EdgeConnection, MultiEdgeConnection, MultiReverseDirectRelation and their corresponding Apply View dataclasses are now importable from `cognite.client.dataclasses.data_modeling`.

## [7.13.4] - 2024-01-13
### Fixed
- When calling `WorkflowExecution.load` not having a `schedule` would raise a `KeyError` even though it is optional. This is now fixed.
- When calling `Datapoints.load` not having a `isString` would raise a `KeyError` even though it is optional. This is now fixed.
- Most `CogniteResourceList.as_write()` would raise a `CogniteMissingClientError` when called from a class with missing cognite_client. This is now fixed.

## [7.13.3] - 2024-01-12
### Added
- `View.as_property_ref` and `Container.as_property_ref` to make it easier to create property references
  (used to only be available on `ViewId` and `ContainerId`).

## [7.13.2] - 2024-01-11
### Fixed
- When calling `ExtractionPipeline.load` not having a `schedule` would raise a `KeyError` even though it is optional. This is now fixed.

## [7.13.1] - 2024-01-10
### Improved
- Respect the `isAutoRetryable` flag on error responses from the API when retrying requests.

## [7.13.0] - 2024-01-09
### Changed
- Units on Time Series (including unit conversion) is out of beta and will no longer issue warnings on usage.

## [7.12.0] - 2024-01-09
### Added
- `DatapointsAPI.retrieve_latest` now accepts `target_unit` or `target_unit_system` parameter.
### Fixed
- `DatapointsAPI.retrieve_latest` when given `LatestDatapointQuery`(s) without a setting for `before`, now correctly use
  the (default) `before` setting as specified in the method call.

## [7.11.0] - 2024-01-09
### Added
- All Cognite resources now have write-version. For example, we have `Asset` and `AssetWrite`, `Event` and `EventWrite`, and so on.
  The new write class reflects the required/optional fields in the API, and is now recommended when creating resources. In addition,
  all read classes and list classes now have a convenience method `as_write` that returns the write class with the same data.
  For example, if you have a `assets` of type `AssetList` you can call `assets.as_write()` which will return a `AssetWriteList`,
  and thus removing all server set fields (like `created_time` and `last_updated_time`). This is useful if you want to
  compare a resource from CDF with a local configuration. In addition, this makes it easier to create a new resource
  using an existing resource as a template.
- Missing overloading of the `.create` methods on `client.iam.security_categories.create`, `client.iam.groups.create`,
  `client.labels.create`, `client.three_d.models.create`, `client.three_d.revisions.create`, `client.three_d.asset_mappings.create`,
  `client.transformations.create`, `client.transformations.schedules.create`, and `client.relationships.create`.
### Changed
- The class `DatapointSubscriptionCreate` has been renamed to `DatapointSubscriptionWrite` to be consistent with the other write classes.
  This is not a breaking change, as the old class is still available for backwards compatibility, but will be removed in the next major version.
### Fixed
- The `node.type` was not set when calling `.as_apply()` or `.as_write()` on a `Node` or `NodeList`. This is now fixed.

## [7.10.1] - 2024-01-08
### Added
- Fix retries for `POST /raw/rows`.

## [7.10.0] - 2024-01-08
### Added
- `geospatial.search_features` and `geospatial.stream_features` now accept the `allow_dimensionality_mismatch` parameter.

## [7.9.0] - 2024-01-05
### Added
- You can now enable or disable user profiles for your CDF project with `client.iam.user_profiles.[enable/disable]`.

## [7.8.10] - 2024-01-04
### Changed
- When using `OidcCredentials` to create a transformation, `cdf_project_name` is no longer optional as required
  by the API.

## [7.8.9] - 2024-01-04
### Fixed
- Pyodide-users of the SDK can now create Transformations with non-nonce credentials without a `pyodide.JsException`
  exception being raised.

## [7.8.8] - 2024-01-03
### Added
- Support for `workflows.cancel`.

## [7.8.7] - 2024-01-03
### Fixed
- Added back `InstancesApply` that was removed in 7.8.6.

## [7.8.6] - 2023-12-27
### Improved
- SDK dependency on the `sortedcontainers` package was dropped.

## [7.8.5] - 2023-12-22
### Fixed
- `DirectRelationReference` is now immutable.
- `DirectRelationReference.load` now correctly handles unknown parameters.

## [7.8.4] - 2023-12-22
### Fixed
- Listing annotations now also accepts `None` and `inf` for the `limit` parameter (to return all), matching what
  was already described in the documentation for the endpoint (for the parameter).
- Calling `to_pandas(...)` on an `DiagramDetectItem` no longer raises `KeyError`.

## [7.8.3] - 2023-12-21
### Fixed
- Revert `SingleHopConnectionDefinition` from a string to child class of `ViewProperty`.
- If a `ViewProperty` or `ViewPropertyApply` dumped before version `7.6` was dumped and loaded after `7.6`, the
  user got a `KeyError: 'container'`. The `load` methods are now backwards compatible with the old format.

## [7.8.2] - 2023-12-21
### Fixed
- Revert `SingleHopConnectionDefinitionApply` from a string to child class of `ViewPropertyApply`.

## [7.8.1] - 2023-12-21
### Fixed
- Calling `to_pandas` with `expand_aggregates=True` on an Asset with aggregated properties would yield a pandas DataFrame
  with the column name `0` instead of `"value"`.
### Improved
- Specification of aggregated properties to `AssetsAPI.[list,filter,__call__]`.

## [7.8.0] - 2023-12-21
### Added
- Instance classes `Node`, `Edge`, `NodeList` and `EdgeList` now supports a new flag `expand_properties` in their `to_pandas` method,
  that makes it much simpler to work with the fetched properties. Additionally, `remove_property_prefix` allows easy prefix
  removal (of the view ID, e.g. `space.external_id/version.my_prop` -> `my_prop`).

## [7.7.1] - 2023-12-20
### Fixed
- Missing legacy capability ACLs: `modelHostingAcl` and `genericsAcl`.
- The `IAMAPI.compare_capabilities` fails with a `AttributeError: 'UnknownAcl' object has no attribute '_capability_name'`
  if the user has an unknwon ACL. This is now fixed by skipping comparison of unknown ACLs and issuing a warning.

## [7.7.0] - 2023-12-20
### Added
- Support for `ViewProperty` types `SingleReverseDirectRelation` and `MultiReverseDirectRelation` in data modeling.

## [7.6.0] - 2023-12-13
### Added
- Support for querying data models through graphql. See `client.data_modeling.graphql.query`.

## [7.5.7] - 2023-12-12
### Fixed
- Certain combinations of `start`/`end` and `granularity` would cause `retrieve_dataframe_in_tz` to raise due to
  a bug in the calender-arithmetic (`MonthAligner`).

## [7.5.6] - 2023-12-11
### Added
- Missing legacy scopes for `Capability`: `LegacySpaceScope` and `LegacyDataModelScope`.

## [7.5.5] - 2023-12-11
### Added
- Added `poll_timeout` parameter on `time_series.subscriptions.iterate_data`. Will keep the connection open and waiting,
  until new data is available, up to `poll_timeout` seconds.

## [7.5.4] - 2023-12-06
### Changed
- The `partitions` parameter is no longer respected when using generator methods to list resources
- The `max_workers` config option has been moved from ClientConfig to the global config.

## [7.5.3] - 2023-12-06
### Added
- Support for `subworkflow` tasks in `workflows`.

## [7.5.2] - 2023-12-05
### Fixed
- The built-in `hash` function was mistakenly stored on `WorkflowDefinitionUpsert` instances after `__init__` and has been removed.

## [7.5.1] - 2023-12-01
### Changed
- Raise an exception if `ClientConfig:base_url` is set to `None` or an empty string

## [7.5.0] - 2023-11-30
### Added
- `chain_to` to `NodeResultSetExpression` and `NodeResultSetExpression`, and `direction` to `NodeResultSetExpression`.

## [7.4.2] - 2023-11-28
### Improved
- Quality of life improvement to `client.extraction_pipelines.runs.list` method. The `statuses` parameter now accepts
  a single value and the annotation is improved. The parameter `created_time` can now be given on the format `12d-ago`.

## [7.4.1] - 2023-11-28
### Fixed
- Error in validation logic when creating a `Transformation` caused many calls to `client.transformations.update` to fail.

## [7.4.0] - 2023-11-27
### Changed
- Unit Catalog API is out of beta and will no longer issue warnings on usage. Access is unchanged: `client.units`.

## [7.3.3] - 2023-11-22
### Fixed
- Added action `Delete` in `ProjectsAcl`.

## [7.3.2] - 2023-11-21
### Fixed
- `workflows.retrieve` and `workflows.versions.retrieve` returned None if the provided workflow external id contained special characters. This is now fixed.

## [7.3.1] - 2023-11-21
### Fixed
- Replaced action `Write` with `Create` in `ProjectsAcl`, as `Write` is not a valid action and `Create` is the correct one.

## [7.3.0] - 2023-11-20
### Added
- Added Scope `DataSet` for `TimeSeriesSubscriptionsAcl`.
- Added `data_set_id` to `DatapointSubscription`.

## [7.2.1] - 2023-11-17
### Fixed
- The new compare methods for capabilities in major version 7, `IAMAPI.verify_capabilities` and `IAMAPI.compare_capabilities`
  now works correctly for rawAcl with database scope ("all tables").
### Removed
- Capability scopes no longer have the `is_within` method, and capabilities no longer have `has_capability`. Use the more
  general `IAMAPI.compare_capabilities` instead.

## [7.2.0] - 2023-11-16
### Added
- The `trigger` method of the Workflow Execution API, now accepts a `client_credentials` to allow specifying specific
  credentials to run with. Previously, the current credentials set on the CogniteClient object doing the call would be used.

## [7.1.0] - 2023-11-16
### Added
- The list method for asset mappings in the 3D API now supports `intersects_bounding_box`, allowing users to only
  return asset mappings for assets whose bounding box intersects with the given bounding box.

## [7.0.3] - 2023-11-15
### Fixed
- Bug when `cognite.client.data_classes.filter` used with any `data_modeling` endpoint raised a `CogniteAPIError` for
  snake_cased properties. This is now fixed.
- When calling `client.relationships.retrieve`, `.retrieve_multiple`, or `.list` with `fetch_resources=True`, the
  `target` and `source` resources were not instantiated with a `cognite_client`. This is now fixed.

## [7.0.2] - 2023-11-15
### Fixed
- Missing Scope `DataSet` for `TemplateGroupAcl` and `TemplateInstancesAcl`.

## [7.0.1] - 2023-11-14
### Fixed
- Data modeling APIs now work in WASM-like environments missing the threading module.

## [7.0.0] - 2023-11-14
This release ensure that all CogniteResources have `.dump` and `.load` methods, and that calling these two methods
in sequence produces an equal object to the original, for example,
`my_asset == Asset.load(my_asset.dump(camel_case=True)`. In addition, this ensures that the output of all `.dump`
methods are `json` and `yaml` serializable. Additionally, the default for `camel_case` has been changed to `True`.

### Improved
- Read operations, like `retrieve_multiple` will now fast-fail. Previously, all requests would be executed
  before the error was raised, potentially fetching thousands of unneccesary resources.

### Added
- `CogniteResource.to_pandas` and `CogniteResourceList.to_pandas` now converts known timestamps to `datetime` by
  default. Can be turned off with the new parameter `convert_timestamps`. Note: To comply with older pandas v1, the
  dtype will always be `datetime64[ns]`, although in v2 this could have been `datetime64[ms]`.
- `CogniteImportError` can now be caught as `ImportError`.

### Deprecated
- The Templates API (migrate to Data Modeling).
- The `client.assets.aggregate` use `client.assets.aggregate_count` instead.
- The `client.events.aggregate` use `client.events.aggregate_count` instead.
- The `client.sequence.aggregate` use `client.sequence.aggregate_count` instead.
- The `client.time_series.aggregate` use `client.time_series.aggregate_count` instead.
- In `Transformations` attributes `has_source_oidc_credentials` and `has_destination_oidc_credentials` are deprecated,
  and replaced by properties with the same names.

### Changed
- All `.dump` methods now uses `camel_case=True` by default. This is to match the intended use case, preparing the
  object to be sent in an API request.
- `CogniteResource.to_pandas` now more closely resembles `CogniteResourceList.to_pandas` with parameters
`expand_metadata` and `metadata_prefix`, instead of accepting a sequence of column names (`expand`) to expand,
with no easy way to add a prefix. Also, it no longer expands metadata by default.
- Additionally, `Asset.to_pandas`, now accepts the parameters `expand_aggregates` and `aggregates_prefix`. Since
  the possible `aggregates` keys are known, `camel_case` will also apply to these (if expanded) as opposed to
  the metadata keys.
- More narrow exception types like `CogniteNotFoundError` and `CogniteDuplicatedError` are now raised instead of
  `CogniteAPIError` for the following methods: `DatapointsAPI.retrieve_latest`, `RawRowsAPI.list`,
  `RelationshipsAPI.list`, `SequencesDataAPI.retrieve`, `SyntheticDatapointsAPI.query`. Additionally, all calls
  using `partitions` to API methods like `list` (or the generator version) now do the same.
- The `CogniteResource._load` has been made public, i.e., it is now `CogniteResource.load`.
- The `CogniteResourceList._load` has been made public, i.e., it is now `CogniteResourceList.load`.
- All `.delete` and `.retrieve_multiple` methods now accepts an empty sequence, and will return an empty `CogniteResourceList`.
- All `assert`s meant for the SDK user, now raise appropriate errors instead (`ValueError`, `RuntimeError`...).
- `CogniteAssetHierarchyError` is no longer possible to catch as an `AssertionError`.
- Several methods in the data modelling APIs have had parameter names now correctly reflect whether they accept
  a single or multiple items (i.e. id -> ids).
- `client.data_modeling.instances.aggregate` returns `AggregatedNumberedValue | list[AggregatedNumberedValue] | InstanceAggregationResultList` depending
  on the `aggregates` and `group_by` parameters. Previously, it always returned `InstanceAggregationResultList`.
- The `Group` attribute `capabilities` is now a `Capabilities` object, instead of a `dict`.
- Support for `YAML` in all `CogniteResource.load()` and `CogniteResourceList.load()` methods.
- The `client.sequences.data` methods `.retrieve`, `.retrieve_last_row` (previously `retrieve_latest`), `.insert`  method has changed signature:
  The parameter `column_external_ids` is renamed `columns`. The old parameter `column_external_ids` is still there, but is
  deprecated. In addition, int the `.retrieve` method, the parameters `id` and `external_id` have
  been moved to the beginning of the signature. This is to better match the API and have a consistent overload
  implementation.
- The class `SequenceData` has been replaced by `SequenceRows`. The old `SequenceData` class is still available for
  backwards compatibility, but will be removed in the next major version. However, all API methods now return
  `SequenceRows` instead of `SequenceData`.
- The attribute `columns` in `Sequence` has been changed from `typing.Sequence[dict]` to `SequnceColumnList`.
- The class `SequenceRows` in `client.data_classes.transformations.common` has been renamed to `SequenceRowsDestination`.
- The `client.sequences.data.retrieve_latest` is renamed `client.sequences.data.retrieve_last_row`.
- Classes `Geometry`, `AssetAggregate`, `AggregateResultItem`, `EndTimeFilter`, `Label`, `LabelFilter`, `ExtractionPipelineContact`,
  `TimestampRange`, `AggregateResult`, `GeometryFilter`, `GeoLocation`, `RevisionCameraProperties`, `BoundingBox3D` are no longer
  `dict` but classes with attributes matching the API.
- Calling `client.iam.token.inspect()` now gives an object `TokenInspection` with attribute `capabilities` of type `ProjectCapabilityList`
  instead of `list[dict]`
- In data class `Transformation` the attribute `schedule`, `running_job`, and `last_running_job`, `external_id` and `id`
  are set to the `Transformation` `id` and `external_id` if not set. If they are set to a different value, a `ValueError` is raised

### Added
- Added `load` implementation for `VisionResource`s: `ObjectDetection`, `TextRegion`, `AssetLink`, `BoundingBox`,
  `CdfRerourceRef`, `Polygon`, `Polyline`, `VisionExtractPredictions`, `FeatureParameters`.
- Missing `dump` and `load` methods for `ClientCredentials`.
- Literal annotation for `source_type` and `target_type` in `Relationship`
- In transformations, `NonceCredentials` was missing `load` method.
- In transformations, `TransformationBlockedInfo` was missing `.dump` method
- `capabilities` in `cognite.client.data_classes` with data classes for all CDF capabilities.
- All `CogniteResource` and `CogniteResourcelist` objects have `.dump_yaml` methods, for example, `my_asset_list.dump_yaml()`.

### Removed
- Deprecated methods `aggregate_metadata_keys` and `aggregate_metadata_values` on AssetsAPI.
- Deprecated method `update_feature_types` on GeospatialAPI.
- Parameters `property` and `aggregates` for method `aggregate_unique_values` on GeospatialAPI.
- Parameter `fields` for method `aggregate_unique_values` on EventsAPI.
- Parameter `function_external_id` for method `create` on FunctionSchedulesAPI (function_id has been required
  since the deprecation of API keys).
- The `SequenceColumns` no longer set the `external_id` to `column{no}` if it is missing. It now must be set
  explicitly by the user.
- Dataclasses `ViewDirectRelation` and `ContainerDirectRelation` are replaced by `DirectRelation`.
- Dataclasses `MappedPropertyDefinition` and `MappedApplyPropertyDefinition` are replaced by `MappedProperty` and `MappedPropertyApply`.
- Dataclasses `RequiresConstraintDefinition` and `UniquenessConstraintDefinition` are replaced by `RequiresConstraint` and `UniquenessConstraint`.
- In data class `Transformation` attributes `has_source_oidc_credentials` and `has_destination_oidc_credentials` are replaced by properties.

### Fixed
- Passing `limit=0` no longer returns `DEFAULT_LIMIT_READ` (25) resources, but raises a `ValueError`.
- `Asset.dump()` was not dumping attributes `geo_location` and `aggregates` to `json` serializable data structures.
- In data modeling, `NodeOrEdgeData.load` method was not loading the `source` attribute to `ContainerId` or `ViewId`. This is now fixed.
- In data modeling, the attribute `property` used in `Node` and `Edge` was not `yaml` serializable.
- In `DatapointsArray`, `load` method was not compatible with `.dump` method.
- In extraction pipelines, `ExtractionPipelineContact.dump` was not `yaml` serializable
- `ExtractionPipeline.dump` attribute `contacts` was not `json` serializable.
- `FileMetadata.dump` attributes `labels` and `geo_location` was not `json` serializable.
- In filtering, filter `ContainsAll` was missing in `Filter.load` method.
- Annotation for `cpu` and `memory` in `Function`.
- `GeospatialComputedResponse.dump` attribute `items` was not `yaml` serializable
- `Relationship.dump` was not `json` serializable.
- `Geometry.dump` was not `json` serializable.
- In templates, `GraphQlResponse.dump` was not `json` serializable, and `GraphQlResponse.dump` failed to load
  `errors` `GraphQlError`.
- `ThreeDModelRevision` attribute `camera` was not dumped as `yaml` serializable and
  not loaded as `RevisionCameraProperties`.
- `ThreeDNode` attribute `bounding_box` was not dumped as `yaml` serializable and
  not loaded as `BoundingBox3D`.
- `Transformation` attributes `source_nonce`, `source_oidc_credential`, `destination_nonce`,
  and `destination_oidc_credentials` were not dumped as `json` serializable and `loaded` with
  the appropriate data structure. In addition, `TransformationBlockedInfo` and `TransformationJob`
  were not dumped as `json` serializable.
- `TransformationPreviewResult` was not dumping attribute `schema` as `yaml` serializable, and the
  `load` and `dump` methods were not compatible.
- In transformations, `TransformationJob.dump` was not `json` serializable, and attributes
  `destination` and `status` were not loaded into appropriate data structures.
- In transformations, `TransformationSchemaMapType.dump` was not `json` serializable.
- In `annotation_types_images`, implemented `.load` for `KeypointCollection` and `KeypointCollectionWithObjectDetection`.
- Bug when dumping `documents.SourceFile.dump(camel_case=True)`.
- Bug in `WorkflowExecution.dump`
- Bug in `PropertyType.load`

## [6.39.6] - 2023-11-13
## Fixed
- HTTP status code retry strategy for RAW and labels. `/rows/insert` and `/rows/delete` will now
  be retried for all status codes in `config.status_forcelist` (default 429, 502, 503, 504), while
  `/dbs/{db}` and `/tables/{table}` will now only be retried for 429s and connection errors as those
  endpoints are not idempotent.
- Also, `labels/list` will now also be retried.

## [6.39.5] - 2023-11-12
## Fixed
- The `.apply()` methods of `MappedProperty` now has the missing property `source`.

## [6.39.4] - 2023-11-09
## Fixed
- Fetching datapoints from dense time series using a `targetUnit` or a target `targetUnitSystem` could result
  in some batches not being converted to the new unit.

## [6.39.3] - 2023-11-08
## Fixed
- The newly introduced parameter `connectionType` was assumed to be required from the API. This is not the case.

## [6.39.2] - 2023-11-08
## Fixed
- When listing `client.data_modeling.views` the SDK raises a `TypeError`. This is now fixed.

## [6.39.1] - 2023-11-01
## Fixed
- When creating transformations using backup auth. flow (aka a session could not be created for any reason),
  the scopes for the credentials would not be passed correctly (bug introduced in 6.25.1).

## [6.39.0] - 2023-11-01
## Added
- Support for `concurrencyPolicy` property in Workflows `TransformationsWorker`.

## [6.38.1] - 2023-10-31
### Fixed
- `onFailure` property in Workflows was expected as mandatory and was raising KeyError if it was not returned by the API.
  The SDK now assumes the field to be optional and loads it as None instead of raising an error.

## [6.38.0] - 2023-10-30
### Added
- Support `onFailure` property in Workflows, allowing marking Tasks as optional in a Workflow.

## [6.37.0] - 2023-10-27
### Added
- Support for `type` property in `NodeApply` and `Node`.

## [6.36.0] - 2023-10-25
### Added
- Support for listing members of Data Point Subscription, `client.time_series.subscriptions.list_member_time_series()`. Note this is an experimental feature.

## [6.35.0] - 2023-10-25
### Added
- Support for `through` on node result set expressions.

### Fixed
- `unit` on properties in data modeling. This was typed as a string, but it is in fact a direct relation.

## [6.34.2] - 2023-10-23
### Fixed
- Loading a `ContainerApply` from source failed with `KeyError` if `nullable`, `autoIncrement`, or `cursorable` were not set
  in the `ContainerProperty` and `BTreeIndex` classes even though they are optional. This is now fixed.

## [6.34.1] - 2023-10-23
### Added
- Support for setting `data_set_id` and `metadata` in `ThreeDModelsAPI.create`.
- Support for updating `data_set_id` in `ThreeDModelsAPI.update`.

## [6.34.0] - 2023-10-20
### Fixed
- `PropertyType`s no longer fail on instantiation, but warn on missing SDK support for the new property(-ies).

### Added
- `PropertyType`s `Float32`, `Float64`, `Int32`, `Int64` now support `unit`.

## [6.33.3] - 2023-10-18
### Added
- `functions.create()` now accepts a `data_set_id` parameter. Note: This is not for the Cognite function, but for the zipfile containing
  the source code files that is uploaded on the user's behalf (from which the function is then created). Specifying a data set may
  help resolve the error 'Resource not found' (403) that happens when a user is not allowed to create files outside a data set.

## [6.33.2] - 2023-10-16
### Fixed
- When fetching datapoints from "a few time series" (implementation detail), all missing, non-ignorable time series
  are now raised together in a `CogniteNotFoundError` rather than only the first encountered.

### Improved
- Datapoints fetching has a lower peak memory consumption when fetching from multiple time series simultaneously.

## [6.33.1] - 2023-10-14
### Fixed
- `Function.list_schedules()` would return schedules unrelated to the function if the function did not have an external id.

## [6.33.0] - 2023-10-13
### Added
- Support for providing `DirectRelationReference` and `NodeId` as direct relation values when
ingesting node and edge data.

## [6.32.4] - 2023-10-12
### Fixed
- Filters using e.g. metadata keys no longer dumps the key in camel case.

## [6.32.3] - 2023-10-12
### Added
- Ability to toggle the SDK debug logging on/off by setting `config.debug` property on a CogniteClient to True (enable) or False (disable).

## [6.32.2] - 2023-10-10
### Added
- The credentials class used in TransformationsAPI, `OidcCredentials`, now also accepts `scopes` as a list of strings
  (used to be comma separated string only).

## [6.32.1] - 2023-10-10
### Added
- Missing `unit_external_id` and `unit_quantity` fields on `TimeSeriesProperty`.

## [6.32.0] - 2023-10-09
### Fixed
- Ref to openapi doc in Vision extract docstring
- Parameters to Vision models can be given as Python dict (updated doc accordingly).
- Don't throw exception when trying to save empty list of vision extract predictions as annotations. This is to avoid having to wrap this method in try-except for every invocation of the method.

### Added
- Support for new computer vision models in Vision extract service: digital gauge reader, dial gauge reader, level gauge reader and valve state detection.

## [6.31.0] - 2023-10-09
### Added
Support for setting and fetching TimeSeries and Datapoints with "real" units (`unit_external_id`).
- TimeSeries has a new field `unit_external_id`, which can be set when creating or updating it. This ID must refer to a
  valid unit in the UnitCatalog, see `client.units.list` for reference.
- If the `unit_external_id` is set for a TimeSeries, then you may retrieve datapoints from that time series in any compatible
  units. You do this by specifying the `target_unit` (or `target_unit_system`) in a call to any of the datapoints `retrieve`
  methods, `retrieve`, `retrieve_arrays`, `retrieve_dataframe`, or `retrieve_dataframe_in_tz`.

## [6.30.2] - 2023-10-09
### Fixed
- Serialization of `Transformation` or `TransformationList` no longer fails in `json.dumps` due to unhandled composite objects.

## [6.30.1] - 2023-10-06
### Added
- Support for metadata on Workflow executions. Set custom metadata when triggering a workflow (`workflows.executions.trigger()`). The metadata is included in results from `workflows.executions.list()` and `workflows.executions.retrieve_detailed()`.

## [6.30.0] - 2023-10-06
### Added
- Support for the UnitCatalog with the implementation `client.units`.

## [6.29.2] - 2023-10-04
### Fixed
- Calling some of the methods `assets.filter()`, `events.filter()`, `sequences.filter()`, `time_series.filter()` without a `sort` parameter could cause a `CogniteAPIError` with a 400 code. This is now fixed.

## [6.29.1] - 2023-10-04
### Added
- Convenience method `to_text` on the `FunctionCallLog` class which simplifies printing out function call logs.

## [6.29.0] - 2023-10-04
### Added
- Added parameter `resolve_duplicate_file_names` to `client.files.download`.
  This will keep all the files when downloading to local machine, even if they have the same name.

## [6.28.5] - 2023-10-03
### Fixed
- Bugfix for serialization of Workflows' `DynamicTasksParameters` during `workflows.versions.upsert` and `workflows.execution.retrieve_detailed`

## [6.28.4] - 2023-10-03
### Fixed
- Overload data_set/create for improved type safety

## [6.28.3] - 2023-10-03
### Fixed
- When uploading files as strings using `client.files.upload_bytes` the wrong encoding is used on Windows, which is causing
  part of the content to be lost when uploading. This is now fixed.

## [6.28.2] - 2023-10-02
### Fixed
- When cache lookup did not yield a token for `CredentialProvider`s like `OAuthDeviceCode` or `OAuthInteractive`, a
  `TypeError` could be raised instead of initiating their authentication flow.

## [6.28.1] - 2023-09-30
### Improved
- Warning when using alpha/beta features.

## [6.28.0] - 2023-09-26
### Added
- Support for the WorkflowOrchestrationAPI with the implementation `client.workflows`.

## [6.27.0] - 2023-09-24
### Changed
- Reduce concurrency in data modeling client to 1

## [6.26.0] - 2023-09-22
### Added
- Support `partition` and `cursor` parameters on `time_series.subscriptions.iterate_data`
- Include the `cursor` attribute on `DatapointSubscriptionBatch`, which is yielded in every iteration
of `time_series.subscriptions.iterate_data`.

## [6.25.3] - 2023-09-19
### Added
- Support for setting and retrieving `data_set_id` in data class `client.data_classes.ThreeDModel`.

## [6.25.2] - 2023-09-17
### Fixed
- Using the `HasData` filter would raise an API error in CDF.

## [6.25.1] - 2023-09-15
### Fixed
- Using nonce credentials now works as expected for `transformations.[create, update]`. Previously, the attempt to create
  a session would always fail, leading to nonce credentials never being used (full credentials were passed to- and
  stored in the transformations backend service).
- Additionally, the automatic creation of a session no longer fails silently when an `CogniteAuthError` is encountered
  (which happens when the credentials are invalid).
- While processing source- and destination credentials in `client.transformations.[create, update]`, an `AttributeError`
  can no longer be raised (by not specifying project).
### Added
- `TransformationList` now correctly inherits the two (missing) helper methods `as_ids()` and `as_external_ids()`.

## [6.25.0] - 2023-09-14
### Added
- Support for `ignore_unknown_ids` in `client.functions.retrieve_multiple` method.

## [6.24.1] - 2023-09-13
### Fixed
- Bugfix for `AssetsAPI.create_hierarchy` when running in upsert mode: It could skip certain updates above
  the single-request create limit (currently 1000 assets).

## [6.24.0] - 2023-09-12
### Fixed
- Bugfix for `FilesAPI.upload` and `FilesAPI.upload_bytes` not raising an error on file contents upload failure. Now `CogniteFileUploadError` is raised based on upload response.

## [6.23.0] - 2023-09-08
### Added
- Supporting for deleting constraints and indexes on containers.

### Changed
- The abstract class `Index` can no longer be instantiated. Use BTreeIndex or InvertedIndex instead.

## [6.22.0] - 2023-09-08
### Added
- `client.data_modeling.instances.subscribe` which lets you subscribe to a given
data modeling query and receive updates through a provided callback.
- Example on how to use the subscribe method to sync nodes to a local sqlite db.

## [6.21.1] - 2023-09-07
### Fixed
- Concurrent usage of the `CogniteClient` could result in API calls being made with the wrong value for `api_subversion`.

## [6.21.0] - 2023-09-06
### Added
- Supporting pattern mode and extra configuration for diagram detect in beta.

## [6.20.0] - 2023-09-05
### Fixed
- When creating functions with `client.functions.create` using the `folder` argument, a trial-import is executed as part of
  the verification process. This could leave leftover modules still in scope, possibly affecting subsequent calls. This is
  now done in a separate process to guarantee it has no side-effects on the main process.
- For pyodide/WASM users, a backup implementation is used, with an improved cleanup procedure.

### Added
- The import-check in `client.functions.create` (when `folder` is used) can now be disabled by passing
  `skip_folder_validation=True`. Basic validation is still done, now additionally by parsing the AST.

## [6.19.0] - 2023-09-04
## Added
- Now possible to retrieve and update translation and scale of 3D model revisions.

## [6.18.0] - 2023-09-04
### Added
- Added parameter `keep_directory_structure` to `client.files.download` to allow downloading files to a folder structure matching the one in CDF.

### Improved
- Using `client.files.download` will still skip files with the same name when writing to disk, but now a `UserWarning` is raised, specifying which files are affected.

## [6.17.0] - 2023-09-01
### Added
- Support for the UserProfilesAPI with the implementation `client.iam.user_profiles`.

## [6.16.0] - 2023-09-01
### Added
- Support for `ignore_unknown_ids` in `client.relationships.retrieve_multiple` method.

## [6.15.3] - 2023-08-30
### Fixed
- Uploading files using `client.files.upload` now works when running with `pyodide`.

## [6.15.2] - 2023-08-29
### Improved
- Improved error message for `CogniteMissingClientError`. Now includes the type of object missing the `CogniteClient` reference.

## [6.15.1] - 2023-08-29
### Fixed
- Bugfix for `InstanceSort._load` that always raised `TypeError` (now public, `.load`). Also, indirect fix for `Select.load` for non-empty `sort`.

## [6.15.0] - 2023-08-23
### Added
- Support for the DocumentsAPI with the implementation `client.documents`.
- Support for advanced filtering for `Events`, `TimeSeries`, `Assets` and `Sequences`. This is available through the
  `.filter()` method, for example, `client.events.filter`.
- Extended aggregation support for `Events`, `TimeSeries`, `Assets` and `Sequences`. This is available through the five
  methods `.aggregate_count(...)`, `aggregate_cardinality_values(...)`, `aggregate_cardinality_properties(...)`,
  `.aggregate_unique_values(...)`, and `.aggregate_unique_properties(...)`. For example,
  `client.assets.aggregate_count(...)`.
- Added helper methods `as_external_ids` and `as_ids` for `EventList`, `TimeSeriesList`, `AssetList`, `SequenceList`,
  `FileMetaDataList`, `FunctionList`, `ExtractionPipelineList`, and `DataSetList`.

### Deprecated
- Added `DeprecationWarning` to methods `client.assets.aggregate_metadata_keys` and
  `client.assets.aggregate_metadata_values`. The use parameter the `fields` in
  `client.events.aggregate_unique_values` will also lead to a deprecation warning. The reason is that the endpoints
  these methods are using have been deprecated in the CDF API.

## [6.14.2] - 2023-08-22
### Fixed
- All data modeling endpoints will now be retried. This was not the case for POST endpoints.

## [6.14.1] - 2023-08-19
### Fixed
- Passing `sources` as a tuple no longer raises `ValueError` in `InstancesAPI.retrieve`.

## [6.14.0] - 2023-08-14
### Changed
- Don't terminate client.time_series.subscriptions.iterate_data() when `has_next=false` as more data
may be returned in the future. Instead we return the `has_next` field in the batch, and let the user
decide whether to terminate iteration. This is a breaking change, but this particular API is still
in beta and thus we reserve the right to break it without bumping the major version.

## [6.13.3] - 2023-08-14
### Fixed
- Fixed bug in `ViewApply.properties` had type hint `ConnectionDefinition` instead of `ConnectionDefinitionApply`.
- Fixed bug in `dump` methods of `ViewApply.properties` causing the return code `400` with message
  `Request had 1 constraint violations. Please fix the request and try again. [type must not be null]` to be returned
  from the CDF API.

## [6.13.2] - 2023-08-11
### Fixed
- Fixed bug in `Index.load` that would raise `TypeError` when trying to load `indexes`, when an unexpected field was
  encountered (e.g. during a call to `client.data_modeling.container.list`).

## [6.13.1] - 2023-08-09
### Fixed
- Fixed bug when calling a `retrieve`, `list`, or `create` in `client.data_modeling.container` raised a `TypeError`.
  This is caused by additions of fields to the API, this is now fixed by ignoring unknown fields.

## [6.13.0] - 2023-08-07
### Fixed
- Fixed a bug raising a `KeyError` when calling `client.data_modeling.graphql.apply_dml` with an invalid `DataModelingId`.
- Fixed a bug raising `AttributeError` in `SpaceList.to_space_apply_list`, `DataModelList.to_data_model_apply_list`,
  `ViewList.to_view_apply`. These methods have also been renamed to `.as_apply` for consistency
  with the other data modeling resources.

### Removed
- The method `.as_apply` from `ContainerApplyList` as this method should be on the `ContainerList` instead.

### Added
- Missing `as_ids()` for `DataModelApplyList`, `ContainerList`, `ContainerApplyList`, `SpaceApplyList`, `SpaceList`,
  `ViewApplyList`, `ViewList`.
- Added helper method `.as_id` to `DMLApplyResult`.
- Added helper method `.latest_version` to `DataModelList`.
- Added helper method `.as_apply` to `ContainerList`.
- Added container classes `NodeApplyList`, `EdgeApplyList`, and `InstancesApply`.

## [6.12.2] - 2023-08-04
### Fixed
- Certain errors that were previously silently ignored in calls to `client.data_modeling.graphql.apply_dml` are now properly raised (used to fail as the API error was passed nested inside the API response).

## [6.12.1] - 2023-08-03
### Fixed
- Changed the structure of the GraphQL query used when updating DML models through `client.data_modeling.graphql.apply_dml` to properly handle (i.e. escape) all valid symbols/characters.

## [6.12.0] - 2023-07-26
### Added
- Added option `expand_metadata` to `.to_pandas()` method for list resource types which converts the metadata (if any) into separate columns in the returned dataframe. Also added `metadata_prefix` to control the naming of these columns (default is "metadata.").

## [6.11.1] - 2023-07-19
### Changed
- Return type `SubscriptionTimeSeriesUpdate` in `client.time_series.subscriptions.iterate_data` is now required and not optional.

## [6.11.0] - 2023-07-19
### Added
- Support for Data Point Subscription, `client.time_series.subscriptions`. Note this is an experimental feature.


## [6.10.0] - 2023-07-19
### Added
- Upsert method for `assets`, `events`, `timeseries`, `sequences`, and `relationships`.
- Added `ignore_unknown_ids` flag to `client.sequences.delete`

## [6.9.0] - 2023-07-19
### Added
- Basic runtime validation of ClientConfig.project

## [6.8.7] - 2023-07-18
### Fixed
- Dumping of `Relationship` with `labels` is not `yaml` serializable. This is now fixed.

## [6.8.6] - 2023-07-18
### Fixed
- Include `version` in __repr__ for View and DataModel

## [6.8.5] - 2023-07-18
### Fixed
- Change all implicit Optional types to explicit Optional types.

## [6.8.4] - 2023-07-12
### Fixed
- `max_worker` limit match backend for `client.data_modeling`.

## [6.8.3] - 2023-07-12
### Fixed
- `last_updated_time` and `created_time` are no longer optional on InstanceApplyResult

## [6.8.2] - 2023-07-12
### Fixed
- The `.dump()` method for `InstanceAggregationResult` caused an `AttributeError` when called.

## [6.8.1] - 2023-07-08
### Changed
- The `AssetHierarchy` class would consider assets linking their parent by ID only as orphans, contradicting the
  docstring stating "All assets linking a parent by ID are assumed valid". This is now true (they are no longer
  considered orphans).

## [6.8.0] - 2023-07-07
### Added
- Support for annotations reverse lookup.

## [6.7.1] - 2023-07-07
### Fixed
- Needless function "as_id" on View as it was already inherited
### Added
- Flag "all_versions" on data_modeling.data_models.retrieve() to retrieve all versions of a data model or only the latest one
- Extra documentation on how to delete edges and nodes.
- Support for using full Node and Edge objects when deleting instances.

## [6.7.0] - 2023-07-07
### Added
- Support for applying graphql dml using `client.data_modeling.graphql.apply_dml()`.

## [6.6.1] - 2023-07-07
### Improved
- Added convenience function to instantiate a `CogniteClient.default(...)` to save the users from typing the
  default URLs.

## [6.6.0] - 2023-07-06
### Fixed
- Support for query and sync endpoints across instances in the Data Modeling API with the implementation
  `client.data_modeling.instances`, the methods `query` and `sync`.

## [6.5.8] - 2023-06-30
### Fixed
- Serialization of `DataModel`. The bug caused `DataModel.load(data_model.dump(camel_case=True))` to fail with
  a `TypeError`. This is now fixed.

## [6.5.7] - 2023-06-29
### Fixed
- A bug caused by use of snake case in field types causing `NodeApply.dump(camel_case=True)`
  trigger a 400 response from the API.

## [6.5.6] - 2023-06-29
### Fixed
- A bug causing `ClientConfig(debug=True)` to raise an AttributeError

## [6.5.5] - 2023-06-28
### Fixed
- A bug where we would raise the wrong exception when errors on occurred on `data_modeling.spaces.delete`
- A bug causing inconsistent MRO in DataModelList

## [6.5.4] - 2023-06-28
### Added
- Missing query parameters:
     * `inline_views` in `data_modeling.data_models.retrieve()`.
     * `include_global` in `data_modeling.spaces.list()`.
     * `include_inherited_properties` in `data_modeling.views.retrieve()`.

## [6.5.3] - 2023-06-28
### Fixed
- Only validate `space` and `external_id` for `data_modeling` write classes.


## [6.5.2] - 2023-06-27
### Fixed
- Added missing `metadata` attribute to `iam.Group`

## [6.5.1] - 2023-06-27
### Fixed
- Fix typehints on `data_modeling.instances.aggregate()` to not allow Histogram aggregate.
- Moved `ViewDirectRelation.source` property to `MappedProperty.source` where it belongs.

## [6.5.0] - 2023-06-27
### Added
- Support for searching and aggregating across instances in the Data Modeling API with the implementation
  `client.data_modeling.instances`, the methods `search`, `histogram` and `aggregate`.

## [6.4.8] - 2023-06-23
### Fixed
- Handling non 200 responses in `data_modeling.spaces.apply`, `data_modeling.data_models.apply`,
  `data_modeling.views.apply` and `data_modeling.containers.apply`

## [6.4.7] - 2023-06-22
### Fixed
- Consistently return the correct id types in data modeling resource clients

## [6.4.6] - 2023-06-22
### Fixed
- Don't swallow keyword args on Apply classes in Data Modeling client

## [6.4.5] - 2023-06-21
### Added
- Included tuple-notation when retrieving or listing data model instances

### Improved
- Fixed docstring for retrieving data model instances and extended the examples.

## [6.4.4] - 2023-06-21
Some breaking changes to the datamodeling client. We don't expect any more breaking changes,
but we accept the cost of breaking a few consumers now early on the really nail the user experience.
### Added
- ViewId:as_property_ref and ContainerId:as_property_ref to make it easier to create property references.

### Changed
- Renamed ViewCore:as_reference and ContainerCore:as_reference to :as_id() for consistency with other resources.
- Change Instance:properties to be a `MutableMapping[ViewIdentifier, MutableMapping[PropertyIdentifier, PropertyValue]]`, in order to make it easier to consume
- Make VersionedDataModelingId:load accept `tuple[str, str]`
- Rename ConstraintIdentifier to Constraint - it was not an id but the definition itself
- Rename IndexIdentifier to Index - it was not an id but the definition itself
- Rename ContainerPropertyIdentifier to ContainerProperty - it was not an id but the definition itself

### Removed
- Redundant EdgeApply:create method. It simply mirrored the EdgeApply constructor.


## [6.4.3] - 2023-06-15
### Added
- Accept direct relation values as tuples in `EdgeApply`

## [6.4.2] - 2023-06-15
### Changed
- When providing ids as tuples in `instances.retrieve` and `instances.delete` you should not
have to specify the instance type in each tuple

### Fixed
- Bug where edges and nodes would get mixed up on `instances.retrieve`

## [6.4.1] - 2023-06-14
### Fixed
- Add the missing page_count field for diagram detect items.

## [6.4.0] - 2023-06-12
### Added
- Partial support for the instance resource in the Data Modeling API with the implementation
  `client.data_modeling.instances`, the endpoints `list`, `delete`, `retrieve`, and `apply`

## [6.3.2] - 2023-06-08
### Fixed
- Requests being retried around a token refresh cycle, no longer risk getting stuck with an outdated token.

### Added
- `CredentialProviders` subclassing `_OAuthCredentialProviderWithTokenRefresh`, now accepts a new parameter, `token_expiry_leeway_seconds`, controlling how early a token refresh request should be initiated (before it expires).

### Changed
- `CredentialProviders` subclassing `_OAuthCredentialProviderWithTokenRefresh` now uses a safer default of 15 seconds (up from 3 sec) to control how early a token refresh request should be initiated (before it expires).

## [6.3.1] - 2023-06-07
### Fixed
- Signature of `client.data_modeling.views.retrieve` and `client.data_modeling.data_models.retrieve` to always return a list.

## [6.3.0] - 2023-06-07
### Added
- Support for the container resource in the Data Modeling API with the implementation `client.data_modeling.containers`.
- Support for the view resource in the Data Modeling API with the implementation `client.data_modeling.views`.
- Support for the data models resource in the Data Modeling API with the implementation `client.data_modeling.data_models`.

### Removed
- Removed `retrieve_multiple` from the `SpacesAPI` to have a consistent API with the `views`, `containers`, and `data_models`.

## [6.2.2] - 2023-06-05
### Fixed
- Creating function schedules with current user credentials now works (used to fail at runtime with "Could not fetch a valid token (...)" because a session was never created.)

## [6.2.1] - 2023-05-26
### Added
- Data model centric support in transformation

## [6.2.0] - 2023-05-25
### Added
- Support for the spaces resource in the Data Modeling API with the implementation `client.data_modeling.spaces`.

### Improved
- Reorganized documentation to match API documentation.

## [6.1.10] - 2023-05-22
### Fixed
- Data modelling is now GA. Renaming instance_nodes -> nodes and instance_edges -> edges to make the naming in SDK consistent with Transformation API and CLI

## [6.1.9] - 2023-05-16
### Fixed
- Fixed a rare issue with datapoints fetching that could raise `AttributeError` when running with `pyodide`.

## [6.1.8] - 2023-05-12
### Fixed
- ExtractionPipelinesRun:dump method will not throw an error when camel_case=True anymore

## [6.1.7] - 2023-05-11
### Removed
- Removed DMS v2 destination in transformations

## [6.1.6] - 2023-05-11
### Fixed
- `FunctionsAPI.create` now work in Wasm-like Python runtimes such as `pyodide`.

## [6.1.5] - 2023-05-10
### Fixed
- When creating a transformation with a different source- and destination CDF project, the project setting is no longer overridden by the setting in the `CogniteClient` configuration allowing the user to read from the specified source project and write to the specified and potentially different destination project.

## [6.1.4] - 2023-05-08
### Fixed
- Pickling a `CogniteClient` instance with certain `CredentialProvider`s no longer causes a `TypeError: cannot pickle ...` to be raised.

## [6.1.3] - 2023-05-08
### Added
- Add the license of the package in poetry build.

## [6.1.2] - 2023-05-04
### Improved
- The SDK has received several minor bugfixes to be more user-friendly on Windows.

### Fixed
- The utility function `cognite.client.utils.datetime_to_ms` now raises an understandable `ValueError` when unable to convert pre-epoch datetimes.
- Several functions reading and writing to disk now explicitly use UTF-8 encoding

## [6.1.1] - 2023-05-02
### Fixed
- `AttributeError` when passing `pandas.Timestamp`s with different timezones (*of which one was UTC*) to `DatapointsAPI.retrieve_dataframe_in_tz`.
- A `ValueError` is no longer raised when passing `pandas.Timestamp`s in the same timezone, but with different underlying implementations (e.g. `datetime.timezone.utc` / `pytz.UTC` / `ZoneInfo("UTC")`) to `DatapointsAPI.retrieve_dataframe_in_tz`.

## [6.1.0] - 2023-04-28
### Added
- Support for giving `start` and `end` arguments as `pandas.Timestamp` in `DatapointsAPI.retrieve_dataframe_in_tz`.

### Improved
- Type hints for the `DatapointsAPI` methods.

## [6.0.2] - 2023-04-27
### Fixed
- Fixed a bug in `DatapointsAPI.retrieve_dataframe_in_tz` that could raise `AmbiguousTimeError` when subdividing the user-specified time range into UTC intervals (with fixed offset).

## [6.0.1] - 2023-04-20
### Fixed
- Fixed a bug that would cause `DatapointsAPI.retrieve_dataframe_in_tz` to raise an `IndexError` if there were only empty time series in the response.

## [6.0.0] - 2023-04-19
### Removed
- Removed support for legacy auth (API keys, service accounts, login.status)
- Removed the deprecated `extractionPipeline` argument to `client.extraction_pipelines.create`. Only `extraction_pipeline` is accepted now.
- Removed the deprecated `client.datapoints` accessor attribute. The datapoints API can only be accessed through `client.time_series.data` now.
- Removed the deprecated `client.extraction_pipeline_runs` accessor attribute. The extraction pipeline run API can only be accessed through `client.extraction_pipelines.runs` now.
- Removed the deprecated `external_id` attribute on `ExtractionPipelineRun`. This has been replaced with `extpipe_external_id`.

## [5.12.0] - 2023-04-18
### Changed
- Enforce that types are explicitly exported in order to make very strict type checkers happy.

## [5.11.1] - 2023-04-17
### Fixed
- List (and `__call__`) methods for assets, events, files, labels, relationships, sequences and time series now raise if given bad input for `data_set_ids`, `data_set_external_ids`, `asset_subtree_ids` and `asset_subtree_external_ids` instead of ignoring/returning everything.

### Improved
- The listed parameters above have silently accepted non-list input, i.e. single `int` (for `ids`) or single `str` (for `external_ids`). Function signatures and docstrings have now been updated to reflect this "hidden functionality".

## [5.11.0] - 2023-04-17
### Added
- The `DatapointsAPI` now supports time zones with the addition of a new method, `retrieve_dataframe_in_tz`. It does not support individual customization of query parameters (for good reasons, e.g. a DataFrame has a single index).
- Asking for datapoints in a specific time zone, e.g. `America/New_York` or `Europe/London` is now easily accomplished: the user can just pass in their `datetimes` localized to their time zone directly.
- Queries for aggregate datapoints are also supported, with the key feature being automatic handling of daylight savings time (DST) transitions, as this is not supported by the official API. Example usage: A user living in Oslo, Norway, wants daily averages in their local time. In Oslo, the standard time is UTC+1, with UTC+2 during the summer. This means during spring, there is a 23-hour long day when clocks roll 1 hour forward and a 25-hour day during fall.
- New granularities with a longer time span have been added (only to this new method, for now): 'week', 'month', 'quarter' and 'year'. These do not all represent a fixed frequency, but like the example above, neither does for example 'day' when we use time zones without a fixed UTC offset.

## [5.10.5] - 2023-04-13
### Fixed
- Subclasses of `VisionResource` inheriting `.dump` and `to_pandas` now work as expected for attributes storing lists of subclass instances like `Polygon`, `PolyLine`, `ObjectDetection` or `VisionExtractPredictions` directly or indirectly.

## [5.10.4] - 2023-04-13
### Fixed
- A lot of nullable integer attributes ended up as float after calling `.to_pandas`. These are now correctly converted to `dtype=Int64`.

## [5.10.3] - 2023-04-13
### Fixed
- When passing `CogniteResource` classes (like `Asset` or `Event`) to `update`, any labels were skipped in the update (passing `AssetUpdate` works). This has been fixed for all Cognite resource classes.

## [5.10.2] - 2023-04-12
### Fixed
- Fixed a bug that would cause `AssetsAPI.create_hierarchy` to not respect `upsert=False`.

## [5.10.1] - 2023-04-04
### Fixed
- Add missing field `when` (human readable version of the CRON expression) to `FunctionSchedule` class.

## [5.10.0] - 2023-04-03
### Fixed
- Implemented automatic retries for connection errors by default, improving the reliability of the connection to the Cognite API.
- Added a user-readable message to `CogniteConnectionRefused` error for improved user experience.

### Changed
- Introduce a `max_retries_connect` attribute on the global config, and default it to 3.

## [5.9.3] - 2023-03-27
### Fixed
- After creating a schedule for a function, the returned `FunctionSchedule` was missing a reference to the `CogniteClient`, meaning later calls to `.get_input_data()` would fail and raise `CogniteMissingClientError`.
- When calling `.get_input_data()` on a `FunctionSchedule` instance, it would fail and raise `KeyError` if no input data was specified for the schedule. This now returns `None`.

## [5.9.2] - 2023-03-27
### Fixed
- After calling e.g. `.time_series()` or `.events()` on an `AssetList` instance, the resulting resource list would be missing the lookup tables that allow for quick lookups by ID or external ID through the `.get()` method. Additionally, for future-proofing, the resulting resource list now also correctly has a `CogniteClient` reference.

## [5.9.1] - 2023-03-23
### Fixed
- `FunctionsAPI.call` now also works for clients using auth flow `OAuthInteractive`, `OAuthDeviceCode`, and any user-made subclass of `CredentialProvider`.

### Improved
- `FunctionSchedulesAPI.create` now also accepts an instance of `ClientCredentials` (used to be dictionary only).

## [5.9.0] - 2023-03-21
### Added
- New class `AssetHierarchy` for easy verification and reporting on asset hierarchy issues without explicitly trying to insert them.
- Orphan assets can now be reported on (orphan is an asset whose parent is not part of the given assets). Also, `AssetHierarchy` accepts an `ignore_orphans` argument to mimic the old behaviour where all orphans were assumed to be valid.
- `AssetsAPI.create_hierarchy` now accepts two new parameters: `upsert` and `upsert_mode`. These allow the user to do "insert or update" instead of an error being raised when trying to create an already existing asset. Upsert mode controls whether updates should replace/overwrite or just patch (partial update to non-null values only).
- `AssetsAPI.create_hierarchy` now also verifies the `name` parameter which is required and that `id` has not been set.

### Changed
- `AssetsAPI.create_hierarchy` now uses `AssetHierarchy` under the hood to offer concrete feedback on asset hierarchy issues, accessible through attributes on the raised exception, e.g. invalid assets, duplicates, orphans, or any cyclical asset references.

### Fixed
- `AssetsAPI.create_hierarchy`...:
  - Now respects `max_workers` when spawning worker threads.
  - Can no longer raise `RecursionError`. Used to be an issue for asset hierarchies deeper than `sys.getrecursionlimit()` (typically set at 1000 to avoid stack overflow).
  - Is now `pyodide` compatible.

## [5.8.0] - 2023-03-20
### Added
- Support for client certificate authentication to Azure AD.

## [5.7.4] - 2023-03-20
### Added
- Use `X-Job-Token` header for contextualization jobs to reduce required capabilities.

## [5.7.3] - 2023-03-14
### Improved
- For users unknowingly using a too old version of `numpy` (against the SDK dependency requirements), an exception could be raised (`NameError: name 'np' is not defined`). This has been fixed.

## [5.7.2] - 2023-03-10
### Fixed
- Fix method dump in TransformationDestination to ignore None.

## [5.7.1] - 2023-03-10
### Changed
- Split `instances` destination type of Transformations to `nodes` and `edges`.

## [5.7.0] - 2023-03-08
### Removed
- `ExtractionPipelineRunUpdate` was removed as runs are immutable.

### Fixed
- `ExtractionPipelinesRunsAPI` was hiding `id` of runs because `ExtractionPipelineRun` only defined `external_id` which doesn't exist for the "run resource", only for the "parent" ext.pipe (but this is not returned by the API; only used to query).

### Changed
- Rename and deprecate `external_id` in `ExtractionPipelinesRunsAPI` in favour of the more descriptive `extpipe_external_id`. The change is backwards-compatible, but will issue a `UserWarning` for the old usage pattern.

## [5.6.4] - 2023-02-28
### Added
- Input validation on `DatapointsAPI.[insert, insert_multiple, delete_ranges]` now raise on missing keys, not just invalid keys.

## [5.6.3] - 2023-02-23
### Added
- Make the SDK compatible with `pandas` major version 2 ahead of release.

## [5.6.2] - 2023-02-21
### Fixed
- Fixed an issue where `Content-Type` was not correctly set on file uploads to Azure.

## [5.6.1] - 2023-02-20
### Fixed
- Fixed an issue where `IndexError` was raised when a user queried `DatapointsAPI.retrieve_latest` for a single, non-existent time series while also passing `ignore_unknown_ids=True`. Changed to returning `None`, inline with other `retrieve` methods.

## [5.6.0] - 2023-02-16
### Added
- The SDK has been made `pyodide` compatible (to allow running natively in browsers). Missing features are `CredentialProvider`s with token refresh and `AssetsAPI.create_hierarchy`.

## [5.5.2] - 2023-02-15
### Fixed
- Fixed JSON dumps serialization error of instances of `ExtractionPipelineConfigRevision` and all subclasses (`ExtractionPipelineConfig`) as they stored a reference to the CogniteClient as a non-private attribute.

## [5.5.1] - 2023-02-14
### Changed
- Change `CredentialProvider` `Token` to be thread safe when given a callable that does token refresh.

## [5.5.0] - 2023-02-10
### Added
- Support `instances` destination type on Transformations.

## [5.4.4] - 2023-02-06
### Added
- Added user warnings when wrongly calling `/login/status` (i.e. without an API key) and `/token/inspect` (without OIDC credentials).

## [5.4.3] - 2023-02-05
### Fixed
- `OAuthDeviceCode` and `OAuthInteractive` now respect `global_config.disable_ssl` setting.

## [5.4.2] - 2023-02-03
### Changed
- Improved error handling (propagate IDP error message) for `OAuthDeviceCode` and `OAuthInteractive` upon authentication failure.

## [5.4.1] - 2023-02-02
### Fixed
- Bug where create_hierarchy would stop progressing after encountering more than `config.max_workers` failures.

## [5.4.0] - 2023-02-02
### Added
- Support for aggregating metadata keys/values for assets

## [5.3.7] - 2023-02-01
### Improved
- Issues with the SessionsAPI documentation have been addressed, and the `.create()` have been further clarified.

## [5.3.6] - 2023-01-30
### Changed
- A file-not-found error has been changed from `TypeError` to `FileNotFoundError` as part of the validation in FunctionsAPI.

## [5.3.5] - 2023-01-27
### Fixed
- Fixed an atexit-exception (`TypeError: '<' not supported between instances of 'tuple' and 'NoneType'`) that could be raised on PY39+ after fetching datapoints (which uses a custom thread pool implementation).

## [5.3.4] - 2023-01-25
### Fixed
- Displaying Cognite resources like an `Asset` or a `TimeSeriesList` in a Jupyter notebook or similar environments depending on `._repr_html_`, no longer raises `CogniteImportError` stating that `pandas` is required. Instead, a warning is issued and `.dump()` is used as fallback.

## [5.3.3] - 2023-01-24
### Added
- New parameter `token_cache_path` now accepted by `OAuthInteractive` and `OAuthDeviceCode` to allow overriding location of token cache.

### Fixed
- Platform dependent temp directory for the caching of the token in `OAuthInteractive` and `OAuthDeviceCode` (no longer crashes at exit on Windows).

## [5.3.2] - 2023-01-24
### Security
- Update `pytest` and other dependencies to get rid of dependency on the `py` package (CVE-2022-42969).

## [5.3.1] - 2023-01-20
### Fixed
- Last possible valid timestamp would not be returned as first (if first by some miracle...) by the `TimeSeries.first` method due to `end` being exclusive.

## [5.3.0] - 2023-01-20
### Added
- `DatapointsAPI.retrieve_latest` now support customising the `before` argument, by passing one or more objects of the newly added `LatestDatapointQuery` class.

## [5.2.0] - 2023-01-19
### Changed
- The SDK has been refactored to support `protobuf>=3.16.0` (no longer requires v4 or higher). This was done to fix dependency conflicts with several popular Python packages like `tensorflow` and `streamlit` - and also Azure Functions - that required major version 3.x of `protobuf`.

## [5.1.1] - 2023-01-19
### Changed
- Change RAW rows insert chunk size to make individual requests faster.

## [5.1.0] - 2023-01-03
### Added
- The diagram detect function can take file reference objects that contain file (external) id as well as a page range. This is an alternative to the lists of file ids or file external ids that are still possible to use. Page ranges were not possible to specify before.

## [5.0.2] - 2022-12-21
### Changed
- The valid time range for datapoints has been increased to support timestamps up to end of the year 2099 in the TimeSeriesAPI. The utility function `ms_to_datetime` has been updated accordingly.

## [5.0.1] - 2022-12-07
### Fixed
- `DatapointsArray.dump` would return timestamps in nanoseconds instead of milliseconds when `convert_timestamps=False`.
- Converting a `Datapoints` object coming from a synthetic datapoints query to a `pandas.DataFrame` would, when passed `include_errors=True`, starting in version `5.0.0`, erroneously cast the `error` column to a numeric data type and sort it *before* the returned values. Both of these behaviours have been reverted.
- Several documentation issues: Missing methods, wrong descriptions through inheritance and some pure visual/aesthetic.

## [5.0.0] - 2022-12-06
### Improved
- Greatly increased speed of datapoints fetching (new adaptable implementation and change from `JSON` to `protobuf`), especially when asking for... (measured in fetched `dps/sec` using the new `retrieve_arrays` method, with default settings for concurrency):
  - A large number of time series
    - 200 ts: ~1-4x speedup
    - 8000 ts: ~4-7x speedup
    - 20k-100k ts: Up to 20x faster
  - Very few time series (1-3)
    - Up to 4x faster
  - Very dense time series (>>10k dps/day)
    - Up to 5x faster
  - Any query for `string` datapoints
    - Faster the more dps, e.g. single ts, 500k: 6x speedup
- Peak memory consumption (for numeric data) is 0-55 % lower when using `retrieve` and 65-75 % lower for the new `retrieve_arrays` method.
- Fetching newly inserted datapoints no longer suffers from (potentially) very long wait times (or timeout risk).
- Converting fetched datapoints to a Pandas `DataFrame` via `to_pandas()` has changed from `O(N)` to `O(1)`, i.e., speedup no longer depends on the number of datapoints and is typically 4-5 orders of magnitude faster (!). NB: Only applies to `DatapointsArray` as returned by the `retrieve_arrays` method.
- Full customizability of queries is now available for *all retrieve* endpoints, thus the `query()` is no longer needed and has been removed. Previously only `aggregates` could be individually specified. Now all parameters can be passed either as top-level or as *individual settings*, even `ignore_unknown_ids`. This is now aligned with the API (except `ignore_unknown_ids` making the SDK arguably better!).
- Documentation for the retrieve endpoints has been overhauled with lots of new usage patterns and better examples. **Check it out**!
- Vastly better test coverage for datapoints fetching logic. You may have increased trust in the results from the SDK!

### Added
- New required dependency, `protobuf`. This is currently only used by the DatapointsAPI, but other endpoints may be changed without needing to release a new major version.
- New optional dependency, `numpy`.
- A new datapoints fetching method, `retrieve_arrays`, that loads data directly into NumPy arrays for improved speed and *much* lower memory usage.
- These arrays are stored in the new resource types `DatapointsArray` with corresponding container (list) type, `DatapointsArrayList` which offer much more efficient memory usage. `DatapointsArray` also offer zero-overhead pandas-conversion.
- `DatapointsAPI.insert` now also accepts `DatapointsArray`. It also does basic error checking like making sure the number of datapoints match the number of timestamps, and that it contains raw datapoints (as opposed to aggregate data which raises an error). This also applies to `Datapoints` input.
- `DatapointsAPI.insert_multiple` now accepts `Datapoints` and `DatapointsArray` as part of the (possibly) multiple inputs. Applies the same error checking as `insert`.

### Changed
- Datapoints are no longer fetched using `JSON`: the age of `protobuf` has begun.
- The main way to interact with the `DatapointsAPI` has been moved from `client.datapoints` to `client.time_series.data` to align and unify with the `SequenceAPI`. All example code has been updated to reflect this change. Note, however, that the `client.datapoints` will still work until the next major release, but will until then issue a `DeprecationWarning`.
- All parameters to all retrieve methods are now keyword-only (meaning no positional arguments are supported).
- All retrieve methods now accept a string for the `aggregates` parameter when asking for just one, e.g. `aggregates="max"`. This short-cut avoids having to wrap it inside a list. Both `snake_case` and `camelCase` are supported.
- The utility function `datetime_to_ms` no longer issues a `FutureWarning` on missing timezone information. It will now interpret naive `datetime`s as local time as is Python's default interpretation.
- The utility function `ms_to_datetime` no longer issues a `FutureWarning` on returning a naive `datetime` in UTC. It will now return an aware `datetime` object in UTC.
- All data classes in the SDK that represent a Cognite resource type have a `to_pandas` (or `to_geopandas`) method. Previously, these had various defaults for the `camel_case` parameter, but they have all been changed to `False`.
- All retrieve methods (when passing dict(s) with query settings) now accept identifier and aggregates in snake case (and camel case for convenience / backwards compatibility). Note that all newly added/supported customisable parameters (e.g. `include_outside_points` or `ignore_unknown_ids` *must* be passed in snake case or a `KeyError` will be raised.)
- The method `DatapointsAPI.insert_dataframe` has new default values for `dropna` (now `True`, still being applied on a per-column basis to not lose any data) and `external_id_headers` (now `True`, disincentivizing the use of internal IDs).
- The previous fetching logic awaited and collected all errors before raising (through the use of an "initiate-and-forget" thread pool). This is great, e.g., updates/inserts to make sure you are aware of all partial changes. However, when reading datapoints, a better option is to just fail fast (which it does now).
- `DatapointsAPI.[retrieve/retrieve_arrays/retrieve_dataframe]` no longer requires `start` (default: `0`, i.e. 1970-01-01) and `end` (default: `now`). This is now aligned with the API.
- Additionally, `DatapointsAPI.retrieve_dataframe` no longer requires `granularity` and `aggregates`.
- All retrieve methods accept a list of full query dictionaries for `id` and `external_id` giving full flexibility for all individual settings: `start`, `end`, `aggregates`, `granularity`, `limit`, `include_outside_points`, `ignore_unknown_ids`.
- Aggregates returned now include the time period(s) (given by the `granularity` unit) that `start` and `end` are part of (as opposed to only "fully in-between" points). This change is the *only breaking change* to the `DatapointsAPI.retrieve` method for aggregates and makes it so that the SDK match manual queries sent using e.g. `curl` or Postman. In other words, this is now aligned with the API.
Note also that this is a **bugfix**: Due to the SDK rounding differently than the API, you could supply `start` and `end` (with `start < end`) and still be given an error that `start is not before end`. This can no longer happen.
- Fetching raw datapoints using `include_outside_points=True` now returns both outside points (if they exist), regardless of `limit` setting (this is the *only breaking change* for limited raw datapoint queries; unlimited queries are fully backwards compatible). Previously the total number of points was capped at `limit`, thus typically only returning the first. Now up to `limit+2` datapoints are always returned. This is now aligned with the API.
- When passing a relative or absolute time specifier string like `"2w-ago"` or `"now"`, all time series in the same query will use the exact same value for 'now' to avoid any inconsistencies in the results.
- Fetching newly inserted datapoints no longer suffers from very long wait times (or timeout risk) as the code's dependency on `count` aggregates has been removed entirely (implementation detail) which could delay fetching by anything between a few seconds to several minutes/go to timeout while the aggregate was computed on-the-fly. This was mostly a problem for datapoints inserted into low-priority time periods (far away from current time).
- Asking for the same time series any number of times no longer raises an error (from the SDK), which is useful for instance when fetching disconnected time periods. This is now aligned with the API. Thus, the custom exception `CogniteDuplicateColumnsError` is no longer needed and has been removed from the SDK.
- ...this change also causes the `.get` method of `DatapointsList` and `DatapointsArrayList` to now return a list of `Datapoints` or `DatapointsArray` respectively *when duplicated identifiers are queried*. For data scientists and others used to `pandas`, this syntax is familiar to the slicing logic of `Series` and `DataFrame` when used with non-unique indices.
There is also a very subtle **bugfix** here: since the previous implementation allowed the same time series to be specified by both its `id` and `external_id`, using `.get` to access it would always yield the settings that were specified by the `external_id`. This will now return a `list` as explained above.
- `Datapoints` and `DatapointsArray` now store the `granularity` string given by the user (when querying aggregates) which allows both `to_pandas` methods (on `DatapointsList` and `DatapointsArrayList` as well) to accept `include_granularity_name` that appends this to the end of the column name(s).
- Datapoints fetching algorithm has changed from one that relies on up-to-date and correct `count` aggregates to be fast (with fallback on serial fetching when missing/unavailable), to recursively (and reactively) splitting the time-domain into smaller and smaller pieces, depending on the discovered-as-fetched density-distribution of datapoints in time and the number of available workers/threads. The new approach also has the ability to group more than 1 (one) time series per API request (when beneficial) and short-circuit once a user-given limit has been reached (if/when given). This method is now used for *all types of queries*; numeric raw-, string raw-, and aggregate datapoints.

#### Change: `retrieve_dataframe`
- Previously, fetching was constricted (🐍) to either raw- OR aggregate datapoints. This restriction has been lifted and the method now works exactly like the other retrieve-methods (with a few extra options relevant only for pandas `DataFrame`s).
- Used to fetch time series given by `id` and `external_id` separately - this is no longer the case. This gives a significant, additional speedup when both are supplied.
- The `complete` parameter has been removed and partially replaced by `uniform_index (bool)` which covers a subset of the previous features (with some modifications: now gives a uniform index all the way from the first given `start` to the last given `end`). Rationale: Old method had a weird and had unintuitive syntax (passing a string using commas to separate options).
- Interpolating, forward-filling or in general, imputation (also prev. controlled via the `complete` parameter) is completely removed as the resampling logic *really* should be up to the user fetching the data to decide, not the SDK.
- New parameter `column_names` (as already used in several existing `to_pandas` methods) decides whether to pick `id`s or `external_id`s as the dataframe column names. Previously, when both were supplied, the dataframe ended up with a mix.
Read more below in the removed section or check out the method's updated documentation.
- The ordering of columns for aggregates is now always chronological instead of the somewhat arbitrary choice made in `Datapoints.__init__`, (since `dict`s keep insertion order in newer python versions and instance variables lives in `__dict__`)).
- New parameter `include_granularity_name` that appends the specified granularity to the column names if passed as `True`. Mimics the behaviour of the older, well-known argument `include_aggregate_name`, but adds after: `my-ts|average|13m`.

### Fixed
- `CogniteClientMock` has been updated with 24 missing APIs (including sub-composited APIs like `FunctionsAPI.schedules`) and is now used internally in testing instead of a similar, additional implementation.
- Loads of `assert`s meant for the SDK user have been changed to raising exceptions instead as a safeguard since `assert`s are ignored when running in optimized mode `-O` (or `-OO`).

### Fixed: Extended time domain
- `TimeSeries.[first/count/latest]()` now work with the expanded time domain (minimum age of datapoints was moved from 1970 to 1900, see [4.2.1]).
  - `TimeSeries.latest()` now supports the `before` argument similar to `DatapointsAPI.retrieve_latest`.
  - `TimeSeries.first()` now considers datapoints before 1970 and after "now".
  - `TimeSeries.count()` now considers datapoints before 1970 and after "now" and will raise an error for string time series as `count` (or any other aggregate) is not defined.
- `DatapointsAPI.retrieve_latest` would give latest datapoint `before="now"` when given `before=0` (1970) because of a bad boolean check. Used to not be a problem since there were no data before epoch.
- The utility function `ms_to_datetime` no longer raises `ValueError` for inputs from before 1970, but will raise for input outside the allowed minimum- and maximum supported timestamps in the API.
**Note**: that support for `datetime`s before 1970 may be limited on Windows, but `ms_to_datetime` should still work (magic!).

### Fixed: Datapoints-related
- **Critical**: Fetching aggregate datapoints now works properly with the `limit` parameter. In the old implementation, `count` aggregates were first fetched to split the time domain efficiently - but this has little-to-no informational value when fetching *aggregates* with a granularity, as the datapoints distribution can take on "any shape or form". This often led to just a few returned batches of datapoints due to miscounting (e.g. as little as 10% of the actual data could be returned(!)).
- Fetching datapoints using `limit=0` now returns zero datapoints, instead of "unlimited". This is now aligned with the API.
- Removing aggregate names from the columns in a Pandas `DataFrame` in the previous implementation used `Datapoints._strip_aggregate_name()`, but this had a bug: Whenever raw datapoints were fetched all characters after the last pipe character (`|`) in the tag name would be removed completely. In the new version, the aggregate name is only added when asked for.
- The method `Datapoints.to_pandas` could return `dtype=object` for numeric time series when all aggregate datapoints were missing; which is not *that* unlikely, e.g., when using `interpolation` aggregate on a `is_step=False` time series with datapoints spacing above one hour on average. In such cases, an object array only containing `None` would be returned instead of float array dtype with `NaN`s. Correct dtype is now enforced by an explicit `pandas.to_numeric()` cast.
- Fixed a bug in all `DatapointsAPI` retrieve-methods when no time series was/were found, a single identifier was *not* given (either list of length 1 or all given were missing), `ignore_unknown_ids=True`, and `.get` was used on the empty returned `DatapointsList` object. This would raise an exception (`AttributeError`) because the mappings from `id` or `external_id` to `Datapoints` were not defined on the object (only set when containing at least 1 resource).

### Removed
- Method: `DatapointsAPI.query`. No longer needed as all "optionality" has been moved to the three `retrieve` methods.
- Method: `DatapointsAPI.retrieve_dataframe_dict`. Rationale: Due to its slightly confusing syntax and return value, it basically saw no use "in the wild".
- Custom exception: `CogniteDuplicateColumnsError`. No longer needed as the retrieve endpoints now support duplicated identifiers to be passed (similar to the API).
- All convenience methods related to plotting and the use of `matplotlib`. Rationale: No usage and low utility value: the SDK should not be a data science library.

## [4.11.3] - 2022-11-17
### Fixed
- Fix FunctionCallsAPI filtering

## [4.11.2] - 2022-11-16
### Changed
- Detect endpoint (for Engineering Diagram detect jobs) is updated to spawn and handle multiple jobs.
### Added
- `DetectJobBundle` dataclass: A way to manage multiple files and jobs.

## [4.11.1] - 2022-11-15
### Changed
- Update doc for Vision extract method
- Improve error message in `VisionExtractJob.save_annotations`

## [4.11.0] - 2022-10-17
### Added
- Add `compute` method to `cognite.client.geospatial`

## [4.10.0] - 2022-10-13
### Added
- Add `retrieve_latest` method to `cognite.client.sequences`
- Add support for extending the expiration time of download links returned by `cognite.client.files.retrieve_download_urls()`

## [4.9.0] - 2022-10-10
### Added
- Add support for extraction pipeline configuration files
### Deprecated
- Extraction pipeline runs has been moved from `client.extraction_pipeline_runs` to `client.extraction_pipelines.runs`

## [4.8.1] - 2022-10-06
### Fixed
- Fix `__str__` method of `TransformationSchedule`

## [4.8.0] - 2022-09-30
### Added
- Add operations for geospatial rasters

## [4.7.1] - 2022-09-29
### Fixed
- Fixed the `FunctionsAPI.create` method for Windows-users by removing
  validation of `requirements.txt`.

## [4.7.0] - 2022-09-28
### Added
- Support `tags` on `transformations`.

### Changed
- Change geospatial.aggregate_features to support `aggregate_output`

## [4.5.4] - 2022-09-19
### Fixed
- The raw rows insert endpoint is now subject to the same retry logic as other idempotent endpoints.

## [4.5.3] - 2022-09-15
### Fixed
- Fixes the OS specific issue where the `requirements.txt`-validation failed
  with `Permission Denied` on Windows.

## [4.5.2] - 2022-09-09
### Fixed
- Fixes the issue when updating transformations with new nonce credentials

## [4.5.1] - 2022-09-08
### Fixed
- Don't depend on typing_extensions module, since we don't have it as a dependency.

## [4.5.0] - 2022-09-08
### Added
- Vision extract implementation, providing access to the corresponding [Vision Extract API](https://docs.cognite.com/api/v1/#tag/Vision).

## [4.4.3] - 2022-09-08
### Fixed
- Fixed NaN/NA value check in geospatial FeatureList

## [4.4.2] - 2022-09-07
### Fixed
- Don't import numpy in the global space in geospatial module as it's an optional dependency

## [4.4.1] - 2022-09-06
### Fixed
- Fixed FeatureList.from_geopandas to handle NaN values

## [4.4.0] - 2022-09-06
### Changed
- Change geospatial.aggregate_features to support order_by

## [4.3.0] - 2022-09-06
### Added
- Add geospatial.list_features

## [4.2.1] - 2022-08-23
### Changed
- Change timeseries datapoints' time range to start from 01.01.1900

## [4.2.0] - 2022-08-23
### Added
- OAuthInteractive credential provider. This credential provider will redirect you to a login page
and require that the user authenticates. It will also cache the token between runs.
- OAuthDeviceCode credential provider. Display a device code to enter into a trusted device.
It will also cache the token between runs.

## [4.1.2] - 2022-08-22
### Fixed
- geospatial: support asset links for features

## [4.1.1] - 2022-08-19
### Fixed
- Fixed the issue on SDK when Python installation didn't include pip.

### Added
- Added Optional dependency called functions. Usage: `pip install "cognite-sdk[functions]"`

## [4.1.0] - 2022-08-18
### Added
- ensure_parent parameter to client.raw.insert_dataframe method

## [4.0.1] - 2022-08-17
### Added
- OAuthClientCredentials now supports token_custom_args.

## [4.0.0] - 2022-08-15
### Changed
- Client configuration no longer respects any environment variables. There are other libraries better
suited for loading configuration from the environment (such as builtin `os` or `pydantic`). There have also
been several reports of envvar name clash issues in tools built on top the SDK. We therefore
consider this something that should be handled by the application consuming the SDK. All configuration of
`cognite.client.CogniteClient` now happens using a `cognite.client.ClientConfig` object. Global configuration such as
`max_connection_pool_size` and other options which apply to all client instances are now configured through
the `cognite.client.global_config` object which is an instance of `cognite.client.GlobalConfig`. Examples
have been added to the docs.
- Auth has been reworked. The client configuration no longer accepts the `api_key` and `token_...` arguments.
It accepts only a single `credentials` argument which must be a `CredentialProvider` object. A few
implementations have been provided (`APIKey`, `Token`, `OAuthClientCredentials`). Example usage has
been added to the docs. More credential provider implementations will be added in the future to accommodate
other OAuth flows.

### Fixed
- A bug in the Functions SDK where the lifecycle of temporary files was not properly managed.

## [3.9.0] - 2022-08-11
### Added
- Moved Cognite Functions from Experimental SDK to Main SDK.

## [3.8.0] - 2022-08-11
### Added
- Add ignore_unknown_ids parameter to sequences.retrieve_multiple

## [3.7.0] - 2022-08-10
### Changed
- Changed grouping of Sequence rows on insert. Each group now contains at most 100k values and at most 10k rows.

## [3.6.1] - 2022-08-10
### Fixed
- Fixed a minor casing error for the geo_location field on files

### Added
- Add ignore_unknown_ids parameter to files.retrieve_multiple

## [3.5.0] - 2022-08-10
### Changed
- Improve type annotations. Use overloads in more places to help static type checkers.

## [3.4.3] - 2022-08-10
### Changed
- Cache result from pypi version check so it's not executed for every client instantiation.

## [3.4.2] - 2022-08-09
### Fixed
- Fix the wrong destination name in transformations.

## [3.4.1] - 2022-08-01
### Fixed
- fixed exception when printing exceptions generated on transformations creation/update.

## [3.4.0] - 2022-07-25
### Added
- added support for nonce authentication on transformations

### Changed
- if no source or destination credentials are provided on transformation create, an attempt will be made to create a session with the CogniteClient credentials, if it succeeds, the acquired nonce will be used.
- if OIDC credentials are provided on transformation create/update, an attempt will be made to create a session with the given credentials. If it succeeds, the acquired nonce credentials will replace the given client credentials before sending the request.

## [3.3.0] - 2022-07-21
### Added
- added the sessions API

## [3.2.0] - 2022-07-15
### Removed
- Unused cognite.client.experimental module

## [3.1.0] - 2022-07-13
### Changed
- Helper functions for conversion to/from datetime now warns on naive datetimes and their interpretation.
### Fixed
- Helper function `datetime_to_ms` now accepts timezone aware datetimes.

## [3.0.1] - 2022-07-13
### Fixed
- fixed missing README.md in package

## [3.0.0] - 2022-07-12
### Changed
- Poetry build, one single package "cognite-sdk"
- Require python 3.8 or greater (used to be 3.5 or greater)
### Removed
- support for root_asset_id and root_asset_external_id filters. use asset subtree filters instead.

## [2.56.1] - 2022-06-22
### Added
- Time series property `is_step` can now be updated.

## [2.56.0] - 2022-06-21
### Added
- added the diagrams API

## [2.55.0] - 2022-06-20
### Fixed
- Improve geospatial documentation and implement better parameter resilience for filter and feature type update

## [2.54.0] - 2022-06-17
### Added
- Allow to set the chunk size when creating or updating geospatial features

## [2.53.1] - 2022-06-17
### Fixed
- Fixed destination type decoding of `transformation.destination`

## [2.53.0] - 2022-06-16
### Added
- Annotations implementation, providing access to the corresponding [Annotations API](https://docs.cognite.com/api/v1/#tag/Annotations).
    - Added `Annotation`, `AnnotationFilter`, `AnnotationUpdate` dataclasses to `cognite.client.data_classes`
    - Added `annotations` API to `cognite.client.CogniteClient`
    - **Create** annotations with `client.annotations.create` passing `Annotation` instance(s)
    - **Suggest** annotations with `client.annotations.suggest` passing `Annotation` instance(s)
    - **Delete** annotations with `client.annotations.delete` passing the id(s) of annotation(s) to delete
    - **Filter** annotations with `client.annotations.list` passing a `AnnotationFilter `dataclass instance or a filter `dict`
    - **Update** annotations with `client.annotations.update` passing updated `Annotation` or `AnnotationUpdate` instance(s)
    - **Get single** annotation with `client.annotations.retrieve` passing the id
    - **Get multiple** annotations with `client.annotations.retrieve_multiple` passing the ids

### Changed
- Reverted the optimizations introduced to datapoints fetching in 2.47.0 due to buggy implementation.

## [2.51.0] - 2022-06-13
### Added
- added the new geo_location field to the Asset resource

## [2.50.2] - 2022-06-09
### Fixed
- Geospatial: fix FeatureList.from_geopandas issue with optional properties

## [2.50.1] - 2022-06-09
### Fixed
- Geospatial: keep feature properties as is

## [2.50.0] - 2022-05-30
### Changed
- Geospatial: deprecate update_feature_types and add patch_feature_types

## [2.49.1] - 2022-05-19
### Changed
- Geospatial: Support dataset

## [2.49.0] - 2022-05-09
### Changed
- Geospatial: Support output selection for getting features by ids

## [2.48.0] - 2022-05-09
### Removed
- Experimental model hosting API

## [2.47.0] - 2022-05-02
### Changed
- Performance gain for `datapoints.retrieve` by grouping together time series in single requests against the underlying API.

## [2.46.1] - 2022-04-22
### Changed
- POST requests to the `sessions/revoke`-endpoint are now automatically retried
- Fix retrieval of empty raster in experimental geospatial api: http 204 as ok status

## [2.45.0] - 2022-03-25
### Added
- support `sequence_rows` destination type on Transformations.

## [2.44.1] - 2022-03-24
### Fixed
- fix typo in `data_set_ids` parameter type on `transformations.list`.

## [2.44.0] - 2022-03-24
### Added
- support conflict mode parameter on `transformations.schema.retrieve`.

## [2.43.1] - 2022-03-24
### Added
- update pillow dependency 9.0.0 -> 9.0.1

## [2.43.0] - 2022-03-24
### Added
- new list parameters added to `transformations.list`.

## [2.42.0] - 2022-02-25
### Added
- FeatureList.from_geopandas() improvements

### Fixed
- example for templates view.

## [2.41.0] - 2022-02-16
### Added
- support for deleting properties and search specs in GeospatialAPI.update_feature_types(...).

## [2.40.1] - 2022-02-15
### Fixed
- geospatial examples.

## [2.40.0] - 2022-02-11
### Added
- dataSetId support for transformations.

## [2.39.1] - 2022-01-25
### Added
- pandas and geospatial dependencies optional for cognite-sdk-core.

## [2.39.0] - 2022-01-20
### Added
- geospatial API support

## [2.38.6] - 2022-01-14
### Added
- add the possibility to cancel transformation jobs.

## [2.38.5] - 2022-01-12
### Fixed
- Bug where creating/updating/deleting more than 5 transformation schedules in a single call would fail.

## [2.38.4] - 2021-12-23
### Fixed
- Bug where list generator helper will return more than chunk_size items.

## [2.38.3] - 2021-12-13
### Fixed
- Bug where client consumes all streaming content when logging request.

## [2.38.2] - 2021-12-09
### Added
- add the possibility to pass extra body fields to APIClient._create_multiple.

## [2.38.1] - 2021-12-07
### Fixed
- Bug where loading `transformations.jobs` from JSON fails for raw destinations.

## [2.38.0] - 2021-12-06
### Added
- `transformations` api client, which allows the creation, deletion, update, run and retrieval of transformations.
- `transformations.schedules` api client, which allows the schedule, unschedule and retrieval of recurring runs of a transformation.
- `transformations.notifications` api client, which allows the creation, deletion and retrieval of transformation email notifications.
- `transformations.schema` api client, which allows the retrieval of the expected schema of sql transformations based on the destination data type.
- `transformations.jobs` api client, which retrieves the  status of transformation runs.

## [2.37.1] - 2021-12-01
### Fixed
- Bug where `sequences` full update attempts to "set" column spec. "set" is not supported for sequence column spec.

## [2.37.0] - 2021-11-30
### Added
- Added support for retrieving file download urls

## [2.36.0] - 2021-11-30
### Fixed
- Changes default JSON `.dumps()` behaviour to be in strict compliance with the standard: if any NaNs or +/- Infs are encountered, an exception will now be raised.

## [2.35.0] - 2021-11-29
### Added
- Added support for `columns` update on sequences
- Added support for `data_set_id` on template views

### Security
- Disallow downloading files to path outside download directory in `files.download()`.

## [2.32.0] - 2021-10-04
### Added
 - Support for extraction pipelines

## [2.31.1] - 2021-09-30
### Fixed
- Fixed a bug related to handling of binary response payloads.

## [2.31.0] - 2021-08-26
### Added
- View resolver for template fields.

## [2.30.0] - 2021-08-25
### Added
- Support for Template Views

## [2.29.0] - 2021-08-16
### Added
- Raw rows are retrieved using parallel cursors when no limit is set.

## [2.28.2] - 2021-08-12
### Added
- Relationships now supports `partitions` parameter for [parallel retrieval](https://docs.cognite.com/api/v1/#section/Parallel-retrieval)

## [2.28.1] - 2021-08-10
### Changed
- debug mode now logs response payload and headers.

## [2.27.0] - 2021-07-20

### Fixed
- When using CogniteClient with the client-secret auth flow, the object would not be pickle-able (e.g. when using multiprocessing) because of an anonymous function.

## [2.26.1] - 2021-07-20

### Changed
- Optimization. Do not get windows if remaining data points is 0. Reduces number of requests when asking for 100k data points/10k aggregates from 2 to 1.

## [2.26.0] - 2021-07-08

### Added
- Support for set labels on AssetUpdate

## [2.25.0] - 2021-07-06

### Added
- filter_nodes function to ThreeDRevisionsAPI

## [2.24.0] - 2021-06-28

### Added
- ignore_unknown_ids flag to Relationships delete method

## [2.23.0] - 2021-06-25

### Added
- insert_dataframe and retrieve_dataframe methods to the Raw client

## [2.22.0] - 2021-06-22

### Added
- More contextualization job statuses
### Changed
- Refactor contextualization constant representation

## [2.21.0] - 2021-06-21

### Added
- Datasets support for labels

## [2.20.0] - 2021-06-18

### Added
- rows() in RawRowsAPI support filtering with `columns` and `min/maxLastUpdatedTime`

## [2.19.0] - 2021-05-11

### Added
- Support for /token/inspect endpoint

## [2.18.2] - 2021-04-23

### Fixed
- Bug in templates instances filter that would cause `template_names` to be ignored.

## [2.18.1] - 2021-04-22

### Added
- Configure file download/upload timeouts with `COGNITE_FILE_TRANSFER_TIMEOUT` environment variable or
`file_transfer_timeout` parameter on `CogniteClient`.

### Changed
- Increased default file transfer timeout from 180 to 600 seconds
- Retry more failure modes (read timeouts, 502, 503, 504) for files upload/download requests.

## [2.18.0] - 2021-04-20

### Changed
- `COGNITE_DISABLE_SSL` now also covers ssl verification on IDP endpoints used for generating tokens.


## [2.17.1] - 2021-04-15

### Added
- `created_time`, and `last_updated_time` to template data classes.
- `data_set_id` to template instance data class.


## [2.17.0] - 2021-03-26

### Changed
- Ignore exceptions from pypi version check and reduce its timeout to 5 seconds.

### Fixed
- Only 200/201/202 is treated as successful response. 301 led to json decoding errors -
now handled gracefully.
- datasets create limit was set to 1000 in the sdk, leading to cases of 400 from the api where the limit is 10.

### Added
- Support for specifying proxies in the CogniteClient constructor

### Removed
- py.typed file. Will not declare library as typed until we run a typechecker on the codebase.


## [2.16.0] - 2021-03-26

### Added
- support for templates.
- date-based `cdf-version` header.

## [2.15.0] - 2021-03-22

### Added
- `createdTime` field on raw dbs and tables.

## [2.14.0] - 2021-03-18

### Added
- dropna argument to insert_dataframe method in DatapointsAPI

## [2.13.0] - 2021-03-16

### Added
- `sortByNodeId` and `partitions` query parameters to `list_nodes` method.

## [2.12.2] - 2021-03-11

### Fixed
- CogniteAPIError raised (instead of internal KeyError) when inserting a RAW row without a key.

## [2.12.1] - 2021-03-09

### Fixed
- CogniteMissingClientError raised when creating relationship with malformed body.

## [2.12.0] - 2021-03-08

### Changed
- Move Entity matching API from beta to v1.

## [2.11.1] - 2021-02-18

### Changed
- Resources are now more lenient on which types they accept in for labels
- Entity matching fit will flatten dictionaries and resources to "metadata.subfield" similar to pipelines.

### Added
- Relationships now support update

## [2.10.7] - 2021-02-02

### Fixed
- Relationships API list calls via the generator now support `chunk_size` as parameter.

## [2.10.6] - 2021-02-02

### Fixed
- Retry urllib3.NewConnectionError when it isn't in the context of a ConnectionRefusedError

## [2.10.5] - 2021-01-25

### Fixed
- Fixed asset subtree not returning an object with id->item cache for use in .get

## [2.10.4] - 2020-12-14

### Changed
- Relationships filter will now chain filters on large amounts of sources or targets in batches of 1000 rather than 100.


## [2.10.3] - 2020-12-09

### Fixed
- Retries now have backup time tracking per request, rather than occasionally shared between threads.
- Sequences delete ranges now no longer gives an error if no data is present

## [2.10.2] - 2020-12-08

### Fixed
- Set geoLocation.type in files to "Feature" if missing

## [2.10.1] - 2020-12-03

### Added
- Chaining of requests to the relationships list method,
allowing the method to take arbitrarily long lists for `source_external_ids` and `target_external_ids`

## [2.10.0] - 2020-12-01

### Added
- Authentication token generation and lifecycle management

## [2.9.0] - 2020-11-25

### Added
- Entity matching API is now available in the beta client.

## [2.8.0] - 2020-11-23

### Changed
- Move relationships to release python SDK

## [2.7.0] - 2020-11-10

### Added
- `fetch_resources` parameter to the relationships `list` and `retrieve_multiple` methods, which attempts to fetch the resource referenced in the relationship.

## [2.6.4] - 2020-11-10

### Fixed
- Fixed a bug where 429 was not retried on all endpoints

## [2.6.3] - 2020-11-10

### Fixed
- Resource metadata should be able to set empty using `.metadata.set(None)` or `.metadata.set({})`.

## [2.6.2] - 2020-11-05

### Fixed
- Asset retrieve subtree should return empty AssetList if asset does not exist.

## [2.6.1] - 2020-10-30

### Added
- `geospatial` to list of valid relationship resource types.

## [2.6.0] - 2020-10-26

### Changed
- Relationships list should take dataset internal and external id as different parameters.

## [2.5.4] - 2020-10-22

### Fixed
- `_is_retryable` didn't handle clusters with a dash in the name.

## [2.5.3] - 2020-10-14

### Fixed
- `delete_ranges` didn't cast string timestamp into number properly.

## [2.5.2] - 2020-10-06

### Fixed
- `labels` in FileMetadata is not cast correctly to a list of `Label` objects.

## [2.5.1] - 2020-10-01
- Include `py.typed` file in sdk distribution

## [2.5.0] - 2020-09-29

### Added
- Relationships beta support.

### Removed
- Experimental Model Hosting client.

## [2.4.3] - 2020-09-18
- Increase raw rows list limit to 10,000

## [2.4.2] - 2020-09-10
- Fixed a bug where urls with query parameters were excluded from the retryable endpoints.

## [2.4.1] - 2020-09-09

### Changed
- Generator-based listing now supports partitions. Example:
  ``` python
  for asset in client.assets(partitions=10):
    # do something
  ```

## [2.4.0] - 2020-08-31

### Added
- New 'directory' in Files

## [2.3.0] - 2020-08-25

### Changed
- Add support for mypy and other type checking tools by adding packaging type information

## [2.2.2] - 2020-08-18

### Fixed
- HTTP transport logic to better handle retrying of connection errors
- read timeouts will now raise a CogniteReadTimeout
- connection errors will now raise a CogniteConnectionError, while connection refused errors will raise the more
 specific CogniteConnectionRefused exception.

### Added
- Jitter to exponential backoff on retries

### Changed
- Make HTTP requests no longer follow redirects by default
- All exceptions now inherit from CogniteException

## [2.2.1] - 2020-08-17

### Added
- Fixed a bug where `/timeseries/list` was missing from the retryable endpoints.

## [2.2.0] - 2020-08-17

### Added
- Files labelling support

## [2.1.2] - 2020-08-13

### Fixed
- Fixed a bug where only v1 endpoints (not playground) could be added as retryable

## [2.1.1] - 2020-08-13

### Fixed
- Calls to datapoints `retrieve_dataframe` with `complete="fill"` would break using Pandas version 1.1.0 because it raises TypeError when calling `.interpolate(...)` on a dataframe with no columns.

## [2.1.0] - 2020-07-22

### Added
- Support for passing a single string to `AssetUpdate().labels.add` and `AssetUpdate().labels.remove`. Both a single string and a list of strings is supported. Example:
  ```python
  # using a single string
  my_update = AssetUpdate(id=1).labels.add("PUMP").labels.remove("VALVE")
  res = client.assets.update(my_update)

  # using a list of strings
  my_update = AssetUpdate(id=1).labels.add(["PUMP", "ROTATING_EQUIPMENT"]).labels.remove(["VALVE"])
  res = client.assets.update(my_update)
  ```

## [2.0.0] - 2020-07-21

### Changed
- The interface to interact with labels has changed. A new, improved interface is now in place to make it easier to work with CDF labels. The new interface behaves this way:
  ```python
  # crate label definition(s)
  client.labels.create(LabelDefinition(external_id="PUMP", name="Pump", description="Pump equipment"))
  # ... or multiple
  client.labels.create([LabelDefinition(external_id="PUMP"), LabelDefinition(external_id="VALVE")])

  # list label definitions
  label_definitions = client.labels.list(name="Pump")

  # delete label definitions
  client.labels.delete("PUMP")
  # ... or multiple
  client.labels.delete(["PUMP", "VALVE"])

  # create an asset with label
  asset = Asset(name="my_pump", labels=[Label(external_id="PUMP")])
  client.assets.create(assets)

  # filter assets by labels
  my_label_filter = LabelFilter(contains_all=["PUMP", "VERIFIED"])
  asset_list = client.assets.list(labels=my_label_filter)

  # attach/detach labels to/from assets
  my_update = AssetUpdate(id=1).labels.add(["PUMP"]).labels.remove(["VALVE"])
  res = client.assets.update(my_update)
  ```

### Fixed
- Fixed bug where `_call_` in SequencesAPI (`client.sequences`) was incorrectly returning a `GET` method instead of `POST`.

## [1.8.1] - 2020-07-07
### Changed
- For 3d mappings delete, only use node_id and asset_id pairs in delete request to avoid potential bad request.
- Support attaching/detaching multiple labels on assets in a single method

## [1.8.0] - 2020-06-30
### Added
- Synthetic timeseries endpoint for DatapointsApi
- Labels endpoint support
- Assets labelling support
- Support for unique value aggregation for events.

### Changed
- When `debug=true`, redirects are shown more clearly.

## [1.7.0] - 2020-06-03
### Fixed
- datasetId is kept as an integer in dataframes.

### Changed
- Internal list of retryable endpoints was changed to a class variable so it can be modified.

## [1.6.0] - 2020-04-28
### Added
- Support events filtering by ongoing events (events without `end_time` defined)
- Support events filtering by active timerange of event
- Support files metadata filtering by `asset_external_ids`
- Aggregation endpoint for Assets, DataSets, Events, Files, Sequences and TimeSeries API

## [1.5.2] - 2020-04-02
### Added
- Support for security categories on file methods

## [1.5.1] - 2020-04-01
### Added
- Support for security categories on files
- active_at_time on relationships

### Fixed
- No longer retry calls to /files/initupload
- Retry retryable POST endpoints in datasets API

## [1.5.0] - 2020-03-12
### Added
- DataSets API and support for this in assets, events, time series, files and sequences.
- .asset helper function on time series.
- asset external id filter on time series.

## [1.4.13] - 2020-03-03
### Added
- Relationship list supports multiple sources, targets, relationship types and datasets.

## [1.4.12] - 2020-03-02

### Fixed
- Fixed a bug in file uploads where fields other than name were not being passed to uploaded directories.

## [1.4.11] - 2020-02-21

### Changed
- Datapoint insertion changed to be less memory intensive.

### Fixed
- Fixed a bug where add service account to group expected items in response.
- Jupyter notebook output and non-camel cased to_pandas uses nullable int fields instead of float for relevant fields.

## [1.4.10] - 2020-01-27
### Added
- Support for the error field for synthetic time series query in the experimental client.
- Support for retrieving data from multiple sequences at once.

## [1.4.9] - 2020-01-08

### Fixed
- Fixed a bug where datapoints `retrieve` could return less than limit even if there were more datapoints.
- Fixed an issue where `insert_dataframe` would give an error with older pandas versions.

## [1.4.8] - 2019-12-19

### Added
- Support for `ignore_unknown_ids` on time series `retrieve_multiple`, `delete` and datapoints `retrieve` and `latest` and related endpoints.
- Support for asset subtree filters on files, sequences, and time series.
- Support for parent external id filters on assets.
- Synthetic datapoints retrieve has additional functions including variable replacement and sympy support.

### Changed
- Synthetic datapoints now return errors in the `.error` field, in the jupyter output, and optionally in pandas dataframes if `include_errors` is set.

## [1.4.7] - 2019-12-05

### Added
- Support for synthetic time series queries in the experimental client.
- parent external id filter added for assets.

### Fixed
- startTime in event dataframes is now a nullable int dtype, consistent with endTime.

## [1.4.6] - 2019-12-02

### Fixed
- Fixed notebook output for Asset, Datapoint and Raw.

## [1.4.5] - 2019-12-02

### Changed

- The ModelHostingAPI now calls Model Hosting endpoints in playground instead of 0.6.

## [1.4.4] - 2019-11-29

### Added
 - Option to turn off version checking from CogniteClient constructor

### Changed
- In sequences create, the column definitions object accepts both camelCased and snake_cased keys.
- Retry 429 on all endpoints

### Fixed
- Fixed notebook output for DatapointsList

## [1.4.3] - 2019-11-27
### Fixed
- In Jupyter notebooks, the output from built-in list types is no longer camel cased.

## [1.4.2] - 2019-11-27

### Changed
- In the 3D API, the call and list methods now include all models by default instead of only unpublished ones.
- In Jupyter notebooks, the output from built-in types is no longer camel cased.

### Added
- Support for filtering events by asset subtree ids.

## [1.4.1] - 2019-11-18

### Added
- Support for filtering events by asset external id.
- query parameter on asset search.
- `ignore_unknown_ids` parameter on asset and events method `delete` and `retrieve_multiple`.

## [1.4.0] - 2019-11-14

### Changed
- In the ModelHostingAPI, models, versions and schedules are now referenced by name instead of id. The ids are no longer available.
- In the ModelHostingAPI, functions related to model versions are moved from the ModelsAPI to the new ModelVersionsAPI.
- In the ModelHostingAPI, the model names must be unique. Also, the version names and schedule names must be unique per model.
- Default value for `limit` in search method is now 100 instead of None to clarify api default behaviour when no limit is passed.

## [1.3.4] - 2019-11-07

### Changed
- Error 500's are no longer retried by default, only HTTP 429, 502, 503, 504 are.
- Optimized HTTP calls by caching user agent.
- Relationship filtering is now integrated into `list` instead of `search`.
- Sequences `insert_dataframe` parameter `external_id_headers` documentation updated.
- Type hints for several objects formerly `Dict[str, Any]` improved along with introducing matching dict derived classes.

### Fixed
- `source_created_time` and `source_modified_time` on files now displayed as time fields.
- Fixed pagination for `include_outside_points` and other edge cases in datapoints.
- Fixed a bug where `insert_dataframe` with strings caused a numpy error.

### Added
- Relationships can now have sequences as source or target.

## [1.3.3] - 2019-10-21

### Changed
- Datapoints insert dataframe function will check for infinity values.
- Allow for multiple calls to .add / .remove in object updates such as metadata, without later calls overwriting former.
- List time series now ignores the include_metadata parameter.

### Added
- Advanced list endpoint is used for listing time series, adding several new filters and partitions.

## [1.3.2] - 2019-10-16

### Added
- Datapoints objects now store is_string, is_step and unit to allow for better interpretation of the data.
- Sorting when listing events
- Added a search function in the relationships API.

### Changed
- `list` and `__call__` methods for files now support list parameters for `root_ids`, `root_external_ids`.
- retrieve_dataframe with `complete` using Datapoints fields instead of retrieving time series metadata.

### Fixed
- Fixed chunking logic in list_generator to always return last partial chunk.
- Fixed an error on missing target/source in relationships.

## [1.3.1] - 2019-10-09
### Fixed
- Fixed support for totalVariation aggregate completion.
- Changed conversion of raw RowList to pandas DataFrame to handle missing values (in columns) across the rows. This also fixes the bug where one-off values would be distributed to all rows in the DataFrame (unknown bug).

## [1.3.0] - 2019-10-03
### Changed
- Sequences officially released and no longer considered experimental.
- Sequences data insert no longer takes a default value for columns.

## [1.2.1] - 2019-10-01
### Fixed
- Tokens are sent with the correct "Authorization" header instead of "Authentication".

## [1.2.0] - 2019-10-01
### Added
- Support for authenticating with bearer tokens. Can now supply a jwt or jwt-factory to CogniteClient. This token will override any api-key which has been set.

## [1.1.12] - 2019-10-01
### Fixed
- Fixed a bug in time series pagination where getting 100k datapoints could cause a missing id error when using include_outside_points.
- SequencesData `to_pandas` no longer returns NaN on integer zero columns.
- Fixed a bug where the JSON encoder would throw circular reference errors on unknown data types, including numpy floats.

## [1.1.11] - 2019-09-23
### Fixed
- Fix testing.CogniteClientMock so it is possible to get attributes on child which have not been explicitly in the CogniteClientMock constructor

## [1.1.10] - 2019-09-23
### Fixed
- Fix testing.CogniteClientMock so it is possible to get child mock not explicitly defined

### Added
- `list` and `__call__` methods for events now support list parameters for `root_asset_ids`, `root_asset_external_ids`.

## [1.1.9] - 2019-09-20
### Changed
- Renamed testing.mock_cognite_client to testing.monkeypatch_cognite_client

### Added
- testing.CogniteClientMock object

## [1.1.8] - 2019-09-19
### Added
- Support for aggregated properties of assets.
- `Asset` and `AssetList` classes now have a `sequences` function which retrieves related sequences.
- Support for partitioned listing of assets and events.

### Changed
- `list` and `__call__` methods for assets now support list parameters for `root_ids`, `root_external_ids`.
- Sequences API no longer supports column ids, all relevant functions have been changed to only use external ids.

### Fixed
- Fixed a bug in time series pagination where getting 100k dense datapoints would cause a missing id error.
- Sequences retrieve functions fixed to match API change, to single item per retrieve.
- Sequences retrieve/insert functions fixed to match API change to take lists of external ids.

## [1.1.7] - 2019-09-13
### Fixed
- `testing.mock_cognite_client()` so that it still accepts arguments after exiting from mock context.

## [1.1.6] - 2019-09-12
### Fixed
- `testing.mock_cognite_client()` so that the mocked CogniteClient may accept arguments.

## [1.1.5] - 2019-09-12
### Added
- Method `files.download_to_path` for streaming a file to a specific path

## [1.1.4] - 2019-09-12
### Added
- `root_asset_ids` parameter for time series list.

### Changed
- Formatted output in jupyter notebooks for `SequenceData`.
- `retrieve_latest` function in theDatapoints API extended to support more than 100 items.
- Log requests at DEBUG level instead of INFO.

## [1.1.3] - 2019-09-05
### Changed
- Disabled automatic handling of cookies on the requests session objects

### Fixed
- `to_pandas` method on CogniteResource in the case of objects without metadata

## [1.1.2] - 2019-08-28
### Added
- `limit` parameter on sequence data retrieval.
- Support for relationships exposed through experimental client.
- `end` parameter of sequence.data retrieval and range delete accepts -1 to indicate last index of sequence.

### Changed
- Output in jupyter notebooks is now pandas-like by default, instead of outputting long json strings.

### Fixed
- id parameters and timestamps now accept any integer type including numpy.int64, so values from dataframes can be passed directly.
- Compatibility fix for renaming of sequences cursor and start/end parameters in the API.

## [1.1.1] - 2019-08-23
### Added
- `complete` parameter on `datapoints.retrieve_dataframe`, used for forward-filling/interpolating intervals with missing data.
- `include_aggregate_name` option on `datapoints.retrieve_dataframe` and `DatapointsList.to_pandas`, used for removing the `|<aggregate-name>` postfix on dataframe column headers.
- datapoints.retrieve_dataframe_dict function, which returns {aggregate:dataframe} without adding aggregate names to columns
- source_created_time and source_modified_time support for files

## [1.1.0] - 2019-08-21
### Added
- New method create_hierarchy() added to assets API.
- SequencesAPI.list now accepts an asset_ids parameter for searching by asset
- SequencesDataAPI.insert now accepts a SequenceData object for easier copying
- DatapointsAPI.insert now accepts a Datapoints object for easier copying
- helper method `cognite.client.testing.mock_cognite_client()` for mocking CogniteClient
- parent_id and parent_external_id to AssetUpdate class.

### Changed
- assets.create() no longer validates asset hierarchy and sorts assets before posting. This functionality has been moved to assets.create_hierarchy().
- AssetList.files() and AssetList.events() now deduplicate results while fetching related resources, significantly reducing memory load.

## [1.0.5] - 2019-08-15
### Added
- files.create() method to enable creating a file without uploading content.
- `recursive` parameter to raw.databases.delete() for recursively deleting tables.

### Changed
- Renamed .iteritems() on SequenceData to .items()
- raw.insert() now chunks raw rows into batches of 10,000 instead of 1,000

### Fixed
- Sequences queries are now retried if safe
- .update() in all APIs now accept a subclass of CogniteResourceList as input
- Sequences datapoint retrieval updated to use the new cursor feature in the API
- Json serializiation in `__str__()` of base data classes. Now handles Decimal and Number objects.
- Now possible to create asset hierarchy using parent external id when the parent is not part of the batch being inserted.
- `name` parameter of files.upload_bytes is now required, so as not to raise an exception in the underlying API.

## [1.0.4] - 2019-08-05
### Added
- Variety of useful helper functions for Sequence and SequenceData objects, including .column_ids and .column_external_ids properties, iterators and slice operators.
- Sequences insert_dataframe function.
- Sequences delete_range function.
- Support for external id column headers in datapoints.insert_dataframe()

### Changed
- Sequences data retrieval now returns a SequenceData object.
- Sequences insert takes its parameters row data first, and no longer requires columns to be passed.
- Sequences insert now accepts tuples and raw-style data input.
- Sequences create now clears invalid fields such as 'id' in columns specification, so sequences can more easily re-use existing specifications.
- Sequence data function now require column_ids or column_external_ids to be explicitly set, rather than both being passed through a single columns field

## [1.0.3] - 2019-07-26
### Fixed
- Renamed Model.schedule_data_spec to Model.data_spec so the field from the API will be included on the object.
- Handling edge case in Sequences pagination when last datapoint retrieved is at requested end
- Fixing data points retrieval when count aggregates are missing
- Displays unexpected fields on error response from API when raising CogniteAPIError

## [1.0.2] - 2019-07-22
### Added
- Support for model hosting exposed through experimental client

### Fixed
- Handling dynamic limits in Sequences API

## [1.0.1] - 2019-07-19
### Added
- Experimental client
- Support for sequences exposed through experimental client

## [1.0.0] - 2019-07-11
### Added
- Support for all endpoints in Cognite API
- Generator with hidden cursor for all resource types
- Concurrent writes for all resources
- Distribution of "core" sdk which does not depend on pandas and numpy
- Typehints for all methods
- Support for posting an entire asset hierarchy, resolving ref_id/parent_ref_id automatically
- config attribute on CogniteClient to view current configuration.

### Changed
- Renamed methods so they reflect what the method does instead of what http method is used
- Updated documentation with automatically tested examples
- Renamed `stable` namespace to `api`
- Rewrote logic for concurrent reads of datapoints
- Renamed CogniteClient parameter `num_of_workers` to `max_workers`

### Removed
- `experimental` client in order to ensure sdk stability.<|MERGE_RESOLUTION|>--- conflicted
+++ resolved
@@ -17,11 +17,10 @@
 - `Fixed` for any bug fixes.
 - `Security` in case of vulnerabilities.
 
-<<<<<<< HEAD
-## [7.80.3] - 2025-08-21
+## [7.81.2] - 2025-08-21
 ### Changed
 - Attributes `run_time` and `simulation_time` are now automatically converted to timestamp format (when calling `to_pandas(...)`)
-=======
+
 ## [7.81.1] - 2025-08-20
 ### Fixed
 - [alpha] Breaking change: fixed naming inconsistencies in simulators module. Renamed `SimulatorRunList` to `SimulationRunList` and `SimulatorRunDataList` to `SimulationRunDataList`
@@ -33,7 +32,6 @@
 ## [7.80.3] - 2025-08-17
 ### Added
 - [alpha] Support for the `/ai/agents` API endpoint for chat.
->>>>>>> 6ce0c408
 
 ## [7.80.2] - 2025-08-16
 ### Fixed
