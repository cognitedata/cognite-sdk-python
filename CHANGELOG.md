# Changelog
All notable changes to this project will be documented in this file.

The format is based on [Keep a Changelog](https://keepachangelog.com/en/1.0.0/),
and this project adheres to [Semantic Versioning](https://semver.org/spec/v2.0.0.html).

The changelog for SDK version 0.x.x can be found [here](https://github.com/cognitedata/cognite-sdk-python/blob/0.13/CHANGELOG.md).

For users wanting to upgrade major version, a migration guide can be found [here](MIGRATION_GUIDE.md).

Changes are grouped as follows
- `Added` for new features.
- `Changed` for changes in existing functionality.
- `Deprecated` for soon-to-be removed features.
- `Improved` for transparent changes, e.g. better performance.
- `Removed` for now removed features.
- `Fixed` for any bug fixes.
- `Security` in case of vulnerabilities.

## [7.0.0] - 2023-11-01
This release ensures that all CogniteResource's have `.dump` and `.load` methods, and that calling these two methods
in sequence produces an equal object to the original, for example,
`my_asset == Asset.load(my_asset.dump(camel_case=True)`. In addition, this ensures that the output of all `.dump`
methods are `json` and `yaml` serializable.

### Added
- `CogniteResource.to_pandas` and `CogniteResourceList.to_pandas` now converts known timestamps to `datetime` by
  default. Can be turned off with the new parameter `convert_timestamps`. Note: To comply with older pandas v1, the
  dtype will always be `datetime64[ns]`, although in v2 this could have been `datetime64[ms]`.

### Deprecated
- The Templates API (migrate to Data Modeling).

### Changed
- `CogniteResource.to_pandas` now more closely resembles `CogniteResourceList.to_pandas` with parameters
`expand_metadata` and `metadata_prefix`, instead of accepting a sequence of column names (`expand`) to expand,
with no easy way to add a prefix. Also, it no longer expands metadata by default.
- Additionally, `Asset.to_pandas`, now accepts the parameters `expand_aggregates` and `aggregates_prefix`. Since
  the possible `aggregates` keys are known, `camel_case` will also apply to these (if expanded) as opposed to
  the metadata keys.
- The `CogniteResource._load` has been made public, i.e., it is now `CogniteResource.load`.
- The `CogniteResourceList._load` has been made public, i.e., it is now `CogniteResourceList.load`.
- All `.delete` and `.retrieve_multiple` methods now accepts an empty sequence, and will return an empty `CogniteResourceList`.
- All `assert`s meant for the SDK user, now raise appropriate errors instead (`ValueError`, `RuntimeError`...).
- `CogniteAssetHierarchyError` is no longer possible to catch as an `AssertionError`.
- Several methods in the data modelling APIs have had parameter names now correctly reflect whether they accept
  a single or multiple items (i.e. id -> ids).
- `client.data_modeling.instances.aggregate` returns `AggregatedNumberedValue | list[AggregatedNumberedValue] | InstanceAggregationResultList` depending
  on the `aggregates` and `group_by` parameters. Previously, it always returned `InstanceAggregationResultList`.
- The `Group` attribute `capabilities` is now a `Capabilities` object, instead of a `dict`.
<<<<<<< HEAD
- The `client.sequences.data.retrieve` method has changed signature: 
  The parameter `columns_external_id` is renamed `columns`, the parameters `id` and `external_id` have 
  been moved to the beginning of the signature. This is to better match the API and have a consistent overload 
  implementation.
- The class `SequenceData` has been replaced by `SequenceRows`. The old `SequenceData` class is still available for
  backwards compatibility, but will be removed in the next major version. However, all API methods now return
  `SequenceRows` instead of `SequenceData`.
- The attribute `columns` in `Sequence` has been changed from `typing.Sequence[dict]` to `SequnceColumnList`.
- The class `SequenceRows` in `client.data_classes.transformations.common` has been renamed to `SequenceRowsDestination`.
- The `client.sequences.data.retrieve_latest` is renamed `client.sequences.data.retrieve_last_row`.
=======
- Support for `YAML` in all `CogniteResource.load()` and `CogniteResourceList.load()` methods. 
>>>>>>> 8eedffc8

### Added
- Added `load` implementation for `VisionResource`s: `ObjectDetection`, `TextRegion`, `AssetLink`, `BoundingBox`,
  `CdfRerourceRef`, `Polygon`, `Polyline`, `VisionExtractPredictions`, `FeatureParameters`.  
- Missing `dump` and `load` methods for `ClientCredentials`.
- Literal annotation for `source_type` and `target_type` in `Relationship`
- In transformations, `NonceCredentials` was missing `load` method.
- In transformations, `TransformationBlockedInfo` was missing `.dump` method
- `capabilities` in `cognite.client.data_classes` with data classes for all CDF capabilities.

### Removed
- Deprecated methods `aggregate_metadata_keys` and `aggregate_metadata_values` on AssetsAPI.
- Deprecated method `update_feature_types` on GeospatialAPI.
- Parameters `property` and `aggregates` for method `aggregate_unique_values` on GeospatialAPI.
- Parameter `fields` for method `aggregate_unique_values` on EventsAPI.
- Parameter `function_external_id` for method `create` on FunctionSchedulesAPI (function_id has been required
  since the deprecation of API keys).
- The `SequenceColumns` no longer set the `external_id` to `column{no}` if it is missing. It now must be set 
  explicitly by the user.

### Fixed
- `Asset.dump()` was not dumping attributes `geo_location` and `aggregates` to `json` serializable data structures.
- In data modeling, `NodeOrEdgeData.load` method was not loading the `source` attribute to `ContainerId` or `ViewId`. This is now fixed.
- In data modeling, the attribute `property` used in `Node` and `Edge` was not `yaml` serializable.
- In `DatapointsArray`, `load` method was not compatible with `.dump` method.
- In extraction pipelines, `ExtractionPipelineContact.dump` was not `yaml` serializable
- `ExtractionPipeline.dump` attribute `contacts` was not `json` serializable.
- `FileMetadata.dump` attributes `labels` and `geo_location` was not `json` serializable.
- In filtering, filter `ContainsAll` was missing in `Filter.load` method.
- Annotation for `cpu` and `memory` in `Function`.
- `GeospatialComputedResponse.dump` attribute `items` was not `yaml` serializable
- `Relationship.dump` was not `json` serializable.
- `Geometry.dump` was not `json` serializable.
- In templates, `GraphQlResponse.dump` was not `json` serializable, and `GraphQlResponse.dump` failed to load
  `errors` `GraphQlError`.
- `ThreeDModelRevision` attribute `camera` was not dumped as `yaml` serializable and
  not loaded as `RevisionCameraProperties`.
- `ThreeDNode` attribute `bounding_box` was not dumped as `yaml` serializable and
  not loaded as `BoundingBox3D`.
- `Transformation` attributes `source_nonce`, `source_oidc_credential`, `destination_nonce`,
  and `destination_oidc_credentials` were not dumped as `json` serializable and `loaded` with
  the appropriate data structure. In addition, `TransformationBlockedInfo` and `TransformationJob`
  were not dumped as `json` serializable.
- `TransformationPreviewResult` was not dumping attribute `schema` as `yaml` serializable, and the
  `load` and `dump` methods were not compatible.
- In transformations, `TransformationJob.dump` was not `json` serializable, and attributes
  `destination` and `status` were not loaded into appropriate data structures.
- In transformations, `TransformationSchemaMapType.dump` was not `json` serializable.
- In `annotation_types_images`, implemented `.load` for `KeypointCollection` and `KeypointCollectionWithObjectDetection`.
- Bug when dumping `documents.SourceFile.dump(camel_case=True)`.
- Bug in `WorkflowExecution.dump`
- Bug in `PropertyType.load`


## [6.37.0] - 2023-10-27
### Added
- Support for `type` property in `NodeApply` and `Node`.

## [6.36.0] - 2023-10-25
### Added
- Support for listing members of Data Point Subscription, `client.time_series.subscriptions.list_member_time_series()`. Note this is an experimental feature.

## [6.35.0] - 2023-10-25
### Added
- Support for `through` on node result set expressions.

### Fixed
- `unit` on properties in data modelling. This was typed as a string, but it is in fact a direct relation.

## [6.34.2] - 2023-10-23
### Fixed
- Loading a `ContainerApply` from source failed with `KeyError` if `nullable`, `autoIncrement`, or `cursorable` were not set
  in the `ContainerProperty` and `BTreeIndex` classes even though they are optional. This is now fixed.

## [6.34.1] - 2023-10-23
### Added
- Support for setting `data_set_id` and `metadata` in `ThreeDModelsAPI.create`.
- Support for updating `data_set_id` in `ThreeDModelsAPI.update`.

## [6.34.0] - 2023-10-20
### Fixed
- `PropertyType`s no longer fail on instantiation, but warn on missing SDK support for the new property(-ies).

### Added
- `PropertyType`s `Float32`, `Float64`, `Int32`, `Int64` now support `unit`.

## [6.33.3] - 2023-10-18
### Added
- `functions.create()` now accepts a `data_set_id` parameter. Note: This is not for the Cognite function, but for the zipfile containing
  the source code files that is uploaded on the user's behalf (from which the function is then created). Specifying a data set may
  help resolve the error 'Resource not found' (403) that happens when a user is not allowed to create files outside a data set.

## [6.33.2] - 2023-10-16
### Fixed
- When fetching datapoints from "a few time series" (implementation detail), all missing, non-ignorable time series
  are now raised together in a `CogniteNotFoundError` rather than only the first encountered.

### Improved
- Datapoints fetching has a lower peak memory consumption when fetching from multiple time series simultaneously.

## [6.33.1] - 2023-10-14
### Fixed
- `Function.list_schedules()` would return schedules unrelated to the function if the function did not have an external id.

## [6.33.0] - 2023-10-13
### Added
- Support for providing `DirectRelationReference` and `NodeId` as direct relation values when
ingesting node and edge data.

## [6.32.4] - 2023-10-12
### Fixed
- Filters using e.g. metadata keys no longer dumps the key in camel case.

## [6.32.3] - 2023-10-12
### Added
- Ability to toggle the SDK debug logging on/off by setting `config.debug` property on a CogniteClient to True (enable) or False (disable).

## [6.32.2] - 2023-10-10
### Added
- The credentials class used in TransformationsAPI, `OidcCredentials`, now also accepts `scopes` as a list of strings
  (used to be comma separated string only).

## [6.32.1] - 2023-10-10
### Added
- Missing `unit_external_id` and `unit_quantity` fields on `TimeSeriesProperty`.

## [6.32.0] - 2023-10-09
### Fixed
- Ref to openapi doc in Vision extract docstring
- Parameters to Vision models can be given as Python dict (updated doc accordingly).
- Don't throw exception when trying to save empty list of vision extract predictions as annotations. This is to avoid having to wrap this method in try-except for every invocation of the method.

### Added
- Support for new computer vision models in Vision extract service: digital gauge reader, dial gauge reader, level gauge reader and valve state detection.

## [6.31.0] - 2023-10-09
### Added
Support for setting and fetching TimeSeries and Datapoints with "real" units (`unit_external_id`).
- TimeSeries has a new field `unit_external_id`, which can be set when creating or updating it. This ID must refer to a
  valid unit in the UnitCatalog, see `client.units.list` for reference.
- If the `unit_external_id` is set for a TimeSeries, then you may retrieve datapoints from that time series in any compatible
  units. You do this by specifying the `target_unit` (or `target_unit_system`) in a call to any of the datapoints `retrieve`
  methods, `retrieve`, `retrieve_arrays`, `retrieve_dataframe`, or `retrieve_dataframe_in_tz`.

## [6.30.2] - 2023-10-09
### Fixed
- Serialization of `Transformation` or `TransformationList` no longer fails in `json.dumps` due to unhandled composite objects.

## [6.30.1] - 2023-10-06
### Added
- Support for metadata on Workflow executions. Set custom metadata when triggering a workflow (`workflows.executions.trigger()`). The metadata is included in results from `workflows.executions.list()` and `workflows.executions.retrieve_detailed()`.

## [6.30.0] - 2023-10-06
### Added
- Support for the UnitCatalog with the implementation `client.units`.

## [6.29.2] - 2023-10-04
### Fixed
- Calling some of the methods `assets.filter()`, `events.filter()`, `sequences.filter()`, `time_series.filter()` without a `sort` parameter could cause a `CogniteAPIError` with a 400 code. This is now fixed.

## [6.29.1] - 2023-10-04
### Added
- Convenience method `to_text` on the `FunctionCallLog` class which simplifies printing out function call logs.

## [6.29.0] - 2023-10-04
### Added
- Added parameter `resolve_duplicate_file_names` to `client.files.download`.
  This will keep all the files when downloading to local machine, even if they have the same name.

## [6.28.5] - 2023-10-03
### Fixed
- Bugfix for serialization of Workflows' `DynamicTasksParameters` during `workflows.versions.upsert` and `workflows.execution.retrieve_detailed`

## [6.28.4] - 2023-10-03
### Fixed
- Overload data_set/create for improved type safety

## [6.28.3] - 2023-10-03
### Fixed
- When uploading files as strings using `client.files.upload_bytes` the wrong encoding is used on Windows, which is causing
  part of the content to be lost when uploading. This is now fixed.

## [6.28.2] - 2023-10-02
### Fixed
- When cache lookup did not yield a token for `CredentialProvider`s like `OAuthDeviceCode` or `OAuthInteractive`, a
  `TypeError` could be raised instead of initiating their authentication flow.

## [6.28.1] - 2023-09-30
### Improved
- Warning when using alpha/beta features.

## [6.28.0] - 2023-09-26
### Added
- Support for the WorkflowOrchestrationAPI with the implementation `client.workflows`.

## [6.27.0] - 2023-09-13
### Changed
- Reduce concurrency in data modeling client to 1

## [6.26.0] - 2023-09-22
### Added
- Support `partition` and `cursor` parameters on `time_series.subscriptions.iterate_data`
- Include the `cursor` attribute on `DatapointSubscriptionBatch`, which is yielded in every iteration
of `time_series.subscriptions.iterate_data`.

## [6.25.3] - 2023-09-19
### Added
- Support for setting and retrieving `data_set_id` in data class `client.data_classes.ThreeDModel`.

## [6.25.2] - 2023-09-12
### Fixed
- Using the `HasData` filter would raise an API error in CDF.

## [6.25.1] - 2023-09-15
### Fixed
- Using nonce credentials now works as expected for `transformations.[create, update]`. Previously, the attempt to create
  a session would always fail, leading to nonce credentials never being used (full credentials were passed to- and
  stored in the transformations backend service).
- Additionally, the automatic creation of a session no longer fails silently when an `CogniteAuthError` is encountered
  (which happens when the credentials are invalid).
- While processing source- and destination credentials in `client.transformations.[create, update]`, an `AttributeError`
  can no longer be raised (by not specifying project).
### Added
- `TransformationList` now correctly inherits the two (missing) helper methods `as_ids()` and `as_external_ids()`.

## [6.25.0] - 2023-09-14
### Added
- Support for `ignore_unknown_ids` in `client.functions.retrieve_multiple` method.

## [6.24.1] - 2023-09-13
### Fixed
- Bugfix for `AssetsAPI.create_hierarchy` when running in upsert mode: It could skip certain updates above
  the single-request create limit (currently 1000 assets).

## [6.24.0] - 2023-09-12
### Fixed
- Bugfix for `FilesAPI.upload` and `FilesAPI.upload_bytes` not raising an error on file contents upload failure. Now `CogniteFileUploadError` is raised based on upload response.

## [6.23.0] - 2023-09-08
### Added
- Supporting for deleting constraints and indexes on containers.

### Changed
- The abstract class `Index` can no longer be instantiated. Use BTreeIndex or InvertedIndex instead.

## [6.22.0] - 2023-09-08
### Added
- `client.data_modeling.instances.subscribe` which lets you subscribe to a given
data modeling query and receive updates through a provided callback.
- Example on how to use the subscribe method to sync nodes to a local sqlite db.

## [6.21.1] - 2023-09-07
### Fixed
- Concurrent usage of the `CogniteClient` could result in API calls being made with the wrong value for `api_subversion`.

## [6.21.0] - 2023-09-06
### Added
- Supporting pattern mode and extra configuration for diagram detect in beta.

## [6.20.0] - 2023-09-05
### Fixed
- When creating functions with `client.functions.create` using the `folder` argument, a trial-import is executed as part of
  the verification process. This could leave leftover modules still in scope, possibly affecting subsequent calls. This is
  now done in a separate process to guarantee it has no side-effects on the main process.
- For pyodide/WASM users, a backup implementation is used, with an improved cleanup procedure.

### Added
- The import-check in `client.functions.create` (when `folder` is used) can now be disabled by passing
  `skip_folder_validation=True`. Basic validation is still done, now additionally by parsing the AST.

## [6.19.0] - 2023-09-04
## Added
- Now possible to retrieve and update translation and scale of 3D model revisions.

## [6.18.0] - 2023-09-04
### Added
- Added parameter `keep_directory_structure` to `client.files.download` to allow downloading files to a folder structure matching the one in CDF.

### Improved
- Using `client.files.download` will still skip files with the same name when writing to disk, but now a `UserWarning` is raised, specifying which files are affected.

## [6.17.0] - 2023-09-01
### Added
- Support for the UserProfilesAPI with the implementation `client.iam.user_profiles`.

## [6.16.0] - 2023-09-01
### Added
- Support for `ignore_unknown_ids` in `client.relationships.retrieve_multiple` method.

## [6.15.3] - 2023-08-30
### Fixed
- Uploading files using `client.files.upload` now works when running with `pyodide`.

## [6.15.2] - 2023-08-29
### Improved
- Improved error message for `CogniteMissingClientError`. Now includes the type of object missing the `CogniteClient` reference.

## [6.15.1] - 2023-08-29
### Fixed
- Bugfix for `InstanceSort._load` that always raised `TypeError` (now public, `.load`). Also, indirect fix for `Select.load` for non-empty `sort`.

## [6.15.0] - 2023-08-23
### Added
- Support for the DocumentsAPI with the implementation `client.documents`.
- Support for advanced filtering for `Events`, `TimeSeries`, `Assets` and `Sequences`. This is available through the
  `.filter()` method, for example, `client.events.filter`.
- Extended aggregation support for `Events`, `TimeSeries`, `Assets` and `Sequences`. This is available through the five
  methods `.aggregate_count(...)`, `aggregate_cardinality_values(...)`, `aggregate_cardinality_properties(...)`,
  `.aggregate_unique_values(...)`, and `.aggregate_unique_properties(...)`. For example,
  `client.assets.aggregate_count(...)`.
- Added helper methods `as_external_ids` and `as_ids` for `EventList`, `TimeSeriesList`, `AssetList`, `SequenceList`,
  `FileMetaDataList`, `FunctionList`, `ExtractionPipelineList`, and `DataSetList`.

### Deprecated
- Added `DeprecationWarning` to methods `client.assets.aggregate_metadata_keys` and
  `client.assets.aggregate_metadata_values`. The use parameter the `fields` in
  `client.events.aggregate_unique_values` will also lead to a deprecation warning. The reason is that the endpoints
  these methods are using have been deprecated in the CDF API.

## [6.14.2] - 2023-08-22
### Fixed
- All data modeling endpoints will now be retried. This was not the case for POST endpoints.

## [6.14.1] - 2023-08-19
### Fixed
- Passing `sources` as a tuple no longer raises `ValueError` in `InstancesAPI.retrieve`.

## [6.14.0] - 2023-08-14
### Changed
- Don't terminate client.time_series.subscriptions.iterate_data() when `has_next=false` as more data
may be returned in the future. Instead we return the `has_next` field in the batch, and let the user
decide whether to terminate iteration. This is a breaking change, but this particular API is still
in beta and thus we reserve the right to break it without bumping the major version.

## [6.13.3] - 2023-08-14
### Fixed
- Fixed bug in `ViewApply.properties` had type hint `ConnectionDefinition` instead of `ConnectionDefinitionApply`.
- Fixed bug in `dump` methods of `ViewApply.properties` causing the return code `400` with message
  `Request had 1 constraint violations. Please fix the request and try again. [type must not be null]` to be returned
  from the CDF API.

## [6.13.2] - 2023-08-11
### Fixed
- Fixed bug in `Index.load` that would raise `TypeError` when trying to load `indexes`, when an unexpected field was
  encountered (e.g. during a call to `client.data_modeling.container.list`).

## [6.13.1] - 2023-08-09
### Fixed
- Fixed bug when calling a `retrieve`, `list`, or `create` in `client.data_modeling.container` raised a `TypeError`.
  This is caused by additions of fields to the API, this is now fixed by ignoring unknown fields.

## [6.13.0] - 2023-08-07
### Fixed
- Fixed a bug raising a `KeyError` when calling `client.data_modeling.graphql.apply_dml` with an invalid `DataModelingId`.
- Fixed a bug raising `AttributeError` in `SpaceList.to_space_apply_list`, `DataModelList.to_data_model_apply_list`,
  `ViewList.to_view_apply`. These methods have also been renamed to `.as_apply` for consistency
  with the other data modeling resources.

### Removed
- The method `.as_apply` from `ContainerApplyList` as this method should be on the `ContainerList` instead.

### Added
- Missing `as_ids()` for `DataModelApplyList`, `ContainerList`, `ContainerApplyList`, `SpaceApplyList`, `SpaceList`,
  `ViewApplyList`, `ViewList`.
- Added helper method `.as_id` to `DMLApplyResult`.
- Added helper method `.latest_version` to `DataModelList`.
- Added helper method `.as_apply` to `ContainerList`.
- Added container classes `NodeApplyList`, `EdgeApplyList`, and `InstancesApply`.

## [6.12.2] - 2023-08-04
### Fixed
- Certain errors that were previously silently ignored in calls to `client.data_modeling.graphql.apply_dml` are now properly raised (used to fail as the API error was passed nested inside the API response).

## [6.12.1] - 2023-08-03
### Fixed
- Changed the structure of the GraphQL query used when updating DML models through `client.data_modeling.graphql.apply_dml` to properly handle (i.e. escape) all valid symbols/characters.

## [6.12.0] - 2023-07-26
### Added
- Added option `expand_metadata` to `.to_pandas()` method for list resource types which converts the metadata (if any) into separate columns in the returned dataframe. Also added `metadata_prefix` to control the naming of these columns (default is "metadata.").

## [6.11.1] - 2023-07-19
### Changed
- Return type `SubscriptionTimeSeriesUpdate` in `client.time_series.subscriptions.iterate_data` is now required and not optional.

## [6.11.0] - 2023-07-19
### Added
- Support for Data Point Subscription, `client.time_series.subscriptions`. Note this is an experimental feature.


## [6.10.0] - 2023-07-19
### Added
- Upsert method for `assets`, `events`, `timeseries`, `sequences`, and `relationships`.
- Added `ignore_unknown_ids` flag to `client.sequences.delete`

## [6.9.0] - 2023-07-19
### Added
- Basic runtime validation of ClientConfig.project

## [6.8.7] - 2023-07-18
### Fixed
- Dumping of `Relationship` with `labels` is not `yaml` serializable. This is now fixed.

## [6.8.6] - 2023-07-18
### Fixed
- Include `version` in __repr__ for View and DataModel

## [6.8.5] - 2023-07-18
### Fixed
- Change all implicit Optional types to explicit Optional types.

## [6.8.4] - 2023-07-12
### Fixed
- `max_worker` limit match backend for `client.data_modeling`.

## [6.8.3] - 2023-07-12
### Fixed
- `last_updated_time` and `created_time` are no longer optional on InstanceApplyResult

## [6.8.2] - 2023-07-12
### Fixed
- The `.dump()` method for `InstanceAggregationResult` caused an `AttributeError` when called.

## [6.8.1] - 2023-07-08
### Changed
- The `AssetHierarchy` class would consider assets linking their parent by ID only as orphans, contradicting the
  docstring stating "All assets linking a parent by ID are assumed valid". This is now true (they are no longer
  considered orphans).

## [6.8.0] - 2023-07-07
### Added
- Support for annotations reverse lookup.

## [6.7.1] - 2023-07-07
### Fixed
- Needless function "as_id" on View as it was already inherited
### Added
- Flag "all_versions" on data_modeling.data_models.retrieve() to retrieve all versions of a data model or only the latest one
- Extra documentation on how to delete edges and nodes.
- Support for using full Node and Edge objects when deleting instances.

## [6.7.0] - 2023-07-07
### Added
- Support for applying graphql dml using `client.data_modeling.graphql.apply_dml()`.

## [6.6.1] - 2023-07-07
### Improved
- Added convenience function to instantiate a `CogniteClient.default(...)` to save the users from typing the
  default URLs.

## [6.6.0] - 2023-07-06
### Fixed
- Support for query and sync endpoints across instances in the Data Modeling API with the implementation
  `client.data_modeling.instances`, the methods `query` and `sync`.

## [6.5.8] - 2023-06-30
### Fixed
- Serialization of `DataModel`. The bug caused `DataModel.load(data_model.dump(camel_case=True))` to fail with
  a `TypeError`. This is now fixed.

## [6.5.7] - 2023-06-29
### Fixed
- A bug caused by use of snake case in field types causing `NodeApply.dump(camel_case=True)`
  trigger a 400 response from the API.

## [6.5.6] - 2023-06-29
### Fixed
- A bug causing `ClientConfig(debug=True)` to raise an AttributeError

## [6.5.5] - 2023-06-28
### Fixed
- A bug where we would raise the wrong exception when errors on occurred on `data_modeling.spaces.delete`
- A bug causing inconsistent MRO in DataModelList

## [6.5.4] - 2023-06-28
### Added
- Missing query parameters:
     * `inline_views` in `data_modeling.data_models.retrieve()`.
     * `include_global` in `data_modeling.spaces.list()`.
     * `include_inherited_properties` in `data_modeling.views.retrieve()`.

## [6.5.3] - 2023-06-28
### Fixed
- Only validate `space` and `external_id` for `data_modeling` write classes.


## [6.5.2] - 2023-06-27
### Fixed
- Added missing `metadata` attribute to `iam.Group`

## [6.5.1] - 2023-06-27
### Fixed
- Fix typehints on `data_modeling.instances.aggregate()` to not allow Histogram aggregate.
- Moved `ViewDirectRelation.source` property to `MappedProperty.source` where it belongs.

## [6.5.0] - 2023-06-27
### Added
- Support for searching and aggregating across instances in the Data Modeling API with the implementation
  `client.data_modeling.instances`, the methods `search`, `histogram` and `aggregate`.

## [6.4.8] - 2023-06-23
### Fixed
- Handling non 200 responses in `data_modeling.spaces.apply`, `data_modeling.data_models.apply`,
  `data_modeling.views.apply` and `data_modeling.containers.apply`

## [6.4.7] - 2023-06-22
### Fixed
- Consistently return the correct id types in data modeling resource clients

## [6.4.6] - 2023-06-22
### Fixed
- Don't swallow keyword args on Apply classes in Data Modeling client

## [6.4.5] - 2023-06-21
### Added
- Included tuple-notation when retrieving or listing data model instances

### Improved
- Fixed docstring for retrieving data model instances and extended the examples.

## [6.4.4] - 2023-06-21
Some breaking changes to the datamodeling client. We don't expect any more breaking changes,
but we accept the cost of breaking a few consumers now early on the really nail the user experience.
### Added
- ViewId:as_property_ref and ContainerId:as_property_ref to make it easier to create property references.

### Changed
- Renamed ViewCore:as_reference and ContainerCore:as_reference to :as_id() for consistency with other resources.
- Change Instance:properties to be a `MutableMapping[ViewIdentifier, MutableMapping[PropertyIdentifier, PropertyValue]]`, in order to make it easier to consume
- Make VersionedDataModelingId:load accept `tuple[str, str]`
- Rename ConstraintIdentifier to Constraint - it was not an id but the definition itself
- Rename IndexIdentifier to Index - it was not an id but the definition itself
- Rename ContainerPropertyIdentifier to ContainerProperty - it was not an id but the definition itself

### Removed
- Redundant EdgeApply:create method. It simply mirrored the EdgeApply constructor.


## [6.4.3] - 2023-06-15
### Added
- Accept direct relation values as tuples in `EdgeApply`

## [6.4.2] - 2023-06-15
### Changed
- When providing ids as tuples in `instances.retrieve` and `instances.delete` you should not
have to specify the instance type in each tuple

### Fixed
- Bug where edges and nodes would get mixed up on `instances.retrieve`

## [6.4.1] - 2023-06-14
### Fixed
- Add the missing page_count field for diagram detect items.

## [6.4.0] - 2023-06-12
### Added
- Partial support for the instance resource in the Data Modeling API with the implementation
  `client.data_modeling.instances`, the endpoints `list`, `delete`, `retrieve`, and `apply`

## [6.3.2] - 2023-06-08
### Fixed
- Requests being retried around a token refresh cycle, no longer risk getting stuck with an outdated token.

### Added
- `CredentialProviders` subclassing `_OAuthCredentialProviderWithTokenRefresh`, now accepts a new parameter, `token_expiry_leeway_seconds`, controlling how early a token refresh request should be initiated (before it expires).

### Changed
- `CredentialProviders` subclassing `_OAuthCredentialProviderWithTokenRefresh` now uses a safer default of 15 seconds (up from 3 sec) to control how early a token refresh request should be initiated (before it expires).

## [6.3.1] - 2023-06-07
### Fixed
- Signature of `client.data_modeling.views.retrieve` and `client.data_modeling.data_models.retrieve` to always return a list.

## [6.3.0] - 2023-06-07
### Added
- Support for the container resource in the Data Modeling API with the implementation `client.data_modeling.containers`.
- Support for the view resource in the Data Modeling API with the implementation `client.data_modeling.views`.
- Support for the data models resource in the Data Modeling API with the implementation `client.data_modeling.data_models`.

### Removed
- Removed `retrieve_multiple` from the `SpacesAPI` to have a consistent API with the `views`, `containers`, and `data_models`.

## [6.2.2] - 2023-06-05
### Fixed
- Creating function schedules with current user credentials now works (used to fail at runtime with "Could not fetch a valid token (...)" because a session was never created.)

## [6.2.1] - 2023-05-26
### Added
- Data model centric support in transformation

## [6.2.0] - 2023-05-25
### Added
- Support for the spaces resource in the Data Modeling API with the implementation `client.data_modeling.spaces`.

### Improved
- Reorganized documentation to match API documentation.

## [6.1.10] - 2023-05-22
### Fixed
- Data modelling is now GA. Renaming instance_nodes -> nodes and instance_edges -> edges to make the naming in SDK consistent with Transformation API and CLI

## [6.1.9] - 2023-05-16
### Fixed
- Fixed a rare issue with datapoints fetching that could raise `AttributeError` when running with `pyodide`.

## [6.1.8] - 2023-05-12
### Fixed
- ExtractionPipelinesRun:dump method will not throw an error when camel_case=True anymore

## [6.1.7] - 2023-05-11
### Removed
- Removed DMS v2 destination in transformations

## [6.1.6] - 2023-05-11
### Fixed
- `FunctionsAPI.create` now work in Wasm-like Python runtimes such as `pyodide`.

## [6.1.5] - 2023-05-10
### Fixed
- When creating a transformation with a different source- and destination CDF project, the project setting is no longer overridden by the setting in the `CogniteClient` configuration allowing the user to read from the specified source project and write to the specified and potentially different destination project.

## [6.1.4] - 2023-05-08
### Fixed
- Pickling a `CogniteClient` instance with certain `CredentialProvider`s no longer causes a `TypeError: cannot pickle ...` to be raised.

## [6.1.3] - 2023-05-08
### Added
- Add the license of the package in poetry build.

## [6.1.2] - 2023-05-04
### Improved
- The SDK has received several minor bugfixes to be more user-friendly on Windows.

### Fixed
- The utility function `cognite.client.utils.datetime_to_ms` now raises an understandable `ValueError` when unable to convert pre-epoch datetimes.
- Several functions reading and writing to disk now explicitly use UTF-8 encoding

## [6.1.1] - 2023-05-02
### Fixed
- `AttributeError` when passing `pandas.Timestamp`s with different timezones (*of which one was UTC*) to `DatapointsAPI.retrieve_dataframe_in_tz`.
- A `ValueError` is no longer raised when passing `pandas.Timestamp`s in the same timezone, but with different underlying implementations (e.g. `datetime.timezone.utc` / `pytz.UTC` / `ZoneInfo("UTC")`) to `DatapointsAPI.retrieve_dataframe_in_tz`.

## [6.1.0] - 2023-04-28
### Added
- Support for giving `start` and `end` arguments as `pandas.Timestamp` in `DatapointsAPI.retrieve_dataframe_in_tz`.

### Improved
- Type hints for the `DatapointsAPI` methods.

## [6.0.2] - 2023-04-27
### Fixed
- Fixed a bug in `DatapointsAPI.retrieve_dataframe_in_tz` that could raise `AmbiguousTimeError` when subdividing the user-specified time range into UTC intervals (with fixed offset).

## [6.0.1] - 2023-04-20
### Fixed
- Fixed a bug that would cause `DatapointsAPI.retrieve_dataframe_in_tz` to raise an `IndexError` if there were only empty time series in the response.

## [6.0.0] - 2023-04-19
### Removed
- Removed support for legacy auth (API keys, service accounts, login.status)
- Removed the deprecated `extractionPipeline` argument to `client.extraction_pipelines.create`. Only `extraction_pipeline` is accepted now.
- Removed the deprecated `client.datapoints` accessor attribute. The datapoints API can only be accessed through `client.time_series.data` now.
- Removed the deprecated `client.extraction_pipeline_runs` accessor attribute. The extraction pipeline run API can only be accessed through `client.extraction_pipelines.runs` now.
- Removed the deprecated `external_id` attribute on `ExtractionPipelineRun`. This has been replaced with `extpipe_external_id`.

## [5.12.0] - 2023-04-18
### Changed
- Enforce that types are explicitly exported in order to make very strict type checkers happy.

## [5.11.1] - 2023-04-17
### Fixed
- List (and `__call__`) methods for assets, events, files, labels, relationships, sequences and time series now raise if given bad input for `data_set_ids`, `data_set_external_ids`, `asset_subtree_ids` and `asset_subtree_external_ids` instead of ignoring/returning everything.

### Improved
- The listed parameters above have silently accepted non-list input, i.e. single `int` (for `ids`) or single `str` (for `external_ids`). Function signatures and docstrings have now been updated to reflect this "hidden functionality".

## [5.11.0] - 2023-04-17
### Added
- The `DatapointsAPI` now supports time zones with the addition of a new method, `retrieve_dataframe_in_tz`. It does not support individual customization of query parameters (for good reasons, e.g. a DataFrame has a single index).
- Asking for datapoints in a specific time zone, e.g. `America/New_York` or `Europe/London` is now easily accomplished: the user can just pass in their `datetimes` localized to their time zone directly.
- Queries for aggregate datapoints are also supported, with the key feature being automatic handling of daylight savings time (DST) transitions, as this is not supported by the official API. Example usage: A user living in Oslo, Norway, wants daily averages in their local time. In Oslo, the standard time is UTC+1, with UTC+2 during the summer. This means during spring, there is a 23-hour long day when clocks roll 1 hour forward and a 25-hour day during fall.
- New granularities with a longer time span have been added (only to this new method, for now): 'week', 'month', 'quarter' and 'year'. These do not all represent a fixed frequency, but like the example above, neither does for example 'day' when we use time zones without a fixed UTC offset.

## [5.10.5] - 2023-04-13
### Fixed
- Subclasses of `VisionResource` inheriting `.dump` and `to_pandas` now work as expected for attributes storing lists of subclass instances like `Polygon`, `PolyLine`, `ObjectDetection` or `VisionExtractPredictions` directly or indirectly.

## [5.10.4] - 2023-04-13
### Fixed
- A lot of nullable integer attributes ended up as float after calling `.to_pandas`. These are now correctly converted to `dtype=Int64`.

## [5.10.3] - 2023-04-13
### Fixed
- When passing `CogniteResource` classes (like `Asset` or `Event`) to `update`, any labels were skipped in the update (passing `AssetUpdate` works). This has been fixed for all Cognite resource classes.

## [5.10.2] - 2023-04-12
### Fixed
- Fixed a bug that would cause `AssetsAPI.create_hierarchy` to not respect `upsert=False`.

## [5.10.1] - 2023-04-04
### Fixed
- Add missing field `when` (human readable version of the CRON expression) to `FunctionSchedule` class.

## [5.10.0] - 2023-04-03
### Fixed
- Implemented automatic retries for connection errors by default, improving the reliability of the connection to the Cognite API.
- Added a user-readable message to `CogniteConnectionRefused` error for improved user experience.

### Changed
- Introduce a `max_retries_connect` attribute on the global config, and default it to 3.

## [5.9.3] - 2023-03-27
### Fixed
- After creating a schedule for a function, the returned `FunctionSchedule` was missing a reference to the `CogniteClient`, meaning later calls to `.get_input_data()` would fail and raise `CogniteMissingClientError`.
- When calling `.get_input_data()` on a `FunctionSchedule` instance, it would fail and raise `KeyError` if no input data was specified for the schedule. This now returns `None`.

## [5.9.2] - 2023-03-27
### Fixed
- After calling e.g. `.time_series()` or `.events()` on an `AssetList` instance, the resulting resource list would be missing the lookup tables that allow for quick lookups by ID or external ID through the `.get()` method. Additionally, for future-proofing, the resulting resource list now also correctly has a `CogniteClient` reference.

## [5.9.1] - 2023-03-23
### Fixed
- `FunctionsAPI.call` now also works for clients using auth flow `OAuthInteractive`, `OAuthDeviceCode`, and any user-made subclass of `CredentialProvider`.

### Improved
- `FunctionSchedulesAPI.create` now also accepts an instance of `ClientCredentials` (used to be dictionary only).

## [5.9.0] - 2023-03-21
### Added
- New class `AssetHierarchy` for easy verification and reporting on asset hierarchy issues without explicitly trying to insert them.
- Orphan assets can now be reported on (orphan is an asset whose parent is not part of the given assets). Also, `AssetHierarchy` accepts an `ignore_orphans` argument to mimic the old behaviour where all orphans were assumed to be valid.
- `AssetsAPI.create_hierarchy` now accepts two new parameters: `upsert` and `upsert_mode`. These allow the user to do "insert or update" instead of an error being raised when trying to create an already existing asset. Upsert mode controls whether updates should replace/overwrite or just patch (partial update to non-null values only).
- `AssetsAPI.create_hierarchy` now also verifies the `name` parameter which is required and that `id` has not been set.

### Changed
- `AssetsAPI.create_hierarchy` now uses `AssetHierarchy` under the hood to offer concrete feedback on asset hierarchy issues, accessible through attributes on the raised exception, e.g. invalid assets, duplicates, orphans, or any cyclical asset references.

### Fixed
- `AssetsAPI.create_hierarchy`...:
  - Now respects `max_workers` when spawning worker threads.
  - Can no longer raise `RecursionError`. Used to be an issue for asset hierarchies deeper than `sys.getrecursionlimit()` (typically set at 1000 to avoid stack overflow).
  - Is now `pyodide` compatible.

## [5.8.0] - 2023-03-20
### Added
- Support for client certificate authentication to Azure AD.

## [5.7.4] - 2023-03-20
### Added
- Use `X-Job-Token` header for contextualization jobs to reduce required capabilities.

## [5.7.3] - 2023-03-14
### Improved
- For users unknowingly using a too old version of `numpy` (against the SDK dependency requirements), an exception could be raised (`NameError: name 'np' is not defined`). This has been fixed.

## [5.7.2] - 2023-03-10
### Fixed
- Fix method dump in TransformationDestination to ignore None.

## [5.7.1] - 2023-03-10
### Changed
- Split `instances` destination type of Transformations to `nodes` and `edges`.

## [5.7.0] - 2023-03-08
### Removed
- `ExtractionPipelineRunUpdate` was removed as runs are immutable.

### Fixed
- `ExtractionPipelinesRunsAPI` was hiding `id` of runs because `ExtractionPipelineRun` only defined `external_id` which doesn't exist for the "run resource", only for the "parent" ext.pipe (but this is not returned by the API; only used to query).

### Changed
- Rename and deprecate `external_id` in `ExtractionPipelinesRunsAPI` in favour of the more descriptive `extpipe_external_id`. The change is backwards-compatible, but will issue a `UserWarning` for the old usage pattern.

## [5.6.4] - 2023-02-28
### Added
- Input validation on `DatapointsAPI.[insert, insert_multiple, delete_ranges]` now raise on missing keys, not just invalid keys.

## [5.6.3] - 2023-02-23
### Added
- Make the SDK compatible with `pandas` major version 2 ahead of release.

## [5.6.2] - 2023-02-21
### Fixed
- Fixed an issue where `Content-Type` was not correctly set on file uploads to Azure.

## [5.6.1] - 2023-02-20
### Fixed
- Fixed an issue where `IndexError` was raised when a user queried `DatapointsAPI.retrieve_latest` for a single, non-existent time series while also passing `ignore_unknown_ids=True`. Changed to returning `None`, inline with other `retrieve` methods.

## [5.6.0] - 2023-02-16
### Added
- The SDK has been made `pyodide` compatible (to allow running natively in browsers). Missing features are `CredentialProvider`s with token refresh and `AssetsAPI.create_hierarchy`.

## [5.5.2] - 2023-02-15
### Fixed
- Fixed JSON dumps serialization error of instances of `ExtractionPipelineConfigRevision` and all subclasses (`ExtractionPipelineConfig`) as they stored a reference to the CogniteClient as a non-private attribute.

## [5.5.1] - 2023-02-14
### Changed
- Change `CredentialProvider` `Token` to be thread safe when given a callable that does token refresh.

## [5.5.0] - 2023-02-10
### Added
- Support `instances` destination type on Transformations.

## [5.4.4] - 2023-02-06
### Added
- Added user warnings when wrongly calling `/login/status` (i.e. without an API key) and `/token/inspect` (without OIDC credentials).

## [5.4.3] - 2023-02-05
### Fixed
- `OAuthDeviceCode` and `OAuthInteractive` now respect `global_config.disable_ssl` setting.

## [5.4.2] - 2023-02-03
### Changed
- Improved error handling (propagate IDP error message) for `OAuthDeviceCode` and `OAuthInteractive` upon authentication failure.

## [5.4.1] - 2023-02-02
### Fixed
- Bug where create_hierarchy would stop progressing after encountering more than `config.max_workers` failures.

## [5.4.0] - 2023-02-02
### Added
- Support for aggregating metadata keys/values for assets

## [5.3.7] - 2023-02-01
### Improved
- Issues with the SessionsAPI documentation have been addressed, and the `.create()` have been further clarified.

## [5.3.6] - 2023-01-30
### Changed
- A file-not-found error has been changed from `TypeError` to `FileNotFoundError` as part of the validation in FunctionsAPI.

## [5.3.5] - 2023-01-27
### Fixed
- Fixed an atexit-exception (`TypeError: '<' not supported between instances of 'tuple' and 'NoneType'`) that could be raised on PY39+ after fetching datapoints (which uses a custom thread pool implementation).

## [5.3.4] - 2023-01-25
### Fixed
- Displaying Cognite resources like an `Asset` or a `TimeSeriesList` in a Jupyter notebook or similar environments depending on `._repr_html_`, no longer raises `CogniteImportError` stating that `pandas` is required. Instead, a warning is issued and `.dump()` is used as fallback.

## [5.3.3] - 2023-01-24
### Added
- New parameter `token_cache_path` now accepted by `OAuthInteractive` and `OAuthDeviceCode` to allow overriding location of token cache.

### Fixed
- Platform dependent temp directory for the caching of the token in `OAuthInteractive` and `OAuthDeviceCode` (no longer crashes at exit on Windows).

## [5.3.2] - 2023-01-24
### Security
- Update `pytest` and other dependencies to get rid of dependency on the `py` package (CVE-2022-42969).

## [5.3.1] - 2023-01-20
### Fixed
- Last possible valid timestamp would not be returned as first (if first by some miracle...) by the `TimeSeries.first` method due to `end` being exclusive.

## [5.3.0] - 2023-01-20
### Added
- `DatapointsAPI.retrieve_latest` now support customising the `before` argument, by passing one or more objects of the newly added `LatestDatapointQuery` class.

## [5.2.0] - 2023-01-19
### Changed
- The SDK has been refactored to support `protobuf>=3.16.0` (no longer requires v4 or higher). This was done to fix dependency conflicts with several popular Python packages like `tensorflow` and `streamlit` - and also Azure Functions - that required major version 3.x of `protobuf`.

## [5.1.1] - 2023-01-19
### Changed
- Change RAW rows insert chunk size to make individual requests faster.

## [5.1.0] - 2023-01-03
### Added
- The diagram detect function can take file reference objects that contain file (external) id as well as a page range. This is an alternative to the lists of file ids or file external ids that are still possible to use. Page ranges were not possible to specify before.

## [5.0.2] - 2022-12-21
### Changed
- The valid time range for datapoints has been increased to support timestamps up to end of the year 2099 in the TimeSeriesAPI. The utility function `ms_to_datetime` has been updated accordingly.

## [5.0.1] - 2022-12-07
### Fixed
- `DatapointsArray.dump` would return timestamps in nanoseconds instead of milliseconds when `convert_timestamps=False`.
- Converting a `Datapoints` object coming from a synthetic datapoints query to a `pandas.DataFrame` would, when passed `include_errors=True`, starting in version `5.0.0`, erroneously cast the `error` column to a numeric data type and sort it *before* the returned values. Both of these behaviours have been reverted.
- Several documentation issues: Missing methods, wrong descriptions through inheritance and some pure visual/aesthetic.

## [5.0.0] - 2022-12-06
### Improved
- Greatly increased speed of datapoints fetching (new adaptable implementation and change from `JSON` to `protobuf`), especially when asking for... (measured in fetched `dps/sec` using the new `retrieve_arrays` method, with default settings for concurrency):
  - A large number of time series
    - 200 ts: ~1-4x speedup
    - 8000 ts: ~4-7x speedup
    - 20k-100k ts: Up to 20x faster
  - Very few time series (1-3)
    - Up to 4x faster
  - Very dense time series (>>10k dps/day)
    - Up to 5x faster
  - Any query for `string` datapoints
    - Faster the more dps, e.g. single ts, 500k: 6x speedup
- Peak memory consumption (for numeric data) is 0-55 % lower when using `retrieve` and 65-75 % lower for the new `retrieve_arrays` method.
- Fetching newly inserted datapoints no longer suffers from (potentially) very long wait times (or timeout risk).
- Converting fetched datapoints to a Pandas `DataFrame` via `to_pandas()` has changed from `O(N)` to `O(1)`, i.e., speedup no longer depends on the number of datapoints and is typically 4-5 orders of magnitude faster (!). NB: Only applies to `DatapointsArray` as returned by the `retrieve_arrays` method.
- Full customizability of queries is now available for *all retrieve* endpoints, thus the `query()` is no longer needed and has been removed. Previously only `aggregates` could be individually specified. Now all parameters can be passed either as top-level or as *individual settings*, even `ignore_unknown_ids`. This is now aligned with the API (except `ignore_unknown_ids` making the SDK arguably better!).
- Documentation for the retrieve endpoints has been overhauled with lots of new usage patterns and better examples. **Check it out**!
- Vastly better test coverage for datapoints fetching logic. You may have increased trust in the results from the SDK!

### Added
- New required dependency, `protobuf`. This is currently only used by the DatapointsAPI, but other endpoints may be changed without needing to release a new major version.
- New optional dependency, `numpy`.
- A new datapoints fetching method, `retrieve_arrays`, that loads data directly into NumPy arrays for improved speed and *much* lower memory usage.
- These arrays are stored in the new resource types `DatapointsArray` with corresponding container (list) type, `DatapointsArrayList` which offer much more efficient memory usage. `DatapointsArray` also offer zero-overhead pandas-conversion.
- `DatapointsAPI.insert` now also accepts `DatapointsArray`. It also does basic error checking like making sure the number of datapoints match the number of timestamps, and that it contains raw datapoints (as opposed to aggregate data which raises an error). This also applies to `Datapoints` input.
- `DatapointsAPI.insert_multiple` now accepts `Datapoints` and `DatapointsArray` as part of the (possibly) multiple inputs. Applies the same error checking as `insert`.

### Changed
- Datapoints are no longer fetched using `JSON`: the age of `protobuf` has begun.
- The main way to interact with the `DatapointsAPI` has been moved from `client.datapoints` to `client.time_series.data` to align and unify with the `SequenceAPI`. All example code has been updated to reflect this change. Note, however, that the `client.datapoints` will still work until the next major release, but will until then issue a `DeprecationWarning`.
- All parameters to all retrieve methods are now keyword-only (meaning no positional arguments are supported).
- All retrieve methods now accept a string for the `aggregates` parameter when asking for just one, e.g. `aggregates="max"`. This short-cut avoids having to wrap it inside a list. Both `snake_case` and `camelCase` are supported.
- The utility function `datetime_to_ms` no longer issues a `FutureWarning` on missing timezone information. It will now interpret naive `datetime`s as local time as is Python's default interpretation.
- The utility function `ms_to_datetime` no longer issues a `FutureWarning` on returning a naive `datetime` in UTC. It will now return an aware `datetime` object in UTC.
- All data classes in the SDK that represent a Cognite resource type have a `to_pandas` (or `to_geopandas`) method. Previously, these had various defaults for the `camel_case` parameter, but they have all been changed to `False`.
- All retrieve methods (when passing dict(s) with query settings) now accept identifier and aggregates in snake case (and camel case for convenience / backwards compatibility). Note that all newly added/supported customisable parameters (e.g. `include_outside_points` or `ignore_unknown_ids` *must* be passed in snake case or a `KeyError` will be raised.)
- The method `DatapointsAPI.insert_dataframe` has new default values for `dropna` (now `True`, still being applied on a per-column basis to not lose any data) and `external_id_headers` (now `True`, disincentivizing the use of internal IDs).
- The previous fetching logic awaited and collected all errors before raising (through the use of an "initiate-and-forget" thread pool). This is great, e.g., updates/inserts to make sure you are aware of all partial changes. However, when reading datapoints, a better option is to just fail fast (which it does now).
- `DatapointsAPI.[retrieve/retrieve_arrays/retrieve_dataframe]` no longer requires `start` (default: `0`, i.e. 1970-01-01) and `end` (default: `now`). This is now aligned with the API.
- Additionally, `DatapointsAPI.retrieve_dataframe` no longer requires `granularity` and `aggregates`.
- All retrieve methods accept a list of full query dictionaries for `id` and `external_id` giving full flexibility for all individual settings: `start`, `end`, `aggregates`, `granularity`, `limit`, `include_outside_points`, `ignore_unknown_ids`.
- Aggregates returned now include the time period(s) (given by the `granularity` unit) that `start` and `end` are part of (as opposed to only "fully in-between" points). This change is the *only breaking change* to the `DatapointsAPI.retrieve` method for aggregates and makes it so that the SDK match manual queries sent using e.g. `curl` or Postman. In other words, this is now aligned with the API.
Note also that this is a **bugfix**: Due to the SDK rounding differently than the API, you could supply `start` and `end` (with `start < end`) and still be given an error that `start is not before end`. This can no longer happen.
- Fetching raw datapoints using `include_outside_points=True` now returns both outside points (if they exist), regardless of `limit` setting (this is the *only breaking change* for limited raw datapoint queries; unlimited queries are fully backwards compatible). Previously the total number of points was capped at `limit`, thus typically only returning the first. Now up to `limit+2` datapoints are always returned. This is now aligned with the API.
- When passing a relative or absolute time specifier string like `"2w-ago"` or `"now"`, all time series in the same query will use the exact same value for 'now' to avoid any inconsistencies in the results.
- Fetching newly inserted datapoints no longer suffers from very long wait times (or timeout risk) as the code's dependency on `count` aggregates has been removed entirely (implementation detail) which could delay fetching by anything between a few seconds to several minutes/go to timeout while the aggregate was computed on-the-fly. This was mostly a problem for datapoints inserted into low-priority time periods (far away from current time).
- Asking for the same time series any number of times no longer raises an error (from the SDK), which is useful for instance when fetching disconnected time periods. This is now aligned with the API. Thus, the custom exception `CogniteDuplicateColumnsError` is no longer needed and has been removed from the SDK.
- ...this change also causes the `.get` method of `DatapointsList` and `DatapointsArrayList` to now return a list of `Datapoints` or `DatapointsArray` respectively *when duplicated identifiers are queried*. For data scientists and others used to `pandas`, this syntax is familiar to the slicing logic of `Series` and `DataFrame` when used with non-unique indices.
There is also a very subtle **bugfix** here: since the previous implementation allowed the same time series to be specified by both its `id` and `external_id`, using `.get` to access it would always yield the settings that were specified by the `external_id`. This will now return a `list` as explained above.
- `Datapoints` and `DatapointsArray` now store the `granularity` string given by the user (when querying aggregates) which allows both `to_pandas` methods (on `DatapointsList` and `DatapointsArrayList` as well) to accept `include_granularity_name` that appends this to the end of the column name(s).
- Datapoints fetching algorithm has changed from one that relies on up-to-date and correct `count` aggregates to be fast (with fallback on serial fetching when missing/unavailable), to recursively (and reactively) splitting the time-domain into smaller and smaller pieces, depending on the discovered-as-fetched density-distribution of datapoints in time and the number of available workers/threads. The new approach also has the ability to group more than 1 (one) time series per API request (when beneficial) and short-circuit once a user-given limit has been reached (if/when given). This method is now used for *all types of queries*; numeric raw-, string raw-, and aggregate datapoints.

#### Change: `retrieve_dataframe`
- Previously, fetching was constricted (🐍) to either raw- OR aggregate datapoints. This restriction has been lifted and the method now works exactly like the other retrieve-methods (with a few extra options relevant only for pandas `DataFrame`s).
- Used to fetch time series given by `id` and `external_id` separately - this is no longer the case. This gives a significant, additional speedup when both are supplied.
- The `complete` parameter has been removed and partially replaced by `uniform_index (bool)` which covers a subset of the previous features (with some modifications: now gives a uniform index all the way from the first given `start` to the last given `end`). Rationale: Old method had a weird and had unintuitive syntax (passing a string using commas to separate options).
- Interpolating, forward-filling or in general, imputation (also prev. controlled via the `complete` parameter) is completely removed as the resampling logic *really* should be up to the user fetching the data to decide, not the SDK.
- New parameter `column_names` (as already used in several existing `to_pandas` methods) decides whether to pick `id`s or `external_id`s as the dataframe column names. Previously, when both were supplied, the dataframe ended up with a mix.
Read more below in the removed section or check out the method's updated documentation.
- The ordering of columns for aggregates is now always chronological instead of the somewhat arbitrary choice made in `Datapoints.__init__`, (since `dict`s keep insertion order in newer python versions and instance variables lives in `__dict__`)).
- New parameter `include_granularity_name` that appends the specified granularity to the column names if passed as `True`. Mimics the behaviour of the older, well-known argument `include_aggregate_name`, but adds after: `my-ts|average|13m`.

### Fixed
- `CogniteClientMock` has been updated with 24 missing APIs (including sub-composited APIs like `FunctionsAPI.schedules`) and is now used internally in testing instead of a similar, additional implementation.
- Loads of `assert`s meant for the SDK user have been changed to raising exceptions instead as a safeguard since `assert`s are ignored when running in optimized mode `-O` (or `-OO`).

### Fixed: Extended time domain
- `TimeSeries.[first/count/latest]()` now work with the expanded time domain (minimum age of datapoints was moved from 1970 to 1900, see [4.2.1]).
  - `TimeSeries.latest()` now supports the `before` argument similar to `DatapointsAPI.retrieve_latest`.
  - `TimeSeries.first()` now considers datapoints before 1970 and after "now".
  - `TimeSeries.count()` now considers datapoints before 1970 and after "now" and will raise an error for string time series as `count` (or any other aggregate) is not defined.
- `DatapointsAPI.retrieve_latest` would give latest datapoint `before="now"` when given `before=0` (1970) because of a bad boolean check. Used to not be a problem since there were no data before epoch.
- The utility function `ms_to_datetime` no longer raises `ValueError` for inputs from before 1970, but will raise for input outside the allowed minimum- and maximum supported timestamps in the API.
**Note**: that support for `datetime`s before 1970 may be limited on Windows, but `ms_to_datetime` should still work (magic!).

### Fixed: Datapoints-related
- **Critical**: Fetching aggregate datapoints now works properly with the `limit` parameter. In the old implementation, `count` aggregates were first fetched to split the time domain efficiently - but this has little-to-no informational value when fetching *aggregates* with a granularity, as the datapoints distribution can take on "any shape or form". This often led to just a few returned batches of datapoints due to miscounting (e.g. as little as 10% of the actual data could be returned(!)).
- Fetching datapoints using `limit=0` now returns zero datapoints, instead of "unlimited". This is now aligned with the API.
- Removing aggregate names from the columns in a Pandas `DataFrame` in the previous implementation used `Datapoints._strip_aggregate_name()`, but this had a bug: Whenever raw datapoints were fetched all characters after the last pipe character (`|`) in the tag name would be removed completely. In the new version, the aggregate name is only added when asked for.
- The method `Datapoints.to_pandas` could return `dtype=object` for numeric time series when all aggregate datapoints were missing; which is not *that* unlikely, e.g., when using `interpolation` aggregate on a `is_step=False` time series with datapoints spacing above one hour on average. In such cases, an object array only containing `None` would be returned instead of float array dtype with `NaN`s. Correct dtype is now enforced by an explicit `pandas.to_numeric()` cast.
- Fixed a bug in all `DatapointsAPI` retrieve-methods when no time series was/were found, a single identifier was *not* given (either list of length 1 or all given were missing), `ignore_unknown_ids=True`, and `.get` was used on the empty returned `DatapointsList` object. This would raise an exception (`AttributeError`) because the mappings from `id` or `external_id` to `Datapoints` were not defined on the object (only set when containing at least 1 resource).

### Removed
- Method: `DatapointsAPI.query`. No longer needed as all "optionality" has been moved to the three `retrieve` methods.
- Method: `DatapointsAPI.retrieve_dataframe_dict`. Rationale: Due to its slightly confusing syntax and return value, it basically saw no use "in the wild".
- Custom exception: `CogniteDuplicateColumnsError`. No longer needed as the retrieve endpoints now support duplicated identifiers to be passed (similar to the API).
- All convenience methods related to plotting and the use of `matplotlib`. Rationale: No usage and low utility value: the SDK should not be a data science library.

## [4.11.3] - 2022-11-17
### Fixed
- Fix FunctionCallsAPI filtering

## [4.11.2] - 2022-11-16
### Changed
- Detect endpoint (for Engineering Diagram detect jobs) is updated to spawn and handle multiple jobs.
### Added
- `DetectJobBundle` dataclass: A way to manage multiple files and jobs.

## [4.11.1] - 2022-11-15
### Changed
- Update doc for Vision extract method
- Improve error message in `VisionExtractJob.save_annotations`

## [4.11.0] - 2022-10-17
### Added
- Add `compute` method to `cognite.client.geospatial`

## [4.10.0] - 2022-10-13
### Added
- Add `retrieve_latest` method to `cognite.client.sequences`
- Add support for extending the expiration time of download links returned by `cognite.client.files.retrieve_download_urls()`

## [4.9.0] - 2022-10-10
### Added
- Add support for extraction pipeline configuration files
### Deprecated
- Extraction pipeline runs has been moved from `client.extraction_pipeline_runs` to `client.extraction_pipelines.runs`

## [4.8.1] - 2022-10-06
### Fixed
- Fix `__str__` method of `TransformationSchedule`

## [4.8.0] - 2022-09-30
### Added
- Add operations for geospatial rasters

## [4.7.1] - 2022-09-29
### Fixed
- Fixed the `FunctionsAPI.create` method for Windows-users by removing
  validation of `requirements.txt`.

## [4.7.0] - 2022-09-28
### Added
- Support `tags` on `transformations`.

### Changed
- Change geospatial.aggregate_features to support `aggregate_output`

## [4.5.4] - 2022-09-19
### Fixed
- The raw rows insert endpoint is now subject to the same retry logic as other idempotent endpoints.

## [4.5.3] - 2022-09-15
### Fixed
- Fixes the OS specific issue where the `requirements.txt`-validation failed
  with `Permission Denied` on Windows.

## [4.5.2] - 2022-09-09
### Fixed
- Fixes the issue when updating transformations with new nonce credentials

## [4.5.1] - 2022-09-08
### Fixed
- Don't depend on typing_extensions module, since we don't have it as a dependency.

## [4.5.0] - 2022-09-08
### Added
- Vision extract implementation, providing access to the corresponding [Vision Extract API](https://docs.cognite.com/api/v1/#tag/Vision).

## [4.4.3] - 2022-09-08
### Fixed
- Fixed NaN/NA value check in geospatial FeatureList

## [4.4.2] - 2022-09-07
### Fixed
- Don't import numpy in the global space in geospatial module as it's an optional dependency

## [4.4.1] - 2022-09-06
### Fixed
- Fixed FeatureList.from_geopandas to handle NaN values

## [4.4.0] - 2022-09-06
### Changed
- Change geospatial.aggregate_features to support order_by

## [4.3.0] - 2022-09-06
### Added
- Add geospatial.list_features

## [4.2.1] - 2022-08-23
### Changed
- Change timeseries datapoints' time range to start from 01.01.1900

## [4.2.0] - 2022-08-23
### Added
- OAuthInteractive credential provider. This credential provider will redirect you to a login page
and require that the user authenticates. It will also cache the token between runs.
- OAuthDeviceCode credential provider. Display a device code to enter into a trusted device.
It will also cache the token between runs.

## [4.1.2] - 2022-08-22
### Fixed
- geospatial: support asset links for features

## [4.1.1] - 2022-08-19
### Fixed
- Fixed the issue on SDK when Python installation didn't include pip.

### Added
- Added Optional dependency called functions. Usage: `pip install "cognite-sdk[functions]"`

## [4.1.0] - 2022-08-18
### Added
- ensure_parent parameter to client.raw.insert_dataframe method

## [4.0.1] - 2022-08-17
### Added
- OAuthClientCredentials now supports token_custom_args.

## [4.0.0] - 2022-08-15
### Changed
- Client configuration no longer respects any environment variables. There are other libraries better
suited for loading configuration from the environment (such as builtin `os` or `pydantic`). There have also
been several reports of envvar name clash issues in tools built on top the SDK. We therefore
consider this something that should be handled by the application consuming the SDK. All configuration of
`cognite.client.CogniteClient` now happens using a `cognite.client.ClientConfig` object. Global configuration such as
`max_connection_pool_size` and other options which apply to all client instances are now configured through
the `cognite.client.global_config` object which is an instance of `cognite.client.GlobalConfig`. Examples
have been added to the docs.
- Auth has been reworked. The client configuration no longer accepts the `api_key` and `token_...` arguments.
It accepts only a single `credentials` argument which must be a `CredentialProvider` object. A few
implementations have been provided (`APIKey`, `Token`, `OAuthClientCredentials`). Example usage has
been added to the docs. More credential provider implementations will be added in the future to accommodate
other OAuth flows.

### Fixed
- A bug in the Functions SDK where the lifecycle of temporary files was not properly managed.

## [3.9.0] - 2022-08-11
### Added
- Moved Cognite Functions from Experimental SDK to Main SDK.

## [3.8.0] - 2022-08-11
### Added
- Add ignore_unknown_ids parameter to sequences.retrieve_multiple

## [3.7.0] - 2022-08-10
### Changed
- Changed grouping of Sequence rows on insert. Each group now contains at most 100k values and at most 10k rows.

## [3.6.1] - 2022-08-10
### Fixed
- Fixed a minor casing error for the geo_location field on files

### Added
- Add ignore_unknown_ids parameter to files.retrieve_multiple

## [3.5.0] - 2022-08-10
### Changed
- Improve type annotations. Use overloads in more places to help static type checkers.

## [3.4.3] - 2022-08-10
### Changed
- Cache result from pypi version check so it's not executed for every client instantiation.

## [3.4.2] - 2022-08-09
### Fixed
- Fix the wrong destination name in transformations.

## [3.4.1] - 2022-08-01
### Fixed
- fixed exception when printing exceptions generated on transformations creation/update.

## [3.4.0] - 2022-07-25
### Added
- added support for nonce authentication on transformations

### Changed
- if no source or destination credentials are provided on transformation create, an attempt will be made to create a session with the CogniteClient credentials, if it succeeds, the acquired nonce will be used.
- if OIDC credentials are provided on transformation create/update, an attempt will be made to create a session with the given credentials. If it succeeds, the acquired nonce credentials will replace the given client credentials before sending the request.

## [3.3.0] - 2022-07-21
### Added
- added the sessions API

## [3.2.0] - 2022-07-15
### Removed
- Unused cognite.client.experimental module

## [3.1.0] - 2022-07-13
### Changed
- Helper functions for conversion to/from datetime now warns on naive datetimes and their interpretation.
### Fixed
- Helper function `datetime_to_ms` now accepts timezone aware datetimes.

## [3.0.1] - 2022-07-13
### Fixed
- fixed missing README.md in package

## [3.0.0] - 2022-07-12
### Changed
- Poetry build, one single package "cognite-sdk"
- Require python 3.8 or greater (used to be 3.5 or greater)
### Removed
- support for root_asset_id and root_asset_external_id filters. use asset subtree filters instead.

## [2.56.1] - 2022-06-22
### Added
- Time series property `is_step` can now be updated.

## [2.56.0] - 2022-06-21
### Added
- added the diagrams API

## [2.55.0] - 2022-06-20
### Fixed
- Improve geospatial documentation and implement better parameter resilience for filter and feature type update

## [2.54.0] - 2022-06-17
### Added
- Allow to set the chunk size when creating or updating geospatial features

## [2.53.1] - 2022-06-17
### Fixed
- Fixed destination type decoding of `transformation.destination`

## [2.53.0] - 2022-06-16
### Added
- Annotations implementation, providing access to the corresponding [Annotations API](https://docs.cognite.com/api/v1/#tag/Annotations).
    - Added `Annotation`, `AnnotationFilter`, `AnnotationUpdate` dataclasses to `cognite.client.data_classes`
    - Added `annotations` API to `cognite.client.CogniteClient`
    - **Create** annotations with `client.annotations.create` passing `Annotation` instance(s)
    - **Suggest** annotations with `client.annotations.suggest` passing `Annotation` instance(s)
    - **Delete** annotations with `client.annotations.delete` passing the id(s) of annotation(s) to delete
    - **Filter** annotations with `client.annotations.list` passing a `AnnotationFilter `dataclass instance or a filter `dict`
    - **Update** annotations with `client.annotations.update` passing updated `Annotation` or `AnnotationUpdate` instance(s)
    - **Get single** annotation with `client.annotations.retrieve` passing the id
    - **Get multiple** annotations with `client.annotations.retrieve_multiple` passing the ids

### Changed
- Reverted the optimizations introduced to datapoints fetching in 2.47.0 due to buggy implementation.

## [2.51.0] - 2022-06-13
### Added
- added the new geo_location field to the Asset resource

## [2.50.2] - 2022-06-09
### Fixed
- Geospatial: fix FeatureList.from_geopandas issue with optional properties

## [2.50.1] - 2022-06-09
### Fixed
- Geospatial: keep feature properties as is

## [2.50.0] - 2022-05-30
### Changed
- Geospatial: deprecate update_feature_types and add patch_feature_types

## [2.49.1] - 2022-05-19
### Changed
- Geospatial: Support dataset

## [2.49.0] - 2022-05-09
### Changed
- Geospatial: Support output selection for getting features by ids

## [2.48.0] - 2022-05-09
### Removed
- Experimental model hosting API

## [2.47.0] - 2022-05-02
### Changed
- Performance gain for `datapoints.retrieve` by grouping together time series in single requests against the underlying API.

## [2.46.1] - 2022-04-22
### Changed
- POST requests to the `sessions/revoke`-endpoint are now automatically retried
- Fix retrieval of empty raster in experimental geospatial api: http 204 as ok status

## [2.45.0] - 2022-03-25
### Added
- support `sequence_rows` destination type on Transformations.

## [2.44.1] - 2022-03-24
### Fixed
- fix typo in `data_set_ids` parameter type on `transformations.list`.

## [2.44.0] - 2022-03-24
### Added
- support conflict mode parameter on `transformations.schema.retrieve`.

## [2.43.1] - 2022-03-24
### Added
- update pillow dependency 9.0.0 -> 9.0.1

## [2.43.0] - 2022-03-24
### Added
- new list parameters added to `transformations.list`.

## [2.42.0] - 2022-02-25
### Added
- FeatureList.from_geopandas() improvements

### Fixed
- example for templates view.

## [2.41.0] - 2022-02-16
### Added
- support for deleting properties and search specs in GeospatialAPI.update_feature_types(...).

## [2.40.1] - 2022-02-15
### Fixed
- geospatial examples.

## [2.40.0] - 2022-02-11
### Added
- dataSetId support for transformations.

## [2.39.1] - 2022-01-25
### Added
- pandas and geospatial dependencies optional for cognite-sdk-core.

## [2.39.0] - 2022-01-20
### Added
- geospatial API support

## [2.38.6] - 2022-01-14
### Added
- add the possibility to cancel transformation jobs.

## [2.38.5] - 2022-01-12
### Fixed
- Bug where creating/updating/deleting more than 5 transformation schedules in a single call would fail.

## [2.38.4] - 2021-12-23
### Fixed
- Bug where list generator helper will return more than chunk_size items.

## [2.38.3] - 2021-12-13
### Fixed
- Bug where client consumes all streaming content when logging request.

## [2.38.2] - 2021-12-09
### Added
- add the possibility to pass extra body fields to APIClient._create_multiple.

## [2.38.1] - 2021-12-07
### Fixed
- Bug where loading `transformations.jobs` from JSON fails for raw destinations.

## [2.38.0] - 2021-12-06
### Added
- `transformations` api client, which allows the creation, deletion, update, run and retrieval of transformations.
- `transformations.schedules` api client, which allows the schedule, unschedule and retrieval of recurring runs of a transformation.
- `transformations.notifications` api client, which allows the creation, deletion and retrieval of transformation email notifications.
- `transformations.schema` api client, which allows the retrieval of the expected schema of sql transformations based on the destination data type.
- `transformations.jobs` api client, which retrieves the  status of transformation runs.

## [2.37.1] - 2021-12-01
### Fixed
- Bug where `sequences` full update attempts to "set" column spec. "set" is not supported for sequence column spec.

## [2.37.0] - 2021-11-30
### Added
- Added support for retrieving file download urls

## [2.36.0] - 2021-11-30
### Fixed
- Changes default JSON `.dumps()` behaviour to be in strict compliance with the standard: if any NaNs or +/- Infs are encountered, an exception will now be raised.

## [2.35.0] - 2021-11-29
### Added
- Added support for `columns` update on sequences
- Added support for `data_set_id` on template views

### Security
- Disallow downloading files to path outside download directory in `files.download()`.

## [2.32.0] - 2021-10-04
### Added
 - Support for extraction pipelines

## [2.31.1] - 2021-09-30
### Fixed
- Fixed a bug related to handling of binary response payloads.

## [2.31.0] - 2021-08-26
### Added
- View resolver for template fields.

## [2.30.0] - 2021-08-25
### Added
- Support for Template Views

## [2.29.0] - 2021-08-16
### Added
- Raw rows are retrieved using parallel cursors when no limit is set.

## [2.28.2] - 2021-08-12
### Added
- Relationships now supports `partitions` parameter for [parallel retrieval](https://docs.cognite.com/api/v1/#section/Parallel-retrieval)

## [2.28.1] - 2021-08-10
### Changed
- debug mode now logs response payload and headers.

## [2.27.0] - 2021-07-20

### Fixed
- When using CogniteClient with the client-secret auth flow, the object would not be pickle-able (e.g. when using multiprocessing) because of an anonymous function.

## [2.26.1] - 2021-07-20

### Changed
- Optimization. Do not get windows if remaining data points is 0. Reduces number of requests when asking for 100k data points/10k aggregates from 2 to 1.

## [2.26.0] - 2021-07-08

### Added
- Support for set labels on AssetUpdate

## [2.25.0] - 2021-07-06

### Added
- filter_nodes function to ThreeDRevisionsAPI

## [2.24.0] - 2021-06-28

### Added
- ignore_unknown_ids flag to Relationships delete method

## [2.23.0] - 2021-06-25

### Added
- insert_dataframe and retrieve_dataframe methods to the Raw client

## [2.22.0] - 2021-06-22

### Added
- More contextualization job statuses
### Changed
- Refactor contextualization constant representation

## [2.21.0] - 2021-06-21

### Added
- Datasets support for labels

## [2.20.0] - 2021-06-18

### Added
- rows() in RawRowsAPI support filtering with `columns` and `min/maxLastUpdatedTime`

## [2.19.0] - 2021-05-11

### Added
- Support for /token/inspect endpoint

## [2.18.2] - 2021-04-23

### Fixed
- Bug in templates instances filter that would cause `template_names` to be ignored.

## [2.18.1] - 2021-04-22

### Added
- Configure file download/upload timeouts with `COGNITE_FILE_TRANSFER_TIMEOUT` environment variable or
`file_transfer_timeout` parameter on `CogniteClient`.

### Changed
- Increased default file transfer timeout from 180 to 600 seconds
- Retry more failure modes (read timeouts, 502, 503, 504) for files upload/download requests.

## [2.18.0] - 2021-04-20

### Changed
- `COGNITE_DISABLE_SSL` now also covers ssl verification on IDP endpoints used for generating tokens.


## [2.17.1] - 2021-04-15

### Added
- `created_time`, and `last_updated_time` to template data classes.
- `data_set_id` to template instance data class.


## [2.17.0] - 2021-03-26

### Changed
- Ignore exceptions from pypi version check and reduce its timeout to 5 seconds.

### Fixed
- Only 200/201/202 is treated as successful response. 301 led to json decoding errors -
now handled gracefully.
- datasets create limit was set to 1000 in the sdk, leading to cases of 400 from the api where the limit is 10.

### Added
- Support for specifying proxies in the CogniteClient constructor

### Removed
- py.typed file. Will not declare library as typed until we run a typechecker on the codebase.


## [2.16.0] - 2021-03-26

### Added
- support for templates.
- date-based `cdf-version` header.

## [2.15.0] - 2021-03-22

### Added
- `createdTime` field on raw dbs and tables.

## [2.14.0] - 2021-03-18

### Added
- dropna argument to insert_dataframe method in DatapointsAPI

## [2.13.0] - 2021-03-16

### Added
- `sortByNodeId` and `partitions` query parameters to `list_nodes` method.

## [2.12.2] - 2021-03-11

### Fixed
- CogniteAPIError raised (instead of internal KeyError) when inserting a RAW row without a key.

## [2.12.1] - 2021-03-09

### Fixed
- CogniteMissingClientError raised when creating relationship with malformed body.

## [2.12.0] - 2021-03-08

### Changed
- Move Entity matching API from beta to v1.

## [2.11.1] - 2021-02-18

### Changed
- Resources are now more lenient on which types they accept in for labels
- Entity matching fit will flatten dictionaries and resources to "metadata.subfield" similar to pipelines.

### Added
- Relationships now support update

## [2.10.7] - 2021-02-02

### Fixed
- Relationships API list calls via the generator now support `chunk_size` as parameter.

## [2.10.6] - 2021-02-02

### Fixed
- Retry urllib3.NewConnectionError when it isn't in the context of a ConnectionRefusedError

## [2.10.5] - 2021-01-25

### Fixed
- Fixed asset subtree not returning an object with id->item cache for use in .get

## [2.10.4] - 2020-12-14

### Changed
- Relationships filter will now chain filters on large amounts of sources or targets in batches of 1000 rather than 100.


## [2.10.3] - 2020-12-09

### Fixed
- Retries now have backup time tracking per request, rather than occasionally shared between threads.
- Sequences delete ranges now no longer gives an error if no data is present

## [2.10.2] - 2020-12-08

### Fixed
- Set geoLocation.type in files to "Feature" if missing

## [2.10.1] - 2020-12-03

### Added
- Chaining of requests to the relationships list method,
allowing the method to take arbitrarily long lists for `source_external_ids` and `target_external_ids`

## [2.10.0] - 2020-12-01

### Added
- Authentication token generation and lifecycle management

## [2.9.0] - 2020-11-25

### Added
- Entity matching API is now available in the beta client.

## [2.8.0] - 2020-11-23

### Changed
- Move relationships to release python SDK

## [2.7.0] - 2020-11-10

### Added
- `fetch_resources` parameter to the relationships `list` and `retrieve_multiple` methods, which attempts to fetch the resource referenced in the relationship.

## [2.6.4] - 2020-11-10

### Fixed
- Fixed a bug where 429 was not retried on all endpoints

## [2.6.3] - 2020-11-10

### Fixed
- Resource metadata should be able to set empty using `.metadata.set(None)` or `.metadata.set({})`.

## [2.6.2] - 2020-11-05

### Fixed
- Asset retrieve subtree should return empty AssetList if asset does not exist.

## [2.6.1] - 2020-10-30

### Added
- `geospatial` to list of valid relationship resource types.

## [2.6.0] - 2020-10-26

### Changed
- Relationships list should take dataset internal and external id as different parameters.

## [2.5.4] - 2020-10-22

### Fixed
- `_is_retryable` didn't handle clusters with a dash in the name.

## [2.5.3] - 2020-10-14

### Fixed
- `delete_ranges` didn't cast string timestamp into number properly.

## [2.5.2] - 2020-10-06

### Fixed
- `labels` in FileMetadata is not cast correctly to a list of `Label` objects.

## [2.5.1] - 2020-10-01
- Include `py.typed` file in sdk distribution

## [2.5.0] - 2020-09-29

### Added
- Relationships beta support.

### Removed
- Experimental Model Hosting client.

## [2.4.3] - 2020-09-18
- Increase raw rows list limit to 10,000

## [2.4.2] - 2020-09-10
- Fixed a bug where urls with query parameters were excluded from the retryable endpoints.

## [2.4.1] - 2020-09-09

### Changed
- Generator-based listing now supports partitions. Example:
  ``` python
  for asset in client.assets(partitions=10):
    # do something
  ```

## [2.4.0] - 2020-08-31

### Added
- New 'directory' in Files

## [2.3.0] - 2020-08-25

### Changed
- Add support for mypy and other type checking tools by adding packaging type information

## [2.2.2] - 2020-08-18

### Fixed
- HTTP transport logic to better handle retrying of connection errors
- read timeouts will now raise a CogniteReadTimeout
- connection errors will now raise a CogniteConnectionError, while connection refused errors will raise the more
 specific CogniteConnectionRefused exception.

### Added
- Jitter to exponential backoff on retries

### Changed
- Make HTTP requests no longer follow redirects by default
- All exceptions now inherit from CogniteException

## [2.2.1] - 2020-08-17

### Added
- Fixed a bug where `/timeseries/list` was missing from the retryable endpoints.

## [2.2.0] - 2020-08-17

### Added
- Files labelling support

## [2.1.2] - 2020-08-13

### Fixed
- Fixed a bug where only v1 endpoints (not playground) could be added as retryable

## [2.1.1] - 2020-08-13

### Fixed
- Calls to datapoints `retrieve_dataframe` with `complete="fill"` would break using Pandas version 1.1.0 because it raises TypeError when calling `.interpolate(...)` on a dataframe with no columns.

## [2.1.0] - 2020-07-22

### Added
- Support for passing a single string to `AssetUpdate().labels.add` and `AssetUpdate().labels.remove`. Both a single string and a list of strings is supported. Example:
  ```python
  # using a single string
  my_update = AssetUpdate(id=1).labels.add("PUMP").labels.remove("VALVE")
  res = c.assets.update(my_update)

  # using a list of strings
  my_update = AssetUpdate(id=1).labels.add(["PUMP", "ROTATING_EQUIPMENT"]).labels.remove(["VALVE"])
  res = c.assets.update(my_update)
  ```

## [2.0.0] - 2020-07-21

### Changed
- The interface to interact with labels has changed. A new, improved interface is now in place to make it easier to work with CDF labels. The new interface behaves this way:
  ```python
  # crate label definition(s)
  client.labels.create(LabelDefinition(external_id="PUMP", name="Pump", description="Pump equipment"))
  # ... or multiple
  client.labels.create([LabelDefinition(external_id="PUMP"), LabelDefinition(external_id="VALVE")])

  # list label definitions
  label_definitions = client.labels.list(name="Pump")

  # delete label definitions
  client.labels.delete("PUMP")
  # ... or multiple
  client.labels.delete(["PUMP", "VALVE"])

  # create an asset with label
  asset = Asset(name="my_pump", labels=[Label(external_id="PUMP")])
  client.assets.create(assets)

  # filter assets by labels
  my_label_filter = LabelFilter(contains_all=["PUMP", "VERIFIED"])
  asset_list = client.assets.list(labels=my_label_filter)

  # attach/detach labels to/from assets
  my_update = AssetUpdate(id=1).labels.add(["PUMP"]).labels.remove(["VALVE"])
  res = c.assets.update(my_update)
  ```

### Fixed
- Fixed bug where `_call_` in SequencesAPI (`client.sequences`) was incorrectly returning a `GET` method instead of `POST`.

## [1.8.1] - 2020-07-07
### Changed
- For 3d mappings delete, only use node_id and asset_id pairs in delete request to avoid potential bad request.
- Support attaching/detaching multiple labels on assets in a single method

## [1.8.0] - 2020-06-30
### Added
- Synthetic timeseries endpoint for DatapointsApi
- Labels endpoint support
- Assets labelling support
- Support for unique value aggregation for events.

### Changed
- When `debug=true`, redirects are shown more clearly.

## [1.7.0] - 2020-06-03
### Fixed
- datasetId is kept as an integer in dataframes.

### Changed
- Internal list of retryable endpoints was changed to a class variable so it can be modified.

## [1.6.0] - 2020-04-28
### Added
- Support events filtering by ongoing events (events without `end_time` defined)
- Support events filtering by active timerange of event
- Support files metadata filtering by `asset_external_ids`
- Aggregation endpoint for Assets, DataSets, Events, Files, Sequences and TimeSeries API

## [1.5.2] - 2020-04-02
### Added
- Support for security categories on file methods

## [1.5.1] - 2020-04-01
### Added
- Support for security categories on files
- active_at_time on relationships

### Fixed
- No longer retry calls to /files/initupload
- Retry retryable POST endpoints in datasets API

## [1.5.0] - 2020-03-12
### Added
- DataSets API and support for this in assets, events, time series, files and sequences.
- .asset helper function on time series.
- asset external id filter on time series.

## [1.4.13] - 2020-03-03
### Added
- Relationship list supports multiple sources, targets, relationship types and datasets.

## [1.4.12] - 2020-03-02

### Fixed
- Fixed a bug in file uploads where fields other than name were not being passed to uploaded directories.

## [1.4.11] - 2020-02-21

### Changed
- Datapoint insertion changed to be less memory intensive.

### Fixed
- Fixed a bug where add service account to group expected items in response.
- Jupyter notebook output and non-camel cased to_pandas uses nullable int fields instead of float for relevant fields.

## [1.4.10] - 2020-01-27
### Added
- Support for the error field for synthetic time series query in the experimental client.
- Support for retrieving data from multiple sequences at once.

## [1.4.9] - 2020-01-08

### Fixed
- Fixed a bug where datapoints `retrieve` could return less than limit even if there were more datapoints.
- Fixed an issue where `insert_dataframe` would give an error with older pandas versions.

## [1.4.8] - 2019-12-19

### Added
- Support for `ignore_unknown_ids` on time series `retrieve_multiple`, `delete` and datapoints `retrieve` and `latest` and related endpoints.
- Support for asset subtree filters on files, sequences, and time series.
- Support for parent external id filters on assets.
- Synthetic datapoints retrieve has additional functions including variable replacement and sympy support.

### Changed
- Synthetic datapoints now return errors in the `.error` field, in the jupyter output, and optionally in pandas dataframes if `include_errors` is set.

## [1.4.7] - 2019-12-05

### Added
- Support for synthetic time series queries in the experimental client.
- parent external id filter added for assets.

### Fixed
- startTime in event dataframes is now a nullable int dtype, consistent with endTime.

## [1.4.6] - 2019-12-02

### Fixed
- Fixed notebook output for Asset, Datapoint and Raw.

## [1.4.5] - 2019-12-02

### Changed

- The ModelHostingAPI now calls Model Hosting endpoints in playground instead of 0.6.

## [1.4.4] - 2019-11-29

### Added
 - Option to turn off version checking from CogniteClient constructor

### Changed
- In sequences create, the column definitions object accepts both camelCased and snake_cased keys.
- Retry 429 on all endpoints

### Fixed
- Fixed notebook output for DatapointsList

## [1.4.3] - 2019-11-27
### Fixed
- In Jupyter notebooks, the output from built-in list types is no longer camel cased.

## [1.4.2] - 2019-11-27

### Changed
- In the 3D API, the call and list methods now include all models by default instead of only unpublished ones.
- In Jupyter notebooks, the output from built-in types is no longer camel cased.

### Added
- Support for filtering events by asset subtree ids.

## [1.4.1] - 2019-11-18

### Added
- Support for filtering events by asset external id.
- query parameter on asset search.
- `ignore_unknown_ids` parameter on asset and events method `delete` and `retrieve_multiple`.

## [1.4.0] - 2019-11-14

### Changed
- In the ModelHostingAPI, models, versions and schedules are now referenced by name instead of id. The ids are no longer available.
- In the ModelHostingAPI, functions related to model versions are moved from the ModelsAPI to the new ModelVersionsAPI.
- In the ModelHostingAPI, the model names must be unique. Also, the version names and schedule names must be unique per model.
- Default value for `limit` in search method is now 100 instead of None to clarify api default behaviour when no limit is passed.

## [1.3.4] - 2019-11-07

### Changed
- Error 500's are no longer retried by default, only HTTP 429, 502, 503, 504 are.
- Optimized HTTP calls by caching user agent.
- Relationship filtering is now integrated into `list` instead of `search`.
- Sequences `insert_dataframe` parameter `external_id_headers` documentation updated.
- Type hints for several objects formerly `Dict[str, Any]` improved along with introducing matching dict derived classes.

### Fixed
- `source_created_time` and `source_modified_time` on files now displayed as time fields.
- Fixed pagination for `include_outside_points` and other edge cases in datapoints.
- Fixed a bug where `insert_dataframe` with strings caused a numpy error.

### Added
- Relationships can now have sequences as source or target.

## [1.3.3] - 2019-10-21

### Changed
- Datapoints insert dataframe function will check for infinity values.
- Allow for multiple calls to .add / .remove in object updates such as metadata, without later calls overwriting former.
- List time series now ignores the include_metadata parameter.

### Added
- Advanced list endpoint is used for listing time series, adding several new filters and partitions.

## [1.3.2] - 2019-10-16

### Added
- Datapoints objects now store is_string, is_step and unit to allow for better interpretation of the data.
- Sorting when listing events
- Added a search function in the relationships API.

### Changed
- `list` and `__call__` methods for files now support list parameters for `root_ids`, `root_external_ids`.
- retrieve_dataframe with `complete` using Datapoints fields instead of retrieving time series metadata.

### Fixed
- Fixed chunking logic in list_generator to always return last partial chunk.
- Fixed an error on missing target/source in relationships.

## [1.3.1] - 2019-10-09
### Fixed
- Fixed support for totalVariation aggregate completion.
- Changed conversion of raw RowList to pandas DataFrame to handle missing values (in columns) across the rows. This also fixes the bug where one-off values would be distributed to all rows in the DataFrame (unknown bug).

## [1.3.0] - 2019-10-03
### Changed
- Sequences officially released and no longer considered experimental.
- Sequences data insert no longer takes a default value for columns.

## [1.2.1] - 2019-10-01
### Fixed
- Tokens are sent with the correct "Authorization" header instead of "Authentication".

## [1.2.0] - 2019-10-01
### Added
- Support for authenticating with bearer tokens. Can now supply a jwt or jwt-factory to CogniteClient. This token will override any api-key which has been set.

## [1.1.12] - 2019-10-01
### Fixed
- Fixed a bug in time series pagination where getting 100k datapoints could cause a missing id error when using include_outside_points.
- SequencesData `to_pandas` no longer returns NaN on integer zero columns.
- Fixed a bug where the JSON encoder would throw circular reference errors on unknown data types, including numpy floats.

## [1.1.11] - 2019-09-23
### Fixed
- Fix testing.CogniteClientMock so it is possible to get attributes on child which have not been explicitly in the CogniteClientMock constructor

## [1.1.10] - 2019-09-23
### Fixed
- Fix testing.CogniteClientMock so it is possible to get child mock not explicitly defined

### Added
- `list` and `__call__` methods for events now support list parameters for `root_asset_ids`, `root_asset_external_ids`.

## [1.1.9] - 2019-09-20
### Changed
- Renamed testing.mock_cognite_client to testing.monkeypatch_cognite_client

### Added
- testing.CogniteClientMock object

## [1.1.8] - 2019-09-19
### Added
- Support for aggregated properties of assets.
- `Asset` and `AssetList` classes now have a `sequences` function which retrieves related sequences.
- Support for partitioned listing of assets and events.

### Changed
- `list` and `__call__` methods for assets now support list parameters for `root_ids`, `root_external_ids`.
- Sequences API no longer supports column ids, all relevant functions have been changed to only use external ids.

### Fixed
- Fixed a bug in time series pagination where getting 100k dense datapoints would cause a missing id error.
- Sequences retrieve functions fixed to match API change, to single item per retrieve.
- Sequences retrieve/insert functions fixed to match API change to take lists of external ids.

## [1.1.7] - 2019-09-13
### Fixed
- `testing.mock_cognite_client()` so that it still accepts arguments after exiting from mock context.

## [1.1.6] - 2019-09-12
### Fixed
- `testing.mock_cognite_client()` so that the mocked CogniteClient may accept arguments.

## [1.1.5] - 2019-09-12
### Added
- Method `files.download_to_path` for streaming a file to a specific path

## [1.1.4] - 2019-09-12
### Added
- `root_asset_ids` parameter for time series list.

### Changed
- Formatted output in jupyter notebooks for `SequenceData`.
- `retrieve_latest` function in theDatapoints API extended to support more than 100 items.
- Log requests at DEBUG level instead of INFO.

## [1.1.3] - 2019-09-05
### Changed
- Disabled automatic handling of cookies on the requests session objects

### Fixed
- `to_pandas` method on CogniteResource in the case of objects without metadata

## [1.1.2] - 2019-08-28
### Added
- `limit` parameter on sequence data retrieval.
- Support for relationships exposed through experimental client.
- `end` parameter of sequence.data retrieval and range delete accepts -1 to indicate last index of sequence.

### Changed
- Output in jupyter notebooks is now pandas-like by default, instead of outputting long json strings.

### Fixed
- id parameters and timestamps now accept any integer type including numpy.int64, so values from dataframes can be passed directly.
- Compatibility fix for renaming of sequences cursor and start/end parameters in the API.

## [1.1.1] - 2019-08-23
### Added
- `complete` parameter on `datapoints.retrieve_dataframe`, used for forward-filling/interpolating intervals with missing data.
- `include_aggregate_name` option on `datapoints.retrieve_dataframe` and `DatapointsList.to_pandas`, used for removing the `|<aggregate-name>` postfix on dataframe column headers.
- datapoints.retrieve_dataframe_dict function, which returns {aggregate:dataframe} without adding aggregate names to columns
- source_created_time and source_modified_time support for files

## [1.1.0] - 2019-08-21
### Added
- New method create_hierarchy() added to assets API.
- SequencesAPI.list now accepts an asset_ids parameter for searching by asset
- SequencesDataAPI.insert now accepts a SequenceData object for easier copying
- DatapointsAPI.insert now accepts a Datapoints object for easier copying
- helper method `cognite.client.testing.mock_cognite_client()` for mocking CogniteClient
- parent_id and parent_external_id to AssetUpdate class.

### Changed
- assets.create() no longer validates asset hierarchy and sorts assets before posting. This functionality has been moved to assets.create_hierarchy().
- AssetList.files() and AssetList.events() now deduplicate results while fetching related resources, significantly reducing memory load.

## [1.0.5] - 2019-08-15
### Added
- files.create() method to enable creating a file without uploading content.
- `recursive` parameter to raw.databases.delete() for recursively deleting tables.

### Changed
- Renamed .iteritems() on SequenceData to .items()
- raw.insert() now chunks raw rows into batches of 10,000 instead of 1,000

### Fixed
- Sequences queries are now retried if safe
- .update() in all APIs now accept a subclass of CogniteResourceList as input
- Sequences datapoint retrieval updated to use the new cursor feature in the API
- Json serializiation in `__str__()` of base data classes. Now handles Decimal and Number objects.
- Now possible to create asset hierarchy using parent external id when the parent is not part of the batch being inserted.
- `name` parameter of files.upload_bytes is now required, so as not to raise an exception in the underlying API.

## [1.0.4] - 2019-08-05
### Added
- Variety of useful helper functions for Sequence and SequenceData objects, including .column_ids and .column_external_ids properties, iterators and slice operators.
- Sequences insert_dataframe function.
- Sequences delete_range function.
- Support for external id column headers in datapoints.insert_dataframe()

### Changed
- Sequences data retrieval now returns a SequenceData object.
- Sequences insert takes its parameters row data first, and no longer requires columns to be passed.
- Sequences insert now accepts tuples and raw-style data input.
- Sequences create now clears invalid fields such as 'id' in columns specification, so sequences can more easily re-use existing specifications.
- Sequence data function now require column_ids or column_external_ids to be explicitly set, rather than both being passed through a single columns field

## [1.0.3] - 2019-07-26
### Fixed
- Renamed Model.schedule_data_spec to Model.data_spec so the field from the API will be included on the object.
- Handling edge case in Sequences pagination when last datapoint retrieved is at requested end
- Fixing data points retrieval when count aggregates are missing
- Displays unexpected fields on error response from API when raising CogniteAPIError

## [1.0.2] - 2019-07-22
### Added
- Support for model hosting exposed through experimental client

### Fixed
- Handling dynamic limits in Sequences API

## [1.0.1] - 2019-07-19
### Added
- Experimental client
- Support for sequences exposed through experimental client

## [1.0.0] - 2019-07-11
### Added
- Support for all endpoints in Cognite API
- Generator with hidden cursor for all resource types
- Concurrent writes for all resources
- Distribution of "core" sdk which does not depend on pandas and numpy
- Typehints for all methods
- Support for posting an entire asset hierarchy, resolving ref_id/parent_ref_id automatically
- config attribute on CogniteClient to view current configuration.

### Changed
- Renamed methods so they reflect what the method does instead of what http method is used
- Updated documentation with automatically tested examples
- Renamed `stable` namespace to `api`
- Rewrote logic for concurrent reads of datapoints
- Renamed CogniteClient parameter `num_of_workers` to `max_workers`

### Removed
- `experimental` client in order to ensure sdk stability.<|MERGE_RESOLUTION|>--- conflicted
+++ resolved
@@ -48,7 +48,7 @@
 - `client.data_modeling.instances.aggregate` returns `AggregatedNumberedValue | list[AggregatedNumberedValue] | InstanceAggregationResultList` depending
   on the `aggregates` and `group_by` parameters. Previously, it always returned `InstanceAggregationResultList`.
 - The `Group` attribute `capabilities` is now a `Capabilities` object, instead of a `dict`.
-<<<<<<< HEAD
+- Support for `YAML` in all `CogniteResource.load()` and `CogniteResourceList.load()` methods. 
 - The `client.sequences.data.retrieve` method has changed signature: 
   The parameter `columns_external_id` is renamed `columns`, the parameters `id` and `external_id` have 
   been moved to the beginning of the signature. This is to better match the API and have a consistent overload 
@@ -59,9 +59,6 @@
 - The attribute `columns` in `Sequence` has been changed from `typing.Sequence[dict]` to `SequnceColumnList`.
 - The class `SequenceRows` in `client.data_classes.transformations.common` has been renamed to `SequenceRowsDestination`.
 - The `client.sequences.data.retrieve_latest` is renamed `client.sequences.data.retrieve_last_row`.
-=======
-- Support for `YAML` in all `CogniteResource.load()` and `CogniteResourceList.load()` methods. 
->>>>>>> 8eedffc8
 
 ### Added
 - Added `load` implementation for `VisionResource`s: `ObjectDetection`, `TextRegion`, `AssetLink`, `BoundingBox`,
