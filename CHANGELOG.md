--- conflicted
+++ resolved
@@ -17,8 +17,7 @@
 - `Fixed` for any bug fixes.
 - `Security` in case of vulnerabilities.
 
-<<<<<<< HEAD
-## [6.31.0] - 2023-10-10
+## [6.32.0] - 2023-10-10
 ### Fixed
 - Ref to openapi doc in Vision extract docstring 
 - Parameters to Vision models can be given as Python dict (updated doc accordingly). 
@@ -26,7 +25,7 @@
 
 ### Added
 - Support for new computer vision models in Vision extract service: digital gauge reader, dial gauge reader, level gauge reader and valve state detection.
-=======
+
 ## [6.31.0] - 2023-10-09
 ### Added
 Support for setting and fetching TimeSeries and Datapoints with "real" units (`unit_external_id`).
@@ -39,7 +38,6 @@
 ## [6.30.2] - 2023-10-09
 ### Fixed
 - Serialization of `Transformation` or `TransformationList` no longer fails in `json.dumps` due to unhandled composite objects.
->>>>>>> 1690f9bb
 
 ## [6.30.1] - 2023-10-06
 ### Added
