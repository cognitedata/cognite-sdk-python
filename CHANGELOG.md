# Changelog
All notable changes to this project will be documented in this file.

The format is based on [Keep a Changelog](https://keepachangelog.com/en/1.0.0/),
and this project adheres to [Semantic Versioning](https://semver.org/spec/v2.0.0.html).

The changelog for SDK version 0.x.x can be found [here](https://github.com/cognitedata/cognite-sdk-python/blob/0.13/CHANGELOG.md).

For users wanting to upgrade major version, a migration guide can be found [here](MIGRATION_GUIDE.md).

Changes are grouped as follows
- `Added` for new features.
- `Changed` for changes in existing functionality.
- `Deprecated` for soon-to-be removed features.
- `Improved` for transparent changes, e.g. better performance.
- `Removed` for now removed features.
- `Fixed` for any bug fixes.
- `Security` in case of vulnerabilities.

## [7.63.8] - 2024-10-21
<<<<<<< HEAD
### Added
- Filters can now be combined using `And` and `Or` by using the operators `&` and `|`.
- Filters can now be negated by using the `~` operator (instead of using the `Not` filter)
=======
### Fixed
- Data Workflows: workflow external ID and version are now URL encoded to allow characters like `/`  when calling `workflows.executions.run`
>>>>>>> c36f4423

## [7.63.7] - 2024-10-18
### Fixed
- Calling `cognite_client.data_modeling.instances(..., chunk_size=False, include_typing=False)` no longer raises a
  `TypeError`.

## [7.63.6] - 2024-10-17
### Fixed
- Files, or other resources with geo.location data, created long ago before the current API restriction(s) were in-place
  now load as UnknownCogniteObject, rather than throwing an exception (typically `KeyError`).

## [7.63.5] - 2024-10-15
### Fixed
- Added missing parameter `notification_config` to `ExtractionPipeline`.

## [7.63.4] - 2024-10-14
### Fixed
- Using `OAuthDeviceCode.load` now includes the missing parameters `oauth_discovery_url`, `clear_cache`, and `mem_cache_only`.
- All unknown parameters to `OAuthDeviceCode.load` are now passed on as `token_custom_args`.

## [7.63.3] - 2024-10-13
### Fixed
- NodeList and EdgeList (and subclasses) now support using `.get` with an `external_id` as a shortcut over
  using `instance_id`. When the `external_id` is ambiguous (non-unique, multiple spaces), a ValueError
  is raised. Thus, using `external_id` is no longer deprecated.

## [7.63.2] - 2024-10-11
### Fixed
- Setting up interactive `OAuthInteractive` sessions no longer raises `TypeError` as the lower bound for the `msal`
  dependency has been increased to `1.31`.

## [7.63.1] - 2024-10-10
### Fixed
- [Feature Preview - alpha] Dumping `HostedExtractor` `Job` and `Source` data classes creates valid JSON/YAML
  even when unknown fields are present.

## [7.63.0] - 2024-10-10
### Removed
- Dropped support for Python 3.8 and 3.9.

## [7.62.8] - 2024-10-07
### Added
- [Feature Preview - alpha] Support for `PostgresGateway` `Users` `client.postegres_gateway.users`.

## [7.62.7] - 2024-10-07
### Fixed
- Several bugfixes for the filter `InAssetSubtree`:
  - No longer causes `CogniteAPIError` when used, by accepting a list of values rather than a single value.
  - Loading via `Filter.load` now works as expected (a regression introduced in 7.38.3).

## [7.62.6] - 2024-09-27
### Fixed
- Instances with a single property no longer fail `to_pandas()` with `TypeError`, when using `expand_properties=True`.

## [7.62.5] - 2024-09-26
### Added
- Add new `client.workflows.triggers.upsert`, this allows upserts of triggers.
### Deprecated
- Deprecate `client.workflows.triggers.create`, as its functionality is covered by the new `client.workflows.triggers.upsert`

## [7.62.4] - 2024-09-25
### Fixed
- In the CoreModel, `client.data_classes.data_modeling.cdm` the fields `isUploaded` and `uploadedTime` in
  `CogniteFile` are  now considered read-only

## [7.62.3] - 2024-09-24
### Added
- [Feature Preview - alpha] Support for `Kafka` and `Rest` sources in `client.hosted_extractors.sources`.

## [7.62.2] - 2024-09-24
### Added
- [Feature Preview - alpha] Support for `client.hosted_extractors.mappings`.

## [7.62.1] - 2024-09-23
### Changed
- Support for `OAuthDeviceCode` now supports non Entra IdPs

## [7.62.0] - 2024-09-19
### Added
- All `update` methods now accept a new parameter `mode` that controls how non-update objects should be
  interpreted. For example, should we do a partial update or a full replacement.

## [7.61.1] - 2024-09-19
### Added
- [Feature Preview - alpha] Support for `client.hosted_extractors.jobs`.

## [7.61.0] - 2024-09-18
### Changed
- TimeSeriesAPI and DatapointsAPI support for `instance_id` reaches general availability (GA).
### Added
- `instance_id` can now be used freely alongside `id` and `external_id`, and is now accepted by
  retrieve/retrieve_array/retrieve_dataframe.
- `instance_id` now works in `to_pandas` methods, with fallbacks on `external_id` and `id`.
### Fixed
- A bug caused all datapoints objects to load an empty instance_id.

## [7.60.6] - 2024-09-17
### Fixed
- Fixed bug in `replace` upsert mode which caused objects to not be cleared.

## [7.60.5] - 2024-09-17
### Changed
- Remove beta notice on the Data Workflows `WorkflowTriggerAPI`

## [7.60.4] - 2024-09-15
### Added
- Fix bug in column name remapping for `TypedInstance.to_pandas()`

## [7.60.3] - 2024-09-14
### Changed
- The Core Model and Extractor Extension (`cognite.client.data_classes.data_modeling.cdm/extractor_extension`) are
  now implemented as composition and no longer inherits from each other. This is to reflect the underlying API.

## [7.60.2] - 2024-09-14
### Added
- [Feature Preview - alpha] Support for `client.hosted_extractors.destinations`.

## [7.60.1] - 2024-09-13
### Fixed
- LocationFiltersACl.Scope.SpaceID changed to ID

## [7.60.0] - 2024-09-12
### Changed
- Some changes to the typed instances functionality in the data modeling client
  - The `TypedNode`, `TypedEdge`, etc. classes are moved from `data_classes.data_modeling.typed_instances` to `data_classes.data_modeling.instances`
  - The `properties` attribute on `TypedNode`/`TypedEdge` now return data
  - The `sources` attribute on `TypedNodeApply`/`TypedEdgeApply` now returns data

## [7.59.3] - 2024-09-12
### Fixed
- JSONDecodeError can no longer be raised in environments where simplejson is used instead of built-in json.

## [7.59.2] - 2024-09-12
### Fixed
- A bug in `client.sequences.data.retrieve_dataframe(...)` where passing a column to `column_external_ids` caused a TypeError.

## [7.59.1] - 2024-09-12
### Fixed
- Creating a function using files dated before 1980 no longer raises ValueError,
  by overriding the timestamps to 1980-01-01.

## [7.59.0] - 2024-09-12
### Added
- Added `ignore_unknown_ids` to `client.files.delete`.

## [7.58.8] - 2024-09-10
### Added
- Added missing `WorkflowTriggerCreateList` to `cognite.client.data_classes.workflows`.

## [7.58.7] - 2024-09-06
### Changed
- [Feature Preview - alpha] Updated the `Core Model` and added `ExtractorExtension` model handling of the reserved
  property names `type` and `version` (`cognite.client.data_classed.data_modeling.cdm` and
  `cognite.client.data_classed.data_modeling.extractor_extension`). Now, these properties are prefixed with
  the original view external id instead of suffixed with underscore. For example, `CogniteAsset` now has
  `asset_type` instead of `type_` attribute. This is to avoid confusion with the node type, which is
  the `type` attribute.

## [7.58.6] - 2024-09-05
### Fixed
- Data modeling convenience filter `SpaceFilter` now allows listing of global nodes by using `equals`
  (when a single space is requested (requirement)). This also affects the `space` parameter to e.g.
  `client.data_modeling.instances.list(...)`

## [7.58.5] - 2024-09-04
### Added
- Data modeling filters now support properties that are lists.
### Fixed
- Read-only properties on CogniteAssetApply (root, path and last_updated_time) are now removed.

## [7.58.4] - 2024-09-03
### Fixed
- The deserialization `datetime` properties in `TypedNode`/`TypedEdge` now correctly handles truncated milliseconds.

## [7.58.3] - 2024-09-03
### Fixed
- The parameter `query` is now optional in `client.data_modeling.instances.search(...)`.

## [7.58.2] - 2024-09-03
### Added
- [Feature Preview - alpha] Support for `client.hosted_extractors.sources`.

## [7.58.1] - 2024-09-03
### Fixed
- [Feature Preview - beta] data workflows: `workflowExecutionId` in `cognite.client.data_classes.workflows.WorkflowTriggerRun`
 can be null or missing, as according to the API spec.

## [7.58.0] - 2024-09-03
### Added
- Data Workflows: add support for `SubworkflowReferenceParameters` subworkflow task type. Allowing embedding other workflows into a workflow.

## [7.57.0] - 2024-09-03
### Added
- Add a `load` method to CogniteClient, ClientConfig, and CredenitalProvider (and all it's subclasses).
- Add `apply_settings` method to `global_config` to pass in a dict of settings

## [7.56.0] - 2024-09-02
### Added
- Support for referencing files by instance id when running diagrams.detect

## [7.55.2] - 2024-08-29
### Fixed
- Turn workflow_orchestration into data_workflows and add trigger doc, fix attribute names in data classes

## [7.55.1] - 2024-08-29
### Fixed
- Missing exports for workflow triggers

## [7.55.0] - 2024-08-23
### Added
- Support for creating a session using a one-shot token in the `client.iam.session.create` method.
- Parameter `nonce` to the `client.functions.call()` and `client.workflow.executions.run()` methods to allow passing
  a custom nonce instead of letting the SDK generate it from your current credentials.

## [7.54.19] - 2024-08-23
### Added
- [Feature Preview - beta] Support for `client.workflows.triggers`.

## [7.54.18] - 2024-08-26
### Added
- When retrieving datapoints, `instance_id` is now set on the objects (for time series created
  through Data Modelling).

## [7.54.17] - 2024-08-22
### Added
- [Feature Preview]  Added `ExtractorExtension` model of the Core Model.

## [7.54.16] - 2024-08-22
### Added
- Added new LocationFiltersAcl capability.

## [7.54.15] - 2024-08-21
### Fixed
- [Feature Preview]  Updated the Core Model to latest version.

## [7.54.14] - 2024-08-19
### Fixed
- [Feature Preview - alpha] fix `files.upload_content`, `files.upload_content_bytes` and
  `files.multipart_upload_content_session`

## [7.54.13] - 2024-08-13
### Added
- [Feature Preview - alpha] Support for `instanceId` in the `client.files.retrieve`, `client.files.retrieve_multiple`,
  `client.files.update`, `client.files.retrieve_download_urls`, `client.files.download_bytes`, `client.files.download_to_path`,
  `client.files.download`.
- [Feature Preview - alpha] Add three new methods for uploading content: `client.files.upload_content`,
  `client.files.upload_content_bytes`, `client.files.multipart_upload_content_session`.

  This is an experimental feature and may change without warning.

## [7.54.12] - 2024-08-08
### Fixed
- NodeList and EdgeList (and subclasses) now expects an instance ID, `(space, external_id)` in the `.get` method.
  Using just an `external_id` is still possible, but deprecated as it is ambiguous in the absence of the space
  identifier, and will just return the last matching instance (as previously).
- SpaceList.get now works and expects a space identifier in the `.get` method.

## [7.54.11] - 2024-07-26
### Fixed
- Creating a Group with an `UnknownAcl` supported by the API no longer raises a client-side `ValueError` after
  successfully creating the group.

## [7.54.10] - 2024-07-26
### Changed
- Added option to add last_updated_time to the index of client.raw.rows.retrieve_dataframe.

## [7.54.9] - 2024-07-22
### Changed
- [Feature Preview] Updated the Core Model to require keyword arguments for all classes and include
  docstring.

## [7.54.8] - 2024-07-22
### Added
- The method `client.functions.schedules.retrieve` now accepts the missing parameter `ignore_unknown_ids` as well
  as retrieving multiple schedules at once.
- The method `client.functions.schedules.create` now supports creating using a `FunctionScheduleWrite` object.

### Changed
- When creating a new function schedule without specifying `description`, the default value is now
  correctly set to `None` instead of `""`.

## [7.54.7] - 2024-07-22
### Fixed
- The method `client.three_d.models.update` no longer accepts `ThreeDModelWrite` as this will raise a `ValueError`.
- The method `client.three_d.models.create` now supports creating multiple models with different metdata fields
  in a single call.

## [7.54.6] - 2024-07-19
### Fixed
- In the data classe, `NodeApply` and `EdgeApply` the argument `camel_case=False` is now
  respected in `.dump()`.

## [7.54.5] - 2024-07-19
### Changed
- [Feature Preview] Updated the Core Model to the newest version released on July 12th, 2024. The
  introduction of the `Cognite` prefix for all classes.

## [7.54.4] - 2024-07-19
### Changed
- Instance classes like `Node` and `NodeList` now expand properties by default in notebook-like environments.

## [7.54.3] - 2024-07-18
### Added
- [Feature Preview] Support for `enum` as container property type in the data modeling APIs. Note that this is not
  yet supported in the API, and is an experimental feature that may change without warning.

## [7.54.2] - 2024-07-16
### Fixed
- A bug in the list method of the RelationshipsAPI that could cause a thread deadlock.

## [7.54.1] - 2024-07-15
### Fixed
- Calling `client.functions.retrieve` or `client.functions.delete` with more than 10 ids no longer
  raises a `CogniteAPIError`.
- Iterating over functions using `client.functions` or `client.functions(...)` no longer raises a `CogniteAPIError`.
### Added
- Added missing filter parameter `metadata` to `client.functions.list`.
### Changed
- When creating a new function without specifying `description` or `owner`, the default values are now
  correctly set to `None` instead of `""`.

## [7.54.0] - 2024-07-12
### Added
- In the `client.data_modeling.instances` the methods `.search`, `.retrieve`,`.list`, `.query`, and `.sync` now
  support the `include_typing` parameter. This parameter is used to include typing information in the response,
  that can be accessed via the `.typing` attribute on the result object.

## [7.53.4] - 2024-07-11
### Added
- `FilesAPI.upload_bytes` and `FilesAPI.upload` are updated to be compatible with Private Link projects.

## [7.53.3] - 2024-07-11
### Added
- [Feature Preview - alpha] Support for `instanceId` in the `client.time_series` `.retrieve`, `.retrieve_multiple`,
  and `.update` methods. This is an experimental feature and may change without warning.

## [7.53.2] - 2024-07-03
### Fixed
- If you derived from `TypedNode` or `TypedEdge`, and then derived the `load` method would not include the parent
  class properties. Same if you used multiple inheritance. This is now fixed.
### Added
- [Feature Preview - alpha] Core Model, available `cognite.client.data_classes import cdm`.

## [7.53.1] - 2024-07-02
### Fixed
- In the new `retrieve_nodes` and `retrieve_edges` methods in the `client.data_modeling.instances` module, if you
  give the identifier of a single node or edge, you will now get a single `TypedNode` or `TypedEdge` instance back.

## [7.53.0] - 2024-07-02
### Added
- New classes `TypedNode` and `TypedEdge` (in addition to `TypedNodeApply` and `TypedEdgeApply`) to be used as
  base classes for user created classes that represent nodes and edges with properties in a specific view. For example,
  is you have a view `Person` with properties `name` and `age`, you can create a class `Person` that inherits from
  `TypedNode` and add properties `name` and `age` to it. This class can then be used with the
  `client.data_modeling.instances.retrieve(..)`, `.apply(...)`, `.list(...)` and `.search(...)` methods.

## [7.52.3] - 2024-06-27
### Added
- Added `partitions` parameter to `retrieve_dataframe()` method of the `RawRowsAPI`.

## [7.52.2] - 2024-06-26
### Added
- Alpha feature: `client.time_series.data` support for `instance_id` in `insert`, `insert_multiple`,
  `delete`, and `retrieve` methods. This is an experimental feature and may change without warning.

## [7.52.1] - 2024-06-26
### Fixed
- Calling `.extend` on a `NodeListWithCursor` or `EdgeListWithCursor` no longer raises a `TypeError`.

## [7.52.0] - 2024-06-19
### Added
- Support the `immutable` flag on container/view properties

## [7.51.1] - 2024-06-18
### Added
- Added support for serializing Node/Edge properties of type `list` of `NodeId` and `DirectRelationReference`,
  `date`, `datetime` and list of `date` and `datetime` to `json` format.

## [7.51.0] - 2024-06-16
### Added
- Support for iterating over `Functions`, `FunctionSchedules`, `DatapointSubscriptions`, `Transformations`,
  `TransformationSchedules`, `TransformationNotifications`, `ExtractionPipelines`, `Workflows`, `WorkflowVersions`.

## [7.50.0] - 2024-06-14
### Changed
- DatapointsAPI support for timezones and calendar-based aggregates reaches general availability (GA).
### Deprecated
- The function `DatapointsAPI.retrieve_dataframe_in_tz` is deprecated. Use the other retrieve methods instead
  and pass in `timezone`.

## [7.49.2] - 2024-06-12
### Fixed
- Converting rows (`RowList` and `RowListWrite`) to a pandas DataFrame no longer silently drops rows that do not have
  any columnar data.

## [7.49.1] - 2024-06-11
### Fixed
- Fixes resetting dataSetId to None in a ThreeDModelUpdate.

## [7.49.0] - 2024-06-05
### Added
- `WorkfowExecutionAPI.list` now allows filtering by execution status.

## [7.48.1] - 2024-06-04
### Fixed
- A bug introduced in `7.45.0` that would short-circuit raw datapoint queries too early when a lot of time series was
  requested at the same time, and `include_outside_points=True` was used (empty cursor are to be expected).

## [7.48.0] - 2024-06-04
### Changed
- Mark Data Workflows SDK implementation as Generally Available.

## [7.47.0] - 2024-06-04
### Added
- Support for retrieving `Labels`, `client.labels.retrieve`.

## [7.46.2] - 2024-06-03
### Added
- Added option for silencing `FeaturePreviewWarnings` in the `cognite.client.global_config`.

## [7.46.1] - 2024-05-31
### Fixed
- Pyodide issue related to missing tzdata package.

## [7.46.0] - 2024-05-31
### Added
- `RawRowsAPI.insert_dataframe` now has a new `dropna` setting (defaulting to True, as this would otherwise raise later).

## [7.45.0] - 2024-05-31
### Added
- DatapointsAPI now support `timezone` and new calendar-based granularities like `month`, `quarter` and `year`.
  These API features are in beta, and the SDK implementation in alpha, meaning breaking changes can
  occur without warning. Set beta header to avoid warning. Users of `retrieve_dataframe_in_tz` should
  consider preparing to upgrade as soon as the features reach general availability (GA).

## [7.44.1] - 2024-05-24
### Added
- Missing parameter `timeout` to `client.transformations.preview`.

## [7.44.0] - 2024-05-24
### Added
- New utility function `datetime_to_ms_iso_timestamp` in `cognite.client.utils` to convert a datetime object
  to a string representing a timestamp in the format expected by the Cognite GraphQL API.

## [7.43.6] - 2024-05-27
### Improved
- JSON is no longer attempted decoded when e.g. expecting protobuf, which currently leads to a small performance
  improvement for datapoints fetching.

## [7.43.5] - 2024-05-22
### Fixed
- Transformation schemas no longer raise when loaded into its resource type.

## [7.43.4] - 2024-05-20
### Fixed
- The data modeling APIs (Views, Containers, Data Models and Spaces) limits for create, retrieve, delete,
  and list were not matching the API spec, causing the SDK to wrongly split large calls into too few requests.
  This means that the SDK will no longer raise a `CogniteAPIError` if you, for example, try to delete
  more than 100 containers in a single method call.

## [7.43.3] - 2024-05-15
### Fixed
- Identity providers that return `expires_in` as a string no longer causes `TypeError` when authenticating.

## [7.43.2] - 2024-05-10
### Fixed
- In containers, `PropertyType` `Text` required parameter `collation` is now optional when `load()`ing, matching the API spec.

## [7.43.1] - 2024-05-10
### Fixed
- `RawRowsAPI.insert()` silently ignored rows of type `RowWriteList`.

## [7.43.0] - 2024-05-09
### Added
- Added new data classes to the contextualization module to simplify configuring diagram detect options: `DiagramDetectConfig`,`ConnectionFlags`, `CustomizeFuzziness`, `DirectionWeights`.
- `DiagramsAPI.detect()` method's parameter `configuration` now also accepts `DiagramDetectConfig` instances.

## [7.42.0] - 2024-05-06
### Changed
- Breaking change: the `workflows.executions.cancel` method now only allows cancelling one execution at a time to reflect its non-atomic operation.

## [7.41.1] - 2024-05-06
### Fixed
- An edge case when a request for datapoints from several hundred time series (with specific finite limits) would return
  more datapoints than the user-specified limit.

## [7.41.0] - 2024-04-30
### Added
- Support for Status Codes in the DatapointsAPI and DatapointSubscriptionsAPI reaches General Availability (GA).
  - You can read more in the Cognite Data Fusion developer documentation: [Status Codes reference](https://developer.cognite.com/dev/concepts/reference/quality_codes/).

## [7.40.2] - 2024-04-30
### Fixed
- `InAssetSubtree` is no longer (mistakenly) accepted as a time series filter.

## [7.40.1] - 2024-04-30
### Fixed
- Deleting multiple Datapoint Subscriptions now work as expected.

## [7.40.0] - 2024-04-30
### Added
- Datapoint Subscriptions now support status codes.

## [7.39.0] - 2024-04-25
### Added
- Support for internally managed groups (inside CDF, as opposed to the external identity provider).

## [7.38.3] - 2024-04-25
### Improved
- The classes `WorkflowUpsert`, `Filter`, `Query`, `Node`, `Edge`, `Container`, `Document`, and
  `Transformation` which are used for parsing API responses were not handling adding new parameters in
  the API correctly. These are now future-proofed.

## [7.38.2] - 2024-04-24
### Added
- Added new parameter `function_external_id` to `FunctionScheduleAPI.create` as a convenience to the user. Note
  that schedules must be attached to a Function by (internal) ID, so a lookup is first done on behalf of the user.

## [7.38.1] - 2024-04-23
### Added
- Added missing `partitions` parameter to `list()` and `__call__()` methods for `FilesAPI`.

## [7.38.0] - 2024-04-22
### Added
- Support for `workflows.executions.retry`

## [7.37.4] - 2024-04-22
### Improved
- Enabled automatic retries on Data Workflows POST endpoints

## [7.37.3] - 2024-04-18
### Improved
- Minor quality of life change for comparing capabilities involving `DataModelInstancesAcl.WRITE_PROPERTIES`; any
  ACL already covered by `WRITE` will not be reported as missing.

## [7.37.2] - 2024-04-18
### Fixed
- Datapoints inserted into non-existent time series, no longer get their identifier hidden in the `failed` attribute
  on the raised `CogniteNotFoundError`. Any `successful` now also gets reported correctly.

## [7.37.1] - 2024-04-17
### Fixed
- Updating data set ID now works as expected for `ThreeDModelUpdate`.

## [7.37.0] - 2024-04-16
### Fixed
- Now handle unknown data types in DM

## [7.36.0] - 2024-04-16
### Fixed
- Now handle unknown filter types in DM
- Add support for the "invalid" filter type in DM

## [7.35.0] - 2024-04-16
### Added
- Datapoints insert methods `insert` and `insert_multiple` now support ingesting (optional) status codes.

## [7.34.0] - 2024-04-11
### Added
- Datapoints method `retrieve_latest` now supports status codes.
- Slicing or indexing a `Datapoints` or `DatapointsArray` instance, now propagates status codes (when present).

## [7.33.1] - 2024-04-10
### Fixed
- Ordering of elements from calls to `retrieve_multiple` now match the requested elements. For SDK versions between
  7.0.0 and 7.33.1, the ordering has been broken when >> 1k elements has been requested (the more requests used, the
  more likely that a chunk was out of order).

## [7.33.0] - 2024-04-08
### Added
- All datapoints retrieve methods (except `retrieve_latest`) now support status codes. Note: Support for *inserting*
  datapoints with status codes will be released shortly. There are three new arguments:
    * `include_status (bool)`: Toggle the return of status code and -symbol on/off, only valid for raw datapoints.
    * `ignore_bad_datapoints (bool)`: For raw datapoints: Whether to return those marked bad (or not).
      For aggregates: Whether the time periods of bad datapoints should affect aggregate calculations (or not).
    * `treat_uncertain_as_bad (bool)`: Toggle whether datapoints marked uncertain should be regarded as good or bad.
- The `to_pandas` method for `Datapoints`, `DatapointsList`, `DatapointsArray` and `DatapointsArrayList` now accepts
  a new parameter, `include_status (bool)`, that controls whether to include status codes & -symbols as separate columns.
- New datapoints query class, `DatapointsQuery`, to make writing custom queries easier, type-safe and more robust,
  as opposed to passing dictionaries (of settings).
### Deprecated
- Passing *custom* datapoints queries using dictionaries is deprecated and will be removed in the next major release.
  Consider refactoring already to `DatapointsQuery`. Example: `{"id": 12, "aggregates" : "min", "granularity": "6h"} ->
  DatapointsQuery(id=12, aggregates="min", granularity="6h")`.

## [7.32.8] - 2024-04-08
### Fixed
- When using TimeSeries objects without `external_id` as part of the `variables` parameter in a synthetic datapoints
  query, a `CogniteNotFoundError` would most likely be raised, due to `None` being silently cast to a string. It now
  raises a friendly `ValueError`.
- An invalid expression could be created when using multiple variables in a synthetic datapoints query. This happened
  while substituting the variables into the expression; this was done one at a time, leading to later replacements
  possibly affecting earlier ones. Now all variables are substituted at the same time/in a single call.
### Improved
- Passing sympy symbols as part of the variables mapping (in synthetic datapoints queries) is now documented properly
  and "officially supported".

## [7.32.7] - 2024-04-05
### Fixed
- Inserting sequence data using `insert_dataframe` would by default drop all rows that contained at least one missing value.
  This has now been fixed to only remove rows where all values are missing.

## [7.32.6] - 2024-04-05
### Fixed
- `AssetsAPI.create_hierarchy` now properly supports `AssetWrite`.

## [7.32.5] - 2024-04-04
### Improved
- Type validation of identifiers

## [7.32.4] - 2024-03-28
### Fixed
- Several methods for `DatapointsArray` that previously failed for string datapoints due to bad handling
  of numpy `dtype`-to-native conversion.

## [7.32.3] - 2024-03-27
### Removed
- Support for `protobuf==3.*` was dropped.

## [7.32.2] - 2024-03-26
### Added
- Missing filterable properties `unit_external_id` and `unit_quantity` to `DatapointSubscriptionProperty`.
  Note: was renamed from `DatapointSubscriptionFilterProperties`, which is now a deprecated alias.

## [7.32.1] - 2024-03-25
### Fixed
- Fix type hints for functions data classes Function/FunctionSchedule/FunctionCall

## [7.32.0] - 2024-03-25
### Changed
- Type hint for `id`, `last_updated_time`, and `create_time` attributes are no longer `Optional` on
  subclasses of `CogniteResource`. This is to reflect that these attributes are always set when the
  object is returned by the SDK.

## [7.31.0] - 2024-03-24
### Added
- Retrieve method for session, `client.iam.session.retrieve`
- The parameter `limit` to the method `client.iam.session.list`.
### Fixed
- The method `client.iam.session.revoke` is now overloaded correctly and returns a `Session` for single id
  and a `SessionList` for multiple ids.

## [7.30.1] - 2024-03-23
### Fixed
- When calling `client.sequences.data.retrieve` in a Jupyter Notebook the returning `SequenceRowsList` no longer raises
  `AttributeError: 'dict' object has no attribute '_repr_html_'` (the HTML representation of `SequenceRowsList` was failing).

## [7.30.0] - 2024-03-20
### Added
- `Properties` class, as used on e.g. `Node` and `Edge`, now renders in Jupyter Notebooks (`_repr_html_` added).

## [7.29.0] - 2024-03-20
### Added
- Direct access to the columns/data stored on raw rows have been added (alongside a `.get` method). Example usage:
  `row["my_col"]` (short-cut for: `row.columns["my_col"]`).

## [7.28.2] - 2024-03-14
### Fixed
- Retrieving more than 100 containers, views, data models, or spaces no longer raises a `CogniteAPIError`.

## [7.28.1] - 2024-03-13
### Fixed
- Fixed issue causing multipart file upload to fail when mime-type was set.

## [7.28.0] - 2024-03-13
### Added
- Added support for advanced filter query in the `list()` (and `__call__()`) method of `assets`, `events`, `sequences`,
  and `time_series` APIs. Now you are able to use advanced filter (like in `filter()`) at the same time as the simple
  filter properties, allowing for more complex requests.
- Added missing `sort` parameter to `list()` and `__call__()` methods for `AssetsAPI`.
- Added missing `sort` parameter to `list()` and `__call__()` methods for `TimeSeriesAPI`.
- Added missing `sort` and `partitions` parameters to `list()` and `__call__()` methods for `SequencesAPI`.
### Deprecated
- Added a deprecation warning on the `filter()` method of `assets`, `events`, `sequences`, and `time_series` APIs as
  its functionality is fully covered by the `list()` method.

## [7.27.2] - 2024-03-08
### Added
- Retry 429s on graphql endpoints

## [7.27.1] - 2024-03-08
### Improved
- When iterating raw rows concurrently, a max queue size for pending results have been added to keep a stable low
  bounded memory usage profile (for when the caller's code isn't processing fast enough to keep up). Worth noting
  that this has no effect on the total retrieval time.

## [7.27.0] - 2024-03-04
### Added
- Added support for multipart file uploads using the `client.files.multipart_upload_session` method.

## [7.26.2] - 2024-03-05
### Fixed
- Fixed a regression from 7.26.1 in the logic for when to refresh token.

## [7.26.1] - 2024-03-05
### Fixed
- The `CredentialProvider` class for client credentials, `OAuthClientCredentials`, was switched from using the non-standard
  field `expires_at` to `expires_in` that's part of the OAuth 2.0 standard (RFC 6749).

## [7.26.0] - 2024-02-29
### Added
- In data modeling, added support for setting floats with units in containers. In addition, added support for retrieving,
  listing, searching, aggregating, querying and syncing nodes/edges with a target unit or target unit system.

## [7.25.0] - 2024-02-29
### Added
- Support for sorting on `client.data_modeling.instances.search`

## [7.24.4] - 2024-02-28
### Fixed
- Unknown ACLs, actions or scopes no longer causes `IAMAPI.[groups.list(...), token.inspect()]` to raise.
### Added
- New action for `DataModelInstancesAcl` added: `Write_Properties`.

## [7.24.3] - 2024-02-28
### Fixed
- Fix handling of GeometryCollection objects in the Documents API.

## [7.24.2] - 2024-02-25
### Fixed
- [Pyodide/WASM only] The list method for raw rows now works for non-finite queries (got broken in `7.24.1`).

## [7.24.1] - 2024-02-25
### Fixed
- [Pyodide/WASM only] The iteration method for raw rows now yields rows _while running_ (instead of waiting for tasks to finish first).

## [7.24.0] - 2024-02-25
### Added
- New parameter for `client.raw.rows(...)`: `partitions`. This enables greater throughput thorough concurrent reads when using
  the generator method (while still keeping a low memory impact). For backwards compatibility, the default is _no concurrency_.
  When specified, can be used together with a finite limit, as opposed to most (if not all) other resources/APIs.
- New parameter for `client.raw.rows.list(...)`: `partitions`. For backwards compatibility, the default is _no concurrency_ when
  a finite `limit` is given, and _"max" concurrency_ (`partitions=max_workers`) otherwise. Partitions can be used with finite limits.
  With this change it is easy to set an appropriate level of concurrency without messing with the global client configuration.
### Changed
- Default configuration setting of `max_workers` has been changed from 10 to 5 (to match the documentation).

## [7.23.1] - 2024-02-23
### Fixed
- Add missing `partition` scope to `seismicAcl`.

## [7.23.0] - 2024-02-23
### Added
- Make properties on instances (`Node`, `Edge`) easier to work with, by implementing support for direct indexing (and a `.get` method).
  If the instances have properties from no source or multiple sources, an error is raised instead. Example usage: `instance["my_prop"]`
  (short-cut for: `instance.properties[ViewId("space", "ext.id", "version")]["my_prop"]`)

## [7.22.0] - 2024-02-21
### Added
- Data point subscriptions reaches General Availability (GA).
  - Use the new [Data point subscriptions](https://developer.cognite.com/dev/concepts/data_point_subscriptions/)
    feature to configure a subscription to listen to changes in one or more time series (in ingestion order).
    The feature is intended to be used where data points consumers need to keep up to date with
    changes to one or more time series without the need to read the entire time series again.
### Changed
- Removed the `ignore_unknown_ids` flag from `client.time_series.subscriptions.retrieve()` to stay consistent with other resource types.

## [7.21.1] - 2024-02-20
### Fixed
- Data Workflows: mark parameter `jobId` as optional in `TransformationTaskOutput`, as it may not be populated in case of a failure.

## [7.21.0] - 2024-02-10
### Added
- Parameter `sort` to `client.documents.list`.

## [7.20.1] - 2024-02-19
### Fixed
- `DMLApplyResult` no longer fails when converted to a string (representation).

## [7.20.0] - 2024-02-13
### Fixed
- internal json encoder now understands CogniteObject and CogniteFilter objects, so that they are
  correctly serialized when used in nested structures.

## [7.19.2] - 2024-02-13
### Fixed
- Addressed `FutureWarning` coming from pandas dependency (granularity to pandas frequency translation of sec/min/hour and 'year start')
- Fixed `granularity` setting in `DatapointsAPI.retrieve_dataframe_in_tz` showing up as number of hours instead of e.g. week or year.

## [7.19.1] - 2024-02-12
### Fixed
- Calls to ... are now retried automatically:
    * Functions API: `list`, `retrieve`, `retrieve_multiple`, `activate`
    * FunctionCalls API: `list`, `retrieve`
    * FunctionSchedules API: `list`, `retrieve`
    * ExtractionPipelines API: `retrieve_multiple`
    * ExtractionPipelineRuns API: `list`
    * Transformations API: `list`, `retrieve`, `retrieve_multiple`, `preview`
    * TransformationJobs API: `retrieve`, `retrieve_multiple`
    * TransformationSchedules API: `retrieve`, `retrieve_multiple`
    * Geospatial API:  `list_feature_types`, `retrieve_feature_types`, `retrieve_features`, `list_features`,
      `search_features`, `stream_features`, `aggregate_features`, `get_coordinate_reference_systems`, `get_raster`, `compute`,
    * UserProfiles API: `retrieve`, `search`
    * Documents API: `search`, `list`, `__call__`, `aggregate_count`, `aggregate_cardinality_values`, `aggregate_cardinality_properties`,
      `aggregate_unique_values`, `aggregate_unique_properties`
    * ThreeDRevisions API: `filter_nodes`

## [7.19.0] - 2024-02-12
### Added
- Helper methods to `View`, `ViewApply`, `ViewList` and `ViewApplyList` `referenced_containers` which returns the
  containers referenced by in the view(s).

## [7.18.0] - 2024-02-08
### Added
- Support for `target_unit` and `target_unit_system` in synthetic time series.

## [7.17.4] - 2024-02-07
### Added
- Allow using container property reference in `NodeResultSetExpression.through` in addition to view property reference

## [7.17.3] - 2024-02-06
### Fixed
- Creating a Cognite Function from a directory with `skip_folder_validation=False` no longer raises `ModuleNotFoundError`
  for Pyodide (WASM) users.

## [7.17.2] - 2024-02-04
### Fixed
- Uploading files now accepts Labels again as part of file metadata. This addresses a bug introduced in v7, which caused
  a `ValueError` to be raised.

## [7.17.1] - 2024-02-02
### Fixed
- An (extreme) edge case where an empty, unnecessary API request for datapoints would be sent leading to a `CogniteAPIError`.
- Certain granularity inputs (when using the `DatapointsAPI`) no longer cause a `ValueError` to be raised with confusing/wrong wording.

## [7.17.0] - 2024-02-01
### Fixed
- Calls to `AnnotationsAPI.[list|retrieve|retrieve_multiple|reverse_lookup]` are now retried automatically.
- Calls to `AnnotationsAPI.reverse_lookup` now also accept the standard values (`-1, inf`) to indicate 'no limit'.
### Improved
- Calls to `AnnotationsAPI.list` with more than 1000 `annotated_resource_ids` are now batched automatically for the user.
  Previously these would raise an API error.

## [7.16.0] - 2024-01-30
### Added
- When listing instances (and when using `search`, `aggregate` and `histogram`), a new `space` parameter has been added;
  you may pass either a single space identifier (or a list of several). Note that this is just for convenience, using
  `filter` still works (and is necessary for more complex queries).
- New convenience filter, `SpaceFilter`, makes filtering on space simpler.

## [7.15.1] - 2024-01-23
### Fixed
- When calling `to_pandas` with `expand_properties=True` on an instance or instance list with no properties, the SDK will
  no longer raise ValueError, but drop the empty properties row/column.

## [7.15.0] - 2024-01-22
### Improved
- Only run pypi version check once, despite instantiating multiple clients. And make it async too.

## [7.14.0] - 2024-01-22
### Changed
- Helper methods to get related resources on `Asset` class now accept `asset_ids` as part of keyword arguments.
### Added
- Helper methods to get related resources on `AssetList` class now accept keyword arguments that are passed on to
  the list endpoint (for server-side filtering).

## [7.13.8] - 2024-01-19
### Fixed
- `FilesAPI.upload` when using `geo_location` (serialize error).

## [7.13.7] - 2024-01-19
### Fixed
- Type hints for all `.update` and `.upsert` methods accept Write classes in addition to Read and Update classes.
- Missing overloading of the `.update` methods on `client.three_d.models.update`, `client.transformations.update`,
  `client.transformations.schedules.update`, `client.relationships.update`, and `client.data_sets.update`.

## [7.13.6] - 2024-01-18
### Added
- Helper method `as_tuple` to `NodeId` and `EdgeId`.

## [7.13.5] - 2024-01-16
### Added
- EdgeConnection, MultiEdgeConnection, MultiReverseDirectRelation and their corresponding Apply View dataclasses are now importable from `cognite.client.dataclasses.data_modeling`.

## [7.13.4] - 2024-01-11
### Fixed
- When calling `WorkflowExecution.load` not having a `schedule` would raise a `KeyError` even though it is optional. This is now fixed.
- When calling `Datapoints.load` not having a `isString` would raise a `KeyError` even though it is optional. This is now fixed.
- Most `CogniteResourceList.as_write()` would raise a `CogniteMissingClientError` when called from a class with missing cognite_client. This is now fixed.

## [7.13.3] - 2024-01-12
### Added
- `View.as_property_ref` and `Container.as_property_ref` to make it easier to create property references
  (used to only be available on `ViewId` and `ContainerId`).

## [7.13.2] - 2024-01-11
### Fixed
- When calling `ExtractionPipeline.load` not having a `schedule` would raise a `KeyError` even though it is optional. This is now fixed.

## [7.13.1] - 2024-01-10
### Improved
- Respect the `isAutoRetryable` flag on error responses from the API when retrying requests.

## [7.13.0] - 2024-01-09
### Changed
- Units on Time Series (including unit conversion) is out of beta and will no longer issue warnings on usage.

## [7.12.0] - 2024-01-09
### Added
- `DatapointsAPI.retrieve_latest` now accepts `target_unit` or `target_unit_system` parameter.
### Fixed
- `DatapointsAPI.retrieve_latest` when given `LatestDatapointQuery`(s) without a setting for `before`, now correctly use
  the (default) `before` setting as specified in the method call.

## [7.11.0] - 2024-01-09
### Added
- All Cognite resources now have write-version. For example, we have `Asset` and `AssetWrite`, `Event` and `EventWrite`, and so on.
  The new write class reflects the required/optional fields in the API, and is now recommended when creating resources. In addition,
  all read classes and list classes now have a convenience method `as_write` that returns the write class with the same data.
  For example, if you have a `assets` of type `AssetList` you can call `assets.as_write()` which will return a `AssetWriteList`,
  and thus removing all server set fields (like `created_time` and `last_updated_time`). This is useful if you want to
  compare a resource from CDF with a local configuration. In addition, this makes it easier to create a new resource
  using an existing resource as a template.
- Missing overloading of the `.create` methods on `client.iam.security_categories.create`, `client.iam.groups.create`,
  `client.labels.create`, `client.three_d.models.create`, `client.three_d.revisions.create`, `client.three_d.asset_mappings.create`,
  `client.transformations.create`, `client.transformations.schedules.create`, and `client.relationships.create`.
### Changed
- The class `DatapointSubscriptionCreate` has been renamed to `DatapointSubscriptionWrite` to be consistent with the other write classes.
  This is not a breaking change, as the old class is still available for backwards compatibility, but will be removed in the next major version.
### Fixed
- The `node.type` was not set when calling `.as_apply()` or `.as_write()` on a `Node` or `NodeList`. This is now fixed.

## [7.10.1] - 2024-01-08
### Added
- Fix retries for `POST /raw/rows`.

## [7.10.0] - 2024-01-08
### Added
- `geospatial.search_features` and `geospatial.stream_features` now accept the `allow_dimensionality_mismatch` parameter.

## [7.9.0] - 2024-01-05
### Added
- You can now enable or disable user profiles for your CDF project with `client.iam.user_profiles.[enable/disable]`.

## [7.8.10] - 2024-01-04
### Changed
- When using `OidcCredentials` to create a transformation, `cdf_project_name` is no longer optional as required
  by the API.

## [7.8.9] - 2024-01-04
### Fixed
- Pyodide-users of the SDK can now create Transformations with non-nonce credentials without a `pyodide.JsException`
  exception being raised.

## [7.8.8] - 2024-01-03
### Added
- Support for `workflows.cancel`.

## [7.8.7] - 2024-01-03
### Fixed
- Added back `InstancesApply` that was removed in 7.8.6.

## [7.8.6] - 2023-12-27
### Improved
- SDK dependency on the `sortedcontainers` package was dropped.

## [7.8.5] - 2023-12-22
### Fixed
- `DirectRelationReference` is now immutable.
- `DirectRelationReference.load` now correctly handles unknown parameters.

## [7.8.4] - 2023-12-22
### Fixed
- Listing annotations now also accepts `None` and `inf` for the `limit` parameter (to return all), matching what
  was already described in the documentation for the endpoint (for the parameter).
- Calling `to_pandas(...)` on an `DiagramDetectItem` no longer raises `KeyError`.

## [7.8.3] - 2023-12-21
### Fixed
- Revert `SingleHopConnectionDefinition` from a string to child class of `ViewProperty`.
- If a `ViewProperty` or `ViewPropertyApply` dumped before version `7.6` was dumped and loaded after `7.6`, the
  user got a `KeyError: 'container'`. The `load` methods are now backwards compatible with the old format.

## [7.8.2] - 2023-12-21
### Fixed
- Revert `SingleHopConnectionDefinitionApply` from a string to child class of `ViewPropertyApply`.

## [7.8.1] - 2023-12-21
### Fixed
- Calling `to_pandas` with `expand_aggregates=True` on an Asset with aggregated properties would yield a pandas DataFrame
  with the column name `0` instead of `"value"`.
### Improved
- Specification of aggregated properties to `AssetsAPI.[list,filter,__call__]`.

## [7.8.0] - 2023-12-21
### Added
- Instance classes `Node`, `Edge`, `NodeList` and `EdgeList` now supports a new flag `expand_properties` in their `to_pandas` method,
  that makes it much simpler to work with the fetched properties. Additionally, `remove_property_prefix` allows easy prefix
  removal (of the view ID, e.g. `space.external_id/version.my_prop` -> `my_prop`).

## [7.7.1] - 2023-12-20
### Fixed
- Missing legacy capability ACLs: `modelHostingAcl` and `genericsAcl`.
- The `IAMAPI.compare_capabilities` fails with a `AttributeError: 'UnknownAcl' object has no attribute '_capability_name'`
  if the user has an unknwon ACL. This is now fixed by skipping comparison of unknown ACLs and issuing a warning.

## [7.7.0] - 2023-12-20
### Added
- Support for `ViewProperty` types `SingleReverseDirectRelation` and `MultiReverseDirectRelation` in data modeling.

## [7.6.0] - 2023-12-13
### Added
- Support for querying data models through graphql. See `client.data_modeling.graphql.query`.

## [7.5.7] - 2023-12-12
### Fixed
- Certain combinations of `start`/`end` and `granularity` would cause `retrieve_dataframe_in_tz` to raise due to
  a bug in the calender-arithmetic (`MonthAligner`).

## [7.5.6] - 2023-12-11
### Added
- Missing legacy scopes for `Capability`: `LegacySpaceScope` and `LegacyDataModelScope`.

## [7.5.5] - 2023-12-11
### Added
- Added `poll_timeout` parameter on `time_series.subscriptions.iterate_data`. Will keep the connection open and waiting,
  until new data is available, up to `poll_timeout` seconds.

## [7.5.4] - 2023-12-06
### Changed
- The `partitions` parameter is no longer respected when using generator methods to list resources
- The `max_workers` config option has been moved from ClientConfig to the global config.

## [7.5.3] - 2023-12-06
### Added
- Support for `subworkflow` tasks in `workflows`.

## [7.5.2] - 2023-12-05
### Fixed
- The built-in `hash` function was mistakenly stored on `WorkflowDefinitionUpsert` instances after `__init__` and has been removed.

## [7.5.1] - 2023-12-01
### Changed
- Raise an exception if `ClientConfig:base_url` is set to `None` or an empty string

## [7.5.0] - 2023-11-30
### Added
- `chain_to` to `NodeResultSetExpression` and `NodeResultSetExpression`, and `direction` to `NodeResultSetExpression`.

## [7.4.2] - 2023-11-28
### Improved
- Quality of life improvement to `client.extraction_pipelines.runs.list` method. The `statuses` parameter now accepts
  a single value and the annotation is improved. The parameter `created_time` can now be given on the format `12d-ago`.

## [7.4.1] - 2023-11-28
### Fixed
- Error in validation logic when creating a `Transformation` caused many calls to `client.transformations.update` to fail.

## [7.4.0] - 2023-11-27
### Changed
- Unit Catalog API is out of beta and will no longer issue warnings on usage. Access is unchanged: `client.units`.

## [7.3.3] - 2023-11-22
### Fixed
- Added action `Delete` in `ProjectsAcl`.

## [7.3.2] - 2023-11-21
### Fixed
- `workflows.retrieve` and `workflows.versions.retrieve` returned None if the provided workflow external id contained special characters. This is now fixed.

## [7.3.1] - 2023-11-21
### Fixed
- Replaced action `Write` with `Create` in `ProjectsAcl`, as `Write` is not a valid action and `Create` is the correct one.

## [7.3.0] - 2023-11-20
### Added
- Added Scope `DataSet` for `TimeSeriesSubscriptionsAcl`.
- Added `data_set_id` to `DatapointSubscription`.

## [7.2.1] - 2023-11-17
### Fixed
- The new compare methods for capabilities in major version 7, `IAMAPI.verify_capabilities` and `IAMAPI.compare_capabilities`
  now works correctly for rawAcl with database scope ("all tables").
### Removed
- Capability scopes no longer have the `is_within` method, and capabilities no longer have `has_capability`. Use the more
  general `IAMAPI.compare_capabilities` instead.

## [7.2.0] - 2023-11-16
### Added
- The `trigger` method of the Workflow Execution API, now accepts a `client_credentials` to allow specifying specific
  credentials to run with. Previously, the current credentials set on the CogniteClient object doing the call would be used.

## [7.1.0] - 2023-11-16
### Added
- The list method for asset mappings in the 3D API now supports `intersects_bounding_box`, allowing users to only
  return asset mappings for assets whose bounding box intersects with the given bounding box.

## [7.0.3] - 2023-11-15
### Fixed
- Bug when `cognite.client.data_classes.filter` used with any `data_modeling` endpoint raised a `CogniteAPIError` for
  snake_cased properties. This is now fixed.
- When calling `client.relationships.retrieve`, `.retrieve_multiple`, or `.list` with `fetch_resources=True`, the
  `target` and `source` resources were not instantiated with a `cognite_client`. This is now fixed.

## [7.0.2] - 2023-11-15
### Fixed
- Missing Scope `DataSet` for `TemplateGroupAcl` and `TemplateInstancesAcl`.

## [7.0.1] - 2023-11-14
### Fixed
- Data modeling APIs now work in WASM-like environments missing the threading module.

## [7.0.0] - 2023-11-14
This release ensure that all CogniteResources have `.dump` and `.load` methods, and that calling these two methods
in sequence produces an equal object to the original, for example,
`my_asset == Asset.load(my_asset.dump(camel_case=True)`. In addition, this ensures that the output of all `.dump`
methods are `json` and `yaml` serializable. Additionally, the default for `camel_case` has been changed to `True`.

### Improved
- Read operations, like `retrieve_multiple` will now fast-fail. Previously, all requests would be executed
  before the error was raised, potentially fetching thousands of unneccesary resources.

### Added
- `CogniteResource.to_pandas` and `CogniteResourceList.to_pandas` now converts known timestamps to `datetime` by
  default. Can be turned off with the new parameter `convert_timestamps`. Note: To comply with older pandas v1, the
  dtype will always be `datetime64[ns]`, although in v2 this could have been `datetime64[ms]`.
- `CogniteImportError` can now be caught as `ImportError`.

### Deprecated
- The Templates API (migrate to Data Modeling).
- The `client.assets.aggregate` use `client.assets.aggregate_count` instead.
- The `client.events.aggregate` use `client.events.aggregate_count` instead.
- The `client.sequence.aggregate` use `client.sequence.aggregate_count` instead.
- The `client.time_series.aggregate` use `client.time_series.aggregate_count` instead.
- In `Transformations` attributes `has_source_oidc_credentials` and `has_destination_oidc_credentials` are deprecated,
  and replaced by properties with the same names.

### Changed
- All `.dump` methods now uses `camel_case=True` by default. This is to match the intended use case, preparing the
  object to be sent in an API request.
- `CogniteResource.to_pandas` now more closely resembles `CogniteResourceList.to_pandas` with parameters
`expand_metadata` and `metadata_prefix`, instead of accepting a sequence of column names (`expand`) to expand,
with no easy way to add a prefix. Also, it no longer expands metadata by default.
- Additionally, `Asset.to_pandas`, now accepts the parameters `expand_aggregates` and `aggregates_prefix`. Since
  the possible `aggregates` keys are known, `camel_case` will also apply to these (if expanded) as opposed to
  the metadata keys.
- More narrow exception types like `CogniteNotFoundError` and `CogniteDuplicatedError` are now raised instead of
  `CogniteAPIError` for the following methods: `DatapointsAPI.retrieve_latest`, `RawRowsAPI.list`,
  `RelationshipsAPI.list`, `SequencesDataAPI.retrieve`, `SyntheticDatapointsAPI.query`. Additionally, all calls
  using `partitions` to API methods like `list` (or the generator version) now do the same.
- The `CogniteResource._load` has been made public, i.e., it is now `CogniteResource.load`.
- The `CogniteResourceList._load` has been made public, i.e., it is now `CogniteResourceList.load`.
- All `.delete` and `.retrieve_multiple` methods now accepts an empty sequence, and will return an empty `CogniteResourceList`.
- All `assert`s meant for the SDK user, now raise appropriate errors instead (`ValueError`, `RuntimeError`...).
- `CogniteAssetHierarchyError` is no longer possible to catch as an `AssertionError`.
- Several methods in the data modelling APIs have had parameter names now correctly reflect whether they accept
  a single or multiple items (i.e. id -> ids).
- `client.data_modeling.instances.aggregate` returns `AggregatedNumberedValue | list[AggregatedNumberedValue] | InstanceAggregationResultList` depending
  on the `aggregates` and `group_by` parameters. Previously, it always returned `InstanceAggregationResultList`.
- The `Group` attribute `capabilities` is now a `Capabilities` object, instead of a `dict`.
- Support for `YAML` in all `CogniteResource.load()` and `CogniteResourceList.load()` methods.
- The `client.sequences.data` methods `.retrieve`, `.retrieve_last_row` (previously `retrieve_latest`), `.insert`  method has changed signature:
  The parameter `column_external_ids` is renamed `columns`. The old parameter `column_external_ids` is still there, but is
  deprecated. In addition, int the `.retrieve` method, the parameters `id` and `external_id` have
  been moved to the beginning of the signature. This is to better match the API and have a consistent overload
  implementation.
- The class `SequenceData` has been replaced by `SequenceRows`. The old `SequenceData` class is still available for
  backwards compatibility, but will be removed in the next major version. However, all API methods now return
  `SequenceRows` instead of `SequenceData`.
- The attribute `columns` in `Sequence` has been changed from `typing.Sequence[dict]` to `SequnceColumnList`.
- The class `SequenceRows` in `client.data_classes.transformations.common` has been renamed to `SequenceRowsDestination`.
- The `client.sequences.data.retrieve_latest` is renamed `client.sequences.data.retrieve_last_row`.
- Classes `Geometry`, `AssetAggregate`, `AggregateResultItem`, `EndTimeFilter`, `Label`, `LabelFilter`, `ExtractionPipelineContact`,
  `TimestampRange`, `AggregateResult`, `GeometryFilter`, `GeoLocation`, `RevisionCameraProperties`, `BoundingBox3D` are no longer
  `dict` but classes with attributes matching the API.
- Calling `client.iam.token.inspect()` now gives an object `TokenInspection` with attribute `capabilities` of type `ProjectCapabilityList`
  instead of `list[dict]`
- In data class `Transformation` the attribute `schedule`, `running_job`, and `last_running_job`, `external_id` and `id`
  are set to the `Transformation` `id` and `external_id` if not set. If they are set to a different value, a `ValueError` is raised

### Added
- Added `load` implementation for `VisionResource`s: `ObjectDetection`, `TextRegion`, `AssetLink`, `BoundingBox`,
  `CdfRerourceRef`, `Polygon`, `Polyline`, `VisionExtractPredictions`, `FeatureParameters`.
- Missing `dump` and `load` methods for `ClientCredentials`.
- Literal annotation for `source_type` and `target_type` in `Relationship`
- In transformations, `NonceCredentials` was missing `load` method.
- In transformations, `TransformationBlockedInfo` was missing `.dump` method
- `capabilities` in `cognite.client.data_classes` with data classes for all CDF capabilities.
- All `CogniteResource` and `CogniteResourcelist` objects have `.dump_yaml` methods, for example, `my_asset_list.dump_yaml()`.

### Removed
- Deprecated methods `aggregate_metadata_keys` and `aggregate_metadata_values` on AssetsAPI.
- Deprecated method `update_feature_types` on GeospatialAPI.
- Parameters `property` and `aggregates` for method `aggregate_unique_values` on GeospatialAPI.
- Parameter `fields` for method `aggregate_unique_values` on EventsAPI.
- Parameter `function_external_id` for method `create` on FunctionSchedulesAPI (function_id has been required
  since the deprecation of API keys).
- The `SequenceColumns` no longer set the `external_id` to `column{no}` if it is missing. It now must be set
  explicitly by the user.
- Dataclasses `ViewDirectRelation` and `ContainerDirectRelation` are replaced by `DirectRelation`.
- Dataclasses `MappedPropertyDefinition` and `MappedApplyPropertyDefinition` are replaced by `MappedProperty` and `MappedPropertyApply`.
- Dataclasses `RequiresConstraintDefinition` and `UniquenessConstraintDefinition` are replaced by `RequiresConstraint` and `UniquenessConstraint`.
- In data class `Transformation` attributes `has_source_oidc_credentials` and `has_destination_oidc_credentials` are replaced by properties.

### Fixed
- Passing `limit=0` no longer returns `DEFAULT_LIMIT_READ` (25) resources, but raises a `ValueError`.
- `Asset.dump()` was not dumping attributes `geo_location` and `aggregates` to `json` serializable data structures.
- In data modeling, `NodeOrEdgeData.load` method was not loading the `source` attribute to `ContainerId` or `ViewId`. This is now fixed.
- In data modeling, the attribute `property` used in `Node` and `Edge` was not `yaml` serializable.
- In `DatapointsArray`, `load` method was not compatible with `.dump` method.
- In extraction pipelines, `ExtractionPipelineContact.dump` was not `yaml` serializable
- `ExtractionPipeline.dump` attribute `contacts` was not `json` serializable.
- `FileMetadata.dump` attributes `labels` and `geo_location` was not `json` serializable.
- In filtering, filter `ContainsAll` was missing in `Filter.load` method.
- Annotation for `cpu` and `memory` in `Function`.
- `GeospatialComputedResponse.dump` attribute `items` was not `yaml` serializable
- `Relationship.dump` was not `json` serializable.
- `Geometry.dump` was not `json` serializable.
- In templates, `GraphQlResponse.dump` was not `json` serializable, and `GraphQlResponse.dump` failed to load
  `errors` `GraphQlError`.
- `ThreeDModelRevision` attribute `camera` was not dumped as `yaml` serializable and
  not loaded as `RevisionCameraProperties`.
- `ThreeDNode` attribute `bounding_box` was not dumped as `yaml` serializable and
  not loaded as `BoundingBox3D`.
- `Transformation` attributes `source_nonce`, `source_oidc_credential`, `destination_nonce`,
  and `destination_oidc_credentials` were not dumped as `json` serializable and `loaded` with
  the appropriate data structure. In addition, `TransformationBlockedInfo` and `TransformationJob`
  were not dumped as `json` serializable.
- `TransformationPreviewResult` was not dumping attribute `schema` as `yaml` serializable, and the
  `load` and `dump` methods were not compatible.
- In transformations, `TransformationJob.dump` was not `json` serializable, and attributes
  `destination` and `status` were not loaded into appropriate data structures.
- In transformations, `TransformationSchemaMapType.dump` was not `json` serializable.
- In `annotation_types_images`, implemented `.load` for `KeypointCollection` and `KeypointCollectionWithObjectDetection`.
- Bug when dumping `documents.SourceFile.dump(camel_case=True)`.
- Bug in `WorkflowExecution.dump`
- Bug in `PropertyType.load`

## [6.39.6] - 2023-11-13
## Fixed
- HTTP status code retry strategy for RAW and labels. `/rows/insert` and `/rows/delete` will now
  be retried for all status codes in `config.status_forcelist` (default 429, 502, 503, 504), while
  `/dbs/{db}` and `/tables/{table}` will now only be retried for 429s and connection errors as those
  endpoints are not idempotent.
- Also, `labels/list` will now also be retried.

## [6.39.5] - 2023-11-12
## Fixed
- The `.apply()` methods of `MappedProperty` now has the missing property `source`.

## [6.39.4] - 2023-11-09
## Fixed
- Fetching datapoints from dense time series using a `targetUnit` or a target `targetUnitSystem` could result
  in some batches not being converted to the new unit.

## [6.39.3] - 2023-11-08
## Fixed
- The newly introduced parameter `connectionType` was assumed to be required from the API. This is not the case.

## [6.39.2] - 2023-11-08
## Fixed
- When listing `client.data_modeling.views` the SDK raises a `TypeError`. This is now fixed.

## [6.39.1] - 2023-11-01
## Fixed
- When creating transformations using backup auth. flow (aka a session could not be created for any reason),
  the scopes for the credentials would not be passed correctly (bug introduced in 6.25.1).

## [6.39.0] - 2023-11-01
## Added
- Support for `concurrencyPolicy` property in Workflows `TransformationsWorker`.

## [6.38.1] - 2023-10-31
### Fixed
- `onFailure` property in Workflows was expected as mandatory and was raising KeyError if it was not returned by the API.
  The SDK now assumes the field to be optional and loads it as None instead of raising an error.

## [6.38.0] - 2023-10-30
### Added
- Support `onFailure` property in Workflows, allowing marking Tasks as optional in a Workflow.

## [6.37.0] - 2023-10-27
### Added
- Support for `type` property in `NodeApply` and `Node`.

## [6.36.0] - 2023-10-25
### Added
- Support for listing members of Data Point Subscription, `client.time_series.subscriptions.list_member_time_series()`. Note this is an experimental feature.

## [6.35.0] - 2023-10-25
### Added
- Support for `through` on node result set expressions.

### Fixed
- `unit` on properties in data modeling. This was typed as a string, but it is in fact a direct relation.

## [6.34.2] - 2023-10-23
### Fixed
- Loading a `ContainerApply` from source failed with `KeyError` if `nullable`, `autoIncrement`, or `cursorable` were not set
  in the `ContainerProperty` and `BTreeIndex` classes even though they are optional. This is now fixed.

## [6.34.1] - 2023-10-23
### Added
- Support for setting `data_set_id` and `metadata` in `ThreeDModelsAPI.create`.
- Support for updating `data_set_id` in `ThreeDModelsAPI.update`.

## [6.34.0] - 2023-10-20
### Fixed
- `PropertyType`s no longer fail on instantiation, but warn on missing SDK support for the new property(-ies).

### Added
- `PropertyType`s `Float32`, `Float64`, `Int32`, `Int64` now support `unit`.

## [6.33.3] - 2023-10-18
### Added
- `functions.create()` now accepts a `data_set_id` parameter. Note: This is not for the Cognite function, but for the zipfile containing
  the source code files that is uploaded on the user's behalf (from which the function is then created). Specifying a data set may
  help resolve the error 'Resource not found' (403) that happens when a user is not allowed to create files outside a data set.

## [6.33.2] - 2023-10-16
### Fixed
- When fetching datapoints from "a few time series" (implementation detail), all missing, non-ignorable time series
  are now raised together in a `CogniteNotFoundError` rather than only the first encountered.

### Improved
- Datapoints fetching has a lower peak memory consumption when fetching from multiple time series simultaneously.

## [6.33.1] - 2023-10-14
### Fixed
- `Function.list_schedules()` would return schedules unrelated to the function if the function did not have an external id.

## [6.33.0] - 2023-10-13
### Added
- Support for providing `DirectRelationReference` and `NodeId` as direct relation values when
ingesting node and edge data.

## [6.32.4] - 2023-10-12
### Fixed
- Filters using e.g. metadata keys no longer dumps the key in camel case.

## [6.32.3] - 2023-10-12
### Added
- Ability to toggle the SDK debug logging on/off by setting `config.debug` property on a CogniteClient to True (enable) or False (disable).

## [6.32.2] - 2023-10-10
### Added
- The credentials class used in TransformationsAPI, `OidcCredentials`, now also accepts `scopes` as a list of strings
  (used to be comma separated string only).

## [6.32.1] - 2023-10-10
### Added
- Missing `unit_external_id` and `unit_quantity` fields on `TimeSeriesProperty`.

## [6.32.0] - 2023-10-09
### Fixed
- Ref to openapi doc in Vision extract docstring
- Parameters to Vision models can be given as Python dict (updated doc accordingly).
- Don't throw exception when trying to save empty list of vision extract predictions as annotations. This is to avoid having to wrap this method in try-except for every invocation of the method.

### Added
- Support for new computer vision models in Vision extract service: digital gauge reader, dial gauge reader, level gauge reader and valve state detection.

## [6.31.0] - 2023-10-09
### Added
Support for setting and fetching TimeSeries and Datapoints with "real" units (`unit_external_id`).
- TimeSeries has a new field `unit_external_id`, which can be set when creating or updating it. This ID must refer to a
  valid unit in the UnitCatalog, see `client.units.list` for reference.
- If the `unit_external_id` is set for a TimeSeries, then you may retrieve datapoints from that time series in any compatible
  units. You do this by specifying the `target_unit` (or `target_unit_system`) in a call to any of the datapoints `retrieve`
  methods, `retrieve`, `retrieve_arrays`, `retrieve_dataframe`, or `retrieve_dataframe_in_tz`.

## [6.30.2] - 2023-10-09
### Fixed
- Serialization of `Transformation` or `TransformationList` no longer fails in `json.dumps` due to unhandled composite objects.

## [6.30.1] - 2023-10-06
### Added
- Support for metadata on Workflow executions. Set custom metadata when triggering a workflow (`workflows.executions.trigger()`). The metadata is included in results from `workflows.executions.list()` and `workflows.executions.retrieve_detailed()`.

## [6.30.0] - 2023-10-06
### Added
- Support for the UnitCatalog with the implementation `client.units`.

## [6.29.2] - 2023-10-04
### Fixed
- Calling some of the methods `assets.filter()`, `events.filter()`, `sequences.filter()`, `time_series.filter()` without a `sort` parameter could cause a `CogniteAPIError` with a 400 code. This is now fixed.

## [6.29.1] - 2023-10-04
### Added
- Convenience method `to_text` on the `FunctionCallLog` class which simplifies printing out function call logs.

## [6.29.0] - 2023-10-04
### Added
- Added parameter `resolve_duplicate_file_names` to `client.files.download`.
  This will keep all the files when downloading to local machine, even if they have the same name.

## [6.28.5] - 2023-10-03
### Fixed
- Bugfix for serialization of Workflows' `DynamicTasksParameters` during `workflows.versions.upsert` and `workflows.execution.retrieve_detailed`

## [6.28.4] - 2023-10-03
### Fixed
- Overload data_set/create for improved type safety

## [6.28.3] - 2023-10-03
### Fixed
- When uploading files as strings using `client.files.upload_bytes` the wrong encoding is used on Windows, which is causing
  part of the content to be lost when uploading. This is now fixed.

## [6.28.2] - 2023-10-02
### Fixed
- When cache lookup did not yield a token for `CredentialProvider`s like `OAuthDeviceCode` or `OAuthInteractive`, a
  `TypeError` could be raised instead of initiating their authentication flow.

## [6.28.1] - 2023-09-30
### Improved
- Warning when using alpha/beta features.

## [6.28.0] - 2023-09-26
### Added
- Support for the WorkflowOrchestrationAPI with the implementation `client.workflows`.

## [6.27.0] - 2023-09-13
### Changed
- Reduce concurrency in data modeling client to 1

## [6.26.0] - 2023-09-22
### Added
- Support `partition` and `cursor` parameters on `time_series.subscriptions.iterate_data`
- Include the `cursor` attribute on `DatapointSubscriptionBatch`, which is yielded in every iteration
of `time_series.subscriptions.iterate_data`.

## [6.25.3] - 2023-09-19
### Added
- Support for setting and retrieving `data_set_id` in data class `client.data_classes.ThreeDModel`.

## [6.25.2] - 2023-09-12
### Fixed
- Using the `HasData` filter would raise an API error in CDF.

## [6.25.1] - 2023-09-15
### Fixed
- Using nonce credentials now works as expected for `transformations.[create, update]`. Previously, the attempt to create
  a session would always fail, leading to nonce credentials never being used (full credentials were passed to- and
  stored in the transformations backend service).
- Additionally, the automatic creation of a session no longer fails silently when an `CogniteAuthError` is encountered
  (which happens when the credentials are invalid).
- While processing source- and destination credentials in `client.transformations.[create, update]`, an `AttributeError`
  can no longer be raised (by not specifying project).
### Added
- `TransformationList` now correctly inherits the two (missing) helper methods `as_ids()` and `as_external_ids()`.

## [6.25.0] - 2023-09-14
### Added
- Support for `ignore_unknown_ids` in `client.functions.retrieve_multiple` method.

## [6.24.1] - 2023-09-13
### Fixed
- Bugfix for `AssetsAPI.create_hierarchy` when running in upsert mode: It could skip certain updates above
  the single-request create limit (currently 1000 assets).

## [6.24.0] - 2023-09-12
### Fixed
- Bugfix for `FilesAPI.upload` and `FilesAPI.upload_bytes` not raising an error on file contents upload failure. Now `CogniteFileUploadError` is raised based on upload response.

## [6.23.0] - 2023-09-08
### Added
- Supporting for deleting constraints and indexes on containers.

### Changed
- The abstract class `Index` can no longer be instantiated. Use BTreeIndex or InvertedIndex instead.

## [6.22.0] - 2023-09-08
### Added
- `client.data_modeling.instances.subscribe` which lets you subscribe to a given
data modeling query and receive updates through a provided callback.
- Example on how to use the subscribe method to sync nodes to a local sqlite db.

## [6.21.1] - 2023-09-07
### Fixed
- Concurrent usage of the `CogniteClient` could result in API calls being made with the wrong value for `api_subversion`.

## [6.21.0] - 2023-09-06
### Added
- Supporting pattern mode and extra configuration for diagram detect in beta.

## [6.20.0] - 2023-09-05
### Fixed
- When creating functions with `client.functions.create` using the `folder` argument, a trial-import is executed as part of
  the verification process. This could leave leftover modules still in scope, possibly affecting subsequent calls. This is
  now done in a separate process to guarantee it has no side-effects on the main process.
- For pyodide/WASM users, a backup implementation is used, with an improved cleanup procedure.

### Added
- The import-check in `client.functions.create` (when `folder` is used) can now be disabled by passing
  `skip_folder_validation=True`. Basic validation is still done, now additionally by parsing the AST.

## [6.19.0] - 2023-09-04
## Added
- Now possible to retrieve and update translation and scale of 3D model revisions.

## [6.18.0] - 2023-09-04
### Added
- Added parameter `keep_directory_structure` to `client.files.download` to allow downloading files to a folder structure matching the one in CDF.

### Improved
- Using `client.files.download` will still skip files with the same name when writing to disk, but now a `UserWarning` is raised, specifying which files are affected.

## [6.17.0] - 2023-09-01
### Added
- Support for the UserProfilesAPI with the implementation `client.iam.user_profiles`.

## [6.16.0] - 2023-09-01
### Added
- Support for `ignore_unknown_ids` in `client.relationships.retrieve_multiple` method.

## [6.15.3] - 2023-08-30
### Fixed
- Uploading files using `client.files.upload` now works when running with `pyodide`.

## [6.15.2] - 2023-08-29
### Improved
- Improved error message for `CogniteMissingClientError`. Now includes the type of object missing the `CogniteClient` reference.

## [6.15.1] - 2023-08-29
### Fixed
- Bugfix for `InstanceSort._load` that always raised `TypeError` (now public, `.load`). Also, indirect fix for `Select.load` for non-empty `sort`.

## [6.15.0] - 2023-08-23
### Added
- Support for the DocumentsAPI with the implementation `client.documents`.
- Support for advanced filtering for `Events`, `TimeSeries`, `Assets` and `Sequences`. This is available through the
  `.filter()` method, for example, `client.events.filter`.
- Extended aggregation support for `Events`, `TimeSeries`, `Assets` and `Sequences`. This is available through the five
  methods `.aggregate_count(...)`, `aggregate_cardinality_values(...)`, `aggregate_cardinality_properties(...)`,
  `.aggregate_unique_values(...)`, and `.aggregate_unique_properties(...)`. For example,
  `client.assets.aggregate_count(...)`.
- Added helper methods `as_external_ids` and `as_ids` for `EventList`, `TimeSeriesList`, `AssetList`, `SequenceList`,
  `FileMetaDataList`, `FunctionList`, `ExtractionPipelineList`, and `DataSetList`.

### Deprecated
- Added `DeprecationWarning` to methods `client.assets.aggregate_metadata_keys` and
  `client.assets.aggregate_metadata_values`. The use parameter the `fields` in
  `client.events.aggregate_unique_values` will also lead to a deprecation warning. The reason is that the endpoints
  these methods are using have been deprecated in the CDF API.

## [6.14.2] - 2023-08-22
### Fixed
- All data modeling endpoints will now be retried. This was not the case for POST endpoints.

## [6.14.1] - 2023-08-19
### Fixed
- Passing `sources` as a tuple no longer raises `ValueError` in `InstancesAPI.retrieve`.

## [6.14.0] - 2023-08-14
### Changed
- Don't terminate client.time_series.subscriptions.iterate_data() when `has_next=false` as more data
may be returned in the future. Instead we return the `has_next` field in the batch, and let the user
decide whether to terminate iteration. This is a breaking change, but this particular API is still
in beta and thus we reserve the right to break it without bumping the major version.

## [6.13.3] - 2023-08-14
### Fixed
- Fixed bug in `ViewApply.properties` had type hint `ConnectionDefinition` instead of `ConnectionDefinitionApply`.
- Fixed bug in `dump` methods of `ViewApply.properties` causing the return code `400` with message
  `Request had 1 constraint violations. Please fix the request and try again. [type must not be null]` to be returned
  from the CDF API.

## [6.13.2] - 2023-08-11
### Fixed
- Fixed bug in `Index.load` that would raise `TypeError` when trying to load `indexes`, when an unexpected field was
  encountered (e.g. during a call to `client.data_modeling.container.list`).

## [6.13.1] - 2023-08-09
### Fixed
- Fixed bug when calling a `retrieve`, `list`, or `create` in `client.data_modeling.container` raised a `TypeError`.
  This is caused by additions of fields to the API, this is now fixed by ignoring unknown fields.

## [6.13.0] - 2023-08-07
### Fixed
- Fixed a bug raising a `KeyError` when calling `client.data_modeling.graphql.apply_dml` with an invalid `DataModelingId`.
- Fixed a bug raising `AttributeError` in `SpaceList.to_space_apply_list`, `DataModelList.to_data_model_apply_list`,
  `ViewList.to_view_apply`. These methods have also been renamed to `.as_apply` for consistency
  with the other data modeling resources.

### Removed
- The method `.as_apply` from `ContainerApplyList` as this method should be on the `ContainerList` instead.

### Added
- Missing `as_ids()` for `DataModelApplyList`, `ContainerList`, `ContainerApplyList`, `SpaceApplyList`, `SpaceList`,
  `ViewApplyList`, `ViewList`.
- Added helper method `.as_id` to `DMLApplyResult`.
- Added helper method `.latest_version` to `DataModelList`.
- Added helper method `.as_apply` to `ContainerList`.
- Added container classes `NodeApplyList`, `EdgeApplyList`, and `InstancesApply`.

## [6.12.2] - 2023-08-04
### Fixed
- Certain errors that were previously silently ignored in calls to `client.data_modeling.graphql.apply_dml` are now properly raised (used to fail as the API error was passed nested inside the API response).

## [6.12.1] - 2023-08-03
### Fixed
- Changed the structure of the GraphQL query used when updating DML models through `client.data_modeling.graphql.apply_dml` to properly handle (i.e. escape) all valid symbols/characters.

## [6.12.0] - 2023-07-26
### Added
- Added option `expand_metadata` to `.to_pandas()` method for list resource types which converts the metadata (if any) into separate columns in the returned dataframe. Also added `metadata_prefix` to control the naming of these columns (default is "metadata.").

## [6.11.1] - 2023-07-19
### Changed
- Return type `SubscriptionTimeSeriesUpdate` in `client.time_series.subscriptions.iterate_data` is now required and not optional.

## [6.11.0] - 2023-07-19
### Added
- Support for Data Point Subscription, `client.time_series.subscriptions`. Note this is an experimental feature.


## [6.10.0] - 2023-07-19
### Added
- Upsert method for `assets`, `events`, `timeseries`, `sequences`, and `relationships`.
- Added `ignore_unknown_ids` flag to `client.sequences.delete`

## [6.9.0] - 2023-07-19
### Added
- Basic runtime validation of ClientConfig.project

## [6.8.7] - 2023-07-18
### Fixed
- Dumping of `Relationship` with `labels` is not `yaml` serializable. This is now fixed.

## [6.8.6] - 2023-07-18
### Fixed
- Include `version` in __repr__ for View and DataModel

## [6.8.5] - 2023-07-18
### Fixed
- Change all implicit Optional types to explicit Optional types.

## [6.8.4] - 2023-07-12
### Fixed
- `max_worker` limit match backend for `client.data_modeling`.

## [6.8.3] - 2023-07-12
### Fixed
- `last_updated_time` and `created_time` are no longer optional on InstanceApplyResult

## [6.8.2] - 2023-07-12
### Fixed
- The `.dump()` method for `InstanceAggregationResult` caused an `AttributeError` when called.

## [6.8.1] - 2023-07-08
### Changed
- The `AssetHierarchy` class would consider assets linking their parent by ID only as orphans, contradicting the
  docstring stating "All assets linking a parent by ID are assumed valid". This is now true (they are no longer
  considered orphans).

## [6.8.0] - 2023-07-07
### Added
- Support for annotations reverse lookup.

## [6.7.1] - 2023-07-07
### Fixed
- Needless function "as_id" on View as it was already inherited
### Added
- Flag "all_versions" on data_modeling.data_models.retrieve() to retrieve all versions of a data model or only the latest one
- Extra documentation on how to delete edges and nodes.
- Support for using full Node and Edge objects when deleting instances.

## [6.7.0] - 2023-07-07
### Added
- Support for applying graphql dml using `client.data_modeling.graphql.apply_dml()`.

## [6.6.1] - 2023-07-07
### Improved
- Added convenience function to instantiate a `CogniteClient.default(...)` to save the users from typing the
  default URLs.

## [6.6.0] - 2023-07-06
### Fixed
- Support for query and sync endpoints across instances in the Data Modeling API with the implementation
  `client.data_modeling.instances`, the methods `query` and `sync`.

## [6.5.8] - 2023-06-30
### Fixed
- Serialization of `DataModel`. The bug caused `DataModel.load(data_model.dump(camel_case=True))` to fail with
  a `TypeError`. This is now fixed.

## [6.5.7] - 2023-06-29
### Fixed
- A bug caused by use of snake case in field types causing `NodeApply.dump(camel_case=True)`
  trigger a 400 response from the API.

## [6.5.6] - 2023-06-29
### Fixed
- A bug causing `ClientConfig(debug=True)` to raise an AttributeError

## [6.5.5] - 2023-06-28
### Fixed
- A bug where we would raise the wrong exception when errors on occurred on `data_modeling.spaces.delete`
- A bug causing inconsistent MRO in DataModelList

## [6.5.4] - 2023-06-28
### Added
- Missing query parameters:
     * `inline_views` in `data_modeling.data_models.retrieve()`.
     * `include_global` in `data_modeling.spaces.list()`.
     * `include_inherited_properties` in `data_modeling.views.retrieve()`.

## [6.5.3] - 2023-06-28
### Fixed
- Only validate `space` and `external_id` for `data_modeling` write classes.


## [6.5.2] - 2023-06-27
### Fixed
- Added missing `metadata` attribute to `iam.Group`

## [6.5.1] - 2023-06-27
### Fixed
- Fix typehints on `data_modeling.instances.aggregate()` to not allow Histogram aggregate.
- Moved `ViewDirectRelation.source` property to `MappedProperty.source` where it belongs.

## [6.5.0] - 2023-06-27
### Added
- Support for searching and aggregating across instances in the Data Modeling API with the implementation
  `client.data_modeling.instances`, the methods `search`, `histogram` and `aggregate`.

## [6.4.8] - 2023-06-23
### Fixed
- Handling non 200 responses in `data_modeling.spaces.apply`, `data_modeling.data_models.apply`,
  `data_modeling.views.apply` and `data_modeling.containers.apply`

## [6.4.7] - 2023-06-22
### Fixed
- Consistently return the correct id types in data modeling resource clients

## [6.4.6] - 2023-06-22
### Fixed
- Don't swallow keyword args on Apply classes in Data Modeling client

## [6.4.5] - 2023-06-21
### Added
- Included tuple-notation when retrieving or listing data model instances

### Improved
- Fixed docstring for retrieving data model instances and extended the examples.

## [6.4.4] - 2023-06-21
Some breaking changes to the datamodeling client. We don't expect any more breaking changes,
but we accept the cost of breaking a few consumers now early on the really nail the user experience.
### Added
- ViewId:as_property_ref and ContainerId:as_property_ref to make it easier to create property references.

### Changed
- Renamed ViewCore:as_reference and ContainerCore:as_reference to :as_id() for consistency with other resources.
- Change Instance:properties to be a `MutableMapping[ViewIdentifier, MutableMapping[PropertyIdentifier, PropertyValue]]`, in order to make it easier to consume
- Make VersionedDataModelingId:load accept `tuple[str, str]`
- Rename ConstraintIdentifier to Constraint - it was not an id but the definition itself
- Rename IndexIdentifier to Index - it was not an id but the definition itself
- Rename ContainerPropertyIdentifier to ContainerProperty - it was not an id but the definition itself

### Removed
- Redundant EdgeApply:create method. It simply mirrored the EdgeApply constructor.


## [6.4.3] - 2023-06-15
### Added
- Accept direct relation values as tuples in `EdgeApply`

## [6.4.2] - 2023-06-15
### Changed
- When providing ids as tuples in `instances.retrieve` and `instances.delete` you should not
have to specify the instance type in each tuple

### Fixed
- Bug where edges and nodes would get mixed up on `instances.retrieve`

## [6.4.1] - 2023-06-14
### Fixed
- Add the missing page_count field for diagram detect items.

## [6.4.0] - 2023-06-12
### Added
- Partial support for the instance resource in the Data Modeling API with the implementation
  `client.data_modeling.instances`, the endpoints `list`, `delete`, `retrieve`, and `apply`

## [6.3.2] - 2023-06-08
### Fixed
- Requests being retried around a token refresh cycle, no longer risk getting stuck with an outdated token.

### Added
- `CredentialProviders` subclassing `_OAuthCredentialProviderWithTokenRefresh`, now accepts a new parameter, `token_expiry_leeway_seconds`, controlling how early a token refresh request should be initiated (before it expires).

### Changed
- `CredentialProviders` subclassing `_OAuthCredentialProviderWithTokenRefresh` now uses a safer default of 15 seconds (up from 3 sec) to control how early a token refresh request should be initiated (before it expires).

## [6.3.1] - 2023-06-07
### Fixed
- Signature of `client.data_modeling.views.retrieve` and `client.data_modeling.data_models.retrieve` to always return a list.

## [6.3.0] - 2023-06-07
### Added
- Support for the container resource in the Data Modeling API with the implementation `client.data_modeling.containers`.
- Support for the view resource in the Data Modeling API with the implementation `client.data_modeling.views`.
- Support for the data models resource in the Data Modeling API with the implementation `client.data_modeling.data_models`.

### Removed
- Removed `retrieve_multiple` from the `SpacesAPI` to have a consistent API with the `views`, `containers`, and `data_models`.

## [6.2.2] - 2023-06-05
### Fixed
- Creating function schedules with current user credentials now works (used to fail at runtime with "Could not fetch a valid token (...)" because a session was never created.)

## [6.2.1] - 2023-05-26
### Added
- Data model centric support in transformation

## [6.2.0] - 2023-05-25
### Added
- Support for the spaces resource in the Data Modeling API with the implementation `client.data_modeling.spaces`.

### Improved
- Reorganized documentation to match API documentation.

## [6.1.10] - 2023-05-22
### Fixed
- Data modelling is now GA. Renaming instance_nodes -> nodes and instance_edges -> edges to make the naming in SDK consistent with Transformation API and CLI

## [6.1.9] - 2023-05-16
### Fixed
- Fixed a rare issue with datapoints fetching that could raise `AttributeError` when running with `pyodide`.

## [6.1.8] - 2023-05-12
### Fixed
- ExtractionPipelinesRun:dump method will not throw an error when camel_case=True anymore

## [6.1.7] - 2023-05-11
### Removed
- Removed DMS v2 destination in transformations

## [6.1.6] - 2023-05-11
### Fixed
- `FunctionsAPI.create` now work in Wasm-like Python runtimes such as `pyodide`.

## [6.1.5] - 2023-05-10
### Fixed
- When creating a transformation with a different source- and destination CDF project, the project setting is no longer overridden by the setting in the `CogniteClient` configuration allowing the user to read from the specified source project and write to the specified and potentially different destination project.

## [6.1.4] - 2023-05-08
### Fixed
- Pickling a `CogniteClient` instance with certain `CredentialProvider`s no longer causes a `TypeError: cannot pickle ...` to be raised.

## [6.1.3] - 2023-05-08
### Added
- Add the license of the package in poetry build.

## [6.1.2] - 2023-05-04
### Improved
- The SDK has received several minor bugfixes to be more user-friendly on Windows.

### Fixed
- The utility function `cognite.client.utils.datetime_to_ms` now raises an understandable `ValueError` when unable to convert pre-epoch datetimes.
- Several functions reading and writing to disk now explicitly use UTF-8 encoding

## [6.1.1] - 2023-05-02
### Fixed
- `AttributeError` when passing `pandas.Timestamp`s with different timezones (*of which one was UTC*) to `DatapointsAPI.retrieve_dataframe_in_tz`.
- A `ValueError` is no longer raised when passing `pandas.Timestamp`s in the same timezone, but with different underlying implementations (e.g. `datetime.timezone.utc` / `pytz.UTC` / `ZoneInfo("UTC")`) to `DatapointsAPI.retrieve_dataframe_in_tz`.

## [6.1.0] - 2023-04-28
### Added
- Support for giving `start` and `end` arguments as `pandas.Timestamp` in `DatapointsAPI.retrieve_dataframe_in_tz`.

### Improved
- Type hints for the `DatapointsAPI` methods.

## [6.0.2] - 2023-04-27
### Fixed
- Fixed a bug in `DatapointsAPI.retrieve_dataframe_in_tz` that could raise `AmbiguousTimeError` when subdividing the user-specified time range into UTC intervals (with fixed offset).

## [6.0.1] - 2023-04-20
### Fixed
- Fixed a bug that would cause `DatapointsAPI.retrieve_dataframe_in_tz` to raise an `IndexError` if there were only empty time series in the response.

## [6.0.0] - 2023-04-19
### Removed
- Removed support for legacy auth (API keys, service accounts, login.status)
- Removed the deprecated `extractionPipeline` argument to `client.extraction_pipelines.create`. Only `extraction_pipeline` is accepted now.
- Removed the deprecated `client.datapoints` accessor attribute. The datapoints API can only be accessed through `client.time_series.data` now.
- Removed the deprecated `client.extraction_pipeline_runs` accessor attribute. The extraction pipeline run API can only be accessed through `client.extraction_pipelines.runs` now.
- Removed the deprecated `external_id` attribute on `ExtractionPipelineRun`. This has been replaced with `extpipe_external_id`.

## [5.12.0] - 2023-04-18
### Changed
- Enforce that types are explicitly exported in order to make very strict type checkers happy.

## [5.11.1] - 2023-04-17
### Fixed
- List (and `__call__`) methods for assets, events, files, labels, relationships, sequences and time series now raise if given bad input for `data_set_ids`, `data_set_external_ids`, `asset_subtree_ids` and `asset_subtree_external_ids` instead of ignoring/returning everything.

### Improved
- The listed parameters above have silently accepted non-list input, i.e. single `int` (for `ids`) or single `str` (for `external_ids`). Function signatures and docstrings have now been updated to reflect this "hidden functionality".

## [5.11.0] - 2023-04-17
### Added
- The `DatapointsAPI` now supports time zones with the addition of a new method, `retrieve_dataframe_in_tz`. It does not support individual customization of query parameters (for good reasons, e.g. a DataFrame has a single index).
- Asking for datapoints in a specific time zone, e.g. `America/New_York` or `Europe/London` is now easily accomplished: the user can just pass in their `datetimes` localized to their time zone directly.
- Queries for aggregate datapoints are also supported, with the key feature being automatic handling of daylight savings time (DST) transitions, as this is not supported by the official API. Example usage: A user living in Oslo, Norway, wants daily averages in their local time. In Oslo, the standard time is UTC+1, with UTC+2 during the summer. This means during spring, there is a 23-hour long day when clocks roll 1 hour forward and a 25-hour day during fall.
- New granularities with a longer time span have been added (only to this new method, for now): 'week', 'month', 'quarter' and 'year'. These do not all represent a fixed frequency, but like the example above, neither does for example 'day' when we use time zones without a fixed UTC offset.

## [5.10.5] - 2023-04-13
### Fixed
- Subclasses of `VisionResource` inheriting `.dump` and `to_pandas` now work as expected for attributes storing lists of subclass instances like `Polygon`, `PolyLine`, `ObjectDetection` or `VisionExtractPredictions` directly or indirectly.

## [5.10.4] - 2023-04-13
### Fixed
- A lot of nullable integer attributes ended up as float after calling `.to_pandas`. These are now correctly converted to `dtype=Int64`.

## [5.10.3] - 2023-04-13
### Fixed
- When passing `CogniteResource` classes (like `Asset` or `Event`) to `update`, any labels were skipped in the update (passing `AssetUpdate` works). This has been fixed for all Cognite resource classes.

## [5.10.2] - 2023-04-12
### Fixed
- Fixed a bug that would cause `AssetsAPI.create_hierarchy` to not respect `upsert=False`.

## [5.10.1] - 2023-04-04
### Fixed
- Add missing field `when` (human readable version of the CRON expression) to `FunctionSchedule` class.

## [5.10.0] - 2023-04-03
### Fixed
- Implemented automatic retries for connection errors by default, improving the reliability of the connection to the Cognite API.
- Added a user-readable message to `CogniteConnectionRefused` error for improved user experience.

### Changed
- Introduce a `max_retries_connect` attribute on the global config, and default it to 3.

## [5.9.3] - 2023-03-27
### Fixed
- After creating a schedule for a function, the returned `FunctionSchedule` was missing a reference to the `CogniteClient`, meaning later calls to `.get_input_data()` would fail and raise `CogniteMissingClientError`.
- When calling `.get_input_data()` on a `FunctionSchedule` instance, it would fail and raise `KeyError` if no input data was specified for the schedule. This now returns `None`.

## [5.9.2] - 2023-03-27
### Fixed
- After calling e.g. `.time_series()` or `.events()` on an `AssetList` instance, the resulting resource list would be missing the lookup tables that allow for quick lookups by ID or external ID through the `.get()` method. Additionally, for future-proofing, the resulting resource list now also correctly has a `CogniteClient` reference.

## [5.9.1] - 2023-03-23
### Fixed
- `FunctionsAPI.call` now also works for clients using auth flow `OAuthInteractive`, `OAuthDeviceCode`, and any user-made subclass of `CredentialProvider`.

### Improved
- `FunctionSchedulesAPI.create` now also accepts an instance of `ClientCredentials` (used to be dictionary only).

## [5.9.0] - 2023-03-21
### Added
- New class `AssetHierarchy` for easy verification and reporting on asset hierarchy issues without explicitly trying to insert them.
- Orphan assets can now be reported on (orphan is an asset whose parent is not part of the given assets). Also, `AssetHierarchy` accepts an `ignore_orphans` argument to mimic the old behaviour where all orphans were assumed to be valid.
- `AssetsAPI.create_hierarchy` now accepts two new parameters: `upsert` and `upsert_mode`. These allow the user to do "insert or update" instead of an error being raised when trying to create an already existing asset. Upsert mode controls whether updates should replace/overwrite or just patch (partial update to non-null values only).
- `AssetsAPI.create_hierarchy` now also verifies the `name` parameter which is required and that `id` has not been set.

### Changed
- `AssetsAPI.create_hierarchy` now uses `AssetHierarchy` under the hood to offer concrete feedback on asset hierarchy issues, accessible through attributes on the raised exception, e.g. invalid assets, duplicates, orphans, or any cyclical asset references.

### Fixed
- `AssetsAPI.create_hierarchy`...:
  - Now respects `max_workers` when spawning worker threads.
  - Can no longer raise `RecursionError`. Used to be an issue for asset hierarchies deeper than `sys.getrecursionlimit()` (typically set at 1000 to avoid stack overflow).
  - Is now `pyodide` compatible.

## [5.8.0] - 2023-03-20
### Added
- Support for client certificate authentication to Azure AD.

## [5.7.4] - 2023-03-20
### Added
- Use `X-Job-Token` header for contextualization jobs to reduce required capabilities.

## [5.7.3] - 2023-03-14
### Improved
- For users unknowingly using a too old version of `numpy` (against the SDK dependency requirements), an exception could be raised (`NameError: name 'np' is not defined`). This has been fixed.

## [5.7.2] - 2023-03-10
### Fixed
- Fix method dump in TransformationDestination to ignore None.

## [5.7.1] - 2023-03-10
### Changed
- Split `instances` destination type of Transformations to `nodes` and `edges`.

## [5.7.0] - 2023-03-08
### Removed
- `ExtractionPipelineRunUpdate` was removed as runs are immutable.

### Fixed
- `ExtractionPipelinesRunsAPI` was hiding `id` of runs because `ExtractionPipelineRun` only defined `external_id` which doesn't exist for the "run resource", only for the "parent" ext.pipe (but this is not returned by the API; only used to query).

### Changed
- Rename and deprecate `external_id` in `ExtractionPipelinesRunsAPI` in favour of the more descriptive `extpipe_external_id`. The change is backwards-compatible, but will issue a `UserWarning` for the old usage pattern.

## [5.6.4] - 2023-02-28
### Added
- Input validation on `DatapointsAPI.[insert, insert_multiple, delete_ranges]` now raise on missing keys, not just invalid keys.

## [5.6.3] - 2023-02-23
### Added
- Make the SDK compatible with `pandas` major version 2 ahead of release.

## [5.6.2] - 2023-02-21
### Fixed
- Fixed an issue where `Content-Type` was not correctly set on file uploads to Azure.

## [5.6.1] - 2023-02-20
### Fixed
- Fixed an issue where `IndexError` was raised when a user queried `DatapointsAPI.retrieve_latest` for a single, non-existent time series while also passing `ignore_unknown_ids=True`. Changed to returning `None`, inline with other `retrieve` methods.

## [5.6.0] - 2023-02-16
### Added
- The SDK has been made `pyodide` compatible (to allow running natively in browsers). Missing features are `CredentialProvider`s with token refresh and `AssetsAPI.create_hierarchy`.

## [5.5.2] - 2023-02-15
### Fixed
- Fixed JSON dumps serialization error of instances of `ExtractionPipelineConfigRevision` and all subclasses (`ExtractionPipelineConfig`) as they stored a reference to the CogniteClient as a non-private attribute.

## [5.5.1] - 2023-02-14
### Changed
- Change `CredentialProvider` `Token` to be thread safe when given a callable that does token refresh.

## [5.5.0] - 2023-02-10
### Added
- Support `instances` destination type on Transformations.

## [5.4.4] - 2023-02-06
### Added
- Added user warnings when wrongly calling `/login/status` (i.e. without an API key) and `/token/inspect` (without OIDC credentials).

## [5.4.3] - 2023-02-05
### Fixed
- `OAuthDeviceCode` and `OAuthInteractive` now respect `global_config.disable_ssl` setting.

## [5.4.2] - 2023-02-03
### Changed
- Improved error handling (propagate IDP error message) for `OAuthDeviceCode` and `OAuthInteractive` upon authentication failure.

## [5.4.1] - 2023-02-02
### Fixed
- Bug where create_hierarchy would stop progressing after encountering more than `config.max_workers` failures.

## [5.4.0] - 2023-02-02
### Added
- Support for aggregating metadata keys/values for assets

## [5.3.7] - 2023-02-01
### Improved
- Issues with the SessionsAPI documentation have been addressed, and the `.create()` have been further clarified.

## [5.3.6] - 2023-01-30
### Changed
- A file-not-found error has been changed from `TypeError` to `FileNotFoundError` as part of the validation in FunctionsAPI.

## [5.3.5] - 2023-01-27
### Fixed
- Fixed an atexit-exception (`TypeError: '<' not supported between instances of 'tuple' and 'NoneType'`) that could be raised on PY39+ after fetching datapoints (which uses a custom thread pool implementation).

## [5.3.4] - 2023-01-25
### Fixed
- Displaying Cognite resources like an `Asset` or a `TimeSeriesList` in a Jupyter notebook or similar environments depending on `._repr_html_`, no longer raises `CogniteImportError` stating that `pandas` is required. Instead, a warning is issued and `.dump()` is used as fallback.

## [5.3.3] - 2023-01-24
### Added
- New parameter `token_cache_path` now accepted by `OAuthInteractive` and `OAuthDeviceCode` to allow overriding location of token cache.

### Fixed
- Platform dependent temp directory for the caching of the token in `OAuthInteractive` and `OAuthDeviceCode` (no longer crashes at exit on Windows).

## [5.3.2] - 2023-01-24
### Security
- Update `pytest` and other dependencies to get rid of dependency on the `py` package (CVE-2022-42969).

## [5.3.1] - 2023-01-20
### Fixed
- Last possible valid timestamp would not be returned as first (if first by some miracle...) by the `TimeSeries.first` method due to `end` being exclusive.

## [5.3.0] - 2023-01-20
### Added
- `DatapointsAPI.retrieve_latest` now support customising the `before` argument, by passing one or more objects of the newly added `LatestDatapointQuery` class.

## [5.2.0] - 2023-01-19
### Changed
- The SDK has been refactored to support `protobuf>=3.16.0` (no longer requires v4 or higher). This was done to fix dependency conflicts with several popular Python packages like `tensorflow` and `streamlit` - and also Azure Functions - that required major version 3.x of `protobuf`.

## [5.1.1] - 2023-01-19
### Changed
- Change RAW rows insert chunk size to make individual requests faster.

## [5.1.0] - 2023-01-03
### Added
- The diagram detect function can take file reference objects that contain file (external) id as well as a page range. This is an alternative to the lists of file ids or file external ids that are still possible to use. Page ranges were not possible to specify before.

## [5.0.2] - 2022-12-21
### Changed
- The valid time range for datapoints has been increased to support timestamps up to end of the year 2099 in the TimeSeriesAPI. The utility function `ms_to_datetime` has been updated accordingly.

## [5.0.1] - 2022-12-07
### Fixed
- `DatapointsArray.dump` would return timestamps in nanoseconds instead of milliseconds when `convert_timestamps=False`.
- Converting a `Datapoints` object coming from a synthetic datapoints query to a `pandas.DataFrame` would, when passed `include_errors=True`, starting in version `5.0.0`, erroneously cast the `error` column to a numeric data type and sort it *before* the returned values. Both of these behaviours have been reverted.
- Several documentation issues: Missing methods, wrong descriptions through inheritance and some pure visual/aesthetic.

## [5.0.0] - 2022-12-06
### Improved
- Greatly increased speed of datapoints fetching (new adaptable implementation and change from `JSON` to `protobuf`), especially when asking for... (measured in fetched `dps/sec` using the new `retrieve_arrays` method, with default settings for concurrency):
  - A large number of time series
    - 200 ts: ~1-4x speedup
    - 8000 ts: ~4-7x speedup
    - 20k-100k ts: Up to 20x faster
  - Very few time series (1-3)
    - Up to 4x faster
  - Very dense time series (>>10k dps/day)
    - Up to 5x faster
  - Any query for `string` datapoints
    - Faster the more dps, e.g. single ts, 500k: 6x speedup
- Peak memory consumption (for numeric data) is 0-55 % lower when using `retrieve` and 65-75 % lower for the new `retrieve_arrays` method.
- Fetching newly inserted datapoints no longer suffers from (potentially) very long wait times (or timeout risk).
- Converting fetched datapoints to a Pandas `DataFrame` via `to_pandas()` has changed from `O(N)` to `O(1)`, i.e., speedup no longer depends on the number of datapoints and is typically 4-5 orders of magnitude faster (!). NB: Only applies to `DatapointsArray` as returned by the `retrieve_arrays` method.
- Full customizability of queries is now available for *all retrieve* endpoints, thus the `query()` is no longer needed and has been removed. Previously only `aggregates` could be individually specified. Now all parameters can be passed either as top-level or as *individual settings*, even `ignore_unknown_ids`. This is now aligned with the API (except `ignore_unknown_ids` making the SDK arguably better!).
- Documentation for the retrieve endpoints has been overhauled with lots of new usage patterns and better examples. **Check it out**!
- Vastly better test coverage for datapoints fetching logic. You may have increased trust in the results from the SDK!

### Added
- New required dependency, `protobuf`. This is currently only used by the DatapointsAPI, but other endpoints may be changed without needing to release a new major version.
- New optional dependency, `numpy`.
- A new datapoints fetching method, `retrieve_arrays`, that loads data directly into NumPy arrays for improved speed and *much* lower memory usage.
- These arrays are stored in the new resource types `DatapointsArray` with corresponding container (list) type, `DatapointsArrayList` which offer much more efficient memory usage. `DatapointsArray` also offer zero-overhead pandas-conversion.
- `DatapointsAPI.insert` now also accepts `DatapointsArray`. It also does basic error checking like making sure the number of datapoints match the number of timestamps, and that it contains raw datapoints (as opposed to aggregate data which raises an error). This also applies to `Datapoints` input.
- `DatapointsAPI.insert_multiple` now accepts `Datapoints` and `DatapointsArray` as part of the (possibly) multiple inputs. Applies the same error checking as `insert`.

### Changed
- Datapoints are no longer fetched using `JSON`: the age of `protobuf` has begun.
- The main way to interact with the `DatapointsAPI` has been moved from `client.datapoints` to `client.time_series.data` to align and unify with the `SequenceAPI`. All example code has been updated to reflect this change. Note, however, that the `client.datapoints` will still work until the next major release, but will until then issue a `DeprecationWarning`.
- All parameters to all retrieve methods are now keyword-only (meaning no positional arguments are supported).
- All retrieve methods now accept a string for the `aggregates` parameter when asking for just one, e.g. `aggregates="max"`. This short-cut avoids having to wrap it inside a list. Both `snake_case` and `camelCase` are supported.
- The utility function `datetime_to_ms` no longer issues a `FutureWarning` on missing timezone information. It will now interpret naive `datetime`s as local time as is Python's default interpretation.
- The utility function `ms_to_datetime` no longer issues a `FutureWarning` on returning a naive `datetime` in UTC. It will now return an aware `datetime` object in UTC.
- All data classes in the SDK that represent a Cognite resource type have a `to_pandas` (or `to_geopandas`) method. Previously, these had various defaults for the `camel_case` parameter, but they have all been changed to `False`.
- All retrieve methods (when passing dict(s) with query settings) now accept identifier and aggregates in snake case (and camel case for convenience / backwards compatibility). Note that all newly added/supported customisable parameters (e.g. `include_outside_points` or `ignore_unknown_ids` *must* be passed in snake case or a `KeyError` will be raised.)
- The method `DatapointsAPI.insert_dataframe` has new default values for `dropna` (now `True`, still being applied on a per-column basis to not lose any data) and `external_id_headers` (now `True`, disincentivizing the use of internal IDs).
- The previous fetching logic awaited and collected all errors before raising (through the use of an "initiate-and-forget" thread pool). This is great, e.g., updates/inserts to make sure you are aware of all partial changes. However, when reading datapoints, a better option is to just fail fast (which it does now).
- `DatapointsAPI.[retrieve/retrieve_arrays/retrieve_dataframe]` no longer requires `start` (default: `0`, i.e. 1970-01-01) and `end` (default: `now`). This is now aligned with the API.
- Additionally, `DatapointsAPI.retrieve_dataframe` no longer requires `granularity` and `aggregates`.
- All retrieve methods accept a list of full query dictionaries for `id` and `external_id` giving full flexibility for all individual settings: `start`, `end`, `aggregates`, `granularity`, `limit`, `include_outside_points`, `ignore_unknown_ids`.
- Aggregates returned now include the time period(s) (given by the `granularity` unit) that `start` and `end` are part of (as opposed to only "fully in-between" points). This change is the *only breaking change* to the `DatapointsAPI.retrieve` method for aggregates and makes it so that the SDK match manual queries sent using e.g. `curl` or Postman. In other words, this is now aligned with the API.
Note also that this is a **bugfix**: Due to the SDK rounding differently than the API, you could supply `start` and `end` (with `start < end`) and still be given an error that `start is not before end`. This can no longer happen.
- Fetching raw datapoints using `include_outside_points=True` now returns both outside points (if they exist), regardless of `limit` setting (this is the *only breaking change* for limited raw datapoint queries; unlimited queries are fully backwards compatible). Previously the total number of points was capped at `limit`, thus typically only returning the first. Now up to `limit+2` datapoints are always returned. This is now aligned with the API.
- When passing a relative or absolute time specifier string like `"2w-ago"` or `"now"`, all time series in the same query will use the exact same value for 'now' to avoid any inconsistencies in the results.
- Fetching newly inserted datapoints no longer suffers from very long wait times (or timeout risk) as the code's dependency on `count` aggregates has been removed entirely (implementation detail) which could delay fetching by anything between a few seconds to several minutes/go to timeout while the aggregate was computed on-the-fly. This was mostly a problem for datapoints inserted into low-priority time periods (far away from current time).
- Asking for the same time series any number of times no longer raises an error (from the SDK), which is useful for instance when fetching disconnected time periods. This is now aligned with the API. Thus, the custom exception `CogniteDuplicateColumnsError` is no longer needed and has been removed from the SDK.
- ...this change also causes the `.get` method of `DatapointsList` and `DatapointsArrayList` to now return a list of `Datapoints` or `DatapointsArray` respectively *when duplicated identifiers are queried*. For data scientists and others used to `pandas`, this syntax is familiar to the slicing logic of `Series` and `DataFrame` when used with non-unique indices.
There is also a very subtle **bugfix** here: since the previous implementation allowed the same time series to be specified by both its `id` and `external_id`, using `.get` to access it would always yield the settings that were specified by the `external_id`. This will now return a `list` as explained above.
- `Datapoints` and `DatapointsArray` now store the `granularity` string given by the user (when querying aggregates) which allows both `to_pandas` methods (on `DatapointsList` and `DatapointsArrayList` as well) to accept `include_granularity_name` that appends this to the end of the column name(s).
- Datapoints fetching algorithm has changed from one that relies on up-to-date and correct `count` aggregates to be fast (with fallback on serial fetching when missing/unavailable), to recursively (and reactively) splitting the time-domain into smaller and smaller pieces, depending on the discovered-as-fetched density-distribution of datapoints in time and the number of available workers/threads. The new approach also has the ability to group more than 1 (one) time series per API request (when beneficial) and short-circuit once a user-given limit has been reached (if/when given). This method is now used for *all types of queries*; numeric raw-, string raw-, and aggregate datapoints.

#### Change: `retrieve_dataframe`
- Previously, fetching was constricted (🐍) to either raw- OR aggregate datapoints. This restriction has been lifted and the method now works exactly like the other retrieve-methods (with a few extra options relevant only for pandas `DataFrame`s).
- Used to fetch time series given by `id` and `external_id` separately - this is no longer the case. This gives a significant, additional speedup when both are supplied.
- The `complete` parameter has been removed and partially replaced by `uniform_index (bool)` which covers a subset of the previous features (with some modifications: now gives a uniform index all the way from the first given `start` to the last given `end`). Rationale: Old method had a weird and had unintuitive syntax (passing a string using commas to separate options).
- Interpolating, forward-filling or in general, imputation (also prev. controlled via the `complete` parameter) is completely removed as the resampling logic *really* should be up to the user fetching the data to decide, not the SDK.
- New parameter `column_names` (as already used in several existing `to_pandas` methods) decides whether to pick `id`s or `external_id`s as the dataframe column names. Previously, when both were supplied, the dataframe ended up with a mix.
Read more below in the removed section or check out the method's updated documentation.
- The ordering of columns for aggregates is now always chronological instead of the somewhat arbitrary choice made in `Datapoints.__init__`, (since `dict`s keep insertion order in newer python versions and instance variables lives in `__dict__`)).
- New parameter `include_granularity_name` that appends the specified granularity to the column names if passed as `True`. Mimics the behaviour of the older, well-known argument `include_aggregate_name`, but adds after: `my-ts|average|13m`.

### Fixed
- `CogniteClientMock` has been updated with 24 missing APIs (including sub-composited APIs like `FunctionsAPI.schedules`) and is now used internally in testing instead of a similar, additional implementation.
- Loads of `assert`s meant for the SDK user have been changed to raising exceptions instead as a safeguard since `assert`s are ignored when running in optimized mode `-O` (or `-OO`).

### Fixed: Extended time domain
- `TimeSeries.[first/count/latest]()` now work with the expanded time domain (minimum age of datapoints was moved from 1970 to 1900, see [4.2.1]).
  - `TimeSeries.latest()` now supports the `before` argument similar to `DatapointsAPI.retrieve_latest`.
  - `TimeSeries.first()` now considers datapoints before 1970 and after "now".
  - `TimeSeries.count()` now considers datapoints before 1970 and after "now" and will raise an error for string time series as `count` (or any other aggregate) is not defined.
- `DatapointsAPI.retrieve_latest` would give latest datapoint `before="now"` when given `before=0` (1970) because of a bad boolean check. Used to not be a problem since there were no data before epoch.
- The utility function `ms_to_datetime` no longer raises `ValueError` for inputs from before 1970, but will raise for input outside the allowed minimum- and maximum supported timestamps in the API.
**Note**: that support for `datetime`s before 1970 may be limited on Windows, but `ms_to_datetime` should still work (magic!).

### Fixed: Datapoints-related
- **Critical**: Fetching aggregate datapoints now works properly with the `limit` parameter. In the old implementation, `count` aggregates were first fetched to split the time domain efficiently - but this has little-to-no informational value when fetching *aggregates* with a granularity, as the datapoints distribution can take on "any shape or form". This often led to just a few returned batches of datapoints due to miscounting (e.g. as little as 10% of the actual data could be returned(!)).
- Fetching datapoints using `limit=0` now returns zero datapoints, instead of "unlimited". This is now aligned with the API.
- Removing aggregate names from the columns in a Pandas `DataFrame` in the previous implementation used `Datapoints._strip_aggregate_name()`, but this had a bug: Whenever raw datapoints were fetched all characters after the last pipe character (`|`) in the tag name would be removed completely. In the new version, the aggregate name is only added when asked for.
- The method `Datapoints.to_pandas` could return `dtype=object` for numeric time series when all aggregate datapoints were missing; which is not *that* unlikely, e.g., when using `interpolation` aggregate on a `is_step=False` time series with datapoints spacing above one hour on average. In such cases, an object array only containing `None` would be returned instead of float array dtype with `NaN`s. Correct dtype is now enforced by an explicit `pandas.to_numeric()` cast.
- Fixed a bug in all `DatapointsAPI` retrieve-methods when no time series was/were found, a single identifier was *not* given (either list of length 1 or all given were missing), `ignore_unknown_ids=True`, and `.get` was used on the empty returned `DatapointsList` object. This would raise an exception (`AttributeError`) because the mappings from `id` or `external_id` to `Datapoints` were not defined on the object (only set when containing at least 1 resource).

### Removed
- Method: `DatapointsAPI.query`. No longer needed as all "optionality" has been moved to the three `retrieve` methods.
- Method: `DatapointsAPI.retrieve_dataframe_dict`. Rationale: Due to its slightly confusing syntax and return value, it basically saw no use "in the wild".
- Custom exception: `CogniteDuplicateColumnsError`. No longer needed as the retrieve endpoints now support duplicated identifiers to be passed (similar to the API).
- All convenience methods related to plotting and the use of `matplotlib`. Rationale: No usage and low utility value: the SDK should not be a data science library.

## [4.11.3] - 2022-11-17
### Fixed
- Fix FunctionCallsAPI filtering

## [4.11.2] - 2022-11-16
### Changed
- Detect endpoint (for Engineering Diagram detect jobs) is updated to spawn and handle multiple jobs.
### Added
- `DetectJobBundle` dataclass: A way to manage multiple files and jobs.

## [4.11.1] - 2022-11-15
### Changed
- Update doc for Vision extract method
- Improve error message in `VisionExtractJob.save_annotations`

## [4.11.0] - 2022-10-17
### Added
- Add `compute` method to `cognite.client.geospatial`

## [4.10.0] - 2022-10-13
### Added
- Add `retrieve_latest` method to `cognite.client.sequences`
- Add support for extending the expiration time of download links returned by `cognite.client.files.retrieve_download_urls()`

## [4.9.0] - 2022-10-10
### Added
- Add support for extraction pipeline configuration files
### Deprecated
- Extraction pipeline runs has been moved from `client.extraction_pipeline_runs` to `client.extraction_pipelines.runs`

## [4.8.1] - 2022-10-06
### Fixed
- Fix `__str__` method of `TransformationSchedule`

## [4.8.0] - 2022-09-30
### Added
- Add operations for geospatial rasters

## [4.7.1] - 2022-09-29
### Fixed
- Fixed the `FunctionsAPI.create` method for Windows-users by removing
  validation of `requirements.txt`.

## [4.7.0] - 2022-09-28
### Added
- Support `tags` on `transformations`.

### Changed
- Change geospatial.aggregate_features to support `aggregate_output`

## [4.5.4] - 2022-09-19
### Fixed
- The raw rows insert endpoint is now subject to the same retry logic as other idempotent endpoints.

## [4.5.3] - 2022-09-15
### Fixed
- Fixes the OS specific issue where the `requirements.txt`-validation failed
  with `Permission Denied` on Windows.

## [4.5.2] - 2022-09-09
### Fixed
- Fixes the issue when updating transformations with new nonce credentials

## [4.5.1] - 2022-09-08
### Fixed
- Don't depend on typing_extensions module, since we don't have it as a dependency.

## [4.5.0] - 2022-09-08
### Added
- Vision extract implementation, providing access to the corresponding [Vision Extract API](https://docs.cognite.com/api/v1/#tag/Vision).

## [4.4.3] - 2022-09-08
### Fixed
- Fixed NaN/NA value check in geospatial FeatureList

## [4.4.2] - 2022-09-07
### Fixed
- Don't import numpy in the global space in geospatial module as it's an optional dependency

## [4.4.1] - 2022-09-06
### Fixed
- Fixed FeatureList.from_geopandas to handle NaN values

## [4.4.0] - 2022-09-06
### Changed
- Change geospatial.aggregate_features to support order_by

## [4.3.0] - 2022-09-06
### Added
- Add geospatial.list_features

## [4.2.1] - 2022-08-23
### Changed
- Change timeseries datapoints' time range to start from 01.01.1900

## [4.2.0] - 2022-08-23
### Added
- OAuthInteractive credential provider. This credential provider will redirect you to a login page
and require that the user authenticates. It will also cache the token between runs.
- OAuthDeviceCode credential provider. Display a device code to enter into a trusted device.
It will also cache the token between runs.

## [4.1.2] - 2022-08-22
### Fixed
- geospatial: support asset links for features

## [4.1.1] - 2022-08-19
### Fixed
- Fixed the issue on SDK when Python installation didn't include pip.

### Added
- Added Optional dependency called functions. Usage: `pip install "cognite-sdk[functions]"`

## [4.1.0] - 2022-08-18
### Added
- ensure_parent parameter to client.raw.insert_dataframe method

## [4.0.1] - 2022-08-17
### Added
- OAuthClientCredentials now supports token_custom_args.

## [4.0.0] - 2022-08-15
### Changed
- Client configuration no longer respects any environment variables. There are other libraries better
suited for loading configuration from the environment (such as builtin `os` or `pydantic`). There have also
been several reports of envvar name clash issues in tools built on top the SDK. We therefore
consider this something that should be handled by the application consuming the SDK. All configuration of
`cognite.client.CogniteClient` now happens using a `cognite.client.ClientConfig` object. Global configuration such as
`max_connection_pool_size` and other options which apply to all client instances are now configured through
the `cognite.client.global_config` object which is an instance of `cognite.client.GlobalConfig`. Examples
have been added to the docs.
- Auth has been reworked. The client configuration no longer accepts the `api_key` and `token_...` arguments.
It accepts only a single `credentials` argument which must be a `CredentialProvider` object. A few
implementations have been provided (`APIKey`, `Token`, `OAuthClientCredentials`). Example usage has
been added to the docs. More credential provider implementations will be added in the future to accommodate
other OAuth flows.

### Fixed
- A bug in the Functions SDK where the lifecycle of temporary files was not properly managed.

## [3.9.0] - 2022-08-11
### Added
- Moved Cognite Functions from Experimental SDK to Main SDK.

## [3.8.0] - 2022-08-11
### Added
- Add ignore_unknown_ids parameter to sequences.retrieve_multiple

## [3.7.0] - 2022-08-10
### Changed
- Changed grouping of Sequence rows on insert. Each group now contains at most 100k values and at most 10k rows.

## [3.6.1] - 2022-08-10
### Fixed
- Fixed a minor casing error for the geo_location field on files

### Added
- Add ignore_unknown_ids parameter to files.retrieve_multiple

## [3.5.0] - 2022-08-10
### Changed
- Improve type annotations. Use overloads in more places to help static type checkers.

## [3.4.3] - 2022-08-10
### Changed
- Cache result from pypi version check so it's not executed for every client instantiation.

## [3.4.2] - 2022-08-09
### Fixed
- Fix the wrong destination name in transformations.

## [3.4.1] - 2022-08-01
### Fixed
- fixed exception when printing exceptions generated on transformations creation/update.

## [3.4.0] - 2022-07-25
### Added
- added support for nonce authentication on transformations

### Changed
- if no source or destination credentials are provided on transformation create, an attempt will be made to create a session with the CogniteClient credentials, if it succeeds, the acquired nonce will be used.
- if OIDC credentials are provided on transformation create/update, an attempt will be made to create a session with the given credentials. If it succeeds, the acquired nonce credentials will replace the given client credentials before sending the request.

## [3.3.0] - 2022-07-21
### Added
- added the sessions API

## [3.2.0] - 2022-07-15
### Removed
- Unused cognite.client.experimental module

## [3.1.0] - 2022-07-13
### Changed
- Helper functions for conversion to/from datetime now warns on naive datetimes and their interpretation.
### Fixed
- Helper function `datetime_to_ms` now accepts timezone aware datetimes.

## [3.0.1] - 2022-07-13
### Fixed
- fixed missing README.md in package

## [3.0.0] - 2022-07-12
### Changed
- Poetry build, one single package "cognite-sdk"
- Require python 3.8 or greater (used to be 3.5 or greater)
### Removed
- support for root_asset_id and root_asset_external_id filters. use asset subtree filters instead.

## [2.56.1] - 2022-06-22
### Added
- Time series property `is_step` can now be updated.

## [2.56.0] - 2022-06-21
### Added
- added the diagrams API

## [2.55.0] - 2022-06-20
### Fixed
- Improve geospatial documentation and implement better parameter resilience for filter and feature type update

## [2.54.0] - 2022-06-17
### Added
- Allow to set the chunk size when creating or updating geospatial features

## [2.53.1] - 2022-06-17
### Fixed
- Fixed destination type decoding of `transformation.destination`

## [2.53.0] - 2022-06-16
### Added
- Annotations implementation, providing access to the corresponding [Annotations API](https://docs.cognite.com/api/v1/#tag/Annotations).
    - Added `Annotation`, `AnnotationFilter`, `AnnotationUpdate` dataclasses to `cognite.client.data_classes`
    - Added `annotations` API to `cognite.client.CogniteClient`
    - **Create** annotations with `client.annotations.create` passing `Annotation` instance(s)
    - **Suggest** annotations with `client.annotations.suggest` passing `Annotation` instance(s)
    - **Delete** annotations with `client.annotations.delete` passing the id(s) of annotation(s) to delete
    - **Filter** annotations with `client.annotations.list` passing a `AnnotationFilter `dataclass instance or a filter `dict`
    - **Update** annotations with `client.annotations.update` passing updated `Annotation` or `AnnotationUpdate` instance(s)
    - **Get single** annotation with `client.annotations.retrieve` passing the id
    - **Get multiple** annotations with `client.annotations.retrieve_multiple` passing the ids

### Changed
- Reverted the optimizations introduced to datapoints fetching in 2.47.0 due to buggy implementation.

## [2.51.0] - 2022-06-13
### Added
- added the new geo_location field to the Asset resource

## [2.50.2] - 2022-06-09
### Fixed
- Geospatial: fix FeatureList.from_geopandas issue with optional properties

## [2.50.1] - 2022-06-09
### Fixed
- Geospatial: keep feature properties as is

## [2.50.0] - 2022-05-30
### Changed
- Geospatial: deprecate update_feature_types and add patch_feature_types

## [2.49.1] - 2022-05-19
### Changed
- Geospatial: Support dataset

## [2.49.0] - 2022-05-09
### Changed
- Geospatial: Support output selection for getting features by ids

## [2.48.0] - 2022-05-09
### Removed
- Experimental model hosting API

## [2.47.0] - 2022-05-02
### Changed
- Performance gain for `datapoints.retrieve` by grouping together time series in single requests against the underlying API.

## [2.46.1] - 2022-04-22
### Changed
- POST requests to the `sessions/revoke`-endpoint are now automatically retried
- Fix retrieval of empty raster in experimental geospatial api: http 204 as ok status

## [2.45.0] - 2022-03-25
### Added
- support `sequence_rows` destination type on Transformations.

## [2.44.1] - 2022-03-24
### Fixed
- fix typo in `data_set_ids` parameter type on `transformations.list`.

## [2.44.0] - 2022-03-24
### Added
- support conflict mode parameter on `transformations.schema.retrieve`.

## [2.43.1] - 2022-03-24
### Added
- update pillow dependency 9.0.0 -> 9.0.1

## [2.43.0] - 2022-03-24
### Added
- new list parameters added to `transformations.list`.

## [2.42.0] - 2022-02-25
### Added
- FeatureList.from_geopandas() improvements

### Fixed
- example for templates view.

## [2.41.0] - 2022-02-16
### Added
- support for deleting properties and search specs in GeospatialAPI.update_feature_types(...).

## [2.40.1] - 2022-02-15
### Fixed
- geospatial examples.

## [2.40.0] - 2022-02-11
### Added
- dataSetId support for transformations.

## [2.39.1] - 2022-01-25
### Added
- pandas and geospatial dependencies optional for cognite-sdk-core.

## [2.39.0] - 2022-01-20
### Added
- geospatial API support

## [2.38.6] - 2022-01-14
### Added
- add the possibility to cancel transformation jobs.

## [2.38.5] - 2022-01-12
### Fixed
- Bug where creating/updating/deleting more than 5 transformation schedules in a single call would fail.

## [2.38.4] - 2021-12-23
### Fixed
- Bug where list generator helper will return more than chunk_size items.

## [2.38.3] - 2021-12-13
### Fixed
- Bug where client consumes all streaming content when logging request.

## [2.38.2] - 2021-12-09
### Added
- add the possibility to pass extra body fields to APIClient._create_multiple.

## [2.38.1] - 2021-12-07
### Fixed
- Bug where loading `transformations.jobs` from JSON fails for raw destinations.

## [2.38.0] - 2021-12-06
### Added
- `transformations` api client, which allows the creation, deletion, update, run and retrieval of transformations.
- `transformations.schedules` api client, which allows the schedule, unschedule and retrieval of recurring runs of a transformation.
- `transformations.notifications` api client, which allows the creation, deletion and retrieval of transformation email notifications.
- `transformations.schema` api client, which allows the retrieval of the expected schema of sql transformations based on the destination data type.
- `transformations.jobs` api client, which retrieves the  status of transformation runs.

## [2.37.1] - 2021-12-01
### Fixed
- Bug where `sequences` full update attempts to "set" column spec. "set" is not supported for sequence column spec.

## [2.37.0] - 2021-11-30
### Added
- Added support for retrieving file download urls

## [2.36.0] - 2021-11-30
### Fixed
- Changes default JSON `.dumps()` behaviour to be in strict compliance with the standard: if any NaNs or +/- Infs are encountered, an exception will now be raised.

## [2.35.0] - 2021-11-29
### Added
- Added support for `columns` update on sequences
- Added support for `data_set_id` on template views

### Security
- Disallow downloading files to path outside download directory in `files.download()`.

## [2.32.0] - 2021-10-04
### Added
 - Support for extraction pipelines

## [2.31.1] - 2021-09-30
### Fixed
- Fixed a bug related to handling of binary response payloads.

## [2.31.0] - 2021-08-26
### Added
- View resolver for template fields.

## [2.30.0] - 2021-08-25
### Added
- Support for Template Views

## [2.29.0] - 2021-08-16
### Added
- Raw rows are retrieved using parallel cursors when no limit is set.

## [2.28.2] - 2021-08-12
### Added
- Relationships now supports `partitions` parameter for [parallel retrieval](https://docs.cognite.com/api/v1/#section/Parallel-retrieval)

## [2.28.1] - 2021-08-10
### Changed
- debug mode now logs response payload and headers.

## [2.27.0] - 2021-07-20

### Fixed
- When using CogniteClient with the client-secret auth flow, the object would not be pickle-able (e.g. when using multiprocessing) because of an anonymous function.

## [2.26.1] - 2021-07-20

### Changed
- Optimization. Do not get windows if remaining data points is 0. Reduces number of requests when asking for 100k data points/10k aggregates from 2 to 1.

## [2.26.0] - 2021-07-08

### Added
- Support for set labels on AssetUpdate

## [2.25.0] - 2021-07-06

### Added
- filter_nodes function to ThreeDRevisionsAPI

## [2.24.0] - 2021-06-28

### Added
- ignore_unknown_ids flag to Relationships delete method

## [2.23.0] - 2021-06-25

### Added
- insert_dataframe and retrieve_dataframe methods to the Raw client

## [2.22.0] - 2021-06-22

### Added
- More contextualization job statuses
### Changed
- Refactor contextualization constant representation

## [2.21.0] - 2021-06-21

### Added
- Datasets support for labels

## [2.20.0] - 2021-06-18

### Added
- rows() in RawRowsAPI support filtering with `columns` and `min/maxLastUpdatedTime`

## [2.19.0] - 2021-05-11

### Added
- Support for /token/inspect endpoint

## [2.18.2] - 2021-04-23

### Fixed
- Bug in templates instances filter that would cause `template_names` to be ignored.

## [2.18.1] - 2021-04-22

### Added
- Configure file download/upload timeouts with `COGNITE_FILE_TRANSFER_TIMEOUT` environment variable or
`file_transfer_timeout` parameter on `CogniteClient`.

### Changed
- Increased default file transfer timeout from 180 to 600 seconds
- Retry more failure modes (read timeouts, 502, 503, 504) for files upload/download requests.

## [2.18.0] - 2021-04-20

### Changed
- `COGNITE_DISABLE_SSL` now also covers ssl verification on IDP endpoints used for generating tokens.


## [2.17.1] - 2021-04-15

### Added
- `created_time`, and `last_updated_time` to template data classes.
- `data_set_id` to template instance data class.


## [2.17.0] - 2021-03-26

### Changed
- Ignore exceptions from pypi version check and reduce its timeout to 5 seconds.

### Fixed
- Only 200/201/202 is treated as successful response. 301 led to json decoding errors -
now handled gracefully.
- datasets create limit was set to 1000 in the sdk, leading to cases of 400 from the api where the limit is 10.

### Added
- Support for specifying proxies in the CogniteClient constructor

### Removed
- py.typed file. Will not declare library as typed until we run a typechecker on the codebase.


## [2.16.0] - 2021-03-26

### Added
- support for templates.
- date-based `cdf-version` header.

## [2.15.0] - 2021-03-22

### Added
- `createdTime` field on raw dbs and tables.

## [2.14.0] - 2021-03-18

### Added
- dropna argument to insert_dataframe method in DatapointsAPI

## [2.13.0] - 2021-03-16

### Added
- `sortByNodeId` and `partitions` query parameters to `list_nodes` method.

## [2.12.2] - 2021-03-11

### Fixed
- CogniteAPIError raised (instead of internal KeyError) when inserting a RAW row without a key.

## [2.12.1] - 2021-03-09

### Fixed
- CogniteMissingClientError raised when creating relationship with malformed body.

## [2.12.0] - 2021-03-08

### Changed
- Move Entity matching API from beta to v1.

## [2.11.1] - 2021-02-18

### Changed
- Resources are now more lenient on which types they accept in for labels
- Entity matching fit will flatten dictionaries and resources to "metadata.subfield" similar to pipelines.

### Added
- Relationships now support update

## [2.10.7] - 2021-02-02

### Fixed
- Relationships API list calls via the generator now support `chunk_size` as parameter.

## [2.10.6] - 2021-02-02

### Fixed
- Retry urllib3.NewConnectionError when it isn't in the context of a ConnectionRefusedError

## [2.10.5] - 2021-01-25

### Fixed
- Fixed asset subtree not returning an object with id->item cache for use in .get

## [2.10.4] - 2020-12-14

### Changed
- Relationships filter will now chain filters on large amounts of sources or targets in batches of 1000 rather than 100.


## [2.10.3] - 2020-12-09

### Fixed
- Retries now have backup time tracking per request, rather than occasionally shared between threads.
- Sequences delete ranges now no longer gives an error if no data is present

## [2.10.2] - 2020-12-08

### Fixed
- Set geoLocation.type in files to "Feature" if missing

## [2.10.1] - 2020-12-03

### Added
- Chaining of requests to the relationships list method,
allowing the method to take arbitrarily long lists for `source_external_ids` and `target_external_ids`

## [2.10.0] - 2020-12-01

### Added
- Authentication token generation and lifecycle management

## [2.9.0] - 2020-11-25

### Added
- Entity matching API is now available in the beta client.

## [2.8.0] - 2020-11-23

### Changed
- Move relationships to release python SDK

## [2.7.0] - 2020-11-10

### Added
- `fetch_resources` parameter to the relationships `list` and `retrieve_multiple` methods, which attempts to fetch the resource referenced in the relationship.

## [2.6.4] - 2020-11-10

### Fixed
- Fixed a bug where 429 was not retried on all endpoints

## [2.6.3] - 2020-11-10

### Fixed
- Resource metadata should be able to set empty using `.metadata.set(None)` or `.metadata.set({})`.

## [2.6.2] - 2020-11-05

### Fixed
- Asset retrieve subtree should return empty AssetList if asset does not exist.

## [2.6.1] - 2020-10-30

### Added
- `geospatial` to list of valid relationship resource types.

## [2.6.0] - 2020-10-26

### Changed
- Relationships list should take dataset internal and external id as different parameters.

## [2.5.4] - 2020-10-22

### Fixed
- `_is_retryable` didn't handle clusters with a dash in the name.

## [2.5.3] - 2020-10-14

### Fixed
- `delete_ranges` didn't cast string timestamp into number properly.

## [2.5.2] - 2020-10-06

### Fixed
- `labels` in FileMetadata is not cast correctly to a list of `Label` objects.

## [2.5.1] - 2020-10-01
- Include `py.typed` file in sdk distribution

## [2.5.0] - 2020-09-29

### Added
- Relationships beta support.

### Removed
- Experimental Model Hosting client.

## [2.4.3] - 2020-09-18
- Increase raw rows list limit to 10,000

## [2.4.2] - 2020-09-10
- Fixed a bug where urls with query parameters were excluded from the retryable endpoints.

## [2.4.1] - 2020-09-09

### Changed
- Generator-based listing now supports partitions. Example:
  ``` python
  for asset in client.assets(partitions=10):
    # do something
  ```

## [2.4.0] - 2020-08-31

### Added
- New 'directory' in Files

## [2.3.0] - 2020-08-25

### Changed
- Add support for mypy and other type checking tools by adding packaging type information

## [2.2.2] - 2020-08-18

### Fixed
- HTTP transport logic to better handle retrying of connection errors
- read timeouts will now raise a CogniteReadTimeout
- connection errors will now raise a CogniteConnectionError, while connection refused errors will raise the more
 specific CogniteConnectionRefused exception.

### Added
- Jitter to exponential backoff on retries

### Changed
- Make HTTP requests no longer follow redirects by default
- All exceptions now inherit from CogniteException

## [2.2.1] - 2020-08-17

### Added
- Fixed a bug where `/timeseries/list` was missing from the retryable endpoints.

## [2.2.0] - 2020-08-17

### Added
- Files labelling support

## [2.1.2] - 2020-08-13

### Fixed
- Fixed a bug where only v1 endpoints (not playground) could be added as retryable

## [2.1.1] - 2020-08-13

### Fixed
- Calls to datapoints `retrieve_dataframe` with `complete="fill"` would break using Pandas version 1.1.0 because it raises TypeError when calling `.interpolate(...)` on a dataframe with no columns.

## [2.1.0] - 2020-07-22

### Added
- Support for passing a single string to `AssetUpdate().labels.add` and `AssetUpdate().labels.remove`. Both a single string and a list of strings is supported. Example:
  ```python
  # using a single string
  my_update = AssetUpdate(id=1).labels.add("PUMP").labels.remove("VALVE")
  res = client.assets.update(my_update)

  # using a list of strings
  my_update = AssetUpdate(id=1).labels.add(["PUMP", "ROTATING_EQUIPMENT"]).labels.remove(["VALVE"])
  res = client.assets.update(my_update)
  ```

## [2.0.0] - 2020-07-21

### Changed
- The interface to interact with labels has changed. A new, improved interface is now in place to make it easier to work with CDF labels. The new interface behaves this way:
  ```python
  # crate label definition(s)
  client.labels.create(LabelDefinition(external_id="PUMP", name="Pump", description="Pump equipment"))
  # ... or multiple
  client.labels.create([LabelDefinition(external_id="PUMP"), LabelDefinition(external_id="VALVE")])

  # list label definitions
  label_definitions = client.labels.list(name="Pump")

  # delete label definitions
  client.labels.delete("PUMP")
  # ... or multiple
  client.labels.delete(["PUMP", "VALVE"])

  # create an asset with label
  asset = Asset(name="my_pump", labels=[Label(external_id="PUMP")])
  client.assets.create(assets)

  # filter assets by labels
  my_label_filter = LabelFilter(contains_all=["PUMP", "VERIFIED"])
  asset_list = client.assets.list(labels=my_label_filter)

  # attach/detach labels to/from assets
  my_update = AssetUpdate(id=1).labels.add(["PUMP"]).labels.remove(["VALVE"])
  res = client.assets.update(my_update)
  ```

### Fixed
- Fixed bug where `_call_` in SequencesAPI (`client.sequences`) was incorrectly returning a `GET` method instead of `POST`.

## [1.8.1] - 2020-07-07
### Changed
- For 3d mappings delete, only use node_id and asset_id pairs in delete request to avoid potential bad request.
- Support attaching/detaching multiple labels on assets in a single method

## [1.8.0] - 2020-06-30
### Added
- Synthetic timeseries endpoint for DatapointsApi
- Labels endpoint support
- Assets labelling support
- Support for unique value aggregation for events.

### Changed
- When `debug=true`, redirects are shown more clearly.

## [1.7.0] - 2020-06-03
### Fixed
- datasetId is kept as an integer in dataframes.

### Changed
- Internal list of retryable endpoints was changed to a class variable so it can be modified.

## [1.6.0] - 2020-04-28
### Added
- Support events filtering by ongoing events (events without `end_time` defined)
- Support events filtering by active timerange of event
- Support files metadata filtering by `asset_external_ids`
- Aggregation endpoint for Assets, DataSets, Events, Files, Sequences and TimeSeries API

## [1.5.2] - 2020-04-02
### Added
- Support for security categories on file methods

## [1.5.1] - 2020-04-01
### Added
- Support for security categories on files
- active_at_time on relationships

### Fixed
- No longer retry calls to /files/initupload
- Retry retryable POST endpoints in datasets API

## [1.5.0] - 2020-03-12
### Added
- DataSets API and support for this in assets, events, time series, files and sequences.
- .asset helper function on time series.
- asset external id filter on time series.

## [1.4.13] - 2020-03-03
### Added
- Relationship list supports multiple sources, targets, relationship types and datasets.

## [1.4.12] - 2020-03-02

### Fixed
- Fixed a bug in file uploads where fields other than name were not being passed to uploaded directories.

## [1.4.11] - 2020-02-21

### Changed
- Datapoint insertion changed to be less memory intensive.

### Fixed
- Fixed a bug where add service account to group expected items in response.
- Jupyter notebook output and non-camel cased to_pandas uses nullable int fields instead of float for relevant fields.

## [1.4.10] - 2020-01-27
### Added
- Support for the error field for synthetic time series query in the experimental client.
- Support for retrieving data from multiple sequences at once.

## [1.4.9] - 2020-01-08

### Fixed
- Fixed a bug where datapoints `retrieve` could return less than limit even if there were more datapoints.
- Fixed an issue where `insert_dataframe` would give an error with older pandas versions.

## [1.4.8] - 2019-12-19

### Added
- Support for `ignore_unknown_ids` on time series `retrieve_multiple`, `delete` and datapoints `retrieve` and `latest` and related endpoints.
- Support for asset subtree filters on files, sequences, and time series.
- Support for parent external id filters on assets.
- Synthetic datapoints retrieve has additional functions including variable replacement and sympy support.

### Changed
- Synthetic datapoints now return errors in the `.error` field, in the jupyter output, and optionally in pandas dataframes if `include_errors` is set.

## [1.4.7] - 2019-12-05

### Added
- Support for synthetic time series queries in the experimental client.
- parent external id filter added for assets.

### Fixed
- startTime in event dataframes is now a nullable int dtype, consistent with endTime.

## [1.4.6] - 2019-12-02

### Fixed
- Fixed notebook output for Asset, Datapoint and Raw.

## [1.4.5] - 2019-12-02

### Changed

- The ModelHostingAPI now calls Model Hosting endpoints in playground instead of 0.6.

## [1.4.4] - 2019-11-29

### Added
 - Option to turn off version checking from CogniteClient constructor

### Changed
- In sequences create, the column definitions object accepts both camelCased and snake_cased keys.
- Retry 429 on all endpoints

### Fixed
- Fixed notebook output for DatapointsList

## [1.4.3] - 2019-11-27
### Fixed
- In Jupyter notebooks, the output from built-in list types is no longer camel cased.

## [1.4.2] - 2019-11-27

### Changed
- In the 3D API, the call and list methods now include all models by default instead of only unpublished ones.
- In Jupyter notebooks, the output from built-in types is no longer camel cased.

### Added
- Support for filtering events by asset subtree ids.

## [1.4.1] - 2019-11-18

### Added
- Support for filtering events by asset external id.
- query parameter on asset search.
- `ignore_unknown_ids` parameter on asset and events method `delete` and `retrieve_multiple`.

## [1.4.0] - 2019-11-14

### Changed
- In the ModelHostingAPI, models, versions and schedules are now referenced by name instead of id. The ids are no longer available.
- In the ModelHostingAPI, functions related to model versions are moved from the ModelsAPI to the new ModelVersionsAPI.
- In the ModelHostingAPI, the model names must be unique. Also, the version names and schedule names must be unique per model.
- Default value for `limit` in search method is now 100 instead of None to clarify api default behaviour when no limit is passed.

## [1.3.4] - 2019-11-07

### Changed
- Error 500's are no longer retried by default, only HTTP 429, 502, 503, 504 are.
- Optimized HTTP calls by caching user agent.
- Relationship filtering is now integrated into `list` instead of `search`.
- Sequences `insert_dataframe` parameter `external_id_headers` documentation updated.
- Type hints for several objects formerly `Dict[str, Any]` improved along with introducing matching dict derived classes.

### Fixed
- `source_created_time` and `source_modified_time` on files now displayed as time fields.
- Fixed pagination for `include_outside_points` and other edge cases in datapoints.
- Fixed a bug where `insert_dataframe` with strings caused a numpy error.

### Added
- Relationships can now have sequences as source or target.

## [1.3.3] - 2019-10-21

### Changed
- Datapoints insert dataframe function will check for infinity values.
- Allow for multiple calls to .add / .remove in object updates such as metadata, without later calls overwriting former.
- List time series now ignores the include_metadata parameter.

### Added
- Advanced list endpoint is used for listing time series, adding several new filters and partitions.

## [1.3.2] - 2019-10-16

### Added
- Datapoints objects now store is_string, is_step and unit to allow for better interpretation of the data.
- Sorting when listing events
- Added a search function in the relationships API.

### Changed
- `list` and `__call__` methods for files now support list parameters for `root_ids`, `root_external_ids`.
- retrieve_dataframe with `complete` using Datapoints fields instead of retrieving time series metadata.

### Fixed
- Fixed chunking logic in list_generator to always return last partial chunk.
- Fixed an error on missing target/source in relationships.

## [1.3.1] - 2019-10-09
### Fixed
- Fixed support for totalVariation aggregate completion.
- Changed conversion of raw RowList to pandas DataFrame to handle missing values (in columns) across the rows. This also fixes the bug where one-off values would be distributed to all rows in the DataFrame (unknown bug).

## [1.3.0] - 2019-10-03
### Changed
- Sequences officially released and no longer considered experimental.
- Sequences data insert no longer takes a default value for columns.

## [1.2.1] - 2019-10-01
### Fixed
- Tokens are sent with the correct "Authorization" header instead of "Authentication".

## [1.2.0] - 2019-10-01
### Added
- Support for authenticating with bearer tokens. Can now supply a jwt or jwt-factory to CogniteClient. This token will override any api-key which has been set.

## [1.1.12] - 2019-10-01
### Fixed
- Fixed a bug in time series pagination where getting 100k datapoints could cause a missing id error when using include_outside_points.
- SequencesData `to_pandas` no longer returns NaN on integer zero columns.
- Fixed a bug where the JSON encoder would throw circular reference errors on unknown data types, including numpy floats.

## [1.1.11] - 2019-09-23
### Fixed
- Fix testing.CogniteClientMock so it is possible to get attributes on child which have not been explicitly in the CogniteClientMock constructor

## [1.1.10] - 2019-09-23
### Fixed
- Fix testing.CogniteClientMock so it is possible to get child mock not explicitly defined

### Added
- `list` and `__call__` methods for events now support list parameters for `root_asset_ids`, `root_asset_external_ids`.

## [1.1.9] - 2019-09-20
### Changed
- Renamed testing.mock_cognite_client to testing.monkeypatch_cognite_client

### Added
- testing.CogniteClientMock object

## [1.1.8] - 2019-09-19
### Added
- Support for aggregated properties of assets.
- `Asset` and `AssetList` classes now have a `sequences` function which retrieves related sequences.
- Support for partitioned listing of assets and events.

### Changed
- `list` and `__call__` methods for assets now support list parameters for `root_ids`, `root_external_ids`.
- Sequences API no longer supports column ids, all relevant functions have been changed to only use external ids.

### Fixed
- Fixed a bug in time series pagination where getting 100k dense datapoints would cause a missing id error.
- Sequences retrieve functions fixed to match API change, to single item per retrieve.
- Sequences retrieve/insert functions fixed to match API change to take lists of external ids.

## [1.1.7] - 2019-09-13
### Fixed
- `testing.mock_cognite_client()` so that it still accepts arguments after exiting from mock context.

## [1.1.6] - 2019-09-12
### Fixed
- `testing.mock_cognite_client()` so that the mocked CogniteClient may accept arguments.

## [1.1.5] - 2019-09-12
### Added
- Method `files.download_to_path` for streaming a file to a specific path

## [1.1.4] - 2019-09-12
### Added
- `root_asset_ids` parameter for time series list.

### Changed
- Formatted output in jupyter notebooks for `SequenceData`.
- `retrieve_latest` function in theDatapoints API extended to support more than 100 items.
- Log requests at DEBUG level instead of INFO.

## [1.1.3] - 2019-09-05
### Changed
- Disabled automatic handling of cookies on the requests session objects

### Fixed
- `to_pandas` method on CogniteResource in the case of objects without metadata

## [1.1.2] - 2019-08-28
### Added
- `limit` parameter on sequence data retrieval.
- Support for relationships exposed through experimental client.
- `end` parameter of sequence.data retrieval and range delete accepts -1 to indicate last index of sequence.

### Changed
- Output in jupyter notebooks is now pandas-like by default, instead of outputting long json strings.

### Fixed
- id parameters and timestamps now accept any integer type including numpy.int64, so values from dataframes can be passed directly.
- Compatibility fix for renaming of sequences cursor and start/end parameters in the API.

## [1.1.1] - 2019-08-23
### Added
- `complete` parameter on `datapoints.retrieve_dataframe`, used for forward-filling/interpolating intervals with missing data.
- `include_aggregate_name` option on `datapoints.retrieve_dataframe` and `DatapointsList.to_pandas`, used for removing the `|<aggregate-name>` postfix on dataframe column headers.
- datapoints.retrieve_dataframe_dict function, which returns {aggregate:dataframe} without adding aggregate names to columns
- source_created_time and source_modified_time support for files

## [1.1.0] - 2019-08-21
### Added
- New method create_hierarchy() added to assets API.
- SequencesAPI.list now accepts an asset_ids parameter for searching by asset
- SequencesDataAPI.insert now accepts a SequenceData object for easier copying
- DatapointsAPI.insert now accepts a Datapoints object for easier copying
- helper method `cognite.client.testing.mock_cognite_client()` for mocking CogniteClient
- parent_id and parent_external_id to AssetUpdate class.

### Changed
- assets.create() no longer validates asset hierarchy and sorts assets before posting. This functionality has been moved to assets.create_hierarchy().
- AssetList.files() and AssetList.events() now deduplicate results while fetching related resources, significantly reducing memory load.

## [1.0.5] - 2019-08-15
### Added
- files.create() method to enable creating a file without uploading content.
- `recursive` parameter to raw.databases.delete() for recursively deleting tables.

### Changed
- Renamed .iteritems() on SequenceData to .items()
- raw.insert() now chunks raw rows into batches of 10,000 instead of 1,000

### Fixed
- Sequences queries are now retried if safe
- .update() in all APIs now accept a subclass of CogniteResourceList as input
- Sequences datapoint retrieval updated to use the new cursor feature in the API
- Json serializiation in `__str__()` of base data classes. Now handles Decimal and Number objects.
- Now possible to create asset hierarchy using parent external id when the parent is not part of the batch being inserted.
- `name` parameter of files.upload_bytes is now required, so as not to raise an exception in the underlying API.

## [1.0.4] - 2019-08-05
### Added
- Variety of useful helper functions for Sequence and SequenceData objects, including .column_ids and .column_external_ids properties, iterators and slice operators.
- Sequences insert_dataframe function.
- Sequences delete_range function.
- Support for external id column headers in datapoints.insert_dataframe()

### Changed
- Sequences data retrieval now returns a SequenceData object.
- Sequences insert takes its parameters row data first, and no longer requires columns to be passed.
- Sequences insert now accepts tuples and raw-style data input.
- Sequences create now clears invalid fields such as 'id' in columns specification, so sequences can more easily re-use existing specifications.
- Sequence data function now require column_ids or column_external_ids to be explicitly set, rather than both being passed through a single columns field

## [1.0.3] - 2019-07-26
### Fixed
- Renamed Model.schedule_data_spec to Model.data_spec so the field from the API will be included on the object.
- Handling edge case in Sequences pagination when last datapoint retrieved is at requested end
- Fixing data points retrieval when count aggregates are missing
- Displays unexpected fields on error response from API when raising CogniteAPIError

## [1.0.2] - 2019-07-22
### Added
- Support for model hosting exposed through experimental client

### Fixed
- Handling dynamic limits in Sequences API

## [1.0.1] - 2019-07-19
### Added
- Experimental client
- Support for sequences exposed through experimental client

## [1.0.0] - 2019-07-11
### Added
- Support for all endpoints in Cognite API
- Generator with hidden cursor for all resource types
- Concurrent writes for all resources
- Distribution of "core" sdk which does not depend on pandas and numpy
- Typehints for all methods
- Support for posting an entire asset hierarchy, resolving ref_id/parent_ref_id automatically
- config attribute on CogniteClient to view current configuration.

### Changed
- Renamed methods so they reflect what the method does instead of what http method is used
- Updated documentation with automatically tested examples
- Renamed `stable` namespace to `api`
- Rewrote logic for concurrent reads of datapoints
- Renamed CogniteClient parameter `num_of_workers` to `max_workers`

### Removed
- `experimental` client in order to ensure sdk stability.<|MERGE_RESOLUTION|>--- conflicted
+++ resolved
@@ -17,15 +17,14 @@
 - `Fixed` for any bug fixes.
 - `Security` in case of vulnerabilities.
 
-## [7.63.8] - 2024-10-21
-<<<<<<< HEAD
+## [7.63.9] - 2024-10-21
 ### Added
 - Filters can now be combined using `And` and `Or` by using the operators `&` and `|`.
 - Filters can now be negated by using the `~` operator (instead of using the `Not` filter)
-=======
+
+## [7.63.8] - 2024-10-21
 ### Fixed
 - Data Workflows: workflow external ID and version are now URL encoded to allow characters like `/`  when calling `workflows.executions.run`
->>>>>>> c36f4423
 
 ## [7.63.7] - 2024-10-18
 ### Fixed
