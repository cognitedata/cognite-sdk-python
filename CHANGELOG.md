# Changelog
All notable changes to this project will be documented in this file.

The format is based on [Keep a Changelog](https://keepachangelog.com/en/1.0.0/),
and this project adheres to [Semantic Versioning](https://semver.org/spec/v2.0.0.html).

The changelog for SDK version 0.x.x can be found [here](https://github.com/cognitedata/cognite-sdk-python/blob/0.13/CHANGELOG.md).

For users wanting to upgrade major version, a migration guide can be found [here](MIGRATION_GUIDE.md).

Changes are grouped as follows
- `Added` for new features.
- `Changed` for changes in existing functionality.
- `Deprecated` for soon-to-be removed features.
- `Improved` for transparent changes, e.g. better performance.
- `Removed` for now removed features.
- `Fixed` for any bug fixes.
- `Security` in case of vulnerabilities.

<<<<<<< HEAD
## [7.13.15] - 2024-01-12
### Added
- Included EdgeConnection, MultiEdgeConnection, MultiReverseDirectRelation and their corresponding Apply View dataclasses to data_modeling's init.
- Added example on creating Edge properties on a View.
=======
## [7.13.4] - 2024-01-11
### Fixed
* When calling `WorkflowExecution.load` not having a `schedule` would raise a `KeyError` even though it is optional. This is now fixed.
* When calling `Datapoints.load` not having a `isString` would raise a `KeyError` even though it is optional. This is now fixed.
* Most `CogniteResourceList.as_write()` would raise a `CogniteMissingClientError` when called from a class with missing cognite_client. This is now fixed.

## [7.13.3] - 2024-01-12
### Added
- `View.as_property_ref` and `Container.as_property_ref` to make it easier to create property references
  (used to only be available on `ViewId` and `ContainerId`).

## [7.13.2] - 2024-01-11
### Fixed
* When calling `ExtractinoPipeline.load` not having a `schedule` would raise a `KeyError` even though it is optional. This is now fixed.

## [7.13.1] - 2024-01-10
### Improved
- Respect the `isAutoRetryable` flag on error responses from the API when retrying requests.
>>>>>>> b9e268d9

## [7.13.0] - 2024-01-09
### Changed
- Units on Time Series (including unit conversion) is out of beta and will no longer issue warnings on usage.

## [7.12.0] - 2024-01-09
### Added
- `DatapointsAPI.retrieve_latest` now accepts `target_unit` or `target_unit_system` parameter.
### Fixed
- `DatapointsAPI.retrieve_latest` when given `LatestDatapointQuery`(s) without a setting for `before`, now correctly use
  the (default) `before` setting as specified in the method call.

## [7.11.0] - 2024-01-09
### Added
- All Cognite resources now have write-version. For example, we have `Asset` and `AssetWrite`, `Event` and `EventWrite`, and so on.
  The new write class reflects the required/optional fields in the API, and is now recommended when creating resources. In addition,
  all read classes and list classes now have a convenience method `as_write` that returns the write class with the same data.
  For example, if you have a `assets` of type `AssetList` you can call `assets.as_write()` which will return a `AssetWriteList`,
  and thus removing all server set fields (like `created_time` and `last_updated_time`). This is useful if you want to
  compare a resource from CDF with a local configuration. In addition, this makes it easier to create a new resource
  using an existing resource as a template.
- Missing overloading of the `.create` methods on `client.iam.security_categories.create`, `client.iam.groups.create`,
  `client.labels.create`, `client.three_d.models.create`, `client.three_d.revisions.create`, `client.three_d.asset_mappings.create`,
  `client.transformations.create`, `client.transformations.schedules.create`, and `client.relationships.create`.
### Changed
- The class `DatapointSubscriptionCreate` has been renamed to `DatapointSubscriptionWrite` to be consistent with the other write classes.
  This is not a breaking change, as the old class is still available for backwards compatibility, but will be removed in the next major version.
### Fixed
- The `node.type` was not set when calling `.as_apply()` or `.as_write()` on a `Node` or `NodeList`. This is now fixed.

## [7.10.1] - 2024-01-08
### Added
- Fix retries for `POST /raw/rows`.

## [7.10.0] - 2024-01-08
### Added
- `geospatial.search_features` and `geospatial.stream_features` now accept the `allow_dimensionality_mismatch` parameter.

## [7.9.0] - 2024-01-05
### Added
- You can now enable or disable user profiles for your CDF project with `client.iam.user_profiles.[enable/disable]`.

## [7.8.10] - 2024-01-04
### Changed
- When using `OidcCredentials` to create a transformation, `cdf_project_name` is no longer optional as required
  by the API.

## [7.8.9] - 2024-01-04
### Fixed
- Pyodide-users of the SDK can now create Transformations with non-nonce credentials without a `pyodide.JsException`
  exception being raised.

## [7.8.8] - 2024-01-03
### Added
- Support for `workflows.cancel`.

## [7.8.7] - 2024-01-03
### Fixed
- Added back `InstancesApply` that was removed in 7.8.6.

## [7.8.6] - 2023-12-27
### Improved
- SDK dependency on the `sortedcontainers` package was dropped.

## [7.8.5] - 2023-12-22
### Fixed
- `DirectRelationReference` is now immutable.
- `DirectRelationReference.load` now correctly handles unknown parameters.

## [7.8.4] - 2023-12-22
### Fixed
- Listing annotations now also accepts `None` and `inf` for the `limit` parameter (to return all), matching what
  was already described in the documentation for the endpoint (for the parameter).
- Calling `to_pandas(...)` on an `DiagramDetectItem` no longer raises `KeyError`.

## [7.8.3] - 2023-12-21
### Fixed
- Revert `SingleHopConnectionDefinition` from a string to child class of `ViewProperty`.
- If a `ViewProperty` or `ViewPropertyApply` dumped before version `7.6` was dumped and loaded after `7.6`, the
  user got a `KeyError: 'container'`. The `load` methods are now backwards compatible with the old format.

## [7.8.2] - 2023-12-21
### Fixed
- Revert `SingleHopConnectionDefinitionApply` from a string to child class of `ViewPropertyApply`.

## [7.8.1] - 2023-12-21
### Fixed
- Calling `to_pandas` with `expand_aggregates=True` on an Asset with aggregated properties would yield a pandas DataFrame
  with the column name `0` instead of `"value"`.
### Improved
- Specification of aggregated properties to `AssetsAPI.[list,filter,__call__]`.

## [7.8.0] - 2023-12-21
### Added
- Instance classes `Node`, `Edge`, `NodeList` and `EdgeList` now supports a new flag `expand_properties` in their `to_pandas` method,
  that makes it much simpler to work with the fetched properties. Additionally, `remove_property_prefix` allows easy prefix
  removal (of the view ID, e.g. `space.external_id/version.my_prop` -> `my_prop`).

## [7.7.1] - 2023-12-20
### Fixed
- Missing legacy capability ACLs: `modelHostingAcl` and `genericsAcl`.  
- The `IAMAPI.compare_capabilities` fails with a `AttributeError: 'UnknownAcl' object has no attribute '_capability_name'`
  if the user has an unknwon ACL. This is now fixed by skipping comparison of unknown ACLs and issuing a warning.

## [7.7.0] - 2023-12-20
### Added
- Support for `ViewProperty` types `SingleReverseDirectRelation` and `MultiReverseDirectRelation` in data modeling.

## [7.6.0] - 2023-12-13
### Added
- Support for querying data models through graphql. See `client.data_modeling.graphql.query`.

## [7.5.7] - 2023-12-12
### Fixed
- Certain combinations of `start`/`end` and `granularity` would cause `retrieve_dataframe_in_tz` to raise due to
  a bug in the calender-arithmetic (`MonthAligner`).

## [7.5.6] - 2023-12-11
### Added
- Missing legacy scopes for `Capability`: `LegacySpaceScope` and `LegacyDataModelScope`.

## [7.5.5] - 2023-12-11
### Added
- Added `poll_timeout` parameter on `time_series.subscriptions.iterate_data`. Will keep the connection open and waiting,
  until new data is available, up to `poll_timeout` seconds.

## [7.5.4] - 2023-12-06
### Changed
- The `partitions` parameter is no longer respected when using generator methods to list resources
- The `max_workers` config option has been moved from ClientConfig to the global config.

## [7.5.3] - 2023-12-06
### Added
- Support for `subworkflow` tasks in `workflows`.

## [7.5.2] - 2023-12-05
### Fixed
- The built-in `hash` function was mistakenly stored on `WorkflowDefinitionUpsert` instances after `__init__` and has been removed.

## [7.5.1] - 2023-12-01
### Changed
- Raise an exception if `ClientConfig:base_url` is set to `None` or an empty string

## [7.5.0] - 2023-11-30
### Added
- `chain_to` to `NodeResultSetExpression` and `NodeResultSetExpression`, and `direction` to `NodeResultSetExpression`.

## [7.4.2] - 2023-11-28
### Improved
- Quality of life improvement to `client.extraction_pipelines.runs.list` method. The `statuses` parameter now accepts
  a single value and the annotation is improved. The parameter `created_time` can now be given on the format `12d-ago`.

## [7.4.1] - 2023-11-28
### Fixed
- Error in validation logic when creating a `Transformation` caused many calls to `client.transformations.update` to fail.

## [7.4.0] - 2023-11-27
### Changed
- Unit Catalog API is out of beta and will no longer issue warnings on usage. Access is unchanged: `client.units`.

## [7.3.3] - 2023-11-22
### Fixed
- Added action `Delete` in `ProjectsAcl`.

## [7.3.2] - 2023-11-21
### Fixed
- `workflows.retrieve` and `workflows.versions.retrieve` returned None if the provided workflow external id contained special characters. This is now fixed.

## [7.3.1] - 2023-11-21
### Fixed
- Replaced action `Write` with `Create` in `ProjectsAcl`, as `Write` is not a valid action and `Create` is the correct one.

## [7.3.0] - 2023-11-20
### Added
- Added Scope `DataSet` for `TimeSeriesSubscriptionsAcl`.
- Added `data_set_id` to `DatapointSubscription`.

## [7.2.1] - 2023-11-17
### Fixed
- The new compare methods for capabilities in major version 7, `IAMAPI.verify_capabilities` and `IAMAPI.compare_capabilities`
  now works correctly for rawAcl with database scope ("all tables").
### Removed
- Capability scopes no longer have the `is_within` method, and capabilities no longer have `has_capability`. Use the more
  general `IAMAPI.compare_capabilities` instead.

## [7.2.0] - 2023-11-16
### Added
- The `trigger` method of the Workflow Execution API, now accepts a `client_credentials` to allow specifying specific
  credentials to run with. Previously, the current credentials set on the CogniteClient object doing the call would be used.

## [7.1.0] - 2023-11-16
### Added
- The list method for asset mappings in the 3D API now supports `intersects_bounding_box`, allowing users to only
  return asset mappings for assets whose bounding box intersects with the given bounding box.

## [7.0.3] - 2023-11-15
### Fixed
- Bug when `cognite.client.data_classes.filter` used with any `data_modeling` endpoint raised a `CogniteAPIError` for
  snake_cased properties. This is now fixed.
- When calling `client.relationships.retrieve`, `.retrieve_multiple`, or `.list` with `fetch_resources=True`, the
  `target` and `source` resources were not instantiated with a `cognite_client`. This is now fixed.

## [7.0.2] - 2023-11-15
### Fixed
- Missing Scope `DataSet` for `TemplateGroupAcl` and `TemplateInstancesAcl`.

## [7.0.1] - 2023-11-14
### Fixed
- Data modeling APIs now work in WASM-like environments missing the threading module.

## [7.0.0] - 2023-11-14
This release ensure that all CogniteResources have `.dump` and `.load` methods, and that calling these two methods
in sequence produces an equal object to the original, for example,
`my_asset == Asset.load(my_asset.dump(camel_case=True)`. In addition, this ensures that the output of all `.dump`
methods are `json` and `yaml` serializable. Additionally, the default for `camel_case` has been changed to `True`.

### Improved
- Read operations, like `retrieve_multiple` will now fast-fail. Previously, all requests would be executed
  before the error was raised, potentially fetching thousands of unneccesary resources.

### Added
- `CogniteResource.to_pandas` and `CogniteResourceList.to_pandas` now converts known timestamps to `datetime` by
  default. Can be turned off with the new parameter `convert_timestamps`. Note: To comply with older pandas v1, the
  dtype will always be `datetime64[ns]`, although in v2 this could have been `datetime64[ms]`.
- `CogniteImportError` can now be caught as `ImportError`.

### Deprecated
- The Templates API (migrate to Data Modeling).
- The `client.assets.aggregate` use `client.assets.aggregate_count` instead.
- The `client.events.aggregate` use `client.events.aggregate_count` instead.
- The `client.sequence.aggregate` use `client.sequence.aggregate_count` instead.
- The `client.time_series.aggregate` use `client.time_series.aggregate_count` instead.
- In `Transformations` attributes `has_source_oidc_credentials` and `has_destination_oidc_credentials` are deprecated,
  and replaced by properties with the same names.

### Changed
- All `.dump` methods now uses `camel_case=True` by default. This is to match the intended use case, preparing the
  object to be sent in an API request.
- `CogniteResource.to_pandas` now more closely resembles `CogniteResourceList.to_pandas` with parameters
`expand_metadata` and `metadata_prefix`, instead of accepting a sequence of column names (`expand`) to expand,
with no easy way to add a prefix. Also, it no longer expands metadata by default.
- Additionally, `Asset.to_pandas`, now accepts the parameters `expand_aggregates` and `aggregates_prefix`. Since
  the possible `aggregates` keys are known, `camel_case` will also apply to these (if expanded) as opposed to
  the metadata keys.
- More narrow exception types like `CogniteNotFoundError` and `CogniteDuplicatedError` are now raised instead of
  `CogniteAPIError` for the following methods: `DatapointsAPI.retrieve_latest`, `RawRowsAPI.list`,
  `RelationshipsAPI.list`, `SequencesDataAPI.retrieve`, `SyntheticDatapointsAPI.query`. Additionally, all calls
  using `partitions` to API methods like `list` (or the generator version) now do the same.
- The `CogniteResource._load` has been made public, i.e., it is now `CogniteResource.load`.
- The `CogniteResourceList._load` has been made public, i.e., it is now `CogniteResourceList.load`.
- All `.delete` and `.retrieve_multiple` methods now accepts an empty sequence, and will return an empty `CogniteResourceList`.
- All `assert`s meant for the SDK user, now raise appropriate errors instead (`ValueError`, `RuntimeError`...).
- `CogniteAssetHierarchyError` is no longer possible to catch as an `AssertionError`.
- Several methods in the data modelling APIs have had parameter names now correctly reflect whether they accept
  a single or multiple items (i.e. id -> ids).
- `client.data_modeling.instances.aggregate` returns `AggregatedNumberedValue | list[AggregatedNumberedValue] | InstanceAggregationResultList` depending
  on the `aggregates` and `group_by` parameters. Previously, it always returned `InstanceAggregationResultList`.
- The `Group` attribute `capabilities` is now a `Capabilities` object, instead of a `dict`.
- Support for `YAML` in all `CogniteResource.load()` and `CogniteResourceList.load()` methods.
- The `client.sequences.data` methods `.retrieve`, `.retrieve_last_row` (previously `retrieve_latest`), `.insert`  method has changed signature:
  The parameter `column_external_ids` is renamed `columns`. The old parameter `column_external_ids` is still there, but is
  deprecated. In addition, int the `.retrieve` method, the parameters `id` and `external_id` have
  been moved to the beginning of the signature. This is to better match the API and have a consistent overload
  implementation.
- The class `SequenceData` has been replaced by `SequenceRows`. The old `SequenceData` class is still available for
  backwards compatibility, but will be removed in the next major version. However, all API methods now return
  `SequenceRows` instead of `SequenceData`.
- The attribute `columns` in `Sequence` has been changed from `typing.Sequence[dict]` to `SequnceColumnList`.
- The class `SequenceRows` in `client.data_classes.transformations.common` has been renamed to `SequenceRowsDestination`.
- The `client.sequences.data.retrieve_latest` is renamed `client.sequences.data.retrieve_last_row`.
- Classes `Geometry`, `AssetAggregate`, `AggregateResultItem`, `EndTimeFilter`, `Label`, `LabelFilter`, `ExtractionPipelineContact`,
  `TimestampRange`, `AggregateResult`, `GeometryFilter`, `GeoLocation`, `RevisionCameraProperties`, `BoundingBox3D` are no longer
  `dict` but classes with attributes matching the API.
- Calling `client.iam.token.inspect()` now gives an object `TokenInspection` with attribute `cababilities` of type `ProjectCapabilityList`
  instead of `list[dict]`
- In data class `Transformation` the attribute `schedule`, `running_job`, and `last_running_job`, `external_id` and `id`
  are set to the `Transformation` `id` and `external_id` if not set. If they are set to a different value, a `ValueError` is raised

### Added
- Added `load` implementation for `VisionResource`s: `ObjectDetection`, `TextRegion`, `AssetLink`, `BoundingBox`,
  `CdfRerourceRef`, `Polygon`, `Polyline`, `VisionExtractPredictions`, `FeatureParameters`.
- Missing `dump` and `load` methods for `ClientCredentials`.
- Literal annotation for `source_type` and `target_type` in `Relationship`
- In transformations, `NonceCredentials` was missing `load` method.
- In transformations, `TransformationBlockedInfo` was missing `.dump` method
- `capabilities` in `cognite.client.data_classes` with data classes for all CDF capabilities.
- All `CogniteResource` and `CogniteResourcelist` objects have `.dump_yaml` methods, for example, `my_asset_list.dump_yaml()`.

### Removed
- Deprecated methods `aggregate_metadata_keys` and `aggregate_metadata_values` on AssetsAPI.
- Deprecated method `update_feature_types` on GeospatialAPI.
- Parameters `property` and `aggregates` for method `aggregate_unique_values` on GeospatialAPI.
- Parameter `fields` for method `aggregate_unique_values` on EventsAPI.
- Parameter `function_external_id` for method `create` on FunctionSchedulesAPI (function_id has been required
  since the deprecation of API keys).
- The `SequenceColumns` no longer set the `external_id` to `column{no}` if it is missing. It now must be set
  explicitly by the user.
- Dataclasses `ViewDirectRelation` and `ContainerDirectRelation` are replaced by `DirectRelation`.
- Dataclasses `MappedPropertyDefinition` and `MappedApplyPropertyDefinition` are replaced by `MappedProperty` and `MappedPropertyApply`.
- Dataclasses `RequiresConstraintDefinition` and `UniquenessConstraintDefinition` are replaced by `RequiresConstraint` and `UniquenessConstraint`.
- In data class `Transformation` attributes `has_source_oidc_credentials` and `has_destination_oidc_credentials` are replaced by properties.

### Fixed
- Passing `limit=0` no longer returns `DEFAULT_LIMIT_READ` (25) resources, but raises a `ValueError`.
- `Asset.dump()` was not dumping attributes `geo_location` and `aggregates` to `json` serializable data structures.
- In data modeling, `NodeOrEdgeData.load` method was not loading the `source` attribute to `ContainerId` or `ViewId`. This is now fixed.
- In data modeling, the attribute `property` used in `Node` and `Edge` was not `yaml` serializable.
- In `DatapointsArray`, `load` method was not compatible with `.dump` method.
- In extraction pipelines, `ExtractionPipelineContact.dump` was not `yaml` serializable
- `ExtractionPipeline.dump` attribute `contacts` was not `json` serializable.
- `FileMetadata.dump` attributes `labels` and `geo_location` was not `json` serializable.
- In filtering, filter `ContainsAll` was missing in `Filter.load` method.
- Annotation for `cpu` and `memory` in `Function`.
- `GeospatialComputedResponse.dump` attribute `items` was not `yaml` serializable
- `Relationship.dump` was not `json` serializable.
- `Geometry.dump` was not `json` serializable.
- In templates, `GraphQlResponse.dump` was not `json` serializable, and `GraphQlResponse.dump` failed to load
  `errors` `GraphQlError`.
- `ThreeDModelRevision` attribute `camera` was not dumped as `yaml` serializable and
  not loaded as `RevisionCameraProperties`.
- `ThreeDNode` attribute `bounding_box` was not dumped as `yaml` serializable and
  not loaded as `BoundingBox3D`.
- `Transformation` attributes `source_nonce`, `source_oidc_credential`, `destination_nonce`,
  and `destination_oidc_credentials` were not dumped as `json` serializable and `loaded` with
  the appropriate data structure. In addition, `TransformationBlockedInfo` and `TransformationJob`
  were not dumped as `json` serializable.
- `TransformationPreviewResult` was not dumping attribute `schema` as `yaml` serializable, and the
  `load` and `dump` methods were not compatible.
- In transformations, `TransformationJob.dump` was not `json` serializable, and attributes
  `destination` and `status` were not loaded into appropriate data structures.
- In transformations, `TransformationSchemaMapType.dump` was not `json` serializable.
- In `annotation_types_images`, implemented `.load` for `KeypointCollection` and `KeypointCollectionWithObjectDetection`.
- Bug when dumping `documents.SourceFile.dump(camel_case=True)`.
- Bug in `WorkflowExecution.dump`
- Bug in `PropertyType.load`

## [6.39.6] - 2023-11-13
## Fixed
- HTTP status code retry strategy for RAW and labels. `/rows/insert` and `/rows/delete` will now
  be retried for all status codes in `config.status_forcelist` (default 429, 502, 503, 504), while
  `/dbs/{db}` and `/tables/{table}` will now only be retried for 429s and connection errors as those
  endpoints are not idempotent.
- Also, `labels/list` will now also be retried.

## [6.39.5] - 2023-11-12
## Fixed
- The `.apply()` methods of `MappedProperty` now has the missing property `source`.

## [6.39.4] - 2023-11-09
## Fixed
- Fetching datapoints from dense time series using a `targetUnit` or a target `targetUnitSystem` could result
  in some batches not being converted to the new unit.

## [6.39.3] - 2023-11-08
## Fixed
- The newly introduced parameter `connectionType` was assumed to be required from the API. This is not the case.

## [6.39.2] - 2023-11-08
## Fixed
- When listing `client.data_modeling.views` the SDK raises a `TypeError`. This is now fixed.

## [6.39.1] - 2023-11-01
## Fixed
- When creating transformations using backup auth. flow (aka a session could not be created for any reason),
  the scopes for the credentials would not be passed correctly (bug introduced in 6.25.1).

## [6.39.0] - 2023-11-01
## Added
- Support for `concurrencyPolicy` property in Workflows `TransformationsWorker`.

## [6.38.1] - 2023-10-31
### Fixed
- `onFailure` property in Workflows was expected as mandatory and was raising KeyError if it was not returned by the API.
  The SDK now assumes the field to be optional and loads it as None instead of raising an error.

## [6.38.0] - 2023-10-30
### Added
- Support `onFailure` property in Workflows, allowing marking Tasks as optional in a Workflow.

## [6.37.0] - 2023-10-27
### Added
- Support for `type` property in `NodeApply` and `Node`.

## [6.36.0] - 2023-10-25
### Added
- Support for listing members of Data Point Subscription, `client.time_series.subscriptions.list_member_time_series()`. Note this is an experimental feature.

## [6.35.0] - 2023-10-25
### Added
- Support for `through` on node result set expressions.

### Fixed
- `unit` on properties in data modeling. This was typed as a string, but it is in fact a direct relation.

## [6.34.2] - 2023-10-23
### Fixed
- Loading a `ContainerApply` from source failed with `KeyError` if `nullable`, `autoIncrement`, or `cursorable` were not set
  in the `ContainerProperty` and `BTreeIndex` classes even though they are optional. This is now fixed.

## [6.34.1] - 2023-10-23
### Added
- Support for setting `data_set_id` and `metadata` in `ThreeDModelsAPI.create`.
- Support for updating `data_set_id` in `ThreeDModelsAPI.update`.

## [6.34.0] - 2023-10-20
### Fixed
- `PropertyType`s no longer fail on instantiation, but warn on missing SDK support for the new property(-ies).

### Added
- `PropertyType`s `Float32`, `Float64`, `Int32`, `Int64` now support `unit`.

## [6.33.3] - 2023-10-18
### Added
- `functions.create()` now accepts a `data_set_id` parameter. Note: This is not for the Cognite function, but for the zipfile containing
  the source code files that is uploaded on the user's behalf (from which the function is then created). Specifying a data set may
  help resolve the error 'Resource not found' (403) that happens when a user is not allowed to create files outside a data set.

## [6.33.2] - 2023-10-16
### Fixed
- When fetching datapoints from "a few time series" (implementation detail), all missing, non-ignorable time series
  are now raised together in a `CogniteNotFoundError` rather than only the first encountered.

### Improved
- Datapoints fetching has a lower peak memory consumption when fetching from multiple time series simultaneously.

## [6.33.1] - 2023-10-14
### Fixed
- `Function.list_schedules()` would return schedules unrelated to the function if the function did not have an external id.

## [6.33.0] - 2023-10-13
### Added
- Support for providing `DirectRelationReference` and `NodeId` as direct relation values when
ingesting node and edge data.

## [6.32.4] - 2023-10-12
### Fixed
- Filters using e.g. metadata keys no longer dumps the key in camel case.

## [6.32.3] - 2023-10-12
### Added
- Ability to toggle the SDK debug logging on/off by setting `config.debug` property on a CogniteClient to True (enable) or False (disable).

## [6.32.2] - 2023-10-10
### Added
- The credentials class used in TransformationsAPI, `OidcCredentials`, now also accepts `scopes` as a list of strings
  (used to be comma separated string only).

## [6.32.1] - 2023-10-10
### Added
- Missing `unit_external_id` and `unit_quantity` fields on `TimeSeriesProperty`.

## [6.32.0] - 2023-10-09
### Fixed
- Ref to openapi doc in Vision extract docstring
- Parameters to Vision models can be given as Python dict (updated doc accordingly).
- Don't throw exception when trying to save empty list of vision extract predictions as annotations. This is to avoid having to wrap this method in try-except for every invocation of the method.

### Added
- Support for new computer vision models in Vision extract service: digital gauge reader, dial gauge reader, level gauge reader and valve state detection.

## [6.31.0] - 2023-10-09
### Added
Support for setting and fetching TimeSeries and Datapoints with "real" units (`unit_external_id`).
- TimeSeries has a new field `unit_external_id`, which can be set when creating or updating it. This ID must refer to a
  valid unit in the UnitCatalog, see `client.units.list` for reference.
- If the `unit_external_id` is set for a TimeSeries, then you may retrieve datapoints from that time series in any compatible
  units. You do this by specifying the `target_unit` (or `target_unit_system`) in a call to any of the datapoints `retrieve`
  methods, `retrieve`, `retrieve_arrays`, `retrieve_dataframe`, or `retrieve_dataframe_in_tz`.

## [6.30.2] - 2023-10-09
### Fixed
- Serialization of `Transformation` or `TransformationList` no longer fails in `json.dumps` due to unhandled composite objects.

## [6.30.1] - 2023-10-06
### Added
- Support for metadata on Workflow executions. Set custom metadata when triggering a workflow (`workflows.executions.trigger()`). The metadata is included in results from `workflows.executions.list()` and `workflows.executions.retrieve_detailed()`.

## [6.30.0] - 2023-10-06
### Added
- Support for the UnitCatalog with the implementation `client.units`.

## [6.29.2] - 2023-10-04
### Fixed
- Calling some of the methods `assets.filter()`, `events.filter()`, `sequences.filter()`, `time_series.filter()` without a `sort` parameter could cause a `CogniteAPIError` with a 400 code. This is now fixed.

## [6.29.1] - 2023-10-04
### Added
- Convenience method `to_text` on the `FunctionCallLog` class which simplifies printing out function call logs.

## [6.29.0] - 2023-10-04
### Added
- Added parameter `resolve_duplicate_file_names` to `client.files.download`.
  This will keep all the files when downloading to local machine, even if they have the same name.

## [6.28.5] - 2023-10-03
### Fixed
- Bugfix for serialization of Workflows' `DynamicTasksParameters` during `workflows.versions.upsert` and `workflows.execution.retrieve_detailed`

## [6.28.4] - 2023-10-03
### Fixed
- Overload data_set/create for improved type safety

## [6.28.3] - 2023-10-03
### Fixed
- When uploading files as strings using `client.files.upload_bytes` the wrong encoding is used on Windows, which is causing
  part of the content to be lost when uploading. This is now fixed.

## [6.28.2] - 2023-10-02
### Fixed
- When cache lookup did not yield a token for `CredentialProvider`s like `OAuthDeviceCode` or `OAuthInteractive`, a
  `TypeError` could be raised instead of initiating their authentication flow.

## [6.28.1] - 2023-09-30
### Improved
- Warning when using alpha/beta features.

## [6.28.0] - 2023-09-26
### Added
- Support for the WorkflowOrchestrationAPI with the implementation `client.workflows`.

## [6.27.0] - 2023-09-13
### Changed
- Reduce concurrency in data modeling client to 1

## [6.26.0] - 2023-09-22
### Added
- Support `partition` and `cursor` parameters on `time_series.subscriptions.iterate_data`
- Include the `cursor` attribute on `DatapointSubscriptionBatch`, which is yielded in every iteration
of `time_series.subscriptions.iterate_data`.

## [6.25.3] - 2023-09-19
### Added
- Support for setting and retrieving `data_set_id` in data class `client.data_classes.ThreeDModel`.

## [6.25.2] - 2023-09-12
### Fixed
- Using the `HasData` filter would raise an API error in CDF.

## [6.25.1] - 2023-09-15
### Fixed
- Using nonce credentials now works as expected for `transformations.[create, update]`. Previously, the attempt to create
  a session would always fail, leading to nonce credentials never being used (full credentials were passed to- and
  stored in the transformations backend service).
- Additionally, the automatic creation of a session no longer fails silently when an `CogniteAuthError` is encountered
  (which happens when the credentials are invalid).
- While processing source- and destination credentials in `client.transformations.[create, update]`, an `AttributeError`
  can no longer be raised (by not specifying project).
### Added
- `TransformationList` now correctly inherits the two (missing) helper methods `as_ids()` and `as_external_ids()`.

## [6.25.0] - 2023-09-14
### Added
- Support for `ignore_unknown_ids` in `client.functions.retrieve_multiple` method.

## [6.24.1] - 2023-09-13
### Fixed
- Bugfix for `AssetsAPI.create_hierarchy` when running in upsert mode: It could skip certain updates above
  the single-request create limit (currently 1000 assets).

## [6.24.0] - 2023-09-12
### Fixed
- Bugfix for `FilesAPI.upload` and `FilesAPI.upload_bytes` not raising an error on file contents upload failure. Now `CogniteFileUploadError` is raised based on upload response.

## [6.23.0] - 2023-09-08
### Added
- Supporting for deleting constraints and indexes on containers.

### Changed
- The abstract class `Index` can no longer be instantiated. Use BTreeIndex or InvertedIndex instead.

## [6.22.0] - 2023-09-08
### Added
- `client.data_modeling.instances.subscribe` which lets you subscribe to a given
data modeling query and receive updates through a provided callback.
- Example on how to use the subscribe method to sync nodes to a local sqlite db.

## [6.21.1] - 2023-09-07
### Fixed
- Concurrent usage of the `CogniteClient` could result in API calls being made with the wrong value for `api_subversion`.

## [6.21.0] - 2023-09-06
### Added
- Supporting pattern mode and extra configuration for diagram detect in beta.

## [6.20.0] - 2023-09-05
### Fixed
- When creating functions with `client.functions.create` using the `folder` argument, a trial-import is executed as part of
  the verification process. This could leave leftover modules still in scope, possibly affecting subsequent calls. This is
  now done in a separate process to guarantee it has no side-effects on the main process.
- For pyodide/WASM users, a backup implementation is used, with an improved cleanup procedure.

### Added
- The import-check in `client.functions.create` (when `folder` is used) can now be disabled by passing
  `skip_folder_validation=True`. Basic validation is still done, now additionally by parsing the AST.

## [6.19.0] - 2023-09-04
## Added
- Now possible to retrieve and update translation and scale of 3D model revisions.

## [6.18.0] - 2023-09-04
### Added
- Added parameter `keep_directory_structure` to `client.files.download` to allow downloading files to a folder structure matching the one in CDF.

### Improved
- Using `client.files.download` will still skip files with the same name when writing to disk, but now a `UserWarning` is raised, specifying which files are affected.

## [6.17.0] - 2023-09-01
### Added
- Support for the UserProfilesAPI with the implementation `client.iam.user_profiles`.

## [6.16.0] - 2023-09-01
### Added
- Support for `ignore_unknown_ids` in `client.relationships.retrieve_multiple` method.

## [6.15.3] - 2023-08-30
### Fixed
- Uploading files using `client.files.upload` now works when running with `pyodide`.

## [6.15.2] - 2023-08-29
### Improved
- Improved error message for `CogniteMissingClientError`. Now includes the type of object missing the `CogniteClient` reference.

## [6.15.1] - 2023-08-29
### Fixed
- Bugfix for `InstanceSort._load` that always raised `TypeError` (now public, `.load`). Also, indirect fix for `Select.load` for non-empty `sort`.

## [6.15.0] - 2023-08-23
### Added
- Support for the DocumentsAPI with the implementation `client.documents`.
- Support for advanced filtering for `Events`, `TimeSeries`, `Assets` and `Sequences`. This is available through the
  `.filter()` method, for example, `client.events.filter`.
- Extended aggregation support for `Events`, `TimeSeries`, `Assets` and `Sequences`. This is available through the five
  methods `.aggregate_count(...)`, `aggregate_cardinality_values(...)`, `aggregate_cardinality_properties(...)`,
  `.aggregate_unique_values(...)`, and `.aggregate_unique_properties(...)`. For example,
  `client.assets.aggregate_count(...)`.
- Added helper methods `as_external_ids` and `as_ids` for `EventList`, `TimeSeriesList`, `AssetList`, `SequenceList`,
  `FileMetaDataList`, `FunctionList`, `ExtractionPipelineList`, and `DataSetList`.

### Deprecated
- Added `DeprecationWarning` to methods `client.assets.aggregate_metadata_keys` and
  `client.assets.aggregate_metadata_values`. The use parameter the `fields` in
  `client.events.aggregate_unique_values` will also lead to a deprecation warning. The reason is that the endpoints
  these methods are using have been deprecated in the CDF API.

## [6.14.2] - 2023-08-22
### Fixed
- All data modeling endpoints will now be retried. This was not the case for POST endpoints.

## [6.14.1] - 2023-08-19
### Fixed
- Passing `sources` as a tuple no longer raises `ValueError` in `InstancesAPI.retrieve`.

## [6.14.0] - 2023-08-14
### Changed
- Don't terminate client.time_series.subscriptions.iterate_data() when `has_next=false` as more data
may be returned in the future. Instead we return the `has_next` field in the batch, and let the user
decide whether to terminate iteration. This is a breaking change, but this particular API is still
in beta and thus we reserve the right to break it without bumping the major version.

## [6.13.3] - 2023-08-14
### Fixed
- Fixed bug in `ViewApply.properties` had type hint `ConnectionDefinition` instead of `ConnectionDefinitionApply`.
- Fixed bug in `dump` methods of `ViewApply.properties` causing the return code `400` with message
  `Request had 1 constraint violations. Please fix the request and try again. [type must not be null]` to be returned
  from the CDF API.

## [6.13.2] - 2023-08-11
### Fixed
- Fixed bug in `Index.load` that would raise `TypeError` when trying to load `indexes`, when an unexpected field was
  encountered (e.g. during a call to `client.data_modeling.container.list`).

## [6.13.1] - 2023-08-09
### Fixed
- Fixed bug when calling a `retrieve`, `list`, or `create` in `client.data_modeling.container` raised a `TypeError`.
  This is caused by additions of fields to the API, this is now fixed by ignoring unknown fields.

## [6.13.0] - 2023-08-07
### Fixed
- Fixed a bug raising a `KeyError` when calling `client.data_modeling.graphql.apply_dml` with an invalid `DataModelingId`.
- Fixed a bug raising `AttributeError` in `SpaceList.to_space_apply_list`, `DataModelList.to_data_model_apply_list`,
  `ViewList.to_view_apply`. These methods have also been renamed to `.as_apply` for consistency
  with the other data modeling resources.

### Removed
- The method `.as_apply` from `ContainerApplyList` as this method should be on the `ContainerList` instead.

### Added
- Missing `as_ids()` for `DataModelApplyList`, `ContainerList`, `ContainerApplyList`, `SpaceApplyList`, `SpaceList`,
  `ViewApplyList`, `ViewList`.
- Added helper method `.as_id` to `DMLApplyResult`.
- Added helper method `.latest_version` to `DataModelList`.
- Added helper method `.as_apply` to `ContainerList`.
- Added container classes `NodeApplyList`, `EdgeApplyList`, and `InstancesApply`.

## [6.12.2] - 2023-08-04
### Fixed
- Certain errors that were previously silently ignored in calls to `client.data_modeling.graphql.apply_dml` are now properly raised (used to fail as the API error was passed nested inside the API response).

## [6.12.1] - 2023-08-03
### Fixed
- Changed the structure of the GraphQL query used when updating DML models through `client.data_modeling.graphql.apply_dml` to properly handle (i.e. escape) all valid symbols/characters.

## [6.12.0] - 2023-07-26
### Added
- Added option `expand_metadata` to `.to_pandas()` method for list resource types which converts the metadata (if any) into separate columns in the returned dataframe. Also added `metadata_prefix` to control the naming of these columns (default is "metadata.").

## [6.11.1] - 2023-07-19
### Changed
- Return type `SubscriptionTimeSeriesUpdate` in `client.time_series.subscriptions.iterate_data` is now required and not optional.

## [6.11.0] - 2023-07-19
### Added
- Support for Data Point Subscription, `client.time_series.subscriptions`. Note this is an experimental feature.


## [6.10.0] - 2023-07-19
### Added
- Upsert method for `assets`, `events`, `timeseries`, `sequences`, and `relationships`.
- Added `ignore_unknown_ids` flag to `client.sequences.delete`

## [6.9.0] - 2023-07-19
### Added
- Basic runtime validation of ClientConfig.project

## [6.8.7] - 2023-07-18
### Fixed
- Dumping of `Relationship` with `labels` is not `yaml` serializable. This is now fixed.

## [6.8.6] - 2023-07-18
### Fixed
- Include `version` in __repr__ for View and DataModel

## [6.8.5] - 2023-07-18
### Fixed
- Change all implicit Optional types to explicit Optional types.

## [6.8.4] - 2023-07-12
### Fixed
- `max_worker` limit match backend for `client.data_modeling`.

## [6.8.3] - 2023-07-12
### Fixed
- `last_updated_time` and `created_time` are no longer optional on InstanceApplyResult

## [6.8.2] - 2023-07-12
### Fixed
- The `.dump()` method for `InstanceAggregationResult` caused an `AttributeError` when called.

## [6.8.1] - 2023-07-08
### Changed
- The `AssetHierarchy` class would consider assets linking their parent by ID only as orphans, contradicting the
  docstring stating "All assets linking a parent by ID are assumed valid". This is now true (they are no longer
  considered orphans).

## [6.8.0] - 2023-07-07
### Added
- Support for annotations reverse lookup.

## [6.7.1] - 2023-07-07
### Fixed
- Needless function "as_id" on View as it was already inherited
### Added
- Flag "all_versions" on data_modeling.data_models.retrieve() to retrieve all versions of a data model or only the latest one
- Extra documentation on how to delete edges and nodes.
- Support for using full Node and Edge objects when deleting instances.

## [6.7.0] - 2023-07-07
### Added
- Support for applying graphql dml using `client.data_modeling.graphql.apply_dml()`.

## [6.6.1] - 2023-07-07
### Improved
- Added convenience function to instantiate a `CogniteClient.default(...)` to save the users from typing the
  default URLs.

## [6.6.0] - 2023-07-06
### Fixed
- Support for query and sync endpoints across instances in the Data Modeling API with the implementation
  `client.data_modeling.instances`, the methods `query` and `sync`.

## [6.5.8] - 2023-06-30
### Fixed
- Serialization of `DataModel`. The bug caused `DataModel.load(data_model.dump(camel_case=True))` to fail with
  a `TypeError`. This is now fixed.

## [6.5.7] - 2023-06-29
### Fixed
- A bug caused by use of snake case in field types causing `NodeApply.dump(camel_case=True)`
  trigger a 400 response from the API.

## [6.5.6] - 2023-06-29
### Fixed
- A bug causing `ClientConfig(debug=True)` to raise an AttributeError

## [6.5.5] - 2023-06-28
### Fixed
- A bug where we would raise the wrong exception when errors on occurred on `data_modeling.spaces.delete`
- A bug causing inconsistent MRO in DataModelList

## [6.5.4] - 2023-06-28
### Added
- Missing query parameters:
     * `inline_views` in `data_modeling.data_models.retrieve()`.
     * `include_global` in `data_modeling.spaces.list()`.
     * `include_inherited_properties` in `data_modeling.views.retrieve()`.

## [6.5.3] - 2023-06-28
### Fixed
- Only validate `space` and `external_id` for `data_modeling` write classes.


## [6.5.2] - 2023-06-27
### Fixed
- Added missing `metadata` attribute to `iam.Group`

## [6.5.1] - 2023-06-27
### Fixed
- Fix typehints on `data_modeling.instances.aggregate()` to not allow Histogram aggregate.
- Moved `ViewDirectRelation.source` property to `MappedProperty.source` where it belongs.

## [6.5.0] - 2023-06-27
### Added
- Support for searching and aggregating across instances in the Data Modeling API with the implementation
  `client.data_modeling.instances`, the methods `search`, `histogram` and `aggregate`.

## [6.4.8] - 2023-06-23
### Fixed
- Handling non 200 responses in `data_modeling.spaces.apply`, `data_modeling.data_models.apply`,
  `data_modeling.views.apply` and `data_modeling.containers.apply`

## [6.4.7] - 2023-06-22
### Fixed
- Consistently return the correct id types in data modeling resource clients

## [6.4.6] - 2023-06-22
### Fixed
- Don't swallow keyword args on Apply classes in Data Modeling client

## [6.4.5] - 2023-06-21
### Added
- Included tuple-notation when retrieving or listing data model instances

### Improved
- Fixed docstring for retrieving data model instances and extended the examples.

## [6.4.4] - 2023-06-21
Some breaking changes to the datamodeling client. We don't expect any more breaking changes,
but we accept the cost of breaking a few consumers now early on the really nail the user experience.
### Added
- ViewId:as_property_ref and ContainerId:as_property_ref to make it easier to create property references.

### Changed
- Renamed ViewCore:as_reference and ContainerCore:as_reference to :as_id() for consistency with other resources.
- Change Instance:properties to be a `MutableMapping[ViewIdentifier, MutableMapping[PropertyIdentifier, PropertyValue]]`, in order to make it easier to consume
- Make VersionedDataModelingId:load accept `tuple[str, str]`
- Rename ConstraintIdentifier to Constraint - it was not an id but the definition itself
- Rename IndexIdentifier to Index - it was not an id but the definition itself
- Rename ContainerPropertyIdentifier to ContainerProperty - it was not an id but the definition itself

### Removed
- Redundant EdgeApply:create method. It simply mirrored the EdgeApply constructor.


## [6.4.3] - 2023-06-15
### Added
- Accept direct relation values as tuples in `EdgeApply`

## [6.4.2] - 2023-06-15
### Changed
- When providing ids as tuples in `instances.retrieve` and `instances.delete` you should not
have to specify the instance type in each tuple

### Fixed
- Bug where edges and nodes would get mixed up on `instances.retrieve`

## [6.4.1] - 2023-06-14
### Fixed
- Add the missing page_count field for diagram detect items.

## [6.4.0] - 2023-06-12
### Added
- Partial support for the instance resource in the Data Modeling API with the implementation
  `client.data_modeling.instances`, the endpoints `list`, `delete`, `retrieve`, and `apply`

## [6.3.2] - 2023-06-08
### Fixed
- Requests being retried around a token refresh cycle, no longer risk getting stuck with an outdated token.

### Added
- `CredentialProviders` subclassing `_OAuthCredentialProviderWithTokenRefresh`, now accepts a new parameter, `token_expiry_leeway_seconds`, controlling how early a token refresh request should be initiated (before it expires).

### Changed
- `CredentialProviders` subclassing `_OAuthCredentialProviderWithTokenRefresh` now uses a safer default of 15 seconds (up from 3 sec) to control how early a token refresh request should be initiated (before it expires).

## [6.3.1] - 2023-06-07
### Fixed
- Signature of `client.data_modeling.views.retrieve` and `client.data_modeling.data_models.retrieve` to always return a list.

## [6.3.0] - 2023-06-07
### Added
- Support for the container resource in the Data Modeling API with the implementation `client.data_modeling.containers`.
- Support for the view resource in the Data Modeling API with the implementation `client.data_modeling.views`.
- Support for the data models resource in the Data Modeling API with the implementation `client.data_modeling.data_models`.

### Removed
- Removed `retrieve_multiple` from the `SpacesAPI` to have a consistent API with the `views`, `containers`, and `data_models`.

## [6.2.2] - 2023-06-05
### Fixed
- Creating function schedules with current user credentials now works (used to fail at runtime with "Could not fetch a valid token (...)" because a session was never created.)

## [6.2.1] - 2023-05-26
### Added
- Data model centric support in transformation

## [6.2.0] - 2023-05-25
### Added
- Support for the spaces resource in the Data Modeling API with the implementation `client.data_modeling.spaces`.

### Improved
- Reorganized documentation to match API documentation.

## [6.1.10] - 2023-05-22
### Fixed
- Data modelling is now GA. Renaming instance_nodes -> nodes and instance_edges -> edges to make the naming in SDK consistent with Transformation API and CLI

## [6.1.9] - 2023-05-16
### Fixed
- Fixed a rare issue with datapoints fetching that could raise `AttributeError` when running with `pyodide`.

## [6.1.8] - 2023-05-12
### Fixed
- ExtractionPipelinesRun:dump method will not throw an error when camel_case=True anymore

## [6.1.7] - 2023-05-11
### Removed
- Removed DMS v2 destination in transformations

## [6.1.6] - 2023-05-11
### Fixed
- `FunctionsAPI.create` now work in Wasm-like Python runtimes such as `pyodide`.

## [6.1.5] - 2023-05-10
### Fixed
- When creating a transformation with a different source- and destination CDF project, the project setting is no longer overridden by the setting in the `CogniteClient` configuration allowing the user to read from the specified source project and write to the specified and potentially different destination project.

## [6.1.4] - 2023-05-08
### Fixed
- Pickling a `CogniteClient` instance with certain `CredentialProvider`s no longer causes a `TypeError: cannot pickle ...` to be raised.

## [6.1.3] - 2023-05-08
### Added
- Add the license of the package in poetry build.

## [6.1.2] - 2023-05-04
### Improved
- The SDK has received several minor bugfixes to be more user-friendly on Windows.

### Fixed
- The utility function `cognite.client.utils.datetime_to_ms` now raises an understandable `ValueError` when unable to convert pre-epoch datetimes.
- Several functions reading and writing to disk now explicitly use UTF-8 encoding

## [6.1.1] - 2023-05-02
### Fixed
- `AttributeError` when passing `pandas.Timestamp`s with different timezones (*of which one was UTC*) to `DatapointsAPI.retrieve_dataframe_in_tz`.
- A `ValueError` is no longer raised when passing `pandas.Timestamp`s in the same timezone, but with different underlying implementations (e.g. `datetime.timezone.utc` / `pytz.UTC` / `ZoneInfo("UTC")`) to `DatapointsAPI.retrieve_dataframe_in_tz`.

## [6.1.0] - 2023-04-28
### Added
- Support for giving `start` and `end` arguments as `pandas.Timestamp` in `DatapointsAPI.retrieve_dataframe_in_tz`.

### Improved
- Type hints for the `DatapointsAPI` methods.

## [6.0.2] - 2023-04-27
### Fixed
- Fixed a bug in `DatapointsAPI.retrieve_dataframe_in_tz` that could raise `AmbiguousTimeError` when subdividing the user-specified time range into UTC intervals (with fixed offset).

## [6.0.1] - 2023-04-20
### Fixed
- Fixed a bug that would cause `DatapointsAPI.retrieve_dataframe_in_tz` to raise an `IndexError` if there were only empty time series in the response.

## [6.0.0] - 2023-04-19
### Removed
- Removed support for legacy auth (API keys, service accounts, login.status)
- Removed the deprecated `extractionPipeline` argument to `client.extraction_pipelines.create`. Only `extraction_pipeline` is accepted now.
- Removed the deprecated `client.datapoints` accessor attribute. The datapoints API can only be accessed through `client.time_series.data` now.
- Removed the deprecated `client.extraction_pipeline_runs` accessor attribute. The extraction pipeline run API can only be accessed through `client.extraction_pipelines.runs` now.
- Removed the deprecated `external_id` attribute on `ExtractionPipelineRun`. This has been replaced with `extpipe_external_id`.

## [5.12.0] - 2023-04-18
### Changed
- Enforce that types are explicitly exported in order to make very strict type checkers happy.

## [5.11.1] - 2023-04-17
### Fixed
- List (and `__call__`) methods for assets, events, files, labels, relationships, sequences and time series now raise if given bad input for `data_set_ids`, `data_set_external_ids`, `asset_subtree_ids` and `asset_subtree_external_ids` instead of ignoring/returning everything.

### Improved
- The listed parameters above have silently accepted non-list input, i.e. single `int` (for `ids`) or single `str` (for `external_ids`). Function signatures and docstrings have now been updated to reflect this "hidden functionality".

## [5.11.0] - 2023-04-17
### Added
- The `DatapointsAPI` now supports time zones with the addition of a new method, `retrieve_dataframe_in_tz`. It does not support individual customization of query parameters (for good reasons, e.g. a DataFrame has a single index).
- Asking for datapoints in a specific time zone, e.g. `America/New_York` or `Europe/London` is now easily accomplished: the user can just pass in their `datetimes` localized to their time zone directly.
- Queries for aggregate datapoints are also supported, with the key feature being automatic handling of daylight savings time (DST) transitions, as this is not supported by the official API. Example usage: A user living in Oslo, Norway, wants daily averages in their local time. In Oslo, the standard time is UTC+1, with UTC+2 during the summer. This means during spring, there is a 23-hour long day when clocks roll 1 hour forward and a 25-hour day during fall.
- New granularities with a longer time span have been added (only to this new method, for now): 'week', 'month', 'quarter' and 'year'. These do not all represent a fixed frequency, but like the example above, neither does for example 'day' when we use time zones without a fixed UTC offset.

## [5.10.5] - 2023-04-13
### Fixed
- Subclasses of `VisionResource` inheriting `.dump` and `to_pandas` now work as expected for attributes storing lists of subclass instances like `Polygon`, `PolyLine`, `ObjectDetection` or `VisionExtractPredictions` directly or indirectly.

## [5.10.4] - 2023-04-13
### Fixed
- A lot of nullable integer attributes ended up as float after calling `.to_pandas`. These are now correctly converted to `dtype=Int64`.

## [5.10.3] - 2023-04-13
### Fixed
- When passing `CogniteResource` classes (like `Asset` or `Event`) to `update`, any labels were skipped in the update (passing `AssetUpdate` works). This has been fixed for all Cognite resource classes.

## [5.10.2] - 2023-04-12
### Fixed
- Fixed a bug that would cause `AssetsAPI.create_hierarchy` to not respect `upsert=False`.

## [5.10.1] - 2023-04-04
### Fixed
- Add missing field `when` (human readable version of the CRON expression) to `FunctionSchedule` class.

## [5.10.0] - 2023-04-03
### Fixed
- Implemented automatic retries for connection errors by default, improving the reliability of the connection to the Cognite API.
- Added a user-readable message to `CogniteConnectionRefused` error for improved user experience.

### Changed
- Introduce a `max_retries_connect` attribute on the global config, and default it to 3.

## [5.9.3] - 2023-03-27
### Fixed
- After creating a schedule for a function, the returned `FunctionSchedule` was missing a reference to the `CogniteClient`, meaning later calls to `.get_input_data()` would fail and raise `CogniteMissingClientError`.
- When calling `.get_input_data()` on a `FunctionSchedule` instance, it would fail and raise `KeyError` if no input data was specified for the schedule. This now returns `None`.

## [5.9.2] - 2023-03-27
### Fixed
- After calling e.g. `.time_series()` or `.events()` on an `AssetList` instance, the resulting resource list would be missing the lookup tables that allow for quick lookups by ID or external ID through the `.get()` method. Additionally, for future-proofing, the resulting resource list now also correctly has a `CogniteClient` reference.

## [5.9.1] - 2023-03-23
### Fixed
- `FunctionsAPI.call` now also works for clients using auth flow `OAuthInteractive`, `OAuthDeviceCode`, and any user-made subclass of `CredentialProvider`.

### Improved
- `FunctionSchedulesAPI.create` now also accepts an instance of `ClientCredentials` (used to be dictionary only).

## [5.9.0] - 2023-03-21
### Added
- New class `AssetHierarchy` for easy verification and reporting on asset hierarchy issues without explicitly trying to insert them.
- Orphan assets can now be reported on (orphan is an asset whose parent is not part of the given assets). Also, `AssetHierarchy` accepts an `ignore_orphans` argument to mimic the old behaviour where all orphans were assumed to be valid.
- `AssetsAPI.create_hierarchy` now accepts two new parameters: `upsert` and `upsert_mode`. These allow the user to do "insert or update" instead of an error being raised when trying to create an already existing asset. Upsert mode controls whether updates should replace/overwrite or just patch (partial update to non-null values only).
- `AssetsAPI.create_hierarchy` now also verifies the `name` parameter which is required and that `id` has not been set.

### Changed
- `AssetsAPI.create_hierarchy` now uses `AssetHierarchy` under the hood to offer concrete feedback on asset hierarchy issues, accessible through attributes on the raised exception, e.g. invalid assets, duplicates, orphans, or any cyclical asset references.

### Fixed
- `AssetsAPI.create_hierarchy`...:
  - Now respects `max_workers` when spawning worker threads.
  - Can no longer raise `RecursionError`. Used to be an issue for asset hierarchies deeper than `sys.getrecursionlimit()` (typically set at 1000 to avoid stack overflow).
  - Is now `pyodide` compatible.

## [5.8.0] - 2023-03-20
### Added
- Support for client certificate authentication to Azure AD.

## [5.7.4] - 2023-03-20
### Added
- Use `X-Job-Token` header for contextualization jobs to reduce required capabilities.

## [5.7.3] - 2023-03-14
### Improved
- For users unknowingly using a too old version of `numpy` (against the SDK dependency requirements), an exception could be raised (`NameError: name 'np' is not defined`). This has been fixed.

## [5.7.2] - 2023-03-10
### Fixed
- Fix method dump in TransformationDestination to ignore None.

## [5.7.1] - 2023-03-10
### Changed
- Split `instances` destination type of Transformations to `nodes` and `edges`.

## [5.7.0] - 2023-03-08
### Removed
- `ExtractionPipelineRunUpdate` was removed as runs are immutable.

### Fixed
- `ExtractionPipelinesRunsAPI` was hiding `id` of runs because `ExtractionPipelineRun` only defined `external_id` which doesn't exist for the "run resource", only for the "parent" ext.pipe (but this is not returned by the API; only used to query).

### Changed
- Rename and deprecate `external_id` in `ExtractionPipelinesRunsAPI` in favour of the more descriptive `extpipe_external_id`. The change is backwards-compatible, but will issue a `UserWarning` for the old usage pattern.

## [5.6.4] - 2023-02-28
### Added
- Input validation on `DatapointsAPI.[insert, insert_multiple, delete_ranges]` now raise on missing keys, not just invalid keys.

## [5.6.3] - 2023-02-23
### Added
- Make the SDK compatible with `pandas` major version 2 ahead of release.

## [5.6.2] - 2023-02-21
### Fixed
- Fixed an issue where `Content-Type` was not correctly set on file uploads to Azure.

## [5.6.1] - 2023-02-20
### Fixed
- Fixed an issue where `IndexError` was raised when a user queried `DatapointsAPI.retrieve_latest` for a single, non-existent time series while also passing `ignore_unknown_ids=True`. Changed to returning `None`, inline with other `retrieve` methods.

## [5.6.0] - 2023-02-16
### Added
- The SDK has been made `pyodide` compatible (to allow running natively in browsers). Missing features are `CredentialProvider`s with token refresh and `AssetsAPI.create_hierarchy`.

## [5.5.2] - 2023-02-15
### Fixed
- Fixed JSON dumps serialization error of instances of `ExtractionPipelineConfigRevision` and all subclasses (`ExtractionPipelineConfig`) as they stored a reference to the CogniteClient as a non-private attribute.

## [5.5.1] - 2023-02-14
### Changed
- Change `CredentialProvider` `Token` to be thread safe when given a callable that does token refresh.

## [5.5.0] - 2023-02-10
### Added
- Support `instances` destination type on Transformations.

## [5.4.4] - 2023-02-06
### Added
- Added user warnings when wrongly calling `/login/status` (i.e. without an API key) and `/token/inspect` (without OIDC credentials).

## [5.4.3] - 2023-02-05
### Fixed
- `OAuthDeviceCode` and `OAuthInteractive` now respect `global_config.disable_ssl` setting.

## [5.4.2] - 2023-02-03
### Changed
- Improved error handling (propagate IDP error message) for `OAuthDeviceCode` and `OAuthInteractive` upon authentication failure.

## [5.4.1] - 2023-02-02
### Fixed
- Bug where create_hierarchy would stop progressing after encountering more than `config.max_workers` failures.

## [5.4.0] - 2023-02-02
### Added
- Support for aggregating metadata keys/values for assets

## [5.3.7] - 2023-02-01
### Improved
- Issues with the SessionsAPI documentation have been addressed, and the `.create()` have been further clarified.

## [5.3.6] - 2023-01-30
### Changed
- A file-not-found error has been changed from `TypeError` to `FileNotFoundError` as part of the validation in FunctionsAPI.

## [5.3.5] - 2023-01-27
### Fixed
- Fixed an atexit-exception (`TypeError: '<' not supported between instances of 'tuple' and 'NoneType'`) that could be raised on PY39+ after fetching datapoints (which uses a custom thread pool implementation).

## [5.3.4] - 2023-01-25
### Fixed
- Displaying Cognite resources like an `Asset` or a `TimeSeriesList` in a Jupyter notebook or similar environments depending on `._repr_html_`, no longer raises `CogniteImportError` stating that `pandas` is required. Instead, a warning is issued and `.dump()` is used as fallback.

## [5.3.3] - 2023-01-24
### Added
- New parameter `token_cache_path` now accepted by `OAuthInteractive` and `OAuthDeviceCode` to allow overriding location of token cache.

### Fixed
- Platform dependent temp directory for the caching of the token in `OAuthInteractive` and `OAuthDeviceCode` (no longer crashes at exit on Windows).

## [5.3.2] - 2023-01-24
### Security
- Update `pytest` and other dependencies to get rid of dependency on the `py` package (CVE-2022-42969).

## [5.3.1] - 2023-01-20
### Fixed
- Last possible valid timestamp would not be returned as first (if first by some miracle...) by the `TimeSeries.first` method due to `end` being exclusive.

## [5.3.0] - 2023-01-20
### Added
- `DatapointsAPI.retrieve_latest` now support customising the `before` argument, by passing one or more objects of the newly added `LatestDatapointQuery` class.

## [5.2.0] - 2023-01-19
### Changed
- The SDK has been refactored to support `protobuf>=3.16.0` (no longer requires v4 or higher). This was done to fix dependency conflicts with several popular Python packages like `tensorflow` and `streamlit` - and also Azure Functions - that required major version 3.x of `protobuf`.

## [5.1.1] - 2023-01-19
### Changed
- Change RAW rows insert chunk size to make individual requests faster.

## [5.1.0] - 2023-01-03
### Added
- The diagram detect function can take file reference objects that contain file (external) id as well as a page range. This is an alternative to the lists of file ids or file external ids that are still possible to use. Page ranges were not possible to specify before.

## [5.0.2] - 2022-12-21
### Changed
- The valid time range for datapoints has been increased to support timestamps up to end of the year 2099 in the TimeSeriesAPI. The utility function `ms_to_datetime` has been updated accordingly.

## [5.0.1] - 2022-12-07
### Fixed
- `DatapointsArray.dump` would return timestamps in nanoseconds instead of milliseconds when `convert_timestamps=False`.
- Converting a `Datapoints` object coming from a synthetic datapoints query to a `pandas.DataFrame` would, when passed `include_errors=True`, starting in version `5.0.0`, erroneously cast the `error` column to a numeric data type and sort it *before* the returned values. Both of these behaviours have been reverted.
- Several documentation issues: Missing methods, wrong descriptions through inheritance and some pure visual/aesthetic.

## [5.0.0] - 2022-12-06
### Improved
- Greatly increased speed of datapoints fetching (new adaptable implementation and change from `JSON` to `protobuf`), especially when asking for... (measured in fetched `dps/sec` using the new `retrieve_arrays` method, with default settings for concurrency):
  - A large number of time series
    - 200 ts: ~1-4x speedup
    - 8000 ts: ~4-7x speedup
    - 20k-100k ts: Up to 20x faster
  - Very few time series (1-3)
    - Up to 4x faster
  - Very dense time series (>>10k dps/day)
    - Up to 5x faster
  - Any query for `string` datapoints
    - Faster the more dps, e.g. single ts, 500k: 6x speedup
- Peak memory consumption (for numeric data) is 0-55 % lower when using `retrieve` and 65-75 % lower for the new `retrieve_arrays` method.
- Fetching newly inserted datapoints no longer suffers from (potentially) very long wait times (or timeout risk).
- Converting fetched datapoints to a Pandas `DataFrame` via `to_pandas()` has changed from `O(N)` to `O(1)`, i.e., speedup no longer depends on the number of datapoints and is typically 4-5 orders of magnitude faster (!). NB: Only applies to `DatapointsArray` as returned by the `retrieve_arrays` method.
- Full customizability of queries is now available for *all retrieve* endpoints, thus the `query()` is no longer needed and has been removed. Previously only `aggregates` could be individually specified. Now all parameters can be passed either as top-level or as *individual settings*, even `ignore_unknown_ids`. This is now aligned with the API (except `ignore_unknown_ids` making the SDK arguably better!).
- Documentation for the retrieve endpoints has been overhauled with lots of new usage patterns and better examples. **Check it out**!
- Vastly better test coverage for datapoints fetching logic. You may have increased trust in the results from the SDK!

### Added
- New required dependency, `protobuf`. This is currently only used by the DatapointsAPI, but other endpoints may be changed without needing to release a new major version.
- New optional dependency, `numpy`.
- A new datapoints fetching method, `retrieve_arrays`, that loads data directly into NumPy arrays for improved speed and *much* lower memory usage.
- These arrays are stored in the new resource types `DatapointsArray` with corresponding container (list) type, `DatapointsArrayList` which offer much more efficient memory usage. `DatapointsArray` also offer zero-overhead pandas-conversion.
- `DatapointsAPI.insert` now also accepts `DatapointsArray`. It also does basic error checking like making sure the number of datapoints match the number of timestamps, and that it contains raw datapoints (as opposed to aggregate data which raises an error). This also applies to `Datapoints` input.
- `DatapointsAPI.insert_multiple` now accepts `Datapoints` and `DatapointsArray` as part of the (possibly) multiple inputs. Applies the same error checking as `insert`.

### Changed
- Datapoints are no longer fetched using `JSON`: the age of `protobuf` has begun.
- The main way to interact with the `DatapointsAPI` has been moved from `client.datapoints` to `client.time_series.data` to align and unify with the `SequenceAPI`. All example code has been updated to reflect this change. Note, however, that the `client.datapoints` will still work until the next major release, but will until then issue a `DeprecationWarning`.
- All parameters to all retrieve methods are now keyword-only (meaning no positional arguments are supported).
- All retrieve methods now accept a string for the `aggregates` parameter when asking for just one, e.g. `aggregates="max"`. This short-cut avoids having to wrap it inside a list. Both `snake_case` and `camelCase` are supported.
- The utility function `datetime_to_ms` no longer issues a `FutureWarning` on missing timezone information. It will now interpret naive `datetime`s as local time as is Python's default interpretation.
- The utility function `ms_to_datetime` no longer issues a `FutureWarning` on returning a naive `datetime` in UTC. It will now return an aware `datetime` object in UTC.
- All data classes in the SDK that represent a Cognite resource type have a `to_pandas` (or `to_geopandas`) method. Previously, these had various defaults for the `camel_case` parameter, but they have all been changed to `False`.
- All retrieve methods (when passing dict(s) with query settings) now accept identifier and aggregates in snake case (and camel case for convenience / backwards compatibility). Note that all newly added/supported customisable parameters (e.g. `include_outside_points` or `ignore_unknown_ids` *must* be passed in snake case or a `KeyError` will be raised.)
- The method `DatapointsAPI.insert_dataframe` has new default values for `dropna` (now `True`, still being applied on a per-column basis to not lose any data) and `external_id_headers` (now `True`, disincentivizing the use of internal IDs).
- The previous fetching logic awaited and collected all errors before raising (through the use of an "initiate-and-forget" thread pool). This is great, e.g., updates/inserts to make sure you are aware of all partial changes. However, when reading datapoints, a better option is to just fail fast (which it does now).
- `DatapointsAPI.[retrieve/retrieve_arrays/retrieve_dataframe]` no longer requires `start` (default: `0`, i.e. 1970-01-01) and `end` (default: `now`). This is now aligned with the API.
- Additionally, `DatapointsAPI.retrieve_dataframe` no longer requires `granularity` and `aggregates`.
- All retrieve methods accept a list of full query dictionaries for `id` and `external_id` giving full flexibility for all individual settings: `start`, `end`, `aggregates`, `granularity`, `limit`, `include_outside_points`, `ignore_unknown_ids`.
- Aggregates returned now include the time period(s) (given by the `granularity` unit) that `start` and `end` are part of (as opposed to only "fully in-between" points). This change is the *only breaking change* to the `DatapointsAPI.retrieve` method for aggregates and makes it so that the SDK match manual queries sent using e.g. `curl` or Postman. In other words, this is now aligned with the API.
Note also that this is a **bugfix**: Due to the SDK rounding differently than the API, you could supply `start` and `end` (with `start < end`) and still be given an error that `start is not before end`. This can no longer happen.
- Fetching raw datapoints using `include_outside_points=True` now returns both outside points (if they exist), regardless of `limit` setting (this is the *only breaking change* for limited raw datapoint queries; unlimited queries are fully backwards compatible). Previously the total number of points was capped at `limit`, thus typically only returning the first. Now up to `limit+2` datapoints are always returned. This is now aligned with the API.
- When passing a relative or absolute time specifier string like `"2w-ago"` or `"now"`, all time series in the same query will use the exact same value for 'now' to avoid any inconsistencies in the results.
- Fetching newly inserted datapoints no longer suffers from very long wait times (or timeout risk) as the code's dependency on `count` aggregates has been removed entirely (implementation detail) which could delay fetching by anything between a few seconds to several minutes/go to timeout while the aggregate was computed on-the-fly. This was mostly a problem for datapoints inserted into low-priority time periods (far away from current time).
- Asking for the same time series any number of times no longer raises an error (from the SDK), which is useful for instance when fetching disconnected time periods. This is now aligned with the API. Thus, the custom exception `CogniteDuplicateColumnsError` is no longer needed and has been removed from the SDK.
- ...this change also causes the `.get` method of `DatapointsList` and `DatapointsArrayList` to now return a list of `Datapoints` or `DatapointsArray` respectively *when duplicated identifiers are queried*. For data scientists and others used to `pandas`, this syntax is familiar to the slicing logic of `Series` and `DataFrame` when used with non-unique indices.
There is also a very subtle **bugfix** here: since the previous implementation allowed the same time series to be specified by both its `id` and `external_id`, using `.get` to access it would always yield the settings that were specified by the `external_id`. This will now return a `list` as explained above.
- `Datapoints` and `DatapointsArray` now store the `granularity` string given by the user (when querying aggregates) which allows both `to_pandas` methods (on `DatapointsList` and `DatapointsArrayList` as well) to accept `include_granularity_name` that appends this to the end of the column name(s).
- Datapoints fetching algorithm has changed from one that relies on up-to-date and correct `count` aggregates to be fast (with fallback on serial fetching when missing/unavailable), to recursively (and reactively) splitting the time-domain into smaller and smaller pieces, depending on the discovered-as-fetched density-distribution of datapoints in time and the number of available workers/threads. The new approach also has the ability to group more than 1 (one) time series per API request (when beneficial) and short-circuit once a user-given limit has been reached (if/when given). This method is now used for *all types of queries*; numeric raw-, string raw-, and aggregate datapoints.

#### Change: `retrieve_dataframe`
- Previously, fetching was constricted (🐍) to either raw- OR aggregate datapoints. This restriction has been lifted and the method now works exactly like the other retrieve-methods (with a few extra options relevant only for pandas `DataFrame`s).
- Used to fetch time series given by `id` and `external_id` separately - this is no longer the case. This gives a significant, additional speedup when both are supplied.
- The `complete` parameter has been removed and partially replaced by `uniform_index (bool)` which covers a subset of the previous features (with some modifications: now gives a uniform index all the way from the first given `start` to the last given `end`). Rationale: Old method had a weird and had unintuitive syntax (passing a string using commas to separate options).
- Interpolating, forward-filling or in general, imputation (also prev. controlled via the `complete` parameter) is completely removed as the resampling logic *really* should be up to the user fetching the data to decide, not the SDK.
- New parameter `column_names` (as already used in several existing `to_pandas` methods) decides whether to pick `id`s or `external_id`s as the dataframe column names. Previously, when both were supplied, the dataframe ended up with a mix.
Read more below in the removed section or check out the method's updated documentation.
- The ordering of columns for aggregates is now always chronological instead of the somewhat arbitrary choice made in `Datapoints.__init__`, (since `dict`s keep insertion order in newer python versions and instance variables lives in `__dict__`)).
- New parameter `include_granularity_name` that appends the specified granularity to the column names if passed as `True`. Mimics the behaviour of the older, well-known argument `include_aggregate_name`, but adds after: `my-ts|average|13m`.

### Fixed
- `CogniteClientMock` has been updated with 24 missing APIs (including sub-composited APIs like `FunctionsAPI.schedules`) and is now used internally in testing instead of a similar, additional implementation.
- Loads of `assert`s meant for the SDK user have been changed to raising exceptions instead as a safeguard since `assert`s are ignored when running in optimized mode `-O` (or `-OO`).

### Fixed: Extended time domain
- `TimeSeries.[first/count/latest]()` now work with the expanded time domain (minimum age of datapoints was moved from 1970 to 1900, see [4.2.1]).
  - `TimeSeries.latest()` now supports the `before` argument similar to `DatapointsAPI.retrieve_latest`.
  - `TimeSeries.first()` now considers datapoints before 1970 and after "now".
  - `TimeSeries.count()` now considers datapoints before 1970 and after "now" and will raise an error for string time series as `count` (or any other aggregate) is not defined.
- `DatapointsAPI.retrieve_latest` would give latest datapoint `before="now"` when given `before=0` (1970) because of a bad boolean check. Used to not be a problem since there were no data before epoch.
- The utility function `ms_to_datetime` no longer raises `ValueError` for inputs from before 1970, but will raise for input outside the allowed minimum- and maximum supported timestamps in the API.
**Note**: that support for `datetime`s before 1970 may be limited on Windows, but `ms_to_datetime` should still work (magic!).

### Fixed: Datapoints-related
- **Critical**: Fetching aggregate datapoints now works properly with the `limit` parameter. In the old implementation, `count` aggregates were first fetched to split the time domain efficiently - but this has little-to-no informational value when fetching *aggregates* with a granularity, as the datapoints distribution can take on "any shape or form". This often led to just a few returned batches of datapoints due to miscounting (e.g. as little as 10% of the actual data could be returned(!)).
- Fetching datapoints using `limit=0` now returns zero datapoints, instead of "unlimited". This is now aligned with the API.
- Removing aggregate names from the columns in a Pandas `DataFrame` in the previous implementation used `Datapoints._strip_aggregate_name()`, but this had a bug: Whenever raw datapoints were fetched all characters after the last pipe character (`|`) in the tag name would be removed completely. In the new version, the aggregate name is only added when asked for.
- The method `Datapoints.to_pandas` could return `dtype=object` for numeric time series when all aggregate datapoints were missing; which is not *that* unlikely, e.g., when using `interpolation` aggregate on a `is_step=False` time series with datapoints spacing above one hour on average. In such cases, an object array only containing `None` would be returned instead of float array dtype with `NaN`s. Correct dtype is now enforced by an explicit `pandas.to_numeric()` cast.
- Fixed a bug in all `DatapointsAPI` retrieve-methods when no time series was/were found, a single identifier was *not* given (either list of length 1 or all given were missing), `ignore_unknown_ids=True`, and `.get` was used on the empty returned `DatapointsList` object. This would raise an exception (`AttributeError`) because the mappings from `id` or `external_id` to `Datapoints` were not defined on the object (only set when containing at least 1 resource).

### Removed
- Method: `DatapointsAPI.query`. No longer needed as all "optionality" has been moved to the three `retrieve` methods.
- Method: `DatapointsAPI.retrieve_dataframe_dict`. Rationale: Due to its slightly confusing syntax and return value, it basically saw no use "in the wild".
- Custom exception: `CogniteDuplicateColumnsError`. No longer needed as the retrieve endpoints now support duplicated identifiers to be passed (similar to the API).
- All convenience methods related to plotting and the use of `matplotlib`. Rationale: No usage and low utility value: the SDK should not be a data science library.

## [4.11.3] - 2022-11-17
### Fixed
- Fix FunctionCallsAPI filtering

## [4.11.2] - 2022-11-16
### Changed
- Detect endpoint (for Engineering Diagram detect jobs) is updated to spawn and handle multiple jobs.
### Added
- `DetectJobBundle` dataclass: A way to manage multiple files and jobs.

## [4.11.1] - 2022-11-15
### Changed
- Update doc for Vision extract method
- Improve error message in `VisionExtractJob.save_annotations`

## [4.11.0] - 2022-10-17
### Added
- Add `compute` method to `cognite.client.geospatial`

## [4.10.0] - 2022-10-13
### Added
- Add `retrieve_latest` method to `cognite.client.sequences`
- Add support for extending the expiration time of download links returned by `cognite.client.files.retrieve_download_urls()`

## [4.9.0] - 2022-10-10
### Added
- Add support for extraction pipeline configuration files
### Deprecated
- Extraction pipeline runs has been moved from `client.extraction_pipeline_runs` to `client.extraction_pipelines.runs`

## [4.8.1] - 2022-10-06
### Fixed
- Fix `__str__` method of `TransformationSchedule`

## [4.8.0] - 2022-09-30
### Added
- Add operations for geospatial rasters

## [4.7.1] - 2022-09-29
### Fixed
- Fixed the `FunctionsAPI.create` method for Windows-users by removing
  validation of `requirements.txt`.

## [4.7.0] - 2022-09-28
### Added
- Support `tags` on `transformations`.

### Changed
- Change geospatial.aggregate_features to support `aggregate_output`

## [4.5.4] - 2022-09-19
### Fixed
- The raw rows insert endpoint is now subject to the same retry logic as other idempotent endpoints.

## [4.5.3] - 2022-09-15
### Fixed
- Fixes the OS specific issue where the `requirements.txt`-validation failed
  with `Permission Denied` on Windows.

## [4.5.2] - 2022-09-09
### Fixed
- Fixes the issue when updating transformations with new nonce credentials

## [4.5.1] - 2022-09-08
### Fixed
- Don't depend on typing_extensions module, since we don't have it as a dependency.

## [4.5.0] - 2022-09-08
### Added
- Vision extract implementation, providing access to the corresponding [Vision Extract API](https://docs.cognite.com/api/v1/#tag/Vision).

## [4.4.3] - 2022-09-08
### Fixed
- Fixed NaN/NA value check in geospatial FeatureList

## [4.4.2] - 2022-09-07
### Fixed
- Don't import numpy in the global space in geospatial module as it's an optional dependency

## [4.4.1] - 2022-09-06
### Fixed
- Fixed FeatureList.from_geopandas to handle NaN values

## [4.4.0] - 2022-09-06
### Changed
- Change geospatial.aggregate_features to support order_by

## [4.3.0] - 2022-09-06
### Added
- Add geospatial.list_features

## [4.2.1] - 2022-08-23
### Changed
- Change timeseries datapoints' time range to start from 01.01.1900

## [4.2.0] - 2022-08-23
### Added
- OAuthInteractive credential provider. This credential provider will redirect you to a login page
and require that the user authenticates. It will also cache the token between runs.
- OAuthDeviceCode credential provider. Display a device code to enter into a trusted device.
It will also cache the token between runs.

## [4.1.2] - 2022-08-22
### Fixed
- geospatial: support asset links for features

## [4.1.1] - 2022-08-19
### Fixed
- Fixed the issue on SDK when Python installation didn't include pip.

### Added
- Added Optional dependency called functions. Usage: `pip install "cognite-sdk[functions]"`

## [4.1.0] - 2022-08-18
### Added
- ensure_parent parameter to client.raw.insert_dataframe method

## [4.0.1] - 2022-08-17
### Added
- OAuthClientCredentials now supports token_custom_args.

## [4.0.0] - 2022-08-15
### Changed
- Client configuration no longer respects any environment variables. There are other libraries better
suited for loading configuration from the environment (such as builtin `os` or `pydantic`). There have also
been several reports of envvar name clash issues in tools built on top the SDK. We therefore
consider this something that should be handled by the application consuming the SDK. All configuration of
`cognite.client.CogniteClient` now happens using a `cognite.client.ClientConfig` object. Global configuration such as
`max_connection_pool_size` and other options which apply to all client instances are now configured through
the `cognite.client.global_config` object which is an instance of `cognite.client.GlobalConfig`. Examples
have been added to the docs.
- Auth has been reworked. The client configuration no longer accepts the `api_key` and `token_...` arguments.
It accepts only a single `credentials` argument which must be a `CredentialProvider` object. A few
implementations have been provided (`APIKey`, `Token`, `OAuthClientCredentials`). Example usage has
been added to the docs. More credential provider implementations will be added in the future to accommodate
other OAuth flows.

### Fixed
- A bug in the Functions SDK where the lifecycle of temporary files was not properly managed.

## [3.9.0] - 2022-08-11
### Added
- Moved Cognite Functions from Experimental SDK to Main SDK.

## [3.8.0] - 2022-08-11
### Added
- Add ignore_unknown_ids parameter to sequences.retrieve_multiple

## [3.7.0] - 2022-08-10
### Changed
- Changed grouping of Sequence rows on insert. Each group now contains at most 100k values and at most 10k rows.

## [3.6.1] - 2022-08-10
### Fixed
- Fixed a minor casing error for the geo_location field on files

### Added
- Add ignore_unknown_ids parameter to files.retrieve_multiple

## [3.5.0] - 2022-08-10
### Changed
- Improve type annotations. Use overloads in more places to help static type checkers.

## [3.4.3] - 2022-08-10
### Changed
- Cache result from pypi version check so it's not executed for every client instantiation.

## [3.4.2] - 2022-08-09
### Fixed
- Fix the wrong destination name in transformations.

## [3.4.1] - 2022-08-01
### Fixed
- fixed exception when printing exceptions generated on transformations creation/update.

## [3.4.0] - 2022-07-25
### Added
- added support for nonce authentication on transformations

### Changed
- if no source or destination credentials are provided on transformation create, an attempt will be made to create a session with the CogniteClient credentials, if it succeeds, the acquired nonce will be used.
- if OIDC credentials are provided on transformation create/update, an attempt will be made to create a session with the given credentials. If it succeeds, the acquired nonce credentials will replace the given client credentials before sending the request.

## [3.3.0] - 2022-07-21
### Added
- added the sessions API

## [3.2.0] - 2022-07-15
### Removed
- Unused cognite.client.experimental module

## [3.1.0] - 2022-07-13
### Changed
- Helper functions for conversion to/from datetime now warns on naive datetimes and their interpretation.
### Fixed
- Helper function `datetime_to_ms` now accepts timezone aware datetimes.

## [3.0.1] - 2022-07-13
### Fixed
- fixed missing README.md in package

## [3.0.0] - 2022-07-12
### Changed
- Poetry build, one single package "cognite-sdk"
- Require python 3.8 or greater (used to be 3.5 or greater)
### Removed
- support for root_asset_id and root_asset_external_id filters. use asset subtree filters instead.

## [2.56.1] - 2022-06-22
### Added
- Time series property `is_step` can now be updated.

## [2.56.0] - 2022-06-21
### Added
- added the diagrams API

## [2.55.0] - 2022-06-20
### Fixed
- Improve geospatial documentation and implement better parameter resilience for filter and feature type update

## [2.54.0] - 2022-06-17
### Added
- Allow to set the chunk size when creating or updating geospatial features

## [2.53.1] - 2022-06-17
### Fixed
- Fixed destination type decoding of `transformation.destination`

## [2.53.0] - 2022-06-16
### Added
- Annotations implementation, providing access to the corresponding [Annotations API](https://docs.cognite.com/api/v1/#tag/Annotations).
    - Added `Annotation`, `AnnotationFilter`, `AnnotationUpdate` dataclasses to `cognite.client.data_classes`
    - Added `annotations` API to `cognite.client.CogniteClient`
    - **Create** annotations with `client.annotations.create` passing `Annotation` instance(s)
    - **Suggest** annotations with `client.annotations.suggest` passing `Annotation` instance(s)
    - **Delete** annotations with `client.annotations.delete` passing the id(s) of annotation(s) to delete
    - **Filter** annotations with `client.annotations.list` passing a `AnnotationFilter `dataclass instance or a filter `dict`
    - **Update** annotations with `client.annotations.update` passing updated `Annotation` or `AnnotationUpdate` instance(s)
    - **Get single** annotation with `client.annotations.retrieve` passing the id
    - **Get multiple** annotations with `client.annotations.retrieve_multiple` passing the ids

### Changed
- Reverted the optimizations introduced to datapoints fetching in 2.47.0 due to buggy implementation.

## [2.51.0] - 2022-06-13
### Added
- added the new geo_location field to the Asset resource

## [2.50.2] - 2022-06-09
### Fixed
- Geospatial: fix FeatureList.from_geopandas issue with optional properties

## [2.50.1] - 2022-06-09
### Fixed
- Geospatial: keep feature properties as is

## [2.50.0] - 2022-05-30
### Changed
- Geospatial: deprecate update_feature_types and add patch_feature_types

## [2.49.1] - 2022-05-19
### Changed
- Geospatial: Support dataset

## [2.49.0] - 2022-05-09
### Changed
- Geospatial: Support output selection for getting features by ids

## [2.48.0] - 2022-05-09
### Removed
- Experimental model hosting API

## [2.47.0] - 2022-05-02
### Changed
- Performance gain for `datapoints.retrieve` by grouping together time series in single requests against the underlying API.

## [2.46.1] - 2022-04-22
### Changed
- POST requests to the `sessions/revoke`-endpoint are now automatically retried
- Fix retrieval of empty raster in experimental geospatial api: http 204 as ok status

## [2.45.0] - 2022-03-25
### Added
- support `sequence_rows` destination type on Transformations.

## [2.44.1] - 2022-03-24
### Fixed
- fix typo in `data_set_ids` parameter type on `transformations.list`.

## [2.44.0] - 2022-03-24
### Added
- support conflict mode parameter on `transformations.schema.retrieve`.

## [2.43.1] - 2022-03-24
### Added
- update pillow dependency 9.0.0 -> 9.0.1

## [2.43.0] - 2022-03-24
### Added
- new list parameters added to `transformations.list`.

## [2.42.0] - 2022-02-25
### Added
- FeatureList.from_geopandas() improvements

### Fixed
- example for templates view.

## [2.41.0] - 2022-02-16
### Added
- support for deleting properties and search specs in GeospatialAPI.update_feature_types(...).

## [2.40.1] - 2022-02-15
### Fixed
- geospatial examples.

## [2.40.0] - 2022-02-11
### Added
- dataSetId support for transformations.

## [2.39.1] - 2022-01-25
### Added
- pandas and geospatial dependencies optional for cognite-sdk-core.

## [2.39.0] - 2022-01-20
### Added
- geospatial API support

## [2.38.6] - 2022-01-14
### Added
- add the possibility to cancel transformation jobs.

## [2.38.5] - 2022-01-12
### Fixed
- Bug where creating/updating/deleting more than 5 transformation schedules in a single call would fail.

## [2.38.4] - 2021-12-23
### Fixed
- Bug where list generator helper will return more than chunk_size items.

## [2.38.3] - 2021-12-13
### Fixed
- Bug where client consumes all streaming content when logging request.

## [2.38.2] - 2021-12-09
### Added
- add the possibility to pass extra body fields to APIClient._create_multiple.

## [2.38.1] - 2021-12-07
### Fixed
- Bug where loading `transformations.jobs` from JSON fails for raw destinations.

## [2.38.0] - 2021-12-06
### Added
- `transformations` api client, which allows the creation, deletion, update, run and retrieval of transformations.
- `transformations.schedules` api client, which allows the schedule, unschedule and retrieval of recurring runs of a transformation.
- `transformations.notifications` api client, which allows the creation, deletion and retrieval of transformation email notifications.
- `transformations.schema` api client, which allows the retrieval of the expected schema of sql transformations based on the destination data type.
- `transformations.jobs` api client, which retrieves the  status of transformation runs.

## [2.37.1] - 2021-12-01
### Fixed
- Bug where `sequences` full update attempts to "set" column spec. "set" is not supported for sequence column spec.

## [2.37.0] - 2021-11-30
### Added
- Added support for retrieving file download urls

## [2.36.0] - 2021-11-30
### Fixed
- Changes default JSON `.dumps()` behaviour to be in strict compliance with the standard: if any NaNs or +/- Infs are encountered, an exception will now be raised.

## [2.35.0] - 2021-11-29
### Added
- Added support for `columns` update on sequences
- Added support for `data_set_id` on template views

### Security
- Disallow downloading files to path outside download directory in `files.download()`.

## [2.32.0] - 2021-10-04
### Added
 - Support for extraction pipelines

## [2.31.1] - 2021-09-30
### Fixed
- Fixed a bug related to handling of binary response payloads.

## [2.31.0] - 2021-08-26
### Added
- View resolver for template fields.

## [2.30.0] - 2021-08-25
### Added
- Support for Template Views

## [2.29.0] - 2021-08-16
### Added
- Raw rows are retrieved using parallel cursors when no limit is set.

## [2.28.2] - 2021-08-12
### Added
- Relationships now supports `partitions` parameter for [parallel retrieval](https://docs.cognite.com/api/v1/#section/Parallel-retrieval)

## [2.28.1] - 2021-08-10
### Changed
- debug mode now logs response payload and headers.

## [2.27.0] - 2021-07-20

### Fixed
- When using CogniteClient with the client-secret auth flow, the object would not be pickle-able (e.g. when using multiprocessing) because of an anonymous function.

## [2.26.1] - 2021-07-20

### Changed
- Optimization. Do not get windows if remaining data points is 0. Reduces number of requests when asking for 100k data points/10k aggregates from 2 to 1.

## [2.26.0] - 2021-07-08

### Added
- Support for set labels on AssetUpdate

## [2.25.0] - 2021-07-06

### Added
- filter_nodes function to ThreeDRevisionsAPI

## [2.24.0] - 2021-06-28

### Added
- ignore_unknown_ids flag to Relationships delete method

## [2.23.0] - 2021-06-25

### Added
- insert_dataframe and retrieve_dataframe methods to the Raw client

## [2.22.0] - 2021-06-22

### Added
- More contextualization job statuses
### Changed
- Refactor contextualization constant representation

## [2.21.0] - 2021-06-21

### Added
- Datasets support for labels

## [2.20.0] - 2021-06-18

### Added
- rows() in RawRowsAPI support filtering with `columns` and `min/maxLastUpdatedTime`

## [2.19.0] - 2021-05-11

### Added
- Support for /token/inspect endpoint

## [2.18.2] - 2021-04-23

### Fixed
- Bug in templates instances filter that would cause `template_names` to be ignored.

## [2.18.1] - 2021-04-22

### Added
- Configure file download/upload timeouts with `COGNITE_FILE_TRANSFER_TIMEOUT` environment variable or
`file_transfer_timeout` parameter on `CogniteClient`.

### Changed
- Increased default file transfer timeout from 180 to 600 seconds
- Retry more failure modes (read timeouts, 502, 503, 504) for files upload/download requests.

## [2.18.0] - 2021-04-20

### Changed
- `COGNITE_DISABLE_SSL` now also covers ssl verification on IDP endpoints used for generating tokens.


## [2.17.1] - 2021-04-15

### Added
- `created_time`, and `last_updated_time` to template data classes.
- `data_set_id` to template instance data class.


## [2.17.0] - 2021-03-26

### Changed
- Ignore exceptions from pypi version check and reduce its timeout to 5 seconds.

### Fixed
- Only 200/201/202 is treated as successful response. 301 led to json decoding errors -
now handled gracefully.
- datasets create limit was set to 1000 in the sdk, leading to cases of 400 from the api where the limit is 10.

### Added
- Support for specifying proxies in the CogniteClient constructor

### Removed
- py.typed file. Will not declare library as typed until we run a typechecker on the codebase.


## [2.16.0] - 2021-03-26

### Added
- support for templates.
- date-based `cdf-version` header.

## [2.15.0] - 2021-03-22

### Added
- `createdTime` field on raw dbs and tables.

## [2.14.0] - 2021-03-18

### Added
- dropna argument to insert_dataframe method in DatapointsAPI

## [2.13.0] - 2021-03-16

### Added
- `sortByNodeId` and `partitions` query parameters to `list_nodes` method.

## [2.12.2] - 2021-03-11

### Fixed
- CogniteAPIError raised (instead of internal KeyError) when inserting a RAW row without a key.

## [2.12.1] - 2021-03-09

### Fixed
- CogniteMissingClientError raised when creating relationship with malformed body.

## [2.12.0] - 2021-03-08

### Changed
- Move Entity matching API from beta to v1.

## [2.11.1] - 2021-02-18

### Changed
- Resources are now more lenient on which types they accept in for labels
- Entity matching fit will flatten dictionaries and resources to "metadata.subfield" similar to pipelines.

### Added
- Relationships now support update

## [2.10.7] - 2021-02-02

### Fixed
- Relationships API list calls via the generator now support `chunk_size` as parameter.

## [2.10.6] - 2021-02-02

### Fixed
- Retry urllib3.NewConnectionError when it isn't in the context of a ConnectionRefusedError

## [2.10.5] - 2021-01-25

### Fixed
- Fixed asset subtree not returning an object with id->item cache for use in .get

## [2.10.4] - 2020-12-14

### Changed
- Relationships filter will now chain filters on large amounts of sources or targets in batches of 1000 rather than 100.


## [2.10.3] - 2020-12-09

### Fixed
- Retries now have backup time tracking per request, rather than occasionally shared between threads.
- Sequences delete ranges now no longer gives an error if no data is present

## [2.10.2] - 2020-12-08

### Fixed
- Set geoLocation.type in files to "Feature" if missing

## [2.10.1] - 2020-12-03

### Added
- Chaining of requests to the relationships list method,
allowing the method to take arbitrarily long lists for `source_external_ids` and `target_external_ids`

## [2.10.0] - 2020-12-01

### Added
- Authentication token generation and lifecycle management

## [2.9.0] - 2020-11-25

### Added
- Entity matching API is now available in the beta client.

## [2.8.0] - 2020-11-23

### Changed
- Move relationships to release python SDK

## [2.7.0] - 2020-11-10

### Added
- `fetch_resources` parameter to the relationships `list` and `retrieve_multiple` methods, which attempts to fetch the resource referenced in the relationship.

## [2.6.4] - 2020-11-10

### Fixed
- Fixed a bug where 429 was not retried on all endpoints

## [2.6.3] - 2020-11-10

### Fixed
- Resource metadata should be able to set empty using `.metadata.set(None)` or `.metadata.set({})`.

## [2.6.2] - 2020-11-05

### Fixed
- Asset retrieve subtree should return empty AssetList if asset does not exist.

## [2.6.1] - 2020-10-30

### Added
- `geospatial` to list of valid relationship resource types.

## [2.6.0] - 2020-10-26

### Changed
- Relationships list should take dataset internal and external id as different parameters.

## [2.5.4] - 2020-10-22

### Fixed
- `_is_retryable` didn't handle clusters with a dash in the name.

## [2.5.3] - 2020-10-14

### Fixed
- `delete_ranges` didn't cast string timestamp into number properly.

## [2.5.2] - 2020-10-06

### Fixed
- `labels` in FileMetadata is not cast correctly to a list of `Label` objects.

## [2.5.1] - 2020-10-01
- Include `py.typed` file in sdk distribution

## [2.5.0] - 2020-09-29

### Added
- Relationships beta support.

### Removed
- Experimental Model Hosting client.

## [2.4.3] - 2020-09-18
- Increase raw rows list limit to 10,000

## [2.4.2] - 2020-09-10
- Fixed a bug where urls with query parameters were excluded from the retryable endpoints.

## [2.4.1] - 2020-09-09

### Changed
- Generator-based listing now supports partitions. Example:
  ``` python
  for asset in client.assets(partitions=10):
    # do something
  ```

## [2.4.0] - 2020-08-31

### Added
- New 'directory' in Files

## [2.3.0] - 2020-08-25

### Changed
- Add support for mypy and other type checking tools by adding packaging type information

## [2.2.2] - 2020-08-18

### Fixed
- HTTP transport logic to better handle retrying of connection errors
- read timeouts will now raise a CogniteReadTimeout
- connection errors will now raise a CogniteConnectionError, while connection refused errors will raise the more
 specific CogniteConnectionRefused exception.

### Added
- Jitter to exponential backoff on retries

### Changed
- Make HTTP requests no longer follow redirects by default
- All exceptions now inherit from CogniteException

## [2.2.1] - 2020-08-17

### Added
- Fixed a bug where `/timeseries/list` was missing from the retryable endpoints.

## [2.2.0] - 2020-08-17

### Added
- Files labelling support

## [2.1.2] - 2020-08-13

### Fixed
- Fixed a bug where only v1 endpoints (not playground) could be added as retryable

## [2.1.1] - 2020-08-13

### Fixed
- Calls to datapoints `retrieve_dataframe` with `complete="fill"` would break using Pandas version 1.1.0 because it raises TypeError when calling `.interpolate(...)` on a dataframe with no columns.

## [2.1.0] - 2020-07-22

### Added
- Support for passing a single string to `AssetUpdate().labels.add` and `AssetUpdate().labels.remove`. Both a single string and a list of strings is supported. Example:
  ```python
  # using a single string
  my_update = AssetUpdate(id=1).labels.add("PUMP").labels.remove("VALVE")
  res = c.assets.update(my_update)

  # using a list of strings
  my_update = AssetUpdate(id=1).labels.add(["PUMP", "ROTATING_EQUIPMENT"]).labels.remove(["VALVE"])
  res = c.assets.update(my_update)
  ```

## [2.0.0] - 2020-07-21

### Changed
- The interface to interact with labels has changed. A new, improved interface is now in place to make it easier to work with CDF labels. The new interface behaves this way:
  ```python
  # crate label definition(s)
  client.labels.create(LabelDefinition(external_id="PUMP", name="Pump", description="Pump equipment"))
  # ... or multiple
  client.labels.create([LabelDefinition(external_id="PUMP"), LabelDefinition(external_id="VALVE")])

  # list label definitions
  label_definitions = client.labels.list(name="Pump")

  # delete label definitions
  client.labels.delete("PUMP")
  # ... or multiple
  client.labels.delete(["PUMP", "VALVE"])

  # create an asset with label
  asset = Asset(name="my_pump", labels=[Label(external_id="PUMP")])
  client.assets.create(assets)

  # filter assets by labels
  my_label_filter = LabelFilter(contains_all=["PUMP", "VERIFIED"])
  asset_list = client.assets.list(labels=my_label_filter)

  # attach/detach labels to/from assets
  my_update = AssetUpdate(id=1).labels.add(["PUMP"]).labels.remove(["VALVE"])
  res = c.assets.update(my_update)
  ```

### Fixed
- Fixed bug where `_call_` in SequencesAPI (`client.sequences`) was incorrectly returning a `GET` method instead of `POST`.

## [1.8.1] - 2020-07-07
### Changed
- For 3d mappings delete, only use node_id and asset_id pairs in delete request to avoid potential bad request.
- Support attaching/detaching multiple labels on assets in a single method

## [1.8.0] - 2020-06-30
### Added
- Synthetic timeseries endpoint for DatapointsApi
- Labels endpoint support
- Assets labelling support
- Support for unique value aggregation for events.

### Changed
- When `debug=true`, redirects are shown more clearly.

## [1.7.0] - 2020-06-03
### Fixed
- datasetId is kept as an integer in dataframes.

### Changed
- Internal list of retryable endpoints was changed to a class variable so it can be modified.

## [1.6.0] - 2020-04-28
### Added
- Support events filtering by ongoing events (events without `end_time` defined)
- Support events filtering by active timerange of event
- Support files metadata filtering by `asset_external_ids`
- Aggregation endpoint for Assets, DataSets, Events, Files, Sequences and TimeSeries API

## [1.5.2] - 2020-04-02
### Added
- Support for security categories on file methods

## [1.5.1] - 2020-04-01
### Added
- Support for security categories on files
- active_at_time on relationships

### Fixed
- No longer retry calls to /files/initupload
- Retry retryable POST endpoints in datasets API

## [1.5.0] - 2020-03-12
### Added
- DataSets API and support for this in assets, events, time series, files and sequences.
- .asset helper function on time series.
- asset external id filter on time series.

## [1.4.13] - 2020-03-03
### Added
- Relationship list supports multiple sources, targets, relationship types and datasets.

## [1.4.12] - 2020-03-02

### Fixed
- Fixed a bug in file uploads where fields other than name were not being passed to uploaded directories.

## [1.4.11] - 2020-02-21

### Changed
- Datapoint insertion changed to be less memory intensive.

### Fixed
- Fixed a bug where add service account to group expected items in response.
- Jupyter notebook output and non-camel cased to_pandas uses nullable int fields instead of float for relevant fields.

## [1.4.10] - 2020-01-27
### Added
- Support for the error field for synthetic time series query in the experimental client.
- Support for retrieving data from multiple sequences at once.

## [1.4.9] - 2020-01-08

### Fixed
- Fixed a bug where datapoints `retrieve` could return less than limit even if there were more datapoints.
- Fixed an issue where `insert_dataframe` would give an error with older pandas versions.

## [1.4.8] - 2019-12-19

### Added
- Support for `ignore_unknown_ids` on time series `retrieve_multiple`, `delete` and datapoints `retrieve` and `latest` and related endpoints.
- Support for asset subtree filters on files, sequences, and time series.
- Support for parent external id filters on assets.
- Synthetic datapoints retrieve has additional functions including variable replacement and sympy support.

### Changed
- Synthetic datapoints now return errors in the `.error` field, in the jupyter output, and optionally in pandas dataframes if `include_errors` is set.

## [1.4.7] - 2019-12-05

### Added
- Support for synthetic time series queries in the experimental client.
- parent external id filter added for assets.

### Fixed
- startTime in event dataframes is now a nullable int dtype, consistent with endTime.

## [1.4.6] - 2019-12-02

### Fixed
- Fixed notebook output for Asset, Datapoint and Raw.

## [1.4.5] - 2019-12-02

### Changed

- The ModelHostingAPI now calls Model Hosting endpoints in playground instead of 0.6.

## [1.4.4] - 2019-11-29

### Added
 - Option to turn off version checking from CogniteClient constructor

### Changed
- In sequences create, the column definitions object accepts both camelCased and snake_cased keys.
- Retry 429 on all endpoints

### Fixed
- Fixed notebook output for DatapointsList

## [1.4.3] - 2019-11-27
### Fixed
- In Jupyter notebooks, the output from built-in list types is no longer camel cased.

## [1.4.2] - 2019-11-27

### Changed
- In the 3D API, the call and list methods now include all models by default instead of only unpublished ones.
- In Jupyter notebooks, the output from built-in types is no longer camel cased.

### Added
- Support for filtering events by asset subtree ids.

## [1.4.1] - 2019-11-18

### Added
- Support for filtering events by asset external id.
- query parameter on asset search.
- `ignore_unknown_ids` parameter on asset and events method `delete` and `retrieve_multiple`.

## [1.4.0] - 2019-11-14

### Changed
- In the ModelHostingAPI, models, versions and schedules are now referenced by name instead of id. The ids are no longer available.
- In the ModelHostingAPI, functions related to model versions are moved from the ModelsAPI to the new ModelVersionsAPI.
- In the ModelHostingAPI, the model names must be unique. Also, the version names and schedule names must be unique per model.
- Default value for `limit` in search method is now 100 instead of None to clarify api default behaviour when no limit is passed.

## [1.3.4] - 2019-11-07

### Changed
- Error 500's are no longer retried by default, only HTTP 429, 502, 503, 504 are.
- Optimized HTTP calls by caching user agent.
- Relationship filtering is now integrated into `list` instead of `search`.
- Sequences `insert_dataframe` parameter `external_id_headers` documentation updated.
- Type hints for several objects formerly `Dict[str, Any]` improved along with introducing matching dict derived classes.

### Fixed
- `source_created_time` and `source_modified_time` on files now displayed as time fields.
- Fixed pagination for `include_outside_points` and other edge cases in datapoints.
- Fixed a bug where `insert_dataframe` with strings caused a numpy error.

### Added
- Relationships can now have sequences as source or target.

## [1.3.3] - 2019-10-21

### Changed
- Datapoints insert dataframe function will check for infinity values.
- Allow for multiple calls to .add / .remove in object updates such as metadata, without later calls overwriting former.
- List time series now ignores the include_metadata parameter.

### Added
- Advanced list endpoint is used for listing time series, adding several new filters and partitions.

## [1.3.2] - 2019-10-16

### Added
- Datapoints objects now store is_string, is_step and unit to allow for better interpretation of the data.
- Sorting when listing events
- Added a search function in the relationships API.

### Changed
- `list` and `__call__` methods for files now support list parameters for `root_ids`, `root_external_ids`.
- retrieve_dataframe with `complete` using Datapoints fields instead of retrieving time series metadata.

### Fixed
- Fixed chunking logic in list_generator to always return last partial chunk.
- Fixed an error on missing target/source in relationships.

## [1.3.1] - 2019-10-09
### Fixed
- Fixed support for totalVariation aggregate completion.
- Changed conversion of raw RowList to pandas DataFrame to handle missing values (in columns) across the rows. This also fixes the bug where one-off values would be distributed to all rows in the DataFrame (unknown bug).

## [1.3.0] - 2019-10-03
### Changed
- Sequences officially released and no longer considered experimental.
- Sequences data insert no longer takes a default value for columns.

## [1.2.1] - 2019-10-01
### Fixed
- Tokens are sent with the correct "Authorization" header instead of "Authentication".

## [1.2.0] - 2019-10-01
### Added
- Support for authenticating with bearer tokens. Can now supply a jwt or jwt-factory to CogniteClient. This token will override any api-key which has been set.

## [1.1.12] - 2019-10-01
### Fixed
- Fixed a bug in time series pagination where getting 100k datapoints could cause a missing id error when using include_outside_points.
- SequencesData `to_pandas` no longer returns NaN on integer zero columns.
- Fixed a bug where the JSON encoder would throw circular reference errors on unknown data types, including numpy floats.

## [1.1.11] - 2019-09-23
### Fixed
- Fix testing.CogniteClientMock so it is possible to get attributes on child which have not been explicitly in the CogniteClientMock constructor

## [1.1.10] - 2019-09-23
### Fixed
- Fix testing.CogniteClientMock so it is possible to get child mock not explicitly defined

### Added
- `list` and `__call__` methods for events now support list parameters for `root_asset_ids`, `root_asset_external_ids`.

## [1.1.9] - 2019-09-20
### Changed
- Renamed testing.mock_cognite_client to testing.monkeypatch_cognite_client

### Added
- testing.CogniteClientMock object

## [1.1.8] - 2019-09-19
### Added
- Support for aggregated properties of assets.
- `Asset` and `AssetList` classes now have a `sequences` function which retrieves related sequences.
- Support for partitioned listing of assets and events.

### Changed
- `list` and `__call__` methods for assets now support list parameters for `root_ids`, `root_external_ids`.
- Sequences API no longer supports column ids, all relevant functions have been changed to only use external ids.

### Fixed
- Fixed a bug in time series pagination where getting 100k dense datapoints would cause a missing id error.
- Sequences retrieve functions fixed to match API change, to single item per retrieve.
- Sequences retrieve/insert functions fixed to match API change to take lists of external ids.

## [1.1.7] - 2019-09-13
### Fixed
- `testing.mock_cognite_client()` so that it still accepts arguments after exiting from mock context.

## [1.1.6] - 2019-09-12
### Fixed
- `testing.mock_cognite_client()` so that the mocked CogniteClient may accept arguments.

## [1.1.5] - 2019-09-12
### Added
- Method `files.download_to_path` for streaming a file to a specific path

## [1.1.4] - 2019-09-12
### Added
- `root_asset_ids` parameter for time series list.

### Changed
- Formatted output in jupyter notebooks for `SequenceData`.
- `retrieve_latest` function in theDatapoints API extended to support more than 100 items.
- Log requests at DEBUG level instead of INFO.

## [1.1.3] - 2019-09-05
### Changed
- Disabled automatic handling of cookies on the requests session objects

### Fixed
- `to_pandas` method on CogniteResource in the case of objects without metadata

## [1.1.2] - 2019-08-28
### Added
- `limit` parameter on sequence data retrieval.
- Support for relationships exposed through experimental client.
- `end` parameter of sequence.data retrieval and range delete accepts -1 to indicate last index of sequence.

### Changed
- Output in jupyter notebooks is now pandas-like by default, instead of outputting long json strings.

### Fixed
- id parameters and timestamps now accept any integer type including numpy.int64, so values from dataframes can be passed directly.
- Compatibility fix for renaming of sequences cursor and start/end parameters in the API.

## [1.1.1] - 2019-08-23
### Added
- `complete` parameter on `datapoints.retrieve_dataframe`, used for forward-filling/interpolating intervals with missing data.
- `include_aggregate_name` option on `datapoints.retrieve_dataframe` and `DatapointsList.to_pandas`, used for removing the `|<aggregate-name>` postfix on dataframe column headers.
- datapoints.retrieve_dataframe_dict function, which returns {aggregate:dataframe} without adding aggregate names to columns
- source_created_time and source_modified_time support for files

## [1.1.0] - 2019-08-21
### Added
- New method create_hierarchy() added to assets API.
- SequencesAPI.list now accepts an asset_ids parameter for searching by asset
- SequencesDataAPI.insert now accepts a SequenceData object for easier copying
- DatapointsAPI.insert now accepts a Datapoints object for easier copying
- helper method `cognite.client.testing.mock_cognite_client()` for mocking CogniteClient
- parent_id and parent_external_id to AssetUpdate class.

### Changed
- assets.create() no longer validates asset hierarchy and sorts assets before posting. This functionality has been moved to assets.create_hierarchy().
- AssetList.files() and AssetList.events() now deduplicate results while fetching related resources, significantly reducing memory load.

## [1.0.5] - 2019-08-15
### Added
- files.create() method to enable creating a file without uploading content.
- `recursive` parameter to raw.databases.delete() for recursively deleting tables.

### Changed
- Renamed .iteritems() on SequenceData to .items()
- raw.insert() now chunks raw rows into batches of 10,000 instead of 1,000

### Fixed
- Sequences queries are now retried if safe
- .update() in all APIs now accept a subclass of CogniteResourceList as input
- Sequences datapoint retrieval updated to use the new cursor feature in the API
- Json serializiation in `__str__()` of base data classes. Now handles Decimal and Number objects.
- Now possible to create asset hierarchy using parent external id when the parent is not part of the batch being inserted.
- `name` parameter of files.upload_bytes is now required, so as not to raise an exception in the underlying API.

## [1.0.4] - 2019-08-05
### Added
- Variety of useful helper functions for Sequence and SequenceData objects, including .column_ids and .column_external_ids properties, iterators and slice operators.
- Sequences insert_dataframe function.
- Sequences delete_range function.
- Support for external id column headers in datapoints.insert_dataframe()

### Changed
- Sequences data retrieval now returns a SequenceData object.
- Sequences insert takes its parameters row data first, and no longer requires columns to be passed.
- Sequences insert now accepts tuples and raw-style data input.
- Sequences create now clears invalid fields such as 'id' in columns specification, so sequences can more easily re-use existing specifications.
- Sequence data function now require column_ids or column_external_ids to be explicitly set, rather than both being passed through a single columns field

## [1.0.3] - 2019-07-26
### Fixed
- Renamed Model.schedule_data_spec to Model.data_spec so the field from the API will be included on the object.
- Handling edge case in Sequences pagination when last datapoint retrieved is at requested end
- Fixing data points retrieval when count aggregates are missing
- Displays unexpected fields on error response from API when raising CogniteAPIError

## [1.0.2] - 2019-07-22
### Added
- Support for model hosting exposed through experimental client

### Fixed
- Handling dynamic limits in Sequences API

## [1.0.1] - 2019-07-19
### Added
- Experimental client
- Support for sequences exposed through experimental client

## [1.0.0] - 2019-07-11
### Added
- Support for all endpoints in Cognite API
- Generator with hidden cursor for all resource types
- Concurrent writes for all resources
- Distribution of "core" sdk which does not depend on pandas and numpy
- Typehints for all methods
- Support for posting an entire asset hierarchy, resolving ref_id/parent_ref_id automatically
- config attribute on CogniteClient to view current configuration.

### Changed
- Renamed methods so they reflect what the method does instead of what http method is used
- Updated documentation with automatically tested examples
- Renamed `stable` namespace to `api`
- Rewrote logic for concurrent reads of datapoints
- Renamed CogniteClient parameter `num_of_workers` to `max_workers`

### Removed
- `experimental` client in order to ensure sdk stability.<|MERGE_RESOLUTION|>--- conflicted
+++ resolved
@@ -17,12 +17,11 @@
 - `Fixed` for any bug fixes.
 - `Security` in case of vulnerabilities.
 
-<<<<<<< HEAD
 ## [7.13.15] - 2024-01-12
 ### Added
 - Included EdgeConnection, MultiEdgeConnection, MultiReverseDirectRelation and their corresponding Apply View dataclasses to data_modeling's init.
 - Added example on creating Edge properties on a View.
-=======
+  
 ## [7.13.4] - 2024-01-11
 ### Fixed
 * When calling `WorkflowExecution.load` not having a `schedule` would raise a `KeyError` even though it is optional. This is now fixed.
@@ -41,7 +40,6 @@
 ## [7.13.1] - 2024-01-10
 ### Improved
 - Respect the `isAutoRetryable` flag on error responses from the API when retrying requests.
->>>>>>> b9e268d9
 
 ## [7.13.0] - 2024-01-09
 ### Changed
