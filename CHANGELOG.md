--- conflicted
+++ resolved
@@ -17,18 +17,16 @@
 - `Fixed` for any bug fixes.
 - `Security` in case of vulnerabilities.
 
-<<<<<<< HEAD
-## [7.13.3] - 2024-01-11
+## [7.13.4] - 2024-01-11
 ### Fixed
 * When calling `WorkflowExecution.load` not having a `schedule` would raise a `KeyError` even though it is optional. This is now fixed.
 * When calling `Datapoints.load` not having a `isString` would raise a `KeyError` even though it is optional. This is now fixed.
 * Most `CogniteResourceList.as_write()` would raise a `CogniteMissingClientError` when called from a class with missing cognite_client. This is now fixed.
-=======
+
 ## [7.13.3] - 2024-01-12
 ### Added
 - `View.as_property_ref` and `Container.as_property_ref` to make it easier to create property references
   (used to only be available on `ViewId` and `ContainerId`).
->>>>>>> a3ae433d
 
 ## [7.13.2] - 2024-01-11
 ### Fixed
