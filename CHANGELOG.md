--- conflicted
+++ resolved
@@ -17,17 +17,14 @@
 - `Fixed` for any bug fixes.
 - `Security` in case of vulnerabilities.
 
-<<<<<<< HEAD
+
+
+## [6.3.3] - 2023-06-08
+### Added
+- Transformation schema for nodes, edges in both view centric and model centric
 
 ## [6.3.2] - 2023-06-08
-### Added
-- Transformation schema for nodes, edges in both view centric and model centric
-
-
-## [6.3.1] - 2023-06-07
-=======
-## [6.3.2] - 2023-06-08
->>>>>>> d0a6885c
+
 ### Fixed
 - Requests being retried around a token refresh cycle, no longer risk getting stuck with an outdated token.
 
