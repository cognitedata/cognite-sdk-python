--- conflicted
+++ resolved
@@ -17,16 +17,13 @@
 - `Fixed` for any bug fixes.
 - `Security` in case of vulnerabilities.
 
-<<<<<<< HEAD
-## [7.81.0] - 2025-08-18
+## [7.81.0] - 2025-08-19
 ### Added
 - Support for external dependencies in simulator and simulator model revisions resources.
-=======
 
 ## [7.80.3] - 2025-08-17
 ### Added
 - [alpha] Support for the `/ai/agents` API endpoint for chat.
->>>>>>> a63de6d5
 
 ## [7.80.2] - 2025-08-16
 ### Fixed
