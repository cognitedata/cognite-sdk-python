--- conflicted
+++ resolved
@@ -17,8 +17,7 @@
 - `Fixed` for any bug fixes.
 - `Security` in case of vulnerabilities.
 
-<<<<<<< HEAD
-## [7.0.0] - 2023-08-14 
+## [7.0.0] - 2023-08-24 
 This release ensure that all CogniteResources have `.dump` and `.load` methods, and that calling these two methods
 in sequence produces an equal object to the original, for example, 
 `my_asset == Asset.load(my_asset.dump(camel_case=True)`. In addition, this ensures that the output of all `.dump` 
@@ -73,15 +72,12 @@
 * Bug when dumping `documents.SourceFile.dump(camel_case=True)`.
 * Bug in `WorkflowExecution.dump`
 * Bug in `PropertyType.load`
-=======
-## [7.0.0] - 2023-10-24
 
 ## [6.35.0] - 2023-10-25
 ### Added
 - Support for `through` on node result set expressions.
 ### Fixed
 - `unit` on properties in data modelling. This was typed as a string, but it is in fact a direct relation.
->>>>>>> 08a2971d
 
 ## [6.34.2] - 2023-10-23
 ### Fixed
