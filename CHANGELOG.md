# Changelog
All notable changes to this project will be documented in this file.

The format is based on [Keep a Changelog](https://keepachangelog.com/en/1.0.0/),
and this project adheres to [Semantic Versioning](https://semver.org/spec/v2.0.0.html).

The changelog for SDK version 0.x.x can be found [here](https://github.com/cognitedata/cognite-sdk-python/blob/0.13/CHANGELOG.md).

For users wanting to upgrade major version, a migration guide can be found [here](MIGRATION_GUIDE.md).

Changes are grouped as follows
- `Added` for new features.
- `Changed` for changes in existing functionality.
- `Deprecated` for soon-to-be removed features.
- `Improved` for transparent changes, e.g. better performance.
- `Removed` for now removed features.
- `Fixed` for any bug fixes.
- `Security` in case of vulnerabilities.

<<<<<<< HEAD
## [7.0.0] - 2023-10-24
### Changed
* `client.data_modeling.instances.aggregate` returns `AggregatedNumberedValue | list[AggregatedNumberedValue] | InstanceAggregationResultList` depending
  on the `aggregates` and `group_by` parameters. Previously, it always returned `InstanceAggregationResultList`.
=======
## [7.0.0] - 2023-08-24
This release ensure that all CogniteResources have `.dump` and `.load` methods, and that calling these two methods
in sequence produces an equal object to the original, for example,
`my_asset == Asset.load(my_asset.dump(camel_case=True)`. In addition, this ensures that the output of all `.dump`
methods is `json` and `yaml` serializable.

### Fixed
- `CogniteResource.to_pandas` now more closely resembles `CogniteResourceList.to_pandas` with parameters
  `expand_metadata` and `metadata_prefix`, instead of accepting a sequence of column names (`expand`) to expand,
  with no easy way to add a prefix. Also, it no longer expands metadata by default.
- `CogniteResource.to_pandas` now converts known timestamps to `datetime` by default. Can be turned off with
  the new parameter `convert_timestamps`.

### Changed
- The `CogniteResource._load` has been made public, i.e., it is now `CogniteResource.load`.
- The `CogniteResourceList._load` has been made public, i.e., it is now `CogniteResourceList.load`.
- All `.delete` and `.retrieve_multiple` methods now accepts an empty sequence, and will return an empty `CogniteResourceList`.
- All `assert`s meant for the SDK user, now raise appropriate errors instead (`ValueError`, `RuntimeError`...).
- `CogniteAssetHierarchyError` is no longer possible to catch as an `AssertionError`.


### Added
- Added `load` implementation for `VisionResource`s: `ObjectDetection`, `TextRegion`, `AssetLink`, `BoundingBox`,
  `CdfRerourceRef`, `Polygon`, `Polyline`, `VisionExtractPredictions`, `FeatureParameters`.  
- Added missing type annotations for `DiagramConvertItem` and `DiagramDetectItem` in `contextualization.
- Missing `dump` and `load` methods for `ClientCredentials`.
- Literal annotation for `source_type` and `target_type` in `Relationship`
- Type annotation for `SequenceData` attribute `rows`.
- Type annotation for `Geometry` attribute `coordinates`
- In transformations, `NonceCredentials` was missing `load` method.
- In transformations, `TransformationBlockedInfo` was missing `.dump` method

### Fixed
- `Asset.dump()` was not dumping attributes `geo_location` and `aggregates` to `json` serializable data structures.
- In data modeling, `NodeOrEdgeData.load` method was not loading the `source` attribute to `ContainerId` or `ViewId`. This is now fixed.
- In data modeling, the attribute `property` used in `Node` and `Edge` was not `yaml` serializable.
- In `DatapointsArray`, `load` method was not compatible with `.dump` method.
- In extraction pipelines, `ExtractionPipelineContact.dump` was not `yaml` serializable
- `ExtractionPipeline.dump` attribute `contacts` was not `json` serializable.
- `FileMetadata.dump` attributes `labels` and `geo_location` was not `json` serializable.
- In filtering, filter `ContainsAll` was missing in `Filter.load` method.
- Annotation for `cpu` and `memory` in `Function`.
- `GeospatialComputedResponse.dump` attribute `items` was not `yaml` serializable
- `Relationship.dump` was not `json` serializable.
- `Geometry.dump` was not `json` serializable.
- In templates, `GraphQlResponse.dump` was not `json` serializable, and `GraphQlResponse.dump` failed to load `errors`
  `GraphQlError`.
- `ThreeDModelRevision` attribute `camera` was not dumped as `yaml` serializable and
  not loaded as `RevisionCameraProperties`.
- `ThreeDNode` attribute `bounding_box` was not dumped as `yaml` serializable and
  not loaded as `BoundingBox3D`.
- `Transformation` attributes `source_nonce`, `source_oidc_credential`, `destination_nonce`,
  and `destination_oidc_credentials` were not dumped as `json` serializable and `loaded` with
  the appropriate data structure. In addition, `TransformationBlockedInfo` and `TransformationJob`
  were not dumped as `json` serializable.
- `TransformationPreviewResult` was not dumping attribute `schema` as `yaml` serializable, and the
  `load` and `dump` methods were not compatible.
- In transformations, `TransformationJob.dump` was not `json` serializable, and attributes
  `destination` and `status` were not loaded into appropriate data structures.
- In transformations, `TransformationSchemaMapType.dump` was not `json` serializable.
- In `annotation_types_images`, implemented `.load` for `KeypointCollection` and `KeypointCollectionWithObjectDetection`.
- Bug when dumping `documents.SourceFile.dump(camel_case=True)`.
- Bug in `WorkflowExecution.dump`
- Bug in `PropertyType.load`

## [6.35.0] - 2023-10-25
### Added
- Support for `through` on node result set expressions.
### Fixed
- `unit` on properties in data modelling. This was typed as a string, but it is in fact a direct relation.

## [6.34.2] - 2023-10-23
### Fixed
- Loading a `ContainerApply` from source failed with `KeyError` if `nullable`, `autoIncrement`, or `cursorable` were not set
  in the `ContainerProperty` and `BTreeIndex` classes even though they are optional. This is now fixed.

## [6.34.1] - 2023-10-23
### Added
- Support for setting `data_set_id` and `metadata` in `ThreeDModelsAPI.create`.
- Support for updating `data_set_id` in `ThreeDModelsAPI.update`.
>>>>>>> dc7749cc

## [6.34.0] - 2023-10-20
### Fixed
- `PropertyType`s no longer fail on instantiation, but warn on missing SDK support for the new property(-ies).

### Added
- `PropertyType`s `Float32`, `Float64`, `Int32`, `Int64` now support `unit`.

## [6.33.3] - 2023-10-18
### Added
- `functions.create()` now accepts a `data_set_id` parameter. Note: This is not for the Cognite function, but for the zipfile containing
  the source code files that is uploaded on the user's behalf (from which the function is then created). Specifying a data set may
  help resolve the error 'Resource not found' (403) that happens when a user is not allowed to create files outside a data set.

## [6.33.2] - 2023-10-16
### Fixed
- When fetching datapoints from "a few time series" (implementation detail), all missing, non-ignorable time series
  are now raised together in a `CogniteNotFoundError` rather than only the first encountered.

### Improved
- Datapoints fetching has a lower peak memory consumption when fetching from multiple time series simultaneously.

## [6.33.1] - 2023-10-14
### Fixed
- `Function.list_schedules()` would return schedules unrelated to the function if the function did not have an external id.

## [6.33.0] - 2023-10-13
### Added
- Support for providing `DirectRelationReference` and `NodeId` as direct relation values when
ingesting node and edge data.

## [6.32.4] - 2023-10-12
### Fixed
- Filters using e.g. metadata keys no longer dumps the key in camel case.

## [6.32.3] - 2023-10-12
### Added
- Ability to toggle the SDK debug logging on/off by setting `config.debug` property on a CogniteClient to True (enable) or False (disable).

## [6.32.2] - 2023-10-10
### Added
- The credentials class used in TransformationsAPI, `OidcCredentials`, now also accepts `scopes` as a list of strings
  (used to be comma separated string only).

## [6.32.1] - 2023-10-10
### Added
- Missing `unit_external_id` and `unit_quantity` fields on `TimeSeriesProperty`.

## [6.32.0] - 2023-10-09
### Fixed
- Ref to openapi doc in Vision extract docstring
- Parameters to Vision models can be given as Python dict (updated doc accordingly).
- Don't throw exception when trying to save empty list of vision extract predictions as annotations. This is to avoid having to wrap this method in try-except for every invocation of the method.

### Added
- Support for new computer vision models in Vision extract service: digital gauge reader, dial gauge reader, level gauge reader and valve state detection.

## [6.31.0] - 2023-10-09
### Added
Support for setting and fetching TimeSeries and Datapoints with "real" units (`unit_external_id`).
- TimeSeries has a new field `unit_external_id`, which can be set when creating or updating it. This ID must refer to a
  valid unit in the UnitCatalog, see `client.units.list` for reference.
- If the `unit_external_id` is set for a TimeSeries, then you may retrieve datapoints from that time series in any compatible
  units. You do this by specifying the `target_unit` (or `target_unit_system`) in a call to any of the datapoints `retrieve`
  methods, `retrieve`, `retrieve_arrays`, `retrieve_dataframe`, or `retrieve_dataframe_in_tz`.

## [6.30.2] - 2023-10-09
### Fixed
- Serialization of `Transformation` or `TransformationList` no longer fails in `json.dumps` due to unhandled composite objects.

## [6.30.1] - 2023-10-06
### Added
- Support for metadata on Workflow executions. Set custom metadata when triggering a workflow (`workflows.executions.trigger()`). The metadata is included in results from `workflows.executions.list()` and `workflows.executions.retrieve_detailed()`.

## [6.30.0] - 2023-10-06
### Added
- Support for the UnitCatalog with the implementation `client.units`.

## [6.29.2] - 2023-10-04
### Fixed
- Calling some of the methods `assets.filter()`, `events.filter()`, `sequences.filter()`, `time_series.filter()` without a `sort` parameter could cause a `CogniteAPIError` with a 400 code. This is now fixed.

## [6.29.1] - 2023-10-04
### Added
- Convenience method `to_text` on the `FunctionCallLog` class which simplifies printing out function call logs.

## [6.29.0] - 2023-10-04
### Added
- Added parameter `resolve_duplicate_file_names` to `client.files.download`.
  This will keep all the files when downloading to local machine, even if they have the same name.

## [6.28.5] - 2023-10-03
### Fixed
- Bugfix for serialization of Workflows' `DynamicTasksParameters` during `workflows.versions.upsert` and `workflows.execution.retrieve_detailed`

## [6.28.4] - 2023-10-03
### Fixed
- Overload data_set/create for improved type safety

## [6.28.3] - 2023-10-03
### Fixed
- When uploading files as strings using `client.files.upload_bytes` the wrong encoding is used on Windows, which is causing
  part of the content to be lost when uploading. This is now fixed.

## [6.28.2] - 2023-10-02
### Fixed
- When cache lookup did not yield a token for `CredentialProvider`s like `OAuthDeviceCode` or `OAuthInteractive`, a
  `TypeError` could be raised instead of initiating their authentication flow.

## [6.28.1] - 2023-09-30
### Improved
- Warning when using alpha/beta features.

## [6.28.0] - 2023-09-26
### Added
- Support for the WorkflowOrchestrationAPI with the implementation `client.workflows`.

## [6.27.0] - 2023-09-13
### Changed
- Reduce concurrency in data modeling client to 1

## [6.26.0] - 2023-09-22
### Added
- Support `partition` and `cursor` parameters on `time_series.subscriptions.iterate_data`
- Include the `cursor` attribute on `DatapointSubscriptionBatch`, which is yielded in every iteration
of `time_series.subscriptions.iterate_data`.

## [6.25.3] - 2023-09-19
### Added
- Support for setting and retrieving `data_set_id` in data class `client.data_classes.ThreeDModel`.

## [6.25.2] - 2023-09-12
### Fixed
- Using the `HasData` filter would raise an API error in CDF.

## [6.25.1] - 2023-09-15
### Fixed
- Using nonce credentials now works as expected for `transformations.[create, update]`. Previously, the attempt to create
  a session would always fail, leading to nonce credentials never being used (full credentials were passed to- and
  stored in the transformations backend service).
- Additionally, the automatic creation of a session no longer fails silently when an `CogniteAuthError` is encountered
  (which happens when the credentials are invalid).
- While processing source- and destination credentials in `client.transformations.[create, update]`, an `AttributeError`
  can no longer be raised (by not specifying project).
### Added
- `TransformationList` now correctly inherits the two (missing) helper methods `as_ids()` and `as_external_ids()`.

## [6.25.0] - 2023-09-14
### Added
- Support for `ignore_unknown_ids` in `client.functions.retrieve_multiple` method.

## [6.24.1] - 2023-09-13
### Fixed
- Bugfix for `AssetsAPI.create_hierarchy` when running in upsert mode: It could skip certain updates above
  the single-request create limit (currently 1000 assets).

## [6.24.0] - 2023-09-12
### Fixed
- Bugfix for `FilesAPI.upload` and `FilesAPI.upload_bytes` not raising an error on file contents upload failure. Now `CogniteFileUploadError` is raised based on upload response.

## [6.23.0] - 2023-09-08
### Added
- Supporting for deleting constraints and indexes on containers.

### Changed
- The abstract class `Index` can no longer be instantiated. Use BTreeIndex or InvertedIndex instead.

## [6.22.0] - 2023-09-08
### Added
- `client.data_modeling.instances.subscribe` which lets you subscribe to a given
data modeling query and receive updates through a provided callback.
- Example on how to use the subscribe method to sync nodes to a local sqlite db.

## [6.21.1] - 2023-09-07
### Fixed
- Concurrent usage of the `CogniteClient` could result in API calls being made with the wrong value for `api_subversion`.

## [6.21.0] - 2023-09-06
### Added
- Supporting pattern mode and extra configuration for diagram detect in beta.

## [6.20.0] - 2023-09-05
### Fixed
- When creating functions with `client.functions.create` using the `folder` argument, a trial-import is executed as part of
  the verification process. This could leave leftover modules still in scope, possibly affecting subsequent calls. This is
  now done in a separate process to guarantee it has no side-effects on the main process.
- For pyodide/WASM users, a backup implementation is used, with an improved cleanup procedure.

### Added
- The import-check in `client.functions.create` (when `folder` is used) can now be disabled by passing
  `skip_folder_validation=True`. Basic validation is still done, now additionally by parsing the AST.

## [6.19.0] - 2023-09-04
## Added
- Now possible to retrieve and update translation and scale of 3D model revisions.

## [6.18.0] - 2023-09-04
### Added
- Added parameter `keep_directory_structure` to `client.files.download` to allow downloading files to a folder structure matching the one in CDF.

### Improved
- Using `client.files.download` will still skip files with the same name when writing to disk, but now a `UserWarning` is raised, specifying which files are affected.

## [6.17.0] - 2023-09-01
### Added
- Support for the UserProfilesAPI with the implementation `client.iam.user_profiles`.

## [6.16.0] - 2023-09-01
### Added
- Support for `ignore_unknown_ids` in `client.relationships.retrieve_multiple` method.

## [6.15.3] - 2023-08-30
### Fixed
- Uploading files using `client.files.upload` now works when running with `pyodide`.

## [6.15.2] - 2023-08-29
### Improved
- Improved error message for `CogniteMissingClientError`. Now includes the type of object missing the `CogniteClient` reference.

## [6.15.1] - 2023-08-29
### Fixed
- Bugfix for `InstanceSort._load` that always raised `TypeError` (now public, `.load`). Also, indirect fix for `Select.load` for non-empty `sort`.

## [6.15.0] - 2023-08-23
### Added
- Support for the DocumentsAPI with the implementation `client.documents`.
- Support for advanced filtering for `Events`, `TimeSeries`, `Assets` and `Sequences`. This is available through the
  `.filter()` method, for example, `client.events.filter`.
- Extended aggregation support for `Events`, `TimeSeries`, `Assets` and `Sequences`. This is available through the five
  methods `.aggregate_count(...)`, `aggregate_cardinality_values(...)`, `aggregate_cardinality_properties(...)`,
  `.aggregate_unique_values(...)`, and `.aggregate_unique_properties(...)`. For example,
  `client.assets.aggregate_count(...)`.
- Added helper methods `as_external_ids` and `as_ids` for `EventList`, `TimeSeriesList`, `AssetList`, `SequenceList`,
  `FileMetaDataList`, `FunctionList`, `ExtractionPipelineList`, and `DataSetList`.

### Deprecated
- Added `DeprecationWarning` to methods `client.assets.aggregate_metadata_keys` and
  `client.assets.aggregate_metadata_values`. The use parameter the `fields` in
  `client.events.aggregate_unique_values` will also lead to a deprecation warning. The reason is that the endpoints
  these methods are using have been deprecated in the CDF API.

## [6.14.2] - 2023-08-22
### Fixed
- All data modeling endpoints will now be retried. This was not the case for POST endpoints.

## [6.14.1] - 2023-08-19
### Fixed
- Passing `sources` as a tuple no longer raises `ValueError` in `InstancesAPI.retrieve`.

## [6.14.0] - 2023-08-14
### Changed
- Don't terminate client.time_series.subscriptions.iterate_data() when `has_next=false` as more data
may be returned in the future. Instead we return the `has_next` field in the batch, and let the user
decide whether to terminate iteration. This is a breaking change, but this particular API is still
in beta and thus we reserve the right to break it without bumping the major version.

## [6.13.3] - 2023-08-14
### Fixed
- Fixed bug in `ViewApply.properties` had type hint `ConnectionDefinition` instead of `ConnectionDefinitionApply`.
- Fixed bug in `dump` methods of `ViewApply.properties` causing the return code `400` with message
  `Request had 1 constraint violations. Please fix the request and try again. [type must not be null]` to be returned
  from the CDF API.

## [6.13.2] - 2023-08-11
### Fixed
- Fixed bug in `Index.load` that would raise `TypeError` when trying to load `indexes`, when an unexpected field was
  encountered (e.g. during a call to `client.data_modeling.container.list`).

## [6.13.1] - 2023-08-09
### Fixed
- Fixed bug when calling a `retrieve`, `list`, or `create` in `client.data_modeling.container` raised a `TypeError`.
  This is caused by additions of fields to the API, this is now fixed by ignoring unknown fields.

## [6.13.0] - 2023-08-07
### Fixed
- Fixed a bug raising a `KeyError` when calling `client.data_modeling.graphql.apply_dml` with an invalid `DataModelingId`.
- Fixed a bug raising `AttributeError` in `SpaceList.to_space_apply_list`, `DataModelList.to_data_model_apply_list`,
  `ViewList.to_view_apply`. These methods have also been renamed to `.as_apply` for consistency
  with the other data modeling resources.

### Removed
- The method `.as_apply` from `ContainerApplyList` as this method should be on the `ContainerList` instead.

### Added
- Missing `as_ids()` for `DataModelApplyList`, `ContainerList`, `ContainerApplyList`, `SpaceApplyList`, `SpaceList`,
  `ViewApplyList`, `ViewList`.
- Added helper method `.as_id` to `DMLApplyResult`.
- Added helper method `.latest_version` to `DataModelList`.
- Added helper method `.as_apply` to `ContainerList`.
- Added container classes `NodeApplyList`, `EdgeApplyList`, and `InstancesApply`.

## [6.12.2] - 2023-08-04
### Fixed
- Certain errors that were previously silently ignored in calls to `client.data_modeling.graphql.apply_dml` are now properly raised (used to fail as the API error was passed nested inside the API response).

## [6.12.1] - 2023-08-03
### Fixed
- Changed the structure of the GraphQL query used when updating DML models through `client.data_modeling.graphql.apply_dml` to properly handle (i.e. escape) all valid symbols/characters.

## [6.12.0] - 2023-07-26
### Added
- Added option `expand_metadata` to `.to_pandas()` method for list resource types which converts the metadata (if any) into separate columns in the returned dataframe. Also added `metadata_prefix` to control the naming of these columns (default is "metadata.").

## [6.11.1] - 2023-07-19
### Changed
- Return type `SubscriptionTimeSeriesUpdate` in `client.time_series.subscriptions.iterate_data` is now required and not optional.

## [6.11.0] - 2023-07-19
### Added
- Support for Data Point Subscription, `client.time_series.subscriptions`. Note this is an experimental feature.


## [6.10.0] - 2023-07-19
### Added
- Upsert method for `assets`, `events`, `timeseries`, `sequences`, and `relationships`.
- Added `ignore_unknown_ids` flag to `client.sequences.delete`

## [6.9.0] - 2023-07-19
### Added
- Basic runtime validation of ClientConfig.project

## [6.8.7] - 2023-07-18
### Fixed
- Dumping of `Relationship` with `labels` is not `yaml` serializable. This is now fixed.

## [6.8.6] - 2023-07-18
### Fixed
- Include `version` in __repr__ for View and DataModel

## [6.8.5] - 2023-07-18
### Fixed
- Change all implicit Optional types to explicit Optional types.

## [6.8.4] - 2023-07-12
### Fixed
- `max_worker` limit match backend for `client.data_modeling`.

## [6.8.3] - 2023-07-12
### Fixed
- `last_updated_time` and `created_time` are no longer optional on InstanceApplyResult

## [6.8.2] - 2023-07-12
### Fixed
- The `.dump()` method for `InstanceAggregationResult` caused an `AttributeError` when called.

## [6.8.1] - 2023-07-08
### Changed
- The `AssetHierarchy` class would consider assets linking their parent by ID only as orphans, contradicting the
  docstring stating "All assets linking a parent by ID are assumed valid". This is now true (they are no longer
  considered orphans).

## [6.8.0] - 2023-07-07
### Added
- Support for annotations reverse lookup.

## [6.7.1] - 2023-07-07
### Fixed
- Needless function "as_id" on View as it was already inherited
### Added
- Flag "all_versions" on data_modeling.data_models.retrieve() to retrieve all versions of a data model or only the latest one
- Extra documentation on how to delete edges and nodes.
- Support for using full Node and Edge objects when deleting instances.

## [6.7.0] - 2023-07-07
### Added
- Support for applying graphql dml using `client.data_modeling.graphql.apply_dml()`.

## [6.6.1] - 2023-07-07
### Improved
- Added convenience function to instantiate a `CogniteClient.default(...)` to save the users from typing the
  default URLs.

## [6.6.0] - 2023-07-06
### Fixed
- Support for query and sync endpoints across instances in the Data Modeling API with the implementation
  `client.data_modeling.instances`, the methods `query` and `sync`.

## [6.5.8] - 2023-06-30
### Fixed
- Serialization of `DataModel`. The bug caused `DataModel.load(data_model.dump(camel_case=True))` to fail with
  a `TypeError`. This is now fixed.

## [6.5.7] - 2023-06-29
### Fixed
- A bug caused by use of snake case in field types causing `NodeApply.dump(camel_case=True)`
  trigger a 400 response from the API.

## [6.5.6] - 2023-06-29
### Fixed
- A bug causing `ClientConfig(debug=True)` to raise an AttributeError

## [6.5.5] - 2023-06-28
### Fixed
- A bug where we would raise the wrong exception when errors on occurred on `data_modeling.spaces.delete`
- A bug causing inconsistent MRO in DataModelList

## [6.5.4] - 2023-06-28
### Added
- Missing query parameters:
     * `inline_views` in `data_modeling.data_models.retrieve()`.
     * `include_global` in `data_modeling.spaces.list()`.
     * `include_inherited_properties` in `data_modeling.views.retrieve()`.

## [6.5.3] - 2023-06-28
### Fixed
- Only validate `space` and `external_id` for `data_modeling` write classes.


## [6.5.2] - 2023-06-27
### Fixed
- Added missing `metadata` attribute to `iam.Group`

## [6.5.1] - 2023-06-27
### Fixed
- Fix typehints on `data_modeling.instances.aggregate()` to not allow Histogram aggregate.
- Moved `ViewDirectRelation.source` property to `MappedProperty.source` where it belongs.

## [6.5.0] - 2023-06-27
### Added
- Support for searching and aggregating across instances in the Data Modeling API with the implementation
  `client.data_modeling.instances`, the methods `search`, `histogram` and `aggregate`.

## [6.4.8] - 2023-06-23
### Fixed
- Handling non 200 responses in `data_modeling.spaces.apply`, `data_modeling.data_models.apply`,
  `data_modeling.views.apply` and `data_modeling.containers.apply`

## [6.4.7] - 2023-06-22
### Fixed
- Consistently return the correct id types in data modeling resource clients

## [6.4.6] - 2023-06-22
### Fixed
- Don't swallow keyword args on Apply classes in Data Modeling client

## [6.4.5] - 2023-06-21
### Added
- Included tuple-notation when retrieving or listing data model instances

### Improved
- Fixed docstring for retrieving data model instances and extended the examples.

## [6.4.4] - 2023-06-21
Some breaking changes to the datamodeling client. We don't expect any more breaking changes,
but we accept the cost of breaking a few consumers now early on the really nail the user experience.
### Added
- ViewId:as_property_ref and ContainerId:as_property_ref to make it easier to create property references.

### Changed
- Renamed ViewCore:as_reference and ContainerCore:as_reference to :as_id() for consistency with other resources.
- Change Instance:properties to be a `MutableMapping[ViewIdentifier, MutableMapping[PropertyIdentifier, PropertyValue]]`, in order to make it easier to consume
- Make VersionedDataModelingId:load accept `tuple[str, str]`
- Rename ConstraintIdentifier to Constraint - it was not an id but the definition itself
- Rename IndexIdentifier to Index - it was not an id but the definition itself
- Rename ContainerPropertyIdentifier to ContainerProperty - it was not an id but the definition itself

### Removed
- Redundant EdgeApply:create method. It simply mirrored the EdgeApply constructor.


## [6.4.3] - 2023-06-15
### Added
- Accept direct relation values as tuples in `EdgeApply`

## [6.4.2] - 2023-06-15
### Changed
- When providing ids as tuples in `instances.retrieve` and `instances.delete` you should not
have to specify the instance type in each tuple

### Fixed
- Bug where edges and nodes would get mixed up on `instances.retrieve`

## [6.4.1] - 2023-06-14
### Fixed
- Add the missing page_count field for diagram detect items.

## [6.4.0] - 2023-06-12
### Added
- Partial support for the instance resource in the Data Modeling API with the implementation
  `client.data_modeling.instances`, the endpoints `list`, `delete`, `retrieve`, and `apply`

## [6.3.2] - 2023-06-08
### Fixed
- Requests being retried around a token refresh cycle, no longer risk getting stuck with an outdated token.

### Added
- `CredentialProviders` subclassing `_OAuthCredentialProviderWithTokenRefresh`, now accepts a new parameter, `token_expiry_leeway_seconds`, controlling how early a token refresh request should be initiated (before it expires).

### Changed
- `CredentialProviders` subclassing `_OAuthCredentialProviderWithTokenRefresh` now uses a safer default of 15 seconds (up from 3 sec) to control how early a token refresh request should be initiated (before it expires).

## [6.3.1] - 2023-06-07
### Fixed
- Signature of `client.data_modeling.views.retrieve` and `client.data_modeling.data_models.retrieve` to always return a list.

## [6.3.0] - 2023-06-07
### Added
- Support for the container resource in the Data Modeling API with the implementation `client.data_modeling.containers`.
- Support for the view resource in the Data Modeling API with the implementation `client.data_modeling.views`.
- Support for the data models resource in the Data Modeling API with the implementation `client.data_modeling.data_models`.

### Removed
- Removed `retrieve_multiple` from the `SpacesAPI` to have a consistent API with the `views`, `containers`, and `data_models`.

## [6.2.2] - 2023-06-05
### Fixed
- Creating function schedules with current user credentials now works (used to fail at runtime with "Could not fetch a valid token (...)" because a session was never created.)

## [6.2.1] - 2023-05-26
### Added
- Data model centric support in transformation

## [6.2.0] - 2023-05-25
### Added
- Support for the spaces resource in the Data Modeling API with the implementation `client.data_modeling.spaces`.

### Improved
- Reorganized documentation to match API documentation.

## [6.1.10] - 2023-05-22
### Fixed
- Data modelling is now GA. Renaming instance_nodes -> nodes and instance_edges -> edges to make the naming in SDK consistent with Transformation API and CLI

## [6.1.9] - 2023-05-16
### Fixed
- Fixed a rare issue with datapoints fetching that could raise `AttributeError` when running with `pyodide`.

## [6.1.8] - 2023-05-12
### Fixed
- ExtractionPipelinesRun:dump method will not throw an error when camel_case=True anymore

## [6.1.7] - 2023-05-11
### Removed
- Removed DMS v2 destination in transformations

## [6.1.6] - 2023-05-11
### Fixed
- `FunctionsAPI.create` now work in Wasm-like Python runtimes such as `pyodide`.

## [6.1.5] - 2023-05-10
### Fixed
- When creating a transformation with a different source- and destination CDF project, the project setting is no longer overridden by the setting in the `CogniteClient` configuration allowing the user to read from the specified source project and write to the specified and potentially different destination project.

## [6.1.4] - 2023-05-08
### Fixed
- Pickling a `CogniteClient` instance with certain `CredentialProvider`s no longer causes a `TypeError: cannot pickle ...` to be raised.

## [6.1.3] - 2023-05-08
### Added
- Add the license of the package in poetry build.

## [6.1.2] - 2023-05-04
### Improved
- The SDK has received several minor bugfixes to be more user-friendly on Windows.

### Fixed
- The utility function `cognite.client.utils.datetime_to_ms` now raises an understandable `ValueError` when unable to convert pre-epoch datetimes.
- Several functions reading and writing to disk now explicitly use UTF-8 encoding

## [6.1.1] - 2023-05-02
### Fixed
- `AttributeError` when passing `pandas.Timestamp`s with different timezones (*of which one was UTC*) to `DatapointsAPI.retrieve_dataframe_in_tz`.
- A `ValueError` is no longer raised when passing `pandas.Timestamp`s in the same timezone, but with different underlying implementations (e.g. `datetime.timezone.utc` / `pytz.UTC` / `ZoneInfo("UTC")`) to `DatapointsAPI.retrieve_dataframe_in_tz`.

## [6.1.0] - 2023-04-28
### Added
- Support for giving `start` and `end` arguments as `pandas.Timestamp` in `DatapointsAPI.retrieve_dataframe_in_tz`.

### Improved
- Type hints for the `DatapointsAPI` methods.

## [6.0.2] - 2023-04-27
### Fixed
- Fixed a bug in `DatapointsAPI.retrieve_dataframe_in_tz` that could raise `AmbiguousTimeError` when subdividing the user-specified time range into UTC intervals (with fixed offset).

## [6.0.1] - 2023-04-20
### Fixed
- Fixed a bug that would cause `DatapointsAPI.retrieve_dataframe_in_tz` to raise an `IndexError` if there were only empty time series in the response.

## [6.0.0] - 2023-04-19
### Removed
- Removed support for legacy auth (API keys, service accounts, login.status)
- Removed the deprecated `extractionPipeline` argument to `client.extraction_pipelines.create`. Only `extraction_pipeline` is accepted now.
- Removed the deprecated `client.datapoints` accessor attribute. The datapoints API can only be accessed through `client.time_series.data` now.
- Removed the deprecated `client.extraction_pipeline_runs` accessor attribute. The extraction pipeline run API can only be accessed through `client.extraction_pipelines.runs` now.
- Removed the deprecated `external_id` attribute on `ExtractionPipelineRun`. This has been replaced with `extpipe_external_id`.

## [5.12.0] - 2023-04-18
### Changed
- Enforce that types are explicitly exported in order to make very strict type checkers happy.

## [5.11.1] - 2023-04-17
### Fixed
- List (and `__call__`) methods for assets, events, files, labels, relationships, sequences and time series now raise if given bad input for `data_set_ids`, `data_set_external_ids`, `asset_subtree_ids` and `asset_subtree_external_ids` instead of ignoring/returning everything.

### Improved
- The listed parameters above have silently accepted non-list input, i.e. single `int` (for `ids`) or single `str` (for `external_ids`). Function signatures and docstrings have now been updated to reflect this "hidden functionality".

## [5.11.0] - 2023-04-17
### Added
- The `DatapointsAPI` now supports time zones with the addition of a new method, `retrieve_dataframe_in_tz`. It does not support individual customization of query parameters (for good reasons, e.g. a DataFrame has a single index).
- Asking for datapoints in a specific time zone, e.g. `America/New_York` or `Europe/London` is now easily accomplished: the user can just pass in their `datetimes` localized to their time zone directly.
- Queries for aggregate datapoints are also supported, with the key feature being automatic handling of daylight savings time (DST) transitions, as this is not supported by the official API. Example usage: A user living in Oslo, Norway, wants daily averages in their local time. In Oslo, the standard time is UTC+1, with UTC+2 during the summer. This means during spring, there is a 23-hour long day when clocks roll 1 hour forward and a 25-hour day during fall.
- New granularities with a longer time span have been added (only to this new method, for now): 'week', 'month', 'quarter' and 'year'. These do not all represent a fixed frequency, but like the example above, neither does for example 'day' when we use time zones without a fixed UTC offset.

## [5.10.5] - 2023-04-13
### Fixed
- Subclasses of `VisionResource` inheriting `.dump` and `to_pandas` now work as expected for attributes storing lists of subclass instances like `Polygon`, `PolyLine`, `ObjectDetection` or `VisionExtractPredictions` directly or indirectly.

## [5.10.4] - 2023-04-13
### Fixed
- A lot of nullable integer attributes ended up as float after calling `.to_pandas`. These are now correctly converted to `dtype=Int64`.

## [5.10.3] - 2023-04-13
### Fixed
- When passing `CogniteResource` classes (like `Asset` or `Event`) to `update`, any labels were skipped in the update (passing `AssetUpdate` works). This has been fixed for all Cognite resource classes.

## [5.10.2] - 2023-04-12
### Fixed
- Fixed a bug that would cause `AssetsAPI.create_hierarchy` to not respect `upsert=False`.

## [5.10.1] - 2023-04-04
### Fixed
- Add missing field `when` (human readable version of the CRON expression) to `FunctionSchedule` class.

## [5.10.0] - 2023-04-03
### Fixed
- Implemented automatic retries for connection errors by default, improving the reliability of the connection to the Cognite API.
- Added a user-readable message to `CogniteConnectionRefused` error for improved user experience.

### Changed
- Introduce a `max_retries_connect` attribute on the global config, and default it to 3.

## [5.9.3] - 2023-03-27
### Fixed
- After creating a schedule for a function, the returned `FunctionSchedule` was missing a reference to the `CogniteClient`, meaning later calls to `.get_input_data()` would fail and raise `CogniteMissingClientError`.
- When calling `.get_input_data()` on a `FunctionSchedule` instance, it would fail and raise `KeyError` if no input data was specified for the schedule. This now returns `None`.

## [5.9.2] - 2023-03-27
### Fixed
- After calling e.g. `.time_series()` or `.events()` on an `AssetList` instance, the resulting resource list would be missing the lookup tables that allow for quick lookups by ID or external ID through the `.get()` method. Additionally, for future-proofing, the resulting resource list now also correctly has a `CogniteClient` reference.

## [5.9.1] - 2023-03-23
### Fixed
- `FunctionsAPI.call` now also works for clients using auth flow `OAuthInteractive`, `OAuthDeviceCode`, and any user-made subclass of `CredentialProvider`.

### Improved
- `FunctionSchedulesAPI.create` now also accepts an instance of `ClientCredentials` (used to be dictionary only).

## [5.9.0] - 2023-03-21
### Added
- New class `AssetHierarchy` for easy verification and reporting on asset hierarchy issues without explicitly trying to insert them.
- Orphan assets can now be reported on (orphan is an asset whose parent is not part of the given assets). Also, `AssetHierarchy` accepts an `ignore_orphans` argument to mimic the old behaviour where all orphans were assumed to be valid.
- `AssetsAPI.create_hierarchy` now accepts two new parameters: `upsert` and `upsert_mode`. These allow the user to do "insert or update" instead of an error being raised when trying to create an already existing asset. Upsert mode controls whether updates should replace/overwrite or just patch (partial update to non-null values only).
- `AssetsAPI.create_hierarchy` now also verifies the `name` parameter which is required and that `id` has not been set.

### Changed
- `AssetsAPI.create_hierarchy` now uses `AssetHierarchy` under the hood to offer concrete feedback on asset hierarchy issues, accessible through attributes on the raised exception, e.g. invalid assets, duplicates, orphans, or any cyclical asset references.

### Fixed
- `AssetsAPI.create_hierarchy`...:
  - Now respects `max_workers` when spawning worker threads.
  - Can no longer raise `RecursionError`. Used to be an issue for asset hierarchies deeper than `sys.getrecursionlimit()` (typically set at 1000 to avoid stack overflow).
  - Is now `pyodide` compatible.

## [5.8.0] - 2023-03-20
### Added
- Support for client certificate authentication to Azure AD.

## [5.7.4] - 2023-03-20
### Added
- Use `X-Job-Token` header for contextualization jobs to reduce required capabilities.

## [5.7.3] - 2023-03-14
### Improved
- For users unknowingly using a too old version of `numpy` (against the SDK dependency requirements), an exception could be raised (`NameError: name 'np' is not defined`). This has been fixed.

## [5.7.2] - 2023-03-10
### Fixed
- Fix method dump in TransformationDestination to ignore None.

## [5.7.1] - 2023-03-10
### Changed
- Split `instances` destination type of Transformations to `nodes` and `edges`.

## [5.7.0] - 2023-03-08
### Removed
- `ExtractionPipelineRunUpdate` was removed as runs are immutable.

### Fixed
- `ExtractionPipelinesRunsAPI` was hiding `id` of runs because `ExtractionPipelineRun` only defined `external_id` which doesn't exist for the "run resource", only for the "parent" ext.pipe (but this is not returned by the API; only used to query).

### Changed
- Rename and deprecate `external_id` in `ExtractionPipelinesRunsAPI` in favour of the more descriptive `extpipe_external_id`. The change is backwards-compatible, but will issue a `UserWarning` for the old usage pattern.

## [5.6.4] - 2023-02-28
### Added
- Input validation on `DatapointsAPI.[insert, insert_multiple, delete_ranges]` now raise on missing keys, not just invalid keys.

## [5.6.3] - 2023-02-23
### Added
- Make the SDK compatible with `pandas` major version 2 ahead of release.

## [5.6.2] - 2023-02-21
### Fixed
- Fixed an issue where `Content-Type` was not correctly set on file uploads to Azure.

## [5.6.1] - 2023-02-20
### Fixed
- Fixed an issue where `IndexError` was raised when a user queried `DatapointsAPI.retrieve_latest` for a single, non-existent time series while also passing `ignore_unknown_ids=True`. Changed to returning `None`, inline with other `retrieve` methods.

## [5.6.0] - 2023-02-16
### Added
- The SDK has been made `pyodide` compatible (to allow running natively in browsers). Missing features are `CredentialProvider`s with token refresh and `AssetsAPI.create_hierarchy`.

## [5.5.2] - 2023-02-15
### Fixed
- Fixed JSON dumps serialization error of instances of `ExtractionPipelineConfigRevision` and all subclasses (`ExtractionPipelineConfig`) as they stored a reference to the CogniteClient as a non-private attribute.

## [5.5.1] - 2023-02-14
### Changed
- Change `CredentialProvider` `Token` to be thread safe when given a callable that does token refresh.

## [5.5.0] - 2023-02-10
### Added
- Support `instances` destination type on Transformations.

## [5.4.4] - 2023-02-06
### Added
- Added user warnings when wrongly calling `/login/status` (i.e. without an API key) and `/token/inspect` (without OIDC credentials).

## [5.4.3] - 2023-02-05
### Fixed
- `OAuthDeviceCode` and `OAuthInteractive` now respect `global_config.disable_ssl` setting.

## [5.4.2] - 2023-02-03
### Changed
- Improved error handling (propagate IDP error message) for `OAuthDeviceCode` and `OAuthInteractive` upon authentication failure.

## [5.4.1] - 2023-02-02
### Fixed
- Bug where create_hierarchy would stop progressing after encountering more than `config.max_workers` failures.

## [5.4.0] - 2023-02-02
### Added
- Support for aggregating metadata keys/values for assets

## [5.3.7] - 2023-02-01
### Improved
- Issues with the SessionsAPI documentation have been addressed, and the `.create()` have been further clarified.

## [5.3.6] - 2023-01-30
### Changed
- A file-not-found error has been changed from `TypeError` to `FileNotFoundError` as part of the validation in FunctionsAPI.

## [5.3.5] - 2023-01-27
### Fixed
- Fixed an atexit-exception (`TypeError: '<' not supported between instances of 'tuple' and 'NoneType'`) that could be raised on PY39+ after fetching datapoints (which uses a custom thread pool implementation).

## [5.3.4] - 2023-01-25
### Fixed
- Displaying Cognite resources like an `Asset` or a `TimeSeriesList` in a Jupyter notebook or similar environments depending on `._repr_html_`, no longer raises `CogniteImportError` stating that `pandas` is required. Instead, a warning is issued and `.dump()` is used as fallback.

## [5.3.3] - 2023-01-24
### Added
- New parameter `token_cache_path` now accepted by `OAuthInteractive` and `OAuthDeviceCode` to allow overriding location of token cache.

### Fixed
- Platform dependent temp directory for the caching of the token in `OAuthInteractive` and `OAuthDeviceCode` (no longer crashes at exit on Windows).

## [5.3.2] - 2023-01-24
### Security
- Update `pytest` and other dependencies to get rid of dependency on the `py` package (CVE-2022-42969).

## [5.3.1] - 2023-01-20
### Fixed
- Last possible valid timestamp would not be returned as first (if first by some miracle...) by the `TimeSeries.first` method due to `end` being exclusive.

## [5.3.0] - 2023-01-20
### Added
- `DatapointsAPI.retrieve_latest` now support customising the `before` argument, by passing one or more objects of the newly added `LatestDatapointQuery` class.

## [5.2.0] - 2023-01-19
### Changed
- The SDK has been refactored to support `protobuf>=3.16.0` (no longer requires v4 or higher). This was done to fix dependency conflicts with several popular Python packages like `tensorflow` and `streamlit` - and also Azure Functions - that required major version 3.x of `protobuf`.

## [5.1.1] - 2023-01-19
### Changed
- Change RAW rows insert chunk size to make individual requests faster.

## [5.1.0] - 2023-01-03
### Added
- The diagram detect function can take file reference objects that contain file (external) id as well as a page range. This is an alternative to the lists of file ids or file external ids that are still possible to use. Page ranges were not possible to specify before.

## [5.0.2] - 2022-12-21
### Changed
- The valid time range for datapoints has been increased to support timestamps up to end of the year 2099 in the TimeSeriesAPI. The utility function `ms_to_datetime` has been updated accordingly.

## [5.0.1] - 2022-12-07
### Fixed
- `DatapointsArray.dump` would return timestamps in nanoseconds instead of milliseconds when `convert_timestamps=False`.
- Converting a `Datapoints` object coming from a synthetic datapoints query to a `pandas.DataFrame` would, when passed `include_errors=True`, starting in version `5.0.0`, erroneously cast the `error` column to a numeric data type and sort it *before* the returned values. Both of these behaviours have been reverted.
- Several documentation issues: Missing methods, wrong descriptions through inheritance and some pure visual/aesthetic.

## [5.0.0] - 2022-12-06
### Improved
- Greatly increased speed of datapoints fetching (new adaptable implementation and change from `JSON` to `protobuf`), especially when asking for... (measured in fetched `dps/sec` using the new `retrieve_arrays` method, with default settings for concurrency):
  - A large number of time series
    - 200 ts: ~1-4x speedup
    - 8000 ts: ~4-7x speedup
    - 20k-100k ts: Up to 20x faster
  - Very few time series (1-3)
    - Up to 4x faster
  - Very dense time series (>>10k dps/day)
    - Up to 5x faster
  - Any query for `string` datapoints
    - Faster the more dps, e.g. single ts, 500k: 6x speedup
- Peak memory consumption (for numeric data) is 0-55 % lower when using `retrieve` and 65-75 % lower for the new `retrieve_arrays` method.
- Fetching newly inserted datapoints no longer suffers from (potentially) very long wait times (or timeout risk).
- Converting fetched datapoints to a Pandas `DataFrame` via `to_pandas()` has changed from `O(N)` to `O(1)`, i.e., speedup no longer depends on the number of datapoints and is typically 4-5 orders of magnitude faster (!). NB: Only applies to `DatapointsArray` as returned by the `retrieve_arrays` method.
- Full customizability of queries is now available for *all retrieve* endpoints, thus the `query()` is no longer needed and has been removed. Previously only `aggregates` could be individually specified. Now all parameters can be passed either as top-level or as *individual settings*, even `ignore_unknown_ids`. This is now aligned with the API (except `ignore_unknown_ids` making the SDK arguably better!).
- Documentation for the retrieve endpoints has been overhauled with lots of new usage patterns and better examples. **Check it out**!
- Vastly better test coverage for datapoints fetching logic. You may have increased trust in the results from the SDK!

### Added
- New required dependency, `protobuf`. This is currently only used by the DatapointsAPI, but other endpoints may be changed without needing to release a new major version.
- New optional dependency, `numpy`.
- A new datapoints fetching method, `retrieve_arrays`, that loads data directly into NumPy arrays for improved speed and *much* lower memory usage.
- These arrays are stored in the new resource types `DatapointsArray` with corresponding container (list) type, `DatapointsArrayList` which offer much more efficient memory usage. `DatapointsArray` also offer zero-overhead pandas-conversion.
- `DatapointsAPI.insert` now also accepts `DatapointsArray`. It also does basic error checking like making sure the number of datapoints match the number of timestamps, and that it contains raw datapoints (as opposed to aggregate data which raises an error). This also applies to `Datapoints` input.
- `DatapointsAPI.insert_multiple` now accepts `Datapoints` and `DatapointsArray` as part of the (possibly) multiple inputs. Applies the same error checking as `insert`.

### Changed
- Datapoints are no longer fetched using `JSON`: the age of `protobuf` has begun.
- The main way to interact with the `DatapointsAPI` has been moved from `client.datapoints` to `client.time_series.data` to align and unify with the `SequenceAPI`. All example code has been updated to reflect this change. Note, however, that the `client.datapoints` will still work until the next major release, but will until then issue a `DeprecationWarning`.
- All parameters to all retrieve methods are now keyword-only (meaning no positional arguments are supported).
- All retrieve methods now accept a string for the `aggregates` parameter when asking for just one, e.g. `aggregates="max"`. This short-cut avoids having to wrap it inside a list. Both `snake_case` and `camelCase` are supported.
- The utility function `datetime_to_ms` no longer issues a `FutureWarning` on missing timezone information. It will now interpret naive `datetime`s as local time as is Python's default interpretation.
- The utility function `ms_to_datetime` no longer issues a `FutureWarning` on returning a naive `datetime` in UTC. It will now return an aware `datetime` object in UTC.
- All data classes in the SDK that represent a Cognite resource type have a `to_pandas` (or `to_geopandas`) method. Previously, these had various defaults for the `camel_case` parameter, but they have all been changed to `False`.
- All retrieve methods (when passing dict(s) with query settings) now accept identifier and aggregates in snake case (and camel case for convenience / backwards compatibility). Note that all newly added/supported customisable parameters (e.g. `include_outside_points` or `ignore_unknown_ids` *must* be passed in snake case or a `KeyError` will be raised.)
- The method `DatapointsAPI.insert_dataframe` has new default values for `dropna` (now `True`, still being applied on a per-column basis to not lose any data) and `external_id_headers` (now `True`, disincentivizing the use of internal IDs).
- The previous fetching logic awaited and collected all errors before raising (through the use of an "initiate-and-forget" thread pool). This is great, e.g., updates/inserts to make sure you are aware of all partial changes. However, when reading datapoints, a better option is to just fail fast (which it does now).
- `DatapointsAPI.[retrieve/retrieve_arrays/retrieve_dataframe]` no longer requires `start` (default: `0`, i.e. 1970-01-01) and `end` (default: `now`). This is now aligned with the API.
- Additionally, `DatapointsAPI.retrieve_dataframe` no longer requires `granularity` and `aggregates`.
- All retrieve methods accept a list of full query dictionaries for `id` and `external_id` giving full flexibility for all individual settings: `start`, `end`, `aggregates`, `granularity`, `limit`, `include_outside_points`, `ignore_unknown_ids`.
- Aggregates returned now include the time period(s) (given by the `granularity` unit) that `start` and `end` are part of (as opposed to only "fully in-between" points). This change is the *only breaking change* to the `DatapointsAPI.retrieve` method for aggregates and makes it so that the SDK match manual queries sent using e.g. `curl` or Postman. In other words, this is now aligned with the API.
Note also that this is a **bugfix**: Due to the SDK rounding differently than the API, you could supply `start` and `end` (with `start < end`) and still be given an error that `start is not before end`. This can no longer happen.
- Fetching raw datapoints using `include_outside_points=True` now returns both outside points (if they exist), regardless of `limit` setting (this is the *only breaking change* for limited raw datapoint queries; unlimited queries are fully backwards compatible). Previously the total number of points was capped at `limit`, thus typically only returning the first. Now up to `limit+2` datapoints are always returned. This is now aligned with the API.
- When passing a relative or absolute time specifier string like `"2w-ago"` or `"now"`, all time series in the same query will use the exact same value for 'now' to avoid any inconsistencies in the results.
- Fetching newly inserted datapoints no longer suffers from very long wait times (or timeout risk) as the code's dependency on `count` aggregates has been removed entirely (implementation detail) which could delay fetching by anything between a few seconds to several minutes/go to timeout while the aggregate was computed on-the-fly. This was mostly a problem for datapoints inserted into low-priority time periods (far away from current time).
- Asking for the same time series any number of times no longer raises an error (from the SDK), which is useful for instance when fetching disconnected time periods. This is now aligned with the API. Thus, the custom exception `CogniteDuplicateColumnsError` is no longer needed and has been removed from the SDK.
- ...this change also causes the `.get` method of `DatapointsList` and `DatapointsArrayList` to now return a list of `Datapoints` or `DatapointsArray` respectively *when duplicated identifiers are queried*. For data scientists and others used to `pandas`, this syntax is familiar to the slicing logic of `Series` and `DataFrame` when used with non-unique indices.
There is also a very subtle **bugfix** here: since the previous implementation allowed the same time series to be specified by both its `id` and `external_id`, using `.get` to access it would always yield the settings that were specified by the `external_id`. This will now return a `list` as explained above.
- `Datapoints` and `DatapointsArray` now store the `granularity` string given by the user (when querying aggregates) which allows both `to_pandas` methods (on `DatapointsList` and `DatapointsArrayList` as well) to accept `include_granularity_name` that appends this to the end of the column name(s).
- Datapoints fetching algorithm has changed from one that relies on up-to-date and correct `count` aggregates to be fast (with fallback on serial fetching when missing/unavailable), to recursively (and reactively) splitting the time-domain into smaller and smaller pieces, depending on the discovered-as-fetched density-distribution of datapoints in time and the number of available workers/threads. The new approach also has the ability to group more than 1 (one) time series per API request (when beneficial) and short-circuit once a user-given limit has been reached (if/when given). This method is now used for *all types of queries*; numeric raw-, string raw-, and aggregate datapoints.

#### Change: `retrieve_dataframe`
- Previously, fetching was constricted (🐍) to either raw- OR aggregate datapoints. This restriction has been lifted and the method now works exactly like the other retrieve-methods (with a few extra options relevant only for pandas `DataFrame`s).
- Used to fetch time series given by `id` and `external_id` separately - this is no longer the case. This gives a significant, additional speedup when both are supplied.
- The `complete` parameter has been removed and partially replaced by `uniform_index (bool)` which covers a subset of the previous features (with some modifications: now gives a uniform index all the way from the first given `start` to the last given `end`). Rationale: Old method had a weird and had unintuitive syntax (passing a string using commas to separate options).
- Interpolating, forward-filling or in general, imputation (also prev. controlled via the `complete` parameter) is completely removed as the resampling logic *really* should be up to the user fetching the data to decide, not the SDK.
- New parameter `column_names` (as already used in several existing `to_pandas` methods) decides whether to pick `id`s or `external_id`s as the dataframe column names. Previously, when both were supplied, the dataframe ended up with a mix.
Read more below in the removed section or check out the method's updated documentation.
- The ordering of columns for aggregates is now always chronological instead of the somewhat arbitrary choice made in `Datapoints.__init__`, (since `dict`s keep insertion order in newer python versions and instance variables lives in `__dict__`)).
- New parameter `include_granularity_name` that appends the specified granularity to the column names if passed as `True`. Mimics the behaviour of the older, well-known argument `include_aggregate_name`, but adds after: `my-ts|average|13m`.

### Fixed
- `CogniteClientMock` has been updated with 24 missing APIs (including sub-composited APIs like `FunctionsAPI.schedules`) and is now used internally in testing instead of a similar, additional implementation.
- Loads of `assert`s meant for the SDK user have been changed to raising exceptions instead as a safeguard since `assert`s are ignored when running in optimized mode `-O` (or `-OO`).

### Fixed: Extended time domain
- `TimeSeries.[first/count/latest]()` now work with the expanded time domain (minimum age of datapoints was moved from 1970 to 1900, see [4.2.1]).
  - `TimeSeries.latest()` now supports the `before` argument similar to `DatapointsAPI.retrieve_latest`.
  - `TimeSeries.first()` now considers datapoints before 1970 and after "now".
  - `TimeSeries.count()` now considers datapoints before 1970 and after "now" and will raise an error for string time series as `count` (or any other aggregate) is not defined.
- `DatapointsAPI.retrieve_latest` would give latest datapoint `before="now"` when given `before=0` (1970) because of a bad boolean check. Used to not be a problem since there were no data before epoch.
- The utility function `ms_to_datetime` no longer raises `ValueError` for inputs from before 1970, but will raise for input outside the allowed minimum- and maximum supported timestamps in the API.
**Note**: that support for `datetime`s before 1970 may be limited on Windows, but `ms_to_datetime` should still work (magic!).

### Fixed: Datapoints-related
- **Critical**: Fetching aggregate datapoints now works properly with the `limit` parameter. In the old implementation, `count` aggregates were first fetched to split the time domain efficiently - but this has little-to-no informational value when fetching *aggregates* with a granularity, as the datapoints distribution can take on "any shape or form". This often led to just a few returned batches of datapoints due to miscounting (e.g. as little as 10% of the actual data could be returned(!)).
- Fetching datapoints using `limit=0` now returns zero datapoints, instead of "unlimited". This is now aligned with the API.
- Removing aggregate names from the columns in a Pandas `DataFrame` in the previous implementation used `Datapoints._strip_aggregate_name()`, but this had a bug: Whenever raw datapoints were fetched all characters after the last pipe character (`|`) in the tag name would be removed completely. In the new version, the aggregate name is only added when asked for.
- The method `Datapoints.to_pandas` could return `dtype=object` for numeric time series when all aggregate datapoints were missing; which is not *that* unlikely, e.g., when using `interpolation` aggregate on a `is_step=False` time series with datapoints spacing above one hour on average. In such cases, an object array only containing `None` would be returned instead of float array dtype with `NaN`s. Correct dtype is now enforced by an explicit `pandas.to_numeric()` cast.
- Fixed a bug in all `DatapointsAPI` retrieve-methods when no time series was/were found, a single identifier was *not* given (either list of length 1 or all given were missing), `ignore_unknown_ids=True`, and `.get` was used on the empty returned `DatapointsList` object. This would raise an exception (`AttributeError`) because the mappings from `id` or `external_id` to `Datapoints` were not defined on the object (only set when containing at least 1 resource).

### Removed
- Method: `DatapointsAPI.query`. No longer needed as all "optionality" has been moved to the three `retrieve` methods.
- Method: `DatapointsAPI.retrieve_dataframe_dict`. Rationale: Due to its slightly confusing syntax and return value, it basically saw no use "in the wild".
- Custom exception: `CogniteDuplicateColumnsError`. No longer needed as the retrieve endpoints now support duplicated identifiers to be passed (similar to the API).
- All convenience methods related to plotting and the use of `matplotlib`. Rationale: No usage and low utility value: the SDK should not be a data science library.

## [4.11.3] - 2022-11-17
### Fixed
- Fix FunctionCallsAPI filtering

## [4.11.2] - 2022-11-16
### Changed
- Detect endpoint (for Engineering Diagram detect jobs) is updated to spawn and handle multiple jobs.
### Added
- `DetectJobBundle` dataclass: A way to manage multiple files and jobs.

## [4.11.1] - 2022-11-15
### Changed
- Update doc for Vision extract method
- Improve error message in `VisionExtractJob.save_annotations`

## [4.11.0] - 2022-10-17
### Added
- Add `compute` method to `cognite.client.geospatial`

## [4.10.0] - 2022-10-13
### Added
- Add `retrieve_latest` method to `cognite.client.sequences`
- Add support for extending the expiration time of download links returned by `cognite.client.files.retrieve_download_urls()`

## [4.9.0] - 2022-10-10
### Added
- Add support for extraction pipeline configuration files
### Deprecated
- Extraction pipeline runs has been moved from `client.extraction_pipeline_runs` to `client.extraction_pipelines.runs`

## [4.8.1] - 2022-10-06
### Fixed
- Fix `__str__` method of `TransformationSchedule`

## [4.8.0] - 2022-09-30
### Added
- Add operations for geospatial rasters

## [4.7.1] - 2022-09-29
### Fixed
- Fixed the `FunctionsAPI.create` method for Windows-users by removing
  validation of `requirements.txt`.

## [4.7.0] - 2022-09-28
### Added
- Support `tags` on `transformations`.

### Changed
- Change geospatial.aggregate_features to support `aggregate_output`

## [4.5.4] - 2022-09-19
### Fixed
- The raw rows insert endpoint is now subject to the same retry logic as other idempotent endpoints.

## [4.5.3] - 2022-09-15
### Fixed
- Fixes the OS specific issue where the `requirements.txt`-validation failed
  with `Permission Denied` on Windows.

## [4.5.2] - 2022-09-09
### Fixed
- Fixes the issue when updating transformations with new nonce credentials

## [4.5.1] - 2022-09-08
### Fixed
- Don't depend on typing_extensions module, since we don't have it as a dependency.

## [4.5.0] - 2022-09-08
### Added
- Vision extract implementation, providing access to the corresponding [Vision Extract API](https://docs.cognite.com/api/v1/#tag/Vision).

## [4.4.3] - 2022-09-08
### Fixed
- Fixed NaN/NA value check in geospatial FeatureList

## [4.4.2] - 2022-09-07
### Fixed
- Don't import numpy in the global space in geospatial module as it's an optional dependency

## [4.4.1] - 2022-09-06
### Fixed
- Fixed FeatureList.from_geopandas to handle NaN values

## [4.4.0] - 2022-09-06
### Changed
- Change geospatial.aggregate_features to support order_by

## [4.3.0] - 2022-09-06
### Added
- Add geospatial.list_features

## [4.2.1] - 2022-08-23
### Changed
- Change timeseries datapoints' time range to start from 01.01.1900

## [4.2.0] - 2022-08-23
### Added
- OAuthInteractive credential provider. This credential provider will redirect you to a login page
and require that the user authenticates. It will also cache the token between runs.
- OAuthDeviceCode credential provider. Display a device code to enter into a trusted device.
It will also cache the token between runs.

## [4.1.2] - 2022-08-22
### Fixed
- geospatial: support asset links for features

## [4.1.1] - 2022-08-19
### Fixed
- Fixed the issue on SDK when Python installation didn't include pip.

### Added
- Added Optional dependency called functions. Usage: `pip install "cognite-sdk[functions]"`

## [4.1.0] - 2022-08-18
### Added
- ensure_parent parameter to client.raw.insert_dataframe method

## [4.0.1] - 2022-08-17
### Added
- OAuthClientCredentials now supports token_custom_args.

## [4.0.0] - 2022-08-15
### Changed
- Client configuration no longer respects any environment variables. There are other libraries better
suited for loading configuration from the environment (such as builtin `os` or `pydantic`). There have also
been several reports of envvar name clash issues in tools built on top the SDK. We therefore
consider this something that should be handled by the application consuming the SDK. All configuration of
`cognite.client.CogniteClient` now happens using a `cognite.client.ClientConfig` object. Global configuration such as
`max_connection_pool_size` and other options which apply to all client instances are now configured through
the `cognite.client.global_config` object which is an instance of `cognite.client.GlobalConfig`. Examples
have been added to the docs.
- Auth has been reworked. The client configuration no longer accepts the `api_key` and `token_...` arguments.
It accepts only a single `credentials` argument which must be a `CredentialProvider` object. A few
implementations have been provided (`APIKey`, `Token`, `OAuthClientCredentials`). Example usage has
been added to the docs. More credential provider implementations will be added in the future to accommodate
other OAuth flows.

### Fixed
- A bug in the Functions SDK where the lifecycle of temporary files was not properly managed.

## [3.9.0] - 2022-08-11
### Added
- Moved Cognite Functions from Experimental SDK to Main SDK.

## [3.8.0] - 2022-08-11
### Added
- Add ignore_unknown_ids parameter to sequences.retrieve_multiple

## [3.7.0] - 2022-08-10
### Changed
- Changed grouping of Sequence rows on insert. Each group now contains at most 100k values and at most 10k rows.

## [3.6.1] - 2022-08-10
### Fixed
- Fixed a minor casing error for the geo_location field on files

### Added
- Add ignore_unknown_ids parameter to files.retrieve_multiple

## [3.5.0] - 2022-08-10
### Changed
- Improve type annotations. Use overloads in more places to help static type checkers.

## [3.4.3] - 2022-08-10
### Changed
- Cache result from pypi version check so it's not executed for every client instantiation.

## [3.4.2] - 2022-08-09
### Fixed
- Fix the wrong destination name in transformations.

## [3.4.1] - 2022-08-01
### Fixed
- fixed exception when printing exceptions generated on transformations creation/update.

## [3.4.0] - 2022-07-25
### Added
- added support for nonce authentication on transformations

### Changed
- if no source or destination credentials are provided on transformation create, an attempt will be made to create a session with the CogniteClient credentials, if it succeeds, the acquired nonce will be used.
- if OIDC credentials are provided on transformation create/update, an attempt will be made to create a session with the given credentials. If it succeeds, the acquired nonce credentials will replace the given client credentials before sending the request.

## [3.3.0] - 2022-07-21
### Added
- added the sessions API

## [3.2.0] - 2022-07-15
### Removed
- Unused cognite.client.experimental module

## [3.1.0] - 2022-07-13
### Changed
- Helper functions for conversion to/from datetime now warns on naive datetimes and their interpretation.
### Fixed
- Helper function `datetime_to_ms` now accepts timezone aware datetimes.

## [3.0.1] - 2022-07-13
### Fixed
- fixed missing README.md in package

## [3.0.0] - 2022-07-12
### Changed
- Poetry build, one single package "cognite-sdk"
- Require python 3.8 or greater (used to be 3.5 or greater)
### Removed
- support for root_asset_id and root_asset_external_id filters. use asset subtree filters instead.

## [2.56.1] - 2022-06-22
### Added
- Time series property `is_step` can now be updated.

## [2.56.0] - 2022-06-21
### Added
- added the diagrams API

## [2.55.0] - 2022-06-20
### Fixed
- Improve geospatial documentation and implement better parameter resilience for filter and feature type update

## [2.54.0] - 2022-06-17
### Added
- Allow to set the chunk size when creating or updating geospatial features

## [2.53.1] - 2022-06-17
### Fixed
- Fixed destination type decoding of `transformation.destination`

## [2.53.0] - 2022-06-16
### Added
- Annotations implementation, providing access to the corresponding [Annotations API](https://docs.cognite.com/api/v1/#tag/Annotations).
    - Added `Annotation`, `AnnotationFilter`, `AnnotationUpdate` dataclasses to `cognite.client.data_classes`
    - Added `annotations` API to `cognite.client.CogniteClient`
    - **Create** annotations with `client.annotations.create` passing `Annotation` instance(s)
    - **Suggest** annotations with `client.annotations.suggest` passing `Annotation` instance(s)
    - **Delete** annotations with `client.annotations.delete` passing the id(s) of annotation(s) to delete
    - **Filter** annotations with `client.annotations.list` passing a `AnnotationFilter `dataclass instance or a filter `dict`
    - **Update** annotations with `client.annotations.update` passing updated `Annotation` or `AnnotationUpdate` instance(s)
    - **Get single** annotation with `client.annotations.retrieve` passing the id
    - **Get multiple** annotations with `client.annotations.retrieve_multiple` passing the ids

### Changed
- Reverted the optimizations introduced to datapoints fetching in 2.47.0 due to buggy implementation.

## [2.51.0] - 2022-06-13
### Added
- added the new geo_location field to the Asset resource

## [2.50.2] - 2022-06-09
### Fixed
- Geospatial: fix FeatureList.from_geopandas issue with optional properties

## [2.50.1] - 2022-06-09
### Fixed
- Geospatial: keep feature properties as is

## [2.50.0] - 2022-05-30
### Changed
- Geospatial: deprecate update_feature_types and add patch_feature_types

## [2.49.1] - 2022-05-19
### Changed
- Geospatial: Support dataset

## [2.49.0] - 2022-05-09
### Changed
- Geospatial: Support output selection for getting features by ids

## [2.48.0] - 2022-05-09
### Removed
- Experimental model hosting API

## [2.47.0] - 2022-05-02
### Changed
- Performance gain for `datapoints.retrieve` by grouping together time series in single requests against the underlying API.

## [2.46.1] - 2022-04-22
### Changed
- POST requests to the `sessions/revoke`-endpoint are now automatically retried
- Fix retrieval of empty raster in experimental geospatial api: http 204 as ok status

## [2.45.0] - 2022-03-25
### Added
- support `sequence_rows` destination type on Transformations.

## [2.44.1] - 2022-03-24
### Fixed
- fix typo in `data_set_ids` parameter type on `transformations.list`.

## [2.44.0] - 2022-03-24
### Added
- support conflict mode parameter on `transformations.schema.retrieve`.

## [2.43.1] - 2022-03-24
### Added
- update pillow dependency 9.0.0 -> 9.0.1

## [2.43.0] - 2022-03-24
### Added
- new list parameters added to `transformations.list`.

## [2.42.0] - 2022-02-25
### Added
- FeatureList.from_geopandas() improvements

### Fixed
- example for templates view.

## [2.41.0] - 2022-02-16
### Added
- support for deleting properties and search specs in GeospatialAPI.update_feature_types(...).

## [2.40.1] - 2022-02-15
### Fixed
- geospatial examples.

## [2.40.0] - 2022-02-11
### Added
- dataSetId support for transformations.

## [2.39.1] - 2022-01-25
### Added
- pandas and geospatial dependencies optional for cognite-sdk-core.

## [2.39.0] - 2022-01-20
### Added
- geospatial API support

## [2.38.6] - 2022-01-14
### Added
- add the possibility to cancel transformation jobs.

## [2.38.5] - 2022-01-12
### Fixed
- Bug where creating/updating/deleting more than 5 transformation schedules in a single call would fail.

## [2.38.4] - 2021-12-23
### Fixed
- Bug where list generator helper will return more than chunk_size items.

## [2.38.3] - 2021-12-13
### Fixed
- Bug where client consumes all streaming content when logging request.

## [2.38.2] - 2021-12-09
### Added
- add the possibility to pass extra body fields to APIClient._create_multiple.

## [2.38.1] - 2021-12-07
### Fixed
- Bug where loading `transformations.jobs` from JSON fails for raw destinations.

## [2.38.0] - 2021-12-06
### Added
- `transformations` api client, which allows the creation, deletion, update, run and retrieval of transformations.
- `transformations.schedules` api client, which allows the schedule, unschedule and retrieval of recurring runs of a transformation.
- `transformations.notifications` api client, which allows the creation, deletion and retrieval of transformation email notifications.
- `transformations.schema` api client, which allows the retrieval of the expected schema of sql transformations based on the destination data type.
- `transformations.jobs` api client, which retrieves the  status of transformation runs.

## [2.37.1] - 2021-12-01
### Fixed
- Bug where `sequences` full update attempts to "set" column spec. "set" is not supported for sequence column spec.

## [2.37.0] - 2021-11-30
### Added
- Added support for retrieving file download urls

## [2.36.0] - 2021-11-30
### Fixed
- Changes default JSON `.dumps()` behaviour to be in strict compliance with the standard: if any NaNs or +/- Infs are encountered, an exception will now be raised.

## [2.35.0] - 2021-11-29
### Added
- Added support for `columns` update on sequences
- Added support for `data_set_id` on template views

### Security
- Disallow downloading files to path outside download directory in `files.download()`.

## [2.32.0] - 2021-10-04
### Added
 - Support for extraction pipelines

## [2.31.1] - 2021-09-30
### Fixed
- Fixed a bug related to handling of binary response payloads.

## [2.31.0] - 2021-08-26
### Added
- View resolver for template fields.

## [2.30.0] - 2021-08-25
### Added
- Support for Template Views

## [2.29.0] - 2021-08-16
### Added
- Raw rows are retrieved using parallel cursors when no limit is set.

## [2.28.2] - 2021-08-12
### Added
- Relationships now supports `partitions` parameter for [parallel retrieval](https://docs.cognite.com/api/v1/#section/Parallel-retrieval)

## [2.28.1] - 2021-08-10
### Changed
- debug mode now logs response payload and headers.

## [2.27.0] - 2021-07-20

### Fixed
- When using CogniteClient with the client-secret auth flow, the object would not be pickle-able (e.g. when using multiprocessing) because of an anonymous function.

## [2.26.1] - 2021-07-20

### Changed
- Optimization. Do not get windows if remaining data points is 0. Reduces number of requests when asking for 100k data points/10k aggregates from 2 to 1.

## [2.26.0] - 2021-07-08

### Added
- Support for set labels on AssetUpdate

## [2.25.0] - 2021-07-06

### Added
- filter_nodes function to ThreeDRevisionsAPI

## [2.24.0] - 2021-06-28

### Added
- ignore_unknown_ids flag to Relationships delete method

## [2.23.0] - 2021-06-25

### Added
- insert_dataframe and retrieve_dataframe methods to the Raw client

## [2.22.0] - 2021-06-22

### Added
- More contextualization job statuses
### Changed
- Refactor contextualization constant representation

## [2.21.0] - 2021-06-21

### Added
- Datasets support for labels

## [2.20.0] - 2021-06-18

### Added
- rows() in RawRowsAPI support filtering with `columns` and `min/maxLastUpdatedTime`

## [2.19.0] - 2021-05-11

### Added
- Support for /token/inspect endpoint

## [2.18.2] - 2021-04-23

### Fixed
- Bug in templates instances filter that would cause `template_names` to be ignored.

## [2.18.1] - 2021-04-22

### Added
- Configure file download/upload timeouts with `COGNITE_FILE_TRANSFER_TIMEOUT` environment variable or
`file_transfer_timeout` parameter on `CogniteClient`.

### Changed
- Increased default file transfer timeout from 180 to 600 seconds
- Retry more failure modes (read timeouts, 502, 503, 504) for files upload/download requests.

## [2.18.0] - 2021-04-20

### Changed
- `COGNITE_DISABLE_SSL` now also covers ssl verification on IDP endpoints used for generating tokens.


## [2.17.1] - 2021-04-15

### Added
- `created_time`, and `last_updated_time` to template data classes.
- `data_set_id` to template instance data class.


## [2.17.0] - 2021-03-26

### Changed
- Ignore exceptions from pypi version check and reduce its timeout to 5 seconds.

### Fixed
- Only 200/201/202 is treated as successful response. 301 led to json decoding errors -
now handled gracefully.
- datasets create limit was set to 1000 in the sdk, leading to cases of 400 from the api where the limit is 10.

### Added
- Support for specifying proxies in the CogniteClient constructor

### Removed
- py.typed file. Will not declare library as typed until we run a typechecker on the codebase.


## [2.16.0] - 2021-03-26

### Added
- support for templates.
- date-based `cdf-version` header.

## [2.15.0] - 2021-03-22

### Added
- `createdTime` field on raw dbs and tables.

## [2.14.0] - 2021-03-18

### Added
- dropna argument to insert_dataframe method in DatapointsAPI

## [2.13.0] - 2021-03-16

### Added
- `sortByNodeId` and `partitions` query parameters to `list_nodes` method.

## [2.12.2] - 2021-03-11

### Fixed
- CogniteAPIError raised (instead of internal KeyError) when inserting a RAW row without a key.

## [2.12.1] - 2021-03-09

### Fixed
- CogniteMissingClientError raised when creating relationship with malformed body.

## [2.12.0] - 2021-03-08

### Changed
- Move Entity matching API from beta to v1.

## [2.11.1] - 2021-02-18

### Changed
- Resources are now more lenient on which types they accept in for labels
- Entity matching fit will flatten dictionaries and resources to "metadata.subfield" similar to pipelines.

### Added
- Relationships now support update

## [2.10.7] - 2021-02-02

### Fixed
- Relationships API list calls via the generator now support `chunk_size` as parameter.

## [2.10.6] - 2021-02-02

### Fixed
- Retry urllib3.NewConnectionError when it isn't in the context of a ConnectionRefusedError

## [2.10.5] - 2021-01-25

### Fixed
- Fixed asset subtree not returning an object with id->item cache for use in .get

## [2.10.4] - 2020-12-14

### Changed
- Relationships filter will now chain filters on large amounts of sources or targets in batches of 1000 rather than 100.


## [2.10.3] - 2020-12-09

### Fixed
- Retries now have backup time tracking per request, rather than occasionally shared between threads.
- Sequences delete ranges now no longer gives an error if no data is present

## [2.10.2] - 2020-12-08

### Fixed
- Set geoLocation.type in files to "Feature" if missing

## [2.10.1] - 2020-12-03

### Added
- Chaining of requests to the relationships list method,
allowing the method to take arbitrarily long lists for `source_external_ids` and `target_external_ids`

## [2.10.0] - 2020-12-01

### Added
- Authentication token generation and lifecycle management

## [2.9.0] - 2020-11-25

### Added
- Entity matching API is now available in the beta client.

## [2.8.0] - 2020-11-23

### Changed
- Move relationships to release python SDK

## [2.7.0] - 2020-11-10

### Added
- `fetch_resources` parameter to the relationships `list` and `retrieve_multiple` methods, which attempts to fetch the resource referenced in the relationship.

## [2.6.4] - 2020-11-10

### Fixed
- Fixed a bug where 429 was not retried on all endpoints

## [2.6.3] - 2020-11-10

### Fixed
- Resource metadata should be able to set empty using `.metadata.set(None)` or `.metadata.set({})`.

## [2.6.2] - 2020-11-05

### Fixed
- Asset retrieve subtree should return empty AssetList if asset does not exist.

## [2.6.1] - 2020-10-30

### Added
- `geospatial` to list of valid relationship resource types.

## [2.6.0] - 2020-10-26

### Changed
- Relationships list should take dataset internal and external id as different parameters.

## [2.5.4] - 2020-10-22

### Fixed
- `_is_retryable` didn't handle clusters with a dash in the name.

## [2.5.3] - 2020-10-14

### Fixed
- `delete_ranges` didn't cast string timestamp into number properly.

## [2.5.2] - 2020-10-06

### Fixed
- `labels` in FileMetadata is not cast correctly to a list of `Label` objects.

## [2.5.1] - 2020-10-01
- Include `py.typed` file in sdk distribution

## [2.5.0] - 2020-09-29

### Added
- Relationships beta support.

### Removed
- Experimental Model Hosting client.

## [2.4.3] - 2020-09-18
- Increase raw rows list limit to 10,000

## [2.4.2] - 2020-09-10
- Fixed a bug where urls with query parameters were excluded from the retryable endpoints.

## [2.4.1] - 2020-09-09

### Changed
- Generator-based listing now supports partitions. Example:
  ``` python
  for asset in client.assets(partitions=10):
    # do something
  ```

## [2.4.0] - 2020-08-31

### Added
- New 'directory' in Files

## [2.3.0] - 2020-08-25

### Changed
- Add support for mypy and other type checking tools by adding packaging type information

## [2.2.2] - 2020-08-18

### Fixed
- HTTP transport logic to better handle retrying of connection errors
- read timeouts will now raise a CogniteReadTimeout
- connection errors will now raise a CogniteConnectionError, while connection refused errors will raise the more
 specific CogniteConnectionRefused exception.

### Added
- Jitter to exponential backoff on retries

### Changed
- Make HTTP requests no longer follow redirects by default
- All exceptions now inherit from CogniteException

## [2.2.1] - 2020-08-17

### Added
- Fixed a bug where `/timeseries/list` was missing from the retryable endpoints.

## [2.2.0] - 2020-08-17

### Added
- Files labelling support

## [2.1.2] - 2020-08-13

### Fixed
- Fixed a bug where only v1 endpoints (not playground) could be added as retryable

## [2.1.1] - 2020-08-13

### Fixed
- Calls to datapoints `retrieve_dataframe` with `complete="fill"` would break using Pandas version 1.1.0 because it raises TypeError when calling `.interpolate(...)` on a dataframe with no columns.

## [2.1.0] - 2020-07-22

### Added
- Support for passing a single string to `AssetUpdate().labels.add` and `AssetUpdate().labels.remove`. Both a single string and a list of strings is supported. Example:
  ```python
  # using a single string
  my_update = AssetUpdate(id=1).labels.add("PUMP").labels.remove("VALVE")
  res = c.assets.update(my_update)

  # using a list of strings
  my_update = AssetUpdate(id=1).labels.add(["PUMP", "ROTATING_EQUIPMENT"]).labels.remove(["VALVE"])
  res = c.assets.update(my_update)
  ```

## [2.0.0] - 2020-07-21

### Changed
- The interface to interact with labels has changed. A new, improved interface is now in place to make it easier to work with CDF labels. The new interface behaves this way:
  ```python
  # crate label definition(s)
  client.labels.create(LabelDefinition(external_id="PUMP", name="Pump", description="Pump equipment"))
  # ... or multiple
  client.labels.create([LabelDefinition(external_id="PUMP"), LabelDefinition(external_id="VALVE")])

  # list label definitions
  label_definitions = client.labels.list(name="Pump")

  # delete label definitions
  client.labels.delete("PUMP")
  # ... or multiple
  client.labels.delete(["PUMP", "VALVE"])

  # create an asset with label
  asset = Asset(name="my_pump", labels=[Label(external_id="PUMP")])
  client.assets.create(assets)

  # filter assets by labels
  my_label_filter = LabelFilter(contains_all=["PUMP", "VERIFIED"])
  asset_list = client.assets.list(labels=my_label_filter)

  # attach/detach labels to/from assets
  my_update = AssetUpdate(id=1).labels.add(["PUMP"]).labels.remove(["VALVE"])
  res = c.assets.update(my_update)
  ```

### Fixed
- Fixed bug where `_call_` in SequencesAPI (`client.sequences`) was incorrectly returning a `GET` method instead of `POST`.

## [1.8.1] - 2020-07-07
### Changed
- For 3d mappings delete, only use node_id and asset_id pairs in delete request to avoid potential bad request.
- Support attaching/detaching multiple labels on assets in a single method

## [1.8.0] - 2020-06-30
### Added
- Synthetic timeseries endpoint for DatapointsApi
- Labels endpoint support
- Assets labelling support
- Support for unique value aggregation for events.

### Changed
- When `debug=true`, redirects are shown more clearly.

## [1.7.0] - 2020-06-03
### Fixed
- datasetId is kept as an integer in dataframes.

### Changed
- Internal list of retryable endpoints was changed to a class variable so it can be modified.

## [1.6.0] - 2020-04-28
### Added
- Support events filtering by ongoing events (events without `end_time` defined)
- Support events filtering by active timerange of event
- Support files metadata filtering by `asset_external_ids`
- Aggregation endpoint for Assets, DataSets, Events, Files, Sequences and TimeSeries API

## [1.5.2] - 2020-04-02
### Added
- Support for security categories on file methods

## [1.5.1] - 2020-04-01
### Added
- Support for security categories on files
- active_at_time on relationships

### Fixed
- No longer retry calls to /files/initupload
- Retry retryable POST endpoints in datasets API

## [1.5.0] - 2020-03-12
### Added
- DataSets API and support for this in assets, events, time series, files and sequences.
- .asset helper function on time series.
- asset external id filter on time series.

## [1.4.13] - 2020-03-03
### Added
- Relationship list supports multiple sources, targets, relationship types and datasets.

## [1.4.12] - 2020-03-02

### Fixed
- Fixed a bug in file uploads where fields other than name were not being passed to uploaded directories.

## [1.4.11] - 2020-02-21

### Changed
- Datapoint insertion changed to be less memory intensive.

### Fixed
- Fixed a bug where add service account to group expected items in response.
- Jupyter notebook output and non-camel cased to_pandas uses nullable int fields instead of float for relevant fields.

## [1.4.10] - 2020-01-27
### Added
- Support for the error field for synthetic time series query in the experimental client.
- Support for retrieving data from multiple sequences at once.

## [1.4.9] - 2020-01-08

### Fixed
- Fixed a bug where datapoints `retrieve` could return less than limit even if there were more datapoints.
- Fixed an issue where `insert_dataframe` would give an error with older pandas versions.

## [1.4.8] - 2019-12-19

### Added
- Support for `ignore_unknown_ids` on time series `retrieve_multiple`, `delete` and datapoints `retrieve` and `latest` and related endpoints.
- Support for asset subtree filters on files, sequences, and time series.
- Support for parent external id filters on assets.
- Synthetic datapoints retrieve has additional functions including variable replacement and sympy support.

### Changed
- Synthetic datapoints now return errors in the `.error` field, in the jupyter output, and optionally in pandas dataframes if `include_errors` is set.

## [1.4.7] - 2019-12-05

### Added
- Support for synthetic time series queries in the experimental client.
- parent external id filter added for assets.

### Fixed
- startTime in event dataframes is now a nullable int dtype, consistent with endTime.

## [1.4.6] - 2019-12-02

### Fixed
- Fixed notebook output for Asset, Datapoint and Raw.

## [1.4.5] - 2019-12-02

### Changed

- The ModelHostingAPI now calls Model Hosting endpoints in playground instead of 0.6.

## [1.4.4] - 2019-11-29

### Added
 - Option to turn off version checking from CogniteClient constructor

### Changed
- In sequences create, the column definitions object accepts both camelCased and snake_cased keys.
- Retry 429 on all endpoints

### Fixed
- Fixed notebook output for DatapointsList

## [1.4.3] - 2019-11-27
### Fixed
- In Jupyter notebooks, the output from built-in list types is no longer camel cased.

## [1.4.2] - 2019-11-27

### Changed
- In the 3D API, the call and list methods now include all models by default instead of only unpublished ones.
- In Jupyter notebooks, the output from built-in types is no longer camel cased.

### Added
- Support for filtering events by asset subtree ids.

## [1.4.1] - 2019-11-18

### Added
- Support for filtering events by asset external id.
- query parameter on asset search.
- `ignore_unknown_ids` parameter on asset and events method `delete` and `retrieve_multiple`.

## [1.4.0] - 2019-11-14

### Changed
- In the ModelHostingAPI, models, versions and schedules are now referenced by name instead of id. The ids are no longer available.
- In the ModelHostingAPI, functions related to model versions are moved from the ModelsAPI to the new ModelVersionsAPI.
- In the ModelHostingAPI, the model names must be unique. Also, the version names and schedule names must be unique per model.
- Default value for `limit` in search method is now 100 instead of None to clarify api default behaviour when no limit is passed.

## [1.3.4] - 2019-11-07

### Changed
- Error 500's are no longer retried by default, only HTTP 429, 502, 503, 504 are.
- Optimized HTTP calls by caching user agent.
- Relationship filtering is now integrated into `list` instead of `search`.
- Sequences `insert_dataframe` parameter `external_id_headers` documentation updated.
- Type hints for several objects formerly `Dict[str, Any]` improved along with introducing matching dict derived classes.

### Fixed
- `source_created_time` and `source_modified_time` on files now displayed as time fields.
- Fixed pagination for `include_outside_points` and other edge cases in datapoints.
- Fixed a bug where `insert_dataframe` with strings caused a numpy error.

### Added
- Relationships can now have sequences as source or target.

## [1.3.3] - 2019-10-21

### Changed
- Datapoints insert dataframe function will check for infinity values.
- Allow for multiple calls to .add / .remove in object updates such as metadata, without later calls overwriting former.
- List time series now ignores the include_metadata parameter.

### Added
- Advanced list endpoint is used for listing time series, adding several new filters and partitions.

## [1.3.2] - 2019-10-16

### Added
- Datapoints objects now store is_string, is_step and unit to allow for better interpretation of the data.
- Sorting when listing events
- Added a search function in the relationships API.

### Changed
- `list` and `__call__` methods for files now support list parameters for `root_ids`, `root_external_ids`.
- retrieve_dataframe with `complete` using Datapoints fields instead of retrieving time series metadata.

### Fixed
- Fixed chunking logic in list_generator to always return last partial chunk.
- Fixed an error on missing target/source in relationships.

## [1.3.1] - 2019-10-09
### Fixed
- Fixed support for totalVariation aggregate completion.
- Changed conversion of raw RowList to pandas DataFrame to handle missing values (in columns) across the rows. This also fixes the bug where one-off values would be distributed to all rows in the DataFrame (unknown bug).

## [1.3.0] - 2019-10-03
### Changed
- Sequences officially released and no longer considered experimental.
- Sequences data insert no longer takes a default value for columns.

## [1.2.1] - 2019-10-01
### Fixed
- Tokens are sent with the correct "Authorization" header instead of "Authentication".

## [1.2.0] - 2019-10-01
### Added
- Support for authenticating with bearer tokens. Can now supply a jwt or jwt-factory to CogniteClient. This token will override any api-key which has been set.

## [1.1.12] - 2019-10-01
### Fixed
- Fixed a bug in time series pagination where getting 100k datapoints could cause a missing id error when using include_outside_points.
- SequencesData `to_pandas` no longer returns NaN on integer zero columns.
- Fixed a bug where the JSON encoder would throw circular reference errors on unknown data types, including numpy floats.

## [1.1.11] - 2019-09-23
### Fixed
- Fix testing.CogniteClientMock so it is possible to get attributes on child which have not been explicitly in the CogniteClientMock constructor

## [1.1.10] - 2019-09-23
### Fixed
- Fix testing.CogniteClientMock so it is possible to get child mock not explicitly defined

### Added
- `list` and `__call__` methods for events now support list parameters for `root_asset_ids`, `root_asset_external_ids`.

## [1.1.9] - 2019-09-20
### Changed
- Renamed testing.mock_cognite_client to testing.monkeypatch_cognite_client

### Added
- testing.CogniteClientMock object

## [1.1.8] - 2019-09-19
### Added
- Support for aggregated properties of assets.
- `Asset` and `AssetList` classes now have a `sequences` function which retrieves related sequences.
- Support for partitioned listing of assets and events.

### Changed
- `list` and `__call__` methods for assets now support list parameters for `root_ids`, `root_external_ids`.
- Sequences API no longer supports column ids, all relevant functions have been changed to only use external ids.

### Fixed
- Fixed a bug in time series pagination where getting 100k dense datapoints would cause a missing id error.
- Sequences retrieve functions fixed to match API change, to single item per retrieve.
- Sequences retrieve/insert functions fixed to match API change to take lists of external ids.

## [1.1.7] - 2019-09-13
### Fixed
- `testing.mock_cognite_client()` so that it still accepts arguments after exiting from mock context.

## [1.1.6] - 2019-09-12
### Fixed
- `testing.mock_cognite_client()` so that the mocked CogniteClient may accept arguments.

## [1.1.5] - 2019-09-12
### Added
- Method `files.download_to_path` for streaming a file to a specific path

## [1.1.4] - 2019-09-12
### Added
- `root_asset_ids` parameter for time series list.

### Changed
- Formatted output in jupyter notebooks for `SequenceData`.
- `retrieve_latest` function in theDatapoints API extended to support more than 100 items.
- Log requests at DEBUG level instead of INFO.

## [1.1.3] - 2019-09-05
### Changed
- Disabled automatic handling of cookies on the requests session objects

### Fixed
- `to_pandas` method on CogniteResource in the case of objects without metadata

## [1.1.2] - 2019-08-28
### Added
- `limit` parameter on sequence data retrieval.
- Support for relationships exposed through experimental client.
- `end` parameter of sequence.data retrieval and range delete accepts -1 to indicate last index of sequence.

### Changed
- Output in jupyter notebooks is now pandas-like by default, instead of outputting long json strings.

### Fixed
- id parameters and timestamps now accept any integer type including numpy.int64, so values from dataframes can be passed directly.
- Compatibility fix for renaming of sequences cursor and start/end parameters in the API.

## [1.1.1] - 2019-08-23
### Added
- `complete` parameter on `datapoints.retrieve_dataframe`, used for forward-filling/interpolating intervals with missing data.
- `include_aggregate_name` option on `datapoints.retrieve_dataframe` and `DatapointsList.to_pandas`, used for removing the `|<aggregate-name>` postfix on dataframe column headers.
- datapoints.retrieve_dataframe_dict function, which returns {aggregate:dataframe} without adding aggregate names to columns
- source_created_time and source_modified_time support for files

## [1.1.0] - 2019-08-21
### Added
- New method create_hierarchy() added to assets API.
- SequencesAPI.list now accepts an asset_ids parameter for searching by asset
- SequencesDataAPI.insert now accepts a SequenceData object for easier copying
- DatapointsAPI.insert now accepts a Datapoints object for easier copying
- helper method `cognite.client.testing.mock_cognite_client()` for mocking CogniteClient
- parent_id and parent_external_id to AssetUpdate class.

### Changed
- assets.create() no longer validates asset hierarchy and sorts assets before posting. This functionality has been moved to assets.create_hierarchy().
- AssetList.files() and AssetList.events() now deduplicate results while fetching related resources, significantly reducing memory load.

## [1.0.5] - 2019-08-15
### Added
- files.create() method to enable creating a file without uploading content.
- `recursive` parameter to raw.databases.delete() for recursively deleting tables.

### Changed
- Renamed .iteritems() on SequenceData to .items()
- raw.insert() now chunks raw rows into batches of 10,000 instead of 1,000

### Fixed
- Sequences queries are now retried if safe
- .update() in all APIs now accept a subclass of CogniteResourceList as input
- Sequences datapoint retrieval updated to use the new cursor feature in the API
- Json serializiation in `__str__()` of base data classes. Now handles Decimal and Number objects.
- Now possible to create asset hierarchy using parent external id when the parent is not part of the batch being inserted.
- `name` parameter of files.upload_bytes is now required, so as not to raise an exception in the underlying API.

## [1.0.4] - 2019-08-05
### Added
- Variety of useful helper functions for Sequence and SequenceData objects, including .column_ids and .column_external_ids properties, iterators and slice operators.
- Sequences insert_dataframe function.
- Sequences delete_range function.
- Support for external id column headers in datapoints.insert_dataframe()

### Changed
- Sequences data retrieval now returns a SequenceData object.
- Sequences insert takes its parameters row data first, and no longer requires columns to be passed.
- Sequences insert now accepts tuples and raw-style data input.
- Sequences create now clears invalid fields such as 'id' in columns specification, so sequences can more easily re-use existing specifications.
- Sequence data function now require column_ids or column_external_ids to be explicitly set, rather than both being passed through a single columns field

## [1.0.3] - 2019-07-26
### Fixed
- Renamed Model.schedule_data_spec to Model.data_spec so the field from the API will be included on the object.
- Handling edge case in Sequences pagination when last datapoint retrieved is at requested end
- Fixing data points retrieval when count aggregates are missing
- Displays unexpected fields on error response from API when raising CogniteAPIError

## [1.0.2] - 2019-07-22
### Added
- Support for model hosting exposed through experimental client

### Fixed
- Handling dynamic limits in Sequences API

## [1.0.1] - 2019-07-19
### Added
- Experimental client
- Support for sequences exposed through experimental client

## [1.0.0] - 2019-07-11
### Added
- Support for all endpoints in Cognite API
- Generator with hidden cursor for all resource types
- Concurrent writes for all resources
- Distribution of "core" sdk which does not depend on pandas and numpy
- Typehints for all methods
- Support for posting an entire asset hierarchy, resolving ref_id/parent_ref_id automatically
- config attribute on CogniteClient to view current configuration.

### Changed
- Renamed methods so they reflect what the method does instead of what http method is used
- Updated documentation with automatically tested examples
- Renamed `stable` namespace to `api`
- Rewrote logic for concurrent reads of datapoints
- Renamed CogniteClient parameter `num_of_workers` to `max_workers`

### Removed
- `experimental` client in order to ensure sdk stability.<|MERGE_RESOLUTION|>--- conflicted
+++ resolved
@@ -17,12 +17,6 @@
 - `Fixed` for any bug fixes.
 - `Security` in case of vulnerabilities.
 
-<<<<<<< HEAD
-## [7.0.0] - 2023-10-24
-### Changed
-* `client.data_modeling.instances.aggregate` returns `AggregatedNumberedValue | list[AggregatedNumberedValue] | InstanceAggregationResultList` depending
-  on the `aggregates` and `group_by` parameters. Previously, it always returned `InstanceAggregationResultList`.
-=======
 ## [7.0.0] - 2023-08-24
 This release ensure that all CogniteResources have `.dump` and `.load` methods, and that calling these two methods
 in sequence produces an equal object to the original, for example,
@@ -42,6 +36,8 @@
 - All `.delete` and `.retrieve_multiple` methods now accepts an empty sequence, and will return an empty `CogniteResourceList`.
 - All `assert`s meant for the SDK user, now raise appropriate errors instead (`ValueError`, `RuntimeError`...).
 - `CogniteAssetHierarchyError` is no longer possible to catch as an `AssertionError`.
+- `client.data_modeling.instances.aggregate` returns `AggregatedNumberedValue | list[AggregatedNumberedValue] | InstanceAggregationResultList` depending
+  on the `aggregates` and `group_by` parameters. Previously, it always returned `InstanceAggregationResultList`.
 
 
 ### Added
@@ -103,7 +99,6 @@
 ### Added
 - Support for setting `data_set_id` and `metadata` in `ThreeDModelsAPI.create`.
 - Support for updating `data_set_id` in `ThreeDModelsAPI.update`.
->>>>>>> dc7749cc
 
 ## [6.34.0] - 2023-10-20
 ### Fixed
