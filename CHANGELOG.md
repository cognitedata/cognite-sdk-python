--- conflicted
+++ resolved
@@ -17,13 +17,12 @@
 - `Fixed` for any bug fixes.
 - `Security` in case of vulnerabilities.
 
-<<<<<<< HEAD
-## [6.33.2] - 2023-10-18
+## [6.33.3] - 2023-10-18
 ### Added
 - `functions.create()` now accepts a `data_set_id` parameter. Note: This is not for the Cognite function, but for the zipfile containing
   the source code files that is uploaded on the user's behalf (from which the function is then created). Specifying a data set may
   help resolve the error 'Resource not found' (403) that happens when a user is not allowed to create files outside a data set.
-=======
+
 ## [6.33.2] - 2023-10-16
 ### Fixed
 - When fetching datapoints from "a few time series" (implementation detail), all missing, non-ignorable time series
@@ -31,7 +30,6 @@
 
 ### Improved
 - Datapoints fetching has a lower peak memory consumption when fetching from multiple time series simultaneously.
->>>>>>> e72ae960
 
 ## [6.33.1] - 2023-10-14
 ### Fixed
