--- conflicted
+++ resolved
@@ -14,15 +14,13 @@
 - `Fixed` for any bug fixes.
 - `Security` in case of vulnerabilities.
 
-<<<<<<< HEAD
-## [2.38.2] - 2021-12-10
+## [2.38.3] - 2021-12-13
 ### Fixed
 - Bug where client consumes all streaming content when logging request.
-=======
+
 ## [2.38.2] - 2021-12-09
 ### Added
 - add the possibility to pass extra body fields to APIClient._create_multiple.
->>>>>>> 44536ab3
 
 ## [2.38.1] - 2021-12-07
 ### Fixed
