--- conflicted
+++ resolved
@@ -17,12 +17,11 @@
 - `Fixed` for any bug fixes.
 - `Security` in case of vulnerabilities.
 
-<<<<<<< HEAD
-## [6.25.0] - 2023-09-14
+## [6.29.0] - 2023-09-29
 ### Added
 - Added parameter `resolve_duplicate_file_names` to `client.files.download`. 
   This will keep all the files when downloading to local machine, even if they have the same name.
-=======
+
 ## [6.28.0] - 2023-09-26
 ### Added
 - Support for the WorkflowOrchestrationAPI with the implementation `client.workflows`.
@@ -65,7 +64,6 @@
 ### Fixed
 - Bugfix for `AssetsAPI.create_hierarchy` when running in upsert mode: It could skip certain updates above
   the single-request create limit (currently 1000 assets).
->>>>>>> bf0de29e
 
 ## [6.24.0] - 2023-09-12
 ### Fixed
