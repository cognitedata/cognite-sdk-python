--- conflicted
+++ resolved
@@ -17,12 +17,11 @@
 - `Fixed` for any bug fixes.
 - `Security` in case of vulnerabilities.
 
-<<<<<<< HEAD
-## [7.24.0] - 2024-02-23
+## [7.25.0] - 2024-02-23
 ### Added
 - In data modeling, added support for setting floats with units in containers. In addition, added support for retrieving,
   listing, searching, aggregating, querying and syncing nodes/edges with a target unit or target unit system.
-=======
+
 ## [7.24.1] - 2024-02-25
 ### Fixed
 - [Pyodide/WASM only] The iteration method for raw rows now yields rows _while running_ (instead of waiting for tasks to finish first).
@@ -37,7 +36,6 @@
   With this change it is easy to set an appropriate level of concurrency without messing with the global client configuration.
 ### Changed
 - Default configuration setting of `max_workers` has been changed from 10 to 5 (to match the documentation).
->>>>>>> f1121b06
 
 ## [7.23.1] - 2024-02-23
 ### Fixed
