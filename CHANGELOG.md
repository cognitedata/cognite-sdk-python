--- conflicted
+++ resolved
@@ -17,18 +17,16 @@
 - `Fixed` for any bug fixes.
 - `Security` in case of vulnerabilities.
 
-<<<<<<< HEAD
-## [7.51.2] - 2024-06-24
+## [7.52.1] - 2024-06-25
 ### Added
 
 - Alpha feature, in `client.time_series.data` support for `instance_id` in `.insert`, `insert_multiple`,
   `.delete`, and `.retrieve` methods. This is an experimental feature and may change without warning.
-=======
+
 ## [7.52.0] - 2024-06-19
 ### Added
 
 - Support the `immutable` flag on container/view properties
->>>>>>> e191223d
 
 ## [7.51.1] - 2024-06-18
 ### Added
