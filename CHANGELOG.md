# Changelog
All notable changes to this project will be documented in this file.

The format is based on [Keep a Changelog](https://keepachangelog.com/en/1.0.0/),
and this project adheres to [Semantic Versioning](https://semver.org/spec/v2.0.0.html).

The changelog for SDK version 0.x.x can be found [here](https://github.com/cognitedata/cognite-sdk-python/blob/0.13/CHANGELOG.md).

For users wanting to upgrade major version, a migration guide can be found [here](MIGRATION_GUIDE.md).

Changes are grouped as follows
- `Added` for new features.
- `Changed` for changes in existing functionality.
- `Deprecated` for soon-to-be removed features.
- `Improved` for transparent changes, e.g. better performance.
- `Removed` for now removed features.
- `Fixed` for any bug fixes.
- `Security` in case of vulnerabilities.

<<<<<<< HEAD
## Unreleased
### Fixed
- Fixed naming inconsistencies in simulators module: renamed `SimulatorRunList` to `SimulationRunList` and `SimulatorRunDataList` to `SimulationRunDataList`
=======
## [7.81.0] - 2025-08-19
### Added
- Support for external dependencies in simulator and simulator model revisions resources.

## [7.80.3] - 2025-08-17
### Added
- [alpha] Support for the `/ai/agents` API endpoint for chat.
>>>>>>> ad056bb0

## [7.80.2] - 2025-08-16
### Fixed
- Added missing parameter `description` to `DatapointSubscriptionUpdate` object such that it can be updated
  in the `client.time_series.subscriptions.update(...)` method.

## [7.80.1] - 2025-08-14
### Fixed
- Make CogniteAPIError.response_code non-nullable again, addressing a regression introduced in the previous version.

## [7.80.0] - 2025-08-11
### Added
- Emit project name in exceptions to make it easier to gather relevant context.

## [7.79.0] - 2025-08-01
### Changed
- [alpha] Breaking change: Filtering consistency in __call__ methods for simulator integrations, model and model revisions.

## [7.78.1] - 2025-08-01
### Changed
- Only emit counts for each status (successful, failed, unknown, skipped) in exception __str__ reprs. The actual 
  underlying objects are still available through the `succesful`, `unknown`, `failed`, and `skipped` attributes.
### Fixed
- Fixes type annotations for Functions API. Adds new `FunctionHandle` type for annotating function handles.

## [7.78.0] - 2025-07-29
### Added
- Support for two-phase syncing of instances. See `sync_mode` and `backfill_sort` on the `NodeResultSet` class.
### Changed
- Improved error messages when using query-specific fields in sync, and vice versa.

## [7.77.3] - 2025-07-28
### Added
- Comprehensive documentation for the simulators API endpoints

### Changed
- Consistency improvements across the simulators API namespace

## [7.77.2] - 2025-07-25
### Added
- Agents now maintains all properties returned from the API when using the `.load(...)` and `.dump(...)` methods. 
  Similarly, you can load an `AgentUpsert` from a `dict`/`YAML`/`JSON` object using the `AgentUpsert.load(...)` method
  and all properties will be sent to the API.

## [7.77.1] - 2025-07-23
### Added
- Added new `agentsAcl` capability.

## [7.77.0] - 2025-07-17
### Added
- Support for the `/models/statistics` API endpoints with methods `client.data_modeling.statistics.project()`,
  `client.data_modeling.statistics.spaces.list()`, and `client.data_modeling.statistics.spaces.retrieve(...)`.

## [7.76.1] - 2025-07-12
### Added
- [alpha] Support for the `/ai/agents` API endpoint for upsert, retrieve, list and delete.

## [7.76.0] - 2025-06-25
### Added
- When ingesting datapoints, `insert_dataframe` now accepts instance IDs as column names when `instance_id_headers` is `True`. Note, in th next major release of the SDK, the behaviour of the column names will change and the ID type of the column will be determined based on the type of the column name. E.g. if the column name is of type `NodeId` it will automatically be interpreted as instance ID.

## [7.75.3] - 2025-06-25
### Added
- Added new `appConfigAcl` capability.

## [7.75.2] - 2025-06-05
### Fixed
- The `client.raw.rows.retrieve_dataframe` method now has a new parameter `infer_dtypes` that allows
  you to not infer the data types of column types in the returning dataframe.

## [7.75.1] - 2025-05-15
### Fixed
- Fixes missing `instance_id` field in `Document` class returned from `client.documents.list()` and `client.documents.search()`.

## [7.75.0] - 2025-04-22
### Added
- Support for data modeling query set operations - union, unionAll, and intersection
- Support for the `/simulators/logs` API endpoint.
- Support for the `/simulators/routines` and `/simulators/routines/revisions` API endpoints.
- Support for the `/simulators/models` and `/simulators/models/revisions` API endpoints.
- Support for the `/simulators` and `/simulators/integration` API endpoints.
### Fixed
- Fixes for type annotations for Functions API

## [7.74.5] - 2025-04-08
### Fixed
- Empty datapoint subscriptions may return timeSeriesCount=None. This is now handled.

## [7.74.4] - 2025-04-08
### Fixed
- When iterating datapoints, object aggregates `min_datapoint` and `max_datapoint` no longer raise
  `ValueError: Unsupported aggregate` (used to require `include_status` to be explicitly passed.)

## [7.74.3] - 2025-04-04
### Changed
- Removes beta header from postgres gateway APIs.
- Removes "beta" warning from postgres gateway APIs.
### Added
- Adds `PostgresGatewayAcl` to postgres gateway ACLs.

## [7.74.2] - 2025-04-02
### Fixed
- When loading a Workflow version from dict, no longer gives a `400` when calling
  `client.workflows.versions.upsert(...)`. For example the following workflow version can now be upserted:
```python
WorkflowVersionUpsert.load({
    "workflowExternalId": "my_workflow", "version": 1,
    "workflowDefinition": {
      "tasks": {
        "externalId": "task1",
        "type": "function",
        "parameters": {"function": {"externalId": "myFunction"}}}
    }
})
```

## [7.74.1] - 2025-04-01
### Fixed
- When iterating through datapoints, any instance IDs used would max out after 100k values.

## [7.74.0] - 2025-04-01
### Added
- Support for new (object) datapoint aggregates `min_datapoint` and `max_datapoint`.

## [7.73.9] - 2025-03-25
### Fixed
- The `transformation.source/destinationOidcCredentials.scope` is no longer required when creating a Transformation.

## [7.73.8] - 2025-03-21
### Fixed
- Functions: Removed `"py38"` from list of valid runtimes for Functions in docstrings and type annotations. Runtime `"py38"` was removed in the API in October 2024.

## [7.73.7] - 2025-03-14
### Fixed
- When RestSource for hosted extractors were updated, the authentication and ca_certificate objects were omitted. This is now fixed.

## [7.73.6] - 2025-03-10
### Fixed
- An issue with `client.data_modeling.instances.aggregates(..., filter=my_filter)` no longer raises a `KeyError` if you
  have a filter that returns no results.

## [7.73.5] - 2025-02-26
### Fixed
- The `client.data_modeling.instances.aggregate/search()` methods now correctly returns maximum, 1000, results when setting
  the `limit` parameter to `None`, `-1`, or `math.inf`.

## [7.73.4] - 2025-02-24
### Fixed
- An issue with `DatapointsAPI.retrieve_latest` and usage of `instance_id` when using `ignore_unknown_ids=True`
  and *any type* of identifier was not found (no longer raises `TypeError`).

## [7.73.3] - 2025-02-07
### Added
- Listable property types for containers in Data Modeling now accept `max_list_size`.

## [7.73.2] - 2025-02-05
### Fixed
- An edge case where instance IDs in failing requests would not be reported in the error attributes `unknown`
  or `failed`.
### Changed
- Set the limit for create, update, and delete endpoints for postgres gateway users to 1.

## [7.73.1] - 2025-01-23
### Fixed
- Data Workflows hotfix: mark `useTransformationCredentials` as optional.

## [7.73.0] - 2025-01-22
### Added
- Data Workflows: Support for `useTransformationCredentials` for the transformations task. This allows running
  transformation tasks with pre-configured client credentials.

## [7.72.2] - 2025-01-20
### Fixed
- Updating a Kafka or MQTT source with a write object in `mode="replace"` no longer raises a `CogniteAPIError` with
  422 status code.

## [7.72.1] - 2025-01-14
### Fixed
- Data Modeling container type Enum now dumps correctly and no longer camelCases the user-defined values.

## [7.72.0] - 2025-01-14
### Added
- Document Summary and Document Question Answering endpoints from the AI API.

## [7.71.4] - 2025-01-09
### Changed
- Update classes accepting instance_id now raise when id/external_id are also given.
### Added
- All update classes warn when external_id is ignored (when id is also given, it takes precedence)

## [7.71.3] - 2025-01-09
### Added
- `ResultSetExpression` now support the `skip_already_deleted` flag.

## [7.71.2] - 2025-01-07
### Added
- Instance ID is now supported for `retrieve_latest` in the datapoints API.
### Fixed
- Using `retrieve_latest` with `ignore_unknown_ids=True` could raise KeyError if at least one
  time series were missing and any of the non-missing did not have `external_id` set.
- Using `retrieve_latest` with `ignore_unknown_ids=True` could yield mixed-up results if at least one
  time series were missing and and any of the non-missing were a duplicated time series (with an individually specified (and different) setting). This will now raise a RuntimeError.

## [7.71.1] - 2025-01-07
### Fixed
- Version checker (stopped working after 5.3.1 due to subtle package naming change)

## [7.71.0] - 2025-01-06
### Added
- Support for InstanceReferences filter for Data Modeling

## [7.70.7] - 2024-12-20
### Fixed
- Passing a valid but empty string as external_id no longer raises an error for certain SDK methods

## [7.70.6] - 2024-12-14
### Fixed
- Updating a Sequence and repeating existing columns no longer raises a `CogniteDuplicatedError`.

## [7.70.5] - 2024-12-12
### Fixed
- Upserting a Sequence with columns no longer silently skips the columns, but instead updates them as intended.

## [7.70.4] - 2024-12-11
### Fixed
- Added missing `diagramParsingACl` to capabilities.

## [7.70.3] - 2024-12-11
### Fixed
- Aggregation requests with custom properties, like a metadata key, are no longer converted to camelCase
  automatically.

## [7.70.2] - 2024-12-04
### Fixed
- Retrieving `ExtractionPipeline` no longer raises a `KeyError` if any of the piplines have a contact with missing fields.

## [7.70.1] - 2024-12-04
### Fixed
- Fix `workflows.executions.retrieve_detailed` type for `SimulationInputOverride` to allow for `None` value for `unit`.

## [7.70.0] - 2024-12-02
### Added
- Workflow support for "simulation" task type.

## [7.69.4] - 2024-12-02
### Added
- An IsNull filter has been added for use in Data Modeling.

## [7.69.3] - 2024-12-02
### Added
- API endpoints currently accepting relative time strings like `2d-ago` now support a forward-looking syntax, e.g. `2w-ahead` or `15m-ahead`.
### Fixed
- Revoking sessions through `client.iam.sessions.revoke` no longer raises an API error for very large payloads


## [7.69.2] - 2024-11-28
### Improved
- Handle conversion of instance lists like NodeList to pandas DataFrame in scenarios where: a) properties are expanded
  into columns, b) the view ID prefix has be removed and c) one or more user properties have a naming conflict with
  base properties. This no longer raises a documented error by pandas, but gives a warning instead.

## [7.69.1] - 2024-11-27
### Fixed
- Convenience methods for `TimeSeries` (defined through Data Modeling with `instance_id`) now works as
  intended: `count`, `latest` and `first`.

## [7.69.0] - 2024-11-23
### Added
- Synthetic Datapoints API has better support for `instance_id`. Previously you had to specify these directly
  in the expression(s), but now you can use the `variables` parameter to more easily substitute the time series
  identifiers directly into the expression(s).

## [7.68.0] - 2024-11-22
### Added
- New methods: `WorkflowTriggerAPI.[list, list_runs]`
- `WorkflowAPI.upsert` now supports upserting multiple.
- `WorkflowAPI.retrieve` now supports retrieving multiple.
- `WorkflowVersionAPI.upsert` now supports upserting multiple.
- `WorkflowVersionAPI.retrieve` now supports retrieving multiple.
- `WorkflowTriggerAPI.delete` now supports deleting multiple.
- Missing field `last_updated_time` for `Workflow`.
- Missing fields `last_updated_time` and `created_time` for `WorkflowVersion`.
### Deprecated
- `WorkflowTriggerAPI.get_triggers` is now deprecated in favor of `WorkflowTriggerAPI.list`
- `WorkflowTriggerAPI.get_trigger_run_history` is now deprecated in favor of `WorkflowTriggerAPI.list_runs`
### Fixed
- Listing the history of (workflow trigger) runs now work as expected for all external_ids (properly URL encoded).

## [7.67.4] - 2024-11-21
### Fixed
- Creating a `CogniteClient` no longer gives a `UserWarning` for private link projects.

## [7.67.3] - 2024-11-20
### Fixed
- Fixed wrong url paths for `client.hosted_extractors.jobs.[list_logs, list_metrics]`

## [7.67.2] - 2024-11-19
### Added
- Instance ID is now supported for DatapointsSubscriptionsAPI (`client.time_series.subscriptions`)

## [7.67.1] - 2024-11-19
### Added
- Workflow triggers support metadata field
### Fixed
- Workflow description is optional

## [7.67.0] - 2024-11-19
### Added
- Convenience method `from_alias` to the UnitsAPI (`client.units.from_alias`) to help with looking up
  units by their aliases (similarity search is supported).

## [7.66.1] - 2024-11-18
### Removed
- The Core Data Model (v1) is now considered stable and the alpha warning has been removed.
- Usage of `instance_id` in the FilesAPI is considered stable and the alpha warning has been removed.

## [7.66.0] - 2024-11-15
### Added
- User's trying to access a CDF project they do not have access to, will now be met with a more helpful
  exception: `CogniteProjectAccessError` will be raised and accessible projects on the given cluser will
  be listed, rather than just "401 - Unauthorized".

## [7.65.1] - 2024-11-14
### Added
- Workflows now support data sets

## [7.65.0] - 2024-11-13
### Added
- DatapointsAPI now support iteration like most other APIs: `for dps in client.time_series.data(...)`.
  You may control memory usage by specifying how many time series to fetch in parallel with the
  `chunk_size_time_series` parameter, and datapoints with `chunk_size_datapoints`.

## [7.64.14] - 2024-11-12
### Added
- [Feature Preview - beta] Adding data modeling triggers support for data workflows.

## [7.64.13] - 2024-11-12
### Added
- Added new `SAPWriteback` and `SAPWritebackRequests` capabilities.

## [7.64.12] - 2024-11-12
### Fixed
- `FunctionSchedulesAPI.__call__()` calls `FunctionSchedulesAPI.list()` instead of `APIClient._list_generator()`.
  (The latter relied on pagination, which was not implemented by `/schedules/list`).

## [7.64.11] - 2024-11-12
### Added
- [Feature Preview - alpha] Support for `PostgresGateway` `Tables` `client.postegres_gateway.tables`.

## [7.64.10] - 2024-11-12
### Fixed
- [Feature Preview - alpha] Updated `PostgresGateway` `Users` `client.postegres_gateway.users` to changes in the API.

## [7.64.9] - 2024-11-12
### Fixed
- Fixed an IndexError that could be raised in an edge cases where datapoints methods should return None.

## [7.64.8] - 2024-11-06
### Fixed
- Made `compression` and `encoding` of hosted extractor job formats optional to conform with the API.

## [7.64.7] - 2024-11-04
### Fixed
- Set batch size to 10 for `create` and `update` of hosted extractor jobs, destinations, sources and mappings
  to avoid hitting the API limits.

## [7.64.6] - 2024-11-02
### Added
- Data modeling filters now support the use of `NodeId` (and `EdgeId`) directly.

## [7.64.5] - 2024-11-01
### Fixed
- The `client.functions.schedules.create` method no longer mutates the input `FunctionScheduleWrite` object.

## [7.64.4] - 2024-11-01
### Fixed
- Data Workflows: apply more robust path parameter encoding.

## [7.64.3] - 2024-11-01
### Fixed
- Removed superfluous properties from authentication subclass read objects

## [7.64.2] - 2024-10-31
### Fixed
- `HostedExtractor` REST source `authentication` property updated to follow API change.

## [7.64.1] - 2024-10-30
### Fixed
- Loading `HostedExtractor` class `RestSourceWrite` no longer requires the optional `scheme` parameter.

## [7.64.0] - 2024-10-28
### Added
- New instance inspection endpoint `client.data_modeling.instances.inspect` enabling easy reverse
  lookup to find which views and containers they have data in.

## [7.63.11] - 2024-10-26
### Fixed
- The `/context/diagram/` endpoints are now retried on 5xx and 429 errors.

## [7.63.10] - 2024-10-22
### Fixed
- The Not() filter now only accepts a single filter (and no longer silently ignores the rest).
- The And(), Or() and Not() filter now requires at least one argument.

## [7.63.9] - 2024-10-21
### Added
- Filters can now be combined using `And` and `Or` by using the operators `&` and `|`.
- Filters can now be negated by using the `~` operator (instead of using the `Not` filter)

## [7.63.8] - 2024-10-21
### Fixed
- Data Workflows: workflow external ID and version are now URL encoded to allow characters like `/`  when calling `workflows.executions.run`

## [7.63.7] - 2024-10-18
### Fixed
- Calling `cognite_client.data_modeling.instances(..., chunk_size=False, include_typing=False)` no longer raises a
  `TypeError`.

## [7.63.6] - 2024-10-17
### Fixed
- Files, or other resources with geo.location data, created long ago before the current API restriction(s) were in-place
  now load as UnknownCogniteObject, rather than throwing an exception (typically `KeyError`).

## [7.63.5] - 2024-10-15
### Fixed
- Added missing parameter `notification_config` to `ExtractionPipeline`.

## [7.63.4] - 2024-10-14
### Fixed
- Using `OAuthDeviceCode.load` now includes the missing parameters `oauth_discovery_url`, `clear_cache`, and `mem_cache_only`.
- All unknown parameters to `OAuthDeviceCode.load` are now passed on as `token_custom_args`.

## [7.63.3] - 2024-10-13
### Fixed
- NodeList and EdgeList (and subclasses) now support using `.get` with an `external_id` as a shortcut over
  using `instance_id`. When the `external_id` is ambiguous (non-unique, multiple spaces), a ValueError
  is raised. Thus, using `external_id` is no longer deprecated.

## [7.63.2] - 2024-10-11
### Fixed
- Setting up interactive `OAuthInteractive` sessions no longer raises `TypeError` as the lower bound for the `msal`
  dependency has been increased to `1.31`.

## [7.63.1] - 2024-10-10
### Fixed
- [Feature Preview - alpha] Dumping `HostedExtractor` `Job` and `Source` data classes creates valid JSON/YAML
  even when unknown fields are present.

## [7.63.0] - 2024-10-10
### Removed
- Dropped support for Python 3.8 and 3.9.

## [7.62.8] - 2024-10-07
### Added
- [Feature Preview - alpha] Support for `PostgresGateway` `Users` `client.postegres_gateway.users`.

## [7.62.7] - 2024-10-07
### Fixed
- Several bugfixes for the filter `InAssetSubtree`:
  - No longer causes `CogniteAPIError` when used, by accepting a list of values rather than a single value.
  - Loading via `Filter.load` now works as expected (a regression introduced in 7.38.3).

## [7.62.6] - 2024-09-27
### Fixed
- Instances with a single property no longer fail `to_pandas()` with `TypeError`, when using `expand_properties=True`.

## [7.62.5] - 2024-09-26
### Added
- Add new `client.workflows.triggers.upsert`, this allows upserts of triggers.
### Deprecated
- Deprecate `client.workflows.triggers.create`, as its functionality is covered by the new `client.workflows.triggers.upsert`

## [7.62.4] - 2024-09-25
### Fixed
- In the CoreModel, `client.data_classes.data_modeling.cdm` the fields `isUploaded` and `uploadedTime` in
  `CogniteFile` are  now considered read-only

## [7.62.3] - 2024-09-24
### Added
- [Feature Preview - alpha] Support for `Kafka` and `Rest` sources in `client.hosted_extractors.sources`.

## [7.62.2] - 2024-09-24
### Added
- [Feature Preview - alpha] Support for `client.hosted_extractors.mappings`.

## [7.62.1] - 2024-09-23
### Changed
- Support for `OAuthDeviceCode` now supports non Entra IdPs

## [7.62.0] - 2024-09-19
### Added
- All `update` methods now accept a new parameter `mode` that controls how non-update objects should be
  interpreted. For example, should we do a partial update or a full replacement.

## [7.61.1] - 2024-09-19
### Added
- [Feature Preview - alpha] Support for `client.hosted_extractors.jobs`.

## [7.61.0] - 2024-09-18
### Changed
- TimeSeriesAPI and DatapointsAPI support for `instance_id` reaches general availability (GA).
### Added
- `instance_id` can now be used freely alongside `id` and `external_id`, and is now accepted by
  retrieve/retrieve_array/retrieve_dataframe.
- `instance_id` now works in `to_pandas` methods, with fallbacks on `external_id` and `id`.
### Fixed
- A bug caused all datapoints objects to load an empty instance_id.

## [7.60.6] - 2024-09-17
### Fixed
- Fixed bug in `replace` upsert mode which caused objects to not be cleared.

## [7.60.5] - 2024-09-17
### Changed
- Remove beta notice on the Data Workflows `WorkflowTriggerAPI`

## [7.60.4] - 2024-09-15
### Added
- Fix bug in column name remapping for `TypedInstance.to_pandas()`

## [7.60.3] - 2024-09-14
### Changed
- The Core Model and Extractor Extension (`cognite.client.data_classes.data_modeling.cdm/extractor_extension`) are
  now implemented as composition and no longer inherits from each other. This is to reflect the underlying API.

## [7.60.2] - 2024-09-14
### Added
- [Feature Preview - alpha] Support for `client.hosted_extractors.destinations`.

## [7.60.1] - 2024-09-13
### Fixed
- LocationFiltersACl.Scope.SpaceID changed to ID

## [7.60.0] - 2024-09-12
### Changed
- Some changes to the typed instances functionality in the data modeling client
  - The `TypedNode`, `TypedEdge`, etc. classes are moved from `data_classes.data_modeling.typed_instances` to `data_classes.data_modeling.instances`
  - The `properties` attribute on `TypedNode`/`TypedEdge` now return data
  - The `sources` attribute on `TypedNodeApply`/`TypedEdgeApply` now returns data

## [7.59.3] - 2024-09-12
### Fixed
- JSONDecodeError can no longer be raised in environments where simplejson is used instead of built-in json.

## [7.59.2] - 2024-09-12
### Fixed
- A bug in `client.sequences.data.retrieve_dataframe(...)` where passing a column to `column_external_ids` caused a TypeError.

## [7.59.1] - 2024-09-12
### Fixed
- Creating a function using files dated before 1980 no longer raises ValueError,
  by overriding the timestamps to 1980-01-01.

## [7.59.0] - 2024-09-12
### Added
- Added `ignore_unknown_ids` to `client.files.delete`.

## [7.58.8] - 2024-09-10
### Added
- Added missing `WorkflowTriggerCreateList` to `cognite.client.data_classes.workflows`.

## [7.58.7] - 2024-09-06
### Changed
- [Feature Preview - alpha] Updated the `Core Model` and added `ExtractorExtension` model handling of the reserved
  property names `type` and `version` (`cognite.client.data_classed.data_modeling.cdm` and
  `cognite.client.data_classed.data_modeling.extractor_extension`). Now, these properties are prefixed with
  the original view external id instead of suffixed with underscore. For example, `CogniteAsset` now has
  `asset_type` instead of `type_` attribute. This is to avoid confusion with the node type, which is
  the `type` attribute.

## [7.58.6] - 2024-09-05
### Fixed
- Data modeling convenience filter `SpaceFilter` now allows listing of global nodes by using `equals`
  (when a single space is requested (requirement)). This also affects the `space` parameter to e.g.
  `client.data_modeling.instances.list(...)`

## [7.58.5] - 2024-09-04
### Added
- Data modeling filters now support properties that are lists.
### Fixed
- Read-only properties on CogniteAssetApply (root, path and last_updated_time) are now removed.

## [7.58.4] - 2024-09-03
### Fixed
- The deserialization `datetime` properties in `TypedNode`/`TypedEdge` now correctly handles truncated milliseconds.

## [7.58.3] - 2024-09-03
### Fixed
- The parameter `query` is now optional in `client.data_modeling.instances.search(...)`.

## [7.58.2] - 2024-09-03
### Added
- [Feature Preview - alpha] Support for `client.hosted_extractors.sources`.

## [7.58.1] - 2024-09-03
### Fixed
- [Feature Preview - beta] data workflows: `workflowExecutionId` in `cognite.client.data_classes.workflows.WorkflowTriggerRun`
 can be null or missing, as according to the API spec.

## [7.58.0] - 2024-09-03
### Added
- Data Workflows: add support for `SubworkflowReferenceParameters` subworkflow task type. Allowing embedding other workflows into a workflow.

## [7.57.0] - 2024-09-03
### Added
- Add a `load` method to CogniteClient, ClientConfig, and CredenitalProvider (and all it's subclasses).
- Add `apply_settings` method to `global_config` to pass in a dict of settings

## [7.56.0] - 2024-09-02
### Added
- Support for referencing files by instance id when running diagrams.detect

## [7.55.2] - 2024-08-29
### Fixed
- Turn workflow_orchestration into data_workflows and add trigger doc, fix attribute names in data classes

## [7.55.1] - 2024-08-29
### Fixed
- Missing exports for workflow triggers

## [7.55.0] - 2024-08-27
### Added
- Support for creating a session using a one-shot token in the `client.iam.session.create` method.
- Parameter `nonce` to the `client.functions.call()` and `client.workflow.executions.run()` methods to allow passing
  a custom nonce instead of letting the SDK generate it from your current credentials.

## [7.54.19] - 2024-08-27
### Added
- [Feature Preview - beta] Support for `client.workflows.triggers`.

## [7.54.18] - 2024-08-26
### Added
- When retrieving datapoints, `instance_id` is now set on the objects (for time series created
  through Data Modelling).

## [7.54.17] - 2024-08-22
### Added
- [Feature Preview]  Added `ExtractorExtension` model of the Core Model.

## [7.54.16] - 2024-08-22
### Added
- Added new LocationFiltersAcl capability.

## [7.54.15] - 2024-08-21
### Fixed
- [Feature Preview]  Updated the Core Model to latest version.

## [7.54.14] - 2024-08-19
### Fixed
- [Feature Preview - alpha] fix `files.upload_content`, `files.upload_content_bytes` and
  `files.multipart_upload_content_session`

## [7.54.13] - 2024-08-13
### Added
- [Feature Preview - alpha] Support for `instanceId` in the `client.files.retrieve`, `client.files.retrieve_multiple`,
  `client.files.update`, `client.files.retrieve_download_urls`, `client.files.download_bytes`, `client.files.download_to_path`,
  `client.files.download`.
- [Feature Preview - alpha] Add three new methods for uploading content: `client.files.upload_content`,
  `client.files.upload_content_bytes`, `client.files.multipart_upload_content_session`.

  This is an experimental feature and may change without warning.

## [7.54.12] - 2024-08-08
### Fixed
- NodeList and EdgeList (and subclasses) now expects an instance ID, `(space, external_id)` in the `.get` method.
  Using just an `external_id` is still possible, but deprecated as it is ambiguous in the absence of the space
  identifier, and will just return the last matching instance (as previously).
- SpaceList.get now works and expects a space identifier in the `.get` method.

## [7.54.11] - 2024-07-26
### Fixed
- Creating a Group with an `UnknownAcl` supported by the API no longer raises a client-side `ValueError` after
  successfully creating the group.

## [7.54.10] - 2024-07-26
### Changed
- Added option to add last_updated_time to the index of client.raw.rows.retrieve_dataframe.

## [7.54.9] - 2024-07-22
### Changed
- [Feature Preview] Updated the Core Model to require keyword arguments for all classes and include
  docstring.

## [7.54.8] - 2024-07-22
### Added
- The method `client.functions.schedules.retrieve` now accepts the missing parameter `ignore_unknown_ids` as well
  as retrieving multiple schedules at once.
- The method `client.functions.schedules.create` now supports creating using a `FunctionScheduleWrite` object.

### Changed
- When creating a new function schedule without specifying `description`, the default value is now
  correctly set to `None` instead of `""`.

## [7.54.7] - 2024-07-22
### Fixed
- The method `client.three_d.models.update` no longer accepts `ThreeDModelWrite` as this will raise a `ValueError`.
- The method `client.three_d.models.create` now supports creating multiple models with different metdata fields
  in a single call.

## [7.54.6] - 2024-07-19
### Fixed
- In the data classe, `NodeApply` and `EdgeApply` the argument `camel_case=False` is now
  respected in `.dump()`.

## [7.54.5] - 2024-07-19
### Changed
- [Feature Preview] Updated the Core Model to the newest version released on July 12th, 2024. The
  introduction of the `Cognite` prefix for all classes.

## [7.54.4] - 2024-07-19
### Changed
- Instance classes like `Node` and `NodeList` now expand properties by default in notebook-like environments.

## [7.54.3] - 2024-07-18
### Added
- [Feature Preview] Support for `enum` as container property type in the data modeling APIs. Note that this is not
  yet supported in the API, and is an experimental feature that may change without warning.

## [7.54.2] - 2024-07-16
### Fixed
- A bug in the list method of the RelationshipsAPI that could cause a thread deadlock.

## [7.54.1] - 2024-07-15
### Fixed
- Calling `client.functions.retrieve` or `client.functions.delete` with more than 10 ids no longer
  raises a `CogniteAPIError`.
- Iterating over functions using `client.functions` or `client.functions(...)` no longer raises a `CogniteAPIError`.
### Added
- Added missing filter parameter `metadata` to `client.functions.list`.
### Changed
- When creating a new function without specifying `description` or `owner`, the default values are now
  correctly set to `None` instead of `""`.

## [7.54.0] - 2024-07-12
### Added
- In the `client.data_modeling.instances` the methods `.search`, `.retrieve`,`.list`, `.query`, and `.sync` now
  support the `include_typing` parameter. This parameter is used to include typing information in the response,
  that can be accessed via the `.typing` attribute on the result object.

## [7.53.4] - 2024-07-11
### Added
- `FilesAPI.upload_bytes` and `FilesAPI.upload` are updated to be compatible with Private Link projects.

## [7.53.3] - 2024-07-11
### Added
- [Feature Preview - alpha] Support for `instanceId` in the `client.time_series` `.retrieve`, `.retrieve_multiple`,
  and `.update` methods. This is an experimental feature and may change without warning.

## [7.53.2] - 2024-07-03
### Fixed
- If you derived from `TypedNode` or `TypedEdge`, and then derived the `load` method would not include the parent
  class properties. Same if you used multiple inheritance. This is now fixed.
### Added
- [Feature Preview - alpha] Core Model, available `cognite.client.data_classes import cdm`.

## [7.53.1] - 2024-07-02
### Fixed
- In the new `retrieve_nodes` and `retrieve_edges` methods in the `client.data_modeling.instances` module, if you
  give the identifier of a single node or edge, you will now get a single `TypedNode` or `TypedEdge` instance back.

## [7.53.0] - 2024-07-02
### Added
- New classes `TypedNode` and `TypedEdge` (in addition to `TypedNodeApply` and `TypedEdgeApply`) to be used as
  base classes for user created classes that represent nodes and edges with properties in a specific view. For example,
  is you have a view `Person` with properties `name` and `age`, you can create a class `Person` that inherits from
  `TypedNode` and add properties `name` and `age` to it. This class can then be used with the
  `client.data_modeling.instances.retrieve(..)`, `.apply(...)`, `.list(...)` and `.search(...)` methods.

## [7.52.3] - 2024-06-27
### Added
- Added `partitions` parameter to `retrieve_dataframe()` method of the `RawRowsAPI`.

## [7.52.2] - 2024-06-26
### Added
- Alpha feature: `client.time_series.data` support for `instance_id` in `insert`, `insert_multiple`,
  `delete`, and `retrieve` methods. This is an experimental feature and may change without warning.

## [7.52.1] - 2024-06-26
### Fixed
- Calling `.extend` on a `NodeListWithCursor` or `EdgeListWithCursor` no longer raises a `TypeError`.

## [7.52.0] - 2024-06-19
### Added
- Support the `immutable` flag on container/view properties

## [7.51.1] - 2024-06-18
### Added
- Added support for serializing Node/Edge properties of type `list` of `NodeId` and `DirectRelationReference`,
  `date`, `datetime` and list of `date` and `datetime` to `json` format.

## [7.51.0] - 2024-06-16
### Added
- Support for iterating over `Functions`, `FunctionSchedules`, `DatapointSubscriptions`, `Transformations`,
  `TransformationSchedules`, `TransformationNotifications`, `ExtractionPipelines`, `Workflows`, `WorkflowVersions`.

## [7.50.0] - 2024-06-14
### Changed
- DatapointsAPI support for timezones and calendar-based aggregates reaches general availability (GA).
### Deprecated
- The function `DatapointsAPI.retrieve_dataframe_in_tz` is deprecated. Use the other retrieve methods instead
  and pass in `timezone`.

## [7.49.2] - 2024-06-12
### Fixed
- Converting rows (`RowList` and `RowListWrite`) to a pandas DataFrame no longer silently drops rows that do not have
  any columnar data.

## [7.49.1] - 2024-06-11
### Fixed
- Fixes resetting dataSetId to None in a ThreeDModelUpdate.

## [7.49.0] - 2024-06-05
### Added
- `WorkfowExecutionAPI.list` now allows filtering by execution status.

## [7.48.1] - 2024-06-04
### Fixed
- A bug introduced in `7.45.0` that would short-circuit raw datapoint queries too early when a lot of time series was
  requested at the same time, and `include_outside_points=True` was used (empty cursor are to be expected).

## [7.48.0] - 2024-06-04
### Changed
- Mark Data Workflows SDK implementation as Generally Available.

## [7.47.0] - 2024-06-04
### Added
- Support for retrieving `Labels`, `client.labels.retrieve`.

## [7.46.2] - 2024-06-03
### Added
- Added option for silencing `FeaturePreviewWarnings` in the `cognite.client.global_config`.

## [7.46.1] - 2024-05-31
### Fixed
- Pyodide issue related to missing tzdata package.

## [7.46.0] - 2024-05-31
### Added
- `RawRowsAPI.insert_dataframe` now has a new `dropna` setting (defaulting to True, as this would otherwise raise later).

## [7.45.0] - 2024-05-31
### Added
- DatapointsAPI now support `timezone` and new calendar-based granularities like `month`, `quarter` and `year`.
  These API features are in beta, and the SDK implementation in alpha, meaning breaking changes can
  occur without warning. Set beta header to avoid warning. Users of `retrieve_dataframe_in_tz` should
  consider preparing to upgrade as soon as the features reach general availability (GA).

## [7.44.1] - 2024-05-29
### Added
- Missing parameter `timeout` to `client.transformations.preview`.

## [7.44.0] - 2024-05-29
### Added
- New utility function `datetime_to_ms_iso_timestamp` in `cognite.client.utils` to convert a datetime object
  to a string representing a timestamp in the format expected by the Cognite GraphQL API.

## [7.43.6] - 2024-05-27
### Improved
- JSON is no longer attempted decoded when e.g. expecting protobuf, which currently leads to a small performance
  improvement for datapoints fetching.

## [7.43.5] - 2024-05-22
### Fixed
- Transformation schemas no longer raise when loaded into its resource type.

## [7.43.4] - 2024-05-20
### Fixed
- The data modeling APIs (Views, Containers, Data Models and Spaces) limits for create, retrieve, delete,
  and list were not matching the API spec, causing the SDK to wrongly split large calls into too few requests.
  This means that the SDK will no longer raise a `CogniteAPIError` if you, for example, try to delete
  more than 100 containers in a single method call.

## [7.43.3] - 2024-05-15
### Fixed
- Identity providers that return `expires_in` as a string no longer causes `TypeError` when authenticating.

## [7.43.2] - 2024-05-10
### Fixed
- In containers, `PropertyType` `Text` required parameter `collation` is now optional when `load()`ing, matching the API spec.

## [7.43.1] - 2024-05-10
### Fixed
- `RawRowsAPI.insert()` silently ignored rows of type `RowWriteList`.

## [7.43.0] - 2024-05-09
### Added
- Added new data classes to the contextualization module to simplify configuring diagram detect options: `DiagramDetectConfig`,`ConnectionFlags`, `CustomizeFuzziness`, `DirectionWeights`.
- `DiagramsAPI.detect()` method's parameter `configuration` now also accepts `DiagramDetectConfig` instances.

## [7.42.0] - 2024-05-06
### Changed
- Breaking change: the `workflows.executions.cancel` method now only allows cancelling one execution at a time to reflect its non-atomic operation.

## [7.41.1] - 2024-05-06
### Fixed
- An edge case when a request for datapoints from several hundred time series (with specific finite limits) would return
  more datapoints than the user-specified limit.

## [7.41.0] - 2024-04-30
### Added
- Support for Status Codes in the DatapointsAPI and DatapointSubscriptionsAPI reaches General Availability (GA).
  - You can read more in the Cognite Data Fusion developer documentation: [Status Codes reference](https://developer.cognite.com/dev/concepts/reference/quality_codes/).

## [7.40.2] - 2024-04-30
### Fixed
- `InAssetSubtree` is no longer (mistakenly) accepted as a time series filter.

## [7.40.1] - 2024-04-30
### Fixed
- Deleting multiple Datapoint Subscriptions now work as expected.

## [7.40.0] - 2024-04-30
### Added
- Datapoint Subscriptions now support status codes.

## [7.39.0] - 2024-04-25
### Added
- Support for internally managed groups (inside CDF, as opposed to the external identity provider).

## [7.38.3] - 2024-04-25
### Improved
- The classes `WorkflowUpsert`, `Filter`, `Query`, `Node`, `Edge`, `Container`, `Document`, and
  `Transformation` which are used for parsing API responses were not handling adding new parameters in
  the API correctly. These are now future-proofed.

## [7.38.2] - 2024-04-24
### Added
- Added new parameter `function_external_id` to `FunctionScheduleAPI.create` as a convenience to the user. Note
  that schedules must be attached to a Function by (internal) ID, so a lookup is first done on behalf of the user.

## [7.38.1] - 2024-04-23
### Added
- Added missing `partitions` parameter to `list()` and `__call__()` methods for `FilesAPI`.

## [7.38.0] - 2024-04-22
### Added
- Support for `workflows.executions.retry`

## [7.37.4] - 2024-04-22
### Improved
- Enabled automatic retries on Data Workflows POST endpoints

## [7.37.3] - 2024-04-18
### Improved
- Minor quality of life change for comparing capabilities involving `DataModelInstancesAcl.WRITE_PROPERTIES`; any
  ACL already covered by `WRITE` will not be reported as missing.

## [7.37.2] - 2024-04-18
### Fixed
- Datapoints inserted into non-existent time series, no longer get their identifier hidden in the `failed` attribute
  on the raised `CogniteNotFoundError`. Any `successful` now also gets reported correctly.

## [7.37.1] - 2024-04-17
### Fixed
- Updating data set ID now works as expected for `ThreeDModelUpdate`.

## [7.37.0] - 2024-04-16
### Fixed
- Now handle unknown data types in DM

## [7.36.0] - 2024-04-16
### Fixed
- Now handle unknown filter types in DM
- Add support for the "invalid" filter type in DM

## [7.35.0] - 2024-04-16
### Added
- Datapoints insert methods `insert` and `insert_multiple` now support ingesting (optional) status codes.

## [7.34.0] - 2024-04-11
### Added
- Datapoints method `retrieve_latest` now supports status codes.
- Slicing or indexing a `Datapoints` or `DatapointsArray` instance, now propagates status codes (when present).

## [7.33.1] - 2024-04-10
### Fixed
- Ordering of elements from calls to `retrieve_multiple` now match the requested elements. For SDK versions between
  7.0.0 and 7.33.1, the ordering has been broken when >> 1k elements has been requested (the more requests used, the
  more likely that a chunk was out of order).

## [7.33.0] - 2024-04-08
### Added
- All datapoints retrieve methods (except `retrieve_latest`) now support status codes. Note: Support for *inserting*
  datapoints with status codes will be released shortly. There are three new arguments:
    * `include_status (bool)`: Toggle the return of status code and -symbol on/off, only valid for raw datapoints.
    * `ignore_bad_datapoints (bool)`: For raw datapoints: Whether to return those marked bad (or not).
      For aggregates: Whether the time periods of bad datapoints should affect aggregate calculations (or not).
    * `treat_uncertain_as_bad (bool)`: Toggle whether datapoints marked uncertain should be regarded as good or bad.
- The `to_pandas` method for `Datapoints`, `DatapointsList`, `DatapointsArray` and `DatapointsArrayList` now accepts
  a new parameter, `include_status (bool)`, that controls whether to include status codes & -symbols as separate columns.
- New datapoints query class, `DatapointsQuery`, to make writing custom queries easier, type-safe and more robust,
  as opposed to passing dictionaries (of settings).
### Deprecated
- Passing *custom* datapoints queries using dictionaries is deprecated and will be removed in the next major release.
  Consider refactoring already to `DatapointsQuery`. Example: `{"id": 12, "aggregates" : "min", "granularity": "6h"} ->
  DatapointsQuery(id=12, aggregates="min", granularity="6h")`.

## [7.32.8] - 2024-04-08
### Fixed
- When using TimeSeries objects without `external_id` as part of the `variables` parameter in a synthetic datapoints
  query, a `CogniteNotFoundError` would most likely be raised, due to `None` being silently cast to a string. It now
  raises a friendly `ValueError`.
- An invalid expression could be created when using multiple variables in a synthetic datapoints query. This happened
  while substituting the variables into the expression; this was done one at a time, leading to later replacements
  possibly affecting earlier ones. Now all variables are substituted at the same time/in a single call.
### Improved
- Passing sympy symbols as part of the variables mapping (in synthetic datapoints queries) is now documented properly
  and "officially supported".

## [7.32.7] - 2024-04-05
### Fixed
- Inserting sequence data using `insert_dataframe` would by default drop all rows that contained at least one missing value.
  This has now been fixed to only remove rows where all values are missing.

## [7.32.6] - 2024-04-05
### Fixed
- `AssetsAPI.create_hierarchy` now properly supports `AssetWrite`.

## [7.32.5] - 2024-04-04
### Improved
- Type validation of identifiers

## [7.32.4] - 2024-03-28
### Fixed
- Several methods for `DatapointsArray` that previously failed for string datapoints due to bad handling
  of numpy `dtype`-to-native conversion.

## [7.32.3] - 2024-03-27
### Removed
- Support for `protobuf==3.*` was dropped.

## [7.32.2] - 2024-03-26
### Added
- Missing filterable properties `unit_external_id` and `unit_quantity` to `DatapointSubscriptionProperty`.
  Note: was renamed from `DatapointSubscriptionFilterProperties`, which is now a deprecated alias.

## [7.32.1] - 2024-03-25
### Fixed
- Fix type hints for functions data classes Function/FunctionSchedule/FunctionCall

## [7.32.0] - 2024-03-25
### Changed
- Type hint for `id`, `last_updated_time`, and `create_time` attributes are no longer `Optional` on
  subclasses of `CogniteResource`. This is to reflect that these attributes are always set when the
  object is returned by the SDK.

## [7.31.0] - 2024-03-24
### Added
- Retrieve method for session, `client.iam.session.retrieve`
- The parameter `limit` to the method `client.iam.session.list`.
### Fixed
- The method `client.iam.session.revoke` is now overloaded correctly and returns a `Session` for single id
  and a `SessionList` for multiple ids.

## [7.30.1] - 2024-03-23
### Fixed
- When calling `client.sequences.data.retrieve` in a Jupyter Notebook the returning `SequenceRowsList` no longer raises
  `AttributeError: 'dict' object has no attribute '_repr_html_'` (the HTML representation of `SequenceRowsList` was failing).

## [7.30.0] - 2024-03-20
### Added
- `Properties` class, as used on e.g. `Node` and `Edge`, now renders in Jupyter Notebooks (`_repr_html_` added).

## [7.29.0] - 2024-03-20
### Added
- Direct access to the columns/data stored on raw rows have been added (alongside a `.get` method). Example usage:
  `row["my_col"]` (short-cut for: `row.columns["my_col"]`).

## [7.28.2] - 2024-03-14
### Fixed
- Retrieving more than 100 containers, views, data models, or spaces no longer raises a `CogniteAPIError`.

## [7.28.1] - 2024-03-13
### Fixed
- Fixed issue causing multipart file upload to fail when mime-type was set.

## [7.28.0] - 2024-03-13
### Added
- Added support for advanced filter query in the `list()` (and `__call__()`) method of `assets`, `events`, `sequences`,
  and `time_series` APIs. Now you are able to use advanced filter (like in `filter()`) at the same time as the simple
  filter properties, allowing for more complex requests.
- Added missing `sort` parameter to `list()` and `__call__()` methods for `AssetsAPI`.
- Added missing `sort` parameter to `list()` and `__call__()` methods for `TimeSeriesAPI`.
- Added missing `sort` and `partitions` parameters to `list()` and `__call__()` methods for `SequencesAPI`.
### Deprecated
- Added a deprecation warning on the `filter()` method of `assets`, `events`, `sequences`, and `time_series` APIs as
  its functionality is fully covered by the `list()` method.

## [7.27.2] - 2024-03-08
### Added
- Retry 429s on graphql endpoints

## [7.27.1] - 2024-03-08
### Improved
- When iterating raw rows concurrently, a max queue size for pending results have been added to keep a stable low
  bounded memory usage profile (for when the caller's code isn't processing fast enough to keep up). Worth noting
  that this has no effect on the total retrieval time.

## [7.27.0] - 2024-03-06
### Added
- Added support for multipart file uploads using the `client.files.multipart_upload_session` method.

## [7.26.2] - 2024-03-05
### Fixed
- Fixed a regression from 7.26.1 in the logic for when to refresh token.

## [7.26.1] - 2024-03-05
### Fixed
- The `CredentialProvider` class for client credentials, `OAuthClientCredentials`, was switched from using the non-standard
  field `expires_at` to `expires_in` that's part of the OAuth 2.0 standard (RFC 6749).

## [7.26.0] - 2024-02-29
### Added
- In data modeling, added support for setting floats with units in containers. In addition, added support for retrieving,
  listing, searching, aggregating, querying and syncing nodes/edges with a target unit or target unit system.

## [7.25.0] - 2024-02-29
### Added
- Support for sorting on `client.data_modeling.instances.search`

## [7.24.4] - 2024-02-28
### Fixed
- Unknown ACLs, actions or scopes no longer causes `IAMAPI.[groups.list(...), token.inspect()]` to raise.
### Added
- New action for `DataModelInstancesAcl` added: `Write_Properties`.

## [7.24.3] - 2024-02-28
### Fixed
- Fix handling of GeometryCollection objects in the Documents API.

## [7.24.2] - 2024-02-25
### Fixed
- [Pyodide/WASM only] The list method for raw rows now works for non-finite queries (got broken in `7.24.1`).

## [7.24.1] - 2024-02-25
### Fixed
- [Pyodide/WASM only] The iteration method for raw rows now yields rows _while running_ (instead of waiting for tasks to finish first).

## [7.24.0] - 2024-02-25
### Added
- New parameter for `client.raw.rows(...)`: `partitions`. This enables greater throughput thorough concurrent reads when using
  the generator method (while still keeping a low memory impact). For backwards compatibility, the default is _no concurrency_.
  When specified, can be used together with a finite limit, as opposed to most (if not all) other resources/APIs.
- New parameter for `client.raw.rows.list(...)`: `partitions`. For backwards compatibility, the default is _no concurrency_ when
  a finite `limit` is given, and _"max" concurrency_ (`partitions=max_workers`) otherwise. Partitions can be used with finite limits.
  With this change it is easy to set an appropriate level of concurrency without messing with the global client configuration.
### Changed
- Default configuration setting of `max_workers` has been changed from 10 to 5 (to match the documentation).

## [7.23.1] - 2024-02-23
### Fixed
- Add missing `partition` scope to `seismicAcl`.

## [7.23.0] - 2024-02-23
### Added
- Make properties on instances (`Node`, `Edge`) easier to work with, by implementing support for direct indexing (and a `.get` method).
  If the instances have properties from no source or multiple sources, an error is raised instead. Example usage: `instance["my_prop"]`
  (short-cut for: `instance.properties[ViewId("space", "ext.id", "version")]["my_prop"]`)

## [7.22.0] - 2024-02-21
### Added
- Data point subscriptions reaches General Availability (GA).
  - Use the new [Data point subscriptions](https://developer.cognite.com/dev/concepts/data_point_subscriptions/)
    feature to configure a subscription to listen to changes in one or more time series (in ingestion order).
    The feature is intended to be used where data points consumers need to keep up to date with
    changes to one or more time series without the need to read the entire time series again.
### Changed
- Removed the `ignore_unknown_ids` flag from `client.time_series.subscriptions.retrieve()` to stay consistent with other resource types.

## [7.21.1] - 2024-02-20
### Fixed
- Data Workflows: mark parameter `jobId` as optional in `TransformationTaskOutput`, as it may not be populated in case of a failure.

## [7.21.0] - 2024-02-20
### Added
- Parameter `sort` to `client.documents.list`.

## [7.20.1] - 2024-02-19
### Fixed
- `DMLApplyResult` no longer fails when converted to a string (representation).

## [7.20.0] - 2024-02-13
### Fixed
- internal json encoder now understands CogniteObject and CogniteFilter objects, so that they are
  correctly serialized when used in nested structures.

## [7.19.2] - 2024-02-13
### Fixed
- Addressed `FutureWarning` coming from pandas dependency (granularity to pandas frequency translation of sec/min/hour and 'year start')
- Fixed `granularity` setting in `DatapointsAPI.retrieve_dataframe_in_tz` showing up as number of hours instead of e.g. week or year.

## [7.19.1] - 2024-02-12
### Fixed
- Calls to ... are now retried automatically:
    * Functions API: `list`, `retrieve`, `retrieve_multiple`, `activate`
    * FunctionCalls API: `list`, `retrieve`
    * FunctionSchedules API: `list`, `retrieve`
    * ExtractionPipelines API: `retrieve_multiple`
    * ExtractionPipelineRuns API: `list`
    * Transformations API: `list`, `retrieve`, `retrieve_multiple`, `preview`
    * TransformationJobs API: `retrieve`, `retrieve_multiple`
    * TransformationSchedules API: `retrieve`, `retrieve_multiple`
    * Geospatial API:  `list_feature_types`, `retrieve_feature_types`, `retrieve_features`, `list_features`,
      `search_features`, `stream_features`, `aggregate_features`, `get_coordinate_reference_systems`, `get_raster`, `compute`,
    * UserProfiles API: `retrieve`, `search`
    * Documents API: `search`, `list`, `__call__`, `aggregate_count`, `aggregate_cardinality_values`, `aggregate_cardinality_properties`,
      `aggregate_unique_values`, `aggregate_unique_properties`
    * ThreeDRevisions API: `filter_nodes`

## [7.19.0] - 2024-02-12
### Added
- Helper methods to `View`, `ViewApply`, `ViewList` and `ViewApplyList` `referenced_containers` which returns the
  containers referenced by in the view(s).

## [7.18.0] - 2024-02-08
### Added
- Support for `target_unit` and `target_unit_system` in synthetic time series.

## [7.17.4] - 2024-02-07
### Added
- Allow using container property reference in `NodeResultSetExpression.through` in addition to view property reference

## [7.17.3] - 2024-02-06
### Fixed
- Creating a Cognite Function from a directory with `skip_folder_validation=False` no longer raises `ModuleNotFoundError`
  for Pyodide (WASM) users.

## [7.17.2] - 2024-02-04
### Fixed
- Uploading files now accepts Labels again as part of file metadata. This addresses a bug introduced in v7, which caused
  a `ValueError` to be raised.

## [7.17.1] - 2024-02-02
### Fixed
- An (extreme) edge case where an empty, unnecessary API request for datapoints would be sent leading to a `CogniteAPIError`.
- Certain granularity inputs (when using the `DatapointsAPI`) no longer cause a `ValueError` to be raised with confusing/wrong wording.

## [7.17.0] - 2024-02-01
### Fixed
- Calls to `AnnotationsAPI.[list|retrieve|retrieve_multiple|reverse_lookup]` are now retried automatically.
- Calls to `AnnotationsAPI.reverse_lookup` now also accept the standard values (`-1, inf`) to indicate 'no limit'.
### Improved
- Calls to `AnnotationsAPI.list` with more than 1000 `annotated_resource_ids` are now batched automatically for the user.
  Previously these would raise an API error.

## [7.16.0] - 2024-01-30
### Added
- When listing instances (and when using `search`, `aggregate` and `histogram`), a new `space` parameter has been added;
  you may pass either a single space identifier (or a list of several). Note that this is just for convenience, using
  `filter` still works (and is necessary for more complex queries).
- New convenience filter, `SpaceFilter`, makes filtering on space simpler.

## [7.15.1] - 2024-01-23
### Fixed
- When calling `to_pandas` with `expand_properties=True` on an instance or instance list with no properties, the SDK will
  no longer raise ValueError, but drop the empty properties row/column.

## [7.15.0] - 2024-01-22
### Improved
- Only run pypi version check once, despite instantiating multiple clients. And make it async too.

## [7.14.0] - 2024-01-22
### Changed
- Helper methods to get related resources on `Asset` class now accept `asset_ids` as part of keyword arguments.
### Added
- Helper methods to get related resources on `AssetList` class now accept keyword arguments that are passed on to
  the list endpoint (for server-side filtering).

## [7.13.8] - 2024-01-19
### Fixed
- `FilesAPI.upload` when using `geo_location` (serialize error).

## [7.13.7] - 2024-01-19
### Fixed
- Type hints for all `.update` and `.upsert` methods accept Write classes in addition to Read and Update classes.
- Missing overloading of the `.update` methods on `client.three_d.models.update`, `client.transformations.update`,
  `client.transformations.schedules.update`, `client.relationships.update`, and `client.data_sets.update`.

## [7.13.6] - 2024-01-18
### Added
- Helper method `as_tuple` to `NodeId` and `EdgeId`.

## [7.13.5] - 2024-01-16
### Added
- EdgeConnection, MultiEdgeConnection, MultiReverseDirectRelation and their corresponding Apply View dataclasses are now importable from `cognite.client.dataclasses.data_modeling`.

## [7.13.4] - 2024-01-13
### Fixed
- When calling `WorkflowExecution.load` not having a `schedule` would raise a `KeyError` even though it is optional. This is now fixed.
- When calling `Datapoints.load` not having a `isString` would raise a `KeyError` even though it is optional. This is now fixed.
- Most `CogniteResourceList.as_write()` would raise a `CogniteMissingClientError` when called from a class with missing cognite_client. This is now fixed.

## [7.13.3] - 2024-01-12
### Added
- `View.as_property_ref` and `Container.as_property_ref` to make it easier to create property references
  (used to only be available on `ViewId` and `ContainerId`).

## [7.13.2] - 2024-01-11
### Fixed
- When calling `ExtractionPipeline.load` not having a `schedule` would raise a `KeyError` even though it is optional. This is now fixed.

## [7.13.1] - 2024-01-10
### Improved
- Respect the `isAutoRetryable` flag on error responses from the API when retrying requests.

## [7.13.0] - 2024-01-09
### Changed
- Units on Time Series (including unit conversion) is out of beta and will no longer issue warnings on usage.

## [7.12.0] - 2024-01-09
### Added
- `DatapointsAPI.retrieve_latest` now accepts `target_unit` or `target_unit_system` parameter.
### Fixed
- `DatapointsAPI.retrieve_latest` when given `LatestDatapointQuery`(s) without a setting for `before`, now correctly use
  the (default) `before` setting as specified in the method call.

## [7.11.0] - 2024-01-09
### Added
- All Cognite resources now have write-version. For example, we have `Asset` and `AssetWrite`, `Event` and `EventWrite`, and so on.
  The new write class reflects the required/optional fields in the API, and is now recommended when creating resources. In addition,
  all read classes and list classes now have a convenience method `as_write` that returns the write class with the same data.
  For example, if you have a `assets` of type `AssetList` you can call `assets.as_write()` which will return a `AssetWriteList`,
  and thus removing all server set fields (like `created_time` and `last_updated_time`). This is useful if you want to
  compare a resource from CDF with a local configuration. In addition, this makes it easier to create a new resource
  using an existing resource as a template.
- Missing overloading of the `.create` methods on `client.iam.security_categories.create`, `client.iam.groups.create`,
  `client.labels.create`, `client.three_d.models.create`, `client.three_d.revisions.create`, `client.three_d.asset_mappings.create`,
  `client.transformations.create`, `client.transformations.schedules.create`, and `client.relationships.create`.
### Changed
- The class `DatapointSubscriptionCreate` has been renamed to `DatapointSubscriptionWrite` to be consistent with the other write classes.
  This is not a breaking change, as the old class is still available for backwards compatibility, but will be removed in the next major version.
### Fixed
- The `node.type` was not set when calling `.as_apply()` or `.as_write()` on a `Node` or `NodeList`. This is now fixed.

## [7.10.1] - 2024-01-08
### Added
- Fix retries for `POST /raw/rows`.

## [7.10.0] - 2024-01-08
### Added
- `geospatial.search_features` and `geospatial.stream_features` now accept the `allow_dimensionality_mismatch` parameter.

## [7.9.0] - 2024-01-05
### Added
- You can now enable or disable user profiles for your CDF project with `client.iam.user_profiles.[enable/disable]`.

## [7.8.10] - 2024-01-04
### Changed
- When using `OidcCredentials` to create a transformation, `cdf_project_name` is no longer optional as required
  by the API.

## [7.8.9] - 2024-01-04
### Fixed
- Pyodide-users of the SDK can now create Transformations with non-nonce credentials without a `pyodide.JsException`
  exception being raised.

## [7.8.8] - 2024-01-03
### Added
- Support for `workflows.cancel`.

## [7.8.7] - 2024-01-03
### Fixed
- Added back `InstancesApply` that was removed in 7.8.6.

## [7.8.6] - 2023-12-27
### Improved
- SDK dependency on the `sortedcontainers` package was dropped.

## [7.8.5] - 2023-12-22
### Fixed
- `DirectRelationReference` is now immutable.
- `DirectRelationReference.load` now correctly handles unknown parameters.

## [7.8.4] - 2023-12-22
### Fixed
- Listing annotations now also accepts `None` and `inf` for the `limit` parameter (to return all), matching what
  was already described in the documentation for the endpoint (for the parameter).
- Calling `to_pandas(...)` on an `DiagramDetectItem` no longer raises `KeyError`.

## [7.8.3] - 2023-12-21
### Fixed
- Revert `SingleHopConnectionDefinition` from a string to child class of `ViewProperty`.
- If a `ViewProperty` or `ViewPropertyApply` dumped before version `7.6` was dumped and loaded after `7.6`, the
  user got a `KeyError: 'container'`. The `load` methods are now backwards compatible with the old format.

## [7.8.2] - 2023-12-21
### Fixed
- Revert `SingleHopConnectionDefinitionApply` from a string to child class of `ViewPropertyApply`.

## [7.8.1] - 2023-12-21
### Fixed
- Calling `to_pandas` with `expand_aggregates=True` on an Asset with aggregated properties would yield a pandas DataFrame
  with the column name `0` instead of `"value"`.
### Improved
- Specification of aggregated properties to `AssetsAPI.[list,filter,__call__]`.

## [7.8.0] - 2023-12-21
### Added
- Instance classes `Node`, `Edge`, `NodeList` and `EdgeList` now supports a new flag `expand_properties` in their `to_pandas` method,
  that makes it much simpler to work with the fetched properties. Additionally, `remove_property_prefix` allows easy prefix
  removal (of the view ID, e.g. `space.external_id/version.my_prop` -> `my_prop`).

## [7.7.1] - 2023-12-20
### Fixed
- Missing legacy capability ACLs: `modelHostingAcl` and `genericsAcl`.
- The `IAMAPI.compare_capabilities` fails with a `AttributeError: 'UnknownAcl' object has no attribute '_capability_name'`
  if the user has an unknwon ACL. This is now fixed by skipping comparison of unknown ACLs and issuing a warning.

## [7.7.0] - 2023-12-20
### Added
- Support for `ViewProperty` types `SingleReverseDirectRelation` and `MultiReverseDirectRelation` in data modeling.

## [7.6.0] - 2023-12-13
### Added
- Support for querying data models through graphql. See `client.data_modeling.graphql.query`.

## [7.5.7] - 2023-12-12
### Fixed
- Certain combinations of `start`/`end` and `granularity` would cause `retrieve_dataframe_in_tz` to raise due to
  a bug in the calender-arithmetic (`MonthAligner`).

## [7.5.6] - 2023-12-11
### Added
- Missing legacy scopes for `Capability`: `LegacySpaceScope` and `LegacyDataModelScope`.

## [7.5.5] - 2023-12-11
### Added
- Added `poll_timeout` parameter on `time_series.subscriptions.iterate_data`. Will keep the connection open and waiting,
  until new data is available, up to `poll_timeout` seconds.

## [7.5.4] - 2023-12-06
### Changed
- The `partitions` parameter is no longer respected when using generator methods to list resources
- The `max_workers` config option has been moved from ClientConfig to the global config.

## [7.5.3] - 2023-12-06
### Added
- Support for `subworkflow` tasks in `workflows`.

## [7.5.2] - 2023-12-05
### Fixed
- The built-in `hash` function was mistakenly stored on `WorkflowDefinitionUpsert` instances after `__init__` and has been removed.

## [7.5.1] - 2023-12-01
### Changed
- Raise an exception if `ClientConfig:base_url` is set to `None` or an empty string

## [7.5.0] - 2023-11-30
### Added
- `chain_to` to `NodeResultSetExpression` and `NodeResultSetExpression`, and `direction` to `NodeResultSetExpression`.

## [7.4.2] - 2023-11-28
### Improved
- Quality of life improvement to `client.extraction_pipelines.runs.list` method. The `statuses` parameter now accepts
  a single value and the annotation is improved. The parameter `created_time` can now be given on the format `12d-ago`.

## [7.4.1] - 2023-11-28
### Fixed
- Error in validation logic when creating a `Transformation` caused many calls to `client.transformations.update` to fail.

## [7.4.0] - 2023-11-27
### Changed
- Unit Catalog API is out of beta and will no longer issue warnings on usage. Access is unchanged: `client.units`.

## [7.3.3] - 2023-11-22
### Fixed
- Added action `Delete` in `ProjectsAcl`.

## [7.3.2] - 2023-11-21
### Fixed
- `workflows.retrieve` and `workflows.versions.retrieve` returned None if the provided workflow external id contained special characters. This is now fixed.

## [7.3.1] - 2023-11-21
### Fixed
- Replaced action `Write` with `Create` in `ProjectsAcl`, as `Write` is not a valid action and `Create` is the correct one.

## [7.3.0] - 2023-11-20
### Added
- Added Scope `DataSet` for `TimeSeriesSubscriptionsAcl`.
- Added `data_set_id` to `DatapointSubscription`.

## [7.2.1] - 2023-11-17
### Fixed
- The new compare methods for capabilities in major version 7, `IAMAPI.verify_capabilities` and `IAMAPI.compare_capabilities`
  now works correctly for rawAcl with database scope ("all tables").
### Removed
- Capability scopes no longer have the `is_within` method, and capabilities no longer have `has_capability`. Use the more
  general `IAMAPI.compare_capabilities` instead.

## [7.2.0] - 2023-11-16
### Added
- The `trigger` method of the Workflow Execution API, now accepts a `client_credentials` to allow specifying specific
  credentials to run with. Previously, the current credentials set on the CogniteClient object doing the call would be used.

## [7.1.0] - 2023-11-16
### Added
- The list method for asset mappings in the 3D API now supports `intersects_bounding_box`, allowing users to only
  return asset mappings for assets whose bounding box intersects with the given bounding box.

## [7.0.3] - 2023-11-15
### Fixed
- Bug when `cognite.client.data_classes.filter` used with any `data_modeling` endpoint raised a `CogniteAPIError` for
  snake_cased properties. This is now fixed.
- When calling `client.relationships.retrieve`, `.retrieve_multiple`, or `.list` with `fetch_resources=True`, the
  `target` and `source` resources were not instantiated with a `cognite_client`. This is now fixed.

## [7.0.2] - 2023-11-15
### Fixed
- Missing Scope `DataSet` for `TemplateGroupAcl` and `TemplateInstancesAcl`.

## [7.0.1] - 2023-11-14
### Fixed
- Data modeling APIs now work in WASM-like environments missing the threading module.

## [7.0.0] - 2023-11-14
This release ensure that all CogniteResources have `.dump` and `.load` methods, and that calling these two methods
in sequence produces an equal object to the original, for example,
`my_asset == Asset.load(my_asset.dump(camel_case=True)`. In addition, this ensures that the output of all `.dump`
methods are `json` and `yaml` serializable. Additionally, the default for `camel_case` has been changed to `True`.

### Improved
- Read operations, like `retrieve_multiple` will now fast-fail. Previously, all requests would be executed
  before the error was raised, potentially fetching thousands of unneccesary resources.

### Added
- `CogniteResource.to_pandas` and `CogniteResourceList.to_pandas` now converts known timestamps to `datetime` by
  default. Can be turned off with the new parameter `convert_timestamps`. Note: To comply with older pandas v1, the
  dtype will always be `datetime64[ns]`, although in v2 this could have been `datetime64[ms]`.
- `CogniteImportError` can now be caught as `ImportError`.

### Deprecated
- The Templates API (migrate to Data Modeling).
- The `client.assets.aggregate` use `client.assets.aggregate_count` instead.
- The `client.events.aggregate` use `client.events.aggregate_count` instead.
- The `client.sequence.aggregate` use `client.sequence.aggregate_count` instead.
- The `client.time_series.aggregate` use `client.time_series.aggregate_count` instead.
- In `Transformations` attributes `has_source_oidc_credentials` and `has_destination_oidc_credentials` are deprecated,
  and replaced by properties with the same names.

### Changed
- All `.dump` methods now uses `camel_case=True` by default. This is to match the intended use case, preparing the
  object to be sent in an API request.
- `CogniteResource.to_pandas` now more closely resembles `CogniteResourceList.to_pandas` with parameters
`expand_metadata` and `metadata_prefix`, instead of accepting a sequence of column names (`expand`) to expand,
with no easy way to add a prefix. Also, it no longer expands metadata by default.
- Additionally, `Asset.to_pandas`, now accepts the parameters `expand_aggregates` and `aggregates_prefix`. Since
  the possible `aggregates` keys are known, `camel_case` will also apply to these (if expanded) as opposed to
  the metadata keys.
- More narrow exception types like `CogniteNotFoundError` and `CogniteDuplicatedError` are now raised instead of
  `CogniteAPIError` for the following methods: `DatapointsAPI.retrieve_latest`, `RawRowsAPI.list`,
  `RelationshipsAPI.list`, `SequencesDataAPI.retrieve`, `SyntheticDatapointsAPI.query`. Additionally, all calls
  using `partitions` to API methods like `list` (or the generator version) now do the same.
- The `CogniteResource._load` has been made public, i.e., it is now `CogniteResource.load`.
- The `CogniteResourceList._load` has been made public, i.e., it is now `CogniteResourceList.load`.
- All `.delete` and `.retrieve_multiple` methods now accepts an empty sequence, and will return an empty `CogniteResourceList`.
- All `assert`s meant for the SDK user, now raise appropriate errors instead (`ValueError`, `RuntimeError`...).
- `CogniteAssetHierarchyError` is no longer possible to catch as an `AssertionError`.
- Several methods in the data modelling APIs have had parameter names now correctly reflect whether they accept
  a single or multiple items (i.e. id -> ids).
- `client.data_modeling.instances.aggregate` returns `AggregatedNumberedValue | list[AggregatedNumberedValue] | InstanceAggregationResultList` depending
  on the `aggregates` and `group_by` parameters. Previously, it always returned `InstanceAggregationResultList`.
- The `Group` attribute `capabilities` is now a `Capabilities` object, instead of a `dict`.
- Support for `YAML` in all `CogniteResource.load()` and `CogniteResourceList.load()` methods.
- The `client.sequences.data` methods `.retrieve`, `.retrieve_last_row` (previously `retrieve_latest`), `.insert`  method has changed signature:
  The parameter `column_external_ids` is renamed `columns`. The old parameter `column_external_ids` is still there, but is
  deprecated. In addition, int the `.retrieve` method, the parameters `id` and `external_id` have
  been moved to the beginning of the signature. This is to better match the API and have a consistent overload
  implementation.
- The class `SequenceData` has been replaced by `SequenceRows`. The old `SequenceData` class is still available for
  backwards compatibility, but will be removed in the next major version. However, all API methods now return
  `SequenceRows` instead of `SequenceData`.
- The attribute `columns` in `Sequence` has been changed from `typing.Sequence[dict]` to `SequnceColumnList`.
- The class `SequenceRows` in `client.data_classes.transformations.common` has been renamed to `SequenceRowsDestination`.
- The `client.sequences.data.retrieve_latest` is renamed `client.sequences.data.retrieve_last_row`.
- Classes `Geometry`, `AssetAggregate`, `AggregateResultItem`, `EndTimeFilter`, `Label`, `LabelFilter`, `ExtractionPipelineContact`,
  `TimestampRange`, `AggregateResult`, `GeometryFilter`, `GeoLocation`, `RevisionCameraProperties`, `BoundingBox3D` are no longer
  `dict` but classes with attributes matching the API.
- Calling `client.iam.token.inspect()` now gives an object `TokenInspection` with attribute `capabilities` of type `ProjectCapabilityList`
  instead of `list[dict]`
- In data class `Transformation` the attribute `schedule`, `running_job`, and `last_running_job`, `external_id` and `id`
  are set to the `Transformation` `id` and `external_id` if not set. If they are set to a different value, a `ValueError` is raised

### Added
- Added `load` implementation for `VisionResource`s: `ObjectDetection`, `TextRegion`, `AssetLink`, `BoundingBox`,
  `CdfRerourceRef`, `Polygon`, `Polyline`, `VisionExtractPredictions`, `FeatureParameters`.
- Missing `dump` and `load` methods for `ClientCredentials`.
- Literal annotation for `source_type` and `target_type` in `Relationship`
- In transformations, `NonceCredentials` was missing `load` method.
- In transformations, `TransformationBlockedInfo` was missing `.dump` method
- `capabilities` in `cognite.client.data_classes` with data classes for all CDF capabilities.
- All `CogniteResource` and `CogniteResourcelist` objects have `.dump_yaml` methods, for example, `my_asset_list.dump_yaml()`.

### Removed
- Deprecated methods `aggregate_metadata_keys` and `aggregate_metadata_values` on AssetsAPI.
- Deprecated method `update_feature_types` on GeospatialAPI.
- Parameters `property` and `aggregates` for method `aggregate_unique_values` on GeospatialAPI.
- Parameter `fields` for method `aggregate_unique_values` on EventsAPI.
- Parameter `function_external_id` for method `create` on FunctionSchedulesAPI (function_id has been required
  since the deprecation of API keys).
- The `SequenceColumns` no longer set the `external_id` to `column{no}` if it is missing. It now must be set
  explicitly by the user.
- Dataclasses `ViewDirectRelation` and `ContainerDirectRelation` are replaced by `DirectRelation`.
- Dataclasses `MappedPropertyDefinition` and `MappedApplyPropertyDefinition` are replaced by `MappedProperty` and `MappedPropertyApply`.
- Dataclasses `RequiresConstraintDefinition` and `UniquenessConstraintDefinition` are replaced by `RequiresConstraint` and `UniquenessConstraint`.
- In data class `Transformation` attributes `has_source_oidc_credentials` and `has_destination_oidc_credentials` are replaced by properties.

### Fixed
- Passing `limit=0` no longer returns `DEFAULT_LIMIT_READ` (25) resources, but raises a `ValueError`.
- `Asset.dump()` was not dumping attributes `geo_location` and `aggregates` to `json` serializable data structures.
- In data modeling, `NodeOrEdgeData.load` method was not loading the `source` attribute to `ContainerId` or `ViewId`. This is now fixed.
- In data modeling, the attribute `property` used in `Node` and `Edge` was not `yaml` serializable.
- In `DatapointsArray`, `load` method was not compatible with `.dump` method.
- In extraction pipelines, `ExtractionPipelineContact.dump` was not `yaml` serializable
- `ExtractionPipeline.dump` attribute `contacts` was not `json` serializable.
- `FileMetadata.dump` attributes `labels` and `geo_location` was not `json` serializable.
- In filtering, filter `ContainsAll` was missing in `Filter.load` method.
- Annotation for `cpu` and `memory` in `Function`.
- `GeospatialComputedResponse.dump` attribute `items` was not `yaml` serializable
- `Relationship.dump` was not `json` serializable.
- `Geometry.dump` was not `json` serializable.
- In templates, `GraphQlResponse.dump` was not `json` serializable, and `GraphQlResponse.dump` failed to load
  `errors` `GraphQlError`.
- `ThreeDModelRevision` attribute `camera` was not dumped as `yaml` serializable and
  not loaded as `RevisionCameraProperties`.
- `ThreeDNode` attribute `bounding_box` was not dumped as `yaml` serializable and
  not loaded as `BoundingBox3D`.
- `Transformation` attributes `source_nonce`, `source_oidc_credential`, `destination_nonce`,
  and `destination_oidc_credentials` were not dumped as `json` serializable and `loaded` with
  the appropriate data structure. In addition, `TransformationBlockedInfo` and `TransformationJob`
  were not dumped as `json` serializable.
- `TransformationPreviewResult` was not dumping attribute `schema` as `yaml` serializable, and the
  `load` and `dump` methods were not compatible.
- In transformations, `TransformationJob.dump` was not `json` serializable, and attributes
  `destination` and `status` were not loaded into appropriate data structures.
- In transformations, `TransformationSchemaMapType.dump` was not `json` serializable.
- In `annotation_types_images`, implemented `.load` for `KeypointCollection` and `KeypointCollectionWithObjectDetection`.
- Bug when dumping `documents.SourceFile.dump(camel_case=True)`.
- Bug in `WorkflowExecution.dump`
- Bug in `PropertyType.load`

## [6.39.6] - 2023-11-13
## Fixed
- HTTP status code retry strategy for RAW and labels. `/rows/insert` and `/rows/delete` will now
  be retried for all status codes in `config.status_forcelist` (default 429, 502, 503, 504), while
  `/dbs/{db}` and `/tables/{table}` will now only be retried for 429s and connection errors as those
  endpoints are not idempotent.
- Also, `labels/list` will now also be retried.

## [6.39.5] - 2023-11-12
## Fixed
- The `.apply()` methods of `MappedProperty` now has the missing property `source`.

## [6.39.4] - 2023-11-09
## Fixed
- Fetching datapoints from dense time series using a `targetUnit` or a target `targetUnitSystem` could result
  in some batches not being converted to the new unit.

## [6.39.3] - 2023-11-08
## Fixed
- The newly introduced parameter `connectionType` was assumed to be required from the API. This is not the case.

## [6.39.2] - 2023-11-08
## Fixed
- When listing `client.data_modeling.views` the SDK raises a `TypeError`. This is now fixed.

## [6.39.1] - 2023-11-01
## Fixed
- When creating transformations using backup auth. flow (aka a session could not be created for any reason),
  the scopes for the credentials would not be passed correctly (bug introduced in 6.25.1).

## [6.39.0] - 2023-11-01
## Added
- Support for `concurrencyPolicy` property in Workflows `TransformationsWorker`.

## [6.38.1] - 2023-10-31
### Fixed
- `onFailure` property in Workflows was expected as mandatory and was raising KeyError if it was not returned by the API.
  The SDK now assumes the field to be optional and loads it as None instead of raising an error.

## [6.38.0] - 2023-10-30
### Added
- Support `onFailure` property in Workflows, allowing marking Tasks as optional in a Workflow.

## [6.37.0] - 2023-10-27
### Added
- Support for `type` property in `NodeApply` and `Node`.

## [6.36.0] - 2023-10-25
### Added
- Support for listing members of Data Point Subscription, `client.time_series.subscriptions.list_member_time_series()`. Note this is an experimental feature.

## [6.35.0] - 2023-10-25
### Added
- Support for `through` on node result set expressions.

### Fixed
- `unit` on properties in data modeling. This was typed as a string, but it is in fact a direct relation.

## [6.34.2] - 2023-10-23
### Fixed
- Loading a `ContainerApply` from source failed with `KeyError` if `nullable`, `autoIncrement`, or `cursorable` were not set
  in the `ContainerProperty` and `BTreeIndex` classes even though they are optional. This is now fixed.

## [6.34.1] - 2023-10-23
### Added
- Support for setting `data_set_id` and `metadata` in `ThreeDModelsAPI.create`.
- Support for updating `data_set_id` in `ThreeDModelsAPI.update`.

## [6.34.0] - 2023-10-20
### Fixed
- `PropertyType`s no longer fail on instantiation, but warn on missing SDK support for the new property(-ies).

### Added
- `PropertyType`s `Float32`, `Float64`, `Int32`, `Int64` now support `unit`.

## [6.33.3] - 2023-10-18
### Added
- `functions.create()` now accepts a `data_set_id` parameter. Note: This is not for the Cognite function, but for the zipfile containing
  the source code files that is uploaded on the user's behalf (from which the function is then created). Specifying a data set may
  help resolve the error 'Resource not found' (403) that happens when a user is not allowed to create files outside a data set.

## [6.33.2] - 2023-10-16
### Fixed
- When fetching datapoints from "a few time series" (implementation detail), all missing, non-ignorable time series
  are now raised together in a `CogniteNotFoundError` rather than only the first encountered.

### Improved
- Datapoints fetching has a lower peak memory consumption when fetching from multiple time series simultaneously.

## [6.33.1] - 2023-10-14
### Fixed
- `Function.list_schedules()` would return schedules unrelated to the function if the function did not have an external id.

## [6.33.0] - 2023-10-13
### Added
- Support for providing `DirectRelationReference` and `NodeId` as direct relation values when
ingesting node and edge data.

## [6.32.4] - 2023-10-12
### Fixed
- Filters using e.g. metadata keys no longer dumps the key in camel case.

## [6.32.3] - 2023-10-12
### Added
- Ability to toggle the SDK debug logging on/off by setting `config.debug` property on a CogniteClient to True (enable) or False (disable).

## [6.32.2] - 2023-10-10
### Added
- The credentials class used in TransformationsAPI, `OidcCredentials`, now also accepts `scopes` as a list of strings
  (used to be comma separated string only).

## [6.32.1] - 2023-10-10
### Added
- Missing `unit_external_id` and `unit_quantity` fields on `TimeSeriesProperty`.

## [6.32.0] - 2023-10-09
### Fixed
- Ref to openapi doc in Vision extract docstring
- Parameters to Vision models can be given as Python dict (updated doc accordingly).
- Don't throw exception when trying to save empty list of vision extract predictions as annotations. This is to avoid having to wrap this method in try-except for every invocation of the method.

### Added
- Support for new computer vision models in Vision extract service: digital gauge reader, dial gauge reader, level gauge reader and valve state detection.

## [6.31.0] - 2023-10-09
### Added
Support for setting and fetching TimeSeries and Datapoints with "real" units (`unit_external_id`).
- TimeSeries has a new field `unit_external_id`, which can be set when creating or updating it. This ID must refer to a
  valid unit in the UnitCatalog, see `client.units.list` for reference.
- If the `unit_external_id` is set for a TimeSeries, then you may retrieve datapoints from that time series in any compatible
  units. You do this by specifying the `target_unit` (or `target_unit_system`) in a call to any of the datapoints `retrieve`
  methods, `retrieve`, `retrieve_arrays`, `retrieve_dataframe`, or `retrieve_dataframe_in_tz`.

## [6.30.2] - 2023-10-09
### Fixed
- Serialization of `Transformation` or `TransformationList` no longer fails in `json.dumps` due to unhandled composite objects.

## [6.30.1] - 2023-10-06
### Added
- Support for metadata on Workflow executions. Set custom metadata when triggering a workflow (`workflows.executions.trigger()`). The metadata is included in results from `workflows.executions.list()` and `workflows.executions.retrieve_detailed()`.

## [6.30.0] - 2023-10-06
### Added
- Support for the UnitCatalog with the implementation `client.units`.

## [6.29.2] - 2023-10-04
### Fixed
- Calling some of the methods `assets.filter()`, `events.filter()`, `sequences.filter()`, `time_series.filter()` without a `sort` parameter could cause a `CogniteAPIError` with a 400 code. This is now fixed.

## [6.29.1] - 2023-10-04
### Added
- Convenience method `to_text` on the `FunctionCallLog` class which simplifies printing out function call logs.

## [6.29.0] - 2023-10-04
### Added
- Added parameter `resolve_duplicate_file_names` to `client.files.download`.
  This will keep all the files when downloading to local machine, even if they have the same name.

## [6.28.5] - 2023-10-03
### Fixed
- Bugfix for serialization of Workflows' `DynamicTasksParameters` during `workflows.versions.upsert` and `workflows.execution.retrieve_detailed`

## [6.28.4] - 2023-10-03
### Fixed
- Overload data_set/create for improved type safety

## [6.28.3] - 2023-10-03
### Fixed
- When uploading files as strings using `client.files.upload_bytes` the wrong encoding is used on Windows, which is causing
  part of the content to be lost when uploading. This is now fixed.

## [6.28.2] - 2023-10-02
### Fixed
- When cache lookup did not yield a token for `CredentialProvider`s like `OAuthDeviceCode` or `OAuthInteractive`, a
  `TypeError` could be raised instead of initiating their authentication flow.

## [6.28.1] - 2023-09-30
### Improved
- Warning when using alpha/beta features.

## [6.28.0] - 2023-09-26
### Added
- Support for the WorkflowOrchestrationAPI with the implementation `client.workflows`.

## [6.27.0] - 2023-09-24
### Changed
- Reduce concurrency in data modeling client to 1

## [6.26.0] - 2023-09-22
### Added
- Support `partition` and `cursor` parameters on `time_series.subscriptions.iterate_data`
- Include the `cursor` attribute on `DatapointSubscriptionBatch`, which is yielded in every iteration
of `time_series.subscriptions.iterate_data`.

## [6.25.3] - 2023-09-19
### Added
- Support for setting and retrieving `data_set_id` in data class `client.data_classes.ThreeDModel`.

## [6.25.2] - 2023-09-17
### Fixed
- Using the `HasData` filter would raise an API error in CDF.

## [6.25.1] - 2023-09-15
### Fixed
- Using nonce credentials now works as expected for `transformations.[create, update]`. Previously, the attempt to create
  a session would always fail, leading to nonce credentials never being used (full credentials were passed to- and
  stored in the transformations backend service).
- Additionally, the automatic creation of a session no longer fails silently when an `CogniteAuthError` is encountered
  (which happens when the credentials are invalid).
- While processing source- and destination credentials in `client.transformations.[create, update]`, an `AttributeError`
  can no longer be raised (by not specifying project).
### Added
- `TransformationList` now correctly inherits the two (missing) helper methods `as_ids()` and `as_external_ids()`.

## [6.25.0] - 2023-09-14
### Added
- Support for `ignore_unknown_ids` in `client.functions.retrieve_multiple` method.

## [6.24.1] - 2023-09-13
### Fixed
- Bugfix for `AssetsAPI.create_hierarchy` when running in upsert mode: It could skip certain updates above
  the single-request create limit (currently 1000 assets).

## [6.24.0] - 2023-09-12
### Fixed
- Bugfix for `FilesAPI.upload` and `FilesAPI.upload_bytes` not raising an error on file contents upload failure. Now `CogniteFileUploadError` is raised based on upload response.

## [6.23.0] - 2023-09-08
### Added
- Supporting for deleting constraints and indexes on containers.

### Changed
- The abstract class `Index` can no longer be instantiated. Use BTreeIndex or InvertedIndex instead.

## [6.22.0] - 2023-09-08
### Added
- `client.data_modeling.instances.subscribe` which lets you subscribe to a given
data modeling query and receive updates through a provided callback.
- Example on how to use the subscribe method to sync nodes to a local sqlite db.

## [6.21.1] - 2023-09-07
### Fixed
- Concurrent usage of the `CogniteClient` could result in API calls being made with the wrong value for `api_subversion`.

## [6.21.0] - 2023-09-06
### Added
- Supporting pattern mode and extra configuration for diagram detect in beta.

## [6.20.0] - 2023-09-05
### Fixed
- When creating functions with `client.functions.create` using the `folder` argument, a trial-import is executed as part of
  the verification process. This could leave leftover modules still in scope, possibly affecting subsequent calls. This is
  now done in a separate process to guarantee it has no side-effects on the main process.
- For pyodide/WASM users, a backup implementation is used, with an improved cleanup procedure.

### Added
- The import-check in `client.functions.create` (when `folder` is used) can now be disabled by passing
  `skip_folder_validation=True`. Basic validation is still done, now additionally by parsing the AST.

## [6.19.0] - 2023-09-04
## Added
- Now possible to retrieve and update translation and scale of 3D model revisions.

## [6.18.0] - 2023-09-04
### Added
- Added parameter `keep_directory_structure` to `client.files.download` to allow downloading files to a folder structure matching the one in CDF.

### Improved
- Using `client.files.download` will still skip files with the same name when writing to disk, but now a `UserWarning` is raised, specifying which files are affected.

## [6.17.0] - 2023-09-01
### Added
- Support for the UserProfilesAPI with the implementation `client.iam.user_profiles`.

## [6.16.0] - 2023-09-01
### Added
- Support for `ignore_unknown_ids` in `client.relationships.retrieve_multiple` method.

## [6.15.3] - 2023-08-30
### Fixed
- Uploading files using `client.files.upload` now works when running with `pyodide`.

## [6.15.2] - 2023-08-29
### Improved
- Improved error message for `CogniteMissingClientError`. Now includes the type of object missing the `CogniteClient` reference.

## [6.15.1] - 2023-08-29
### Fixed
- Bugfix for `InstanceSort._load` that always raised `TypeError` (now public, `.load`). Also, indirect fix for `Select.load` for non-empty `sort`.

## [6.15.0] - 2023-08-23
### Added
- Support for the DocumentsAPI with the implementation `client.documents`.
- Support for advanced filtering for `Events`, `TimeSeries`, `Assets` and `Sequences`. This is available through the
  `.filter()` method, for example, `client.events.filter`.
- Extended aggregation support for `Events`, `TimeSeries`, `Assets` and `Sequences`. This is available through the five
  methods `.aggregate_count(...)`, `aggregate_cardinality_values(...)`, `aggregate_cardinality_properties(...)`,
  `.aggregate_unique_values(...)`, and `.aggregate_unique_properties(...)`. For example,
  `client.assets.aggregate_count(...)`.
- Added helper methods `as_external_ids` and `as_ids` for `EventList`, `TimeSeriesList`, `AssetList`, `SequenceList`,
  `FileMetaDataList`, `FunctionList`, `ExtractionPipelineList`, and `DataSetList`.

### Deprecated
- Added `DeprecationWarning` to methods `client.assets.aggregate_metadata_keys` and
  `client.assets.aggregate_metadata_values`. The use parameter the `fields` in
  `client.events.aggregate_unique_values` will also lead to a deprecation warning. The reason is that the endpoints
  these methods are using have been deprecated in the CDF API.

## [6.14.2] - 2023-08-22
### Fixed
- All data modeling endpoints will now be retried. This was not the case for POST endpoints.

## [6.14.1] - 2023-08-19
### Fixed
- Passing `sources` as a tuple no longer raises `ValueError` in `InstancesAPI.retrieve`.

## [6.14.0] - 2023-08-14
### Changed
- Don't terminate client.time_series.subscriptions.iterate_data() when `has_next=false` as more data
may be returned in the future. Instead we return the `has_next` field in the batch, and let the user
decide whether to terminate iteration. This is a breaking change, but this particular API is still
in beta and thus we reserve the right to break it without bumping the major version.

## [6.13.3] - 2023-08-14
### Fixed
- Fixed bug in `ViewApply.properties` had type hint `ConnectionDefinition` instead of `ConnectionDefinitionApply`.
- Fixed bug in `dump` methods of `ViewApply.properties` causing the return code `400` with message
  `Request had 1 constraint violations. Please fix the request and try again. [type must not be null]` to be returned
  from the CDF API.

## [6.13.2] - 2023-08-11
### Fixed
- Fixed bug in `Index.load` that would raise `TypeError` when trying to load `indexes`, when an unexpected field was
  encountered (e.g. during a call to `client.data_modeling.container.list`).

## [6.13.1] - 2023-08-09
### Fixed
- Fixed bug when calling a `retrieve`, `list`, or `create` in `client.data_modeling.container` raised a `TypeError`.
  This is caused by additions of fields to the API, this is now fixed by ignoring unknown fields.

## [6.13.0] - 2023-08-07
### Fixed
- Fixed a bug raising a `KeyError` when calling `client.data_modeling.graphql.apply_dml` with an invalid `DataModelingId`.
- Fixed a bug raising `AttributeError` in `SpaceList.to_space_apply_list`, `DataModelList.to_data_model_apply_list`,
  `ViewList.to_view_apply`. These methods have also been renamed to `.as_apply` for consistency
  with the other data modeling resources.

### Removed
- The method `.as_apply` from `ContainerApplyList` as this method should be on the `ContainerList` instead.

### Added
- Missing `as_ids()` for `DataModelApplyList`, `ContainerList`, `ContainerApplyList`, `SpaceApplyList`, `SpaceList`,
  `ViewApplyList`, `ViewList`.
- Added helper method `.as_id` to `DMLApplyResult`.
- Added helper method `.latest_version` to `DataModelList`.
- Added helper method `.as_apply` to `ContainerList`.
- Added container classes `NodeApplyList`, `EdgeApplyList`, and `InstancesApply`.

## [6.12.2] - 2023-08-04
### Fixed
- Certain errors that were previously silently ignored in calls to `client.data_modeling.graphql.apply_dml` are now properly raised (used to fail as the API error was passed nested inside the API response).

## [6.12.1] - 2023-08-03
### Fixed
- Changed the structure of the GraphQL query used when updating DML models through `client.data_modeling.graphql.apply_dml` to properly handle (i.e. escape) all valid symbols/characters.

## [6.12.0] - 2023-07-26
### Added
- Added option `expand_metadata` to `.to_pandas()` method for list resource types which converts the metadata (if any) into separate columns in the returned dataframe. Also added `metadata_prefix` to control the naming of these columns (default is "metadata.").

## [6.11.1] - 2023-07-19
### Changed
- Return type `SubscriptionTimeSeriesUpdate` in `client.time_series.subscriptions.iterate_data` is now required and not optional.

## [6.11.0] - 2023-07-19
### Added
- Support for Data Point Subscription, `client.time_series.subscriptions`. Note this is an experimental feature.


## [6.10.0] - 2023-07-19
### Added
- Upsert method for `assets`, `events`, `timeseries`, `sequences`, and `relationships`.
- Added `ignore_unknown_ids` flag to `client.sequences.delete`

## [6.9.0] - 2023-07-19
### Added
- Basic runtime validation of ClientConfig.project

## [6.8.7] - 2023-07-18
### Fixed
- Dumping of `Relationship` with `labels` is not `yaml` serializable. This is now fixed.

## [6.8.6] - 2023-07-18
### Fixed
- Include `version` in __repr__ for View and DataModel

## [6.8.5] - 2023-07-18
### Fixed
- Change all implicit Optional types to explicit Optional types.

## [6.8.4] - 2023-07-12
### Fixed
- `max_worker` limit match backend for `client.data_modeling`.

## [6.8.3] - 2023-07-12
### Fixed
- `last_updated_time` and `created_time` are no longer optional on InstanceApplyResult

## [6.8.2] - 2023-07-12
### Fixed
- The `.dump()` method for `InstanceAggregationResult` caused an `AttributeError` when called.

## [6.8.1] - 2023-07-08
### Changed
- The `AssetHierarchy` class would consider assets linking their parent by ID only as orphans, contradicting the
  docstring stating "All assets linking a parent by ID are assumed valid". This is now true (they are no longer
  considered orphans).

## [6.8.0] - 2023-07-07
### Added
- Support for annotations reverse lookup.

## [6.7.1] - 2023-07-07
### Fixed
- Needless function "as_id" on View as it was already inherited
### Added
- Flag "all_versions" on data_modeling.data_models.retrieve() to retrieve all versions of a data model or only the latest one
- Extra documentation on how to delete edges and nodes.
- Support for using full Node and Edge objects when deleting instances.

## [6.7.0] - 2023-07-07
### Added
- Support for applying graphql dml using `client.data_modeling.graphql.apply_dml()`.

## [6.6.1] - 2023-07-07
### Improved
- Added convenience function to instantiate a `CogniteClient.default(...)` to save the users from typing the
  default URLs.

## [6.6.0] - 2023-07-06
### Fixed
- Support for query and sync endpoints across instances in the Data Modeling API with the implementation
  `client.data_modeling.instances`, the methods `query` and `sync`.

## [6.5.8] - 2023-06-30
### Fixed
- Serialization of `DataModel`. The bug caused `DataModel.load(data_model.dump(camel_case=True))` to fail with
  a `TypeError`. This is now fixed.

## [6.5.7] - 2023-06-29
### Fixed
- A bug caused by use of snake case in field types causing `NodeApply.dump(camel_case=True)`
  trigger a 400 response from the API.

## [6.5.6] - 2023-06-29
### Fixed
- A bug causing `ClientConfig(debug=True)` to raise an AttributeError

## [6.5.5] - 2023-06-28
### Fixed
- A bug where we would raise the wrong exception when errors on occurred on `data_modeling.spaces.delete`
- A bug causing inconsistent MRO in DataModelList

## [6.5.4] - 2023-06-28
### Added
- Missing query parameters:
     * `inline_views` in `data_modeling.data_models.retrieve()`.
     * `include_global` in `data_modeling.spaces.list()`.
     * `include_inherited_properties` in `data_modeling.views.retrieve()`.

## [6.5.3] - 2023-06-28
### Fixed
- Only validate `space` and `external_id` for `data_modeling` write classes.


## [6.5.2] - 2023-06-27
### Fixed
- Added missing `metadata` attribute to `iam.Group`

## [6.5.1] - 2023-06-27
### Fixed
- Fix typehints on `data_modeling.instances.aggregate()` to not allow Histogram aggregate.
- Moved `ViewDirectRelation.source` property to `MappedProperty.source` where it belongs.

## [6.5.0] - 2023-06-27
### Added
- Support for searching and aggregating across instances in the Data Modeling API with the implementation
  `client.data_modeling.instances`, the methods `search`, `histogram` and `aggregate`.

## [6.4.8] - 2023-06-23
### Fixed
- Handling non 200 responses in `data_modeling.spaces.apply`, `data_modeling.data_models.apply`,
  `data_modeling.views.apply` and `data_modeling.containers.apply`

## [6.4.7] - 2023-06-22
### Fixed
- Consistently return the correct id types in data modeling resource clients

## [6.4.6] - 2023-06-22
### Fixed
- Don't swallow keyword args on Apply classes in Data Modeling client

## [6.4.5] - 2023-06-21
### Added
- Included tuple-notation when retrieving or listing data model instances

### Improved
- Fixed docstring for retrieving data model instances and extended the examples.

## [6.4.4] - 2023-06-21
Some breaking changes to the datamodeling client. We don't expect any more breaking changes,
but we accept the cost of breaking a few consumers now early on the really nail the user experience.
### Added
- ViewId:as_property_ref and ContainerId:as_property_ref to make it easier to create property references.

### Changed
- Renamed ViewCore:as_reference and ContainerCore:as_reference to :as_id() for consistency with other resources.
- Change Instance:properties to be a `MutableMapping[ViewIdentifier, MutableMapping[PropertyIdentifier, PropertyValue]]`, in order to make it easier to consume
- Make VersionedDataModelingId:load accept `tuple[str, str]`
- Rename ConstraintIdentifier to Constraint - it was not an id but the definition itself
- Rename IndexIdentifier to Index - it was not an id but the definition itself
- Rename ContainerPropertyIdentifier to ContainerProperty - it was not an id but the definition itself

### Removed
- Redundant EdgeApply:create method. It simply mirrored the EdgeApply constructor.


## [6.4.3] - 2023-06-15
### Added
- Accept direct relation values as tuples in `EdgeApply`

## [6.4.2] - 2023-06-15
### Changed
- When providing ids as tuples in `instances.retrieve` and `instances.delete` you should not
have to specify the instance type in each tuple

### Fixed
- Bug where edges and nodes would get mixed up on `instances.retrieve`

## [6.4.1] - 2023-06-14
### Fixed
- Add the missing page_count field for diagram detect items.

## [6.4.0] - 2023-06-12
### Added
- Partial support for the instance resource in the Data Modeling API with the implementation
  `client.data_modeling.instances`, the endpoints `list`, `delete`, `retrieve`, and `apply`

## [6.3.2] - 2023-06-08
### Fixed
- Requests being retried around a token refresh cycle, no longer risk getting stuck with an outdated token.

### Added
- `CredentialProviders` subclassing `_OAuthCredentialProviderWithTokenRefresh`, now accepts a new parameter, `token_expiry_leeway_seconds`, controlling how early a token refresh request should be initiated (before it expires).

### Changed
- `CredentialProviders` subclassing `_OAuthCredentialProviderWithTokenRefresh` now uses a safer default of 15 seconds (up from 3 sec) to control how early a token refresh request should be initiated (before it expires).

## [6.3.1] - 2023-06-07
### Fixed
- Signature of `client.data_modeling.views.retrieve` and `client.data_modeling.data_models.retrieve` to always return a list.

## [6.3.0] - 2023-06-07
### Added
- Support for the container resource in the Data Modeling API with the implementation `client.data_modeling.containers`.
- Support for the view resource in the Data Modeling API with the implementation `client.data_modeling.views`.
- Support for the data models resource in the Data Modeling API with the implementation `client.data_modeling.data_models`.

### Removed
- Removed `retrieve_multiple` from the `SpacesAPI` to have a consistent API with the `views`, `containers`, and `data_models`.

## [6.2.2] - 2023-06-05
### Fixed
- Creating function schedules with current user credentials now works (used to fail at runtime with "Could not fetch a valid token (...)" because a session was never created.)

## [6.2.1] - 2023-05-26
### Added
- Data model centric support in transformation

## [6.2.0] - 2023-05-25
### Added
- Support for the spaces resource in the Data Modeling API with the implementation `client.data_modeling.spaces`.

### Improved
- Reorganized documentation to match API documentation.

## [6.1.10] - 2023-05-22
### Fixed
- Data modelling is now GA. Renaming instance_nodes -> nodes and instance_edges -> edges to make the naming in SDK consistent with Transformation API and CLI

## [6.1.9] - 2023-05-16
### Fixed
- Fixed a rare issue with datapoints fetching that could raise `AttributeError` when running with `pyodide`.

## [6.1.8] - 2023-05-12
### Fixed
- ExtractionPipelinesRun:dump method will not throw an error when camel_case=True anymore

## [6.1.7] - 2023-05-11
### Removed
- Removed DMS v2 destination in transformations

## [6.1.6] - 2023-05-11
### Fixed
- `FunctionsAPI.create` now work in Wasm-like Python runtimes such as `pyodide`.

## [6.1.5] - 2023-05-10
### Fixed
- When creating a transformation with a different source- and destination CDF project, the project setting is no longer overridden by the setting in the `CogniteClient` configuration allowing the user to read from the specified source project and write to the specified and potentially different destination project.

## [6.1.4] - 2023-05-08
### Fixed
- Pickling a `CogniteClient` instance with certain `CredentialProvider`s no longer causes a `TypeError: cannot pickle ...` to be raised.

## [6.1.3] - 2023-05-08
### Added
- Add the license of the package in poetry build.

## [6.1.2] - 2023-05-04
### Improved
- The SDK has received several minor bugfixes to be more user-friendly on Windows.

### Fixed
- The utility function `cognite.client.utils.datetime_to_ms` now raises an understandable `ValueError` when unable to convert pre-epoch datetimes.
- Several functions reading and writing to disk now explicitly use UTF-8 encoding

## [6.1.1] - 2023-05-02
### Fixed
- `AttributeError` when passing `pandas.Timestamp`s with different timezones (*of which one was UTC*) to `DatapointsAPI.retrieve_dataframe_in_tz`.
- A `ValueError` is no longer raised when passing `pandas.Timestamp`s in the same timezone, but with different underlying implementations (e.g. `datetime.timezone.utc` / `pytz.UTC` / `ZoneInfo("UTC")`) to `DatapointsAPI.retrieve_dataframe_in_tz`.

## [6.1.0] - 2023-04-28
### Added
- Support for giving `start` and `end` arguments as `pandas.Timestamp` in `DatapointsAPI.retrieve_dataframe_in_tz`.

### Improved
- Type hints for the `DatapointsAPI` methods.

## [6.0.2] - 2023-04-27
### Fixed
- Fixed a bug in `DatapointsAPI.retrieve_dataframe_in_tz` that could raise `AmbiguousTimeError` when subdividing the user-specified time range into UTC intervals (with fixed offset).

## [6.0.1] - 2023-04-20
### Fixed
- Fixed a bug that would cause `DatapointsAPI.retrieve_dataframe_in_tz` to raise an `IndexError` if there were only empty time series in the response.

## [6.0.0] - 2023-04-19
### Removed
- Removed support for legacy auth (API keys, service accounts, login.status)
- Removed the deprecated `extractionPipeline` argument to `client.extraction_pipelines.create`. Only `extraction_pipeline` is accepted now.
- Removed the deprecated `client.datapoints` accessor attribute. The datapoints API can only be accessed through `client.time_series.data` now.
- Removed the deprecated `client.extraction_pipeline_runs` accessor attribute. The extraction pipeline run API can only be accessed through `client.extraction_pipelines.runs` now.
- Removed the deprecated `external_id` attribute on `ExtractionPipelineRun`. This has been replaced with `extpipe_external_id`.

## [5.12.0] - 2023-04-18
### Changed
- Enforce that types are explicitly exported in order to make very strict type checkers happy.

## [5.11.1] - 2023-04-17
### Fixed
- List (and `__call__`) methods for assets, events, files, labels, relationships, sequences and time series now raise if given bad input for `data_set_ids`, `data_set_external_ids`, `asset_subtree_ids` and `asset_subtree_external_ids` instead of ignoring/returning everything.

### Improved
- The listed parameters above have silently accepted non-list input, i.e. single `int` (for `ids`) or single `str` (for `external_ids`). Function signatures and docstrings have now been updated to reflect this "hidden functionality".

## [5.11.0] - 2023-04-17
### Added
- The `DatapointsAPI` now supports time zones with the addition of a new method, `retrieve_dataframe_in_tz`. It does not support individual customization of query parameters (for good reasons, e.g. a DataFrame has a single index).
- Asking for datapoints in a specific time zone, e.g. `America/New_York` or `Europe/London` is now easily accomplished: the user can just pass in their `datetimes` localized to their time zone directly.
- Queries for aggregate datapoints are also supported, with the key feature being automatic handling of daylight savings time (DST) transitions, as this is not supported by the official API. Example usage: A user living in Oslo, Norway, wants daily averages in their local time. In Oslo, the standard time is UTC+1, with UTC+2 during the summer. This means during spring, there is a 23-hour long day when clocks roll 1 hour forward and a 25-hour day during fall.
- New granularities with a longer time span have been added (only to this new method, for now): 'week', 'month', 'quarter' and 'year'. These do not all represent a fixed frequency, but like the example above, neither does for example 'day' when we use time zones without a fixed UTC offset.

## [5.10.5] - 2023-04-13
### Fixed
- Subclasses of `VisionResource` inheriting `.dump` and `to_pandas` now work as expected for attributes storing lists of subclass instances like `Polygon`, `PolyLine`, `ObjectDetection` or `VisionExtractPredictions` directly or indirectly.

## [5.10.4] - 2023-04-13
### Fixed
- A lot of nullable integer attributes ended up as float after calling `.to_pandas`. These are now correctly converted to `dtype=Int64`.

## [5.10.3] - 2023-04-13
### Fixed
- When passing `CogniteResource` classes (like `Asset` or `Event`) to `update`, any labels were skipped in the update (passing `AssetUpdate` works). This has been fixed for all Cognite resource classes.

## [5.10.2] - 2023-04-12
### Fixed
- Fixed a bug that would cause `AssetsAPI.create_hierarchy` to not respect `upsert=False`.

## [5.10.1] - 2023-04-04
### Fixed
- Add missing field `when` (human readable version of the CRON expression) to `FunctionSchedule` class.

## [5.10.0] - 2023-04-03
### Fixed
- Implemented automatic retries for connection errors by default, improving the reliability of the connection to the Cognite API.
- Added a user-readable message to `CogniteConnectionRefused` error for improved user experience.

### Changed
- Introduce a `max_retries_connect` attribute on the global config, and default it to 3.

## [5.9.3] - 2023-03-27
### Fixed
- After creating a schedule for a function, the returned `FunctionSchedule` was missing a reference to the `CogniteClient`, meaning later calls to `.get_input_data()` would fail and raise `CogniteMissingClientError`.
- When calling `.get_input_data()` on a `FunctionSchedule` instance, it would fail and raise `KeyError` if no input data was specified for the schedule. This now returns `None`.

## [5.9.2] - 2023-03-27
### Fixed
- After calling e.g. `.time_series()` or `.events()` on an `AssetList` instance, the resulting resource list would be missing the lookup tables that allow for quick lookups by ID or external ID through the `.get()` method. Additionally, for future-proofing, the resulting resource list now also correctly has a `CogniteClient` reference.

## [5.9.1] - 2023-03-23
### Fixed
- `FunctionsAPI.call` now also works for clients using auth flow `OAuthInteractive`, `OAuthDeviceCode`, and any user-made subclass of `CredentialProvider`.

### Improved
- `FunctionSchedulesAPI.create` now also accepts an instance of `ClientCredentials` (used to be dictionary only).

## [5.9.0] - 2023-03-21
### Added
- New class `AssetHierarchy` for easy verification and reporting on asset hierarchy issues without explicitly trying to insert them.
- Orphan assets can now be reported on (orphan is an asset whose parent is not part of the given assets). Also, `AssetHierarchy` accepts an `ignore_orphans` argument to mimic the old behaviour where all orphans were assumed to be valid.
- `AssetsAPI.create_hierarchy` now accepts two new parameters: `upsert` and `upsert_mode`. These allow the user to do "insert or update" instead of an error being raised when trying to create an already existing asset. Upsert mode controls whether updates should replace/overwrite or just patch (partial update to non-null values only).
- `AssetsAPI.create_hierarchy` now also verifies the `name` parameter which is required and that `id` has not been set.

### Changed
- `AssetsAPI.create_hierarchy` now uses `AssetHierarchy` under the hood to offer concrete feedback on asset hierarchy issues, accessible through attributes on the raised exception, e.g. invalid assets, duplicates, orphans, or any cyclical asset references.

### Fixed
- `AssetsAPI.create_hierarchy`...:
  - Now respects `max_workers` when spawning worker threads.
  - Can no longer raise `RecursionError`. Used to be an issue for asset hierarchies deeper than `sys.getrecursionlimit()` (typically set at 1000 to avoid stack overflow).
  - Is now `pyodide` compatible.

## [5.8.0] - 2023-03-20
### Added
- Support for client certificate authentication to Azure AD.

## [5.7.4] - 2023-03-20
### Added
- Use `X-Job-Token` header for contextualization jobs to reduce required capabilities.

## [5.7.3] - 2023-03-14
### Improved
- For users unknowingly using a too old version of `numpy` (against the SDK dependency requirements), an exception could be raised (`NameError: name 'np' is not defined`). This has been fixed.

## [5.7.2] - 2023-03-10
### Fixed
- Fix method dump in TransformationDestination to ignore None.

## [5.7.1] - 2023-03-10
### Changed
- Split `instances` destination type of Transformations to `nodes` and `edges`.

## [5.7.0] - 2023-03-08
### Removed
- `ExtractionPipelineRunUpdate` was removed as runs are immutable.

### Fixed
- `ExtractionPipelinesRunsAPI` was hiding `id` of runs because `ExtractionPipelineRun` only defined `external_id` which doesn't exist for the "run resource", only for the "parent" ext.pipe (but this is not returned by the API; only used to query).

### Changed
- Rename and deprecate `external_id` in `ExtractionPipelinesRunsAPI` in favour of the more descriptive `extpipe_external_id`. The change is backwards-compatible, but will issue a `UserWarning` for the old usage pattern.

## [5.6.4] - 2023-02-28
### Added
- Input validation on `DatapointsAPI.[insert, insert_multiple, delete_ranges]` now raise on missing keys, not just invalid keys.

## [5.6.3] - 2023-02-23
### Added
- Make the SDK compatible with `pandas` major version 2 ahead of release.

## [5.6.2] - 2023-02-21
### Fixed
- Fixed an issue where `Content-Type` was not correctly set on file uploads to Azure.

## [5.6.1] - 2023-02-20
### Fixed
- Fixed an issue where `IndexError` was raised when a user queried `DatapointsAPI.retrieve_latest` for a single, non-existent time series while also passing `ignore_unknown_ids=True`. Changed to returning `None`, inline with other `retrieve` methods.

## [5.6.0] - 2023-02-16
### Added
- The SDK has been made `pyodide` compatible (to allow running natively in browsers). Missing features are `CredentialProvider`s with token refresh and `AssetsAPI.create_hierarchy`.

## [5.5.2] - 2023-02-15
### Fixed
- Fixed JSON dumps serialization error of instances of `ExtractionPipelineConfigRevision` and all subclasses (`ExtractionPipelineConfig`) as they stored a reference to the CogniteClient as a non-private attribute.

## [5.5.1] - 2023-02-14
### Changed
- Change `CredentialProvider` `Token` to be thread safe when given a callable that does token refresh.

## [5.5.0] - 2023-02-10
### Added
- Support `instances` destination type on Transformations.

## [5.4.4] - 2023-02-06
### Added
- Added user warnings when wrongly calling `/login/status` (i.e. without an API key) and `/token/inspect` (without OIDC credentials).

## [5.4.3] - 2023-02-05
### Fixed
- `OAuthDeviceCode` and `OAuthInteractive` now respect `global_config.disable_ssl` setting.

## [5.4.2] - 2023-02-03
### Changed
- Improved error handling (propagate IDP error message) for `OAuthDeviceCode` and `OAuthInteractive` upon authentication failure.

## [5.4.1] - 2023-02-02
### Fixed
- Bug where create_hierarchy would stop progressing after encountering more than `config.max_workers` failures.

## [5.4.0] - 2023-02-02
### Added
- Support for aggregating metadata keys/values for assets

## [5.3.7] - 2023-02-01
### Improved
- Issues with the SessionsAPI documentation have been addressed, and the `.create()` have been further clarified.

## [5.3.6] - 2023-01-30
### Changed
- A file-not-found error has been changed from `TypeError` to `FileNotFoundError` as part of the validation in FunctionsAPI.

## [5.3.5] - 2023-01-27
### Fixed
- Fixed an atexit-exception (`TypeError: '<' not supported between instances of 'tuple' and 'NoneType'`) that could be raised on PY39+ after fetching datapoints (which uses a custom thread pool implementation).

## [5.3.4] - 2023-01-25
### Fixed
- Displaying Cognite resources like an `Asset` or a `TimeSeriesList` in a Jupyter notebook or similar environments depending on `._repr_html_`, no longer raises `CogniteImportError` stating that `pandas` is required. Instead, a warning is issued and `.dump()` is used as fallback.

## [5.3.3] - 2023-01-24
### Added
- New parameter `token_cache_path` now accepted by `OAuthInteractive` and `OAuthDeviceCode` to allow overriding location of token cache.

### Fixed
- Platform dependent temp directory for the caching of the token in `OAuthInteractive` and `OAuthDeviceCode` (no longer crashes at exit on Windows).

## [5.3.2] - 2023-01-24
### Security
- Update `pytest` and other dependencies to get rid of dependency on the `py` package (CVE-2022-42969).

## [5.3.1] - 2023-01-20
### Fixed
- Last possible valid timestamp would not be returned as first (if first by some miracle...) by the `TimeSeries.first` method due to `end` being exclusive.

## [5.3.0] - 2023-01-20
### Added
- `DatapointsAPI.retrieve_latest` now support customising the `before` argument, by passing one or more objects of the newly added `LatestDatapointQuery` class.

## [5.2.0] - 2023-01-19
### Changed
- The SDK has been refactored to support `protobuf>=3.16.0` (no longer requires v4 or higher). This was done to fix dependency conflicts with several popular Python packages like `tensorflow` and `streamlit` - and also Azure Functions - that required major version 3.x of `protobuf`.

## [5.1.1] - 2023-01-19
### Changed
- Change RAW rows insert chunk size to make individual requests faster.

## [5.1.0] - 2023-01-03
### Added
- The diagram detect function can take file reference objects that contain file (external) id as well as a page range. This is an alternative to the lists of file ids or file external ids that are still possible to use. Page ranges were not possible to specify before.

## [5.0.2] - 2022-12-21
### Changed
- The valid time range for datapoints has been increased to support timestamps up to end of the year 2099 in the TimeSeriesAPI. The utility function `ms_to_datetime` has been updated accordingly.

## [5.0.1] - 2022-12-07
### Fixed
- `DatapointsArray.dump` would return timestamps in nanoseconds instead of milliseconds when `convert_timestamps=False`.
- Converting a `Datapoints` object coming from a synthetic datapoints query to a `pandas.DataFrame` would, when passed `include_errors=True`, starting in version `5.0.0`, erroneously cast the `error` column to a numeric data type and sort it *before* the returned values. Both of these behaviours have been reverted.
- Several documentation issues: Missing methods, wrong descriptions through inheritance and some pure visual/aesthetic.

## [5.0.0] - 2022-12-06
### Improved
- Greatly increased speed of datapoints fetching (new adaptable implementation and change from `JSON` to `protobuf`), especially when asking for... (measured in fetched `dps/sec` using the new `retrieve_arrays` method, with default settings for concurrency):
  - A large number of time series
    - 200 ts: ~1-4x speedup
    - 8000 ts: ~4-7x speedup
    - 20k-100k ts: Up to 20x faster
  - Very few time series (1-3)
    - Up to 4x faster
  - Very dense time series (>>10k dps/day)
    - Up to 5x faster
  - Any query for `string` datapoints
    - Faster the more dps, e.g. single ts, 500k: 6x speedup
- Peak memory consumption (for numeric data) is 0-55 % lower when using `retrieve` and 65-75 % lower for the new `retrieve_arrays` method.
- Fetching newly inserted datapoints no longer suffers from (potentially) very long wait times (or timeout risk).
- Converting fetched datapoints to a Pandas `DataFrame` via `to_pandas()` has changed from `O(N)` to `O(1)`, i.e., speedup no longer depends on the number of datapoints and is typically 4-5 orders of magnitude faster (!). NB: Only applies to `DatapointsArray` as returned by the `retrieve_arrays` method.
- Full customizability of queries is now available for *all retrieve* endpoints, thus the `query()` is no longer needed and has been removed. Previously only `aggregates` could be individually specified. Now all parameters can be passed either as top-level or as *individual settings*, even `ignore_unknown_ids`. This is now aligned with the API (except `ignore_unknown_ids` making the SDK arguably better!).
- Documentation for the retrieve endpoints has been overhauled with lots of new usage patterns and better examples. **Check it out**!
- Vastly better test coverage for datapoints fetching logic. You may have increased trust in the results from the SDK!

### Added
- New required dependency, `protobuf`. This is currently only used by the DatapointsAPI, but other endpoints may be changed without needing to release a new major version.
- New optional dependency, `numpy`.
- A new datapoints fetching method, `retrieve_arrays`, that loads data directly into NumPy arrays for improved speed and *much* lower memory usage.
- These arrays are stored in the new resource types `DatapointsArray` with corresponding container (list) type, `DatapointsArrayList` which offer much more efficient memory usage. `DatapointsArray` also offer zero-overhead pandas-conversion.
- `DatapointsAPI.insert` now also accepts `DatapointsArray`. It also does basic error checking like making sure the number of datapoints match the number of timestamps, and that it contains raw datapoints (as opposed to aggregate data which raises an error). This also applies to `Datapoints` input.
- `DatapointsAPI.insert_multiple` now accepts `Datapoints` and `DatapointsArray` as part of the (possibly) multiple inputs. Applies the same error checking as `insert`.

### Changed
- Datapoints are no longer fetched using `JSON`: the age of `protobuf` has begun.
- The main way to interact with the `DatapointsAPI` has been moved from `client.datapoints` to `client.time_series.data` to align and unify with the `SequenceAPI`. All example code has been updated to reflect this change. Note, however, that the `client.datapoints` will still work until the next major release, but will until then issue a `DeprecationWarning`.
- All parameters to all retrieve methods are now keyword-only (meaning no positional arguments are supported).
- All retrieve methods now accept a string for the `aggregates` parameter when asking for just one, e.g. `aggregates="max"`. This short-cut avoids having to wrap it inside a list. Both `snake_case` and `camelCase` are supported.
- The utility function `datetime_to_ms` no longer issues a `FutureWarning` on missing timezone information. It will now interpret naive `datetime`s as local time as is Python's default interpretation.
- The utility function `ms_to_datetime` no longer issues a `FutureWarning` on returning a naive `datetime` in UTC. It will now return an aware `datetime` object in UTC.
- All data classes in the SDK that represent a Cognite resource type have a `to_pandas` (or `to_geopandas`) method. Previously, these had various defaults for the `camel_case` parameter, but they have all been changed to `False`.
- All retrieve methods (when passing dict(s) with query settings) now accept identifier and aggregates in snake case (and camel case for convenience / backwards compatibility). Note that all newly added/supported customisable parameters (e.g. `include_outside_points` or `ignore_unknown_ids` *must* be passed in snake case or a `KeyError` will be raised.)
- The method `DatapointsAPI.insert_dataframe` has new default values for `dropna` (now `True`, still being applied on a per-column basis to not lose any data) and `external_id_headers` (now `True`, disincentivizing the use of internal IDs).
- The previous fetching logic awaited and collected all errors before raising (through the use of an "initiate-and-forget" thread pool). This is great, e.g., updates/inserts to make sure you are aware of all partial changes. However, when reading datapoints, a better option is to just fail fast (which it does now).
- `DatapointsAPI.[retrieve/retrieve_arrays/retrieve_dataframe]` no longer requires `start` (default: `0`, i.e. 1970-01-01) and `end` (default: `now`). This is now aligned with the API.
- Additionally, `DatapointsAPI.retrieve_dataframe` no longer requires `granularity` and `aggregates`.
- All retrieve methods accept a list of full query dictionaries for `id` and `external_id` giving full flexibility for all individual settings: `start`, `end`, `aggregates`, `granularity`, `limit`, `include_outside_points`, `ignore_unknown_ids`.
- Aggregates returned now include the time period(s) (given by the `granularity` unit) that `start` and `end` are part of (as opposed to only "fully in-between" points). This change is the *only breaking change* to the `DatapointsAPI.retrieve` method for aggregates and makes it so that the SDK match manual queries sent using e.g. `curl` or Postman. In other words, this is now aligned with the API.
Note also that this is a **bugfix**: Due to the SDK rounding differently than the API, you could supply `start` and `end` (with `start < end`) and still be given an error that `start is not before end`. This can no longer happen.
- Fetching raw datapoints using `include_outside_points=True` now returns both outside points (if they exist), regardless of `limit` setting (this is the *only breaking change* for limited raw datapoint queries; unlimited queries are fully backwards compatible). Previously the total number of points was capped at `limit`, thus typically only returning the first. Now up to `limit+2` datapoints are always returned. This is now aligned with the API.
- When passing a relative or absolute time specifier string like `"2w-ago"` or `"now"`, all time series in the same query will use the exact same value for 'now' to avoid any inconsistencies in the results.
- Fetching newly inserted datapoints no longer suffers from very long wait times (or timeout risk) as the code's dependency on `count` aggregates has been removed entirely (implementation detail) which could delay fetching by anything between a few seconds to several minutes/go to timeout while the aggregate was computed on-the-fly. This was mostly a problem for datapoints inserted into low-priority time periods (far away from current time).
- Asking for the same time series any number of times no longer raises an error (from the SDK), which is useful for instance when fetching disconnected time periods. This is now aligned with the API. Thus, the custom exception `CogniteDuplicateColumnsError` is no longer needed and has been removed from the SDK.
- ...this change also causes the `.get` method of `DatapointsList` and `DatapointsArrayList` to now return a list of `Datapoints` or `DatapointsArray` respectively *when duplicated identifiers are queried*. For data scientists and others used to `pandas`, this syntax is familiar to the slicing logic of `Series` and `DataFrame` when used with non-unique indices.
There is also a very subtle **bugfix** here: since the previous implementation allowed the same time series to be specified by both its `id` and `external_id`, using `.get` to access it would always yield the settings that were specified by the `external_id`. This will now return a `list` as explained above.
- `Datapoints` and `DatapointsArray` now store the `granularity` string given by the user (when querying aggregates) which allows both `to_pandas` methods (on `DatapointsList` and `DatapointsArrayList` as well) to accept `include_granularity_name` that appends this to the end of the column name(s).
- Datapoints fetching algorithm has changed from one that relies on up-to-date and correct `count` aggregates to be fast (with fallback on serial fetching when missing/unavailable), to recursively (and reactively) splitting the time-domain into smaller and smaller pieces, depending on the discovered-as-fetched density-distribution of datapoints in time and the number of available workers/threads. The new approach also has the ability to group more than 1 (one) time series per API request (when beneficial) and short-circuit once a user-given limit has been reached (if/when given). This method is now used for *all types of queries*; numeric raw-, string raw-, and aggregate datapoints.

#### Change: `retrieve_dataframe`
- Previously, fetching was constricted (🐍) to either raw- OR aggregate datapoints. This restriction has been lifted and the method now works exactly like the other retrieve-methods (with a few extra options relevant only for pandas `DataFrame`s).
- Used to fetch time series given by `id` and `external_id` separately - this is no longer the case. This gives a significant, additional speedup when both are supplied.
- The `complete` parameter has been removed and partially replaced by `uniform_index (bool)` which covers a subset of the previous features (with some modifications: now gives a uniform index all the way from the first given `start` to the last given `end`). Rationale: Old method had a weird and had unintuitive syntax (passing a string using commas to separate options).
- Interpolating, forward-filling or in general, imputation (also prev. controlled via the `complete` parameter) is completely removed as the resampling logic *really* should be up to the user fetching the data to decide, not the SDK.
- New parameter `column_names` (as already used in several existing `to_pandas` methods) decides whether to pick `id`s or `external_id`s as the dataframe column names. Previously, when both were supplied, the dataframe ended up with a mix.
Read more below in the removed section or check out the method's updated documentation.
- The ordering of columns for aggregates is now always chronological instead of the somewhat arbitrary choice made in `Datapoints.__init__`, (since `dict`s keep insertion order in newer python versions and instance variables lives in `__dict__`)).
- New parameter `include_granularity_name` that appends the specified granularity to the column names if passed as `True`. Mimics the behaviour of the older, well-known argument `include_aggregate_name`, but adds after: `my-ts|average|13m`.

### Fixed
- `CogniteClientMock` has been updated with 24 missing APIs (including sub-composited APIs like `FunctionsAPI.schedules`) and is now used internally in testing instead of a similar, additional implementation.
- Loads of `assert`s meant for the SDK user have been changed to raising exceptions instead as a safeguard since `assert`s are ignored when running in optimized mode `-O` (or `-OO`).

### Fixed: Extended time domain
- `TimeSeries.[first/count/latest]()` now work with the expanded time domain (minimum age of datapoints was moved from 1970 to 1900, see [4.2.1]).
  - `TimeSeries.latest()` now supports the `before` argument similar to `DatapointsAPI.retrieve_latest`.
  - `TimeSeries.first()` now considers datapoints before 1970 and after "now".
  - `TimeSeries.count()` now considers datapoints before 1970 and after "now" and will raise an error for string time series as `count` (or any other aggregate) is not defined.
- `DatapointsAPI.retrieve_latest` would give latest datapoint `before="now"` when given `before=0` (1970) because of a bad boolean check. Used to not be a problem since there were no data before epoch.
- The utility function `ms_to_datetime` no longer raises `ValueError` for inputs from before 1970, but will raise for input outside the allowed minimum- and maximum supported timestamps in the API.
**Note**: that support for `datetime`s before 1970 may be limited on Windows, but `ms_to_datetime` should still work (magic!).

### Fixed: Datapoints-related
- **Critical**: Fetching aggregate datapoints now works properly with the `limit` parameter. In the old implementation, `count` aggregates were first fetched to split the time domain efficiently - but this has little-to-no informational value when fetching *aggregates* with a granularity, as the datapoints distribution can take on "any shape or form". This often led to just a few returned batches of datapoints due to miscounting (e.g. as little as 10% of the actual data could be returned(!)).
- Fetching datapoints using `limit=0` now returns zero datapoints, instead of "unlimited". This is now aligned with the API.
- Removing aggregate names from the columns in a Pandas `DataFrame` in the previous implementation used `Datapoints._strip_aggregate_name()`, but this had a bug: Whenever raw datapoints were fetched all characters after the last pipe character (`|`) in the tag name would be removed completely. In the new version, the aggregate name is only added when asked for.
- The method `Datapoints.to_pandas` could return `dtype=object` for numeric time series when all aggregate datapoints were missing; which is not *that* unlikely, e.g., when using `interpolation` aggregate on a `is_step=False` time series with datapoints spacing above one hour on average. In such cases, an object array only containing `None` would be returned instead of float array dtype with `NaN`s. Correct dtype is now enforced by an explicit `pandas.to_numeric()` cast.
- Fixed a bug in all `DatapointsAPI` retrieve-methods when no time series was/were found, a single identifier was *not* given (either list of length 1 or all given were missing), `ignore_unknown_ids=True`, and `.get` was used on the empty returned `DatapointsList` object. This would raise an exception (`AttributeError`) because the mappings from `id` or `external_id` to `Datapoints` were not defined on the object (only set when containing at least 1 resource).

### Removed
- Method: `DatapointsAPI.query`. No longer needed as all "optionality" has been moved to the three `retrieve` methods.
- Method: `DatapointsAPI.retrieve_dataframe_dict`. Rationale: Due to its slightly confusing syntax and return value, it basically saw no use "in the wild".
- Custom exception: `CogniteDuplicateColumnsError`. No longer needed as the retrieve endpoints now support duplicated identifiers to be passed (similar to the API).
- All convenience methods related to plotting and the use of `matplotlib`. Rationale: No usage and low utility value: the SDK should not be a data science library.

## [4.11.3] - 2022-11-17
### Fixed
- Fix FunctionCallsAPI filtering

## [4.11.2] - 2022-11-16
### Changed
- Detect endpoint (for Engineering Diagram detect jobs) is updated to spawn and handle multiple jobs.
### Added
- `DetectJobBundle` dataclass: A way to manage multiple files and jobs.

## [4.11.1] - 2022-11-15
### Changed
- Update doc for Vision extract method
- Improve error message in `VisionExtractJob.save_annotations`

## [4.11.0] - 2022-10-17
### Added
- Add `compute` method to `cognite.client.geospatial`

## [4.10.0] - 2022-10-13
### Added
- Add `retrieve_latest` method to `cognite.client.sequences`
- Add support for extending the expiration time of download links returned by `cognite.client.files.retrieve_download_urls()`

## [4.9.0] - 2022-10-10
### Added
- Add support for extraction pipeline configuration files
### Deprecated
- Extraction pipeline runs has been moved from `client.extraction_pipeline_runs` to `client.extraction_pipelines.runs`

## [4.8.1] - 2022-10-06
### Fixed
- Fix `__str__` method of `TransformationSchedule`

## [4.8.0] - 2022-09-30
### Added
- Add operations for geospatial rasters

## [4.7.1] - 2022-09-29
### Fixed
- Fixed the `FunctionsAPI.create` method for Windows-users by removing
  validation of `requirements.txt`.

## [4.7.0] - 2022-09-28
### Added
- Support `tags` on `transformations`.

### Changed
- Change geospatial.aggregate_features to support `aggregate_output`

## [4.5.4] - 2022-09-19
### Fixed
- The raw rows insert endpoint is now subject to the same retry logic as other idempotent endpoints.

## [4.5.3] - 2022-09-15
### Fixed
- Fixes the OS specific issue where the `requirements.txt`-validation failed
  with `Permission Denied` on Windows.

## [4.5.2] - 2022-09-09
### Fixed
- Fixes the issue when updating transformations with new nonce credentials

## [4.5.1] - 2022-09-08
### Fixed
- Don't depend on typing_extensions module, since we don't have it as a dependency.

## [4.5.0] - 2022-09-08
### Added
- Vision extract implementation, providing access to the corresponding [Vision Extract API](https://docs.cognite.com/api/v1/#tag/Vision).

## [4.4.3] - 2022-09-08
### Fixed
- Fixed NaN/NA value check in geospatial FeatureList

## [4.4.2] - 2022-09-07
### Fixed
- Don't import numpy in the global space in geospatial module as it's an optional dependency

## [4.4.1] - 2022-09-06
### Fixed
- Fixed FeatureList.from_geopandas to handle NaN values

## [4.4.0] - 2022-09-06
### Changed
- Change geospatial.aggregate_features to support order_by

## [4.3.0] - 2022-09-06
### Added
- Add geospatial.list_features

## [4.2.1] - 2022-08-23
### Changed
- Change timeseries datapoints' time range to start from 01.01.1900

## [4.2.0] - 2022-08-23
### Added
- OAuthInteractive credential provider. This credential provider will redirect you to a login page
and require that the user authenticates. It will also cache the token between runs.
- OAuthDeviceCode credential provider. Display a device code to enter into a trusted device.
It will also cache the token between runs.

## [4.1.2] - 2022-08-22
### Fixed
- geospatial: support asset links for features

## [4.1.1] - 2022-08-19
### Fixed
- Fixed the issue on SDK when Python installation didn't include pip.

### Added
- Added Optional dependency called functions. Usage: `pip install "cognite-sdk[functions]"`

## [4.1.0] - 2022-08-18
### Added
- ensure_parent parameter to client.raw.insert_dataframe method

## [4.0.1] - 2022-08-17
### Added
- OAuthClientCredentials now supports token_custom_args.

## [4.0.0] - 2022-08-15
### Changed
- Client configuration no longer respects any environment variables. There are other libraries better
suited for loading configuration from the environment (such as builtin `os` or `pydantic`). There have also
been several reports of envvar name clash issues in tools built on top the SDK. We therefore
consider this something that should be handled by the application consuming the SDK. All configuration of
`cognite.client.CogniteClient` now happens using a `cognite.client.ClientConfig` object. Global configuration such as
`max_connection_pool_size` and other options which apply to all client instances are now configured through
the `cognite.client.global_config` object which is an instance of `cognite.client.GlobalConfig`. Examples
have been added to the docs.
- Auth has been reworked. The client configuration no longer accepts the `api_key` and `token_...` arguments.
It accepts only a single `credentials` argument which must be a `CredentialProvider` object. A few
implementations have been provided (`APIKey`, `Token`, `OAuthClientCredentials`). Example usage has
been added to the docs. More credential provider implementations will be added in the future to accommodate
other OAuth flows.

### Fixed
- A bug in the Functions SDK where the lifecycle of temporary files was not properly managed.

## [3.9.0] - 2022-08-11
### Added
- Moved Cognite Functions from Experimental SDK to Main SDK.

## [3.8.0] - 2022-08-11
### Added
- Add ignore_unknown_ids parameter to sequences.retrieve_multiple

## [3.7.0] - 2022-08-10
### Changed
- Changed grouping of Sequence rows on insert. Each group now contains at most 100k values and at most 10k rows.

## [3.6.1] - 2022-08-10
### Fixed
- Fixed a minor casing error for the geo_location field on files

### Added
- Add ignore_unknown_ids parameter to files.retrieve_multiple

## [3.5.0] - 2022-08-10
### Changed
- Improve type annotations. Use overloads in more places to help static type checkers.

## [3.4.3] - 2022-08-10
### Changed
- Cache result from pypi version check so it's not executed for every client instantiation.

## [3.4.2] - 2022-08-09
### Fixed
- Fix the wrong destination name in transformations.

## [3.4.1] - 2022-08-01
### Fixed
- fixed exception when printing exceptions generated on transformations creation/update.

## [3.4.0] - 2022-07-25
### Added
- added support for nonce authentication on transformations

### Changed
- if no source or destination credentials are provided on transformation create, an attempt will be made to create a session with the CogniteClient credentials, if it succeeds, the acquired nonce will be used.
- if OIDC credentials are provided on transformation create/update, an attempt will be made to create a session with the given credentials. If it succeeds, the acquired nonce credentials will replace the given client credentials before sending the request.

## [3.3.0] - 2022-07-21
### Added
- added the sessions API

## [3.2.0] - 2022-07-15
### Removed
- Unused cognite.client.experimental module

## [3.1.0] - 2022-07-13
### Changed
- Helper functions for conversion to/from datetime now warns on naive datetimes and their interpretation.
### Fixed
- Helper function `datetime_to_ms` now accepts timezone aware datetimes.

## [3.0.1] - 2022-07-13
### Fixed
- fixed missing README.md in package

## [3.0.0] - 2022-07-12
### Changed
- Poetry build, one single package "cognite-sdk"
- Require python 3.8 or greater (used to be 3.5 or greater)
### Removed
- support for root_asset_id and root_asset_external_id filters. use asset subtree filters instead.

## [2.56.1] - 2022-06-22
### Added
- Time series property `is_step` can now be updated.

## [2.56.0] - 2022-06-21
### Added
- added the diagrams API

## [2.55.0] - 2022-06-20
### Fixed
- Improve geospatial documentation and implement better parameter resilience for filter and feature type update

## [2.54.0] - 2022-06-17
### Added
- Allow to set the chunk size when creating or updating geospatial features

## [2.53.1] - 2022-06-17
### Fixed
- Fixed destination type decoding of `transformation.destination`

## [2.53.0] - 2022-06-16
### Added
- Annotations implementation, providing access to the corresponding [Annotations API](https://docs.cognite.com/api/v1/#tag/Annotations).
    - Added `Annotation`, `AnnotationFilter`, `AnnotationUpdate` dataclasses to `cognite.client.data_classes`
    - Added `annotations` API to `cognite.client.CogniteClient`
    - **Create** annotations with `client.annotations.create` passing `Annotation` instance(s)
    - **Suggest** annotations with `client.annotations.suggest` passing `Annotation` instance(s)
    - **Delete** annotations with `client.annotations.delete` passing the id(s) of annotation(s) to delete
    - **Filter** annotations with `client.annotations.list` passing a `AnnotationFilter `dataclass instance or a filter `dict`
    - **Update** annotations with `client.annotations.update` passing updated `Annotation` or `AnnotationUpdate` instance(s)
    - **Get single** annotation with `client.annotations.retrieve` passing the id
    - **Get multiple** annotations with `client.annotations.retrieve_multiple` passing the ids

### Changed
- Reverted the optimizations introduced to datapoints fetching in 2.47.0 due to buggy implementation.

## [2.51.0] - 2022-06-13
### Added
- added the new geo_location field to the Asset resource

## [2.50.2] - 2022-06-09
### Fixed
- Geospatial: fix FeatureList.from_geopandas issue with optional properties

## [2.50.1] - 2022-06-09
### Fixed
- Geospatial: keep feature properties as is

## [2.50.0] - 2022-05-30
### Changed
- Geospatial: deprecate update_feature_types and add patch_feature_types

## [2.49.1] - 2022-05-19
### Changed
- Geospatial: Support dataset

## [2.49.0] - 2022-05-09
### Changed
- Geospatial: Support output selection for getting features by ids

## [2.48.0] - 2022-05-09
### Removed
- Experimental model hosting API

## [2.47.0] - 2022-05-02
### Changed
- Performance gain for `datapoints.retrieve` by grouping together time series in single requests against the underlying API.

## [2.46.1] - 2022-04-22
### Changed
- POST requests to the `sessions/revoke`-endpoint are now automatically retried
- Fix retrieval of empty raster in experimental geospatial api: http 204 as ok status

## [2.45.0] - 2022-03-25
### Added
- support `sequence_rows` destination type on Transformations.

## [2.44.1] - 2022-03-24
### Fixed
- fix typo in `data_set_ids` parameter type on `transformations.list`.

## [2.44.0] - 2022-03-24
### Added
- support conflict mode parameter on `transformations.schema.retrieve`.

## [2.43.1] - 2022-03-24
### Added
- update pillow dependency 9.0.0 -> 9.0.1

## [2.43.0] - 2022-03-24
### Added
- new list parameters added to `transformations.list`.

## [2.42.0] - 2022-02-25
### Added
- FeatureList.from_geopandas() improvements

### Fixed
- example for templates view.

## [2.41.0] - 2022-02-16
### Added
- support for deleting properties and search specs in GeospatialAPI.update_feature_types(...).

## [2.40.1] - 2022-02-15
### Fixed
- geospatial examples.

## [2.40.0] - 2022-02-11
### Added
- dataSetId support for transformations.

## [2.39.1] - 2022-01-25
### Added
- pandas and geospatial dependencies optional for cognite-sdk-core.

## [2.39.0] - 2022-01-20
### Added
- geospatial API support

## [2.38.6] - 2022-01-14
### Added
- add the possibility to cancel transformation jobs.

## [2.38.5] - 2022-01-12
### Fixed
- Bug where creating/updating/deleting more than 5 transformation schedules in a single call would fail.

## [2.38.4] - 2021-12-23
### Fixed
- Bug where list generator helper will return more than chunk_size items.

## [2.38.3] - 2021-12-13
### Fixed
- Bug where client consumes all streaming content when logging request.

## [2.38.2] - 2021-12-09
### Added
- add the possibility to pass extra body fields to APIClient._create_multiple.

## [2.38.1] - 2021-12-07
### Fixed
- Bug where loading `transformations.jobs` from JSON fails for raw destinations.

## [2.38.0] - 2021-12-06
### Added
- `transformations` api client, which allows the creation, deletion, update, run and retrieval of transformations.
- `transformations.schedules` api client, which allows the schedule, unschedule and retrieval of recurring runs of a transformation.
- `transformations.notifications` api client, which allows the creation, deletion and retrieval of transformation email notifications.
- `transformations.schema` api client, which allows the retrieval of the expected schema of sql transformations based on the destination data type.
- `transformations.jobs` api client, which retrieves the  status of transformation runs.

## [2.37.1] - 2021-12-01
### Fixed
- Bug where `sequences` full update attempts to "set" column spec. "set" is not supported for sequence column spec.

## [2.37.0] - 2021-11-30
### Added
- Added support for retrieving file download urls

## [2.36.0] - 2021-11-30
### Fixed
- Changes default JSON `.dumps()` behaviour to be in strict compliance with the standard: if any NaNs or +/- Infs are encountered, an exception will now be raised.

## [2.35.0] - 2021-11-29
### Added
- Added support for `columns` update on sequences
- Added support for `data_set_id` on template views

### Security
- Disallow downloading files to path outside download directory in `files.download()`.

## [2.32.0] - 2021-10-04
### Added
 - Support for extraction pipelines

## [2.31.1] - 2021-09-30
### Fixed
- Fixed a bug related to handling of binary response payloads.

## [2.31.0] - 2021-08-26
### Added
- View resolver for template fields.

## [2.30.0] - 2021-08-25
### Added
- Support for Template Views

## [2.29.0] - 2021-08-16
### Added
- Raw rows are retrieved using parallel cursors when no limit is set.

## [2.28.2] - 2021-08-12
### Added
- Relationships now supports `partitions` parameter for [parallel retrieval](https://docs.cognite.com/api/v1/#section/Parallel-retrieval)

## [2.28.1] - 2021-08-10
### Changed
- debug mode now logs response payload and headers.

## [2.27.0] - 2021-07-20

### Fixed
- When using CogniteClient with the client-secret auth flow, the object would not be pickle-able (e.g. when using multiprocessing) because of an anonymous function.

## [2.26.1] - 2021-07-20

### Changed
- Optimization. Do not get windows if remaining data points is 0. Reduces number of requests when asking for 100k data points/10k aggregates from 2 to 1.

## [2.26.0] - 2021-07-08

### Added
- Support for set labels on AssetUpdate

## [2.25.0] - 2021-07-06

### Added
- filter_nodes function to ThreeDRevisionsAPI

## [2.24.0] - 2021-06-28

### Added
- ignore_unknown_ids flag to Relationships delete method

## [2.23.0] - 2021-06-25

### Added
- insert_dataframe and retrieve_dataframe methods to the Raw client

## [2.22.0] - 2021-06-22

### Added
- More contextualization job statuses
### Changed
- Refactor contextualization constant representation

## [2.21.0] - 2021-06-21

### Added
- Datasets support for labels

## [2.20.0] - 2021-06-18

### Added
- rows() in RawRowsAPI support filtering with `columns` and `min/maxLastUpdatedTime`

## [2.19.0] - 2021-05-11

### Added
- Support for /token/inspect endpoint

## [2.18.2] - 2021-04-23

### Fixed
- Bug in templates instances filter that would cause `template_names` to be ignored.

## [2.18.1] - 2021-04-22

### Added
- Configure file download/upload timeouts with `COGNITE_FILE_TRANSFER_TIMEOUT` environment variable or
`file_transfer_timeout` parameter on `CogniteClient`.

### Changed
- Increased default file transfer timeout from 180 to 600 seconds
- Retry more failure modes (read timeouts, 502, 503, 504) for files upload/download requests.

## [2.18.0] - 2021-04-20

### Changed
- `COGNITE_DISABLE_SSL` now also covers ssl verification on IDP endpoints used for generating tokens.


## [2.17.1] - 2021-04-15

### Added
- `created_time`, and `last_updated_time` to template data classes.
- `data_set_id` to template instance data class.


## [2.17.0] - 2021-03-26

### Changed
- Ignore exceptions from pypi version check and reduce its timeout to 5 seconds.

### Fixed
- Only 200/201/202 is treated as successful response. 301 led to json decoding errors -
now handled gracefully.
- datasets create limit was set to 1000 in the sdk, leading to cases of 400 from the api where the limit is 10.

### Added
- Support for specifying proxies in the CogniteClient constructor

### Removed
- py.typed file. Will not declare library as typed until we run a typechecker on the codebase.


## [2.16.0] - 2021-03-26

### Added
- support for templates.
- date-based `cdf-version` header.

## [2.15.0] - 2021-03-22

### Added
- `createdTime` field on raw dbs and tables.

## [2.14.0] - 2021-03-18

### Added
- dropna argument to insert_dataframe method in DatapointsAPI

## [2.13.0] - 2021-03-16

### Added
- `sortByNodeId` and `partitions` query parameters to `list_nodes` method.

## [2.12.2] - 2021-03-11

### Fixed
- CogniteAPIError raised (instead of internal KeyError) when inserting a RAW row without a key.

## [2.12.1] - 2021-03-09

### Fixed
- CogniteMissingClientError raised when creating relationship with malformed body.

## [2.12.0] - 2021-03-08

### Changed
- Move Entity matching API from beta to v1.

## [2.11.1] - 2021-02-18

### Changed
- Resources are now more lenient on which types they accept in for labels
- Entity matching fit will flatten dictionaries and resources to "metadata.subfield" similar to pipelines.

### Added
- Relationships now support update

## [2.10.7] - 2021-02-02

### Fixed
- Relationships API list calls via the generator now support `chunk_size` as parameter.

## [2.10.6] - 2021-02-02

### Fixed
- Retry urllib3.NewConnectionError when it isn't in the context of a ConnectionRefusedError

## [2.10.5] - 2021-01-25

### Fixed
- Fixed asset subtree not returning an object with id->item cache for use in .get

## [2.10.4] - 2020-12-14

### Changed
- Relationships filter will now chain filters on large amounts of sources or targets in batches of 1000 rather than 100.


## [2.10.3] - 2020-12-09

### Fixed
- Retries now have backup time tracking per request, rather than occasionally shared between threads.
- Sequences delete ranges now no longer gives an error if no data is present

## [2.10.2] - 2020-12-08

### Fixed
- Set geoLocation.type in files to "Feature" if missing

## [2.10.1] - 2020-12-03

### Added
- Chaining of requests to the relationships list method,
allowing the method to take arbitrarily long lists for `source_external_ids` and `target_external_ids`

## [2.10.0] - 2020-12-01

### Added
- Authentication token generation and lifecycle management

## [2.9.0] - 2020-11-25

### Added
- Entity matching API is now available in the beta client.

## [2.8.0] - 2020-11-23

### Changed
- Move relationships to release python SDK

## [2.7.0] - 2020-11-10

### Added
- `fetch_resources` parameter to the relationships `list` and `retrieve_multiple` methods, which attempts to fetch the resource referenced in the relationship.

## [2.6.4] - 2020-11-10

### Fixed
- Fixed a bug where 429 was not retried on all endpoints

## [2.6.3] - 2020-11-10

### Fixed
- Resource metadata should be able to set empty using `.metadata.set(None)` or `.metadata.set({})`.

## [2.6.2] - 2020-11-05

### Fixed
- Asset retrieve subtree should return empty AssetList if asset does not exist.

## [2.6.1] - 2020-10-30

### Added
- `geospatial` to list of valid relationship resource types.

## [2.6.0] - 2020-10-26

### Changed
- Relationships list should take dataset internal and external id as different parameters.

## [2.5.4] - 2020-10-22

### Fixed
- `_is_retryable` didn't handle clusters with a dash in the name.

## [2.5.3] - 2020-10-14

### Fixed
- `delete_ranges` didn't cast string timestamp into number properly.

## [2.5.2] - 2020-10-06

### Fixed
- `labels` in FileMetadata is not cast correctly to a list of `Label` objects.

## [2.5.1] - 2020-10-01
- Include `py.typed` file in sdk distribution

## [2.5.0] - 2020-09-29

### Added
- Relationships beta support.

### Removed
- Experimental Model Hosting client.

## [2.4.3] - 2020-09-18
- Increase raw rows list limit to 10,000

## [2.4.2] - 2020-09-10
- Fixed a bug where urls with query parameters were excluded from the retryable endpoints.

## [2.4.1] - 2020-09-09

### Changed
- Generator-based listing now supports partitions. Example:
  ``` python
  for asset in client.assets(partitions=10):
    # do something
  ```

## [2.4.0] - 2020-08-31

### Added
- New 'directory' in Files

## [2.3.0] - 2020-08-25

### Changed
- Add support for mypy and other type checking tools by adding packaging type information

## [2.2.2] - 2020-08-18

### Fixed
- HTTP transport logic to better handle retrying of connection errors
- read timeouts will now raise a CogniteReadTimeout
- connection errors will now raise a CogniteConnectionError, while connection refused errors will raise the more
 specific CogniteConnectionRefused exception.

### Added
- Jitter to exponential backoff on retries

### Changed
- Make HTTP requests no longer follow redirects by default
- All exceptions now inherit from CogniteException

## [2.2.1] - 2020-08-17

### Added
- Fixed a bug where `/timeseries/list` was missing from the retryable endpoints.

## [2.2.0] - 2020-08-17

### Added
- Files labelling support

## [2.1.2] - 2020-08-13

### Fixed
- Fixed a bug where only v1 endpoints (not playground) could be added as retryable

## [2.1.1] - 2020-08-13

### Fixed
- Calls to datapoints `retrieve_dataframe` with `complete="fill"` would break using Pandas version 1.1.0 because it raises TypeError when calling `.interpolate(...)` on a dataframe with no columns.

## [2.1.0] - 2020-07-22

### Added
- Support for passing a single string to `AssetUpdate().labels.add` and `AssetUpdate().labels.remove`. Both a single string and a list of strings is supported. Example:
  ```python
  # using a single string
  my_update = AssetUpdate(id=1).labels.add("PUMP").labels.remove("VALVE")
  res = client.assets.update(my_update)

  # using a list of strings
  my_update = AssetUpdate(id=1).labels.add(["PUMP", "ROTATING_EQUIPMENT"]).labels.remove(["VALVE"])
  res = client.assets.update(my_update)
  ```

## [2.0.0] - 2020-07-21

### Changed
- The interface to interact with labels has changed. A new, improved interface is now in place to make it easier to work with CDF labels. The new interface behaves this way:
  ```python
  # crate label definition(s)
  client.labels.create(LabelDefinition(external_id="PUMP", name="Pump", description="Pump equipment"))
  # ... or multiple
  client.labels.create([LabelDefinition(external_id="PUMP"), LabelDefinition(external_id="VALVE")])

  # list label definitions
  label_definitions = client.labels.list(name="Pump")

  # delete label definitions
  client.labels.delete("PUMP")
  # ... or multiple
  client.labels.delete(["PUMP", "VALVE"])

  # create an asset with label
  asset = Asset(name="my_pump", labels=[Label(external_id="PUMP")])
  client.assets.create(assets)

  # filter assets by labels
  my_label_filter = LabelFilter(contains_all=["PUMP", "VERIFIED"])
  asset_list = client.assets.list(labels=my_label_filter)

  # attach/detach labels to/from assets
  my_update = AssetUpdate(id=1).labels.add(["PUMP"]).labels.remove(["VALVE"])
  res = client.assets.update(my_update)
  ```

### Fixed
- Fixed bug where `_call_` in SequencesAPI (`client.sequences`) was incorrectly returning a `GET` method instead of `POST`.

## [1.8.1] - 2020-07-07
### Changed
- For 3d mappings delete, only use node_id and asset_id pairs in delete request to avoid potential bad request.
- Support attaching/detaching multiple labels on assets in a single method

## [1.8.0] - 2020-06-30
### Added
- Synthetic timeseries endpoint for DatapointsApi
- Labels endpoint support
- Assets labelling support
- Support for unique value aggregation for events.

### Changed
- When `debug=true`, redirects are shown more clearly.

## [1.7.0] - 2020-06-03
### Fixed
- datasetId is kept as an integer in dataframes.

### Changed
- Internal list of retryable endpoints was changed to a class variable so it can be modified.

## [1.6.0] - 2020-04-28
### Added
- Support events filtering by ongoing events (events without `end_time` defined)
- Support events filtering by active timerange of event
- Support files metadata filtering by `asset_external_ids`
- Aggregation endpoint for Assets, DataSets, Events, Files, Sequences and TimeSeries API

## [1.5.2] - 2020-04-02
### Added
- Support for security categories on file methods

## [1.5.1] - 2020-04-01
### Added
- Support for security categories on files
- active_at_time on relationships

### Fixed
- No longer retry calls to /files/initupload
- Retry retryable POST endpoints in datasets API

## [1.5.0] - 2020-03-12
### Added
- DataSets API and support for this in assets, events, time series, files and sequences.
- .asset helper function on time series.
- asset external id filter on time series.

## [1.4.13] - 2020-03-03
### Added
- Relationship list supports multiple sources, targets, relationship types and datasets.

## [1.4.12] - 2020-03-02

### Fixed
- Fixed a bug in file uploads where fields other than name were not being passed to uploaded directories.

## [1.4.11] - 2020-02-21

### Changed
- Datapoint insertion changed to be less memory intensive.

### Fixed
- Fixed a bug where add service account to group expected items in response.
- Jupyter notebook output and non-camel cased to_pandas uses nullable int fields instead of float for relevant fields.

## [1.4.10] - 2020-01-27
### Added
- Support for the error field for synthetic time series query in the experimental client.
- Support for retrieving data from multiple sequences at once.

## [1.4.9] - 2020-01-08

### Fixed
- Fixed a bug where datapoints `retrieve` could return less than limit even if there were more datapoints.
- Fixed an issue where `insert_dataframe` would give an error with older pandas versions.

## [1.4.8] - 2019-12-19

### Added
- Support for `ignore_unknown_ids` on time series `retrieve_multiple`, `delete` and datapoints `retrieve` and `latest` and related endpoints.
- Support for asset subtree filters on files, sequences, and time series.
- Support for parent external id filters on assets.
- Synthetic datapoints retrieve has additional functions including variable replacement and sympy support.

### Changed
- Synthetic datapoints now return errors in the `.error` field, in the jupyter output, and optionally in pandas dataframes if `include_errors` is set.

## [1.4.7] - 2019-12-05

### Added
- Support for synthetic time series queries in the experimental client.
- parent external id filter added for assets.

### Fixed
- startTime in event dataframes is now a nullable int dtype, consistent with endTime.

## [1.4.6] - 2019-12-02

### Fixed
- Fixed notebook output for Asset, Datapoint and Raw.

## [1.4.5] - 2019-12-02

### Changed

- The ModelHostingAPI now calls Model Hosting endpoints in playground instead of 0.6.

## [1.4.4] - 2019-11-29

### Added
 - Option to turn off version checking from CogniteClient constructor

### Changed
- In sequences create, the column definitions object accepts both camelCased and snake_cased keys.
- Retry 429 on all endpoints

### Fixed
- Fixed notebook output for DatapointsList

## [1.4.3] - 2019-11-27
### Fixed
- In Jupyter notebooks, the output from built-in list types is no longer camel cased.

## [1.4.2] - 2019-11-27

### Changed
- In the 3D API, the call and list methods now include all models by default instead of only unpublished ones.
- In Jupyter notebooks, the output from built-in types is no longer camel cased.

### Added
- Support for filtering events by asset subtree ids.

## [1.4.1] - 2019-11-18

### Added
- Support for filtering events by asset external id.
- query parameter on asset search.
- `ignore_unknown_ids` parameter on asset and events method `delete` and `retrieve_multiple`.

## [1.4.0] - 2019-11-14

### Changed
- In the ModelHostingAPI, models, versions and schedules are now referenced by name instead of id. The ids are no longer available.
- In the ModelHostingAPI, functions related to model versions are moved from the ModelsAPI to the new ModelVersionsAPI.
- In the ModelHostingAPI, the model names must be unique. Also, the version names and schedule names must be unique per model.
- Default value for `limit` in search method is now 100 instead of None to clarify api default behaviour when no limit is passed.

## [1.3.4] - 2019-11-07

### Changed
- Error 500's are no longer retried by default, only HTTP 429, 502, 503, 504 are.
- Optimized HTTP calls by caching user agent.
- Relationship filtering is now integrated into `list` instead of `search`.
- Sequences `insert_dataframe` parameter `external_id_headers` documentation updated.
- Type hints for several objects formerly `Dict[str, Any]` improved along with introducing matching dict derived classes.

### Fixed
- `source_created_time` and `source_modified_time` on files now displayed as time fields.
- Fixed pagination for `include_outside_points` and other edge cases in datapoints.
- Fixed a bug where `insert_dataframe` with strings caused a numpy error.

### Added
- Relationships can now have sequences as source or target.

## [1.3.3] - 2019-10-21

### Changed
- Datapoints insert dataframe function will check for infinity values.
- Allow for multiple calls to .add / .remove in object updates such as metadata, without later calls overwriting former.
- List time series now ignores the include_metadata parameter.

### Added
- Advanced list endpoint is used for listing time series, adding several new filters and partitions.

## [1.3.2] - 2019-10-16

### Added
- Datapoints objects now store is_string, is_step and unit to allow for better interpretation of the data.
- Sorting when listing events
- Added a search function in the relationships API.

### Changed
- `list` and `__call__` methods for files now support list parameters for `root_ids`, `root_external_ids`.
- retrieve_dataframe with `complete` using Datapoints fields instead of retrieving time series metadata.

### Fixed
- Fixed chunking logic in list_generator to always return last partial chunk.
- Fixed an error on missing target/source in relationships.

## [1.3.1] - 2019-10-09
### Fixed
- Fixed support for totalVariation aggregate completion.
- Changed conversion of raw RowList to pandas DataFrame to handle missing values (in columns) across the rows. This also fixes the bug where one-off values would be distributed to all rows in the DataFrame (unknown bug).

## [1.3.0] - 2019-10-03
### Changed
- Sequences officially released and no longer considered experimental.
- Sequences data insert no longer takes a default value for columns.

## [1.2.1] - 2019-10-01
### Fixed
- Tokens are sent with the correct "Authorization" header instead of "Authentication".

## [1.2.0] - 2019-10-01
### Added
- Support for authenticating with bearer tokens. Can now supply a jwt or jwt-factory to CogniteClient. This token will override any api-key which has been set.

## [1.1.12] - 2019-10-01
### Fixed
- Fixed a bug in time series pagination where getting 100k datapoints could cause a missing id error when using include_outside_points.
- SequencesData `to_pandas` no longer returns NaN on integer zero columns.
- Fixed a bug where the JSON encoder would throw circular reference errors on unknown data types, including numpy floats.

## [1.1.11] - 2019-09-23
### Fixed
- Fix testing.CogniteClientMock so it is possible to get attributes on child which have not been explicitly in the CogniteClientMock constructor

## [1.1.10] - 2019-09-23
### Fixed
- Fix testing.CogniteClientMock so it is possible to get child mock not explicitly defined

### Added
- `list` and `__call__` methods for events now support list parameters for `root_asset_ids`, `root_asset_external_ids`.

## [1.1.9] - 2019-09-20
### Changed
- Renamed testing.mock_cognite_client to testing.monkeypatch_cognite_client

### Added
- testing.CogniteClientMock object

## [1.1.8] - 2019-09-19
### Added
- Support for aggregated properties of assets.
- `Asset` and `AssetList` classes now have a `sequences` function which retrieves related sequences.
- Support for partitioned listing of assets and events.

### Changed
- `list` and `__call__` methods for assets now support list parameters for `root_ids`, `root_external_ids`.
- Sequences API no longer supports column ids, all relevant functions have been changed to only use external ids.

### Fixed
- Fixed a bug in time series pagination where getting 100k dense datapoints would cause a missing id error.
- Sequences retrieve functions fixed to match API change, to single item per retrieve.
- Sequences retrieve/insert functions fixed to match API change to take lists of external ids.

## [1.1.7] - 2019-09-13
### Fixed
- `testing.mock_cognite_client()` so that it still accepts arguments after exiting from mock context.

## [1.1.6] - 2019-09-12
### Fixed
- `testing.mock_cognite_client()` so that the mocked CogniteClient may accept arguments.

## [1.1.5] - 2019-09-12
### Added
- Method `files.download_to_path` for streaming a file to a specific path

## [1.1.4] - 2019-09-12
### Added
- `root_asset_ids` parameter for time series list.

### Changed
- Formatted output in jupyter notebooks for `SequenceData`.
- `retrieve_latest` function in theDatapoints API extended to support more than 100 items.
- Log requests at DEBUG level instead of INFO.

## [1.1.3] - 2019-09-05
### Changed
- Disabled automatic handling of cookies on the requests session objects

### Fixed
- `to_pandas` method on CogniteResource in the case of objects without metadata

## [1.1.2] - 2019-08-28
### Added
- `limit` parameter on sequence data retrieval.
- Support for relationships exposed through experimental client.
- `end` parameter of sequence.data retrieval and range delete accepts -1 to indicate last index of sequence.

### Changed
- Output in jupyter notebooks is now pandas-like by default, instead of outputting long json strings.

### Fixed
- id parameters and timestamps now accept any integer type including numpy.int64, so values from dataframes can be passed directly.
- Compatibility fix for renaming of sequences cursor and start/end parameters in the API.

## [1.1.1] - 2019-08-23
### Added
- `complete` parameter on `datapoints.retrieve_dataframe`, used for forward-filling/interpolating intervals with missing data.
- `include_aggregate_name` option on `datapoints.retrieve_dataframe` and `DatapointsList.to_pandas`, used for removing the `|<aggregate-name>` postfix on dataframe column headers.
- datapoints.retrieve_dataframe_dict function, which returns {aggregate:dataframe} without adding aggregate names to columns
- source_created_time and source_modified_time support for files

## [1.1.0] - 2019-08-21
### Added
- New method create_hierarchy() added to assets API.
- SequencesAPI.list now accepts an asset_ids parameter for searching by asset
- SequencesDataAPI.insert now accepts a SequenceData object for easier copying
- DatapointsAPI.insert now accepts a Datapoints object for easier copying
- helper method `cognite.client.testing.mock_cognite_client()` for mocking CogniteClient
- parent_id and parent_external_id to AssetUpdate class.

### Changed
- assets.create() no longer validates asset hierarchy and sorts assets before posting. This functionality has been moved to assets.create_hierarchy().
- AssetList.files() and AssetList.events() now deduplicate results while fetching related resources, significantly reducing memory load.

## [1.0.5] - 2019-08-15
### Added
- files.create() method to enable creating a file without uploading content.
- `recursive` parameter to raw.databases.delete() for recursively deleting tables.

### Changed
- Renamed .iteritems() on SequenceData to .items()
- raw.insert() now chunks raw rows into batches of 10,000 instead of 1,000

### Fixed
- Sequences queries are now retried if safe
- .update() in all APIs now accept a subclass of CogniteResourceList as input
- Sequences datapoint retrieval updated to use the new cursor feature in the API
- Json serializiation in `__str__()` of base data classes. Now handles Decimal and Number objects.
- Now possible to create asset hierarchy using parent external id when the parent is not part of the batch being inserted.
- `name` parameter of files.upload_bytes is now required, so as not to raise an exception in the underlying API.

## [1.0.4] - 2019-08-05
### Added
- Variety of useful helper functions for Sequence and SequenceData objects, including .column_ids and .column_external_ids properties, iterators and slice operators.
- Sequences insert_dataframe function.
- Sequences delete_range function.
- Support for external id column headers in datapoints.insert_dataframe()

### Changed
- Sequences data retrieval now returns a SequenceData object.
- Sequences insert takes its parameters row data first, and no longer requires columns to be passed.
- Sequences insert now accepts tuples and raw-style data input.
- Sequences create now clears invalid fields such as 'id' in columns specification, so sequences can more easily re-use existing specifications.
- Sequence data function now require column_ids or column_external_ids to be explicitly set, rather than both being passed through a single columns field

## [1.0.3] - 2019-07-26
### Fixed
- Renamed Model.schedule_data_spec to Model.data_spec so the field from the API will be included on the object.
- Handling edge case in Sequences pagination when last datapoint retrieved is at requested end
- Fixing data points retrieval when count aggregates are missing
- Displays unexpected fields on error response from API when raising CogniteAPIError

## [1.0.2] - 2019-07-22
### Added
- Support for model hosting exposed through experimental client

### Fixed
- Handling dynamic limits in Sequences API

## [1.0.1] - 2019-07-19
### Added
- Experimental client
- Support for sequences exposed through experimental client

## [1.0.0] - 2019-07-11
### Added
- Support for all endpoints in Cognite API
- Generator with hidden cursor for all resource types
- Concurrent writes for all resources
- Distribution of "core" sdk which does not depend on pandas and numpy
- Typehints for all methods
- Support for posting an entire asset hierarchy, resolving ref_id/parent_ref_id automatically
- config attribute on CogniteClient to view current configuration.

### Changed
- Renamed methods so they reflect what the method does instead of what http method is used
- Updated documentation with automatically tested examples
- Renamed `stable` namespace to `api`
- Rewrote logic for concurrent reads of datapoints
- Renamed CogniteClient parameter `num_of_workers` to `max_workers`

### Removed
- `experimental` client in order to ensure sdk stability.<|MERGE_RESOLUTION|>--- conflicted
+++ resolved
@@ -17,11 +17,10 @@
 - `Fixed` for any bug fixes.
 - `Security` in case of vulnerabilities.
 
-<<<<<<< HEAD
-## Unreleased
-### Fixed
-- Fixed naming inconsistencies in simulators module: renamed `SimulatorRunList` to `SimulationRunList` and `SimulatorRunDataList` to `SimulationRunDataList`
-=======
+## [7.81.1] - 2025-08-20
+### Fixed
+- [alpha] Breaking change: fixed naming inconsistencies in simulators module. Renamed `SimulatorRunList` to `SimulationRunList` and `SimulatorRunDataList` to `SimulationRunDataList`
+
 ## [7.81.0] - 2025-08-19
 ### Added
 - Support for external dependencies in simulator and simulator model revisions resources.
@@ -29,7 +28,6 @@
 ## [7.80.3] - 2025-08-17
 ### Added
 - [alpha] Support for the `/ai/agents` API endpoint for chat.
->>>>>>> ad056bb0
 
 ## [7.80.2] - 2025-08-16
 ### Fixed
