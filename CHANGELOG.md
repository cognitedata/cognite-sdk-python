# Changelog
All notable changes to this project will be documented in this file.

The format is based on [Keep a Changelog](https://keepachangelog.com/en/1.0.0/),
and this project adheres to [Semantic Versioning](https://semver.org/spec/v2.0.0.html).

The changelog for SDK version 0.x.x can be found [here](https://github.com/cognitedata/cognite-sdk-python/blob/0.13/CHANGELOG.md).

Changes are grouped as follows
- `Added` for new features.
- `Changed` for changes in existing functionality.
- `Deprecated` for soon-to-be removed features.
- `Removed` for now removed features.
- `Fixed` for any bug fixes.
- `Security` in case of vulnerabilities.

<<<<<<< HEAD

## [2.55.0] - 2022-06-20
### Added
- added the diagrams API
=======
## [2.55.0] - 2022-06-20

### Fixed
- Improve geospatial documentation and implement better parameter resilience for filter and feature type update
>>>>>>> c0297d79

## [2.54.0] - 2022-06-17

### Added
- Allow to set the chunk size when creating or updating geospatial features

## [2.53.1] - 2022-06-17

### Fixed
- Fixed destination type decoding of `transformation.destination`

## [2.53.0] - 2022-06-16

### Added
- Annotations implementation, providing access to the corresponding [Annotations API](https://docs.cognite.com/api/v1/#tag/Annotations). 
    - Added `Annotation`, `AnnotationFilter`, `AnnotationUpdate` dataclasses to `cognite.client.data_classes`
    - Added `annotations` API to `cognite.client.CogniteClient`
    - **Create** annotations with `client.annotations.create` passing `Annotation` instance(s)
    - **Suggest** annotations with `client.annotations.suggest` passing `Annotation` instance(s) 
    - **Delete** annotations with `client.annotations.delete` passing the id(s) of annotation(s) to delete
    - **Filter** annotations with `client.annotations.list` passing a `AnnotationFilter `dataclass instance or a filter `dict`
    - **Update** annotations with `client.annotations.update` passing updated `Annotation` or `AnnotationUpdate` instance(s)
    - **Get single** annotation with `client.annotations.retrieve` passing the id
    - **Get multiple** annotations with `client.annotations.retrieve_multiple` passing the ids

## [2.52.0] - 2022-06-10
### Changed
- Reverted the optimizations introduced to datapoints fetching in 2.47.0 due to buggy implementation. 

## [2.51.0] - 2022-06-10
### Added
- added the new geo_location field to the Asset resource

## [2.50.2] - 2022-06-09
### Fixed
- Geospatial: fix FeatureList.from_geopandas issue with optional properties

## [2.50.1] - 2022-06-07
### Fixed
- Geospatial: keep feature properties as is

## [2.50.0] - 2022-05-27
### Changed
- Geospatial: deprecate update_feature_types and add patch_feature_types

## [2.49.1] - 2022-05-19
### Changed
- Geospatial: Support dataset

## [2.49.0] - 2022-05-09
### Changed
- Geospatial: Support output selection for getting features by ids 

## [2.48.0] - 2022-05-09
### Removed
- Experimental model hosting API

## [2.47.0] - 2022-05-02
### Changed
- Performance gain for `datapoints.retrieve` by grouping together time series in single requests against the underlying API.

## [2.46.1] - 2022-04-22
### Changed
- POST requests to the `sessions/revoke`-endpoint are now automatically retried

## [2.46.0] - 2022-03-29
### Changed
- Fix retrieval of empty raster in experimental geospatial api: http 204 as ok status

## [2.45.0] - 2022-03-25
### Added
- support `sequence_rows` destination type on Transformations.

## [2.44.1] - 2022-03-24
### Fixed
- fix typo in `data_set_ids` parameter type on `transformations.list`.

## [2.44.0] - 2022-03-24
### Added
- support conflict mode parameter on `transformations.schema.retrieve`.

## [2.43.1] - 2022-03-24
### Added
- update pillow dependency 9.0.0 -> 9.0.1 
 
## [2.43.0] - 2022-03-21
### Added
- new list parameters added to `transformations.list`.

## [2.42.0] - 2022-02-11
### Added
- FeatureList.from_geopandas() improvements

## [2.41.3] - 2022-02-11
### Fixed
- example for templates view.

## [2.41.2] - 2022-02-16
### Added
- support for deleting properties and search specs in GeospatialAPI.update_feature_types(...).

## [2.40.1] - 2022-02-15
### Fixed
- geospatial examples.

## [2.40.0] - 2022-02-11
### Added
- dataSetId support for transformations.

## [2.39.1] - 2022-01-25
### Added
- pandas and geospatial dependencies optional for cognite-sdk-core.

## [2.39.0] - 2022-01-20
### Added
- geospatial API support

## [2.38.6] - 2021-12-17
### Added
- add the possibility to cancel transformation jobs.

## [2.38.5] - 2022-01-12
### Fixed
- Bug where creating/updating/deleting more than 5 transformation schedules in a single call would fail.

## [2.38.4] - 2021-12-17
### Fixed
- Bug where list generator helper will return more than chunk_size items.

## [2.38.3] - 2021-12-13
### Fixed
- Bug where client consumes all streaming content when logging request.

## [2.38.2] - 2021-12-09
### Added
- add the possibility to pass extra body fields to APIClient._create_multiple.

## [2.38.1] - 2021-12-07
### Fixed
- Bug where loading `transformations.jobs` from JSON fails for raw destinations.

## [2.38.0] - 2021-11-30
### Added
- `transformations` api client, which allows the creation, deletion, update, run and retrieval of transformations.
- `transformations.schedules` api client, which allows the schedule, unschedule and retrieval of recurring runs of a transformation.
- `transformations.notifications` api client, which allows the creation, deletion and retrieval of transformation email notifications.
- `transformations.schema` api client, which allows the retrieval of the expected schema of sql transformations based on the destination data type.
- `transformations.jobs` api client, which retrieves the  status of transformation runs.

## [2.37.1] - 2021-12-01
### Fixed
- Bug where `sequences` full update attempts to "set" column spec. "set" is not supported for sequence column spec.

## [2.37.0] - 2021-11-30
### Added
- Added support for retrieving file download urls 

## [2.36.0] - 2021-11-30
### Fixed
- Changes default JSON `.dumps()` behaviour to be in strict compliance with the standard: if any NaNs or +/- Infs are encountered, an exception will now be raised.

## [2.35.0] - 2021-11-29
### Added
- Added support for `columns` update on sequences

## [2.34.0] - 2021-11-5
### Added
- Added support for `data_set_id` on template views

## [2.33.0] - 2021-10-27
### Security
- Disallow downloading files to path outside download directory in `files.download()`.

## [2.32.0] - 2021-10-04
### Added
 - Support for extraction pipelines

## [2.31.1] - 2021-09-27
### Fixed
- Fixed a bug related to handling of binary response payloads.

## [2.31.0] - 2021-08-26
### Added
- View resolver for template fields.

## [2.30.0] - 2021-08-18
### Added
- Support for Template Views

## [2.29.0] - 2021-08-16
### Added
- Raw rows are retrieved using parallel cursors when no limit is set.

## [2.28.2] - 2021-08-10
### Added
- Relationships now supports `partitions` parameter for [parallel retrieval](https://docs.cognite.com/api/v1/#section/Parallel-retrieval)

## [2.28.1] - 2021-08-10
### Changed
- debug mode now logs response payload and headers.

## [2.27.0] - 2021-07-20

### Fixed
- When using CogniteClient with the client-secret auth flow, the object would not be pickle-able (e.g. when using multiprocessing) because of an anonymous function.

## [2.26.1] - 2021-07-20

### Changed
- Optimization. Do not get windows if remaining data points is 0. Reduces number of requests when asking for 100k data points/10k aggregates from 2 to 1.

## [2.26.0] - 2021-07-08

### Added
- Support for set labels on AssetUpdate

## [2.25.0] - 2021-07-06

### Added
- filter_nodes function to ThreeDRevisionsAPI

## [2.24.0] - 2021-06-28

### Added
- ignore_unknown_ids flag to Relationships delete method

## [2.23.0] - 2021-06-25

### Added
- insert_dataframe and retrieve_dataframe methods to the Raw client

## [2.22.0] - 2021-06-22

### Added
- More contextualization job statuses
### Changed
- Refactor contextualization constant representation

## [2.21.0] - 2021-06-18

### Added
- Datasets support for labels

## [2.20.0] - 2021-06-04

### Added
- rows() in RawRowsAPI support filtering with `columns` and `min/maxLastUpdatedTime`

## [2.19.0] - 2021-05-06

### Added
- Support for /token/inspect endpoint

## [2.18.2] - 2021-04-23

### Fixed
- Bug in templates instances filter that would cause `template_names` to be ignored.

## [2.18.1] - 2021-04-22

### Added
- Configure file download/upload timeouts with `COGNITE_FILE_TRANSFER_TIMEOUT` environment variable or
`file_transfer_timeout` parameter on `CogniteClient`.

### Changed
- Increased default file transfer timeout from 180 to 600 seconds
- Retry more failure modes (read timeouts, 502, 503, 504) for files upload/download requests.

## [2.18.0] - 2021-04-20

### Changed
- `COGNITE_DISABLE_SSL` now also covers ssl verification on IDP endpoints used for generating tokens.


## [2.17.1] - 2021-04-13

### Added
- `created_time`, and `last_updated_time` to template data classes.
- `data_set_id` to template instance data class.


## [2.17.0] - 2021-03-26

### Changed
- Ignore exceptions from pypi version check and reduce its timeout to 5 seconds.

### Fixed
- Only 200/201/202 is treated as succesfull response. 301 led to json decoding errors -
now handled gracefully.
- datasets create limit was set to 1000 in the sdk, leading to cases of 400 from the api where the limit is 10.

### Added
- Support for specifying proxies in the CogniteClient constructor

### Removed
- py.typed file. Will not declare library as typed until we run a typechecker on the codebase.


## [2.16.0] - 2021-03-24

### Added
- support for templates.
- date-based `cdf-version` header.

## [2.15.0] - 2021-03-12

### Added
- `createdTime` field on raw dbs and tables.

## [2.14.0] - 2021-03-18

### Added
- dropna argument to insert_dataframe method in DatapointsAPI

## [2.13.0] - 2021-03-12

### Added
- `sortByNodeId` and `partitions` query parameters to `list_nodes` method.

## [2.12.2] - 2021-03-11

### Fixed
- CogniteAPIError raised (instead of internal KeyError) when inserting a RAW row without a key.

## [2.12.1] - 2021-03-09

### Fixed
- CogniteMissingClientError raised when creating relationship with malformed body.

## [2.12.0] - 2021-03-04

### Changed
- Move Entity matching API from beta to v1.

## [2.11.1] - 2021-02-18

### Changed
- Resources are now more lenient on which types they accept in for labels

## [2.11.0] - 2021-02-18

### Changed
- Entity matching fit will flatten dictionaries and resources to "metadata.subfield" similar to pipelines.

### Added
- Relationships now support update

## [2.10.7] - 2021-02-02

### Fixed
- Relationships API list calls via the generator now support `chunk_size` as parameter.

## [2.10.6] - 2021-02-02

### Fixed
- Retry urllib3.NewConnectionError when it isn't in the context of a ConnectionRefusedError

## [2.10.5] - 2021-01-25

### Fixed
- Fixed asset subtree not returning an object with id->item cache for use in .get

## [2.10.4] - 2020-12-14

### Changed
- Relationships filter will now chain filters on large amounts of sources or targets in batches of 1000 rather than 100.


## [2.10.3] - 2020-12-09

### Fixed
- Retries now have backup time tracking per request, rather than occasionally shared between threads.
- Sequences delete ranges now no longer gives an error if no data is present

## [2.10.2] - 2020-12-08

### Fixed
- Set geoLocation.type in files to "Feature" if missing

## [2.10.1] - 2020-12-03

### Added
- Chaining of requests to the relationships list method,
allowing the method to take arbitrarily long lists for `source_external_ids` and `target_external_ids`

## [2.10.0] - 2020-12-01

### Added
- Authentication token generation and lifecycle management

## [2.9.0] - 2020-11-25

### Added
- Entity matching API is now available in the beta client.

## [2.8.0] - 2020-11-23

### Changed
- Move relationships to release python SDK

## [2.7.0] - 2020-11-10

### Added
- `fetch_resources` parameter to the relationships `list` and `retrieve_multiple` methods, which attempts to fetch the resource referenced in the relationship.

## [2.6.4] - 2020-11-10

### Fixed
- Fixed a bug where 429 was not retried on all endpoints

## [2.6.3] - 2020-11-06

### Fixed
- Resource metadata should be able to set empty using `.metadata.set(None)` or `.metadata.set({})`.

## [2.6.2] - 2020-11-05

### Fixed
- Asset retrieve subtree should return empty AssetList if asset does not exist.

## [2.6.1] - 2020-10-30

### Added
- `geospatial` to list of valid relationship resource types.

## [2.6.0] - 2020-10-26

### Changed
- Relationships list should take dataset internal and external id as different parameters.

## [2.5.4] - 2020-10-22

### Fixed
- `_is_retryable` didn't handle clusters with a dash in the name.

## [2.5.3] - 2020-10-14

### Fixed
- `delete_ranges` didn't cast string timestamp into number properly.

## [2.5.2] - 2020-10-06

### Fixed
- `labels` in FileMetadata is not cast correctly to a list of `Label` objects.

## [2.5.1] - 2020-10-01
- Include `py.typed` file in sdk distribution

## [2.5.0] - 2020-09-25

### Added
- Relationships beta support.

### Removed
- Experimental Model Hosting client.

## [2.4.3] - 2020-09-18
- Increase raw rows list limit to 10,000

## [2.4.2] - 2020-09-10
- Fixed a bug where urls with query parameters were excluded from the retryable endpoints.

## [2.4.1] - 2020-09-09

### Changed
- Generator-based listing now supports partitions. Example:
  ``` python
  for asset in client.assets(partitions=10):
    # do something
  ```

## [2.4.0] - 2020-08-31

### Added
- New 'directory' in Files

## [2.3.0] - 2020-08-25

### Changed
- Add support for mypy and other type checking tools by adding packaging type information

## [2.2.2] - 2020-08-18

### Fixed
- HTTP transport logic to better handle retrying of connection errors
- read timeouts will now raise a CogniteReadTimeout
- connection errors will now raise a CogniteConnectionError, while connection refused errors will raise the more
 specific CogniteConnectionRefused exception.

### Added
- Jitter to exponential backoff on retries

### Changed
- Make HTTP requests no longer follow redirects by default
- All exceptions now inherit from CogniteException

## [2.2.1] - 2020-08-17

### Added
- Fixed a bug where `/timeseries/list` was missing from the retryable endpoints.

## [2.2.0] - 2020-08-14

### Added
- Files labelling support

## [2.1.1] - 2020-08-13

### Fixed
- Fixed a bug where only v1 endpoints (not playground) could be added as retryable

## [2.1.1] - 2020-08-04

### Fixed
- Calls to datapoints `retrieve_dataframe` with `complete="fill"` would break using Pandas version 1.1.0 because it raises TypeError when calling `.interpolate(...)` on a dataframe with no columns.

## [2.1.0] - 2020-07-22

### Added
- Support for passing a single string to `AssetUpdate().labels.add` and `AssetUpdate().labels.remove`. Both a single string and a list of strings is supported. Example:
  ```python
  # using a single string
  my_update = AssetUpdate(id=1).labels.add("PUMP").labels.remove("VALVE")
  res = c.assets.update(my_update)

  # using a list of strings
  my_update = AssetUpdate(id=1).labels.add(["PUMP", "ROTATING_EQUIPMENT"]).labels.remove(["VALVE"])
  res = c.assets.update(my_update)
  ```

## [2.0.0] - 2020-07-17

### Changed
- The interface to interact with labels has changed. A new, improved interface is now in place to make it easier to work with CDF labels. The new interface behaves this way:
  ```python
  # crate label definition(s)
  client.labels.create(LabelDefinition(external_id="PUMP", name="Pump", description="Pump equipment"))
  # ... or multiple
  client.labels.create([LabelDefinition(external_id="PUMP"), LabelDefinition(external_id="VALVE")])

  # list label definitions
  label_definitions = client.labels.list(name="Pump")

  # delete label definitions
  client.labels.delete("PUMP")
  # ... or multiple
  client.labels.delete(["PUMP", "VALVE"])

  # create an asset with label
  asset = Asset(name="my_pump", labels=[Label(external_id="PUMP")])
  client.assets.create(assets)

  # filter assets by labels
  my_label_filter = LabelFilter(contains_all=["PUMP", "VERIFIED"])
  asset_list = client.assets.list(labels=my_label_filter)

  # attach/detach labels to/from assets
  my_update = AssetUpdate(id=1).labels.add(["PUMP"]).labels.remove(["VALVE"])
  res = c.assets.update(my_update)
  ```

### Fixed
- Fixed bug where `_call_` in SequencesAPI (`client.sequences`) was incorrectly returning a `GET` method instead of `POST`.

## [1.8.1] - 2020-07-07
### Changed
- For 3d mappings delete, only use node_id and asset_id pairs in delete request to avoid potential bad request.
- Support attaching/detaching multiple labels on assets in a single method

## [1.8.0] - 2020-06-30
### Added
- Synthetic timeseries endpoint for DatapointsApi
- Labels endpoint support
- Assets labelling support
- Support for unique value aggregation for events.

### Changed
- When `debug=true`, redirects are shown more clearly.

## [1.7.0] - 2020-06-03
### Fixed
- datasetId is kept as an integer in dataframes.

### Changed
- Internal list of retryable endpoints was changed to a class variable so it can be modified.

## [1.6.0] - 2020-04-28
### Added
- Support events filtering by ongoing events (events without `end_time` defined)
- Support events filtering by active timerange of event
- Support files metadata filtering by `asset_external_ids`
- Aggregation endpoint for Assets, DataSets, Events, Files, Sequences and TimeSeries API

## [1.5.2] - 2020-04-02
### Added
- Support for security categories on file methods

## [1.5.1] - 2020-04-01
### Added
- Support for security categories on files
- active_at_time on relationships

### Fixed
- No longer retry calls to /files/initupload
- Retry retryable POST endpoints in datasets API

## [1.5.0] - 2020-03-12
### Added
- DataSets API and support for this in assets, events, time series, files and sequences.
- .asset helper function on time series.
- asset external id filter on time series.

## [1.4.13] - 2020-03-03
### Added
- Relationship list supports multiple sources, targets, relationship types and datasets.

## [1.4.12] - 2020-03-02

### Fixed
- Fixed a bug in file uploads where fields other than name were not being passed to uploaded directories.

## [1.4.11] - 2020-02-21

### Changed
- Datapoint insertion changed to be less memory intensive.

### Fixed
- Fixed a bug where add service account to group expected items in response.
- Jupyter notebook output and non-camel cased to_pandas uses nullable int fields instead of float for relevant fields.

## [1.4.10] - 2020-01-24
### Added
- Support for the error field for synthetic time series query in the experimental client.
- Support for retrieving data from multiple sequences at once.

## [1.4.9] - 2019-12-19

### Fixed
- Fixed a bug where datapoints `retrieve` could return less than limit even if there were more datapoints.
- Fixed an issue where `insert_dataframe` would give an error with older pandas versions.

## [1.4.8] - 2019-12-19

### Added
- Support for `ignore_unknown_ids` on time series `retrieve_multiple`, `delete` and datapoints `retrieve` and `latest` and related endpoints.
- Support for asset subtree filters on files, sequences, and time series.
- Support for parent external id filters on assets.
- Synthetic datapoints retrieve has additional functions including variable replacement and sympy support.

### Changed
- Synthetic datapoints now return errors in the `.error` field, in the jupyter output, and optionally in pandas dataframes if `include_errors` is set.

## [1.4.7] - 2019-12-05

### Added
- Support for synthetic time series queries in the experimental client.
- parent external id filter added for assets.

### Fixed
- startTime in event dataframes is now a nullable int dtype, consistent with endTime.

## [1.4.6] - 2019-12-02

### Fixed
- Fixed notebook output for Asset, Datapoint and Raw.

## [1.4.5] - 2019-12-02

### Changed

- The ModelHostingAPI now calls Model Hosting endpoints in playground instead of 0.6.

## [1.4.4] - 2019-11-29

### Added
 - Option to turn off version checking from CogniteClient constructor

### Changed
- In sequences create, the column definitions object accepts both camelCased and snake_cased keys.
- Retry 429 on all endpoints

### Fixed
- Fixed notebook output for DatapointsList

## [1.4.3] - 2019-11-27
### Fixed
- In Jupyter notebooks, the output from built-in list types is no longer camel cased.

## [1.4.2] - 2019-11-27

### Changed
- In the 3D API, the call and list methods now include all models by default instead of only unpublished ones.
- In Jupyter notebooks, the output from built-in types is no longer camel cased.

### Added
- Support for filtering events by asset subtree ids.

## [1.4.1] - 2019-11-18

### Added
- Support for filtering events by asset external id.
- query parameter on asset search.
- `ignore_unknown_ids` parameter on asset and events method `delete` and `retrieve_multiple`.

## [1.4.0] - 2019-11-14

### Changed
- In the ModelHostingAPI, models, versions and schedules are now referenced by name instead of id. The ids are no longer available.
- In the ModelHostingAPI, functions related to model versions are moved from the ModelsAPI to the new ModelVersionsAPI.
- In the ModelHostingAPI, the model names must be unique. Also, the version names and schedule names must be unique per model.
- Default value for `limit` in search method is now 100 instead of None to clarify api default behaviour when no limit is passed.

## [1.3.4] - 2019-11-07

### Changed
- Error 500's are no longer retried by default, only HTTP 429, 502, 503, 504 are.
- Optimized HTTP calls by caching user agent.
- Relationship filtering is now integrated into `list` instead of `search`.
- Sequences `insert_dataframe` parameter `external_id_headers` documentation updated.
- Type hints for several objects formerly `Dict[str, Any]` improved along with introducing matching dict derived classes.

### Fixed
- `source_created_time` and `source_modified_time` on files now displayed as time fields.
- Fixed pagination for `include_outside_points` and other edge cases in datapoints.
- Fixed a bug where `insert_dataframe` with strings caused a numpy error.

### Added
- Relationships can now have sequences as source or target.

## [1.3.3] - 2019-10-21

### Changed
- Datapoints insert dataframe function will check for infinity values.
- Allow for multiple calls to .add / .remove in object updates such as metadata, without later calls overwriting former.
- List time series now ignores the include_metadata parameter.

### Added
- Advanced list endpoint is used for listing time series, adding several new filters and partitions.

## [1.3.2] - 2019-10-16

### Added
- Datapoints objects now store is_string, is_step and unit to allow for better interpretation of the data.
- Sorting when listing events
- Added a search function in the relationships API.

### Changed
- `list` and `__call__` methods for files now support list parameters for `root_ids`, `root_external_ids`.
- retrieve_dataframe with `complete` using Datapoints fields instead of retrieving time series metadata.

### Fixed
- Fixed chunking logic in list_generator to always return last partial chunk.
- Fixed an error on missing target/source in relationships.

## [1.3.1] - 2019-10-09
### Fixed
- Fixed support for totalVariation aggregate completion.
- Changed conversion of raw RowList to pandas DataFrame to handle missing values (in columns) across the rows. This also fixes the bug where one-off values would be distributed to all rows in the DataFrame (unknown bug).

## [1.3.0] - 2019-10-03
### Changed
- Sequences officially released and no longer considered experimental.
- Sequences data insert no longer takes a default value for columns.

## [1.2.1] - 2019-10-01
### Fixed
- Tokens are sent with the correct "Authorization" header instead of "Authentication".

## [1.2.0] - 2019-10-01
### Added
- Support for authenticating with bearer tokens. Can now supply a jwt or jwt-factory to CogniteClient. This token will override any api-key which has been set.

## [1.1.12] - 2019-10-01
### Fixed
- Fixed a bug in time series pagination where getting 100k datapoints could cause a missing id error when using include_outside_points.
- SequencesData `to_pandas` no longer returns NaN on integer zero columns.
- Fixed a bug where the JSON encoder would throw circular reference errors on unknown data types, including numpy floats.

## [1.1.11] - 2019-09-23
### Fixed
- Fix testing.CogniteClientMock so it is possible to get attributes on child which have not been explicitly in the CogniteClientMock constructor

## [1.1.10] - 2019-09-23
### Fixed
- Fix testing.CogniteClientMock so it is possible to get child mock not explicitly defined

### Added
- `list` and `__call__` methods for events now support list parameters for `root_asset_ids`, `root_asset_external_ids`.

## [1.1.9] - 2019-09-20
### Changed
- Renamed testing.mock_cognite_client to testing.monkeypatch_cognite_client

### Added
- testing.CogniteClientMock object

## [1.1.8] - 2019-09-19
### Added
- Support for aggregated properties of assets.
- `Asset` and `AssetList` classes now have a `sequences` function which retrieves related sequences.
- Support for partitioned listing of assets and events.

### Changed
- `list` and `__call__` methods for assets now support list parameters for `root_ids`, `root_external_ids`.
- Sequences API no longer supports column ids, all relevant functions have been changed to only use external ids.

### Fixed
- Fixed a bug in time series pagination where getting 100k dense datapoints would cause a missing id error.
- Sequences retrieve functions fixed to match API change, to single item per retrieve.
- Sequences retrieve/insert functions fixed to match API change to take lists of external ids.

## [1.1.7] - 2019-09-13
### Fixed
- `testing.mock_cognite_client()` so that it still accepts arguments after exiting from mock context.

## [1.1.6] - 2019-09-12
### Fixed
- `testing.mock_cognite_client()` so that the mocked CogniteClient may accept arguments.

## [1.1.5] - 2019-09-12
### Added
- Method `files.download_to_path` for streaming a file to a specific path

## [1.1.4] - 2019-09-12
### Added
- `root_asset_ids` parameter for time series list.

### Changed
- Formatted output in jupyter notebooks for `SequenceData`.
- `retrieve_latest` function in theDatapoints API extended to support more than 100 items.
- Log requests at DEBUG level instead of INFO.

## [1.1.3] - 2019-09-05
### Changed
- Disabled automatic handling of cookies on the requests session objects

### Fixed
- `to_pandas` method on CogniteResource in the case of objects without metadata

## [1.1.2] - 2019-08-28
### Added
- `limit` parameter on sequence data retrieval.
- Support for relationships exposed through experimental client.
- `end` parameter of sequence.data retrieval and range delete accepts -1 to indicate last index of sequence.

### Changed
- Output in jupyter notebooks is now pandas-like by default, instead of outputting long json strings.

### Fixed
- id parameters and timestamps now accept any integer type including numpy.int64, so values from dataframes can be passed directly.
- Compatibility fix for renaming of sequences cursor and start/end parameters in the API.

## [1.1.1] - 2019-08-23
### Added
- `complete` parameter on `datapoints.retrieve_dataframe`, used for forward-filling/interpolating intervals with missing data.
- `include_aggregate_names` option on `datapoints.retrieve_dataframe` and `DatapointsList.to_pandas`, used for removing the `|<aggregate-name>` postfix on dataframe column headers.
- datapoints.retrieve_dataframe_dict function, which returns {aggregate:dataframe} without adding aggregate names to columns
- source_created_time and source_modified_time support for files

## [1.1.0] - 2019-08-21
### Added
- New method create_hierarchy() added to assets API.
- SequencesAPI.list now accepts an asset_ids parameter for searching by asset
- SequencesDataAPI.insert now accepts a SequenceData object for easier copying
- DatapointsAPI.insert now accepts a Datapoints object for easier copying
- helper method `cognite.client.testing.mock_cognite_client()` for mocking CogniteClient
- parent_id and parent_external_id to AssetUpdate class.

### Changed
- assets.create() no longer validates asset hierarchy and sorts assets before posting. This functionality has been moved to assets.create_hierarchy().
- AssetList.files() and AssetList.events() now deduplicate results while fetching related resources, significantly reducing memory load.

## [1.0.5] - 2019-08-15
### Added
- files.create() method to enable creating a file without uploading content.
- `recursive` parameter to raw.databases.delete() for recursively deleting tables.

### Changed
- Renamed .iteritems() on SequenceData to .items()
- raw.insert() now chunks raw rows into batches of 10,000 instead of 1,000

### Fixed
- Sequences queries are now retried if safe
- .update() in all APIs now accept a subclass of CogniteResourceList as input
- Sequences datapoint retrieval updated to use the new cursor feature in the API
- Json serializiation in `__str__()` of base data classes. Now handles Decimal and Number objects.
- Now possible to create asset hierarchy using parent external id when the parent is not part of the batch being inserted.
- `name` parameter of files.upload_bytes is now required, so as not to raise an exception in the underlying API.

## [1.0.4] - 2019-08-05
### Added
- Variety of useful helper functions for Sequence and SequenceData objects, including .column_ids and .column_external_ids properties, iterators and slice operators.
- Sequences insert_dataframe function.
- Sequences delete_range function.
- Support for external id column headers in datapoints.insert_dataframe()

### Changed
- Sequences data retrieval now returns a SequenceData object.
- Sequences insert takes its parameters row data first, and no longer requires columns to be passed.
- Sequences insert now accepts tuples and raw-style data input.
- Sequences create now clears invalid fields such as 'id' in columns specification, so sequences can more easily re-use existing specifications.
- Sequence data function now require column_ids or column_external_ids to be explicitly set, rather than both being passed through a single columns field

## [1.0.3] - 2019-07-26
### Fixed
- Renamed Model.schedule_data_spec to Model.data_spec so the field from the API will be included on the object.
- Handling edge case in Sequences pagination when last datapoint retrieved is at requested end
- Fixing data points retrieval when count aggregates are missing
- Displays unexpected fields on error response from API when raising CogniteAPIError

## [1.0.2] - 2019-07-22
### Added
- Support for model hosting exposed through experimental client

### Fixed
- Handling dynamic limits in Sequences API

## [1.0.1] - 2019-07-19
### Added
- Experimental client
- Support for sequences exposed through experimental client

## [1.0.0] - 2019-07-11
### Added
- Support for all endpoints in Cognite API
- Generator with hidden cursor for all resource types
- Concurrent writes for all resources
- Distribution of "core" sdk which does not depend on pandas and numpy
- Typehints for all methods
- Support for posting an entire asset hierarchy, resolving ref_id/parent_ref_id automatically
- config attribute on CogniteClient to view current configuration.

### Changed
- Renamed methods so they reflect what the method does instead of what http method is used
- Updated documentation with automatically tested examples
- Renamed `stable` namespace to `api`
- Rewrote logic for concurrent reads of datapoints
- Renamed CogniteClient parameter `num_of_workers` to `max_workers`

### Removed
- `experimental` client in order to ensure sdk stability.<|MERGE_RESOLUTION|>--- conflicted
+++ resolved
@@ -14,17 +14,14 @@
 - `Fixed` for any bug fixes.
 - `Security` in case of vulnerabilities.
 
-<<<<<<< HEAD
+## [2.56.0] - 2022-06-21
+### Added
+- added the diagrams API
 
 ## [2.55.0] - 2022-06-20
-### Added
-- added the diagrams API
-=======
-## [2.55.0] - 2022-06-20
 
 ### Fixed
 - Improve geospatial documentation and implement better parameter resilience for filter and feature type update
->>>>>>> c0297d79
 
 ## [2.54.0] - 2022-06-17
 
