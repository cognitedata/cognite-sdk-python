--- conflicted
+++ resolved
@@ -17,16 +17,14 @@
 - `Fixed` for any bug fixes.
 - `Security` in case of vulnerabilities.
 
-<<<<<<< HEAD
-## [7.42.0] - 2024-05-03
+## [7.42.0] - 2024-05-06
 ### Changed
 - Breaking change: the `workflows.executions.cancel` method now only allows cancelling one execution at a time to reflect its non-atomic operation.
-=======
+
 ## [7.41.1] - 2024-05-06
 ### Fixed
 - An edge case when a request for datapoints from several hundred time series (with specific finite limits) would return
   more datapoints than the user-specified limit.
->>>>>>> c45b239e
 
 ## [7.41.0] - 2024-04-30
 ### Added
