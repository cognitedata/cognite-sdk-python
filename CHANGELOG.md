# Changelog
All notable changes to this project will be documented in this file.

The format is based on [Keep a Changelog](https://keepachangelog.com/en/1.0.0/),
and this project adheres to [Semantic Versioning](https://semver.org/spec/v2.0.0.html).

The changelog for SDK version 0.x.x can be found [here](https://github.com/cognitedata/cognite-sdk-python/blob/0.13/CHANGELOG.md).

For users wanting to upgrade major version, a migration guide can be found [here](MIGRATION_GUIDE.md).

Changes are grouped as follows
- `Added` for new features.
- `Changed` for changes in existing functionality.
- `Deprecated` for soon-to-be removed features.
- `Improved` for transparent changes, e.g. better performance.
- `Removed` for now removed features.
- `Fixed` for any bug fixes.
- `Security` in case of vulnerabilities.

<<<<<<< HEAD
## [6.29.0] - 2023-09-29
### Added
- Added parameter `resolve_duplicate_file_names` to `client.files.download`. 
  This will keep all the files when downloading to local machine, even if they have the same name.
=======
## [6.28.4] - 2023-10-03
### Fixed
- Overload data_set/create for improved type safety

>>>>>>> 96d99c5e
## [6.28.3] - 2023-10-03
### Fixed
- When uploading files as strings using `client.files.upload_bytes` the wrong encoding is used on Windows, which is causing
  part of the content to be lost when uploading. This is now fixed.

## [6.28.2] - 2023-10-02
### Fixed
- When cache lookup did not yield a token for `CredentialProvider`s like `OAuthDeviceCode` or `OAuthInteractive`, a
  `TypeError` could be raised instead of initiating their authentication flow.

## [6.28.1] - 2023-09-30
### Improved
- Warning when using alpha/beta features.

## [6.28.0] - 2023-09-26
### Added
- Support for the WorkflowOrchestrationAPI with the implementation `client.workflows`.

## [6.27.0] - 2023-09-13
### Changed
- Reduce concurrency in data modeling client to 1

## [6.26.0] - 2023-09-22
### Added
- Support `partition` and `cursor` parameters on `time_series.subscriptions.iterate_data`
- Include the `cursor` attribute on `DatapointSubscriptionBatch`, which is yielded in every iteration
of `time_series.subscriptions.iterate_data`.

## [6.25.3] - 2023-09-19
### Added
- Support for setting and retrieving `data_set_id` in data class `client.data_classes.ThreeDModel`.

## [6.25.2] - 2023-09-12
### Fixed
- Using the `HasData` filter would raise an API error in CDF.

## [6.25.1] - 2023-09-15
### Fixed
- Using nonce credentials now works as expected for `transformations.[create, update]`. Previously, the attempt to create
  a session would always fail, leading to nonce credentials never being used (full credentials were passed to- and
  stored in the transformations backend service).
- Additionally, the automatic creation of a session no longer fails silently when an `CogniteAuthError` is encountered
  (which happens when the credentials are invalid).
- While processing source- and destination credentials in `client.transformations.[create, update]`, an `AttributeError`
  can no longer be raised (by not specifying project).
### Added
- `TransformationList` now correctly inherits the two (missing) helper methods `as_ids()` and `as_external_ids()`.

## [6.25.0] - 2023-09-14
### Added
- Support for `ignore_unknown_ids` in `client.functions.retrieve_multiple` method.

## [6.24.1] - 2023-09-13
### Fixed
- Bugfix for `AssetsAPI.create_hierarchy` when running in upsert mode: It could skip certain updates above
  the single-request create limit (currently 1000 assets).

## [6.24.0] - 2023-09-12
### Fixed
- Bugfix for `FilesAPI.upload` and `FilesAPI.upload_bytes` not raising an error on file contents upload failure. Now `CogniteFileUploadError` is raised based on upload response.

## [6.23.0] - 2023-09-08
### Added
- Supporting for deleting constraints and indexes on containers.

### Changed
- The abstract class `Index` can no longer be instantiated. Use BTreeIndex or InvertedIndex instead.

## [6.22.0] - 2023-09-08
### Added
- `client.data_modeling.instances.subscribe` which lets you subscribe to a given
data modeling query and receive updates through a provided callback.
- Example on how to use the subscribe method to sync nodes to a local sqlite db.

## [6.21.1] - 2023-09-07
### Fixed
- Concurrent usage of the `CogniteClient` could result in API calls being made with the wrong value for `api_subversion`.

## [6.21.0] - 2023-09-06
### Added
- Supporting pattern mode and extra configuration for diagram detect in beta.

## [6.20.0] - 2023-09-05
### Fixed
- When creating functions with `client.functions.create` using the `folder` argument, a trial-import is executed as part of
  the verification process. This could leave leftover modules still in scope, possibly affecting subsequent calls. This is
  now done in a separate process to guarantee it has no side-effects on the main process.
- For pyodide/WASM users, a backup implementation is used, with an improved cleanup procedure.

### Added
- The import-check in `client.functions.create` (when `folder` is used) can now be disabled by passing
  `skip_folder_validation=True`. Basic validation is still done, now additionally by parsing the AST.

## [6.19.0] - 2023-09-04
## Added
- Now possible to retrieve and update translation and scale of 3D model revisions.

## [6.18.0] - 2023-09-04
### Added
- Added parameter `keep_directory_structure` to `client.files.download` to allow downloading files to a folder structure matching the one in CDF.

### Improved
- Using `client.files.download` will still skip files with the same name when writing to disk, but now a `UserWarning` is raised, specifying which files are affected.

## [6.17.0] - 2023-09-01
### Added
- Support for the UserProfilesAPI with the implementation `client.iam.user_profiles`.

## [6.16.0] - 2023-09-01
### Added
- Support for `ignore_unknown_ids` in `client.relationships.retrieve_multiple` method.

## [6.15.3] - 2023-08-30
### Fixed
- Uploading files using `client.files.upload` now works when running with `pyodide`.

## [6.15.2] - 2023-08-29
### Improved
- Improved error message for `CogniteMissingClientError`. Now includes the type of object missing the `CogniteClient` reference.

## [6.15.1] - 2023-08-29
### Fixed
- Bugfix for `InstanceSort._load` that always raised `TypeError` (now public, `.load`). Also, indirect fix for `Select.load` for non-empty `sort`.

## [6.15.0] - 2023-08-23
### Added
- Support for the DocumentsAPI with the implementation `client.documents`.
- Support for advanced filtering for `Events`, `TimeSeries`, `Assets` and `Sequences`. This is available through the
  `.filter()` method, for example, `client.events.filter`.
- Extended aggregation support for `Events`, `TimeSeries`, `Assets` and `Sequences`. This is available through the five
  methods `.aggregate_count(...)`, `aggregate_cardinality_values(...)`, `aggregate_cardinality_properties(...)`,
  `.aggregate_unique_values(...)`, and `.aggregate_unique_properties(...)`. For example,
  `client.assets.aggregate_count(...)`.
- Added helper methods `as_external_ids` and `as_ids` for `EventList`, `TimeSeriesList`, `AssetList`, `SequenceList`,
  `FileMetaDataList`, `FunctionList`, `ExtractionPipelineList`, and `DataSetList`.

### Deprecated
- Added `DeprecationWarning` to methods `client.assets.aggregate_metadata_keys` and
  `client.assets.aggregate_metadata_values`. The use parameter the `fields` in
  `client.events.aggregate_unique_values` will also lead to a deprecation warning. The reason is that the endpoints
  these methods are using have been deprecated in the CDF API.

## [6.14.2] - 2023-08-22
### Fixed
- All data modeling endpoints will now be retried. This was not the case for POST endpoints.

## [6.14.1] - 2023-08-19
### Fixed
- Passing `sources` as a tuple no longer raises `ValueError` in `InstancesAPI.retrieve`.

## [6.14.0] - 2023-08-14
### Changed
- Don't terminate client.time_series.subscriptions.iterate_data() when `has_next=false` as more data
may be returned in the future. Instead we return the `has_next` field in the batch, and let the user
decide whether to terminate iteration. This is a breaking change, but this particular API is still
in beta and thus we reserve the right to break it without bumping the major version.

## [6.13.3] - 2023-08-14
### Fixed
- Fixed bug in `ViewApply.properties` had type hint `ConnectionDefinition` instead of `ConnectionDefinitionApply`.
- Fixed bug in `dump` methods of `ViewApply.properties` causing the return code `400` with message
  `Request had 1 constraint violations. Please fix the request and try again. [type must not be null]` to be returned
  from the CDF API.

## [6.13.2] - 2023-08-11
### Fixed
- Fixed bug in `Index.load` that would raise `TypeError` when trying to load `indexes`, when an unexpected field was
  encountered (e.g. during a call to `client.data_modeling.container.list`).

## [6.13.1] - 2023-08-09
### Fixed
- Fixed bug when calling a `retrieve`, `list`, or `create` in `client.data_modeling.container` raised a `TypeError`.
  This is caused by additions of fields to the API, this is now fixed by ignoring unknown fields.

## [6.13.0] - 2023-08-07
### Fixed
- Fixed a bug raising a `KeyError` when calling `client.data_modeling.graphql.apply_dml` with an invalid `DataModelingId`.
- Fixed a bug raising `AttributeError` in `SpaceList.to_space_apply_list`, `DataModelList.to_data_model_apply_list`,
  `ViewList.to_view_apply`. These methods have also been renamed to `.as_apply` for consistency
  with the other data modeling resources.

### Removed
- The method `.as_apply` from `ContainerApplyList` as this method should be on the `ContainerList` instead.

### Added
- Missing `as_ids()` for `DataModelApplyList`, `ContainerList`, `ContainerApplyList`, `SpaceApplyList`, `SpaceList`,
  `ViewApplyList`, `ViewList`.
- Added helper method `.as_id` to `DMLApplyResult`.
- Added helper method `.latest_version` to `DataModelList`.
- Added helper method `.as_apply` to `ContainerList`.
- Added container classes `NodeApplyList`, `EdgeApplyList`, and `InstancesApply`.

## [6.12.2] - 2023-08-04
### Fixed
- Certain errors that were previously silently ignored in calls to `client.data_modeling.graphql.apply_dml` are now properly raised (used to fail as the API error was passed nested inside the API response).

## [6.12.1] - 2023-08-03
### Fixed
- Changed the structure of the GraphQL query used when updating DML models through `client.data_modeling.graphql.apply_dml` to properly handle (i.e. escape) all valid symbols/characters.

## [6.12.0] - 2023-07-26
### Added
- Added option `expand_metadata` to `.to_pandas()` method for list resource types which converts the metadata (if any) into separate columns in the returned dataframe. Also added `metadata_prefix` to control the naming of these columns (default is "metadata.").

## [6.11.1] - 2023-07-19
### Changed
- Return type `SubscriptionTimeSeriesUpdate` in `client.time_series.subscriptions.iterate_data` is now required and not optional.

## [6.11.0] - 2023-07-19
### Added
- Support for Data Point Subscription, `client.time_series.subscriptions`. Note this is an experimental feature.


## [6.10.0] - 2023-07-19
### Added
- Upsert method for `assets`, `events`, `timeseries`, `sequences`, and `relationships`.
- Added `ignore_unknown_ids` flag to `client.sequences.delete`

## [6.9.0] - 2023-07-19
### Added
- Basic runtime validation of ClientConfig.project

## [6.8.7] - 2023-07-18
### Fixed
- Dumping of `Relationship` with `labels` is not `yaml` serializable. This is now fixed.

## [6.8.6] - 2023-07-18
### Fixed
- Include `version` in __repr__ for View and DataModel

## [6.8.5] - 2023-07-18
### Fixed
- Change all implicit Optional types to explicit Optional types.

## [6.8.4] - 2023-07-12
### Fixed
- `max_worker` limit match backend for `client.data_modeling`.

## [6.8.3] - 2023-07-12
### Fixed
- `last_updated_time` and `created_time` are no longer optional on InstanceApplyResult

## [6.8.2] - 2023-07-12
### Fixed
- The `.dump()` method for `InstanceAggregationResult` caused an `AttributeError` when called.

## [6.8.1] - 2023-07-08
### Changed
- The `AssetHierarchy` class would consider assets linking their parent by ID only as orphans, contradicting the
  docstring stating "All assets linking a parent by ID are assumed valid". This is now true (they are no longer
  considered orphans).

## [6.8.0] - 2023-07-07
### Added
- Support for annotations reverse lookup.

## [6.7.1] - 2023-07-07
### Fixed
- Needless function "as_id" on View as it was already inherited
### Added
- Flag "all_versions" on data_modeling.data_models.retrieve() to retrieve all versions of a data model or only the latest one
- Extra documentation on how to delete edges and nodes.
- Support for using full Node and Edge objects when deleting instances.

## [6.7.0] - 2023-07-07
### Added
- Support for applying graphql dml using `client.data_modeling.graphql.apply_dml()`.

## [6.6.1] - 2023-07-07
### Improved
- Added convenience function to instantiate a `CogniteClient.default(...)` to save the users from typing the
  default URLs.

## [6.6.0] - 2023-07-06
### Fixed
- Support for query and sync endpoints across instances in the Data Modeling API with the implementation
  `client.data_modeling.instances`, the methods `query` and `sync`.

## [6.5.8] - 2023-06-30
### Fixed
- Serialization of `DataModel`. The bug caused `DataModel.load(data_model.dump(camel_case=True))` to fail with
  a `TypeError`. This is now fixed.

## [6.5.7] - 2023-06-29
### Fixed
- A bug caused by use of snake case in field types causing `NodeApply.dump(camel_case=True)`
  trigger a 400 response from the API.

## [6.5.6] - 2023-06-29
### Fixed
- A bug causing `ClientConfig(debug=True)` to raise an AttributeError

## [6.5.5] - 2023-06-28
### Fixed
- A bug where we would raise the wrong exception when errors on occurred on `data_modeling.spaces.delete`
- A bug causing inconsistent MRO in DataModelList

## [6.5.4] - 2023-06-28
### Added
- Missing query parameters:
     * `inline_views` in `data_modeling.data_models.retrieve()`.
     * `include_global` in `data_modeling.spaces.list()`.
     * `include_inherited_properties` in `data_modeling.views.retrieve()`.

## [6.5.3] - 2023-06-28
### Fixed
- Only validate `space` and `external_id` for `data_modeling` write classes.


## [6.5.2] - 2023-06-27
### Fixed
- Added missing `metadata` attribute to `iam.Group`

## [6.5.1] - 2023-06-27
### Fixed
- Fix typehints on `data_modeling.instances.aggregate()` to not allow Histogram aggregate.
- Moved `ViewDirectRelation.source` property to `MappedProperty.source` where it belongs.

## [6.5.0] - 2023-06-27
### Added
- Support for searching and aggregating across instances in the Data Modeling API with the implementation
  `client.data_modeling.instances`, the methods `search`, `histogram` and `aggregate`.

## [6.4.8] - 2023-06-23
### Fixed
- Handling non 200 responses in `data_modeling.spaces.apply`, `data_modeling.data_models.apply`,
  `data_modeling.views.apply` and `data_modeling.containers.apply`

## [6.4.7] - 2023-06-22
### Fixed
- Consistently return the correct id types in data modeling resource clients

## [6.4.6] - 2023-06-22
### Fixed
- Don't swallow keyword args on Apply classes in Data Modeling client

## [6.4.5] - 2023-06-21
### Added
- Included tuple-notation when retrieving or listing data model instances

### Improved
- Fixed docstring for retrieving data model instances and extended the examples.

## [6.4.4] - 2023-06-21
Some breaking changes to the datamodeling client. We don't expect any more breaking changes,
but we accept the cost of breaking a few consumers now early on the really nail the user experience.
### Added
- ViewId:as_property_ref and ContainerId:as_property_ref to make it easier to create property references.

### Changed
- Renamed ViewCore:as_reference and ContainerCore:as_reference to :as_id() for consistency with other resources.
- Change Instance:properties to be a `MutableMapping[ViewIdentifier, MutableMapping[PropertyIdentifier, PropertyValue]]`, in order to make it easier to consume
- Make VersionedDataModelingId:load accept `tuple[str, str]`
- Rename ConstraintIdentifier to Constraint - it was not an id but the definition itself
- Rename IndexIdentifier to Index - it was not an id but the definition itself
- Rename ContainerPropertyIdentifier to ContainerProperty - it was not an id but the definition itself

### Removed
- Redundant EdgeApply:create method. It simply mirrored the EdgeApply constructor.


## [6.4.3] - 2023-06-15
### Added
- Accept direct relation values as tuples in `EdgeApply`

## [6.4.2] - 2023-06-15
### Changed
- When providing ids as tuples in `instances.retrieve` and `instances.delete` you should not
have to specify the instance type in each tuple

### Fixed
- Bug where edges and nodes would get mixed up on `instances.retrieve`

## [6.4.1] - 2023-06-14
### Fixed
- Add the missing page_count field for diagram detect items.

## [6.4.0] - 2023-06-12
### Added
- Partial support for the instance resource in the Data Modeling API with the implementation
  `client.data_modeling.instances`, the endpoints `list`, `delete`, `retrieve`, and `apply`

## [6.3.2] - 2023-06-08
### Fixed
- Requests being retried around a token refresh cycle, no longer risk getting stuck with an outdated token.

### Added
- `CredentialProviders` subclassing `_OAuthCredentialProviderWithTokenRefresh`, now accepts a new parameter, `token_expiry_leeway_seconds`, controlling how early a token refresh request should be initiated (before it expires).

### Changed
- `CredentialProviders` subclassing `_OAuthCredentialProviderWithTokenRefresh` now uses a safer default of 15 seconds (up from 3 sec) to control how early a token refresh request should be initiated (before it expires).

## [6.3.1] - 2023-06-07
### Fixed
- Signature of `client.data_modeling.views.retrieve` and `client.data_modeling.data_models.retrieve` to always return a list.

## [6.3.0] - 2023-06-07
### Added
- Support for the container resource in the Data Modeling API with the implementation `client.data_modeling.containers`.
- Support for the view resource in the Data Modeling API with the implementation `client.data_modeling.views`.
- Support for the data models resource in the Data Modeling API with the implementation `client.data_modeling.data_models`.

### Removed
- Removed `retrieve_multiple` from the `SpacesAPI` to have a consistent API with the `views`, `containers`, and `data_models`.

## [6.2.2] - 2023-06-05
### Fixed
- Creating function schedules with current user credentials now works (used to fail at runtime with "Could not fetch a valid token (...)" because a session was never created.)

## [6.2.1] - 2023-05-26
### Added
- Data model centric support in transformation

## [6.2.0] - 2023-05-25
### Added
- Support for the spaces resource in the Data Modeling API with the implementation `client.data_modeling.spaces`.

### Improved
- Reorganized documentation to match API documentation.

## [6.1.10] - 2023-05-22
### Fixed
- Data modelling is now GA. Renaming instance_nodes -> nodes and instance_edges -> edges to make the naming in SDK consistent with Transformation API and CLI

## [6.1.9] - 2023-05-16
### Fixed
- Fixed a rare issue with datapoints fetching that could raise `AttributeError` when running with `pyodide`.

## [6.1.8] - 2023-05-12
### Fixed
- ExtractionPipelinesRun:dump method will not throw an error when camel_case=True anymore

## [6.1.7] - 2023-05-11
### Removed
- Removed DMS v2 destination in transformations

## [6.1.6] - 2023-05-11
### Fixed
- `FunctionsAPI.create` now work in Wasm-like Python runtimes such as `pyodide`.

## [6.1.5] - 2023-05-10
### Fixed
- When creating a transformation with a different source- and destination CDF project, the project setting is no longer overridden by the setting in the `CogniteClient` configuration allowing the user to read from the specified source project and write to the specified and potentially different destination project.

## [6.1.4] - 2023-05-08
### Fixed
- Pickling a `CogniteClient` instance with certain `CredentialProvider`s no longer causes a `TypeError: cannot pickle ...` to be raised.

## [6.1.3] - 2023-05-08
### Added
- Add the license of the package in poetry build.

## [6.1.2] - 2023-05-04
### Improved
- The SDK has received several minor bugfixes to be more user-friendly on Windows.

### Fixed
- The utility function `cognite.client.utils.datetime_to_ms` now raises an understandable `ValueError` when unable to convert pre-epoch datetimes.
- Several functions reading and writing to disk now explicitly use UTF-8 encoding

## [6.1.1] - 2023-05-02
### Fixed
- `AttributeError` when passing `pandas.Timestamp`s with different timezones (*of which one was UTC*) to `DatapointsAPI.retrieve_dataframe_in_tz`.
- A `ValueError` is no longer raised when passing `pandas.Timestamp`s in the same timezone, but with different underlying implementations (e.g. `datetime.timezone.utc` / `pytz.UTC` / `ZoneInfo("UTC")`) to `DatapointsAPI.retrieve_dataframe_in_tz`.

## [6.1.0] - 2023-04-28
### Added
- Support for giving `start` and `end` arguments as `pandas.Timestamp` in `DatapointsAPI.retrieve_dataframe_in_tz`.

### Improved
- Type hints for the `DatapointsAPI` methods.

## [6.0.2] - 2023-04-27
### Fixed
- Fixed a bug in `DatapointsAPI.retrieve_dataframe_in_tz` that could raise `AmbiguousTimeError` when subdividing the user-specified time range into UTC intervals (with fixed offset).

## [6.0.1] - 2023-04-20
### Fixed
- Fixed a bug that would cause `DatapointsAPI.retrieve_dataframe_in_tz` to raise an `IndexError` if there were only empty time series in the response.

## [6.0.0] - 2023-04-19
### Removed
- Removed support for legacy auth (API keys, service accounts, login.status)
- Removed the deprecated `extractionPipeline` argument to `client.extraction_pipelines.create`. Only `extraction_pipeline` is accepted now.
- Removed the deprecated `client.datapoints` accessor attribute. The datapoints API can only be accessed through `client.time_series.data` now.
- Removed the deprecated `client.extraction_pipeline_runs` accessor attribute. The extraction pipeline run API can only be accessed through `client.extraction_pipelines.runs` now.
- Removed the deprecated `external_id` attribute on `ExtractionPipelineRun`. This has been replaced with `extpipe_external_id`.

## [5.12.0] - 2023-04-18
### Changed
- Enforce that types are explicitly exported in order to make very strict type checkers happy.

## [5.11.1] - 2023-04-17
### Fixed
- List (and `__call__`) methods for assets, events, files, labels, relationships, sequences and time series now raise if given bad input for `data_set_ids`, `data_set_external_ids`, `asset_subtree_ids` and `asset_subtree_external_ids` instead of ignoring/returning everything.

### Improved
- The listed parameters above have silently accepted non-list input, i.e. single `int` (for `ids`) or single `str` (for `external_ids`). Function signatures and docstrings have now been updated to reflect this "hidden functionality".

## [5.11.0] - 2023-04-17
### Added
- The `DatapointsAPI` now supports time zones with the addition of a new method, `retrieve_dataframe_in_tz`. It does not support individual customization of query parameters (for good reasons, e.g. a DataFrame has a single index).
- Asking for datapoints in a specific time zone, e.g. `America/New_York` or `Europe/London` is now easily accomplished: the user can just pass in their `datetimes` localized to their time zone directly.
- Queries for aggregate datapoints are also supported, with the key feature being automatic handling of daylight savings time (DST) transitions, as this is not supported by the official API. Example usage: A user living in Oslo, Norway, wants daily averages in their local time. In Oslo, the standard time is UTC+1, with UTC+2 during the summer. This means during spring, there is a 23-hour long day when clocks roll 1 hour forward and a 25-hour day during fall.
- New granularities with a longer time span have been added (only to this new method, for now): 'week', 'month', 'quarter' and 'year'. These do not all represent a fixed frequency, but like the example above, neither does for example 'day' when we use time zones without a fixed UTC offset.

## [5.10.5] - 2023-04-13
### Fixed
- Subclasses of `VisionResource` inheriting `.dump` and `to_pandas` now work as expected for attributes storing lists of subclass instances like `Polygon`, `PolyLine`, `ObjectDetection` or `VisionExtractPredictions` directly or indirectly.

## [5.10.4] - 2023-04-13
### Fixed
- A lot of nullable integer attributes ended up as float after calling `.to_pandas`. These are now correctly converted to `dtype=Int64`.

## [5.10.3] - 2023-04-13
### Fixed
- When passing `CogniteResource` classes (like `Asset` or `Event`) to `update`, any labels were skipped in the update (passing `AssetUpdate` works). This has been fixed for all Cognite resource classes.

## [5.10.2] - 2023-04-12
### Fixed
- Fixed a bug that would cause `AssetsAPI.create_hierarchy` to not respect `upsert=False`.

## [5.10.1] - 2023-04-04
### Fixed
- Add missing field `when` (human readable version of the CRON expression) to `FunctionSchedule` class.

## [5.10.0] - 2023-04-03
### Fixed
- Implemented automatic retries for connection errors by default, improving the reliability of the connection to the Cognite API.
- Added a user-readable message to `CogniteConnectionRefused` error for improved user experience.

### Changed
- Introduce a `max_retries_connect` attribute on the global config, and default it to 3.

## [5.9.3] - 2023-03-27
### Fixed
- After creating a schedule for a function, the returned `FunctionSchedule` was missing a reference to the `CogniteClient`, meaning later calls to `.get_input_data()` would fail and raise `CogniteMissingClientError`.
- When calling `.get_input_data()` on a `FunctionSchedule` instance, it would fail and raise `KeyError` if no input data was specified for the schedule. This now returns `None`.

## [5.9.2] - 2023-03-27
### Fixed
- After calling e.g. `.time_series()` or `.events()` on an `AssetList` instance, the resulting resource list would be missing the lookup tables that allow for quick lookups by ID or external ID through the `.get()` method. Additionally, for future-proofing, the resulting resource list now also correctly has a `CogniteClient` reference.

## [5.9.1] - 2023-03-23
### Fixed
- `FunctionsAPI.call` now also works for clients using auth flow `OAuthInteractive`, `OAuthDeviceCode`, and any user-made subclass of `CredentialProvider`.

### Improved
- `FunctionSchedulesAPI.create` now also accepts an instance of `ClientCredentials` (used to be dictionary only).

## [5.9.0] - 2023-03-21
### Added
- New class `AssetHierarchy` for easy verification and reporting on asset hierarchy issues without explicitly trying to insert them.
- Orphan assets can now be reported on (orphan is an asset whose parent is not part of the given assets). Also, `AssetHierarchy` accepts an `ignore_orphans` argument to mimic the old behaviour where all orphans were assumed to be valid.
- `AssetsAPI.create_hierarchy` now accepts two new parameters: `upsert` and `upsert_mode`. These allow the user to do "insert or update" instead of an error being raised when trying to create an already existing asset. Upsert mode controls whether updates should replace/overwrite or just patch (partial update to non-null values only).
- `AssetsAPI.create_hierarchy` now also verifies the `name` parameter which is required and that `id` has not been set.

### Changed
- `AssetsAPI.create_hierarchy` now uses `AssetHierarchy` under the hood to offer concrete feedback on asset hierarchy issues, accessible through attributes on the raised exception, e.g. invalid assets, duplicates, orphans, or any cyclical asset references.

### Fixed
- `AssetsAPI.create_hierarchy`...:
  - Now respects `max_workers` when spawning worker threads.
  - Can no longer raise `RecursionError`. Used to be an issue for asset hierarchies deeper than `sys.getrecursionlimit()` (typically set at 1000 to avoid stack overflow).
  - Is now `pyodide` compatible.

## [5.8.0] - 2023-03-20
### Added
- Support for client certificate authentication to Azure AD.

## [5.7.4] - 2023-03-20
### Added
- Use `X-Job-Token` header for contextualization jobs to reduce required capabilities.

## [5.7.3] - 2023-03-14
### Improved
- For users unknowingly using a too old version of `numpy` (against the SDK dependency requirements), an exception could be raised (`NameError: name 'np' is not defined`). This has been fixed.

## [5.7.2] - 2023-03-10
### Fixed
- Fix method dump in TransformationDestination to ignore None.

## [5.7.1] - 2023-03-10
### Changed
- Split `instances` destination type of Transformations to `nodes` and `edges`.

## [5.7.0] - 2023-03-08
### Removed
- `ExtractionPipelineRunUpdate` was removed as runs are immutable.

### Fixed
- `ExtractionPipelinesRunsAPI` was hiding `id` of runs because `ExtractionPipelineRun` only defined `external_id` which doesn't exist for the "run resource", only for the "parent" ext.pipe (but this is not returned by the API; only used to query).

### Changed
- Rename and deprecate `external_id` in `ExtractionPipelinesRunsAPI` in favour of the more descriptive `extpipe_external_id`. The change is backwards-compatible, but will issue a `UserWarning` for the old usage pattern.

## [5.6.4] - 2023-02-28
### Added
- Input validation on `DatapointsAPI.[insert, insert_multiple, delete_ranges]` now raise on missing keys, not just invalid keys.

## [5.6.3] - 2023-02-23
### Added
- Make the SDK compatible with `pandas` major version 2 ahead of release.

## [5.6.2] - 2023-02-21
### Fixed
- Fixed an issue where `Content-Type` was not correctly set on file uploads to Azure.

## [5.6.1] - 2023-02-20
### Fixed
- Fixed an issue where `IndexError` was raised when a user queried `DatapointsAPI.retrieve_latest` for a single, non-existent time series while also passing `ignore_unknown_ids=True`. Changed to returning `None`, inline with other `retrieve` methods.

## [5.6.0] - 2023-02-16
### Added
- The SDK has been made `pyodide` compatible (to allow running natively in browsers). Missing features are `CredentialProvider`s with token refresh and `AssetsAPI.create_hierarchy`.

## [5.5.2] - 2023-02-15
### Fixed
- Fixed JSON dumps serialization error of instances of `ExtractionPipelineConfigRevision` and all subclasses (`ExtractionPipelineConfig`) as they stored a reference to the CogniteClient as a non-private attribute.

## [5.5.1] - 2023-02-14
### Changed
- Change `CredentialProvider` `Token` to be thread safe when given a callable that does token refresh.

## [5.5.0] - 2023-02-10
### Added
- Support `instances` destination type on Transformations.

## [5.4.4] - 2023-02-06
### Added
- Added user warnings when wrongly calling `/login/status` (i.e. without an API key) and `/token/inspect` (without OIDC credentials).

## [5.4.3] - 2023-02-05
### Fixed
- `OAuthDeviceCode` and `OAuthInteractive` now respect `global_config.disable_ssl` setting.

## [5.4.2] - 2023-02-03
### Changed
- Improved error handling (propagate IDP error message) for `OAuthDeviceCode` and `OAuthInteractive` upon authentication failure.

## [5.4.1] - 2023-02-02
### Fixed
- Bug where create_hierarchy would stop progressing after encountering more than `config.max_workers` failures.

## [5.4.0] - 2023-02-02
### Added
- Support for aggregating metadata keys/values for assets

## [5.3.7] - 2023-02-01
### Improved
- Issues with the SessionsAPI documentation have been addressed, and the `.create()` have been further clarified.

## [5.3.6] - 2023-01-30
### Changed
- A file-not-found error has been changed from `TypeError` to `FileNotFoundError` as part of the validation in FunctionsAPI.

## [5.3.5] - 2023-01-27
### Fixed
- Fixed an atexit-exception (`TypeError: '<' not supported between instances of 'tuple' and 'NoneType'`) that could be raised on PY39+ after fetching datapoints (which uses a custom thread pool implementation).

## [5.3.4] - 2023-01-25
### Fixed
- Displaying Cognite resources like an `Asset` or a `TimeSeriesList` in a Jupyter notebook or similar environments depending on `._repr_html_`, no longer raises `CogniteImportError` stating that `pandas` is required. Instead, a warning is issued and `.dump()` is used as fallback.

## [5.3.3] - 2023-01-24
### Added
- New parameter `token_cache_path` now accepted by `OAuthInteractive` and `OAuthDeviceCode` to allow overriding location of token cache.

### Fixed
- Platform dependent temp directory for the caching of the token in `OAuthInteractive` and `OAuthDeviceCode` (no longer crashes at exit on Windows).

## [5.3.2] - 2023-01-24
### Security
- Update `pytest` and other dependencies to get rid of dependency on the `py` package (CVE-2022-42969).

## [5.3.1] - 2023-01-20
### Fixed
- Last possible valid timestamp would not be returned as first (if first by some miracle...) by the `TimeSeries.first` method due to `end` being exclusive.

## [5.3.0] - 2023-01-20
### Added
- `DatapointsAPI.retrieve_latest` now support customising the `before` argument, by passing one or more objects of the newly added `LatestDatapointQuery` class.

## [5.2.0] - 2023-01-19
### Changed
- The SDK has been refactored to support `protobuf>=3.16.0` (no longer requires v4 or higher). This was done to fix dependency conflicts with several popular Python packages like `tensorflow` and `streamlit` - and also Azure Functions - that required major version 3.x of `protobuf`.

## [5.1.1] - 2023-01-19
### Changed
- Change RAW rows insert chunk size to make individual requests faster.

## [5.1.0] - 2023-01-03
### Added
- The diagram detect function can take file reference objects that contain file (external) id as well as a page range. This is an alternative to the lists of file ids or file external ids that are still possible to use. Page ranges were not possible to specify before.

## [5.0.2] - 2022-12-21
### Changed
- The valid time range for datapoints has been increased to support timestamps up to end of the year 2099 in the TimeSeriesAPI. The utility function `ms_to_datetime` has been updated accordingly.

## [5.0.1] - 2022-12-07
### Fixed
- `DatapointsArray.dump` would return timestamps in nanoseconds instead of milliseconds when `convert_timestamps=False`.
- Converting a `Datapoints` object coming from a synthetic datapoints query to a `pandas.DataFrame` would, when passed `include_errors=True`, starting in version `5.0.0`, erroneously cast the `error` column to a numeric data type and sort it *before* the returned values. Both of these behaviours have been reverted.
- Several documentation issues: Missing methods, wrong descriptions through inheritance and some pure visual/aesthetic.

## [5.0.0] - 2022-12-06
### Improved
- Greatly increased speed of datapoints fetching (new adaptable implementation and change from `JSON` to `protobuf`), especially when asking for... (measured in fetched `dps/sec` using the new `retrieve_arrays` method, with default settings for concurrency):
  - A large number of time series
    - 200 ts: ~1-4x speedup
    - 8000 ts: ~4-7x speedup
    - 20k-100k ts: Up to 20x faster
  - Very few time series (1-3)
    - Up to 4x faster
  - Very dense time series (>>10k dps/day)
    - Up to 5x faster
  - Any query for `string` datapoints
    - Faster the more dps, e.g. single ts, 500k: 6x speedup
- Peak memory consumption (for numeric data) is 0-55 % lower when using `retrieve` and 65-75 % lower for the new `retrieve_arrays` method.
- Fetching newly inserted datapoints no longer suffers from (potentially) very long wait times (or timeout risk).
- Converting fetched datapoints to a Pandas `DataFrame` via `to_pandas()` has changed from `O(N)` to `O(1)`, i.e., speedup no longer depends on the number of datapoints and is typically 4-5 orders of magnitude faster (!). NB: Only applies to `DatapointsArray` as returned by the `retrieve_arrays` method.
- Full customizability of queries is now available for *all retrieve* endpoints, thus the `query()` is no longer needed and has been removed. Previously only `aggregates` could be individually specified. Now all parameters can be passed either as top-level or as *individual settings*, even `ignore_unknown_ids`. This is now aligned with the API (except `ignore_unknown_ids` making the SDK arguably better!).
- Documentation for the retrieve endpoints has been overhauled with lots of new usage patterns and better examples. **Check it out**!
- Vastly better test coverage for datapoints fetching logic. You may have increased trust in the results from the SDK!

### Added
- New required dependency, `protobuf`. This is currently only used by the DatapointsAPI, but other endpoints may be changed without needing to release a new major version.
- New optional dependency, `numpy`.
- A new datapoints fetching method, `retrieve_arrays`, that loads data directly into NumPy arrays for improved speed and *much* lower memory usage.
- These arrays are stored in the new resource types `DatapointsArray` with corresponding container (list) type, `DatapointsArrayList` which offer much more efficient memory usage. `DatapointsArray` also offer zero-overhead pandas-conversion.
- `DatapointsAPI.insert` now also accepts `DatapointsArray`. It also does basic error checking like making sure the number of datapoints match the number of timestamps, and that it contains raw datapoints (as opposed to aggregate data which raises an error). This also applies to `Datapoints` input.
- `DatapointsAPI.insert_multiple` now accepts `Datapoints` and `DatapointsArray` as part of the (possibly) multiple inputs. Applies the same error checking as `insert`.

### Changed
- Datapoints are no longer fetched using `JSON`: the age of `protobuf` has begun.
- The main way to interact with the `DatapointsAPI` has been moved from `client.datapoints` to `client.time_series.data` to align and unify with the `SequenceAPI`. All example code has been updated to reflect this change. Note, however, that the `client.datapoints` will still work until the next major release, but will until then issue a `DeprecationWarning`.
- All parameters to all retrieve methods are now keyword-only (meaning no positional arguments are supported).
- All retrieve methods now accept a string for the `aggregates` parameter when asking for just one, e.g. `aggregates="max"`. This short-cut avoids having to wrap it inside a list. Both `snake_case` and `camelCase` are supported.
- The utility function `datetime_to_ms` no longer issues a `FutureWarning` on missing timezone information. It will now interpret naive `datetime`s as local time as is Python's default interpretation.
- The utility function `ms_to_datetime` no longer issues a `FutureWarning` on returning a naive `datetime` in UTC. It will now return an aware `datetime` object in UTC.
- All data classes in the SDK that represent a Cognite resource type have a `to_pandas` (or `to_geopandas`) method. Previously, these had various defaults for the `camel_case` parameter, but they have all been changed to `False`.
- All retrieve methods (when passing dict(s) with query settings) now accept identifier and aggregates in snake case (and camel case for convenience / backwards compatibility). Note that all newly added/supported customisable parameters (e.g. `include_outside_points` or `ignore_unknown_ids` *must* be passed in snake case or a `KeyError` will be raised.)
- The method `DatapointsAPI.insert_dataframe` has new default values for `dropna` (now `True`, still being applied on a per-column basis to not lose any data) and `external_id_headers` (now `True`, disincentivizing the use of internal IDs).
- The previous fetching logic awaited and collected all errors before raising (through the use of an "initiate-and-forget" thread pool). This is great, e.g., updates/inserts to make sure you are aware of all partial changes. However, when reading datapoints, a better option is to just fail fast (which it does now).
- `DatapointsAPI.[retrieve/retrieve_arrays/retrieve_dataframe]` no longer requires `start` (default: `0`, i.e. 1970-01-01) and `end` (default: `now`). This is now aligned with the API.
- Additionally, `DatapointsAPI.retrieve_dataframe` no longer requires `granularity` and `aggregates`.
- All retrieve methods accept a list of full query dictionaries for `id` and `external_id` giving full flexibility for all individual settings: `start`, `end`, `aggregates`, `granularity`, `limit`, `include_outside_points`, `ignore_unknown_ids`.
- Aggregates returned now include the time period(s) (given by the `granularity` unit) that `start` and `end` are part of (as opposed to only "fully in-between" points). This change is the *only breaking change* to the `DatapointsAPI.retrieve` method for aggregates and makes it so that the SDK match manual queries sent using e.g. `curl` or Postman. In other words, this is now aligned with the API.
Note also that this is a **bugfix**: Due to the SDK rounding differently than the API, you could supply `start` and `end` (with `start < end`) and still be given an error that `start is not before end`. This can no longer happen.
- Fetching raw datapoints using `include_outside_points=True` now returns both outside points (if they exist), regardless of `limit` setting (this is the *only breaking change* for limited raw datapoint queries; unlimited queries are fully backwards compatible). Previously the total number of points was capped at `limit`, thus typically only returning the first. Now up to `limit+2` datapoints are always returned. This is now aligned with the API.
- When passing a relative or absolute time specifier string like `"2w-ago"` or `"now"`, all time series in the same query will use the exact same value for 'now' to avoid any inconsistencies in the results.
- Fetching newly inserted datapoints no longer suffers from very long wait times (or timeout risk) as the code's dependency on `count` aggregates has been removed entirely (implementation detail) which could delay fetching by anything between a few seconds to several minutes/go to timeout while the aggregate was computed on-the-fly. This was mostly a problem for datapoints inserted into low-priority time periods (far away from current time).
- Asking for the same time series any number of times no longer raises an error (from the SDK), which is useful for instance when fetching disconnected time periods. This is now aligned with the API. Thus, the custom exception `CogniteDuplicateColumnsError` is no longer needed and has been removed from the SDK.
- ...this change also causes the `.get` method of `DatapointsList` and `DatapointsArrayList` to now return a list of `Datapoints` or `DatapointsArray` respectively *when duplicated identifiers are queried*. For data scientists and others used to `pandas`, this syntax is familiar to the slicing logic of `Series` and `DataFrame` when used with non-unique indices.
There is also a very subtle **bugfix** here: since the previous implementation allowed the same time series to be specified by both its `id` and `external_id`, using `.get` to access it would always yield the settings that were specified by the `external_id`. This will now return a `list` as explained above.
- `Datapoints` and `DatapointsArray` now store the `granularity` string given by the user (when querying aggregates) which allows both `to_pandas` methods (on `DatapointsList` and `DatapointsArrayList` as well) to accept `include_granularity_name` that appends this to the end of the column name(s).
- Datapoints fetching algorithm has changed from one that relies on up-to-date and correct `count` aggregates to be fast (with fallback on serial fetching when missing/unavailable), to recursively (and reactively) splitting the time-domain into smaller and smaller pieces, depending on the discovered-as-fetched density-distribution of datapoints in time and the number of available workers/threads. The new approach also has the ability to group more than 1 (one) time series per API request (when beneficial) and short-circuit once a user-given limit has been reached (if/when given). This method is now used for *all types of queries*; numeric raw-, string raw-, and aggregate datapoints.

#### Change: `retrieve_dataframe`
- Previously, fetching was constricted (🐍) to either raw- OR aggregate datapoints. This restriction has been lifted and the method now works exactly like the other retrieve-methods (with a few extra options relevant only for pandas `DataFrame`s).
- Used to fetch time series given by `id` and `external_id` separately - this is no longer the case. This gives a significant, additional speedup when both are supplied.
- The `complete` parameter has been removed and partially replaced by `uniform_index (bool)` which covers a subset of the previous features (with some modifications: now gives a uniform index all the way from the first given `start` to the last given `end`). Rationale: Old method had a weird and had unintuitive syntax (passing a string using commas to separate options).
- Interpolating, forward-filling or in general, imputation (also prev. controlled via the `complete` parameter) is completely removed as the resampling logic *really* should be up to the user fetching the data to decide, not the SDK.
- New parameter `column_names` (as already used in several existing `to_pandas` methods) decides whether to pick `id`s or `external_id`s as the dataframe column names. Previously, when both were supplied, the dataframe ended up with a mix.
Read more below in the removed section or check out the method's updated documentation.
- The ordering of columns for aggregates is now always chronological instead of the somewhat arbitrary choice made in `Datapoints.__init__`, (since `dict`s keep insertion order in newer python versions and instance variables lives in `__dict__`)).
- New parameter `include_granularity_name` that appends the specified granularity to the column names if passed as `True`. Mimics the behaviour of the older, well-known argument `include_aggregate_name`, but adds after: `my-ts|average|13m`.

### Fixed
- `CogniteClientMock` has been updated with 24 missing APIs (including sub-composited APIs like `FunctionsAPI.schedules`) and is now used internally in testing instead of a similar, additional implementation.
- Loads of `assert`s meant for the SDK user have been changed to raising exceptions instead as a safeguard since `assert`s are ignored when running in optimized mode `-O` (or `-OO`).

### Fixed: Extended time domain
- `TimeSeries.[first/count/latest]()` now work with the expanded time domain (minimum age of datapoints was moved from 1970 to 1900, see [4.2.1]).
  - `TimeSeries.latest()` now supports the `before` argument similar to `DatapointsAPI.retrieve_latest`.
  - `TimeSeries.first()` now considers datapoints before 1970 and after "now".
  - `TimeSeries.count()` now considers datapoints before 1970 and after "now" and will raise an error for string time series as `count` (or any other aggregate) is not defined.
- `DatapointsAPI.retrieve_latest` would give latest datapoint `before="now"` when given `before=0` (1970) because of a bad boolean check. Used to not be a problem since there were no data before epoch.
- The utility function `ms_to_datetime` no longer raises `ValueError` for inputs from before 1970, but will raise for input outside the allowed minimum- and maximum supported timestamps in the API.
**Note**: that support for `datetime`s before 1970 may be limited on Windows, but `ms_to_datetime` should still work (magic!).

### Fixed: Datapoints-related
- **Critical**: Fetching aggregate datapoints now works properly with the `limit` parameter. In the old implementation, `count` aggregates were first fetched to split the time domain efficiently - but this has little-to-no informational value when fetching *aggregates* with a granularity, as the datapoints distribution can take on "any shape or form". This often led to just a few returned batches of datapoints due to miscounting (e.g. as little as 10% of the actual data could be returned(!)).
- Fetching datapoints using `limit=0` now returns zero datapoints, instead of "unlimited". This is now aligned with the API.
- Removing aggregate names from the columns in a Pandas `DataFrame` in the previous implementation used `Datapoints._strip_aggregate_name()`, but this had a bug: Whenever raw datapoints were fetched all characters after the last pipe character (`|`) in the tag name would be removed completely. In the new version, the aggregate name is only added when asked for.
- The method `Datapoints.to_pandas` could return `dtype=object` for numeric time series when all aggregate datapoints were missing; which is not *that* unlikely, e.g., when using `interpolation` aggregate on a `is_step=False` time series with datapoints spacing above one hour on average. In such cases, an object array only containing `None` would be returned instead of float array dtype with `NaN`s. Correct dtype is now enforced by an explicit `pandas.to_numeric()` cast.
- Fixed a bug in all `DatapointsAPI` retrieve-methods when no time series was/were found, a single identifier was *not* given (either list of length 1 or all given were missing), `ignore_unknown_ids=True`, and `.get` was used on the empty returned `DatapointsList` object. This would raise an exception (`AttributeError`) because the mappings from `id` or `external_id` to `Datapoints` were not defined on the object (only set when containing at least 1 resource).

### Removed
- Method: `DatapointsAPI.query`. No longer needed as all "optionality" has been moved to the three `retrieve` methods.
- Method: `DatapointsAPI.retrieve_dataframe_dict`. Rationale: Due to its slightly confusing syntax and return value, it basically saw no use "in the wild".
- Custom exception: `CogniteDuplicateColumnsError`. No longer needed as the retrieve endpoints now support duplicated identifiers to be passed (similar to the API).
- All convenience methods related to plotting and the use of `matplotlib`. Rationale: No usage and low utility value: the SDK should not be a data science library.

## [4.11.3] - 2022-11-17
### Fixed
- Fix FunctionCallsAPI filtering

## [4.11.2] - 2022-11-16
### Changed
- Detect endpoint (for Engineering Diagram detect jobs) is updated to spawn and handle multiple jobs.
### Added
- `DetectJobBundle` dataclass: A way to manage multiple files and jobs.

## [4.11.1] - 2022-11-15
### Changed
- Update doc for Vision extract method
- Improve error message in `VisionExtractJob.save_annotations`

## [4.11.0] - 2022-10-17
### Added
- Add `compute` method to `cognite.client.geospatial`

## [4.10.0] - 2022-10-13
### Added
- Add `retrieve_latest` method to `cognite.client.sequences`
- Add support for extending the expiration time of download links returned by `cognite.client.files.retrieve_download_urls()`

## [4.9.0] - 2022-10-10
### Added
- Add support for extraction pipeline configuration files
### Deprecated
- Extraction pipeline runs has been moved from `client.extraction_pipeline_runs` to `client.extraction_pipelines.runs`

## [4.8.1] - 2022-10-06
### Fixed
- Fix `__str__` method of `TransformationSchedule`

## [4.8.0] - 2022-09-30
### Added
- Add operations for geospatial rasters

## [4.7.1] - 2022-09-29
### Fixed
- Fixed the `FunctionsAPI.create` method for Windows-users by removing
  validation of `requirements.txt`.

## [4.7.0] - 2022-09-28
### Added
- Support `tags` on `transformations`.

### Changed
- Change geospatial.aggregate_features to support `aggregate_output`

## [4.5.4] - 2022-09-19
### Fixed
- The raw rows insert endpoint is now subject to the same retry logic as other idempotent endpoints.

## [4.5.3] - 2022-09-15
### Fixed
- Fixes the OS specific issue where the `requirements.txt`-validation failed
  with `Permission Denied` on Windows.

## [4.5.2] - 2022-09-09
### Fixed
- Fixes the issue when updating transformations with new nonce credentials

## [4.5.1] - 2022-09-08
### Fixed
- Don't depend on typing_extensions module, since we don't have it as a dependency.

## [4.5.0] - 2022-09-08
### Added
- Vision extract implementation, providing access to the corresponding [Vision Extract API](https://docs.cognite.com/api/v1/#tag/Vision).

## [4.4.3] - 2022-09-08
### Fixed
- Fixed NaN/NA value check in geospatial FeatureList

## [4.4.2] - 2022-09-07
### Fixed
- Don't import numpy in the global space in geospatial module as it's an optional dependency

## [4.4.1] - 2022-09-06
### Fixed
- Fixed FeatureList.from_geopandas to handle NaN values

## [4.4.0] - 2022-09-06
### Changed
- Change geospatial.aggregate_features to support order_by

## [4.3.0] - 2022-09-06
### Added
- Add geospatial.list_features

## [4.2.1] - 2022-08-23
### Changed
- Change timeseries datapoints' time range to start from 01.01.1900

## [4.2.0] - 2022-08-23
### Added
- OAuthInteractive credential provider. This credential provider will redirect you to a login page
and require that the user authenticates. It will also cache the token between runs.
- OAuthDeviceCode credential provider. Display a device code to enter into a trusted device.
It will also cache the token between runs.

## [4.1.2] - 2022-08-22
### Fixed
- geospatial: support asset links for features

## [4.1.1] - 2022-08-19
### Fixed
- Fixed the issue on SDK when Python installation didn't include pip.

### Added
- Added Optional dependency called functions. Usage: `pip install "cognite-sdk[functions]"`

## [4.1.0] - 2022-08-18
### Added
- ensure_parent parameter to client.raw.insert_dataframe method

## [4.0.1] - 2022-08-17
### Added
- OAuthClientCredentials now supports token_custom_args.

## [4.0.0] - 2022-08-15
### Changed
- Client configuration no longer respects any environment variables. There are other libraries better
suited for loading configuration from the environment (such as builtin `os` or `pydantic`). There have also
been several reports of envvar name clash issues in tools built on top the SDK. We therefore
consider this something that should be handled by the application consuming the SDK. All configuration of
`cognite.client.CogniteClient` now happens using a `cognite.client.ClientConfig` object. Global configuration such as
`max_connection_pool_size` and other options which apply to all client instances are now configured through
the `cognite.client.global_config` object which is an instance of `cognite.client.GlobalConfig`. Examples
have been added to the docs.
- Auth has been reworked. The client configuration no longer accepts the `api_key` and `token_...` arguments.
It accepts only a single `credentials` argument which must be a `CredentialProvider` object. A few
implementations have been provided (`APIKey`, `Token`, `OAuthClientCredentials`). Example usage has
been added to the docs. More credential provider implementations will be added in the future to accommodate
other OAuth flows.

### Fixed
- A bug in the Functions SDK where the lifecycle of temporary files was not properly managed.

## [3.9.0] - 2022-08-11
### Added
- Moved Cognite Functions from Experimental SDK to Main SDK.

## [3.8.0] - 2022-08-11
### Added
- Add ignore_unknown_ids parameter to sequences.retrieve_multiple

## [3.7.0] - 2022-08-10
### Changed
- Changed grouping of Sequence rows on insert. Each group now contains at most 100k values and at most 10k rows.

## [3.6.1] - 2022-08-10
### Fixed
- Fixed a minor casing error for the geo_location field on files

### Added
- Add ignore_unknown_ids parameter to files.retrieve_multiple

## [3.5.0] - 2022-08-10
### Changed
- Improve type annotations. Use overloads in more places to help static type checkers.

## [3.4.3] - 2022-08-10
### Changed
- Cache result from pypi version check so it's not executed for every client instantiation.

## [3.4.2] - 2022-08-09
### Fixed
- Fix the wrong destination name in transformations.

## [3.4.1] - 2022-08-01
### Fixed
- fixed exception when printing exceptions generated on transformations creation/update.

## [3.4.0] - 2022-07-25
### Added
- added support for nonce authentication on transformations

### Changed
- if no source or destination credentials are provided on transformation create, an attempt will be made to create a session with the CogniteClient credentials, if it succeeds, the acquired nonce will be used.
- if OIDC credentials are provided on transformation create/update, an attempt will be made to create a session with the given credentials. If it succeeds, the acquired nonce credentials will replace the given client credentials before sending the request.

## [3.3.0] - 2022-07-21
### Added
- added the sessions API

## [3.2.0] - 2022-07-15
### Removed
- Unused cognite.client.experimental module

## [3.1.0] - 2022-07-13
### Changed
- Helper functions for conversion to/from datetime now warns on naive datetimes and their interpretation.
### Fixed
- Helper function `datetime_to_ms` now accepts timezone aware datetimes.

## [3.0.1] - 2022-07-13
### Fixed
- fixed missing README.md in package

## [3.0.0] - 2022-07-12
### Changed
- Poetry build, one single package "cognite-sdk"
- Require python 3.8 or greater (used to be 3.5 or greater)
### Removed
- support for root_asset_id and root_asset_external_id filters. use asset subtree filters instead.

## [2.56.1] - 2022-06-22
### Added
- Time series property `is_step` can now be updated.

## [2.56.0] - 2022-06-21
### Added
- added the diagrams API

## [2.55.0] - 2022-06-20
### Fixed
- Improve geospatial documentation and implement better parameter resilience for filter and feature type update

## [2.54.0] - 2022-06-17
### Added
- Allow to set the chunk size when creating or updating geospatial features

## [2.53.1] - 2022-06-17
### Fixed
- Fixed destination type decoding of `transformation.destination`

## [2.53.0] - 2022-06-16
### Added
- Annotations implementation, providing access to the corresponding [Annotations API](https://docs.cognite.com/api/v1/#tag/Annotations).
    - Added `Annotation`, `AnnotationFilter`, `AnnotationUpdate` dataclasses to `cognite.client.data_classes`
    - Added `annotations` API to `cognite.client.CogniteClient`
    - **Create** annotations with `client.annotations.create` passing `Annotation` instance(s)
    - **Suggest** annotations with `client.annotations.suggest` passing `Annotation` instance(s)
    - **Delete** annotations with `client.annotations.delete` passing the id(s) of annotation(s) to delete
    - **Filter** annotations with `client.annotations.list` passing a `AnnotationFilter `dataclass instance or a filter `dict`
    - **Update** annotations with `client.annotations.update` passing updated `Annotation` or `AnnotationUpdate` instance(s)
    - **Get single** annotation with `client.annotations.retrieve` passing the id
    - **Get multiple** annotations with `client.annotations.retrieve_multiple` passing the ids

### Changed
- Reverted the optimizations introduced to datapoints fetching in 2.47.0 due to buggy implementation.

## [2.51.0] - 2022-06-13
### Added
- added the new geo_location field to the Asset resource

## [2.50.2] - 2022-06-09
### Fixed
- Geospatial: fix FeatureList.from_geopandas issue with optional properties

## [2.50.1] - 2022-06-09
### Fixed
- Geospatial: keep feature properties as is

## [2.50.0] - 2022-05-30
### Changed
- Geospatial: deprecate update_feature_types and add patch_feature_types

## [2.49.1] - 2022-05-19
### Changed
- Geospatial: Support dataset

## [2.49.0] - 2022-05-09
### Changed
- Geospatial: Support output selection for getting features by ids

## [2.48.0] - 2022-05-09
### Removed
- Experimental model hosting API

## [2.47.0] - 2022-05-02
### Changed
- Performance gain for `datapoints.retrieve` by grouping together time series in single requests against the underlying API.

## [2.46.1] - 2022-04-22
### Changed
- POST requests to the `sessions/revoke`-endpoint are now automatically retried
- Fix retrieval of empty raster in experimental geospatial api: http 204 as ok status

## [2.45.0] - 2022-03-25
### Added
- support `sequence_rows` destination type on Transformations.

## [2.44.1] - 2022-03-24
### Fixed
- fix typo in `data_set_ids` parameter type on `transformations.list`.

## [2.44.0] - 2022-03-24
### Added
- support conflict mode parameter on `transformations.schema.retrieve`.

## [2.43.1] - 2022-03-24
### Added
- update pillow dependency 9.0.0 -> 9.0.1

## [2.43.0] - 2022-03-24
### Added
- new list parameters added to `transformations.list`.

## [2.42.0] - 2022-02-25
### Added
- FeatureList.from_geopandas() improvements

### Fixed
- example for templates view.

## [2.41.0] - 2022-02-16
### Added
- support for deleting properties and search specs in GeospatialAPI.update_feature_types(...).

## [2.40.1] - 2022-02-15
### Fixed
- geospatial examples.

## [2.40.0] - 2022-02-11
### Added
- dataSetId support for transformations.

## [2.39.1] - 2022-01-25
### Added
- pandas and geospatial dependencies optional for cognite-sdk-core.

## [2.39.0] - 2022-01-20
### Added
- geospatial API support

## [2.38.6] - 2022-01-14
### Added
- add the possibility to cancel transformation jobs.

## [2.38.5] - 2022-01-12
### Fixed
- Bug where creating/updating/deleting more than 5 transformation schedules in a single call would fail.

## [2.38.4] - 2021-12-23
### Fixed
- Bug where list generator helper will return more than chunk_size items.

## [2.38.3] - 2021-12-13
### Fixed
- Bug where client consumes all streaming content when logging request.

## [2.38.2] - 2021-12-09
### Added
- add the possibility to pass extra body fields to APIClient._create_multiple.

## [2.38.1] - 2021-12-07
### Fixed
- Bug where loading `transformations.jobs` from JSON fails for raw destinations.

## [2.38.0] - 2021-12-06
### Added
- `transformations` api client, which allows the creation, deletion, update, run and retrieval of transformations.
- `transformations.schedules` api client, which allows the schedule, unschedule and retrieval of recurring runs of a transformation.
- `transformations.notifications` api client, which allows the creation, deletion and retrieval of transformation email notifications.
- `transformations.schema` api client, which allows the retrieval of the expected schema of sql transformations based on the destination data type.
- `transformations.jobs` api client, which retrieves the  status of transformation runs.

## [2.37.1] - 2021-12-01
### Fixed
- Bug where `sequences` full update attempts to "set" column spec. "set" is not supported for sequence column spec.

## [2.37.0] - 2021-11-30
### Added
- Added support for retrieving file download urls

## [2.36.0] - 2021-11-30
### Fixed
- Changes default JSON `.dumps()` behaviour to be in strict compliance with the standard: if any NaNs or +/- Infs are encountered, an exception will now be raised.

## [2.35.0] - 2021-11-29
### Added
- Added support for `columns` update on sequences
- Added support for `data_set_id` on template views

### Security
- Disallow downloading files to path outside download directory in `files.download()`.

## [2.32.0] - 2021-10-04
### Added
 - Support for extraction pipelines

## [2.31.1] - 2021-09-30
### Fixed
- Fixed a bug related to handling of binary response payloads.

## [2.31.0] - 2021-08-26
### Added
- View resolver for template fields.

## [2.30.0] - 2021-08-25
### Added
- Support for Template Views

## [2.29.0] - 2021-08-16
### Added
- Raw rows are retrieved using parallel cursors when no limit is set.

## [2.28.2] - 2021-08-12
### Added
- Relationships now supports `partitions` parameter for [parallel retrieval](https://docs.cognite.com/api/v1/#section/Parallel-retrieval)

## [2.28.1] - 2021-08-10
### Changed
- debug mode now logs response payload and headers.

## [2.27.0] - 2021-07-20

### Fixed
- When using CogniteClient with the client-secret auth flow, the object would not be pickle-able (e.g. when using multiprocessing) because of an anonymous function.

## [2.26.1] - 2021-07-20

### Changed
- Optimization. Do not get windows if remaining data points is 0. Reduces number of requests when asking for 100k data points/10k aggregates from 2 to 1.

## [2.26.0] - 2021-07-08

### Added
- Support for set labels on AssetUpdate

## [2.25.0] - 2021-07-06

### Added
- filter_nodes function to ThreeDRevisionsAPI

## [2.24.0] - 2021-06-28

### Added
- ignore_unknown_ids flag to Relationships delete method

## [2.23.0] - 2021-06-25

### Added
- insert_dataframe and retrieve_dataframe methods to the Raw client

## [2.22.0] - 2021-06-22

### Added
- More contextualization job statuses
### Changed
- Refactor contextualization constant representation

## [2.21.0] - 2021-06-21

### Added
- Datasets support for labels

## [2.20.0] - 2021-06-18

### Added
- rows() in RawRowsAPI support filtering with `columns` and `min/maxLastUpdatedTime`

## [2.19.0] - 2021-05-11

### Added
- Support for /token/inspect endpoint

## [2.18.2] - 2021-04-23

### Fixed
- Bug in templates instances filter that would cause `template_names` to be ignored.

## [2.18.1] - 2021-04-22

### Added
- Configure file download/upload timeouts with `COGNITE_FILE_TRANSFER_TIMEOUT` environment variable or
`file_transfer_timeout` parameter on `CogniteClient`.

### Changed
- Increased default file transfer timeout from 180 to 600 seconds
- Retry more failure modes (read timeouts, 502, 503, 504) for files upload/download requests.

## [2.18.0] - 2021-04-20

### Changed
- `COGNITE_DISABLE_SSL` now also covers ssl verification on IDP endpoints used for generating tokens.


## [2.17.1] - 2021-04-15

### Added
- `created_time`, and `last_updated_time` to template data classes.
- `data_set_id` to template instance data class.


## [2.17.0] - 2021-03-26

### Changed
- Ignore exceptions from pypi version check and reduce its timeout to 5 seconds.

### Fixed
- Only 200/201/202 is treated as successful response. 301 led to json decoding errors -
now handled gracefully.
- datasets create limit was set to 1000 in the sdk, leading to cases of 400 from the api where the limit is 10.

### Added
- Support for specifying proxies in the CogniteClient constructor

### Removed
- py.typed file. Will not declare library as typed until we run a typechecker on the codebase.


## [2.16.0] - 2021-03-26

### Added
- support for templates.
- date-based `cdf-version` header.

## [2.15.0] - 2021-03-22

### Added
- `createdTime` field on raw dbs and tables.

## [2.14.0] - 2021-03-18

### Added
- dropna argument to insert_dataframe method in DatapointsAPI

## [2.13.0] - 2021-03-16

### Added
- `sortByNodeId` and `partitions` query parameters to `list_nodes` method.

## [2.12.2] - 2021-03-11

### Fixed
- CogniteAPIError raised (instead of internal KeyError) when inserting a RAW row without a key.

## [2.12.1] - 2021-03-09

### Fixed
- CogniteMissingClientError raised when creating relationship with malformed body.

## [2.12.0] - 2021-03-08

### Changed
- Move Entity matching API from beta to v1.

## [2.11.1] - 2021-02-18

### Changed
- Resources are now more lenient on which types they accept in for labels
- Entity matching fit will flatten dictionaries and resources to "metadata.subfield" similar to pipelines.

### Added
- Relationships now support update

## [2.10.7] - 2021-02-02

### Fixed
- Relationships API list calls via the generator now support `chunk_size` as parameter.

## [2.10.6] - 2021-02-02

### Fixed
- Retry urllib3.NewConnectionError when it isn't in the context of a ConnectionRefusedError

## [2.10.5] - 2021-01-25

### Fixed
- Fixed asset subtree not returning an object with id->item cache for use in .get

## [2.10.4] - 2020-12-14

### Changed
- Relationships filter will now chain filters on large amounts of sources or targets in batches of 1000 rather than 100.


## [2.10.3] - 2020-12-09

### Fixed
- Retries now have backup time tracking per request, rather than occasionally shared between threads.
- Sequences delete ranges now no longer gives an error if no data is present

## [2.10.2] - 2020-12-08

### Fixed
- Set geoLocation.type in files to "Feature" if missing

## [2.10.1] - 2020-12-03

### Added
- Chaining of requests to the relationships list method,
allowing the method to take arbitrarily long lists for `source_external_ids` and `target_external_ids`

## [2.10.0] - 2020-12-01

### Added
- Authentication token generation and lifecycle management

## [2.9.0] - 2020-11-25

### Added
- Entity matching API is now available in the beta client.

## [2.8.0] - 2020-11-23

### Changed
- Move relationships to release python SDK

## [2.7.0] - 2020-11-10

### Added
- `fetch_resources` parameter to the relationships `list` and `retrieve_multiple` methods, which attempts to fetch the resource referenced in the relationship.

## [2.6.4] - 2020-11-10

### Fixed
- Fixed a bug where 429 was not retried on all endpoints

## [2.6.3] - 2020-11-10

### Fixed
- Resource metadata should be able to set empty using `.metadata.set(None)` or `.metadata.set({})`.

## [2.6.2] - 2020-11-05

### Fixed
- Asset retrieve subtree should return empty AssetList if asset does not exist.

## [2.6.1] - 2020-10-30

### Added
- `geospatial` to list of valid relationship resource types.

## [2.6.0] - 2020-10-26

### Changed
- Relationships list should take dataset internal and external id as different parameters.

## [2.5.4] - 2020-10-22

### Fixed
- `_is_retryable` didn't handle clusters with a dash in the name.

## [2.5.3] - 2020-10-14

### Fixed
- `delete_ranges` didn't cast string timestamp into number properly.

## [2.5.2] - 2020-10-06

### Fixed
- `labels` in FileMetadata is not cast correctly to a list of `Label` objects.

## [2.5.1] - 2020-10-01
- Include `py.typed` file in sdk distribution

## [2.5.0] - 2020-09-29

### Added
- Relationships beta support.

### Removed
- Experimental Model Hosting client.

## [2.4.3] - 2020-09-18
- Increase raw rows list limit to 10,000

## [2.4.2] - 2020-09-10
- Fixed a bug where urls with query parameters were excluded from the retryable endpoints.

## [2.4.1] - 2020-09-09

### Changed
- Generator-based listing now supports partitions. Example:
  ``` python
  for asset in client.assets(partitions=10):
    # do something
  ```

## [2.4.0] - 2020-08-31

### Added
- New 'directory' in Files

## [2.3.0] - 2020-08-25

### Changed
- Add support for mypy and other type checking tools by adding packaging type information

## [2.2.2] - 2020-08-18

### Fixed
- HTTP transport logic to better handle retrying of connection errors
- read timeouts will now raise a CogniteReadTimeout
- connection errors will now raise a CogniteConnectionError, while connection refused errors will raise the more
 specific CogniteConnectionRefused exception.

### Added
- Jitter to exponential backoff on retries

### Changed
- Make HTTP requests no longer follow redirects by default
- All exceptions now inherit from CogniteException

## [2.2.1] - 2020-08-17

### Added
- Fixed a bug where `/timeseries/list` was missing from the retryable endpoints.

## [2.2.0] - 2020-08-17

### Added
- Files labelling support

## [2.1.2] - 2020-08-13

### Fixed
- Fixed a bug where only v1 endpoints (not playground) could be added as retryable

## [2.1.1] - 2020-08-13

### Fixed
- Calls to datapoints `retrieve_dataframe` with `complete="fill"` would break using Pandas version 1.1.0 because it raises TypeError when calling `.interpolate(...)` on a dataframe with no columns.

## [2.1.0] - 2020-07-22

### Added
- Support for passing a single string to `AssetUpdate().labels.add` and `AssetUpdate().labels.remove`. Both a single string and a list of strings is supported. Example:
  ```python
  # using a single string
  my_update = AssetUpdate(id=1).labels.add("PUMP").labels.remove("VALVE")
  res = c.assets.update(my_update)

  # using a list of strings
  my_update = AssetUpdate(id=1).labels.add(["PUMP", "ROTATING_EQUIPMENT"]).labels.remove(["VALVE"])
  res = c.assets.update(my_update)
  ```

## [2.0.0] - 2020-07-21

### Changed
- The interface to interact with labels has changed. A new, improved interface is now in place to make it easier to work with CDF labels. The new interface behaves this way:
  ```python
  # crate label definition(s)
  client.labels.create(LabelDefinition(external_id="PUMP", name="Pump", description="Pump equipment"))
  # ... or multiple
  client.labels.create([LabelDefinition(external_id="PUMP"), LabelDefinition(external_id="VALVE")])

  # list label definitions
  label_definitions = client.labels.list(name="Pump")

  # delete label definitions
  client.labels.delete("PUMP")
  # ... or multiple
  client.labels.delete(["PUMP", "VALVE"])

  # create an asset with label
  asset = Asset(name="my_pump", labels=[Label(external_id="PUMP")])
  client.assets.create(assets)

  # filter assets by labels
  my_label_filter = LabelFilter(contains_all=["PUMP", "VERIFIED"])
  asset_list = client.assets.list(labels=my_label_filter)

  # attach/detach labels to/from assets
  my_update = AssetUpdate(id=1).labels.add(["PUMP"]).labels.remove(["VALVE"])
  res = c.assets.update(my_update)
  ```

### Fixed
- Fixed bug where `_call_` in SequencesAPI (`client.sequences`) was incorrectly returning a `GET` method instead of `POST`.

## [1.8.1] - 2020-07-07
### Changed
- For 3d mappings delete, only use node_id and asset_id pairs in delete request to avoid potential bad request.
- Support attaching/detaching multiple labels on assets in a single method

## [1.8.0] - 2020-06-30
### Added
- Synthetic timeseries endpoint for DatapointsApi
- Labels endpoint support
- Assets labelling support
- Support for unique value aggregation for events.

### Changed
- When `debug=true`, redirects are shown more clearly.

## [1.7.0] - 2020-06-03
### Fixed
- datasetId is kept as an integer in dataframes.

### Changed
- Internal list of retryable endpoints was changed to a class variable so it can be modified.

## [1.6.0] - 2020-04-28
### Added
- Support events filtering by ongoing events (events without `end_time` defined)
- Support events filtering by active timerange of event
- Support files metadata filtering by `asset_external_ids`
- Aggregation endpoint for Assets, DataSets, Events, Files, Sequences and TimeSeries API

## [1.5.2] - 2020-04-02
### Added
- Support for security categories on file methods

## [1.5.1] - 2020-04-01
### Added
- Support for security categories on files
- active_at_time on relationships

### Fixed
- No longer retry calls to /files/initupload
- Retry retryable POST endpoints in datasets API

## [1.5.0] - 2020-03-12
### Added
- DataSets API and support for this in assets, events, time series, files and sequences.
- .asset helper function on time series.
- asset external id filter on time series.

## [1.4.13] - 2020-03-03
### Added
- Relationship list supports multiple sources, targets, relationship types and datasets.

## [1.4.12] - 2020-03-02

### Fixed
- Fixed a bug in file uploads where fields other than name were not being passed to uploaded directories.

## [1.4.11] - 2020-02-21

### Changed
- Datapoint insertion changed to be less memory intensive.

### Fixed
- Fixed a bug where add service account to group expected items in response.
- Jupyter notebook output and non-camel cased to_pandas uses nullable int fields instead of float for relevant fields.

## [1.4.10] - 2020-01-27
### Added
- Support for the error field for synthetic time series query in the experimental client.
- Support for retrieving data from multiple sequences at once.

## [1.4.9] - 2020-01-08

### Fixed
- Fixed a bug where datapoints `retrieve` could return less than limit even if there were more datapoints.
- Fixed an issue where `insert_dataframe` would give an error with older pandas versions.

## [1.4.8] - 2019-12-19

### Added
- Support for `ignore_unknown_ids` on time series `retrieve_multiple`, `delete` and datapoints `retrieve` and `latest` and related endpoints.
- Support for asset subtree filters on files, sequences, and time series.
- Support for parent external id filters on assets.
- Synthetic datapoints retrieve has additional functions including variable replacement and sympy support.

### Changed
- Synthetic datapoints now return errors in the `.error` field, in the jupyter output, and optionally in pandas dataframes if `include_errors` is set.

## [1.4.7] - 2019-12-05

### Added
- Support for synthetic time series queries in the experimental client.
- parent external id filter added for assets.

### Fixed
- startTime in event dataframes is now a nullable int dtype, consistent with endTime.

## [1.4.6] - 2019-12-02

### Fixed
- Fixed notebook output for Asset, Datapoint and Raw.

## [1.4.5] - 2019-12-02

### Changed

- The ModelHostingAPI now calls Model Hosting endpoints in playground instead of 0.6.

## [1.4.4] - 2019-11-29

### Added
 - Option to turn off version checking from CogniteClient constructor

### Changed
- In sequences create, the column definitions object accepts both camelCased and snake_cased keys.
- Retry 429 on all endpoints

### Fixed
- Fixed notebook output for DatapointsList

## [1.4.3] - 2019-11-27
### Fixed
- In Jupyter notebooks, the output from built-in list types is no longer camel cased.

## [1.4.2] - 2019-11-27

### Changed
- In the 3D API, the call and list methods now include all models by default instead of only unpublished ones.
- In Jupyter notebooks, the output from built-in types is no longer camel cased.

### Added
- Support for filtering events by asset subtree ids.

## [1.4.1] - 2019-11-18

### Added
- Support for filtering events by asset external id.
- query parameter on asset search.
- `ignore_unknown_ids` parameter on asset and events method `delete` and `retrieve_multiple`.

## [1.4.0] - 2019-11-14

### Changed
- In the ModelHostingAPI, models, versions and schedules are now referenced by name instead of id. The ids are no longer available.
- In the ModelHostingAPI, functions related to model versions are moved from the ModelsAPI to the new ModelVersionsAPI.
- In the ModelHostingAPI, the model names must be unique. Also, the version names and schedule names must be unique per model.
- Default value for `limit` in search method is now 100 instead of None to clarify api default behaviour when no limit is passed.

## [1.3.4] - 2019-11-07

### Changed
- Error 500's are no longer retried by default, only HTTP 429, 502, 503, 504 are.
- Optimized HTTP calls by caching user agent.
- Relationship filtering is now integrated into `list` instead of `search`.
- Sequences `insert_dataframe` parameter `external_id_headers` documentation updated.
- Type hints for several objects formerly `Dict[str, Any]` improved along with introducing matching dict derived classes.

### Fixed
- `source_created_time` and `source_modified_time` on files now displayed as time fields.
- Fixed pagination for `include_outside_points` and other edge cases in datapoints.
- Fixed a bug where `insert_dataframe` with strings caused a numpy error.

### Added
- Relationships can now have sequences as source or target.

## [1.3.3] - 2019-10-21

### Changed
- Datapoints insert dataframe function will check for infinity values.
- Allow for multiple calls to .add / .remove in object updates such as metadata, without later calls overwriting former.
- List time series now ignores the include_metadata parameter.

### Added
- Advanced list endpoint is used for listing time series, adding several new filters and partitions.

## [1.3.2] - 2019-10-16

### Added
- Datapoints objects now store is_string, is_step and unit to allow for better interpretation of the data.
- Sorting when listing events
- Added a search function in the relationships API.

### Changed
- `list` and `__call__` methods for files now support list parameters for `root_ids`, `root_external_ids`.
- retrieve_dataframe with `complete` using Datapoints fields instead of retrieving time series metadata.

### Fixed
- Fixed chunking logic in list_generator to always return last partial chunk.
- Fixed an error on missing target/source in relationships.

## [1.3.1] - 2019-10-09
### Fixed
- Fixed support for totalVariation aggregate completion.
- Changed conversion of raw RowList to pandas DataFrame to handle missing values (in columns) across the rows. This also fixes the bug where one-off values would be distributed to all rows in the DataFrame (unknown bug).

## [1.3.0] - 2019-10-03
### Changed
- Sequences officially released and no longer considered experimental.
- Sequences data insert no longer takes a default value for columns.

## [1.2.1] - 2019-10-01
### Fixed
- Tokens are sent with the correct "Authorization" header instead of "Authentication".

## [1.2.0] - 2019-10-01
### Added
- Support for authenticating with bearer tokens. Can now supply a jwt or jwt-factory to CogniteClient. This token will override any api-key which has been set.

## [1.1.12] - 2019-10-01
### Fixed
- Fixed a bug in time series pagination where getting 100k datapoints could cause a missing id error when using include_outside_points.
- SequencesData `to_pandas` no longer returns NaN on integer zero columns.
- Fixed a bug where the JSON encoder would throw circular reference errors on unknown data types, including numpy floats.

## [1.1.11] - 2019-09-23
### Fixed
- Fix testing.CogniteClientMock so it is possible to get attributes on child which have not been explicitly in the CogniteClientMock constructor

## [1.1.10] - 2019-09-23
### Fixed
- Fix testing.CogniteClientMock so it is possible to get child mock not explicitly defined

### Added
- `list` and `__call__` methods for events now support list parameters for `root_asset_ids`, `root_asset_external_ids`.

## [1.1.9] - 2019-09-20
### Changed
- Renamed testing.mock_cognite_client to testing.monkeypatch_cognite_client

### Added
- testing.CogniteClientMock object

## [1.1.8] - 2019-09-19
### Added
- Support for aggregated properties of assets.
- `Asset` and `AssetList` classes now have a `sequences` function which retrieves related sequences.
- Support for partitioned listing of assets and events.

### Changed
- `list` and `__call__` methods for assets now support list parameters for `root_ids`, `root_external_ids`.
- Sequences API no longer supports column ids, all relevant functions have been changed to only use external ids.

### Fixed
- Fixed a bug in time series pagination where getting 100k dense datapoints would cause a missing id error.
- Sequences retrieve functions fixed to match API change, to single item per retrieve.
- Sequences retrieve/insert functions fixed to match API change to take lists of external ids.

## [1.1.7] - 2019-09-13
### Fixed
- `testing.mock_cognite_client()` so that it still accepts arguments after exiting from mock context.

## [1.1.6] - 2019-09-12
### Fixed
- `testing.mock_cognite_client()` so that the mocked CogniteClient may accept arguments.

## [1.1.5] - 2019-09-12
### Added
- Method `files.download_to_path` for streaming a file to a specific path

## [1.1.4] - 2019-09-12
### Added
- `root_asset_ids` parameter for time series list.

### Changed
- Formatted output in jupyter notebooks for `SequenceData`.
- `retrieve_latest` function in theDatapoints API extended to support more than 100 items.
- Log requests at DEBUG level instead of INFO.

## [1.1.3] - 2019-09-05
### Changed
- Disabled automatic handling of cookies on the requests session objects

### Fixed
- `to_pandas` method on CogniteResource in the case of objects without metadata

## [1.1.2] - 2019-08-28
### Added
- `limit` parameter on sequence data retrieval.
- Support for relationships exposed through experimental client.
- `end` parameter of sequence.data retrieval and range delete accepts -1 to indicate last index of sequence.

### Changed
- Output in jupyter notebooks is now pandas-like by default, instead of outputting long json strings.

### Fixed
- id parameters and timestamps now accept any integer type including numpy.int64, so values from dataframes can be passed directly.
- Compatibility fix for renaming of sequences cursor and start/end parameters in the API.

## [1.1.1] - 2019-08-23
### Added
- `complete` parameter on `datapoints.retrieve_dataframe`, used for forward-filling/interpolating intervals with missing data.
- `include_aggregate_name` option on `datapoints.retrieve_dataframe` and `DatapointsList.to_pandas`, used for removing the `|<aggregate-name>` postfix on dataframe column headers.
- datapoints.retrieve_dataframe_dict function, which returns {aggregate:dataframe} without adding aggregate names to columns
- source_created_time and source_modified_time support for files

## [1.1.0] - 2019-08-21
### Added
- New method create_hierarchy() added to assets API.
- SequencesAPI.list now accepts an asset_ids parameter for searching by asset
- SequencesDataAPI.insert now accepts a SequenceData object for easier copying
- DatapointsAPI.insert now accepts a Datapoints object for easier copying
- helper method `cognite.client.testing.mock_cognite_client()` for mocking CogniteClient
- parent_id and parent_external_id to AssetUpdate class.

### Changed
- assets.create() no longer validates asset hierarchy and sorts assets before posting. This functionality has been moved to assets.create_hierarchy().
- AssetList.files() and AssetList.events() now deduplicate results while fetching related resources, significantly reducing memory load.

## [1.0.5] - 2019-08-15
### Added
- files.create() method to enable creating a file without uploading content.
- `recursive` parameter to raw.databases.delete() for recursively deleting tables.

### Changed
- Renamed .iteritems() on SequenceData to .items()
- raw.insert() now chunks raw rows into batches of 10,000 instead of 1,000

### Fixed
- Sequences queries are now retried if safe
- .update() in all APIs now accept a subclass of CogniteResourceList as input
- Sequences datapoint retrieval updated to use the new cursor feature in the API
- Json serializiation in `__str__()` of base data classes. Now handles Decimal and Number objects.
- Now possible to create asset hierarchy using parent external id when the parent is not part of the batch being inserted.
- `name` parameter of files.upload_bytes is now required, so as not to raise an exception in the underlying API.

## [1.0.4] - 2019-08-05
### Added
- Variety of useful helper functions for Sequence and SequenceData objects, including .column_ids and .column_external_ids properties, iterators and slice operators.
- Sequences insert_dataframe function.
- Sequences delete_range function.
- Support for external id column headers in datapoints.insert_dataframe()

### Changed
- Sequences data retrieval now returns a SequenceData object.
- Sequences insert takes its parameters row data first, and no longer requires columns to be passed.
- Sequences insert now accepts tuples and raw-style data input.
- Sequences create now clears invalid fields such as 'id' in columns specification, so sequences can more easily re-use existing specifications.
- Sequence data function now require column_ids or column_external_ids to be explicitly set, rather than both being passed through a single columns field

## [1.0.3] - 2019-07-26
### Fixed
- Renamed Model.schedule_data_spec to Model.data_spec so the field from the API will be included on the object.
- Handling edge case in Sequences pagination when last datapoint retrieved is at requested end
- Fixing data points retrieval when count aggregates are missing
- Displays unexpected fields on error response from API when raising CogniteAPIError

## [1.0.2] - 2019-07-22
### Added
- Support for model hosting exposed through experimental client

### Fixed
- Handling dynamic limits in Sequences API

## [1.0.1] - 2019-07-19
### Added
- Experimental client
- Support for sequences exposed through experimental client

## [1.0.0] - 2019-07-11
### Added
- Support for all endpoints in Cognite API
- Generator with hidden cursor for all resource types
- Concurrent writes for all resources
- Distribution of "core" sdk which does not depend on pandas and numpy
- Typehints for all methods
- Support for posting an entire asset hierarchy, resolving ref_id/parent_ref_id automatically
- config attribute on CogniteClient to view current configuration.

### Changed
- Renamed methods so they reflect what the method does instead of what http method is used
- Updated documentation with automatically tested examples
- Renamed `stable` namespace to `api`
- Rewrote logic for concurrent reads of datapoints
- Renamed CogniteClient parameter `num_of_workers` to `max_workers`

### Removed
- `experimental` client in order to ensure sdk stability.<|MERGE_RESOLUTION|>--- conflicted
+++ resolved
@@ -17,17 +17,15 @@
 - `Fixed` for any bug fixes.
 - `Security` in case of vulnerabilities.
 
-<<<<<<< HEAD
 ## [6.29.0] - 2023-09-29
 ### Added
 - Added parameter `resolve_duplicate_file_names` to `client.files.download`. 
   This will keep all the files when downloading to local machine, even if they have the same name.
-=======
+
 ## [6.28.4] - 2023-10-03
 ### Fixed
 - Overload data_set/create for improved type safety
 
->>>>>>> 96d99c5e
 ## [6.28.3] - 2023-10-03
 ### Fixed
 - When uploading files as strings using `client.files.upload_bytes` the wrong encoding is used on Windows, which is causing
