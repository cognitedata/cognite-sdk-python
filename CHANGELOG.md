--- conflicted
+++ resolved
@@ -36,13 +36,10 @@
 - All `.delete` and `.retrieve_multiple` methods now accepts an empty sequence, and will return an empty `CogniteResourceList`.
 - All `assert`s meant for the SDK user, now raise appropriate errors instead (`ValueError`, `RuntimeError`...).
 - `CogniteAssetHierarchyError` is no longer possible to catch as an `AssertionError`.
-<<<<<<< HEAD
-- The `Group` attribute `capabilities` is now a `Capabilities` object, instead of a `dict`.
-
-=======
 - Several methods in the data modelling APIs have had parameter names now correctly reflect whether they accept
   a single or multiple items (i.e. id -> ids).
->>>>>>> 609faf6f
+- The `Group` attribute `capabilities` is now a `Capabilities` object, instead of a `dict`.
+
 
 ### Added
 - Deprecation warning for all Templates API methods.
