# Changelog
All notable changes to this project will be documented in this file.

The format is based on [Keep a Changelog](https://keepachangelog.com/en/1.0.0/),
and this project adheres to [Semantic Versioning](https://semver.org/spec/v2.0.0.html).

The changelog for SDK version 0.x.x can be found [here](https://github.com/cognitedata/cognite-sdk-python/blob/0.13/CHANGELOG.md).

For users wanting to upgrade major version, a migration guide can be found [here](MIGRATION_GUIDE.md).

Changes are grouped as follows
- `Added` for new features.
- `Changed` for changes in existing functionality.
- `Deprecated` for soon-to-be removed features.
- `Improved` for transparent changes, e.g. better performance.
- `Removed` for now removed features.
- `Fixed` for any bug fixes.
- `Security` in case of vulnerabilities.

<<<<<<< HEAD
## [7.18.0] - 2024-02-02
### Added
- Helper methods to `View`, `ViewApply`, `ViewList` and `ViewApplyList` `referenced_containers` which returns the 
  containers referenced by in the view(s).
=======
## [7.18.0] - 2024-02-08
### Added
- Support for `target_unit` and `target_unit_system` in synthetic time series.

## [7.17.4] - 2024-02-07
### Added
- Allow using container property reference in `NodeResultSetExpression.through` in addition to view property reference

## [7.17.3] - 2024-02-06
### Fixed
- Creating a Cognite Function from a directory with `skip_folder_validation=False` no longer raises `ModuleNotFoundError`
  for Pyodide (WASM) users.

## [7.17.2] - 2024-02-04
### Fixed
- Uploading files now accepts Labels again as part of file metadata. This addresses a bug introduced in v7, which caused
  a `ValueError` to be raised.
>>>>>>> a252f15d

## [7.17.1] - 2024-02-02
### Fixed
- An (extreme) edge case where an empty, unnecessary API request for datapoints would be sent leading to a `CogniteAPIError`.
- Certain granularity inputs (when using the `DatapointsAPI`) no longer cause a `ValueError` to be raised with confusing/wrong wording.

## [7.17.0] - 2024-02-01
### Fixed
- Calls to `AnnotationsAPI.[list|retrieve|retrieve_multiple|reverse_lookup]` are now retried automatically.
- Calls to `AnnotationsAPI.reverse_lookup` now also accept the standard values (`-1, inf`) to indicate 'no limit'.
### Improved
- Calls to `AnnotationsAPI.list` with more than 1000 `annotated_resource_ids` are now batched automatically for the user.
  Previously these would raise an API error.

## [7.16.0] - 2024-01-30
### Added
- When listing instances (and when using `search`, `aggregate` and `histogram`), a new `space` parameter has been added;
  you may pass either a single space identifier (or a list of several). Note that this is just for convenience, using
  `filter` still works (and is necessary for more complex queries).
- New convenience filter, `SpaceFilter`, makes filtering on space simpler.

## [7.15.1] - 2024-01-23
### Fixed
- When calling `to_pandas` with `expand_properties=True` on an instance or instance list with no properties, the SDK will
  no longer raise ValueError, but drop the empty properties row/column.

## [7.15.0] - 2024-01-22
### Improved
- Only run pypi version check once, despite instantiating multiple clients. And make it async too.

## [7.14.0] - 2024-01-22
### Changed
- Helper methods to get related resources on `Asset` class now accept `asset_ids` as part of keyword arguments.
### Added
- Helper methods to get related resources on `AssetList` class now accept keyword arguments that are passed on to
  the list endpoint (for server-side filtering).

## [7.13.8] - 2024-01-19
### Fixed
- `FilesAPI.upload` when using `geo_location` (serialize error).

## [7.13.7] - 2024-01-19
### Fixed
- Type hints for all `.update` and `.upsert` methods accept Write classes in addition to Read and Update classes.
- Missing overloading of the `.update` methods on `client.three_d.models.update`, `client.transformations.update`,
  `client.transformations.schedules.update`, `client.relationships.update`, and `client.data_sets.update`.

## [7.13.6] - 2024-01-18
### Added
- Helper method `as_tuple` to `NodeId` and `EdgeId`.

## [7.13.5] - 2024-01-16
### Added
- EdgeConnection, MultiEdgeConnection, MultiReverseDirectRelation and their corresponding Apply View dataclasses are now importable from `cognite.client.dataclasses.data_modeling`.

## [7.13.4] - 2024-01-11
### Fixed
- When calling `WorkflowExecution.load` not having a `schedule` would raise a `KeyError` even though it is optional. This is now fixed.
- When calling `Datapoints.load` not having a `isString` would raise a `KeyError` even though it is optional. This is now fixed.
- Most `CogniteResourceList.as_write()` would raise a `CogniteMissingClientError` when called from a class with missing cognite_client. This is now fixed.

## [7.13.3] - 2024-01-12
### Added
- `View.as_property_ref` and `Container.as_property_ref` to make it easier to create property references
  (used to only be available on `ViewId` and `ContainerId`).

## [7.13.2] - 2024-01-11
### Fixed
- When calling `ExtractinoPipeline.load` not having a `schedule` would raise a `KeyError` even though it is optional. This is now fixed.

## [7.13.1] - 2024-01-10
### Improved
- Respect the `isAutoRetryable` flag on error responses from the API when retrying requests.

## [7.13.0] - 2024-01-09
### Changed
- Units on Time Series (including unit conversion) is out of beta and will no longer issue warnings on usage.

## [7.12.0] - 2024-01-09
### Added
- `DatapointsAPI.retrieve_latest` now accepts `target_unit` or `target_unit_system` parameter.
### Fixed
- `DatapointsAPI.retrieve_latest` when given `LatestDatapointQuery`(s) without a setting for `before`, now correctly use
  the (default) `before` setting as specified in the method call.

## [7.11.0] - 2024-01-09
### Added
- All Cognite resources now have write-version. For example, we have `Asset` and `AssetWrite`, `Event` and `EventWrite`, and so on.
  The new write class reflects the required/optional fields in the API, and is now recommended when creating resources. In addition,
  all read classes and list classes now have a convenience method `as_write` that returns the write class with the same data.
  For example, if you have a `assets` of type `AssetList` you can call `assets.as_write()` which will return a `AssetWriteList`,
  and thus removing all server set fields (like `created_time` and `last_updated_time`). This is useful if you want to
  compare a resource from CDF with a local configuration. In addition, this makes it easier to create a new resource
  using an existing resource as a template.
- Missing overloading of the `.create` methods on `client.iam.security_categories.create`, `client.iam.groups.create`,
  `client.labels.create`, `client.three_d.models.create`, `client.three_d.revisions.create`, `client.three_d.asset_mappings.create`,
  `client.transformations.create`, `client.transformations.schedules.create`, and `client.relationships.create`.
### Changed
- The class `DatapointSubscriptionCreate` has been renamed to `DatapointSubscriptionWrite` to be consistent with the other write classes.
  This is not a breaking change, as the old class is still available for backwards compatibility, but will be removed in the next major version.
### Fixed
- The `node.type` was not set when calling `.as_apply()` or `.as_write()` on a `Node` or `NodeList`. This is now fixed.

## [7.10.1] - 2024-01-08
### Added
- Fix retries for `POST /raw/rows`.

## [7.10.0] - 2024-01-08
### Added
- `geospatial.search_features` and `geospatial.stream_features` now accept the `allow_dimensionality_mismatch` parameter.

## [7.9.0] - 2024-01-05
### Added
- You can now enable or disable user profiles for your CDF project with `client.iam.user_profiles.[enable/disable]`.

## [7.8.10] - 2024-01-04
### Changed
- When using `OidcCredentials` to create a transformation, `cdf_project_name` is no longer optional as required
  by the API.

## [7.8.9] - 2024-01-04
### Fixed
- Pyodide-users of the SDK can now create Transformations with non-nonce credentials without a `pyodide.JsException`
  exception being raised.

## [7.8.8] - 2024-01-03
### Added
- Support for `workflows.cancel`.

## [7.8.7] - 2024-01-03
### Fixed
- Added back `InstancesApply` that was removed in 7.8.6.

## [7.8.6] - 2023-12-27
### Improved
- SDK dependency on the `sortedcontainers` package was dropped.

## [7.8.5] - 2023-12-22
### Fixed
- `DirectRelationReference` is now immutable.
- `DirectRelationReference.load` now correctly handles unknown parameters.

## [7.8.4] - 2023-12-22
### Fixed
- Listing annotations now also accepts `None` and `inf` for the `limit` parameter (to return all), matching what
  was already described in the documentation for the endpoint (for the parameter).
- Calling `to_pandas(...)` on an `DiagramDetectItem` no longer raises `KeyError`.

## [7.8.3] - 2023-12-21
### Fixed
- Revert `SingleHopConnectionDefinition` from a string to child class of `ViewProperty`.
- If a `ViewProperty` or `ViewPropertyApply` dumped before version `7.6` was dumped and loaded after `7.6`, the
  user got a `KeyError: 'container'`. The `load` methods are now backwards compatible with the old format.

## [7.8.2] - 2023-12-21
### Fixed
- Revert `SingleHopConnectionDefinitionApply` from a string to child class of `ViewPropertyApply`.

## [7.8.1] - 2023-12-21
### Fixed
- Calling `to_pandas` with `expand_aggregates=True` on an Asset with aggregated properties would yield a pandas DataFrame
  with the column name `0` instead of `"value"`.
### Improved
- Specification of aggregated properties to `AssetsAPI.[list,filter,__call__]`.

## [7.8.0] - 2023-12-21
### Added
- Instance classes `Node`, `Edge`, `NodeList` and `EdgeList` now supports a new flag `expand_properties` in their `to_pandas` method,
  that makes it much simpler to work with the fetched properties. Additionally, `remove_property_prefix` allows easy prefix
  removal (of the view ID, e.g. `space.external_id/version.my_prop` -> `my_prop`).

## [7.7.1] - 2023-12-20
### Fixed
- Missing legacy capability ACLs: `modelHostingAcl` and `genericsAcl`.  
- The `IAMAPI.compare_capabilities` fails with a `AttributeError: 'UnknownAcl' object has no attribute '_capability_name'`
  if the user has an unknwon ACL. This is now fixed by skipping comparison of unknown ACLs and issuing a warning.

## [7.7.0] - 2023-12-20
### Added
- Support for `ViewProperty` types `SingleReverseDirectRelation` and `MultiReverseDirectRelation` in data modeling.

## [7.6.0] - 2023-12-13
### Added
- Support for querying data models through graphql. See `client.data_modeling.graphql.query`.

## [7.5.7] - 2023-12-12
### Fixed
- Certain combinations of `start`/`end` and `granularity` would cause `retrieve_dataframe_in_tz` to raise due to
  a bug in the calender-arithmetic (`MonthAligner`).

## [7.5.6] - 2023-12-11
### Added
- Missing legacy scopes for `Capability`: `LegacySpaceScope` and `LegacyDataModelScope`.

## [7.5.5] - 2023-12-11
### Added
- Added `poll_timeout` parameter on `time_series.subscriptions.iterate_data`. Will keep the connection open and waiting,
  until new data is available, up to `poll_timeout` seconds.

## [7.5.4] - 2023-12-06
### Changed
- The `partitions` parameter is no longer respected when using generator methods to list resources
- The `max_workers` config option has been moved from ClientConfig to the global config.

## [7.5.3] - 2023-12-06
### Added
- Support for `subworkflow` tasks in `workflows`.

## [7.5.2] - 2023-12-05
### Fixed
- The built-in `hash` function was mistakenly stored on `WorkflowDefinitionUpsert` instances after `__init__` and has been removed.

## [7.5.1] - 2023-12-01
### Changed
- Raise an exception if `ClientConfig:base_url` is set to `None` or an empty string

## [7.5.0] - 2023-11-30
### Added
- `chain_to` to `NodeResultSetExpression` and `NodeResultSetExpression`, and `direction` to `NodeResultSetExpression`.

## [7.4.2] - 2023-11-28
### Improved
- Quality of life improvement to `client.extraction_pipelines.runs.list` method. The `statuses` parameter now accepts
  a single value and the annotation is improved. The parameter `created_time` can now be given on the format `12d-ago`.

## [7.4.1] - 2023-11-28
### Fixed
- Error in validation logic when creating a `Transformation` caused many calls to `client.transformations.update` to fail.

## [7.4.0] - 2023-11-27
### Changed
- Unit Catalog API is out of beta and will no longer issue warnings on usage. Access is unchanged: `client.units`.

## [7.3.3] - 2023-11-22
### Fixed
- Added action `Delete` in `ProjectsAcl`.

## [7.3.2] - 2023-11-21
### Fixed
- `workflows.retrieve` and `workflows.versions.retrieve` returned None if the provided workflow external id contained special characters. This is now fixed.

## [7.3.1] - 2023-11-21
### Fixed
- Replaced action `Write` with `Create` in `ProjectsAcl`, as `Write` is not a valid action and `Create` is the correct one.

## [7.3.0] - 2023-11-20
### Added
- Added Scope `DataSet` for `TimeSeriesSubscriptionsAcl`.
- Added `data_set_id` to `DatapointSubscription`.

## [7.2.1] - 2023-11-17
### Fixed
- The new compare methods for capabilities in major version 7, `IAMAPI.verify_capabilities` and `IAMAPI.compare_capabilities`
  now works correctly for rawAcl with database scope ("all tables").
### Removed
- Capability scopes no longer have the `is_within` method, and capabilities no longer have `has_capability`. Use the more
  general `IAMAPI.compare_capabilities` instead.

## [7.2.0] - 2023-11-16
### Added
- The `trigger` method of the Workflow Execution API, now accepts a `client_credentials` to allow specifying specific
  credentials to run with. Previously, the current credentials set on the CogniteClient object doing the call would be used.

## [7.1.0] - 2023-11-16
### Added
- The list method for asset mappings in the 3D API now supports `intersects_bounding_box`, allowing users to only
  return asset mappings for assets whose bounding box intersects with the given bounding box.

## [7.0.3] - 2023-11-15
### Fixed
- Bug when `cognite.client.data_classes.filter` used with any `data_modeling` endpoint raised a `CogniteAPIError` for
  snake_cased properties. This is now fixed.
- When calling `client.relationships.retrieve`, `.retrieve_multiple`, or `.list` with `fetch_resources=True`, the
  `target` and `source` resources were not instantiated with a `cognite_client`. This is now fixed.

## [7.0.2] - 2023-11-15
### Fixed
- Missing Scope `DataSet` for `TemplateGroupAcl` and `TemplateInstancesAcl`.

## [7.0.1] - 2023-11-14
### Fixed
- Data modeling APIs now work in WASM-like environments missing the threading module.

## [7.0.0] - 2023-11-14
This release ensure that all CogniteResources have `.dump` and `.load` methods, and that calling these two methods
in sequence produces an equal object to the original, for example,
`my_asset == Asset.load(my_asset.dump(camel_case=True)`. In addition, this ensures that the output of all `.dump`
methods are `json` and `yaml` serializable. Additionally, the default for `camel_case` has been changed to `True`.

### Improved
- Read operations, like `retrieve_multiple` will now fast-fail. Previously, all requests would be executed
  before the error was raised, potentially fetching thousands of unneccesary resources.

### Added
- `CogniteResource.to_pandas` and `CogniteResourceList.to_pandas` now converts known timestamps to `datetime` by
  default. Can be turned off with the new parameter `convert_timestamps`. Note: To comply with older pandas v1, the
  dtype will always be `datetime64[ns]`, although in v2 this could have been `datetime64[ms]`.
- `CogniteImportError` can now be caught as `ImportError`.

### Deprecated
- The Templates API (migrate to Data Modeling).
- The `client.assets.aggregate` use `client.assets.aggregate_count` instead.
- The `client.events.aggregate` use `client.events.aggregate_count` instead.
- The `client.sequence.aggregate` use `client.sequence.aggregate_count` instead.
- The `client.time_series.aggregate` use `client.time_series.aggregate_count` instead.
- In `Transformations` attributes `has_source_oidc_credentials` and `has_destination_oidc_credentials` are deprecated,
  and replaced by properties with the same names.

### Changed
- All `.dump` methods now uses `camel_case=True` by default. This is to match the intended use case, preparing the
  object to be sent in an API request.
- `CogniteResource.to_pandas` now more closely resembles `CogniteResourceList.to_pandas` with parameters
`expand_metadata` and `metadata_prefix`, instead of accepting a sequence of column names (`expand`) to expand,
with no easy way to add a prefix. Also, it no longer expands metadata by default.
- Additionally, `Asset.to_pandas`, now accepts the parameters `expand_aggregates` and `aggregates_prefix`. Since
  the possible `aggregates` keys are known, `camel_case` will also apply to these (if expanded) as opposed to
  the metadata keys.
- More narrow exception types like `CogniteNotFoundError` and `CogniteDuplicatedError` are now raised instead of
  `CogniteAPIError` for the following methods: `DatapointsAPI.retrieve_latest`, `RawRowsAPI.list`,
  `RelationshipsAPI.list`, `SequencesDataAPI.retrieve`, `SyntheticDatapointsAPI.query`. Additionally, all calls
  using `partitions` to API methods like `list` (or the generator version) now do the same.
- The `CogniteResource._load` has been made public, i.e., it is now `CogniteResource.load`.
- The `CogniteResourceList._load` has been made public, i.e., it is now `CogniteResourceList.load`.
- All `.delete` and `.retrieve_multiple` methods now accepts an empty sequence, and will return an empty `CogniteResourceList`.
- All `assert`s meant for the SDK user, now raise appropriate errors instead (`ValueError`, `RuntimeError`...).
- `CogniteAssetHierarchyError` is no longer possible to catch as an `AssertionError`.
- Several methods in the data modelling APIs have had parameter names now correctly reflect whether they accept
  a single or multiple items (i.e. id -> ids).
- `client.data_modeling.instances.aggregate` returns `AggregatedNumberedValue | list[AggregatedNumberedValue] | InstanceAggregationResultList` depending
  on the `aggregates` and `group_by` parameters. Previously, it always returned `InstanceAggregationResultList`.
- The `Group` attribute `capabilities` is now a `Capabilities` object, instead of a `dict`.
- Support for `YAML` in all `CogniteResource.load()` and `CogniteResourceList.load()` methods.
- The `client.sequences.data` methods `.retrieve`, `.retrieve_last_row` (previously `retrieve_latest`), `.insert`  method has changed signature:
  The parameter `column_external_ids` is renamed `columns`. The old parameter `column_external_ids` is still there, but is
  deprecated. In addition, int the `.retrieve` method, the parameters `id` and `external_id` have
  been moved to the beginning of the signature. This is to better match the API and have a consistent overload
  implementation.
- The class `SequenceData` has been replaced by `SequenceRows`. The old `SequenceData` class is still available for
  backwards compatibility, but will be removed in the next major version. However, all API methods now return
  `SequenceRows` instead of `SequenceData`.
- The attribute `columns` in `Sequence` has been changed from `typing.Sequence[dict]` to `SequnceColumnList`.
- The class `SequenceRows` in `client.data_classes.transformations.common` has been renamed to `SequenceRowsDestination`.
- The `client.sequences.data.retrieve_latest` is renamed `client.sequences.data.retrieve_last_row`.
- Classes `Geometry`, `AssetAggregate`, `AggregateResultItem`, `EndTimeFilter`, `Label`, `LabelFilter`, `ExtractionPipelineContact`,
  `TimestampRange`, `AggregateResult`, `GeometryFilter`, `GeoLocation`, `RevisionCameraProperties`, `BoundingBox3D` are no longer
  `dict` but classes with attributes matching the API.
- Calling `client.iam.token.inspect()` now gives an object `TokenInspection` with attribute `cababilities` of type `ProjectCapabilityList`
  instead of `list[dict]`
- In data class `Transformation` the attribute `schedule`, `running_job`, and `last_running_job`, `external_id` and `id`
  are set to the `Transformation` `id` and `external_id` if not set. If they are set to a different value, a `ValueError` is raised

### Added
- Added `load` implementation for `VisionResource`s: `ObjectDetection`, `TextRegion`, `AssetLink`, `BoundingBox`,
  `CdfRerourceRef`, `Polygon`, `Polyline`, `VisionExtractPredictions`, `FeatureParameters`.
- Missing `dump` and `load` methods for `ClientCredentials`.
- Literal annotation for `source_type` and `target_type` in `Relationship`
- In transformations, `NonceCredentials` was missing `load` method.
- In transformations, `TransformationBlockedInfo` was missing `.dump` method
- `capabilities` in `cognite.client.data_classes` with data classes for all CDF capabilities.
- All `CogniteResource` and `CogniteResourcelist` objects have `.dump_yaml` methods, for example, `my_asset_list.dump_yaml()`.

### Removed
- Deprecated methods `aggregate_metadata_keys` and `aggregate_metadata_values` on AssetsAPI.
- Deprecated method `update_feature_types` on GeospatialAPI.
- Parameters `property` and `aggregates` for method `aggregate_unique_values` on GeospatialAPI.
- Parameter `fields` for method `aggregate_unique_values` on EventsAPI.
- Parameter `function_external_id` for method `create` on FunctionSchedulesAPI (function_id has been required
  since the deprecation of API keys).
- The `SequenceColumns` no longer set the `external_id` to `column{no}` if it is missing. It now must be set
  explicitly by the user.
- Dataclasses `ViewDirectRelation` and `ContainerDirectRelation` are replaced by `DirectRelation`.
- Dataclasses `MappedPropertyDefinition` and `MappedApplyPropertyDefinition` are replaced by `MappedProperty` and `MappedPropertyApply`.
- Dataclasses `RequiresConstraintDefinition` and `UniquenessConstraintDefinition` are replaced by `RequiresConstraint` and `UniquenessConstraint`.
- In data class `Transformation` attributes `has_source_oidc_credentials` and `has_destination_oidc_credentials` are replaced by properties.

### Fixed
- Passing `limit=0` no longer returns `DEFAULT_LIMIT_READ` (25) resources, but raises a `ValueError`.
- `Asset.dump()` was not dumping attributes `geo_location` and `aggregates` to `json` serializable data structures.
- In data modeling, `NodeOrEdgeData.load` method was not loading the `source` attribute to `ContainerId` or `ViewId`. This is now fixed.
- In data modeling, the attribute `property` used in `Node` and `Edge` was not `yaml` serializable.
- In `DatapointsArray`, `load` method was not compatible with `.dump` method.
- In extraction pipelines, `ExtractionPipelineContact.dump` was not `yaml` serializable
- `ExtractionPipeline.dump` attribute `contacts` was not `json` serializable.
- `FileMetadata.dump` attributes `labels` and `geo_location` was not `json` serializable.
- In filtering, filter `ContainsAll` was missing in `Filter.load` method.
- Annotation for `cpu` and `memory` in `Function`.
- `GeospatialComputedResponse.dump` attribute `items` was not `yaml` serializable
- `Relationship.dump` was not `json` serializable.
- `Geometry.dump` was not `json` serializable.
- In templates, `GraphQlResponse.dump` was not `json` serializable, and `GraphQlResponse.dump` failed to load
  `errors` `GraphQlError`.
- `ThreeDModelRevision` attribute `camera` was not dumped as `yaml` serializable and
  not loaded as `RevisionCameraProperties`.
- `ThreeDNode` attribute `bounding_box` was not dumped as `yaml` serializable and
  not loaded as `BoundingBox3D`.
- `Transformation` attributes `source_nonce`, `source_oidc_credential`, `destination_nonce`,
  and `destination_oidc_credentials` were not dumped as `json` serializable and `loaded` with
  the appropriate data structure. In addition, `TransformationBlockedInfo` and `TransformationJob`
  were not dumped as `json` serializable.
- `TransformationPreviewResult` was not dumping attribute `schema` as `yaml` serializable, and the
  `load` and `dump` methods were not compatible.
- In transformations, `TransformationJob.dump` was not `json` serializable, and attributes
  `destination` and `status` were not loaded into appropriate data structures.
- In transformations, `TransformationSchemaMapType.dump` was not `json` serializable.
- In `annotation_types_images`, implemented `.load` for `KeypointCollection` and `KeypointCollectionWithObjectDetection`.
- Bug when dumping `documents.SourceFile.dump(camel_case=True)`.
- Bug in `WorkflowExecution.dump`
- Bug in `PropertyType.load`

## [6.39.6] - 2023-11-13
## Fixed
- HTTP status code retry strategy for RAW and labels. `/rows/insert` and `/rows/delete` will now
  be retried for all status codes in `config.status_forcelist` (default 429, 502, 503, 504), while
  `/dbs/{db}` and `/tables/{table}` will now only be retried for 429s and connection errors as those
  endpoints are not idempotent.
- Also, `labels/list` will now also be retried.

## [6.39.5] - 2023-11-12
## Fixed
- The `.apply()` methods of `MappedProperty` now has the missing property `source`.

## [6.39.4] - 2023-11-09
## Fixed
- Fetching datapoints from dense time series using a `targetUnit` or a target `targetUnitSystem` could result
  in some batches not being converted to the new unit.

## [6.39.3] - 2023-11-08
## Fixed
- The newly introduced parameter `connectionType` was assumed to be required from the API. This is not the case.

## [6.39.2] - 2023-11-08
## Fixed
- When listing `client.data_modeling.views` the SDK raises a `TypeError`. This is now fixed.

## [6.39.1] - 2023-11-01
## Fixed
- When creating transformations using backup auth. flow (aka a session could not be created for any reason),
  the scopes for the credentials would not be passed correctly (bug introduced in 6.25.1).

## [6.39.0] - 2023-11-01
## Added
- Support for `concurrencyPolicy` property in Workflows `TransformationsWorker`.

## [6.38.1] - 2023-10-31
### Fixed
- `onFailure` property in Workflows was expected as mandatory and was raising KeyError if it was not returned by the API.
  The SDK now assumes the field to be optional and loads it as None instead of raising an error.

## [6.38.0] - 2023-10-30
### Added
- Support `onFailure` property in Workflows, allowing marking Tasks as optional in a Workflow.

## [6.37.0] - 2023-10-27
### Added
- Support for `type` property in `NodeApply` and `Node`.

## [6.36.0] - 2023-10-25
### Added
- Support for listing members of Data Point Subscription, `client.time_series.subscriptions.list_member_time_series()`. Note this is an experimental feature.

## [6.35.0] - 2023-10-25
### Added
- Support for `through` on node result set expressions.

### Fixed
- `unit` on properties in data modeling. This was typed as a string, but it is in fact a direct relation.

## [6.34.2] - 2023-10-23
### Fixed
- Loading a `ContainerApply` from source failed with `KeyError` if `nullable`, `autoIncrement`, or `cursorable` were not set
  in the `ContainerProperty` and `BTreeIndex` classes even though they are optional. This is now fixed.

## [6.34.1] - 2023-10-23
### Added
- Support for setting `data_set_id` and `metadata` in `ThreeDModelsAPI.create`.
- Support for updating `data_set_id` in `ThreeDModelsAPI.update`.

## [6.34.0] - 2023-10-20
### Fixed
- `PropertyType`s no longer fail on instantiation, but warn on missing SDK support for the new property(-ies).

### Added
- `PropertyType`s `Float32`, `Float64`, `Int32`, `Int64` now support `unit`.

## [6.33.3] - 2023-10-18
### Added
- `functions.create()` now accepts a `data_set_id` parameter. Note: This is not for the Cognite function, but for the zipfile containing
  the source code files that is uploaded on the user's behalf (from which the function is then created). Specifying a data set may
  help resolve the error 'Resource not found' (403) that happens when a user is not allowed to create files outside a data set.

## [6.33.2] - 2023-10-16
### Fixed
- When fetching datapoints from "a few time series" (implementation detail), all missing, non-ignorable time series
  are now raised together in a `CogniteNotFoundError` rather than only the first encountered.

### Improved
- Datapoints fetching has a lower peak memory consumption when fetching from multiple time series simultaneously.

## [6.33.1] - 2023-10-14
### Fixed
- `Function.list_schedules()` would return schedules unrelated to the function if the function did not have an external id.

## [6.33.0] - 2023-10-13
### Added
- Support for providing `DirectRelationReference` and `NodeId` as direct relation values when
ingesting node and edge data.

## [6.32.4] - 2023-10-12
### Fixed
- Filters using e.g. metadata keys no longer dumps the key in camel case.

## [6.32.3] - 2023-10-12
### Added
- Ability to toggle the SDK debug logging on/off by setting `config.debug` property on a CogniteClient to True (enable) or False (disable).

## [6.32.2] - 2023-10-10
### Added
- The credentials class used in TransformationsAPI, `OidcCredentials`, now also accepts `scopes` as a list of strings
  (used to be comma separated string only).

## [6.32.1] - 2023-10-10
### Added
- Missing `unit_external_id` and `unit_quantity` fields on `TimeSeriesProperty`.

## [6.32.0] - 2023-10-09
### Fixed
- Ref to openapi doc in Vision extract docstring
- Parameters to Vision models can be given as Python dict (updated doc accordingly).
- Don't throw exception when trying to save empty list of vision extract predictions as annotations. This is to avoid having to wrap this method in try-except for every invocation of the method.

### Added
- Support for new computer vision models in Vision extract service: digital gauge reader, dial gauge reader, level gauge reader and valve state detection.

## [6.31.0] - 2023-10-09
### Added
Support for setting and fetching TimeSeries and Datapoints with "real" units (`unit_external_id`).
- TimeSeries has a new field `unit_external_id`, which can be set when creating or updating it. This ID must refer to a
  valid unit in the UnitCatalog, see `client.units.list` for reference.
- If the `unit_external_id` is set for a TimeSeries, then you may retrieve datapoints from that time series in any compatible
  units. You do this by specifying the `target_unit` (or `target_unit_system`) in a call to any of the datapoints `retrieve`
  methods, `retrieve`, `retrieve_arrays`, `retrieve_dataframe`, or `retrieve_dataframe_in_tz`.

## [6.30.2] - 2023-10-09
### Fixed
- Serialization of `Transformation` or `TransformationList` no longer fails in `json.dumps` due to unhandled composite objects.

## [6.30.1] - 2023-10-06
### Added
- Support for metadata on Workflow executions. Set custom metadata when triggering a workflow (`workflows.executions.trigger()`). The metadata is included in results from `workflows.executions.list()` and `workflows.executions.retrieve_detailed()`.

## [6.30.0] - 2023-10-06
### Added
- Support for the UnitCatalog with the implementation `client.units`.

## [6.29.2] - 2023-10-04
### Fixed
- Calling some of the methods `assets.filter()`, `events.filter()`, `sequences.filter()`, `time_series.filter()` without a `sort` parameter could cause a `CogniteAPIError` with a 400 code. This is now fixed.

## [6.29.1] - 2023-10-04
### Added
- Convenience method `to_text` on the `FunctionCallLog` class which simplifies printing out function call logs.

## [6.29.0] - 2023-10-04
### Added
- Added parameter `resolve_duplicate_file_names` to `client.files.download`.
  This will keep all the files when downloading to local machine, even if they have the same name.

## [6.28.5] - 2023-10-03
### Fixed
- Bugfix for serialization of Workflows' `DynamicTasksParameters` during `workflows.versions.upsert` and `workflows.execution.retrieve_detailed`

## [6.28.4] - 2023-10-03
### Fixed
- Overload data_set/create for improved type safety

## [6.28.3] - 2023-10-03
### Fixed
- When uploading files as strings using `client.files.upload_bytes` the wrong encoding is used on Windows, which is causing
  part of the content to be lost when uploading. This is now fixed.

## [6.28.2] - 2023-10-02
### Fixed
- When cache lookup did not yield a token for `CredentialProvider`s like `OAuthDeviceCode` or `OAuthInteractive`, a
  `TypeError` could be raised instead of initiating their authentication flow.

## [6.28.1] - 2023-09-30
### Improved
- Warning when using alpha/beta features.

## [6.28.0] - 2023-09-26
### Added
- Support for the WorkflowOrchestrationAPI with the implementation `client.workflows`.

## [6.27.0] - 2023-09-13
### Changed
- Reduce concurrency in data modeling client to 1

## [6.26.0] - 2023-09-22
### Added
- Support `partition` and `cursor` parameters on `time_series.subscriptions.iterate_data`
- Include the `cursor` attribute on `DatapointSubscriptionBatch`, which is yielded in every iteration
of `time_series.subscriptions.iterate_data`.

## [6.25.3] - 2023-09-19
### Added
- Support for setting and retrieving `data_set_id` in data class `client.data_classes.ThreeDModel`.

## [6.25.2] - 2023-09-12
### Fixed
- Using the `HasData` filter would raise an API error in CDF.

## [6.25.1] - 2023-09-15
### Fixed
- Using nonce credentials now works as expected for `transformations.[create, update]`. Previously, the attempt to create
  a session would always fail, leading to nonce credentials never being used (full credentials were passed to- and
  stored in the transformations backend service).
- Additionally, the automatic creation of a session no longer fails silently when an `CogniteAuthError` is encountered
  (which happens when the credentials are invalid).
- While processing source- and destination credentials in `client.transformations.[create, update]`, an `AttributeError`
  can no longer be raised (by not specifying project).
### Added
- `TransformationList` now correctly inherits the two (missing) helper methods `as_ids()` and `as_external_ids()`.

## [6.25.0] - 2023-09-14
### Added
- Support for `ignore_unknown_ids` in `client.functions.retrieve_multiple` method.

## [6.24.1] - 2023-09-13
### Fixed
- Bugfix for `AssetsAPI.create_hierarchy` when running in upsert mode: It could skip certain updates above
  the single-request create limit (currently 1000 assets).

## [6.24.0] - 2023-09-12
### Fixed
- Bugfix for `FilesAPI.upload` and `FilesAPI.upload_bytes` not raising an error on file contents upload failure. Now `CogniteFileUploadError` is raised based on upload response.

## [6.23.0] - 2023-09-08
### Added
- Supporting for deleting constraints and indexes on containers.

### Changed
- The abstract class `Index` can no longer be instantiated. Use BTreeIndex or InvertedIndex instead.

## [6.22.0] - 2023-09-08
### Added
- `client.data_modeling.instances.subscribe` which lets you subscribe to a given
data modeling query and receive updates through a provided callback.
- Example on how to use the subscribe method to sync nodes to a local sqlite db.

## [6.21.1] - 2023-09-07
### Fixed
- Concurrent usage of the `CogniteClient` could result in API calls being made with the wrong value for `api_subversion`.

## [6.21.0] - 2023-09-06
### Added
- Supporting pattern mode and extra configuration for diagram detect in beta.

## [6.20.0] - 2023-09-05
### Fixed
- When creating functions with `client.functions.create` using the `folder` argument, a trial-import is executed as part of
  the verification process. This could leave leftover modules still in scope, possibly affecting subsequent calls. This is
  now done in a separate process to guarantee it has no side-effects on the main process.
- For pyodide/WASM users, a backup implementation is used, with an improved cleanup procedure.

### Added
- The import-check in `client.functions.create` (when `folder` is used) can now be disabled by passing
  `skip_folder_validation=True`. Basic validation is still done, now additionally by parsing the AST.

## [6.19.0] - 2023-09-04
## Added
- Now possible to retrieve and update translation and scale of 3D model revisions.

## [6.18.0] - 2023-09-04
### Added
- Added parameter `keep_directory_structure` to `client.files.download` to allow downloading files to a folder structure matching the one in CDF.

### Improved
- Using `client.files.download` will still skip files with the same name when writing to disk, but now a `UserWarning` is raised, specifying which files are affected.

## [6.17.0] - 2023-09-01
### Added
- Support for the UserProfilesAPI with the implementation `client.iam.user_profiles`.

## [6.16.0] - 2023-09-01
### Added
- Support for `ignore_unknown_ids` in `client.relationships.retrieve_multiple` method.

## [6.15.3] - 2023-08-30
### Fixed
- Uploading files using `client.files.upload` now works when running with `pyodide`.

## [6.15.2] - 2023-08-29
### Improved
- Improved error message for `CogniteMissingClientError`. Now includes the type of object missing the `CogniteClient` reference.

## [6.15.1] - 2023-08-29
### Fixed
- Bugfix for `InstanceSort._load` that always raised `TypeError` (now public, `.load`). Also, indirect fix for `Select.load` for non-empty `sort`.

## [6.15.0] - 2023-08-23
### Added
- Support for the DocumentsAPI with the implementation `client.documents`.
- Support for advanced filtering for `Events`, `TimeSeries`, `Assets` and `Sequences`. This is available through the
  `.filter()` method, for example, `client.events.filter`.
- Extended aggregation support for `Events`, `TimeSeries`, `Assets` and `Sequences`. This is available through the five
  methods `.aggregate_count(...)`, `aggregate_cardinality_values(...)`, `aggregate_cardinality_properties(...)`,
  `.aggregate_unique_values(...)`, and `.aggregate_unique_properties(...)`. For example,
  `client.assets.aggregate_count(...)`.
- Added helper methods `as_external_ids` and `as_ids` for `EventList`, `TimeSeriesList`, `AssetList`, `SequenceList`,
  `FileMetaDataList`, `FunctionList`, `ExtractionPipelineList`, and `DataSetList`.

### Deprecated
- Added `DeprecationWarning` to methods `client.assets.aggregate_metadata_keys` and
  `client.assets.aggregate_metadata_values`. The use parameter the `fields` in
  `client.events.aggregate_unique_values` will also lead to a deprecation warning. The reason is that the endpoints
  these methods are using have been deprecated in the CDF API.

## [6.14.2] - 2023-08-22
### Fixed
- All data modeling endpoints will now be retried. This was not the case for POST endpoints.

## [6.14.1] - 2023-08-19
### Fixed
- Passing `sources` as a tuple no longer raises `ValueError` in `InstancesAPI.retrieve`.

## [6.14.0] - 2023-08-14
### Changed
- Don't terminate client.time_series.subscriptions.iterate_data() when `has_next=false` as more data
may be returned in the future. Instead we return the `has_next` field in the batch, and let the user
decide whether to terminate iteration. This is a breaking change, but this particular API is still
in beta and thus we reserve the right to break it without bumping the major version.

## [6.13.3] - 2023-08-14
### Fixed
- Fixed bug in `ViewApply.properties` had type hint `ConnectionDefinition` instead of `ConnectionDefinitionApply`.
- Fixed bug in `dump` methods of `ViewApply.properties` causing the return code `400` with message
  `Request had 1 constraint violations. Please fix the request and try again. [type must not be null]` to be returned
  from the CDF API.

## [6.13.2] - 2023-08-11
### Fixed
- Fixed bug in `Index.load` that would raise `TypeError` when trying to load `indexes`, when an unexpected field was
  encountered (e.g. during a call to `client.data_modeling.container.list`).

## [6.13.1] - 2023-08-09
### Fixed
- Fixed bug when calling a `retrieve`, `list`, or `create` in `client.data_modeling.container` raised a `TypeError`.
  This is caused by additions of fields to the API, this is now fixed by ignoring unknown fields.

## [6.13.0] - 2023-08-07
### Fixed
- Fixed a bug raising a `KeyError` when calling `client.data_modeling.graphql.apply_dml` with an invalid `DataModelingId`.
- Fixed a bug raising `AttributeError` in `SpaceList.to_space_apply_list`, `DataModelList.to_data_model_apply_list`,
  `ViewList.to_view_apply`. These methods have also been renamed to `.as_apply` for consistency
  with the other data modeling resources.

### Removed
- The method `.as_apply` from `ContainerApplyList` as this method should be on the `ContainerList` instead.

### Added
- Missing `as_ids()` for `DataModelApplyList`, `ContainerList`, `ContainerApplyList`, `SpaceApplyList`, `SpaceList`,
  `ViewApplyList`, `ViewList`.
- Added helper method `.as_id` to `DMLApplyResult`.
- Added helper method `.latest_version` to `DataModelList`.
- Added helper method `.as_apply` to `ContainerList`.
- Added container classes `NodeApplyList`, `EdgeApplyList`, and `InstancesApply`.

## [6.12.2] - 2023-08-04
### Fixed
- Certain errors that were previously silently ignored in calls to `client.data_modeling.graphql.apply_dml` are now properly raised (used to fail as the API error was passed nested inside the API response).

## [6.12.1] - 2023-08-03
### Fixed
- Changed the structure of the GraphQL query used when updating DML models through `client.data_modeling.graphql.apply_dml` to properly handle (i.e. escape) all valid symbols/characters.

## [6.12.0] - 2023-07-26
### Added
- Added option `expand_metadata` to `.to_pandas()` method for list resource types which converts the metadata (if any) into separate columns in the returned dataframe. Also added `metadata_prefix` to control the naming of these columns (default is "metadata.").

## [6.11.1] - 2023-07-19
### Changed
- Return type `SubscriptionTimeSeriesUpdate` in `client.time_series.subscriptions.iterate_data` is now required and not optional.

## [6.11.0] - 2023-07-19
### Added
- Support for Data Point Subscription, `client.time_series.subscriptions`. Note this is an experimental feature.


## [6.10.0] - 2023-07-19
### Added
- Upsert method for `assets`, `events`, `timeseries`, `sequences`, and `relationships`.
- Added `ignore_unknown_ids` flag to `client.sequences.delete`

## [6.9.0] - 2023-07-19
### Added
- Basic runtime validation of ClientConfig.project

## [6.8.7] - 2023-07-18
### Fixed
- Dumping of `Relationship` with `labels` is not `yaml` serializable. This is now fixed.

## [6.8.6] - 2023-07-18
### Fixed
- Include `version` in __repr__ for View and DataModel

## [6.8.5] - 2023-07-18
### Fixed
- Change all implicit Optional types to explicit Optional types.

## [6.8.4] - 2023-07-12
### Fixed
- `max_worker` limit match backend for `client.data_modeling`.

## [6.8.3] - 2023-07-12
### Fixed
- `last_updated_time` and `created_time` are no longer optional on InstanceApplyResult

## [6.8.2] - 2023-07-12
### Fixed
- The `.dump()` method for `InstanceAggregationResult` caused an `AttributeError` when called.

## [6.8.1] - 2023-07-08
### Changed
- The `AssetHierarchy` class would consider assets linking their parent by ID only as orphans, contradicting the
  docstring stating "All assets linking a parent by ID are assumed valid". This is now true (they are no longer
  considered orphans).

## [6.8.0] - 2023-07-07
### Added
- Support for annotations reverse lookup.

## [6.7.1] - 2023-07-07
### Fixed
- Needless function "as_id" on View as it was already inherited
### Added
- Flag "all_versions" on data_modeling.data_models.retrieve() to retrieve all versions of a data model or only the latest one
- Extra documentation on how to delete edges and nodes.
- Support for using full Node and Edge objects when deleting instances.

## [6.7.0] - 2023-07-07
### Added
- Support for applying graphql dml using `client.data_modeling.graphql.apply_dml()`.

## [6.6.1] - 2023-07-07
### Improved
- Added convenience function to instantiate a `CogniteClient.default(...)` to save the users from typing the
  default URLs.

## [6.6.0] - 2023-07-06
### Fixed
- Support for query and sync endpoints across instances in the Data Modeling API with the implementation
  `client.data_modeling.instances`, the methods `query` and `sync`.

## [6.5.8] - 2023-06-30
### Fixed
- Serialization of `DataModel`. The bug caused `DataModel.load(data_model.dump(camel_case=True))` to fail with
  a `TypeError`. This is now fixed.

## [6.5.7] - 2023-06-29
### Fixed
- A bug caused by use of snake case in field types causing `NodeApply.dump(camel_case=True)`
  trigger a 400 response from the API.

## [6.5.6] - 2023-06-29
### Fixed
- A bug causing `ClientConfig(debug=True)` to raise an AttributeError

## [6.5.5] - 2023-06-28
### Fixed
- A bug where we would raise the wrong exception when errors on occurred on `data_modeling.spaces.delete`
- A bug causing inconsistent MRO in DataModelList

## [6.5.4] - 2023-06-28
### Added
- Missing query parameters:
     * `inline_views` in `data_modeling.data_models.retrieve()`.
     * `include_global` in `data_modeling.spaces.list()`.
     * `include_inherited_properties` in `data_modeling.views.retrieve()`.

## [6.5.3] - 2023-06-28
### Fixed
- Only validate `space` and `external_id` for `data_modeling` write classes.


## [6.5.2] - 2023-06-27
### Fixed
- Added missing `metadata` attribute to `iam.Group`

## [6.5.1] - 2023-06-27
### Fixed
- Fix typehints on `data_modeling.instances.aggregate()` to not allow Histogram aggregate.
- Moved `ViewDirectRelation.source` property to `MappedProperty.source` where it belongs.

## [6.5.0] - 2023-06-27
### Added
- Support for searching and aggregating across instances in the Data Modeling API with the implementation
  `client.data_modeling.instances`, the methods `search`, `histogram` and `aggregate`.

## [6.4.8] - 2023-06-23
### Fixed
- Handling non 200 responses in `data_modeling.spaces.apply`, `data_modeling.data_models.apply`,
  `data_modeling.views.apply` and `data_modeling.containers.apply`

## [6.4.7] - 2023-06-22
### Fixed
- Consistently return the correct id types in data modeling resource clients

## [6.4.6] - 2023-06-22
### Fixed
- Don't swallow keyword args on Apply classes in Data Modeling client

## [6.4.5] - 2023-06-21
### Added
- Included tuple-notation when retrieving or listing data model instances

### Improved
- Fixed docstring for retrieving data model instances and extended the examples.

## [6.4.4] - 2023-06-21
Some breaking changes to the datamodeling client. We don't expect any more breaking changes,
but we accept the cost of breaking a few consumers now early on the really nail the user experience.
### Added
- ViewId:as_property_ref and ContainerId:as_property_ref to make it easier to create property references.

### Changed
- Renamed ViewCore:as_reference and ContainerCore:as_reference to :as_id() for consistency with other resources.
- Change Instance:properties to be a `MutableMapping[ViewIdentifier, MutableMapping[PropertyIdentifier, PropertyValue]]`, in order to make it easier to consume
- Make VersionedDataModelingId:load accept `tuple[str, str]`
- Rename ConstraintIdentifier to Constraint - it was not an id but the definition itself
- Rename IndexIdentifier to Index - it was not an id but the definition itself
- Rename ContainerPropertyIdentifier to ContainerProperty - it was not an id but the definition itself

### Removed
- Redundant EdgeApply:create method. It simply mirrored the EdgeApply constructor.


## [6.4.3] - 2023-06-15
### Added
- Accept direct relation values as tuples in `EdgeApply`

## [6.4.2] - 2023-06-15
### Changed
- When providing ids as tuples in `instances.retrieve` and `instances.delete` you should not
have to specify the instance type in each tuple

### Fixed
- Bug where edges and nodes would get mixed up on `instances.retrieve`

## [6.4.1] - 2023-06-14
### Fixed
- Add the missing page_count field for diagram detect items.

## [6.4.0] - 2023-06-12
### Added
- Partial support for the instance resource in the Data Modeling API with the implementation
  `client.data_modeling.instances`, the endpoints `list`, `delete`, `retrieve`, and `apply`

## [6.3.2] - 2023-06-08
### Fixed
- Requests being retried around a token refresh cycle, no longer risk getting stuck with an outdated token.

### Added
- `CredentialProviders` subclassing `_OAuthCredentialProviderWithTokenRefresh`, now accepts a new parameter, `token_expiry_leeway_seconds`, controlling how early a token refresh request should be initiated (before it expires).

### Changed
- `CredentialProviders` subclassing `_OAuthCredentialProviderWithTokenRefresh` now uses a safer default of 15 seconds (up from 3 sec) to control how early a token refresh request should be initiated (before it expires).

## [6.3.1] - 2023-06-07
### Fixed
- Signature of `client.data_modeling.views.retrieve` and `client.data_modeling.data_models.retrieve` to always return a list.

## [6.3.0] - 2023-06-07
### Added
- Support for the container resource in the Data Modeling API with the implementation `client.data_modeling.containers`.
- Support for the view resource in the Data Modeling API with the implementation `client.data_modeling.views`.
- Support for the data models resource in the Data Modeling API with the implementation `client.data_modeling.data_models`.

### Removed
- Removed `retrieve_multiple` from the `SpacesAPI` to have a consistent API with the `views`, `containers`, and `data_models`.

## [6.2.2] - 2023-06-05
### Fixed
- Creating function schedules with current user credentials now works (used to fail at runtime with "Could not fetch a valid token (...)" because a session was never created.)

## [6.2.1] - 2023-05-26
### Added
- Data model centric support in transformation

## [6.2.0] - 2023-05-25
### Added
- Support for the spaces resource in the Data Modeling API with the implementation `client.data_modeling.spaces`.

### Improved
- Reorganized documentation to match API documentation.

## [6.1.10] - 2023-05-22
### Fixed
- Data modelling is now GA. Renaming instance_nodes -> nodes and instance_edges -> edges to make the naming in SDK consistent with Transformation API and CLI

## [6.1.9] - 2023-05-16
### Fixed
- Fixed a rare issue with datapoints fetching that could raise `AttributeError` when running with `pyodide`.

## [6.1.8] - 2023-05-12
### Fixed
- ExtractionPipelinesRun:dump method will not throw an error when camel_case=True anymore

## [6.1.7] - 2023-05-11
### Removed
- Removed DMS v2 destination in transformations

## [6.1.6] - 2023-05-11
### Fixed
- `FunctionsAPI.create` now work in Wasm-like Python runtimes such as `pyodide`.

## [6.1.5] - 2023-05-10
### Fixed
- When creating a transformation with a different source- and destination CDF project, the project setting is no longer overridden by the setting in the `CogniteClient` configuration allowing the user to read from the specified source project and write to the specified and potentially different destination project.

## [6.1.4] - 2023-05-08
### Fixed
- Pickling a `CogniteClient` instance with certain `CredentialProvider`s no longer causes a `TypeError: cannot pickle ...` to be raised.

## [6.1.3] - 2023-05-08
### Added
- Add the license of the package in poetry build.

## [6.1.2] - 2023-05-04
### Improved
- The SDK has received several minor bugfixes to be more user-friendly on Windows.

### Fixed
- The utility function `cognite.client.utils.datetime_to_ms` now raises an understandable `ValueError` when unable to convert pre-epoch datetimes.
- Several functions reading and writing to disk now explicitly use UTF-8 encoding

## [6.1.1] - 2023-05-02
### Fixed
- `AttributeError` when passing `pandas.Timestamp`s with different timezones (*of which one was UTC*) to `DatapointsAPI.retrieve_dataframe_in_tz`.
- A `ValueError` is no longer raised when passing `pandas.Timestamp`s in the same timezone, but with different underlying implementations (e.g. `datetime.timezone.utc` / `pytz.UTC` / `ZoneInfo("UTC")`) to `DatapointsAPI.retrieve_dataframe_in_tz`.

## [6.1.0] - 2023-04-28
### Added
- Support for giving `start` and `end` arguments as `pandas.Timestamp` in `DatapointsAPI.retrieve_dataframe_in_tz`.

### Improved
- Type hints for the `DatapointsAPI` methods.

## [6.0.2] - 2023-04-27
### Fixed
- Fixed a bug in `DatapointsAPI.retrieve_dataframe_in_tz` that could raise `AmbiguousTimeError` when subdividing the user-specified time range into UTC intervals (with fixed offset).

## [6.0.1] - 2023-04-20
### Fixed
- Fixed a bug that would cause `DatapointsAPI.retrieve_dataframe_in_tz` to raise an `IndexError` if there were only empty time series in the response.

## [6.0.0] - 2023-04-19
### Removed
- Removed support for legacy auth (API keys, service accounts, login.status)
- Removed the deprecated `extractionPipeline` argument to `client.extraction_pipelines.create`. Only `extraction_pipeline` is accepted now.
- Removed the deprecated `client.datapoints` accessor attribute. The datapoints API can only be accessed through `client.time_series.data` now.
- Removed the deprecated `client.extraction_pipeline_runs` accessor attribute. The extraction pipeline run API can only be accessed through `client.extraction_pipelines.runs` now.
- Removed the deprecated `external_id` attribute on `ExtractionPipelineRun`. This has been replaced with `extpipe_external_id`.

## [5.12.0] - 2023-04-18
### Changed
- Enforce that types are explicitly exported in order to make very strict type checkers happy.

## [5.11.1] - 2023-04-17
### Fixed
- List (and `__call__`) methods for assets, events, files, labels, relationships, sequences and time series now raise if given bad input for `data_set_ids`, `data_set_external_ids`, `asset_subtree_ids` and `asset_subtree_external_ids` instead of ignoring/returning everything.

### Improved
- The listed parameters above have silently accepted non-list input, i.e. single `int` (for `ids`) or single `str` (for `external_ids`). Function signatures and docstrings have now been updated to reflect this "hidden functionality".

## [5.11.0] - 2023-04-17
### Added
- The `DatapointsAPI` now supports time zones with the addition of a new method, `retrieve_dataframe_in_tz`. It does not support individual customization of query parameters (for good reasons, e.g. a DataFrame has a single index).
- Asking for datapoints in a specific time zone, e.g. `America/New_York` or `Europe/London` is now easily accomplished: the user can just pass in their `datetimes` localized to their time zone directly.
- Queries for aggregate datapoints are also supported, with the key feature being automatic handling of daylight savings time (DST) transitions, as this is not supported by the official API. Example usage: A user living in Oslo, Norway, wants daily averages in their local time. In Oslo, the standard time is UTC+1, with UTC+2 during the summer. This means during spring, there is a 23-hour long day when clocks roll 1 hour forward and a 25-hour day during fall.
- New granularities with a longer time span have been added (only to this new method, for now): 'week', 'month', 'quarter' and 'year'. These do not all represent a fixed frequency, but like the example above, neither does for example 'day' when we use time zones without a fixed UTC offset.

## [5.10.5] - 2023-04-13
### Fixed
- Subclasses of `VisionResource` inheriting `.dump` and `to_pandas` now work as expected for attributes storing lists of subclass instances like `Polygon`, `PolyLine`, `ObjectDetection` or `VisionExtractPredictions` directly or indirectly.

## [5.10.4] - 2023-04-13
### Fixed
- A lot of nullable integer attributes ended up as float after calling `.to_pandas`. These are now correctly converted to `dtype=Int64`.

## [5.10.3] - 2023-04-13
### Fixed
- When passing `CogniteResource` classes (like `Asset` or `Event`) to `update`, any labels were skipped in the update (passing `AssetUpdate` works). This has been fixed for all Cognite resource classes.

## [5.10.2] - 2023-04-12
### Fixed
- Fixed a bug that would cause `AssetsAPI.create_hierarchy` to not respect `upsert=False`.

## [5.10.1] - 2023-04-04
### Fixed
- Add missing field `when` (human readable version of the CRON expression) to `FunctionSchedule` class.

## [5.10.0] - 2023-04-03
### Fixed
- Implemented automatic retries for connection errors by default, improving the reliability of the connection to the Cognite API.
- Added a user-readable message to `CogniteConnectionRefused` error for improved user experience.

### Changed
- Introduce a `max_retries_connect` attribute on the global config, and default it to 3.

## [5.9.3] - 2023-03-27
### Fixed
- After creating a schedule for a function, the returned `FunctionSchedule` was missing a reference to the `CogniteClient`, meaning later calls to `.get_input_data()` would fail and raise `CogniteMissingClientError`.
- When calling `.get_input_data()` on a `FunctionSchedule` instance, it would fail and raise `KeyError` if no input data was specified for the schedule. This now returns `None`.

## [5.9.2] - 2023-03-27
### Fixed
- After calling e.g. `.time_series()` or `.events()` on an `AssetList` instance, the resulting resource list would be missing the lookup tables that allow for quick lookups by ID or external ID through the `.get()` method. Additionally, for future-proofing, the resulting resource list now also correctly has a `CogniteClient` reference.

## [5.9.1] - 2023-03-23
### Fixed
- `FunctionsAPI.call` now also works for clients using auth flow `OAuthInteractive`, `OAuthDeviceCode`, and any user-made subclass of `CredentialProvider`.

### Improved
- `FunctionSchedulesAPI.create` now also accepts an instance of `ClientCredentials` (used to be dictionary only).

## [5.9.0] - 2023-03-21
### Added
- New class `AssetHierarchy` for easy verification and reporting on asset hierarchy issues without explicitly trying to insert them.
- Orphan assets can now be reported on (orphan is an asset whose parent is not part of the given assets). Also, `AssetHierarchy` accepts an `ignore_orphans` argument to mimic the old behaviour where all orphans were assumed to be valid.
- `AssetsAPI.create_hierarchy` now accepts two new parameters: `upsert` and `upsert_mode`. These allow the user to do "insert or update" instead of an error being raised when trying to create an already existing asset. Upsert mode controls whether updates should replace/overwrite or just patch (partial update to non-null values only).
- `AssetsAPI.create_hierarchy` now also verifies the `name` parameter which is required and that `id` has not been set.

### Changed
- `AssetsAPI.create_hierarchy` now uses `AssetHierarchy` under the hood to offer concrete feedback on asset hierarchy issues, accessible through attributes on the raised exception, e.g. invalid assets, duplicates, orphans, or any cyclical asset references.

### Fixed
- `AssetsAPI.create_hierarchy`...:
  - Now respects `max_workers` when spawning worker threads.
  - Can no longer raise `RecursionError`. Used to be an issue for asset hierarchies deeper than `sys.getrecursionlimit()` (typically set at 1000 to avoid stack overflow).
  - Is now `pyodide` compatible.

## [5.8.0] - 2023-03-20
### Added
- Support for client certificate authentication to Azure AD.

## [5.7.4] - 2023-03-20
### Added
- Use `X-Job-Token` header for contextualization jobs to reduce required capabilities.

## [5.7.3] - 2023-03-14
### Improved
- For users unknowingly using a too old version of `numpy` (against the SDK dependency requirements), an exception could be raised (`NameError: name 'np' is not defined`). This has been fixed.

## [5.7.2] - 2023-03-10
### Fixed
- Fix method dump in TransformationDestination to ignore None.

## [5.7.1] - 2023-03-10
### Changed
- Split `instances` destination type of Transformations to `nodes` and `edges`.

## [5.7.0] - 2023-03-08
### Removed
- `ExtractionPipelineRunUpdate` was removed as runs are immutable.

### Fixed
- `ExtractionPipelinesRunsAPI` was hiding `id` of runs because `ExtractionPipelineRun` only defined `external_id` which doesn't exist for the "run resource", only for the "parent" ext.pipe (but this is not returned by the API; only used to query).

### Changed
- Rename and deprecate `external_id` in `ExtractionPipelinesRunsAPI` in favour of the more descriptive `extpipe_external_id`. The change is backwards-compatible, but will issue a `UserWarning` for the old usage pattern.

## [5.6.4] - 2023-02-28
### Added
- Input validation on `DatapointsAPI.[insert, insert_multiple, delete_ranges]` now raise on missing keys, not just invalid keys.

## [5.6.3] - 2023-02-23
### Added
- Make the SDK compatible with `pandas` major version 2 ahead of release.

## [5.6.2] - 2023-02-21
### Fixed
- Fixed an issue where `Content-Type` was not correctly set on file uploads to Azure.

## [5.6.1] - 2023-02-20
### Fixed
- Fixed an issue where `IndexError` was raised when a user queried `DatapointsAPI.retrieve_latest` for a single, non-existent time series while also passing `ignore_unknown_ids=True`. Changed to returning `None`, inline with other `retrieve` methods.

## [5.6.0] - 2023-02-16
### Added
- The SDK has been made `pyodide` compatible (to allow running natively in browsers). Missing features are `CredentialProvider`s with token refresh and `AssetsAPI.create_hierarchy`.

## [5.5.2] - 2023-02-15
### Fixed
- Fixed JSON dumps serialization error of instances of `ExtractionPipelineConfigRevision` and all subclasses (`ExtractionPipelineConfig`) as they stored a reference to the CogniteClient as a non-private attribute.

## [5.5.1] - 2023-02-14
### Changed
- Change `CredentialProvider` `Token` to be thread safe when given a callable that does token refresh.

## [5.5.0] - 2023-02-10
### Added
- Support `instances` destination type on Transformations.

## [5.4.4] - 2023-02-06
### Added
- Added user warnings when wrongly calling `/login/status` (i.e. without an API key) and `/token/inspect` (without OIDC credentials).

## [5.4.3] - 2023-02-05
### Fixed
- `OAuthDeviceCode` and `OAuthInteractive` now respect `global_config.disable_ssl` setting.

## [5.4.2] - 2023-02-03
### Changed
- Improved error handling (propagate IDP error message) for `OAuthDeviceCode` and `OAuthInteractive` upon authentication failure.

## [5.4.1] - 2023-02-02
### Fixed
- Bug where create_hierarchy would stop progressing after encountering more than `config.max_workers` failures.

## [5.4.0] - 2023-02-02
### Added
- Support for aggregating metadata keys/values for assets

## [5.3.7] - 2023-02-01
### Improved
- Issues with the SessionsAPI documentation have been addressed, and the `.create()` have been further clarified.

## [5.3.6] - 2023-01-30
### Changed
- A file-not-found error has been changed from `TypeError` to `FileNotFoundError` as part of the validation in FunctionsAPI.

## [5.3.5] - 2023-01-27
### Fixed
- Fixed an atexit-exception (`TypeError: '<' not supported between instances of 'tuple' and 'NoneType'`) that could be raised on PY39+ after fetching datapoints (which uses a custom thread pool implementation).

## [5.3.4] - 2023-01-25
### Fixed
- Displaying Cognite resources like an `Asset` or a `TimeSeriesList` in a Jupyter notebook or similar environments depending on `._repr_html_`, no longer raises `CogniteImportError` stating that `pandas` is required. Instead, a warning is issued and `.dump()` is used as fallback.

## [5.3.3] - 2023-01-24
### Added
- New parameter `token_cache_path` now accepted by `OAuthInteractive` and `OAuthDeviceCode` to allow overriding location of token cache.

### Fixed
- Platform dependent temp directory for the caching of the token in `OAuthInteractive` and `OAuthDeviceCode` (no longer crashes at exit on Windows).

## [5.3.2] - 2023-01-24
### Security
- Update `pytest` and other dependencies to get rid of dependency on the `py` package (CVE-2022-42969).

## [5.3.1] - 2023-01-20
### Fixed
- Last possible valid timestamp would not be returned as first (if first by some miracle...) by the `TimeSeries.first` method due to `end` being exclusive.

## [5.3.0] - 2023-01-20
### Added
- `DatapointsAPI.retrieve_latest` now support customising the `before` argument, by passing one or more objects of the newly added `LatestDatapointQuery` class.

## [5.2.0] - 2023-01-19
### Changed
- The SDK has been refactored to support `protobuf>=3.16.0` (no longer requires v4 or higher). This was done to fix dependency conflicts with several popular Python packages like `tensorflow` and `streamlit` - and also Azure Functions - that required major version 3.x of `protobuf`.

## [5.1.1] - 2023-01-19
### Changed
- Change RAW rows insert chunk size to make individual requests faster.

## [5.1.0] - 2023-01-03
### Added
- The diagram detect function can take file reference objects that contain file (external) id as well as a page range. This is an alternative to the lists of file ids or file external ids that are still possible to use. Page ranges were not possible to specify before.

## [5.0.2] - 2022-12-21
### Changed
- The valid time range for datapoints has been increased to support timestamps up to end of the year 2099 in the TimeSeriesAPI. The utility function `ms_to_datetime` has been updated accordingly.

## [5.0.1] - 2022-12-07
### Fixed
- `DatapointsArray.dump` would return timestamps in nanoseconds instead of milliseconds when `convert_timestamps=False`.
- Converting a `Datapoints` object coming from a synthetic datapoints query to a `pandas.DataFrame` would, when passed `include_errors=True`, starting in version `5.0.0`, erroneously cast the `error` column to a numeric data type and sort it *before* the returned values. Both of these behaviours have been reverted.
- Several documentation issues: Missing methods, wrong descriptions through inheritance and some pure visual/aesthetic.

## [5.0.0] - 2022-12-06
### Improved
- Greatly increased speed of datapoints fetching (new adaptable implementation and change from `JSON` to `protobuf`), especially when asking for... (measured in fetched `dps/sec` using the new `retrieve_arrays` method, with default settings for concurrency):
  - A large number of time series
    - 200 ts: ~1-4x speedup
    - 8000 ts: ~4-7x speedup
    - 20k-100k ts: Up to 20x faster
  - Very few time series (1-3)
    - Up to 4x faster
  - Very dense time series (>>10k dps/day)
    - Up to 5x faster
  - Any query for `string` datapoints
    - Faster the more dps, e.g. single ts, 500k: 6x speedup
- Peak memory consumption (for numeric data) is 0-55 % lower when using `retrieve` and 65-75 % lower for the new `retrieve_arrays` method.
- Fetching newly inserted datapoints no longer suffers from (potentially) very long wait times (or timeout risk).
- Converting fetched datapoints to a Pandas `DataFrame` via `to_pandas()` has changed from `O(N)` to `O(1)`, i.e., speedup no longer depends on the number of datapoints and is typically 4-5 orders of magnitude faster (!). NB: Only applies to `DatapointsArray` as returned by the `retrieve_arrays` method.
- Full customizability of queries is now available for *all retrieve* endpoints, thus the `query()` is no longer needed and has been removed. Previously only `aggregates` could be individually specified. Now all parameters can be passed either as top-level or as *individual settings*, even `ignore_unknown_ids`. This is now aligned with the API (except `ignore_unknown_ids` making the SDK arguably better!).
- Documentation for the retrieve endpoints has been overhauled with lots of new usage patterns and better examples. **Check it out**!
- Vastly better test coverage for datapoints fetching logic. You may have increased trust in the results from the SDK!

### Added
- New required dependency, `protobuf`. This is currently only used by the DatapointsAPI, but other endpoints may be changed without needing to release a new major version.
- New optional dependency, `numpy`.
- A new datapoints fetching method, `retrieve_arrays`, that loads data directly into NumPy arrays for improved speed and *much* lower memory usage.
- These arrays are stored in the new resource types `DatapointsArray` with corresponding container (list) type, `DatapointsArrayList` which offer much more efficient memory usage. `DatapointsArray` also offer zero-overhead pandas-conversion.
- `DatapointsAPI.insert` now also accepts `DatapointsArray`. It also does basic error checking like making sure the number of datapoints match the number of timestamps, and that it contains raw datapoints (as opposed to aggregate data which raises an error). This also applies to `Datapoints` input.
- `DatapointsAPI.insert_multiple` now accepts `Datapoints` and `DatapointsArray` as part of the (possibly) multiple inputs. Applies the same error checking as `insert`.

### Changed
- Datapoints are no longer fetched using `JSON`: the age of `protobuf` has begun.
- The main way to interact with the `DatapointsAPI` has been moved from `client.datapoints` to `client.time_series.data` to align and unify with the `SequenceAPI`. All example code has been updated to reflect this change. Note, however, that the `client.datapoints` will still work until the next major release, but will until then issue a `DeprecationWarning`.
- All parameters to all retrieve methods are now keyword-only (meaning no positional arguments are supported).
- All retrieve methods now accept a string for the `aggregates` parameter when asking for just one, e.g. `aggregates="max"`. This short-cut avoids having to wrap it inside a list. Both `snake_case` and `camelCase` are supported.
- The utility function `datetime_to_ms` no longer issues a `FutureWarning` on missing timezone information. It will now interpret naive `datetime`s as local time as is Python's default interpretation.
- The utility function `ms_to_datetime` no longer issues a `FutureWarning` on returning a naive `datetime` in UTC. It will now return an aware `datetime` object in UTC.
- All data classes in the SDK that represent a Cognite resource type have a `to_pandas` (or `to_geopandas`) method. Previously, these had various defaults for the `camel_case` parameter, but they have all been changed to `False`.
- All retrieve methods (when passing dict(s) with query settings) now accept identifier and aggregates in snake case (and camel case for convenience / backwards compatibility). Note that all newly added/supported customisable parameters (e.g. `include_outside_points` or `ignore_unknown_ids` *must* be passed in snake case or a `KeyError` will be raised.)
- The method `DatapointsAPI.insert_dataframe` has new default values for `dropna` (now `True`, still being applied on a per-column basis to not lose any data) and `external_id_headers` (now `True`, disincentivizing the use of internal IDs).
- The previous fetching logic awaited and collected all errors before raising (through the use of an "initiate-and-forget" thread pool). This is great, e.g., updates/inserts to make sure you are aware of all partial changes. However, when reading datapoints, a better option is to just fail fast (which it does now).
- `DatapointsAPI.[retrieve/retrieve_arrays/retrieve_dataframe]` no longer requires `start` (default: `0`, i.e. 1970-01-01) and `end` (default: `now`). This is now aligned with the API.
- Additionally, `DatapointsAPI.retrieve_dataframe` no longer requires `granularity` and `aggregates`.
- All retrieve methods accept a list of full query dictionaries for `id` and `external_id` giving full flexibility for all individual settings: `start`, `end`, `aggregates`, `granularity`, `limit`, `include_outside_points`, `ignore_unknown_ids`.
- Aggregates returned now include the time period(s) (given by the `granularity` unit) that `start` and `end` are part of (as opposed to only "fully in-between" points). This change is the *only breaking change* to the `DatapointsAPI.retrieve` method for aggregates and makes it so that the SDK match manual queries sent using e.g. `curl` or Postman. In other words, this is now aligned with the API.
Note also that this is a **bugfix**: Due to the SDK rounding differently than the API, you could supply `start` and `end` (with `start < end`) and still be given an error that `start is not before end`. This can no longer happen.
- Fetching raw datapoints using `include_outside_points=True` now returns both outside points (if they exist), regardless of `limit` setting (this is the *only breaking change* for limited raw datapoint queries; unlimited queries are fully backwards compatible). Previously the total number of points was capped at `limit`, thus typically only returning the first. Now up to `limit+2` datapoints are always returned. This is now aligned with the API.
- When passing a relative or absolute time specifier string like `"2w-ago"` or `"now"`, all time series in the same query will use the exact same value for 'now' to avoid any inconsistencies in the results.
- Fetching newly inserted datapoints no longer suffers from very long wait times (or timeout risk) as the code's dependency on `count` aggregates has been removed entirely (implementation detail) which could delay fetching by anything between a few seconds to several minutes/go to timeout while the aggregate was computed on-the-fly. This was mostly a problem for datapoints inserted into low-priority time periods (far away from current time).
- Asking for the same time series any number of times no longer raises an error (from the SDK), which is useful for instance when fetching disconnected time periods. This is now aligned with the API. Thus, the custom exception `CogniteDuplicateColumnsError` is no longer needed and has been removed from the SDK.
- ...this change also causes the `.get` method of `DatapointsList` and `DatapointsArrayList` to now return a list of `Datapoints` or `DatapointsArray` respectively *when duplicated identifiers are queried*. For data scientists and others used to `pandas`, this syntax is familiar to the slicing logic of `Series` and `DataFrame` when used with non-unique indices.
There is also a very subtle **bugfix** here: since the previous implementation allowed the same time series to be specified by both its `id` and `external_id`, using `.get` to access it would always yield the settings that were specified by the `external_id`. This will now return a `list` as explained above.
- `Datapoints` and `DatapointsArray` now store the `granularity` string given by the user (when querying aggregates) which allows both `to_pandas` methods (on `DatapointsList` and `DatapointsArrayList` as well) to accept `include_granularity_name` that appends this to the end of the column name(s).
- Datapoints fetching algorithm has changed from one that relies on up-to-date and correct `count` aggregates to be fast (with fallback on serial fetching when missing/unavailable), to recursively (and reactively) splitting the time-domain into smaller and smaller pieces, depending on the discovered-as-fetched density-distribution of datapoints in time and the number of available workers/threads. The new approach also has the ability to group more than 1 (one) time series per API request (when beneficial) and short-circuit once a user-given limit has been reached (if/when given). This method is now used for *all types of queries*; numeric raw-, string raw-, and aggregate datapoints.

#### Change: `retrieve_dataframe`
- Previously, fetching was constricted (🐍) to either raw- OR aggregate datapoints. This restriction has been lifted and the method now works exactly like the other retrieve-methods (with a few extra options relevant only for pandas `DataFrame`s).
- Used to fetch time series given by `id` and `external_id` separately - this is no longer the case. This gives a significant, additional speedup when both are supplied.
- The `complete` parameter has been removed and partially replaced by `uniform_index (bool)` which covers a subset of the previous features (with some modifications: now gives a uniform index all the way from the first given `start` to the last given `end`). Rationale: Old method had a weird and had unintuitive syntax (passing a string using commas to separate options).
- Interpolating, forward-filling or in general, imputation (also prev. controlled via the `complete` parameter) is completely removed as the resampling logic *really* should be up to the user fetching the data to decide, not the SDK.
- New parameter `column_names` (as already used in several existing `to_pandas` methods) decides whether to pick `id`s or `external_id`s as the dataframe column names. Previously, when both were supplied, the dataframe ended up with a mix.
Read more below in the removed section or check out the method's updated documentation.
- The ordering of columns for aggregates is now always chronological instead of the somewhat arbitrary choice made in `Datapoints.__init__`, (since `dict`s keep insertion order in newer python versions and instance variables lives in `__dict__`)).
- New parameter `include_granularity_name` that appends the specified granularity to the column names if passed as `True`. Mimics the behaviour of the older, well-known argument `include_aggregate_name`, but adds after: `my-ts|average|13m`.

### Fixed
- `CogniteClientMock` has been updated with 24 missing APIs (including sub-composited APIs like `FunctionsAPI.schedules`) and is now used internally in testing instead of a similar, additional implementation.
- Loads of `assert`s meant for the SDK user have been changed to raising exceptions instead as a safeguard since `assert`s are ignored when running in optimized mode `-O` (or `-OO`).

### Fixed: Extended time domain
- `TimeSeries.[first/count/latest]()` now work with the expanded time domain (minimum age of datapoints was moved from 1970 to 1900, see [4.2.1]).
  - `TimeSeries.latest()` now supports the `before` argument similar to `DatapointsAPI.retrieve_latest`.
  - `TimeSeries.first()` now considers datapoints before 1970 and after "now".
  - `TimeSeries.count()` now considers datapoints before 1970 and after "now" and will raise an error for string time series as `count` (or any other aggregate) is not defined.
- `DatapointsAPI.retrieve_latest` would give latest datapoint `before="now"` when given `before=0` (1970) because of a bad boolean check. Used to not be a problem since there were no data before epoch.
- The utility function `ms_to_datetime` no longer raises `ValueError` for inputs from before 1970, but will raise for input outside the allowed minimum- and maximum supported timestamps in the API.
**Note**: that support for `datetime`s before 1970 may be limited on Windows, but `ms_to_datetime` should still work (magic!).

### Fixed: Datapoints-related
- **Critical**: Fetching aggregate datapoints now works properly with the `limit` parameter. In the old implementation, `count` aggregates were first fetched to split the time domain efficiently - but this has little-to-no informational value when fetching *aggregates* with a granularity, as the datapoints distribution can take on "any shape or form". This often led to just a few returned batches of datapoints due to miscounting (e.g. as little as 10% of the actual data could be returned(!)).
- Fetching datapoints using `limit=0` now returns zero datapoints, instead of "unlimited". This is now aligned with the API.
- Removing aggregate names from the columns in a Pandas `DataFrame` in the previous implementation used `Datapoints._strip_aggregate_name()`, but this had a bug: Whenever raw datapoints were fetched all characters after the last pipe character (`|`) in the tag name would be removed completely. In the new version, the aggregate name is only added when asked for.
- The method `Datapoints.to_pandas` could return `dtype=object` for numeric time series when all aggregate datapoints were missing; which is not *that* unlikely, e.g., when using `interpolation` aggregate on a `is_step=False` time series with datapoints spacing above one hour on average. In such cases, an object array only containing `None` would be returned instead of float array dtype with `NaN`s. Correct dtype is now enforced by an explicit `pandas.to_numeric()` cast.
- Fixed a bug in all `DatapointsAPI` retrieve-methods when no time series was/were found, a single identifier was *not* given (either list of length 1 or all given were missing), `ignore_unknown_ids=True`, and `.get` was used on the empty returned `DatapointsList` object. This would raise an exception (`AttributeError`) because the mappings from `id` or `external_id` to `Datapoints` were not defined on the object (only set when containing at least 1 resource).

### Removed
- Method: `DatapointsAPI.query`. No longer needed as all "optionality" has been moved to the three `retrieve` methods.
- Method: `DatapointsAPI.retrieve_dataframe_dict`. Rationale: Due to its slightly confusing syntax and return value, it basically saw no use "in the wild".
- Custom exception: `CogniteDuplicateColumnsError`. No longer needed as the retrieve endpoints now support duplicated identifiers to be passed (similar to the API).
- All convenience methods related to plotting and the use of `matplotlib`. Rationale: No usage and low utility value: the SDK should not be a data science library.

## [4.11.3] - 2022-11-17
### Fixed
- Fix FunctionCallsAPI filtering

## [4.11.2] - 2022-11-16
### Changed
- Detect endpoint (for Engineering Diagram detect jobs) is updated to spawn and handle multiple jobs.
### Added
- `DetectJobBundle` dataclass: A way to manage multiple files and jobs.

## [4.11.1] - 2022-11-15
### Changed
- Update doc for Vision extract method
- Improve error message in `VisionExtractJob.save_annotations`

## [4.11.0] - 2022-10-17
### Added
- Add `compute` method to `cognite.client.geospatial`

## [4.10.0] - 2022-10-13
### Added
- Add `retrieve_latest` method to `cognite.client.sequences`
- Add support for extending the expiration time of download links returned by `cognite.client.files.retrieve_download_urls()`

## [4.9.0] - 2022-10-10
### Added
- Add support for extraction pipeline configuration files
### Deprecated
- Extraction pipeline runs has been moved from `client.extraction_pipeline_runs` to `client.extraction_pipelines.runs`

## [4.8.1] - 2022-10-06
### Fixed
- Fix `__str__` method of `TransformationSchedule`

## [4.8.0] - 2022-09-30
### Added
- Add operations for geospatial rasters

## [4.7.1] - 2022-09-29
### Fixed
- Fixed the `FunctionsAPI.create` method for Windows-users by removing
  validation of `requirements.txt`.

## [4.7.0] - 2022-09-28
### Added
- Support `tags` on `transformations`.

### Changed
- Change geospatial.aggregate_features to support `aggregate_output`

## [4.5.4] - 2022-09-19
### Fixed
- The raw rows insert endpoint is now subject to the same retry logic as other idempotent endpoints.

## [4.5.3] - 2022-09-15
### Fixed
- Fixes the OS specific issue where the `requirements.txt`-validation failed
  with `Permission Denied` on Windows.

## [4.5.2] - 2022-09-09
### Fixed
- Fixes the issue when updating transformations with new nonce credentials

## [4.5.1] - 2022-09-08
### Fixed
- Don't depend on typing_extensions module, since we don't have it as a dependency.

## [4.5.0] - 2022-09-08
### Added
- Vision extract implementation, providing access to the corresponding [Vision Extract API](https://docs.cognite.com/api/v1/#tag/Vision).

## [4.4.3] - 2022-09-08
### Fixed
- Fixed NaN/NA value check in geospatial FeatureList

## [4.4.2] - 2022-09-07
### Fixed
- Don't import numpy in the global space in geospatial module as it's an optional dependency

## [4.4.1] - 2022-09-06
### Fixed
- Fixed FeatureList.from_geopandas to handle NaN values

## [4.4.0] - 2022-09-06
### Changed
- Change geospatial.aggregate_features to support order_by

## [4.3.0] - 2022-09-06
### Added
- Add geospatial.list_features

## [4.2.1] - 2022-08-23
### Changed
- Change timeseries datapoints' time range to start from 01.01.1900

## [4.2.0] - 2022-08-23
### Added
- OAuthInteractive credential provider. This credential provider will redirect you to a login page
and require that the user authenticates. It will also cache the token between runs.
- OAuthDeviceCode credential provider. Display a device code to enter into a trusted device.
It will also cache the token between runs.

## [4.1.2] - 2022-08-22
### Fixed
- geospatial: support asset links for features

## [4.1.1] - 2022-08-19
### Fixed
- Fixed the issue on SDK when Python installation didn't include pip.

### Added
- Added Optional dependency called functions. Usage: `pip install "cognite-sdk[functions]"`

## [4.1.0] - 2022-08-18
### Added
- ensure_parent parameter to client.raw.insert_dataframe method

## [4.0.1] - 2022-08-17
### Added
- OAuthClientCredentials now supports token_custom_args.

## [4.0.0] - 2022-08-15
### Changed
- Client configuration no longer respects any environment variables. There are other libraries better
suited for loading configuration from the environment (such as builtin `os` or `pydantic`). There have also
been several reports of envvar name clash issues in tools built on top the SDK. We therefore
consider this something that should be handled by the application consuming the SDK. All configuration of
`cognite.client.CogniteClient` now happens using a `cognite.client.ClientConfig` object. Global configuration such as
`max_connection_pool_size` and other options which apply to all client instances are now configured through
the `cognite.client.global_config` object which is an instance of `cognite.client.GlobalConfig`. Examples
have been added to the docs.
- Auth has been reworked. The client configuration no longer accepts the `api_key` and `token_...` arguments.
It accepts only a single `credentials` argument which must be a `CredentialProvider` object. A few
implementations have been provided (`APIKey`, `Token`, `OAuthClientCredentials`). Example usage has
been added to the docs. More credential provider implementations will be added in the future to accommodate
other OAuth flows.

### Fixed
- A bug in the Functions SDK where the lifecycle of temporary files was not properly managed.

## [3.9.0] - 2022-08-11
### Added
- Moved Cognite Functions from Experimental SDK to Main SDK.

## [3.8.0] - 2022-08-11
### Added
- Add ignore_unknown_ids parameter to sequences.retrieve_multiple

## [3.7.0] - 2022-08-10
### Changed
- Changed grouping of Sequence rows on insert. Each group now contains at most 100k values and at most 10k rows.

## [3.6.1] - 2022-08-10
### Fixed
- Fixed a minor casing error for the geo_location field on files

### Added
- Add ignore_unknown_ids parameter to files.retrieve_multiple

## [3.5.0] - 2022-08-10
### Changed
- Improve type annotations. Use overloads in more places to help static type checkers.

## [3.4.3] - 2022-08-10
### Changed
- Cache result from pypi version check so it's not executed for every client instantiation.

## [3.4.2] - 2022-08-09
### Fixed
- Fix the wrong destination name in transformations.

## [3.4.1] - 2022-08-01
### Fixed
- fixed exception when printing exceptions generated on transformations creation/update.

## [3.4.0] - 2022-07-25
### Added
- added support for nonce authentication on transformations

### Changed
- if no source or destination credentials are provided on transformation create, an attempt will be made to create a session with the CogniteClient credentials, if it succeeds, the acquired nonce will be used.
- if OIDC credentials are provided on transformation create/update, an attempt will be made to create a session with the given credentials. If it succeeds, the acquired nonce credentials will replace the given client credentials before sending the request.

## [3.3.0] - 2022-07-21
### Added
- added the sessions API

## [3.2.0] - 2022-07-15
### Removed
- Unused cognite.client.experimental module

## [3.1.0] - 2022-07-13
### Changed
- Helper functions for conversion to/from datetime now warns on naive datetimes and their interpretation.
### Fixed
- Helper function `datetime_to_ms` now accepts timezone aware datetimes.

## [3.0.1] - 2022-07-13
### Fixed
- fixed missing README.md in package

## [3.0.0] - 2022-07-12
### Changed
- Poetry build, one single package "cognite-sdk"
- Require python 3.8 or greater (used to be 3.5 or greater)
### Removed
- support for root_asset_id and root_asset_external_id filters. use asset subtree filters instead.

## [2.56.1] - 2022-06-22
### Added
- Time series property `is_step` can now be updated.

## [2.56.0] - 2022-06-21
### Added
- added the diagrams API

## [2.55.0] - 2022-06-20
### Fixed
- Improve geospatial documentation and implement better parameter resilience for filter and feature type update

## [2.54.0] - 2022-06-17
### Added
- Allow to set the chunk size when creating or updating geospatial features

## [2.53.1] - 2022-06-17
### Fixed
- Fixed destination type decoding of `transformation.destination`

## [2.53.0] - 2022-06-16
### Added
- Annotations implementation, providing access to the corresponding [Annotations API](https://docs.cognite.com/api/v1/#tag/Annotations).
    - Added `Annotation`, `AnnotationFilter`, `AnnotationUpdate` dataclasses to `cognite.client.data_classes`
    - Added `annotations` API to `cognite.client.CogniteClient`
    - **Create** annotations with `client.annotations.create` passing `Annotation` instance(s)
    - **Suggest** annotations with `client.annotations.suggest` passing `Annotation` instance(s)
    - **Delete** annotations with `client.annotations.delete` passing the id(s) of annotation(s) to delete
    - **Filter** annotations with `client.annotations.list` passing a `AnnotationFilter `dataclass instance or a filter `dict`
    - **Update** annotations with `client.annotations.update` passing updated `Annotation` or `AnnotationUpdate` instance(s)
    - **Get single** annotation with `client.annotations.retrieve` passing the id
    - **Get multiple** annotations with `client.annotations.retrieve_multiple` passing the ids

### Changed
- Reverted the optimizations introduced to datapoints fetching in 2.47.0 due to buggy implementation.

## [2.51.0] - 2022-06-13
### Added
- added the new geo_location field to the Asset resource

## [2.50.2] - 2022-06-09
### Fixed
- Geospatial: fix FeatureList.from_geopandas issue with optional properties

## [2.50.1] - 2022-06-09
### Fixed
- Geospatial: keep feature properties as is

## [2.50.0] - 2022-05-30
### Changed
- Geospatial: deprecate update_feature_types and add patch_feature_types

## [2.49.1] - 2022-05-19
### Changed
- Geospatial: Support dataset

## [2.49.0] - 2022-05-09
### Changed
- Geospatial: Support output selection for getting features by ids

## [2.48.0] - 2022-05-09
### Removed
- Experimental model hosting API

## [2.47.0] - 2022-05-02
### Changed
- Performance gain for `datapoints.retrieve` by grouping together time series in single requests against the underlying API.

## [2.46.1] - 2022-04-22
### Changed
- POST requests to the `sessions/revoke`-endpoint are now automatically retried
- Fix retrieval of empty raster in experimental geospatial api: http 204 as ok status

## [2.45.0] - 2022-03-25
### Added
- support `sequence_rows` destination type on Transformations.

## [2.44.1] - 2022-03-24
### Fixed
- fix typo in `data_set_ids` parameter type on `transformations.list`.

## [2.44.0] - 2022-03-24
### Added
- support conflict mode parameter on `transformations.schema.retrieve`.

## [2.43.1] - 2022-03-24
### Added
- update pillow dependency 9.0.0 -> 9.0.1

## [2.43.0] - 2022-03-24
### Added
- new list parameters added to `transformations.list`.

## [2.42.0] - 2022-02-25
### Added
- FeatureList.from_geopandas() improvements

### Fixed
- example for templates view.

## [2.41.0] - 2022-02-16
### Added
- support for deleting properties and search specs in GeospatialAPI.update_feature_types(...).

## [2.40.1] - 2022-02-15
### Fixed
- geospatial examples.

## [2.40.0] - 2022-02-11
### Added
- dataSetId support for transformations.

## [2.39.1] - 2022-01-25
### Added
- pandas and geospatial dependencies optional for cognite-sdk-core.

## [2.39.0] - 2022-01-20
### Added
- geospatial API support

## [2.38.6] - 2022-01-14
### Added
- add the possibility to cancel transformation jobs.

## [2.38.5] - 2022-01-12
### Fixed
- Bug where creating/updating/deleting more than 5 transformation schedules in a single call would fail.

## [2.38.4] - 2021-12-23
### Fixed
- Bug where list generator helper will return more than chunk_size items.

## [2.38.3] - 2021-12-13
### Fixed
- Bug where client consumes all streaming content when logging request.

## [2.38.2] - 2021-12-09
### Added
- add the possibility to pass extra body fields to APIClient._create_multiple.

## [2.38.1] - 2021-12-07
### Fixed
- Bug where loading `transformations.jobs` from JSON fails for raw destinations.

## [2.38.0] - 2021-12-06
### Added
- `transformations` api client, which allows the creation, deletion, update, run and retrieval of transformations.
- `transformations.schedules` api client, which allows the schedule, unschedule and retrieval of recurring runs of a transformation.
- `transformations.notifications` api client, which allows the creation, deletion and retrieval of transformation email notifications.
- `transformations.schema` api client, which allows the retrieval of the expected schema of sql transformations based on the destination data type.
- `transformations.jobs` api client, which retrieves the  status of transformation runs.

## [2.37.1] - 2021-12-01
### Fixed
- Bug where `sequences` full update attempts to "set" column spec. "set" is not supported for sequence column spec.

## [2.37.0] - 2021-11-30
### Added
- Added support for retrieving file download urls

## [2.36.0] - 2021-11-30
### Fixed
- Changes default JSON `.dumps()` behaviour to be in strict compliance with the standard: if any NaNs or +/- Infs are encountered, an exception will now be raised.

## [2.35.0] - 2021-11-29
### Added
- Added support for `columns` update on sequences
- Added support for `data_set_id` on template views

### Security
- Disallow downloading files to path outside download directory in `files.download()`.

## [2.32.0] - 2021-10-04
### Added
 - Support for extraction pipelines

## [2.31.1] - 2021-09-30
### Fixed
- Fixed a bug related to handling of binary response payloads.

## [2.31.0] - 2021-08-26
### Added
- View resolver for template fields.

## [2.30.0] - 2021-08-25
### Added
- Support for Template Views

## [2.29.0] - 2021-08-16
### Added
- Raw rows are retrieved using parallel cursors when no limit is set.

## [2.28.2] - 2021-08-12
### Added
- Relationships now supports `partitions` parameter for [parallel retrieval](https://docs.cognite.com/api/v1/#section/Parallel-retrieval)

## [2.28.1] - 2021-08-10
### Changed
- debug mode now logs response payload and headers.

## [2.27.0] - 2021-07-20

### Fixed
- When using CogniteClient with the client-secret auth flow, the object would not be pickle-able (e.g. when using multiprocessing) because of an anonymous function.

## [2.26.1] - 2021-07-20

### Changed
- Optimization. Do not get windows if remaining data points is 0. Reduces number of requests when asking for 100k data points/10k aggregates from 2 to 1.

## [2.26.0] - 2021-07-08

### Added
- Support for set labels on AssetUpdate

## [2.25.0] - 2021-07-06

### Added
- filter_nodes function to ThreeDRevisionsAPI

## [2.24.0] - 2021-06-28

### Added
- ignore_unknown_ids flag to Relationships delete method

## [2.23.0] - 2021-06-25

### Added
- insert_dataframe and retrieve_dataframe methods to the Raw client

## [2.22.0] - 2021-06-22

### Added
- More contextualization job statuses
### Changed
- Refactor contextualization constant representation

## [2.21.0] - 2021-06-21

### Added
- Datasets support for labels

## [2.20.0] - 2021-06-18

### Added
- rows() in RawRowsAPI support filtering with `columns` and `min/maxLastUpdatedTime`

## [2.19.0] - 2021-05-11

### Added
- Support for /token/inspect endpoint

## [2.18.2] - 2021-04-23

### Fixed
- Bug in templates instances filter that would cause `template_names` to be ignored.

## [2.18.1] - 2021-04-22

### Added
- Configure file download/upload timeouts with `COGNITE_FILE_TRANSFER_TIMEOUT` environment variable or
`file_transfer_timeout` parameter on `CogniteClient`.

### Changed
- Increased default file transfer timeout from 180 to 600 seconds
- Retry more failure modes (read timeouts, 502, 503, 504) for files upload/download requests.

## [2.18.0] - 2021-04-20

### Changed
- `COGNITE_DISABLE_SSL` now also covers ssl verification on IDP endpoints used for generating tokens.


## [2.17.1] - 2021-04-15

### Added
- `created_time`, and `last_updated_time` to template data classes.
- `data_set_id` to template instance data class.


## [2.17.0] - 2021-03-26

### Changed
- Ignore exceptions from pypi version check and reduce its timeout to 5 seconds.

### Fixed
- Only 200/201/202 is treated as successful response. 301 led to json decoding errors -
now handled gracefully.
- datasets create limit was set to 1000 in the sdk, leading to cases of 400 from the api where the limit is 10.

### Added
- Support for specifying proxies in the CogniteClient constructor

### Removed
- py.typed file. Will not declare library as typed until we run a typechecker on the codebase.


## [2.16.0] - 2021-03-26

### Added
- support for templates.
- date-based `cdf-version` header.

## [2.15.0] - 2021-03-22

### Added
- `createdTime` field on raw dbs and tables.

## [2.14.0] - 2021-03-18

### Added
- dropna argument to insert_dataframe method in DatapointsAPI

## [2.13.0] - 2021-03-16

### Added
- `sortByNodeId` and `partitions` query parameters to `list_nodes` method.

## [2.12.2] - 2021-03-11

### Fixed
- CogniteAPIError raised (instead of internal KeyError) when inserting a RAW row without a key.

## [2.12.1] - 2021-03-09

### Fixed
- CogniteMissingClientError raised when creating relationship with malformed body.

## [2.12.0] - 2021-03-08

### Changed
- Move Entity matching API from beta to v1.

## [2.11.1] - 2021-02-18

### Changed
- Resources are now more lenient on which types they accept in for labels
- Entity matching fit will flatten dictionaries and resources to "metadata.subfield" similar to pipelines.

### Added
- Relationships now support update

## [2.10.7] - 2021-02-02

### Fixed
- Relationships API list calls via the generator now support `chunk_size` as parameter.

## [2.10.6] - 2021-02-02

### Fixed
- Retry urllib3.NewConnectionError when it isn't in the context of a ConnectionRefusedError

## [2.10.5] - 2021-01-25

### Fixed
- Fixed asset subtree not returning an object with id->item cache for use in .get

## [2.10.4] - 2020-12-14

### Changed
- Relationships filter will now chain filters on large amounts of sources or targets in batches of 1000 rather than 100.


## [2.10.3] - 2020-12-09

### Fixed
- Retries now have backup time tracking per request, rather than occasionally shared between threads.
- Sequences delete ranges now no longer gives an error if no data is present

## [2.10.2] - 2020-12-08

### Fixed
- Set geoLocation.type in files to "Feature" if missing

## [2.10.1] - 2020-12-03

### Added
- Chaining of requests to the relationships list method,
allowing the method to take arbitrarily long lists for `source_external_ids` and `target_external_ids`

## [2.10.0] - 2020-12-01

### Added
- Authentication token generation and lifecycle management

## [2.9.0] - 2020-11-25

### Added
- Entity matching API is now available in the beta client.

## [2.8.0] - 2020-11-23

### Changed
- Move relationships to release python SDK

## [2.7.0] - 2020-11-10

### Added
- `fetch_resources` parameter to the relationships `list` and `retrieve_multiple` methods, which attempts to fetch the resource referenced in the relationship.

## [2.6.4] - 2020-11-10

### Fixed
- Fixed a bug where 429 was not retried on all endpoints

## [2.6.3] - 2020-11-10

### Fixed
- Resource metadata should be able to set empty using `.metadata.set(None)` or `.metadata.set({})`.

## [2.6.2] - 2020-11-05

### Fixed
- Asset retrieve subtree should return empty AssetList if asset does not exist.

## [2.6.1] - 2020-10-30

### Added
- `geospatial` to list of valid relationship resource types.

## [2.6.0] - 2020-10-26

### Changed
- Relationships list should take dataset internal and external id as different parameters.

## [2.5.4] - 2020-10-22

### Fixed
- `_is_retryable` didn't handle clusters with a dash in the name.

## [2.5.3] - 2020-10-14

### Fixed
- `delete_ranges` didn't cast string timestamp into number properly.

## [2.5.2] - 2020-10-06

### Fixed
- `labels` in FileMetadata is not cast correctly to a list of `Label` objects.

## [2.5.1] - 2020-10-01
- Include `py.typed` file in sdk distribution

## [2.5.0] - 2020-09-29

### Added
- Relationships beta support.

### Removed
- Experimental Model Hosting client.

## [2.4.3] - 2020-09-18
- Increase raw rows list limit to 10,000

## [2.4.2] - 2020-09-10
- Fixed a bug where urls with query parameters were excluded from the retryable endpoints.

## [2.4.1] - 2020-09-09

### Changed
- Generator-based listing now supports partitions. Example:
  ``` python
  for asset in client.assets(partitions=10):
    # do something
  ```

## [2.4.0] - 2020-08-31

### Added
- New 'directory' in Files

## [2.3.0] - 2020-08-25

### Changed
- Add support for mypy and other type checking tools by adding packaging type information

## [2.2.2] - 2020-08-18

### Fixed
- HTTP transport logic to better handle retrying of connection errors
- read timeouts will now raise a CogniteReadTimeout
- connection errors will now raise a CogniteConnectionError, while connection refused errors will raise the more
 specific CogniteConnectionRefused exception.

### Added
- Jitter to exponential backoff on retries

### Changed
- Make HTTP requests no longer follow redirects by default
- All exceptions now inherit from CogniteException

## [2.2.1] - 2020-08-17

### Added
- Fixed a bug where `/timeseries/list` was missing from the retryable endpoints.

## [2.2.0] - 2020-08-17

### Added
- Files labelling support

## [2.1.2] - 2020-08-13

### Fixed
- Fixed a bug where only v1 endpoints (not playground) could be added as retryable

## [2.1.1] - 2020-08-13

### Fixed
- Calls to datapoints `retrieve_dataframe` with `complete="fill"` would break using Pandas version 1.1.0 because it raises TypeError when calling `.interpolate(...)` on a dataframe with no columns.

## [2.1.0] - 2020-07-22

### Added
- Support for passing a single string to `AssetUpdate().labels.add` and `AssetUpdate().labels.remove`. Both a single string and a list of strings is supported. Example:
  ```python
  # using a single string
  my_update = AssetUpdate(id=1).labels.add("PUMP").labels.remove("VALVE")
  res = c.assets.update(my_update)

  # using a list of strings
  my_update = AssetUpdate(id=1).labels.add(["PUMP", "ROTATING_EQUIPMENT"]).labels.remove(["VALVE"])
  res = c.assets.update(my_update)
  ```

## [2.0.0] - 2020-07-21

### Changed
- The interface to interact with labels has changed. A new, improved interface is now in place to make it easier to work with CDF labels. The new interface behaves this way:
  ```python
  # crate label definition(s)
  client.labels.create(LabelDefinition(external_id="PUMP", name="Pump", description="Pump equipment"))
  # ... or multiple
  client.labels.create([LabelDefinition(external_id="PUMP"), LabelDefinition(external_id="VALVE")])

  # list label definitions
  label_definitions = client.labels.list(name="Pump")

  # delete label definitions
  client.labels.delete("PUMP")
  # ... or multiple
  client.labels.delete(["PUMP", "VALVE"])

  # create an asset with label
  asset = Asset(name="my_pump", labels=[Label(external_id="PUMP")])
  client.assets.create(assets)

  # filter assets by labels
  my_label_filter = LabelFilter(contains_all=["PUMP", "VERIFIED"])
  asset_list = client.assets.list(labels=my_label_filter)

  # attach/detach labels to/from assets
  my_update = AssetUpdate(id=1).labels.add(["PUMP"]).labels.remove(["VALVE"])
  res = c.assets.update(my_update)
  ```

### Fixed
- Fixed bug where `_call_` in SequencesAPI (`client.sequences`) was incorrectly returning a `GET` method instead of `POST`.

## [1.8.1] - 2020-07-07
### Changed
- For 3d mappings delete, only use node_id and asset_id pairs in delete request to avoid potential bad request.
- Support attaching/detaching multiple labels on assets in a single method

## [1.8.0] - 2020-06-30
### Added
- Synthetic timeseries endpoint for DatapointsApi
- Labels endpoint support
- Assets labelling support
- Support for unique value aggregation for events.

### Changed
- When `debug=true`, redirects are shown more clearly.

## [1.7.0] - 2020-06-03
### Fixed
- datasetId is kept as an integer in dataframes.

### Changed
- Internal list of retryable endpoints was changed to a class variable so it can be modified.

## [1.6.0] - 2020-04-28
### Added
- Support events filtering by ongoing events (events without `end_time` defined)
- Support events filtering by active timerange of event
- Support files metadata filtering by `asset_external_ids`
- Aggregation endpoint for Assets, DataSets, Events, Files, Sequences and TimeSeries API

## [1.5.2] - 2020-04-02
### Added
- Support for security categories on file methods

## [1.5.1] - 2020-04-01
### Added
- Support for security categories on files
- active_at_time on relationships

### Fixed
- No longer retry calls to /files/initupload
- Retry retryable POST endpoints in datasets API

## [1.5.0] - 2020-03-12
### Added
- DataSets API and support for this in assets, events, time series, files and sequences.
- .asset helper function on time series.
- asset external id filter on time series.

## [1.4.13] - 2020-03-03
### Added
- Relationship list supports multiple sources, targets, relationship types and datasets.

## [1.4.12] - 2020-03-02

### Fixed
- Fixed a bug in file uploads where fields other than name were not being passed to uploaded directories.

## [1.4.11] - 2020-02-21

### Changed
- Datapoint insertion changed to be less memory intensive.

### Fixed
- Fixed a bug where add service account to group expected items in response.
- Jupyter notebook output and non-camel cased to_pandas uses nullable int fields instead of float for relevant fields.

## [1.4.10] - 2020-01-27
### Added
- Support for the error field for synthetic time series query in the experimental client.
- Support for retrieving data from multiple sequences at once.

## [1.4.9] - 2020-01-08

### Fixed
- Fixed a bug where datapoints `retrieve` could return less than limit even if there were more datapoints.
- Fixed an issue where `insert_dataframe` would give an error with older pandas versions.

## [1.4.8] - 2019-12-19

### Added
- Support for `ignore_unknown_ids` on time series `retrieve_multiple`, `delete` and datapoints `retrieve` and `latest` and related endpoints.
- Support for asset subtree filters on files, sequences, and time series.
- Support for parent external id filters on assets.
- Synthetic datapoints retrieve has additional functions including variable replacement and sympy support.

### Changed
- Synthetic datapoints now return errors in the `.error` field, in the jupyter output, and optionally in pandas dataframes if `include_errors` is set.

## [1.4.7] - 2019-12-05

### Added
- Support for synthetic time series queries in the experimental client.
- parent external id filter added for assets.

### Fixed
- startTime in event dataframes is now a nullable int dtype, consistent with endTime.

## [1.4.6] - 2019-12-02

### Fixed
- Fixed notebook output for Asset, Datapoint and Raw.

## [1.4.5] - 2019-12-02

### Changed

- The ModelHostingAPI now calls Model Hosting endpoints in playground instead of 0.6.

## [1.4.4] - 2019-11-29

### Added
 - Option to turn off version checking from CogniteClient constructor

### Changed
- In sequences create, the column definitions object accepts both camelCased and snake_cased keys.
- Retry 429 on all endpoints

### Fixed
- Fixed notebook output for DatapointsList

## [1.4.3] - 2019-11-27
### Fixed
- In Jupyter notebooks, the output from built-in list types is no longer camel cased.

## [1.4.2] - 2019-11-27

### Changed
- In the 3D API, the call and list methods now include all models by default instead of only unpublished ones.
- In Jupyter notebooks, the output from built-in types is no longer camel cased.

### Added
- Support for filtering events by asset subtree ids.

## [1.4.1] - 2019-11-18

### Added
- Support for filtering events by asset external id.
- query parameter on asset search.
- `ignore_unknown_ids` parameter on asset and events method `delete` and `retrieve_multiple`.

## [1.4.0] - 2019-11-14

### Changed
- In the ModelHostingAPI, models, versions and schedules are now referenced by name instead of id. The ids are no longer available.
- In the ModelHostingAPI, functions related to model versions are moved from the ModelsAPI to the new ModelVersionsAPI.
- In the ModelHostingAPI, the model names must be unique. Also, the version names and schedule names must be unique per model.
- Default value for `limit` in search method is now 100 instead of None to clarify api default behaviour when no limit is passed.

## [1.3.4] - 2019-11-07

### Changed
- Error 500's are no longer retried by default, only HTTP 429, 502, 503, 504 are.
- Optimized HTTP calls by caching user agent.
- Relationship filtering is now integrated into `list` instead of `search`.
- Sequences `insert_dataframe` parameter `external_id_headers` documentation updated.
- Type hints for several objects formerly `Dict[str, Any]` improved along with introducing matching dict derived classes.

### Fixed
- `source_created_time` and `source_modified_time` on files now displayed as time fields.
- Fixed pagination for `include_outside_points` and other edge cases in datapoints.
- Fixed a bug where `insert_dataframe` with strings caused a numpy error.

### Added
- Relationships can now have sequences as source or target.

## [1.3.3] - 2019-10-21

### Changed
- Datapoints insert dataframe function will check for infinity values.
- Allow for multiple calls to .add / .remove in object updates such as metadata, without later calls overwriting former.
- List time series now ignores the include_metadata parameter.

### Added
- Advanced list endpoint is used for listing time series, adding several new filters and partitions.

## [1.3.2] - 2019-10-16

### Added
- Datapoints objects now store is_string, is_step and unit to allow for better interpretation of the data.
- Sorting when listing events
- Added a search function in the relationships API.

### Changed
- `list` and `__call__` methods for files now support list parameters for `root_ids`, `root_external_ids`.
- retrieve_dataframe with `complete` using Datapoints fields instead of retrieving time series metadata.

### Fixed
- Fixed chunking logic in list_generator to always return last partial chunk.
- Fixed an error on missing target/source in relationships.

## [1.3.1] - 2019-10-09
### Fixed
- Fixed support for totalVariation aggregate completion.
- Changed conversion of raw RowList to pandas DataFrame to handle missing values (in columns) across the rows. This also fixes the bug where one-off values would be distributed to all rows in the DataFrame (unknown bug).

## [1.3.0] - 2019-10-03
### Changed
- Sequences officially released and no longer considered experimental.
- Sequences data insert no longer takes a default value for columns.

## [1.2.1] - 2019-10-01
### Fixed
- Tokens are sent with the correct "Authorization" header instead of "Authentication".

## [1.2.0] - 2019-10-01
### Added
- Support for authenticating with bearer tokens. Can now supply a jwt or jwt-factory to CogniteClient. This token will override any api-key which has been set.

## [1.1.12] - 2019-10-01
### Fixed
- Fixed a bug in time series pagination where getting 100k datapoints could cause a missing id error when using include_outside_points.
- SequencesData `to_pandas` no longer returns NaN on integer zero columns.
- Fixed a bug where the JSON encoder would throw circular reference errors on unknown data types, including numpy floats.

## [1.1.11] - 2019-09-23
### Fixed
- Fix testing.CogniteClientMock so it is possible to get attributes on child which have not been explicitly in the CogniteClientMock constructor

## [1.1.10] - 2019-09-23
### Fixed
- Fix testing.CogniteClientMock so it is possible to get child mock not explicitly defined

### Added
- `list` and `__call__` methods for events now support list parameters for `root_asset_ids`, `root_asset_external_ids`.

## [1.1.9] - 2019-09-20
### Changed
- Renamed testing.mock_cognite_client to testing.monkeypatch_cognite_client

### Added
- testing.CogniteClientMock object

## [1.1.8] - 2019-09-19
### Added
- Support for aggregated properties of assets.
- `Asset` and `AssetList` classes now have a `sequences` function which retrieves related sequences.
- Support for partitioned listing of assets and events.

### Changed
- `list` and `__call__` methods for assets now support list parameters for `root_ids`, `root_external_ids`.
- Sequences API no longer supports column ids, all relevant functions have been changed to only use external ids.

### Fixed
- Fixed a bug in time series pagination where getting 100k dense datapoints would cause a missing id error.
- Sequences retrieve functions fixed to match API change, to single item per retrieve.
- Sequences retrieve/insert functions fixed to match API change to take lists of external ids.

## [1.1.7] - 2019-09-13
### Fixed
- `testing.mock_cognite_client()` so that it still accepts arguments after exiting from mock context.

## [1.1.6] - 2019-09-12
### Fixed
- `testing.mock_cognite_client()` so that the mocked CogniteClient may accept arguments.

## [1.1.5] - 2019-09-12
### Added
- Method `files.download_to_path` for streaming a file to a specific path

## [1.1.4] - 2019-09-12
### Added
- `root_asset_ids` parameter for time series list.

### Changed
- Formatted output in jupyter notebooks for `SequenceData`.
- `retrieve_latest` function in theDatapoints API extended to support more than 100 items.
- Log requests at DEBUG level instead of INFO.

## [1.1.3] - 2019-09-05
### Changed
- Disabled automatic handling of cookies on the requests session objects

### Fixed
- `to_pandas` method on CogniteResource in the case of objects without metadata

## [1.1.2] - 2019-08-28
### Added
- `limit` parameter on sequence data retrieval.
- Support for relationships exposed through experimental client.
- `end` parameter of sequence.data retrieval and range delete accepts -1 to indicate last index of sequence.

### Changed
- Output in jupyter notebooks is now pandas-like by default, instead of outputting long json strings.

### Fixed
- id parameters and timestamps now accept any integer type including numpy.int64, so values from dataframes can be passed directly.
- Compatibility fix for renaming of sequences cursor and start/end parameters in the API.

## [1.1.1] - 2019-08-23
### Added
- `complete` parameter on `datapoints.retrieve_dataframe`, used for forward-filling/interpolating intervals with missing data.
- `include_aggregate_name` option on `datapoints.retrieve_dataframe` and `DatapointsList.to_pandas`, used for removing the `|<aggregate-name>` postfix on dataframe column headers.
- datapoints.retrieve_dataframe_dict function, which returns {aggregate:dataframe} without adding aggregate names to columns
- source_created_time and source_modified_time support for files

## [1.1.0] - 2019-08-21
### Added
- New method create_hierarchy() added to assets API.
- SequencesAPI.list now accepts an asset_ids parameter for searching by asset
- SequencesDataAPI.insert now accepts a SequenceData object for easier copying
- DatapointsAPI.insert now accepts a Datapoints object for easier copying
- helper method `cognite.client.testing.mock_cognite_client()` for mocking CogniteClient
- parent_id and parent_external_id to AssetUpdate class.

### Changed
- assets.create() no longer validates asset hierarchy and sorts assets before posting. This functionality has been moved to assets.create_hierarchy().
- AssetList.files() and AssetList.events() now deduplicate results while fetching related resources, significantly reducing memory load.

## [1.0.5] - 2019-08-15
### Added
- files.create() method to enable creating a file without uploading content.
- `recursive` parameter to raw.databases.delete() for recursively deleting tables.

### Changed
- Renamed .iteritems() on SequenceData to .items()
- raw.insert() now chunks raw rows into batches of 10,000 instead of 1,000

### Fixed
- Sequences queries are now retried if safe
- .update() in all APIs now accept a subclass of CogniteResourceList as input
- Sequences datapoint retrieval updated to use the new cursor feature in the API
- Json serializiation in `__str__()` of base data classes. Now handles Decimal and Number objects.
- Now possible to create asset hierarchy using parent external id when the parent is not part of the batch being inserted.
- `name` parameter of files.upload_bytes is now required, so as not to raise an exception in the underlying API.

## [1.0.4] - 2019-08-05
### Added
- Variety of useful helper functions for Sequence and SequenceData objects, including .column_ids and .column_external_ids properties, iterators and slice operators.
- Sequences insert_dataframe function.
- Sequences delete_range function.
- Support for external id column headers in datapoints.insert_dataframe()

### Changed
- Sequences data retrieval now returns a SequenceData object.
- Sequences insert takes its parameters row data first, and no longer requires columns to be passed.
- Sequences insert now accepts tuples and raw-style data input.
- Sequences create now clears invalid fields such as 'id' in columns specification, so sequences can more easily re-use existing specifications.
- Sequence data function now require column_ids or column_external_ids to be explicitly set, rather than both being passed through a single columns field

## [1.0.3] - 2019-07-26
### Fixed
- Renamed Model.schedule_data_spec to Model.data_spec so the field from the API will be included on the object.
- Handling edge case in Sequences pagination when last datapoint retrieved is at requested end
- Fixing data points retrieval when count aggregates are missing
- Displays unexpected fields on error response from API when raising CogniteAPIError

## [1.0.2] - 2019-07-22
### Added
- Support for model hosting exposed through experimental client

### Fixed
- Handling dynamic limits in Sequences API

## [1.0.1] - 2019-07-19
### Added
- Experimental client
- Support for sequences exposed through experimental client

## [1.0.0] - 2019-07-11
### Added
- Support for all endpoints in Cognite API
- Generator with hidden cursor for all resource types
- Concurrent writes for all resources
- Distribution of "core" sdk which does not depend on pandas and numpy
- Typehints for all methods
- Support for posting an entire asset hierarchy, resolving ref_id/parent_ref_id automatically
- config attribute on CogniteClient to view current configuration.

### Changed
- Renamed methods so they reflect what the method does instead of what http method is used
- Updated documentation with automatically tested examples
- Renamed `stable` namespace to `api`
- Rewrote logic for concurrent reads of datapoints
- Renamed CogniteClient parameter `num_of_workers` to `max_workers`

### Removed
- `experimental` client in order to ensure sdk stability.<|MERGE_RESOLUTION|>--- conflicted
+++ resolved
@@ -17,12 +17,11 @@
 - `Fixed` for any bug fixes.
 - `Security` in case of vulnerabilities.
 
-<<<<<<< HEAD
-## [7.18.0] - 2024-02-02
+## [7.19.0] - 2024-02-12
 ### Added
 - Helper methods to `View`, `ViewApply`, `ViewList` and `ViewApplyList` `referenced_containers` which returns the 
   containers referenced by in the view(s).
-=======
+
 ## [7.18.0] - 2024-02-08
 ### Added
 - Support for `target_unit` and `target_unit_system` in synthetic time series.
@@ -40,7 +39,6 @@
 ### Fixed
 - Uploading files now accepts Labels again as part of file metadata. This addresses a bug introduced in v7, which caused
   a `ValueError` to be raised.
->>>>>>> a252f15d
 
 ## [7.17.1] - 2024-02-02
 ### Fixed
