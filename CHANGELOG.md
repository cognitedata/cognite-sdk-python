# Changelog
All notable changes to this project will be documented in this file.

The format is based on [Keep a Changelog](https://keepachangelog.com/en/1.0.0/),
and this project adheres to [Semantic Versioning](https://semver.org/spec/v2.0.0.html).

The changelog for SDK version 0.x.x can be found [here](https://github.com/cognitedata/cognite-sdk-python/blob/0.13/CHANGELOG.md).

For users wanting to upgrade major version, a migration guide can be found [here](MIGRATION_GUIDE.md).

Changes are grouped as follows
- `Added` for new features.
- `Changed` for changes in existing functionality.
- `Deprecated` for soon-to-be removed features.
- `Improved` for transparent changes, e.g. better performance.
- `Removed` for now removed features.
- `Fixed` for any bug fixes.
- `Security` in case of vulnerabilities.

## [Unreleased]
### Fixed
- Fixes type annotations for Functions API. Adds new `FunctionHandle` type for annotating function handles.

<<<<<<< HEAD
## [7.76.0] - 2025-05-15
### Added
- When ingesting datapoints, `insert_dataframe` now accepts instance IDs as column names when `instance_id_headers` is `True`. Note, in th next major release of the SDK, the behaviour of the column names will change and the ID type of the column will be determined based on the type of the column name. E.g. if the column name is of type `NodeId` it will automatically be interpreted as instance ID.
=======
## [7.75.2] - 2025-06-05
### Fixed
- The `client.raw.rows.retrieve_dataframe` method now has a new parameter `infer_dtypes` that allows
  you to not infer the data types of column types in the returning dataframe.
>>>>>>> 461db36d

## [7.75.1] - 2025-05-15
### Fixed
- Fixes missing `instance_id` field in `Document` class returned from `client.documents.list()` and `client.documents.search()`.

## [7.75.0] - 2025-04-22
### Added
- Support for data modeling query set operations - union, unionAll, and intersection
- Support for the `/simulators/logs` API endpoint.
- Support for the `/simulators/routines` and `/simulators/routines/revisions` API endpoints.
- Support for the `/simulators/models` and `/simulators/models/revisions` API endpoints.
- Support for the `/simulators` and `/simulators/integration` API endpoints.
### Fixed
- Fixes for type annotations for Functions API

## [7.74.5] - 2025-04-08
### Fixed
- Empty datapoint subscriptions may return timeSeriesCount=None. This is now handled.

## [7.74.4] - 2025-04-08
### Fixed
- When iterating datapoints, object aggregates `min_datapoint` and `max_datapoint` no longer raise
  `ValueError: Unsupported aggregate` (used to require `include_status` to be explicitly passed.)

## [7.74.3] - 2025-04-04
### Changed
- Removes beta header from postgres gateway APIs.
- Removes "beta" warning from postgres gateway APIs.
### Added
- Adds `PostgresGatewayAcl` to postgres gateway ACLs.

## [7.74.2] - 2025-04-02
### Fixed
- When loading a Workflow version from dict, no longer gives a `400` when calling
  `client.workflows.versions.upsert(...)`. For example the following workflow version can now be upserted:
```python
WorkflowVersionUpsert.load({
    "workflowExternalId": "my_workflow", "version": 1,
    "workflowDefinition": {
      "tasks": {
        "externalId": "task1",
        "type": "function",
        "parameters": {"function": {"externalId": "myFunction"}}}
    }
})
```

## [7.74.1] - 2025-04-01
### Fixed
- When iterating through datapoints, any instance IDs used would max out after 100k values.

## [7.74.0] - 2025-04-01
### Added
- Support for new (object) datapoint aggregates `min_datapoint` and `max_datapoint`.

## [7.73.9] - 2025-03-25
### Fixed
- The `transformation.source/destinationOidcCredentials.scope` is no longer required when creating a Transformation.

## [7.73.8] - 2025-03-21
### Fixed
- Functions: Removed `"py38"` from list of valid runtimes for Functions in docstrings and type annotations. Runtime `"py38"` was removed in the API in October 2024.

## [7.73.7] - 2025-03-14
### Fixed
- When RestSource for hosted extractors were updated, the authentication and ca_certificate objects were omitted. This is now fixed.

## [7.73.6] - 2025-03-10
### Fixed
- An issue with `client.data_modeling.instances.aggregates(..., filter=my_filter)` no longer raises a `KeyError` if you
  have a filter that returns no results.

## [7.73.5] - 2025-02-26
### Fixed
- The `client.data_modeling.instances.aggregate/search()` methods now correctly returns maximum, 1000, results when setting
  the `limit` parameter to `None`, `-1`, or `math.inf`.

## [7.73.4] - 2025-02-24
### Fixed
- An issue with `DatapointsAPI.retrieve_latest` and usage of `instance_id` when using `ignore_unknown_ids=True`
  and *any type* of identifier was not found (no longer raises `TypeError`).

## [7.73.3] - 2025-02-07
### Added
- Listable property types for containers in Data Modeling now accept `max_list_size`.

## [7.73.2] - 2025-02-05
### Fixed
- An edge case where instance IDs in failing requests would not be reported in the error attributes `unknown`
  or `failed`.
### Changed
- Set the limit for create, update, and delete endpoints for postgres gateway users to 1.

## [7.73.1] - 2025-01-23
### Fixed
- Data Workflows hotfix: mark `useTransformationCredentials` as optional.

## [7.73.0] - 2025-01-22
### Added
- Data Workflows: Support for `useTransformationCredentials` for the transformations task. This allows running
  transformation tasks with pre-configured client credentials.

## [7.72.2] - 2025-01-20
### Fixed
- Updating a Kafka or MQTT source with a write object in `mode="replace"` no longer raises a `CogniteAPIError` with
  422 status code.

## [7.72.1] - 2025-01-14
### Fixed
- Data Modeling container type Enum now dumps correctly and no longer camelCases the user-defined values.

## [7.72.0] - 2025-01-14
### Added
- Document Summary and Document Question Answering endpoints from the AI API.

## [7.71.4] - 2025-01-09
### Changed
- Update classes accepting instance_id now raise when id/external_id are also given.
### Added
- All update classes warn when external_id is ignored (when id is also given, it takes precedence)

## [7.71.3] - 2025-01-09
### Added
- `ResultSetExpression` now support the `skip_already_deleted` flag.

## [7.71.2] - 2025-01-07
### Added
- Instance ID is now supported for `retrieve_latest` in the datapoints API.
### Fixed
- Using `retrieve_latest` with `ignore_unknown_ids=True` could raise KeyError if at least one
  time series were missing and any of the non-missing did not have `external_id` set.
- Using `retrieve_latest` with `ignore_unknown_ids=True` could yield mixed-up results if at least one
  time series were missing and and any of the non-missing were a duplicated time series (with an individually specified (and different) setting). This will now raise a RuntimeError.

## [7.71.1] - 2025-01-07
### Fixed
- Version checker (stopped working after 5.3.1 due to subtle package naming change)

## [7.71.0] - 2025-01-06
### Added
- Support for InstanceReferences filter for Data Modeling

## [7.70.7] - 2024-12-20
### Fixed
- Passing a valid but empty string as external_id no longer raises an error for certain SDK methods

## [7.70.6] - 2024-12-14
### Fixed
- Updating a Sequence and repeating existing columns no longer raises a `CogniteDuplicatedError`.

## [7.70.5] - 2024-12-12
### Fixed
- Upserting a Sequence with columns no longer silently skips the columns, but instead updates them as intended.

## [7.70.4] - 2024-12-11
### Fixed
- Added missing `diagramParsingACl` to capabilities.

## [7.70.3] - 2024-12-11
### Fixed
- Aggregation requests with custom properties, like a metadata key, are no longer converted to camelCase
  automatically.

## [7.70.2] - 2024-12-04
### Fixed
- Retrieving `ExtractionPipeline` no longer raises a `KeyError` if any of the piplines have a contact with missing fields.

## [7.70.1] - 2024-12-04
### Fixed
- Fix `workflows.executions.retrieve_detailed` type for `SimulationInputOverride` to allow for `None` value for `unit`.

## [7.70.0] - 2024-12-02
### Added
- Workflow support for "simulation" task type.

## [7.69.4] - 2024-12-02
### Added
- An IsNull filter has been added for use in Data Modeling.

## [7.69.3] - 2024-12-02
### Added
- API endpoints currently accepting relative time strings like `2d-ago` now support a forward-looking syntax, e.g. `2w-ahead` or `15m-ahead`.
### Fixed
- Revoking sessions through `client.iam.sessions.revoke` no longer raises an API error for very large payloads


## [7.69.2] - 2024-11-28
### Improved
- Handle conversion of instance lists like NodeList to pandas DataFrame in scenarios where: a) properties are expanded
  into columns, b) the view ID prefix has be removed and c) one or more user properties have a naming conflict with
  base properties. This no longer raises a documented error by pandas, but gives a warning instead.

## [7.69.1] - 2024-11-27
### Fixed
- Convenience methods for `TimeSeries` (defined through Data Modeling with `instance_id`) now works as
  intended: `count`, `latest` and `first`.

## [7.69.0] - 2024-11-23
### Added
- Synthetic Datapoints API has better support for `instance_id`. Previously you had to specify these directly
  in the expression(s), but now you can use the `variables` parameter to more easily substitute the time series
  identifiers directly into the expression(s).

## [7.68.0] - 2024-11-22
### Added
- New methods: `WorkflowTriggerAPI.[list, list_runs]`
- `WorkflowAPI.upsert` now supports upserting multiple.
- `WorkflowAPI.retrieve` now supports retrieving multiple.
- `WorkflowVersionAPI.upsert` now supports upserting multiple.
- `WorkflowVersionAPI.retrieve` now supports retrieving multiple.
- `WorkflowTriggerAPI.delete` now supports deleting multiple.
- Missing field `last_updated_time` for `Workflow`.
- Missing fields `last_updated_time` and `created_time` for `WorkflowVersion`.
### Deprecated
- `WorkflowTriggerAPI.get_triggers` is now deprecated in favor of `WorkflowTriggerAPI.list`
- `WorkflowTriggerAPI.get_trigger_run_history` is now deprecated in favor of `WorkflowTriggerAPI.list_runs`
### Fixed
- Listing the history of (workflow trigger) runs now work as expected for all external_ids (properly URL encoded).

## [7.67.4] - 2024-11-21
### Fixed
- Creating a `CogniteClient` no longer gives a `UserWarning` for private link projects.

## [7.67.3] - 2024-11-20
### Fixed
- Fixed wrong url paths for `client.hosted_extractors.jobs.[list_logs, list_metrics]`

## [7.67.2] - 2024-11-19
### Added
- Instance ID is now supported for DatapointsSubscriptionsAPI (`client.time_series.subscriptions`)

## [7.67.1] - 2024-11-19
### Added
- Workflow triggers support metadata field
### Fixed
- Workflow description is optional

## [7.67.0] - 2024-11-19
### Added
- Convenience method `from_alias` to the UnitsAPI (`client.units.from_alias`) to help with looking up
  units by their aliases (similarity search is supported).

## [7.66.1] - 2024-11-18
### Removed
- The Core Data Model (v1) is now considered stable and the alpha warning has been removed.
- Usage of `instance_id` in the FilesAPI is considered stable and the alpha warning has been removed.

## [7.66.0] - 2024-11-15
### Added
- User's trying to access a CDF project they do not have access to, will now be met with a more helpful
  exception: `CogniteProjectAccessError` will be raised and accessible projects on the given cluser will
  be listed, rather than just "401 - Unauthorized".

## [7.65.1] - 2024-11-14
### Added
- Workflows now support data sets

## [7.65.0] - 2024-11-13
### Added
- DatapointsAPI now support iteration like most other APIs: `for dps in client.time_series.data(...)`.
  You may control memory usage by specifying how many time series to fetch in parallel with the
  `chunk_size_time_series` parameter, and datapoints with `chunk_size_datapoints`.

## [7.64.14] - 2024-11-12
### Added
- [Feature Preview - beta] Adding data modeling triggers support for data workflows.

## [7.64.13] - 2024-11-12
### Added
- Added new `SAPWriteback` and `SAPWritebackRequests` capabilities.

## [7.64.12] - 2024-11-12
### Fixed
- `FunctionSchedulesAPI.__call__()` calls `FunctionSchedulesAPI.list()` instead of `APIClient._list_generator()`.
  (The latter relied on pagination, which was not implemented by `/schedules/list`).

## [7.64.11] - 2024-11-12
### Added
- [Feature Preview - alpha] Support for `PostgresGateway` `Tables` `client.postegres_gateway.tables`.

## [7.64.10] - 2024-11-12
### Fixed
- [Feature Preview - alpha] Updated `PostgresGateway` `Users` `client.postegres_gateway.users` to changes in the API.

## [7.64.9] - 2024-11-12
### Fixed
- Fixed an IndexError that could be raised in an edge cases where datapoints methods should return None.

## [7.64.8] - 2024-11-06
### Fixed
- Made `compression` and `encoding` of hosted extractor job formats optional to conform with the API.

## [7.64.7] - 2024-11-04
### Fixed
- Set batch size to 10 for `create` and `update` of hosted extractor jobs, destinations, sources and mappings
  to avoid hitting the API limits.

## [7.64.6] - 2024-11-02
### Added
- Data modeling filters now support the use of `NodeId` (and `EdgeId`) directly.

## [7.64.5] - 2024-11-01
### Fixed
- The `client.functions.schedules.create` method no longer mutates the input `FunctionScheduleWrite` object.

## [7.64.4] - 2024-11-01
### Fixed
- Data Workflows: apply more robust path parameter encoding.

## [7.64.3] - 2024-11-01
### Fixed
- Removed superfluous properties from authentication subclass read objects

## [7.64.2] - 2024-10-31
### Fixed
- `HostedExtractor` REST source `authentication` property updated to follow API change.

## [7.64.1] - 2024-10-30
### Fixed
- Loading `HostedExtractor` class `RestSourceWrite` no longer requires the optional `scheme` parameter.

## [7.64.0] - 2024-10-28
### Added
- New instance inspection endpoint `client.data_modeling.instances.inspect` enabling easy reverse
  lookup to find which views and containers they have data in.

## [7.63.11] - 2024-10-26
### Fixed
- The `/context/diagram/` endpoints are now retried on 5xx and 429 errors.

## [7.63.10] - 2024-10-22
### Fixed
- The Not() filter now only accepts a single filter (and no longer silently ignores the rest).
- The And(), Or() and Not() filter now requires at least one argument.

## [7.63.9] - 2024-10-21
### Added
- Filters can now be combined using `And` and `Or` by using the operators `&` and `|`.
- Filters can now be negated by using the `~` operator (instead of using the `Not` filter)

## [7.63.8] - 2024-10-21
### Fixed
- Data Workflows: workflow external ID and version are now URL encoded to allow characters like `/`  when calling `workflows.executions.run`

## [7.63.7] - 2024-10-18
### Fixed
- Calling `cognite_client.data_modeling.instances(..., chunk_size=False, include_typing=False)` no longer raises a
  `TypeError`.

## [7.63.6] - 2024-10-17
### Fixed
- Files, or other resources with geo.location data, created long ago before the current API restriction(s) were in-place
  now load as UnknownCogniteObject, rather than throwing an exception (typically `KeyError`).

## [7.63.5] - 2024-10-15
### Fixed
- Added missing parameter `notification_config` to `ExtractionPipeline`.

## [7.63.4] - 2024-10-14
### Fixed
- Using `OAuthDeviceCode.load` now includes the missing parameters `oauth_discovery_url`, `clear_cache`, and `mem_cache_only`.
- All unknown parameters to `OAuthDeviceCode.load` are now passed on as `token_custom_args`.

## [7.63.3] - 2024-10-13
### Fixed
- NodeList and EdgeList (and subclasses) now support using `.get` with an `external_id` as a shortcut over
  using `instance_id`. When the `external_id` is ambiguous (non-unique, multiple spaces), a ValueError
  is raised. Thus, using `external_id` is no longer deprecated.

## [7.63.2] - 2024-10-11
### Fixed
- Setting up interactive `OAuthInteractive` sessions no longer raises `TypeError` as the lower bound for the `msal`
  dependency has been increased to `1.31`.

## [7.63.1] - 2024-10-10
### Fixed
- [Feature Preview - alpha] Dumping `HostedExtractor` `Job` and `Source` data classes creates valid JSON/YAML
  even when unknown fields are present.

## [7.63.0] - 2024-10-10
### Removed
- Dropped support for Python 3.8 and 3.9.

## [7.62.8] - 2024-10-07
### Added
- [Feature Preview - alpha] Support for `PostgresGateway` `Users` `client.postegres_gateway.users`.

## [7.62.7] - 2024-10-07
### Fixed
- Several bugfixes for the filter `InAssetSubtree`:
  - No longer causes `CogniteAPIError` when used, by accepting a list of values rather than a single value.
  - Loading via `Filter.load` now works as expected (a regression introduced in 7.38.3).

## [7.62.6] - 2024-09-27
### Fixed
- Instances with a single property no longer fail `to_pandas()` with `TypeError`, when using `expand_properties=True`.

## [7.62.5] - 2024-09-26
### Added
- Add new `client.workflows.triggers.upsert`, this allows upserts of triggers.
### Deprecated
- Deprecate `client.workflows.triggers.create`, as its functionality is covered by the new `client.workflows.triggers.upsert`

## [7.62.4] - 2024-09-25
### Fixed
- In the CoreModel, `client.data_classes.data_modeling.cdm` the fields `isUploaded` and `uploadedTime` in
  `CogniteFile` are  now considered read-only

## [7.62.3] - 2024-09-24
### Added
- [Feature Preview - alpha] Support for `Kafka` and `Rest` sources in `client.hosted_extractors.sources`.

## [7.62.2] - 2024-09-24
### Added
- [Feature Preview - alpha] Support for `client.hosted_extractors.mappings`.

## [7.62.1] - 2024-09-23
### Changed
- Support for `OAuthDeviceCode` now supports non Entra IdPs

## [7.62.0] - 2024-09-19
### Added
- All `update` methods now accept a new parameter `mode` that controls how non-update objects should be
  interpreted. For example, should we do a partial update or a full replacement.

## [7.61.1] - 2024-09-19
### Added
- [Feature Preview - alpha] Support for `client.hosted_extractors.jobs`.

## [7.61.0] - 2024-09-18
### Changed
- TimeSeriesAPI and DatapointsAPI support for `instance_id` reaches general availability (GA).
### Added
- `instance_id` can now be used freely alongside `id` and `external_id`, and is now accepted by
  retrieve/retrieve_array/retrieve_dataframe.
- `instance_id` now works in `to_pandas` methods, with fallbacks on `external_id` and `id`.
### Fixed
- A bug caused all datapoints objects to load an empty instance_id.

## [7.60.6] - 2024-09-17
### Fixed
- Fixed bug in `replace` upsert mode which caused objects to not be cleared.

## [7.60.5] - 2024-09-17
### Changed
- Remove beta notice on the Data Workflows `WorkflowTriggerAPI`

## [7.60.4] - 2024-09-15
### Added
- Fix bug in column name remapping for `TypedInstance.to_pandas()`

## [7.60.3] - 2024-09-14
### Changed
- The Core Model and Extractor Extension (`cognite.client.data_classes.data_modeling.cdm/extractor_extension`) are
  now implemented as composition and no longer inherits from each other. This is to reflect the underlying API.

## [7.60.2] - 2024-09-14
### Added
- [Feature Preview - alpha] Support for `client.hosted_extractors.destinations`.

## [7.60.1] - 2024-09-13
### Fixed
- LocationFiltersACl.Scope.SpaceID changed to ID

## [7.60.0] - 2024-09-12
### Changed
- Some changes to the typed instances functionality in the data modeling client
  - The `TypedNode`, `TypedEdge`, etc. classes are moved from `data_classes.data_modeling.typed_instances` to `data_classes.data_modeling.instances`
  - The `properties` attribute on `TypedNode`/`TypedEdge` now return data
  - The `sources` attribute on `TypedNodeApply`/`TypedEdgeApply` now returns data

## [7.59.3] - 2024-09-12
### Fixed
- JSONDecodeError can no longer be raised in environments where simplejson is used instead of built-in json.

## [7.59.2] - 2024-09-12
### Fixed
- A bug in `client.sequences.data.retrieve_dataframe(...)` where passing a column to `column_external_ids` caused a TypeError.

## [7.59.1] - 2024-09-12
### Fixed
- Creating a function using files dated before 1980 no longer raises ValueError,
  by overriding the timestamps to 1980-01-01.

## [7.59.0] - 2024-09-12
### Added
- Added `ignore_unknown_ids` to `client.files.delete`.

## [7.58.8] - 2024-09-10
### Added
- Added missing `WorkflowTriggerCreateList` to `cognite.client.data_classes.workflows`.

## [7.58.7] - 2024-09-06
### Changed
- [Feature Preview - alpha] Updated the `Core Model` and added `ExtractorExtension` model handling of the reserved
  property names `type` and `version` (`cognite.client.data_classed.data_modeling.cdm` and
  `cognite.client.data_classed.data_modeling.extractor_extension`). Now, these properties are prefixed with
  the original view external id instead of suffixed with underscore. For example, `CogniteAsset` now has
  `asset_type` instead of `type_` attribute. This is to avoid confusion with the node type, which is
  the `type` attribute.

## [7.58.6] - 2024-09-05
### Fixed
- Data modeling convenience filter `SpaceFilter` now allows listing of global nodes by using `equals`
  (when a single space is requested (requirement)). This also affects the `space` parameter to e.g.
  `client.data_modeling.instances.list(...)`

## [7.58.5] - 2024-09-04
### Added
- Data modeling filters now support properties that are lists.
### Fixed
- Read-only properties on CogniteAssetApply (root, path and last_updated_time) are now removed.

## [7.58.4] - 2024-09-03
### Fixed
- The deserialization `datetime` properties in `TypedNode`/`TypedEdge` now correctly handles truncated milliseconds.

## [7.58.3] - 2024-09-03
### Fixed
- The parameter `query` is now optional in `client.data_modeling.instances.search(...)`.

## [7.58.2] - 2024-09-03
### Added
- [Feature Preview - alpha] Support for `client.hosted_extractors.sources`.

## [7.58.1] - 2024-09-03
### Fixed
- [Feature Preview - beta] data workflows: `workflowExecutionId` in `cognite.client.data_classes.workflows.WorkflowTriggerRun`
 can be null or missing, as according to the API spec.

## [7.58.0] - 2024-09-03
### Added
- Data Workflows: add support for `SubworkflowReferenceParameters` subworkflow task type. Allowing embedding other workflows into a workflow.

## [7.57.0] - 2024-09-03
### Added
- Add a `load` method to CogniteClient, ClientConfig, and CredenitalProvider (and all it's subclasses).
- Add `apply_settings` method to `global_config` to pass in a dict of settings

## [7.56.0] - 2024-09-02
### Added
- Support for referencing files by instance id when running diagrams.detect

## [7.55.2] - 2024-08-29
### Fixed
- Turn workflow_orchestration into data_workflows and add trigger doc, fix attribute names in data classes

## [7.55.1] - 2024-08-29
### Fixed
- Missing exports for workflow triggers

## [7.55.0] - 2024-08-27
### Added
- Support for creating a session using a one-shot token in the `client.iam.session.create` method.
- Parameter `nonce` to the `client.functions.call()` and `client.workflow.executions.run()` methods to allow passing
  a custom nonce instead of letting the SDK generate it from your current credentials.

## [7.54.19] - 2024-08-27
### Added
- [Feature Preview - beta] Support for `client.workflows.triggers`.

## [7.54.18] - 2024-08-26
### Added
- When retrieving datapoints, `instance_id` is now set on the objects (for time series created
  through Data Modelling).

## [7.54.17] - 2024-08-22
### Added
- [Feature Preview]  Added `ExtractorExtension` model of the Core Model.

## [7.54.16] - 2024-08-22
### Added
- Added new LocationFiltersAcl capability.

## [7.54.15] - 2024-08-21
### Fixed
- [Feature Preview]  Updated the Core Model to latest version.

## [7.54.14] - 2024-08-19
### Fixed
- [Feature Preview - alpha] fix `files.upload_content`, `files.upload_content_bytes` and
  `files.multipart_upload_content_session`

## [7.54.13] - 2024-08-13
### Added
- [Feature Preview - alpha] Support for `instanceId` in the `client.files.retrieve`, `client.files.retrieve_multiple`,
  `client.files.update`, `client.files.retrieve_download_urls`, `client.files.download_bytes`, `client.files.download_to_path`,
  `client.files.download`.
- [Feature Preview - alpha] Add three new methods for uploading content: `client.files.upload_content`,
  `client.files.upload_content_bytes`, `client.files.multipart_upload_content_session`.

  This is an experimental feature and may change without warning.

## [7.54.12] - 2024-08-08
### Fixed
- NodeList and EdgeList (and subclasses) now expects an instance ID, `(space, external_id)` in the `.get` method.
  Using just an `external_id` is still possible, but deprecated as it is ambiguous in the absence of the space
  identifier, and will just return the last matching instance (as previously).
- SpaceList.get now works and expects a space identifier in the `.get` method.

## [7.54.11] - 2024-07-26
### Fixed
- Creating a Group with an `UnknownAcl` supported by the API no longer raises a client-side `ValueError` after
  successfully creating the group.

## [7.54.10] - 2024-07-26
### Changed
- Added option to add last_updated_time to the index of client.raw.rows.retrieve_dataframe.

## [7.54.9] - 2024-07-22
### Changed
- [Feature Preview] Updated the Core Model to require keyword arguments for all classes and include
  docstring.

## [7.54.8] - 2024-07-22
### Added
- The method `client.functions.schedules.retrieve` now accepts the missing parameter `ignore_unknown_ids` as well
  as retrieving multiple schedules at once.
- The method `client.functions.schedules.create` now supports creating using a `FunctionScheduleWrite` object.

### Changed
- When creating a new function schedule without specifying `description`, the default value is now
  correctly set to `None` instead of `""`.

## [7.54.7] - 2024-07-22
### Fixed
- The method `client.three_d.models.update` no longer accepts `ThreeDModelWrite` as this will raise a `ValueError`.
- The method `client.three_d.models.create` now supports creating multiple models with different metdata fields
  in a single call.

## [7.54.6] - 2024-07-19
### Fixed
- In the data classe, `NodeApply` and `EdgeApply` the argument `camel_case=False` is now
  respected in `.dump()`.

## [7.54.5] - 2024-07-19
### Changed
- [Feature Preview] Updated the Core Model to the newest version released on July 12th, 2024. The
  introduction of the `Cognite` prefix for all classes.

## [7.54.4] - 2024-07-19
### Changed
- Instance classes like `Node` and `NodeList` now expand properties by default in notebook-like environments.

## [7.54.3] - 2024-07-18
### Added
- [Feature Preview] Support for `enum` as container property type in the data modeling APIs. Note that this is not
  yet supported in the API, and is an experimental feature that may change without warning.

## [7.54.2] - 2024-07-16
### Fixed
- A bug in the list method of the RelationshipsAPI that could cause a thread deadlock.

## [7.54.1] - 2024-07-15
### Fixed
- Calling `client.functions.retrieve` or `client.functions.delete` with more than 10 ids no longer
  raises a `CogniteAPIError`.
- Iterating over functions using `client.functions` or `client.functions(...)` no longer raises a `CogniteAPIError`.
### Added
- Added missing filter parameter `metadata` to `client.functions.list`.
### Changed
- When creating a new function without specifying `description` or `owner`, the default values are now
  correctly set to `None` instead of `""`.

## [7.54.0] - 2024-07-12
### Added
- In the `client.data_modeling.instances` the methods `.search`, `.retrieve`,`.list`, `.query`, and `.sync` now
  support the `include_typing` parameter. This parameter is used to include typing information in the response,
  that can be accessed via the `.typing` attribute on the result object.

## [7.53.4] - 2024-07-11
### Added
- `FilesAPI.upload_bytes` and `FilesAPI.upload` are updated to be compatible with Private Link projects.

## [7.53.3] - 2024-07-11
### Added
- [Feature Preview - alpha] Support for `instanceId` in the `client.time_series` `.retrieve`, `.retrieve_multiple`,
  and `.update` methods. This is an experimental feature and may change without warning.

## [7.53.2] - 2024-07-03
### Fixed
- If you derived from `TypedNode` or `TypedEdge`, and then derived the `load` method would not include the parent
  class properties. Same if you used multiple inheritance. This is now fixed.
### Added
- [Feature Preview - alpha] Core Model, available `cognite.client.data_classes import cdm`.

## [7.53.1] - 2024-07-02
### Fixed
- In the new `retrieve_nodes` and `retrieve_edges` methods in the `client.data_modeling.instances` module, if you
  give the identifier of a single node or edge, you will now get a single `TypedNode` or `TypedEdge` instance back.

## [7.53.0] - 2024-07-02
### Added
- New classes `TypedNode` and `TypedEdge` (in addition to `TypedNodeApply` and `TypedEdgeApply`) to be used as
  base classes for user created classes that represent nodes and edges with properties in a specific view. For example,
  is you have a view `Person` with properties `name` and `age`, you can create a class `Person` that inherits from
  `TypedNode` and add properties `name` and `age` to it. This class can then be used with the
  `client.data_modeling.instances.retrieve(..)`, `.apply(...)`, `.list(...)` and `.search(...)` methods.

## [7.52.3] - 2024-06-27
### Added
- Added `partitions` parameter to `retrieve_dataframe()` method of the `RawRowsAPI`.

## [7.52.2] - 2024-06-26
### Added
- Alpha feature: `client.time_series.data` support for `instance_id` in `insert`, `insert_multiple`,
  `delete`, and `retrieve` methods. This is an experimental feature and may change without warning.

## [7.52.1] - 2024-06-26
### Fixed
- Calling `.extend` on a `NodeListWithCursor` or `EdgeListWithCursor` no longer raises a `TypeError`.

## [7.52.0] - 2024-06-19
### Added
- Support the `immutable` flag on container/view properties

## [7.51.1] - 2024-06-18
### Added
- Added support for serializing Node/Edge properties of type `list` of `NodeId` and `DirectRelationReference`,
  `date`, `datetime` and list of `date` and `datetime` to `json` format.

## [7.51.0] - 2024-06-16
### Added
- Support for iterating over `Functions`, `FunctionSchedules`, `DatapointSubscriptions`, `Transformations`,
  `TransformationSchedules`, `TransformationNotifications`, `ExtractionPipelines`, `Workflows`, `WorkflowVersions`.

## [7.50.0] - 2024-06-14
### Changed
- DatapointsAPI support for timezones and calendar-based aggregates reaches general availability (GA).
### Deprecated
- The function `DatapointsAPI.retrieve_dataframe_in_tz` is deprecated. Use the other retrieve methods instead
  and pass in `timezone`.

## [7.49.2] - 2024-06-12
### Fixed
- Converting rows (`RowList` and `RowListWrite`) to a pandas DataFrame no longer silently drops rows that do not have
  any columnar data.

## [7.49.1] - 2024-06-11
### Fixed
- Fixes resetting dataSetId to None in a ThreeDModelUpdate.

## [7.49.0] - 2024-06-05
### Added
- `WorkfowExecutionAPI.list` now allows filtering by execution status.

## [7.48.1] - 2024-06-04
### Fixed
- A bug introduced in `7.45.0` that would short-circuit raw datapoint queries too early when a lot of time series was
  requested at the same time, and `include_outside_points=True` was used (empty cursor are to be expected).

## [7.48.0] - 2024-06-04
### Changed
- Mark Data Workflows SDK implementation as Generally Available.

## [7.47.0] - 2024-06-04
### Added
- Support for retrieving `Labels`, `client.labels.retrieve`.

## [7.46.2] - 2024-06-03
### Added
- Added option for silencing `FeaturePreviewWarnings` in the `cognite.client.global_config`.

## [7.46.1] - 2024-05-31
### Fixed
- Pyodide issue related to missing tzdata package.

## [7.46.0] - 2024-05-31
### Added
- `RawRowsAPI.insert_dataframe` now has a new `dropna` setting (defaulting to True, as this would otherwise raise later).

## [7.45.0] - 2024-05-31
### Added
- DatapointsAPI now support `timezone` and new calendar-based granularities like `month`, `quarter` and `year`.
  These API features are in beta, and the SDK implementation in alpha, meaning breaking changes can
  occur without warning. Set beta header to avoid warning. Users of `retrieve_dataframe_in_tz` should
  consider preparing to upgrade as soon as the features reach general availability (GA).

## [7.44.1] - 2024-05-29
### Added
- Missing parameter `timeout` to `client.transformations.preview`.

## [7.44.0] - 2024-05-29
### Added
- New utility function `datetime_to_ms_iso_timestamp` in `cognite.client.utils` to convert a datetime object
  to a string representing a timestamp in the format expected by the Cognite GraphQL API.

## [7.43.6] - 2024-05-27
### Improved
- JSON is no longer attempted decoded when e.g. expecting protobuf, which currently leads to a small performance
  improvement for datapoints fetching.

## [7.43.5] - 2024-05-22
### Fixed
- Transformation schemas no longer raise when loaded into its resource type.

## [7.43.4] - 2024-05-20
### Fixed
- The data modeling APIs (Views, Containers, Data Models and Spaces) limits for create, retrieve, delete,
  and list were not matching the API spec, causing the SDK to wrongly split large calls into too few requests.
  This means that the SDK will no longer raise a `CogniteAPIError` if you, for example, try to delete
  more than 100 containers in a single method call.

## [7.43.3] - 2024-05-15
### Fixed
- Identity providers that return `expires_in` as a string no longer causes `TypeError` when authenticating.

## [7.43.2] - 2024-05-10
### Fixed
- In containers, `PropertyType` `Text` required parameter `collation` is now optional when `load()`ing, matching the API spec.

## [7.43.1] - 2024-05-10
### Fixed
- `RawRowsAPI.insert()` silently ignored rows of type `RowWriteList`.

## [7.43.0] - 2024-05-09
### Added
- Added new data classes to the contextualization module to simplify configuring diagram detect options: `DiagramDetectConfig`,`ConnectionFlags`, `CustomizeFuzziness`, `DirectionWeights`.
- `DiagramsAPI.detect()` method's parameter `configuration` now also accepts `DiagramDetectConfig` instances.

## [7.42.0] - 2024-05-06
### Changed
- Breaking change: the `workflows.executions.cancel` method now only allows cancelling one execution at a time to reflect its non-atomic operation.

## [7.41.1] - 2024-05-06
### Fixed
- An edge case when a request for datapoints from several hundred time series (with specific finite limits) would return
  more datapoints than the user-specified limit.

## [7.41.0] - 2024-04-30
### Added
- Support for Status Codes in the DatapointsAPI and DatapointSubscriptionsAPI reaches General Availability (GA).
  - You can read more in the Cognite Data Fusion developer documentation: [Status Codes reference](https://developer.cognite.com/dev/concepts/reference/quality_codes/).

## [7.40.2] - 2024-04-30
### Fixed
- `InAssetSubtree` is no longer (mistakenly) accepted as a time series filter.

## [7.40.1] - 2024-04-30
### Fixed
- Deleting multiple Datapoint Subscriptions now work as expected.

## [7.40.0] - 2024-04-30
### Added
- Datapoint Subscriptions now support status codes.

## [7.39.0] - 2024-04-25
### Added
- Support for internally managed groups (inside CDF, as opposed to the external identity provider).

## [7.38.3] - 2024-04-25
### Improved
- The classes `WorkflowUpsert`, `Filter`, `Query`, `Node`, `Edge`, `Container`, `Document`, and
  `Transformation` which are used for parsing API responses were not handling adding new parameters in
  the API correctly. These are now future-proofed.

## [7.38.2] - 2024-04-24
### Added
- Added new parameter `function_external_id` to `FunctionScheduleAPI.create` as a convenience to the user. Note
  that schedules must be attached to a Function by (internal) ID, so a lookup is first done on behalf of the user.

## [7.38.1] - 2024-04-23
### Added
- Added missing `partitions` parameter to `list()` and `__call__()` methods for `FilesAPI`.

## [7.38.0] - 2024-04-22
### Added
- Support for `workflows.executions.retry`

## [7.37.4] - 2024-04-22
### Improved
- Enabled automatic retries on Data Workflows POST endpoints

## [7.37.3] - 2024-04-18
### Improved
- Minor quality of life change for comparing capabilities involving `DataModelInstancesAcl.WRITE_PROPERTIES`; any
  ACL already covered by `WRITE` will not be reported as missing.

## [7.37.2] - 2024-04-18
### Fixed
- Datapoints inserted into non-existent time series, no longer get their identifier hidden in the `failed` attribute
  on the raised `CogniteNotFoundError`. Any `successful` now also gets reported correctly.

## [7.37.1] - 2024-04-17
### Fixed
- Updating data set ID now works as expected for `ThreeDModelUpdate`.

## [7.37.0] - 2024-04-16
### Fixed
- Now handle unknown data types in DM

## [7.36.0] - 2024-04-16
### Fixed
- Now handle unknown filter types in DM
- Add support for the "invalid" filter type in DM

## [7.35.0] - 2024-04-16
### Added
- Datapoints insert methods `insert` and `insert_multiple` now support ingesting (optional) status codes.

## [7.34.0] - 2024-04-11
### Added
- Datapoints method `retrieve_latest` now supports status codes.
- Slicing or indexing a `Datapoints` or `DatapointsArray` instance, now propagates status codes (when present).

## [7.33.1] - 2024-04-10
### Fixed
- Ordering of elements from calls to `retrieve_multiple` now match the requested elements. For SDK versions between
  7.0.0 and 7.33.1, the ordering has been broken when >> 1k elements has been requested (the more requests used, the
  more likely that a chunk was out of order).

## [7.33.0] - 2024-04-08
### Added
- All datapoints retrieve methods (except `retrieve_latest`) now support status codes. Note: Support for *inserting*
  datapoints with status codes will be released shortly. There are three new arguments:
    * `include_status (bool)`: Toggle the return of status code and -symbol on/off, only valid for raw datapoints.
    * `ignore_bad_datapoints (bool)`: For raw datapoints: Whether to return those marked bad (or not).
      For aggregates: Whether the time periods of bad datapoints should affect aggregate calculations (or not).
    * `treat_uncertain_as_bad (bool)`: Toggle whether datapoints marked uncertain should be regarded as good or bad.
- The `to_pandas` method for `Datapoints`, `DatapointsList`, `DatapointsArray` and `DatapointsArrayList` now accepts
  a new parameter, `include_status (bool)`, that controls whether to include status codes & -symbols as separate columns.
- New datapoints query class, `DatapointsQuery`, to make writing custom queries easier, type-safe and more robust,
  as opposed to passing dictionaries (of settings).
### Deprecated
- Passing *custom* datapoints queries using dictionaries is deprecated and will be removed in the next major release.
  Consider refactoring already to `DatapointsQuery`. Example: `{"id": 12, "aggregates" : "min", "granularity": "6h"} ->
  DatapointsQuery(id=12, aggregates="min", granularity="6h")`.

## [7.32.8] - 2024-04-08
### Fixed
- When using TimeSeries objects without `external_id` as part of the `variables` parameter in a synthetic datapoints
  query, a `CogniteNotFoundError` would most likely be raised, due to `None` being silently cast to a string. It now
  raises a friendly `ValueError`.
- An invalid expression could be created when using multiple variables in a synthetic datapoints query. This happened
  while substituting the variables into the expression; this was done one at a time, leading to later replacements
  possibly affecting earlier ones. Now all variables are substituted at the same time/in a single call.
### Improved
- Passing sympy symbols as part of the variables mapping (in synthetic datapoints queries) is now documented properly
  and "officially supported".

## [7.32.7] - 2024-04-05
### Fixed
- Inserting sequence data using `insert_dataframe` would by default drop all rows that contained at least one missing value.
  This has now been fixed to only remove rows where all values are missing.

## [7.32.6] - 2024-04-05
### Fixed
- `AssetsAPI.create_hierarchy` now properly supports `AssetWrite`.

## [7.32.5] - 2024-04-04
### Improved
- Type validation of identifiers

## [7.32.4] - 2024-03-28
### Fixed
- Several methods for `DatapointsArray` that previously failed for string datapoints due to bad handling
  of numpy `dtype`-to-native conversion.

## [7.32.3] - 2024-03-27
### Removed
- Support for `protobuf==3.*` was dropped.

## [7.32.2] - 2024-03-26
### Added
- Missing filterable properties `unit_external_id` and `unit_quantity` to `DatapointSubscriptionProperty`.
  Note: was renamed from `DatapointSubscriptionFilterProperties`, which is now a deprecated alias.

## [7.32.1] - 2024-03-25
### Fixed
- Fix type hints for functions data classes Function/FunctionSchedule/FunctionCall

## [7.32.0] - 2024-03-25
### Changed
- Type hint for `id`, `last_updated_time`, and `create_time` attributes are no longer `Optional` on
  subclasses of `CogniteResource`. This is to reflect that these attributes are always set when the
  object is returned by the SDK.

## [7.31.0] - 2024-03-24
### Added
- Retrieve method for session, `client.iam.session.retrieve`
- The parameter `limit` to the method `client.iam.session.list`.
### Fixed
- The method `client.iam.session.revoke` is now overloaded correctly and returns a `Session` for single id
  and a `SessionList` for multiple ids.

## [7.30.1] - 2024-03-23
### Fixed
- When calling `client.sequences.data.retrieve` in a Jupyter Notebook the returning `SequenceRowsList` no longer raises
  `AttributeError: 'dict' object has no attribute '_repr_html_'` (the HTML representation of `SequenceRowsList` was failing).

## [7.30.0] - 2024-03-20
### Added
- `Properties` class, as used on e.g. `Node` and `Edge`, now renders in Jupyter Notebooks (`_repr_html_` added).

## [7.29.0] - 2024-03-20
### Added
- Direct access to the columns/data stored on raw rows have been added (alongside a `.get` method). Example usage:
  `row["my_col"]` (short-cut for: `row.columns["my_col"]`).

## [7.28.2] - 2024-03-14
### Fixed
- Retrieving more than 100 containers, views, data models, or spaces no longer raises a `CogniteAPIError`.

## [7.28.1] - 2024-03-13
### Fixed
- Fixed issue causing multipart file upload to fail when mime-type was set.

## [7.28.0] - 2024-03-13
### Added
- Added support for advanced filter query in the `list()` (and `__call__()`) method of `assets`, `events`, `sequences`,
  and `time_series` APIs. Now you are able to use advanced filter (like in `filter()`) at the same time as the simple
  filter properties, allowing for more complex requests.
- Added missing `sort` parameter to `list()` and `__call__()` methods for `AssetsAPI`.
- Added missing `sort` parameter to `list()` and `__call__()` methods for `TimeSeriesAPI`.
- Added missing `sort` and `partitions` parameters to `list()` and `__call__()` methods for `SequencesAPI`.
### Deprecated
- Added a deprecation warning on the `filter()` method of `assets`, `events`, `sequences`, and `time_series` APIs as
  its functionality is fully covered by the `list()` method.

## [7.27.2] - 2024-03-08
### Added
- Retry 429s on graphql endpoints

## [7.27.1] - 2024-03-08
### Improved
- When iterating raw rows concurrently, a max queue size for pending results have been added to keep a stable low
  bounded memory usage profile (for when the caller's code isn't processing fast enough to keep up). Worth noting
  that this has no effect on the total retrieval time.

## [7.27.0] - 2024-03-06
### Added
- Added support for multipart file uploads using the `client.files.multipart_upload_session` method.

## [7.26.2] - 2024-03-05
### Fixed
- Fixed a regression from 7.26.1 in the logic for when to refresh token.

## [7.26.1] - 2024-03-05
### Fixed
- The `CredentialProvider` class for client credentials, `OAuthClientCredentials`, was switched from using the non-standard
  field `expires_at` to `expires_in` that's part of the OAuth 2.0 standard (RFC 6749).

## [7.26.0] - 2024-02-29
### Added
- In data modeling, added support for setting floats with units in containers. In addition, added support for retrieving,
  listing, searching, aggregating, querying and syncing nodes/edges with a target unit or target unit system.

## [7.25.0] - 2024-02-29
### Added
- Support for sorting on `client.data_modeling.instances.search`

## [7.24.4] - 2024-02-28
### Fixed
- Unknown ACLs, actions or scopes no longer causes `IAMAPI.[groups.list(...), token.inspect()]` to raise.
### Added
- New action for `DataModelInstancesAcl` added: `Write_Properties`.

## [7.24.3] - 2024-02-28
### Fixed
- Fix handling of GeometryCollection objects in the Documents API.

## [7.24.2] - 2024-02-25
### Fixed
- [Pyodide/WASM only] The list method for raw rows now works for non-finite queries (got broken in `7.24.1`).

## [7.24.1] - 2024-02-25
### Fixed
- [Pyodide/WASM only] The iteration method for raw rows now yields rows _while running_ (instead of waiting for tasks to finish first).

## [7.24.0] - 2024-02-25
### Added
- New parameter for `client.raw.rows(...)`: `partitions`. This enables greater throughput thorough concurrent reads when using
  the generator method (while still keeping a low memory impact). For backwards compatibility, the default is _no concurrency_.
  When specified, can be used together with a finite limit, as opposed to most (if not all) other resources/APIs.
- New parameter for `client.raw.rows.list(...)`: `partitions`. For backwards compatibility, the default is _no concurrency_ when
  a finite `limit` is given, and _"max" concurrency_ (`partitions=max_workers`) otherwise. Partitions can be used with finite limits.
  With this change it is easy to set an appropriate level of concurrency without messing with the global client configuration.
### Changed
- Default configuration setting of `max_workers` has been changed from 10 to 5 (to match the documentation).

## [7.23.1] - 2024-02-23
### Fixed
- Add missing `partition` scope to `seismicAcl`.

## [7.23.0] - 2024-02-23
### Added
- Make properties on instances (`Node`, `Edge`) easier to work with, by implementing support for direct indexing (and a `.get` method).
  If the instances have properties from no source or multiple sources, an error is raised instead. Example usage: `instance["my_prop"]`
  (short-cut for: `instance.properties[ViewId("space", "ext.id", "version")]["my_prop"]`)

## [7.22.0] - 2024-02-21
### Added
- Data point subscriptions reaches General Availability (GA).
  - Use the new [Data point subscriptions](https://developer.cognite.com/dev/concepts/data_point_subscriptions/)
    feature to configure a subscription to listen to changes in one or more time series (in ingestion order).
    The feature is intended to be used where data points consumers need to keep up to date with
    changes to one or more time series without the need to read the entire time series again.
### Changed
- Removed the `ignore_unknown_ids` flag from `client.time_series.subscriptions.retrieve()` to stay consistent with other resource types.

## [7.21.1] - 2024-02-20
### Fixed
- Data Workflows: mark parameter `jobId` as optional in `TransformationTaskOutput`, as it may not be populated in case of a failure.

## [7.21.0] - 2024-02-20
### Added
- Parameter `sort` to `client.documents.list`.

## [7.20.1] - 2024-02-19
### Fixed
- `DMLApplyResult` no longer fails when converted to a string (representation).

## [7.20.0] - 2024-02-13
### Fixed
- internal json encoder now understands CogniteObject and CogniteFilter objects, so that they are
  correctly serialized when used in nested structures.

## [7.19.2] - 2024-02-13
### Fixed
- Addressed `FutureWarning` coming from pandas dependency (granularity to pandas frequency translation of sec/min/hour and 'year start')
- Fixed `granularity` setting in `DatapointsAPI.retrieve_dataframe_in_tz` showing up as number of hours instead of e.g. week or year.

## [7.19.1] - 2024-02-12
### Fixed
- Calls to ... are now retried automatically:
    * Functions API: `list`, `retrieve`, `retrieve_multiple`, `activate`
    * FunctionCalls API: `list`, `retrieve`
    * FunctionSchedules API: `list`, `retrieve`
    * ExtractionPipelines API: `retrieve_multiple`
    * ExtractionPipelineRuns API: `list`
    * Transformations API: `list`, `retrieve`, `retrieve_multiple`, `preview`
    * TransformationJobs API: `retrieve`, `retrieve_multiple`
    * TransformationSchedules API: `retrieve`, `retrieve_multiple`
    * Geospatial API:  `list_feature_types`, `retrieve_feature_types`, `retrieve_features`, `list_features`,
      `search_features`, `stream_features`, `aggregate_features`, `get_coordinate_reference_systems`, `get_raster`, `compute`,
    * UserProfiles API: `retrieve`, `search`
    * Documents API: `search`, `list`, `__call__`, `aggregate_count`, `aggregate_cardinality_values`, `aggregate_cardinality_properties`,
      `aggregate_unique_values`, `aggregate_unique_properties`
    * ThreeDRevisions API: `filter_nodes`

## [7.19.0] - 2024-02-12
### Added
- Helper methods to `View`, `ViewApply`, `ViewList` and `ViewApplyList` `referenced_containers` which returns the
  containers referenced by in the view(s).

## [7.18.0] - 2024-02-08
### Added
- Support for `target_unit` and `target_unit_system` in synthetic time series.

## [7.17.4] - 2024-02-07
### Added
- Allow using container property reference in `NodeResultSetExpression.through` in addition to view property reference

## [7.17.3] - 2024-02-06
### Fixed
- Creating a Cognite Function from a directory with `skip_folder_validation=False` no longer raises `ModuleNotFoundError`
  for Pyodide (WASM) users.

## [7.17.2] - 2024-02-04
### Fixed
- Uploading files now accepts Labels again as part of file metadata. This addresses a bug introduced in v7, which caused
  a `ValueError` to be raised.

## [7.17.1] - 2024-02-02
### Fixed
- An (extreme) edge case where an empty, unnecessary API request for datapoints would be sent leading to a `CogniteAPIError`.
- Certain granularity inputs (when using the `DatapointsAPI`) no longer cause a `ValueError` to be raised with confusing/wrong wording.

## [7.17.0] - 2024-02-01
### Fixed
- Calls to `AnnotationsAPI.[list|retrieve|retrieve_multiple|reverse_lookup]` are now retried automatically.
- Calls to `AnnotationsAPI.reverse_lookup` now also accept the standard values (`-1, inf`) to indicate 'no limit'.
### Improved
- Calls to `AnnotationsAPI.list` with more than 1000 `annotated_resource_ids` are now batched automatically for the user.
  Previously these would raise an API error.

## [7.16.0] - 2024-01-30
### Added
- When listing instances (and when using `search`, `aggregate` and `histogram`), a new `space` parameter has been added;
  you may pass either a single space identifier (or a list of several). Note that this is just for convenience, using
  `filter` still works (and is necessary for more complex queries).
- New convenience filter, `SpaceFilter`, makes filtering on space simpler.

## [7.15.1] - 2024-01-23
### Fixed
- When calling `to_pandas` with `expand_properties=True` on an instance or instance list with no properties, the SDK will
  no longer raise ValueError, but drop the empty properties row/column.

## [7.15.0] - 2024-01-22
### Improved
- Only run pypi version check once, despite instantiating multiple clients. And make it async too.

## [7.14.0] - 2024-01-22
### Changed
- Helper methods to get related resources on `Asset` class now accept `asset_ids` as part of keyword arguments.
### Added
- Helper methods to get related resources on `AssetList` class now accept keyword arguments that are passed on to
  the list endpoint (for server-side filtering).

## [7.13.8] - 2024-01-19
### Fixed
- `FilesAPI.upload` when using `geo_location` (serialize error).

## [7.13.7] - 2024-01-19
### Fixed
- Type hints for all `.update` and `.upsert` methods accept Write classes in addition to Read and Update classes.
- Missing overloading of the `.update` methods on `client.three_d.models.update`, `client.transformations.update`,
  `client.transformations.schedules.update`, `client.relationships.update`, and `client.data_sets.update`.

## [7.13.6] - 2024-01-18
### Added
- Helper method `as_tuple` to `NodeId` and `EdgeId`.

## [7.13.5] - 2024-01-16
### Added
- EdgeConnection, MultiEdgeConnection, MultiReverseDirectRelation and their corresponding Apply View dataclasses are now importable from `cognite.client.dataclasses.data_modeling`.

## [7.13.4] - 2024-01-13
### Fixed
- When calling `WorkflowExecution.load` not having a `schedule` would raise a `KeyError` even though it is optional. This is now fixed.
- When calling `Datapoints.load` not having a `isString` would raise a `KeyError` even though it is optional. This is now fixed.
- Most `CogniteResourceList.as_write()` would raise a `CogniteMissingClientError` when called from a class with missing cognite_client. This is now fixed.

## [7.13.3] - 2024-01-12
### Added
- `View.as_property_ref` and `Container.as_property_ref` to make it easier to create property references
  (used to only be available on `ViewId` and `ContainerId`).

## [7.13.2] - 2024-01-11
### Fixed
- When calling `ExtractionPipeline.load` not having a `schedule` would raise a `KeyError` even though it is optional. This is now fixed.

## [7.13.1] - 2024-01-10
### Improved
- Respect the `isAutoRetryable` flag on error responses from the API when retrying requests.

## [7.13.0] - 2024-01-09
### Changed
- Units on Time Series (including unit conversion) is out of beta and will no longer issue warnings on usage.

## [7.12.0] - 2024-01-09
### Added
- `DatapointsAPI.retrieve_latest` now accepts `target_unit` or `target_unit_system` parameter.
### Fixed
- `DatapointsAPI.retrieve_latest` when given `LatestDatapointQuery`(s) without a setting for `before`, now correctly use
  the (default) `before` setting as specified in the method call.

## [7.11.0] - 2024-01-09
### Added
- All Cognite resources now have write-version. For example, we have `Asset` and `AssetWrite`, `Event` and `EventWrite`, and so on.
  The new write class reflects the required/optional fields in the API, and is now recommended when creating resources. In addition,
  all read classes and list classes now have a convenience method `as_write` that returns the write class with the same data.
  For example, if you have a `assets` of type `AssetList` you can call `assets.as_write()` which will return a `AssetWriteList`,
  and thus removing all server set fields (like `created_time` and `last_updated_time`). This is useful if you want to
  compare a resource from CDF with a local configuration. In addition, this makes it easier to create a new resource
  using an existing resource as a template.
- Missing overloading of the `.create` methods on `client.iam.security_categories.create`, `client.iam.groups.create`,
  `client.labels.create`, `client.three_d.models.create`, `client.three_d.revisions.create`, `client.three_d.asset_mappings.create`,
  `client.transformations.create`, `client.transformations.schedules.create`, and `client.relationships.create`.
### Changed
- The class `DatapointSubscriptionCreate` has been renamed to `DatapointSubscriptionWrite` to be consistent with the other write classes.
  This is not a breaking change, as the old class is still available for backwards compatibility, but will be removed in the next major version.
### Fixed
- The `node.type` was not set when calling `.as_apply()` or `.as_write()` on a `Node` or `NodeList`. This is now fixed.

## [7.10.1] - 2024-01-08
### Added
- Fix retries for `POST /raw/rows`.

## [7.10.0] - 2024-01-08
### Added
- `geospatial.search_features` and `geospatial.stream_features` now accept the `allow_dimensionality_mismatch` parameter.

## [7.9.0] - 2024-01-05
### Added
- You can now enable or disable user profiles for your CDF project with `client.iam.user_profiles.[enable/disable]`.

## [7.8.10] - 2024-01-04
### Changed
- When using `OidcCredentials` to create a transformation, `cdf_project_name` is no longer optional as required
  by the API.

## [7.8.9] - 2024-01-04
### Fixed
- Pyodide-users of the SDK can now create Transformations with non-nonce credentials without a `pyodide.JsException`
  exception being raised.

## [7.8.8] - 2024-01-03
### Added
- Support for `workflows.cancel`.

## [7.8.7] - 2024-01-03
### Fixed
- Added back `InstancesApply` that was removed in 7.8.6.

## [7.8.6] - 2023-12-27
### Improved
- SDK dependency on the `sortedcontainers` package was dropped.

## [7.8.5] - 2023-12-22
### Fixed
- `DirectRelationReference` is now immutable.
- `DirectRelationReference.load` now correctly handles unknown parameters.

## [7.8.4] - 2023-12-22
### Fixed
- Listing annotations now also accepts `None` and `inf` for the `limit` parameter (to return all), matching what
  was already described in the documentation for the endpoint (for the parameter).
- Calling `to_pandas(...)` on an `DiagramDetectItem` no longer raises `KeyError`.

## [7.8.3] - 2023-12-21
### Fixed
- Revert `SingleHopConnectionDefinition` from a string to child class of `ViewProperty`.
- If a `ViewProperty` or `ViewPropertyApply` dumped before version `7.6` was dumped and loaded after `7.6`, the
  user got a `KeyError: 'container'`. The `load` methods are now backwards compatible with the old format.

## [7.8.2] - 2023-12-21
### Fixed
- Revert `SingleHopConnectionDefinitionApply` from a string to child class of `ViewPropertyApply`.

## [7.8.1] - 2023-12-21
### Fixed
- Calling `to_pandas` with `expand_aggregates=True` on an Asset with aggregated properties would yield a pandas DataFrame
  with the column name `0` instead of `"value"`.
### Improved
- Specification of aggregated properties to `AssetsAPI.[list,filter,__call__]`.

## [7.8.0] - 2023-12-21
### Added
- Instance classes `Node`, `Edge`, `NodeList` and `EdgeList` now supports a new flag `expand_properties` in their `to_pandas` method,
  that makes it much simpler to work with the fetched properties. Additionally, `remove_property_prefix` allows easy prefix
  removal (of the view ID, e.g. `space.external_id/version.my_prop` -> `my_prop`).

## [7.7.1] - 2023-12-20
### Fixed
- Missing legacy capability ACLs: `modelHostingAcl` and `genericsAcl`.
- The `IAMAPI.compare_capabilities` fails with a `AttributeError: 'UnknownAcl' object has no attribute '_capability_name'`
  if the user has an unknwon ACL. This is now fixed by skipping comparison of unknown ACLs and issuing a warning.

## [7.7.0] - 2023-12-20
### Added
- Support for `ViewProperty` types `SingleReverseDirectRelation` and `MultiReverseDirectRelation` in data modeling.

## [7.6.0] - 2023-12-13
### Added
- Support for querying data models through graphql. See `client.data_modeling.graphql.query`.

## [7.5.7] - 2023-12-12
### Fixed
- Certain combinations of `start`/`end` and `granularity` would cause `retrieve_dataframe_in_tz` to raise due to
  a bug in the calender-arithmetic (`MonthAligner`).

## [7.5.6] - 2023-12-11
### Added
- Missing legacy scopes for `Capability`: `LegacySpaceScope` and `LegacyDataModelScope`.

## [7.5.5] - 2023-12-11
### Added
- Added `poll_timeout` parameter on `time_series.subscriptions.iterate_data`. Will keep the connection open and waiting,
  until new data is available, up to `poll_timeout` seconds.

## [7.5.4] - 2023-12-06
### Changed
- The `partitions` parameter is no longer respected when using generator methods to list resources
- The `max_workers` config option has been moved from ClientConfig to the global config.

## [7.5.3] - 2023-12-06
### Added
- Support for `subworkflow` tasks in `workflows`.

## [7.5.2] - 2023-12-05
### Fixed
- The built-in `hash` function was mistakenly stored on `WorkflowDefinitionUpsert` instances after `__init__` and has been removed.

## [7.5.1] - 2023-12-01
### Changed
- Raise an exception if `ClientConfig:base_url` is set to `None` or an empty string

## [7.5.0] - 2023-11-30
### Added
- `chain_to` to `NodeResultSetExpression` and `NodeResultSetExpression`, and `direction` to `NodeResultSetExpression`.

## [7.4.2] - 2023-11-28
### Improved
- Quality of life improvement to `client.extraction_pipelines.runs.list` method. The `statuses` parameter now accepts
  a single value and the annotation is improved. The parameter `created_time` can now be given on the format `12d-ago`.

## [7.4.1] - 2023-11-28
### Fixed
- Error in validation logic when creating a `Transformation` caused many calls to `client.transformations.update` to fail.

## [7.4.0] - 2023-11-27
### Changed
- Unit Catalog API is out of beta and will no longer issue warnings on usage. Access is unchanged: `client.units`.

## [7.3.3] - 2023-11-22
### Fixed
- Added action `Delete` in `ProjectsAcl`.

## [7.3.2] - 2023-11-21
### Fixed
- `workflows.retrieve` and `workflows.versions.retrieve` returned None if the provided workflow external id contained special characters. This is now fixed.

## [7.3.1] - 2023-11-21
### Fixed
- Replaced action `Write` with `Create` in `ProjectsAcl`, as `Write` is not a valid action and `Create` is the correct one.

## [7.3.0] - 2023-11-20
### Added
- Added Scope `DataSet` for `TimeSeriesSubscriptionsAcl`.
- Added `data_set_id` to `DatapointSubscription`.

## [7.2.1] - 2023-11-17
### Fixed
- The new compare methods for capabilities in major version 7, `IAMAPI.verify_capabilities` and `IAMAPI.compare_capabilities`
  now works correctly for rawAcl with database scope ("all tables").
### Removed
- Capability scopes no longer have the `is_within` method, and capabilities no longer have `has_capability`. Use the more
  general `IAMAPI.compare_capabilities` instead.

## [7.2.0] - 2023-11-16
### Added
- The `trigger` method of the Workflow Execution API, now accepts a `client_credentials` to allow specifying specific
  credentials to run with. Previously, the current credentials set on the CogniteClient object doing the call would be used.

## [7.1.0] - 2023-11-16
### Added
- The list method for asset mappings in the 3D API now supports `intersects_bounding_box`, allowing users to only
  return asset mappings for assets whose bounding box intersects with the given bounding box.

## [7.0.3] - 2023-11-15
### Fixed
- Bug when `cognite.client.data_classes.filter` used with any `data_modeling` endpoint raised a `CogniteAPIError` for
  snake_cased properties. This is now fixed.
- When calling `client.relationships.retrieve`, `.retrieve_multiple`, or `.list` with `fetch_resources=True`, the
  `target` and `source` resources were not instantiated with a `cognite_client`. This is now fixed.

## [7.0.2] - 2023-11-15
### Fixed
- Missing Scope `DataSet` for `TemplateGroupAcl` and `TemplateInstancesAcl`.

## [7.0.1] - 2023-11-14
### Fixed
- Data modeling APIs now work in WASM-like environments missing the threading module.

## [7.0.0] - 2023-11-14
This release ensure that all CogniteResources have `.dump` and `.load` methods, and that calling these two methods
in sequence produces an equal object to the original, for example,
`my_asset == Asset.load(my_asset.dump(camel_case=True)`. In addition, this ensures that the output of all `.dump`
methods are `json` and `yaml` serializable. Additionally, the default for `camel_case` has been changed to `True`.

### Improved
- Read operations, like `retrieve_multiple` will now fast-fail. Previously, all requests would be executed
  before the error was raised, potentially fetching thousands of unneccesary resources.

### Added
- `CogniteResource.to_pandas` and `CogniteResourceList.to_pandas` now converts known timestamps to `datetime` by
  default. Can be turned off with the new parameter `convert_timestamps`. Note: To comply with older pandas v1, the
  dtype will always be `datetime64[ns]`, although in v2 this could have been `datetime64[ms]`.
- `CogniteImportError` can now be caught as `ImportError`.

### Deprecated
- The Templates API (migrate to Data Modeling).
- The `client.assets.aggregate` use `client.assets.aggregate_count` instead.
- The `client.events.aggregate` use `client.events.aggregate_count` instead.
- The `client.sequence.aggregate` use `client.sequence.aggregate_count` instead.
- The `client.time_series.aggregate` use `client.time_series.aggregate_count` instead.
- In `Transformations` attributes `has_source_oidc_credentials` and `has_destination_oidc_credentials` are deprecated,
  and replaced by properties with the same names.

### Changed
- All `.dump` methods now uses `camel_case=True` by default. This is to match the intended use case, preparing the
  object to be sent in an API request.
- `CogniteResource.to_pandas` now more closely resembles `CogniteResourceList.to_pandas` with parameters
`expand_metadata` and `metadata_prefix`, instead of accepting a sequence of column names (`expand`) to expand,
with no easy way to add a prefix. Also, it no longer expands metadata by default.
- Additionally, `Asset.to_pandas`, now accepts the parameters `expand_aggregates` and `aggregates_prefix`. Since
  the possible `aggregates` keys are known, `camel_case` will also apply to these (if expanded) as opposed to
  the metadata keys.
- More narrow exception types like `CogniteNotFoundError` and `CogniteDuplicatedError` are now raised instead of
  `CogniteAPIError` for the following methods: `DatapointsAPI.retrieve_latest`, `RawRowsAPI.list`,
  `RelationshipsAPI.list`, `SequencesDataAPI.retrieve`, `SyntheticDatapointsAPI.query`. Additionally, all calls
  using `partitions` to API methods like `list` (or the generator version) now do the same.
- The `CogniteResource._load` has been made public, i.e., it is now `CogniteResource.load`.
- The `CogniteResourceList._load` has been made public, i.e., it is now `CogniteResourceList.load`.
- All `.delete` and `.retrieve_multiple` methods now accepts an empty sequence, and will return an empty `CogniteResourceList`.
- All `assert`s meant for the SDK user, now raise appropriate errors instead (`ValueError`, `RuntimeError`...).
- `CogniteAssetHierarchyError` is no longer possible to catch as an `AssertionError`.
- Several methods in the data modelling APIs have had parameter names now correctly reflect whether they accept
  a single or multiple items (i.e. id -> ids).
- `client.data_modeling.instances.aggregate` returns `AggregatedNumberedValue | list[AggregatedNumberedValue] | InstanceAggregationResultList` depending
  on the `aggregates` and `group_by` parameters. Previously, it always returned `InstanceAggregationResultList`.
- The `Group` attribute `capabilities` is now a `Capabilities` object, instead of a `dict`.
- Support for `YAML` in all `CogniteResource.load()` and `CogniteResourceList.load()` methods.
- The `client.sequences.data` methods `.retrieve`, `.retrieve_last_row` (previously `retrieve_latest`), `.insert`  method has changed signature:
  The parameter `column_external_ids` is renamed `columns`. The old parameter `column_external_ids` is still there, but is
  deprecated. In addition, int the `.retrieve` method, the parameters `id` and `external_id` have
  been moved to the beginning of the signature. This is to better match the API and have a consistent overload
  implementation.
- The class `SequenceData` has been replaced by `SequenceRows`. The old `SequenceData` class is still available for
  backwards compatibility, but will be removed in the next major version. However, all API methods now return
  `SequenceRows` instead of `SequenceData`.
- The attribute `columns` in `Sequence` has been changed from `typing.Sequence[dict]` to `SequnceColumnList`.
- The class `SequenceRows` in `client.data_classes.transformations.common` has been renamed to `SequenceRowsDestination`.
- The `client.sequences.data.retrieve_latest` is renamed `client.sequences.data.retrieve_last_row`.
- Classes `Geometry`, `AssetAggregate`, `AggregateResultItem`, `EndTimeFilter`, `Label`, `LabelFilter`, `ExtractionPipelineContact`,
  `TimestampRange`, `AggregateResult`, `GeometryFilter`, `GeoLocation`, `RevisionCameraProperties`, `BoundingBox3D` are no longer
  `dict` but classes with attributes matching the API.
- Calling `client.iam.token.inspect()` now gives an object `TokenInspection` with attribute `capabilities` of type `ProjectCapabilityList`
  instead of `list[dict]`
- In data class `Transformation` the attribute `schedule`, `running_job`, and `last_running_job`, `external_id` and `id`
  are set to the `Transformation` `id` and `external_id` if not set. If they are set to a different value, a `ValueError` is raised

### Added
- Added `load` implementation for `VisionResource`s: `ObjectDetection`, `TextRegion`, `AssetLink`, `BoundingBox`,
  `CdfRerourceRef`, `Polygon`, `Polyline`, `VisionExtractPredictions`, `FeatureParameters`.
- Missing `dump` and `load` methods for `ClientCredentials`.
- Literal annotation for `source_type` and `target_type` in `Relationship`
- In transformations, `NonceCredentials` was missing `load` method.
- In transformations, `TransformationBlockedInfo` was missing `.dump` method
- `capabilities` in `cognite.client.data_classes` with data classes for all CDF capabilities.
- All `CogniteResource` and `CogniteResourcelist` objects have `.dump_yaml` methods, for example, `my_asset_list.dump_yaml()`.

### Removed
- Deprecated methods `aggregate_metadata_keys` and `aggregate_metadata_values` on AssetsAPI.
- Deprecated method `update_feature_types` on GeospatialAPI.
- Parameters `property` and `aggregates` for method `aggregate_unique_values` on GeospatialAPI.
- Parameter `fields` for method `aggregate_unique_values` on EventsAPI.
- Parameter `function_external_id` for method `create` on FunctionSchedulesAPI (function_id has been required
  since the deprecation of API keys).
- The `SequenceColumns` no longer set the `external_id` to `column{no}` if it is missing. It now must be set
  explicitly by the user.
- Dataclasses `ViewDirectRelation` and `ContainerDirectRelation` are replaced by `DirectRelation`.
- Dataclasses `MappedPropertyDefinition` and `MappedApplyPropertyDefinition` are replaced by `MappedProperty` and `MappedPropertyApply`.
- Dataclasses `RequiresConstraintDefinition` and `UniquenessConstraintDefinition` are replaced by `RequiresConstraint` and `UniquenessConstraint`.
- In data class `Transformation` attributes `has_source_oidc_credentials` and `has_destination_oidc_credentials` are replaced by properties.

### Fixed
- Passing `limit=0` no longer returns `DEFAULT_LIMIT_READ` (25) resources, but raises a `ValueError`.
- `Asset.dump()` was not dumping attributes `geo_location` and `aggregates` to `json` serializable data structures.
- In data modeling, `NodeOrEdgeData.load` method was not loading the `source` attribute to `ContainerId` or `ViewId`. This is now fixed.
- In data modeling, the attribute `property` used in `Node` and `Edge` was not `yaml` serializable.
- In `DatapointsArray`, `load` method was not compatible with `.dump` method.
- In extraction pipelines, `ExtractionPipelineContact.dump` was not `yaml` serializable
- `ExtractionPipeline.dump` attribute `contacts` was not `json` serializable.
- `FileMetadata.dump` attributes `labels` and `geo_location` was not `json` serializable.
- In filtering, filter `ContainsAll` was missing in `Filter.load` method.
- Annotation for `cpu` and `memory` in `Function`.
- `GeospatialComputedResponse.dump` attribute `items` was not `yaml` serializable
- `Relationship.dump` was not `json` serializable.
- `Geometry.dump` was not `json` serializable.
- In templates, `GraphQlResponse.dump` was not `json` serializable, and `GraphQlResponse.dump` failed to load
  `errors` `GraphQlError`.
- `ThreeDModelRevision` attribute `camera` was not dumped as `yaml` serializable and
  not loaded as `RevisionCameraProperties`.
- `ThreeDNode` attribute `bounding_box` was not dumped as `yaml` serializable and
  not loaded as `BoundingBox3D`.
- `Transformation` attributes `source_nonce`, `source_oidc_credential`, `destination_nonce`,
  and `destination_oidc_credentials` were not dumped as `json` serializable and `loaded` with
  the appropriate data structure. In addition, `TransformationBlockedInfo` and `TransformationJob`
  were not dumped as `json` serializable.
- `TransformationPreviewResult` was not dumping attribute `schema` as `yaml` serializable, and the
  `load` and `dump` methods were not compatible.
- In transformations, `TransformationJob.dump` was not `json` serializable, and attributes
  `destination` and `status` were not loaded into appropriate data structures.
- In transformations, `TransformationSchemaMapType.dump` was not `json` serializable.
- In `annotation_types_images`, implemented `.load` for `KeypointCollection` and `KeypointCollectionWithObjectDetection`.
- Bug when dumping `documents.SourceFile.dump(camel_case=True)`.
- Bug in `WorkflowExecution.dump`
- Bug in `PropertyType.load`

## [6.39.6] - 2023-11-13
## Fixed
- HTTP status code retry strategy for RAW and labels. `/rows/insert` and `/rows/delete` will now
  be retried for all status codes in `config.status_forcelist` (default 429, 502, 503, 504), while
  `/dbs/{db}` and `/tables/{table}` will now only be retried for 429s and connection errors as those
  endpoints are not idempotent.
- Also, `labels/list` will now also be retried.

## [6.39.5] - 2023-11-12
## Fixed
- The `.apply()` methods of `MappedProperty` now has the missing property `source`.

## [6.39.4] - 2023-11-09
## Fixed
- Fetching datapoints from dense time series using a `targetUnit` or a target `targetUnitSystem` could result
  in some batches not being converted to the new unit.

## [6.39.3] - 2023-11-08
## Fixed
- The newly introduced parameter `connectionType` was assumed to be required from the API. This is not the case.

## [6.39.2] - 2023-11-08
## Fixed
- When listing `client.data_modeling.views` the SDK raises a `TypeError`. This is now fixed.

## [6.39.1] - 2023-11-01
## Fixed
- When creating transformations using backup auth. flow (aka a session could not be created for any reason),
  the scopes for the credentials would not be passed correctly (bug introduced in 6.25.1).

## [6.39.0] - 2023-11-01
## Added
- Support for `concurrencyPolicy` property in Workflows `TransformationsWorker`.

## [6.38.1] - 2023-10-31
### Fixed
- `onFailure` property in Workflows was expected as mandatory and was raising KeyError if it was not returned by the API.
  The SDK now assumes the field to be optional and loads it as None instead of raising an error.

## [6.38.0] - 2023-10-30
### Added
- Support `onFailure` property in Workflows, allowing marking Tasks as optional in a Workflow.

## [6.37.0] - 2023-10-27
### Added
- Support for `type` property in `NodeApply` and `Node`.

## [6.36.0] - 2023-10-25
### Added
- Support for listing members of Data Point Subscription, `client.time_series.subscriptions.list_member_time_series()`. Note this is an experimental feature.

## [6.35.0] - 2023-10-25
### Added
- Support for `through` on node result set expressions.

### Fixed
- `unit` on properties in data modeling. This was typed as a string, but it is in fact a direct relation.

## [6.34.2] - 2023-10-23
### Fixed
- Loading a `ContainerApply` from source failed with `KeyError` if `nullable`, `autoIncrement`, or `cursorable` were not set
  in the `ContainerProperty` and `BTreeIndex` classes even though they are optional. This is now fixed.

## [6.34.1] - 2023-10-23
### Added
- Support for setting `data_set_id` and `metadata` in `ThreeDModelsAPI.create`.
- Support for updating `data_set_id` in `ThreeDModelsAPI.update`.

## [6.34.0] - 2023-10-20
### Fixed
- `PropertyType`s no longer fail on instantiation, but warn on missing SDK support for the new property(-ies).

### Added
- `PropertyType`s `Float32`, `Float64`, `Int32`, `Int64` now support `unit`.

## [6.33.3] - 2023-10-18
### Added
- `functions.create()` now accepts a `data_set_id` parameter. Note: This is not for the Cognite function, but for the zipfile containing
  the source code files that is uploaded on the user's behalf (from which the function is then created). Specifying a data set may
  help resolve the error 'Resource not found' (403) that happens when a user is not allowed to create files outside a data set.

## [6.33.2] - 2023-10-16
### Fixed
- When fetching datapoints from "a few time series" (implementation detail), all missing, non-ignorable time series
  are now raised together in a `CogniteNotFoundError` rather than only the first encountered.

### Improved
- Datapoints fetching has a lower peak memory consumption when fetching from multiple time series simultaneously.

## [6.33.1] - 2023-10-14
### Fixed
- `Function.list_schedules()` would return schedules unrelated to the function if the function did not have an external id.

## [6.33.0] - 2023-10-13
### Added
- Support for providing `DirectRelationReference` and `NodeId` as direct relation values when
ingesting node and edge data.

## [6.32.4] - 2023-10-12
### Fixed
- Filters using e.g. metadata keys no longer dumps the key in camel case.

## [6.32.3] - 2023-10-12
### Added
- Ability to toggle the SDK debug logging on/off by setting `config.debug` property on a CogniteClient to True (enable) or False (disable).

## [6.32.2] - 2023-10-10
### Added
- The credentials class used in TransformationsAPI, `OidcCredentials`, now also accepts `scopes` as a list of strings
  (used to be comma separated string only).

## [6.32.1] - 2023-10-10
### Added
- Missing `unit_external_id` and `unit_quantity` fields on `TimeSeriesProperty`.

## [6.32.0] - 2023-10-09
### Fixed
- Ref to openapi doc in Vision extract docstring
- Parameters to Vision models can be given as Python dict (updated doc accordingly).
- Don't throw exception when trying to save empty list of vision extract predictions as annotations. This is to avoid having to wrap this method in try-except for every invocation of the method.

### Added
- Support for new computer vision models in Vision extract service: digital gauge reader, dial gauge reader, level gauge reader and valve state detection.

## [6.31.0] - 2023-10-09
### Added
Support for setting and fetching TimeSeries and Datapoints with "real" units (`unit_external_id`).
- TimeSeries has a new field `unit_external_id`, which can be set when creating or updating it. This ID must refer to a
  valid unit in the UnitCatalog, see `client.units.list` for reference.
- If the `unit_external_id` is set for a TimeSeries, then you may retrieve datapoints from that time series in any compatible
  units. You do this by specifying the `target_unit` (or `target_unit_system`) in a call to any of the datapoints `retrieve`
  methods, `retrieve`, `retrieve_arrays`, `retrieve_dataframe`, or `retrieve_dataframe_in_tz`.

## [6.30.2] - 2023-10-09
### Fixed
- Serialization of `Transformation` or `TransformationList` no longer fails in `json.dumps` due to unhandled composite objects.

## [6.30.1] - 2023-10-06
### Added
- Support for metadata on Workflow executions. Set custom metadata when triggering a workflow (`workflows.executions.trigger()`). The metadata is included in results from `workflows.executions.list()` and `workflows.executions.retrieve_detailed()`.

## [6.30.0] - 2023-10-06
### Added
- Support for the UnitCatalog with the implementation `client.units`.

## [6.29.2] - 2023-10-04
### Fixed
- Calling some of the methods `assets.filter()`, `events.filter()`, `sequences.filter()`, `time_series.filter()` without a `sort` parameter could cause a `CogniteAPIError` with a 400 code. This is now fixed.

## [6.29.1] - 2023-10-04
### Added
- Convenience method `to_text` on the `FunctionCallLog` class which simplifies printing out function call logs.

## [6.29.0] - 2023-10-04
### Added
- Added parameter `resolve_duplicate_file_names` to `client.files.download`.
  This will keep all the files when downloading to local machine, even if they have the same name.

## [6.28.5] - 2023-10-03
### Fixed
- Bugfix for serialization of Workflows' `DynamicTasksParameters` during `workflows.versions.upsert` and `workflows.execution.retrieve_detailed`

## [6.28.4] - 2023-10-03
### Fixed
- Overload data_set/create for improved type safety

## [6.28.3] - 2023-10-03
### Fixed
- When uploading files as strings using `client.files.upload_bytes` the wrong encoding is used on Windows, which is causing
  part of the content to be lost when uploading. This is now fixed.

## [6.28.2] - 2023-10-02
### Fixed
- When cache lookup did not yield a token for `CredentialProvider`s like `OAuthDeviceCode` or `OAuthInteractive`, a
  `TypeError` could be raised instead of initiating their authentication flow.

## [6.28.1] - 2023-09-30
### Improved
- Warning when using alpha/beta features.

## [6.28.0] - 2023-09-26
### Added
- Support for the WorkflowOrchestrationAPI with the implementation `client.workflows`.

## [6.27.0] - 2023-09-24
### Changed
- Reduce concurrency in data modeling client to 1

## [6.26.0] - 2023-09-22
### Added
- Support `partition` and `cursor` parameters on `time_series.subscriptions.iterate_data`
- Include the `cursor` attribute on `DatapointSubscriptionBatch`, which is yielded in every iteration
of `time_series.subscriptions.iterate_data`.

## [6.25.3] - 2023-09-19
### Added
- Support for setting and retrieving `data_set_id` in data class `client.data_classes.ThreeDModel`.

## [6.25.2] - 2023-09-17
### Fixed
- Using the `HasData` filter would raise an API error in CDF.

## [6.25.1] - 2023-09-15
### Fixed
- Using nonce credentials now works as expected for `transformations.[create, update]`. Previously, the attempt to create
  a session would always fail, leading to nonce credentials never being used (full credentials were passed to- and
  stored in the transformations backend service).
- Additionally, the automatic creation of a session no longer fails silently when an `CogniteAuthError` is encountered
  (which happens when the credentials are invalid).
- While processing source- and destination credentials in `client.transformations.[create, update]`, an `AttributeError`
  can no longer be raised (by not specifying project).
### Added
- `TransformationList` now correctly inherits the two (missing) helper methods `as_ids()` and `as_external_ids()`.

## [6.25.0] - 2023-09-14
### Added
- Support for `ignore_unknown_ids` in `client.functions.retrieve_multiple` method.

## [6.24.1] - 2023-09-13
### Fixed
- Bugfix for `AssetsAPI.create_hierarchy` when running in upsert mode: It could skip certain updates above
  the single-request create limit (currently 1000 assets).

## [6.24.0] - 2023-09-12
### Fixed
- Bugfix for `FilesAPI.upload` and `FilesAPI.upload_bytes` not raising an error on file contents upload failure. Now `CogniteFileUploadError` is raised based on upload response.

## [6.23.0] - 2023-09-08
### Added
- Supporting for deleting constraints and indexes on containers.

### Changed
- The abstract class `Index` can no longer be instantiated. Use BTreeIndex or InvertedIndex instead.

## [6.22.0] - 2023-09-08
### Added
- `client.data_modeling.instances.subscribe` which lets you subscribe to a given
data modeling query and receive updates through a provided callback.
- Example on how to use the subscribe method to sync nodes to a local sqlite db.

## [6.21.1] - 2023-09-07
### Fixed
- Concurrent usage of the `CogniteClient` could result in API calls being made with the wrong value for `api_subversion`.

## [6.21.0] - 2023-09-06
### Added
- Supporting pattern mode and extra configuration for diagram detect in beta.

## [6.20.0] - 2023-09-05
### Fixed
- When creating functions with `client.functions.create` using the `folder` argument, a trial-import is executed as part of
  the verification process. This could leave leftover modules still in scope, possibly affecting subsequent calls. This is
  now done in a separate process to guarantee it has no side-effects on the main process.
- For pyodide/WASM users, a backup implementation is used, with an improved cleanup procedure.

### Added
- The import-check in `client.functions.create` (when `folder` is used) can now be disabled by passing
  `skip_folder_validation=True`. Basic validation is still done, now additionally by parsing the AST.

## [6.19.0] - 2023-09-04
## Added
- Now possible to retrieve and update translation and scale of 3D model revisions.

## [6.18.0] - 2023-09-04
### Added
- Added parameter `keep_directory_structure` to `client.files.download` to allow downloading files to a folder structure matching the one in CDF.

### Improved
- Using `client.files.download` will still skip files with the same name when writing to disk, but now a `UserWarning` is raised, specifying which files are affected.

## [6.17.0] - 2023-09-01
### Added
- Support for the UserProfilesAPI with the implementation `client.iam.user_profiles`.

## [6.16.0] - 2023-09-01
### Added
- Support for `ignore_unknown_ids` in `client.relationships.retrieve_multiple` method.

## [6.15.3] - 2023-08-30
### Fixed
- Uploading files using `client.files.upload` now works when running with `pyodide`.

## [6.15.2] - 2023-08-29
### Improved
- Improved error message for `CogniteMissingClientError`. Now includes the type of object missing the `CogniteClient` reference.

## [6.15.1] - 2023-08-29
### Fixed
- Bugfix for `InstanceSort._load` that always raised `TypeError` (now public, `.load`). Also, indirect fix for `Select.load` for non-empty `sort`.

## [6.15.0] - 2023-08-23
### Added
- Support for the DocumentsAPI with the implementation `client.documents`.
- Support for advanced filtering for `Events`, `TimeSeries`, `Assets` and `Sequences`. This is available through the
  `.filter()` method, for example, `client.events.filter`.
- Extended aggregation support for `Events`, `TimeSeries`, `Assets` and `Sequences`. This is available through the five
  methods `.aggregate_count(...)`, `aggregate_cardinality_values(...)`, `aggregate_cardinality_properties(...)`,
  `.aggregate_unique_values(...)`, and `.aggregate_unique_properties(...)`. For example,
  `client.assets.aggregate_count(...)`.
- Added helper methods `as_external_ids` and `as_ids` for `EventList`, `TimeSeriesList`, `AssetList`, `SequenceList`,
  `FileMetaDataList`, `FunctionList`, `ExtractionPipelineList`, and `DataSetList`.

### Deprecated
- Added `DeprecationWarning` to methods `client.assets.aggregate_metadata_keys` and
  `client.assets.aggregate_metadata_values`. The use parameter the `fields` in
  `client.events.aggregate_unique_values` will also lead to a deprecation warning. The reason is that the endpoints
  these methods are using have been deprecated in the CDF API.

## [6.14.2] - 2023-08-22
### Fixed
- All data modeling endpoints will now be retried. This was not the case for POST endpoints.

## [6.14.1] - 2023-08-19
### Fixed
- Passing `sources` as a tuple no longer raises `ValueError` in `InstancesAPI.retrieve`.

## [6.14.0] - 2023-08-14
### Changed
- Don't terminate client.time_series.subscriptions.iterate_data() when `has_next=false` as more data
may be returned in the future. Instead we return the `has_next` field in the batch, and let the user
decide whether to terminate iteration. This is a breaking change, but this particular API is still
in beta and thus we reserve the right to break it without bumping the major version.

## [6.13.3] - 2023-08-14
### Fixed
- Fixed bug in `ViewApply.properties` had type hint `ConnectionDefinition` instead of `ConnectionDefinitionApply`.
- Fixed bug in `dump` methods of `ViewApply.properties` causing the return code `400` with message
  `Request had 1 constraint violations. Please fix the request and try again. [type must not be null]` to be returned
  from the CDF API.

## [6.13.2] - 2023-08-11
### Fixed
- Fixed bug in `Index.load` that would raise `TypeError` when trying to load `indexes`, when an unexpected field was
  encountered (e.g. during a call to `client.data_modeling.container.list`).

## [6.13.1] - 2023-08-09
### Fixed
- Fixed bug when calling a `retrieve`, `list`, or `create` in `client.data_modeling.container` raised a `TypeError`.
  This is caused by additions of fields to the API, this is now fixed by ignoring unknown fields.

## [6.13.0] - 2023-08-07
### Fixed
- Fixed a bug raising a `KeyError` when calling `client.data_modeling.graphql.apply_dml` with an invalid `DataModelingId`.
- Fixed a bug raising `AttributeError` in `SpaceList.to_space_apply_list`, `DataModelList.to_data_model_apply_list`,
  `ViewList.to_view_apply`. These methods have also been renamed to `.as_apply` for consistency
  with the other data modeling resources.

### Removed
- The method `.as_apply` from `ContainerApplyList` as this method should be on the `ContainerList` instead.

### Added
- Missing `as_ids()` for `DataModelApplyList`, `ContainerList`, `ContainerApplyList`, `SpaceApplyList`, `SpaceList`,
  `ViewApplyList`, `ViewList`.
- Added helper method `.as_id` to `DMLApplyResult`.
- Added helper method `.latest_version` to `DataModelList`.
- Added helper method `.as_apply` to `ContainerList`.
- Added container classes `NodeApplyList`, `EdgeApplyList`, and `InstancesApply`.

## [6.12.2] - 2023-08-04
### Fixed
- Certain errors that were previously silently ignored in calls to `client.data_modeling.graphql.apply_dml` are now properly raised (used to fail as the API error was passed nested inside the API response).

## [6.12.1] - 2023-08-03
### Fixed
- Changed the structure of the GraphQL query used when updating DML models through `client.data_modeling.graphql.apply_dml` to properly handle (i.e. escape) all valid symbols/characters.

## [6.12.0] - 2023-07-26
### Added
- Added option `expand_metadata` to `.to_pandas()` method for list resource types which converts the metadata (if any) into separate columns in the returned dataframe. Also added `metadata_prefix` to control the naming of these columns (default is "metadata.").

## [6.11.1] - 2023-07-19
### Changed
- Return type `SubscriptionTimeSeriesUpdate` in `client.time_series.subscriptions.iterate_data` is now required and not optional.

## [6.11.0] - 2023-07-19
### Added
- Support for Data Point Subscription, `client.time_series.subscriptions`. Note this is an experimental feature.


## [6.10.0] - 2023-07-19
### Added
- Upsert method for `assets`, `events`, `timeseries`, `sequences`, and `relationships`.
- Added `ignore_unknown_ids` flag to `client.sequences.delete`

## [6.9.0] - 2023-07-19
### Added
- Basic runtime validation of ClientConfig.project

## [6.8.7] - 2023-07-18
### Fixed
- Dumping of `Relationship` with `labels` is not `yaml` serializable. This is now fixed.

## [6.8.6] - 2023-07-18
### Fixed
- Include `version` in __repr__ for View and DataModel

## [6.8.5] - 2023-07-18
### Fixed
- Change all implicit Optional types to explicit Optional types.

## [6.8.4] - 2023-07-12
### Fixed
- `max_worker` limit match backend for `client.data_modeling`.

## [6.8.3] - 2023-07-12
### Fixed
- `last_updated_time` and `created_time` are no longer optional on InstanceApplyResult

## [6.8.2] - 2023-07-12
### Fixed
- The `.dump()` method for `InstanceAggregationResult` caused an `AttributeError` when called.

## [6.8.1] - 2023-07-08
### Changed
- The `AssetHierarchy` class would consider assets linking their parent by ID only as orphans, contradicting the
  docstring stating "All assets linking a parent by ID are assumed valid". This is now true (they are no longer
  considered orphans).

## [6.8.0] - 2023-07-07
### Added
- Support for annotations reverse lookup.

## [6.7.1] - 2023-07-07
### Fixed
- Needless function "as_id" on View as it was already inherited
### Added
- Flag "all_versions" on data_modeling.data_models.retrieve() to retrieve all versions of a data model or only the latest one
- Extra documentation on how to delete edges and nodes.
- Support for using full Node and Edge objects when deleting instances.

## [6.7.0] - 2023-07-07
### Added
- Support for applying graphql dml using `client.data_modeling.graphql.apply_dml()`.

## [6.6.1] - 2023-07-07
### Improved
- Added convenience function to instantiate a `CogniteClient.default(...)` to save the users from typing the
  default URLs.

## [6.6.0] - 2023-07-06
### Fixed
- Support for query and sync endpoints across instances in the Data Modeling API with the implementation
  `client.data_modeling.instances`, the methods `query` and `sync`.

## [6.5.8] - 2023-06-30
### Fixed
- Serialization of `DataModel`. The bug caused `DataModel.load(data_model.dump(camel_case=True))` to fail with
  a `TypeError`. This is now fixed.

## [6.5.7] - 2023-06-29
### Fixed
- A bug caused by use of snake case in field types causing `NodeApply.dump(camel_case=True)`
  trigger a 400 response from the API.

## [6.5.6] - 2023-06-29
### Fixed
- A bug causing `ClientConfig(debug=True)` to raise an AttributeError

## [6.5.5] - 2023-06-28
### Fixed
- A bug where we would raise the wrong exception when errors on occurred on `data_modeling.spaces.delete`
- A bug causing inconsistent MRO in DataModelList

## [6.5.4] - 2023-06-28
### Added
- Missing query parameters:
     * `inline_views` in `data_modeling.data_models.retrieve()`.
     * `include_global` in `data_modeling.spaces.list()`.
     * `include_inherited_properties` in `data_modeling.views.retrieve()`.

## [6.5.3] - 2023-06-28
### Fixed
- Only validate `space` and `external_id` for `data_modeling` write classes.


## [6.5.2] - 2023-06-27
### Fixed
- Added missing `metadata` attribute to `iam.Group`

## [6.5.1] - 2023-06-27
### Fixed
- Fix typehints on `data_modeling.instances.aggregate()` to not allow Histogram aggregate.
- Moved `ViewDirectRelation.source` property to `MappedProperty.source` where it belongs.

## [6.5.0] - 2023-06-27
### Added
- Support for searching and aggregating across instances in the Data Modeling API with the implementation
  `client.data_modeling.instances`, the methods `search`, `histogram` and `aggregate`.

## [6.4.8] - 2023-06-23
### Fixed
- Handling non 200 responses in `data_modeling.spaces.apply`, `data_modeling.data_models.apply`,
  `data_modeling.views.apply` and `data_modeling.containers.apply`

## [6.4.7] - 2023-06-22
### Fixed
- Consistently return the correct id types in data modeling resource clients

## [6.4.6] - 2023-06-22
### Fixed
- Don't swallow keyword args on Apply classes in Data Modeling client

## [6.4.5] - 2023-06-21
### Added
- Included tuple-notation when retrieving or listing data model instances

### Improved
- Fixed docstring for retrieving data model instances and extended the examples.

## [6.4.4] - 2023-06-21
Some breaking changes to the datamodeling client. We don't expect any more breaking changes,
but we accept the cost of breaking a few consumers now early on the really nail the user experience.
### Added
- ViewId:as_property_ref and ContainerId:as_property_ref to make it easier to create property references.

### Changed
- Renamed ViewCore:as_reference and ContainerCore:as_reference to :as_id() for consistency with other resources.
- Change Instance:properties to be a `MutableMapping[ViewIdentifier, MutableMapping[PropertyIdentifier, PropertyValue]]`, in order to make it easier to consume
- Make VersionedDataModelingId:load accept `tuple[str, str]`
- Rename ConstraintIdentifier to Constraint - it was not an id but the definition itself
- Rename IndexIdentifier to Index - it was not an id but the definition itself
- Rename ContainerPropertyIdentifier to ContainerProperty - it was not an id but the definition itself

### Removed
- Redundant EdgeApply:create method. It simply mirrored the EdgeApply constructor.


## [6.4.3] - 2023-06-15
### Added
- Accept direct relation values as tuples in `EdgeApply`

## [6.4.2] - 2023-06-15
### Changed
- When providing ids as tuples in `instances.retrieve` and `instances.delete` you should not
have to specify the instance type in each tuple

### Fixed
- Bug where edges and nodes would get mixed up on `instances.retrieve`

## [6.4.1] - 2023-06-14
### Fixed
- Add the missing page_count field for diagram detect items.

## [6.4.0] - 2023-06-12
### Added
- Partial support for the instance resource in the Data Modeling API with the implementation
  `client.data_modeling.instances`, the endpoints `list`, `delete`, `retrieve`, and `apply`

## [6.3.2] - 2023-06-08
### Fixed
- Requests being retried around a token refresh cycle, no longer risk getting stuck with an outdated token.

### Added
- `CredentialProviders` subclassing `_OAuthCredentialProviderWithTokenRefresh`, now accepts a new parameter, `token_expiry_leeway_seconds`, controlling how early a token refresh request should be initiated (before it expires).

### Changed
- `CredentialProviders` subclassing `_OAuthCredentialProviderWithTokenRefresh` now uses a safer default of 15 seconds (up from 3 sec) to control how early a token refresh request should be initiated (before it expires).

## [6.3.1] - 2023-06-07
### Fixed
- Signature of `client.data_modeling.views.retrieve` and `client.data_modeling.data_models.retrieve` to always return a list.

## [6.3.0] - 2023-06-07
### Added
- Support for the container resource in the Data Modeling API with the implementation `client.data_modeling.containers`.
- Support for the view resource in the Data Modeling API with the implementation `client.data_modeling.views`.
- Support for the data models resource in the Data Modeling API with the implementation `client.data_modeling.data_models`.

### Removed
- Removed `retrieve_multiple` from the `SpacesAPI` to have a consistent API with the `views`, `containers`, and `data_models`.

## [6.2.2] - 2023-06-05
### Fixed
- Creating function schedules with current user credentials now works (used to fail at runtime with "Could not fetch a valid token (...)" because a session was never created.)

## [6.2.1] - 2023-05-26
### Added
- Data model centric support in transformation

## [6.2.0] - 2023-05-25
### Added
- Support for the spaces resource in the Data Modeling API with the implementation `client.data_modeling.spaces`.

### Improved
- Reorganized documentation to match API documentation.

## [6.1.10] - 2023-05-22
### Fixed
- Data modelling is now GA. Renaming instance_nodes -> nodes and instance_edges -> edges to make the naming in SDK consistent with Transformation API and CLI

## [6.1.9] - 2023-05-16
### Fixed
- Fixed a rare issue with datapoints fetching that could raise `AttributeError` when running with `pyodide`.

## [6.1.8] - 2023-05-12
### Fixed
- ExtractionPipelinesRun:dump method will not throw an error when camel_case=True anymore

## [6.1.7] - 2023-05-11
### Removed
- Removed DMS v2 destination in transformations

## [6.1.6] - 2023-05-11
### Fixed
- `FunctionsAPI.create` now work in Wasm-like Python runtimes such as `pyodide`.

## [6.1.5] - 2023-05-10
### Fixed
- When creating a transformation with a different source- and destination CDF project, the project setting is no longer overridden by the setting in the `CogniteClient` configuration allowing the user to read from the specified source project and write to the specified and potentially different destination project.

## [6.1.4] - 2023-05-08
### Fixed
- Pickling a `CogniteClient` instance with certain `CredentialProvider`s no longer causes a `TypeError: cannot pickle ...` to be raised.

## [6.1.3] - 2023-05-08
### Added
- Add the license of the package in poetry build.

## [6.1.2] - 2023-05-04
### Improved
- The SDK has received several minor bugfixes to be more user-friendly on Windows.

### Fixed
- The utility function `cognite.client.utils.datetime_to_ms` now raises an understandable `ValueError` when unable to convert pre-epoch datetimes.
- Several functions reading and writing to disk now explicitly use UTF-8 encoding

## [6.1.1] - 2023-05-02
### Fixed
- `AttributeError` when passing `pandas.Timestamp`s with different timezones (*of which one was UTC*) to `DatapointsAPI.retrieve_dataframe_in_tz`.
- A `ValueError` is no longer raised when passing `pandas.Timestamp`s in the same timezone, but with different underlying implementations (e.g. `datetime.timezone.utc` / `pytz.UTC` / `ZoneInfo("UTC")`) to `DatapointsAPI.retrieve_dataframe_in_tz`.

## [6.1.0] - 2023-04-28
### Added
- Support for giving `start` and `end` arguments as `pandas.Timestamp` in `DatapointsAPI.retrieve_dataframe_in_tz`.

### Improved
- Type hints for the `DatapointsAPI` methods.

## [6.0.2] - 2023-04-27
### Fixed
- Fixed a bug in `DatapointsAPI.retrieve_dataframe_in_tz` that could raise `AmbiguousTimeError` when subdividing the user-specified time range into UTC intervals (with fixed offset).

## [6.0.1] - 2023-04-20
### Fixed
- Fixed a bug that would cause `DatapointsAPI.retrieve_dataframe_in_tz` to raise an `IndexError` if there were only empty time series in the response.

## [6.0.0] - 2023-04-19
### Removed
- Removed support for legacy auth (API keys, service accounts, login.status)
- Removed the deprecated `extractionPipeline` argument to `client.extraction_pipelines.create`. Only `extraction_pipeline` is accepted now.
- Removed the deprecated `client.datapoints` accessor attribute. The datapoints API can only be accessed through `client.time_series.data` now.
- Removed the deprecated `client.extraction_pipeline_runs` accessor attribute. The extraction pipeline run API can only be accessed through `client.extraction_pipelines.runs` now.
- Removed the deprecated `external_id` attribute on `ExtractionPipelineRun`. This has been replaced with `extpipe_external_id`.

## [5.12.0] - 2023-04-18
### Changed
- Enforce that types are explicitly exported in order to make very strict type checkers happy.

## [5.11.1] - 2023-04-17
### Fixed
- List (and `__call__`) methods for assets, events, files, labels, relationships, sequences and time series now raise if given bad input for `data_set_ids`, `data_set_external_ids`, `asset_subtree_ids` and `asset_subtree_external_ids` instead of ignoring/returning everything.

### Improved
- The listed parameters above have silently accepted non-list input, i.e. single `int` (for `ids`) or single `str` (for `external_ids`). Function signatures and docstrings have now been updated to reflect this "hidden functionality".

## [5.11.0] - 2023-04-17
### Added
- The `DatapointsAPI` now supports time zones with the addition of a new method, `retrieve_dataframe_in_tz`. It does not support individual customization of query parameters (for good reasons, e.g. a DataFrame has a single index).
- Asking for datapoints in a specific time zone, e.g. `America/New_York` or `Europe/London` is now easily accomplished: the user can just pass in their `datetimes` localized to their time zone directly.
- Queries for aggregate datapoints are also supported, with the key feature being automatic handling of daylight savings time (DST) transitions, as this is not supported by the official API. Example usage: A user living in Oslo, Norway, wants daily averages in their local time. In Oslo, the standard time is UTC+1, with UTC+2 during the summer. This means during spring, there is a 23-hour long day when clocks roll 1 hour forward and a 25-hour day during fall.
- New granularities with a longer time span have been added (only to this new method, for now): 'week', 'month', 'quarter' and 'year'. These do not all represent a fixed frequency, but like the example above, neither does for example 'day' when we use time zones without a fixed UTC offset.

## [5.10.5] - 2023-04-13
### Fixed
- Subclasses of `VisionResource` inheriting `.dump` and `to_pandas` now work as expected for attributes storing lists of subclass instances like `Polygon`, `PolyLine`, `ObjectDetection` or `VisionExtractPredictions` directly or indirectly.

## [5.10.4] - 2023-04-13
### Fixed
- A lot of nullable integer attributes ended up as float after calling `.to_pandas`. These are now correctly converted to `dtype=Int64`.

## [5.10.3] - 2023-04-13
### Fixed
- When passing `CogniteResource` classes (like `Asset` or `Event`) to `update`, any labels were skipped in the update (passing `AssetUpdate` works). This has been fixed for all Cognite resource classes.

## [5.10.2] - 2023-04-12
### Fixed
- Fixed a bug that would cause `AssetsAPI.create_hierarchy` to not respect `upsert=False`.

## [5.10.1] - 2023-04-04
### Fixed
- Add missing field `when` (human readable version of the CRON expression) to `FunctionSchedule` class.

## [5.10.0] - 2023-04-03
### Fixed
- Implemented automatic retries for connection errors by default, improving the reliability of the connection to the Cognite API.
- Added a user-readable message to `CogniteConnectionRefused` error for improved user experience.

### Changed
- Introduce a `max_retries_connect` attribute on the global config, and default it to 3.

## [5.9.3] - 2023-03-27
### Fixed
- After creating a schedule for a function, the returned `FunctionSchedule` was missing a reference to the `CogniteClient`, meaning later calls to `.get_input_data()` would fail and raise `CogniteMissingClientError`.
- When calling `.get_input_data()` on a `FunctionSchedule` instance, it would fail and raise `KeyError` if no input data was specified for the schedule. This now returns `None`.

## [5.9.2] - 2023-03-27
### Fixed
- After calling e.g. `.time_series()` or `.events()` on an `AssetList` instance, the resulting resource list would be missing the lookup tables that allow for quick lookups by ID or external ID through the `.get()` method. Additionally, for future-proofing, the resulting resource list now also correctly has a `CogniteClient` reference.

## [5.9.1] - 2023-03-23
### Fixed
- `FunctionsAPI.call` now also works for clients using auth flow `OAuthInteractive`, `OAuthDeviceCode`, and any user-made subclass of `CredentialProvider`.

### Improved
- `FunctionSchedulesAPI.create` now also accepts an instance of `ClientCredentials` (used to be dictionary only).

## [5.9.0] - 2023-03-21
### Added
- New class `AssetHierarchy` for easy verification and reporting on asset hierarchy issues without explicitly trying to insert them.
- Orphan assets can now be reported on (orphan is an asset whose parent is not part of the given assets). Also, `AssetHierarchy` accepts an `ignore_orphans` argument to mimic the old behaviour where all orphans were assumed to be valid.
- `AssetsAPI.create_hierarchy` now accepts two new parameters: `upsert` and `upsert_mode`. These allow the user to do "insert or update" instead of an error being raised when trying to create an already existing asset. Upsert mode controls whether updates should replace/overwrite or just patch (partial update to non-null values only).
- `AssetsAPI.create_hierarchy` now also verifies the `name` parameter which is required and that `id` has not been set.

### Changed
- `AssetsAPI.create_hierarchy` now uses `AssetHierarchy` under the hood to offer concrete feedback on asset hierarchy issues, accessible through attributes on the raised exception, e.g. invalid assets, duplicates, orphans, or any cyclical asset references.

### Fixed
- `AssetsAPI.create_hierarchy`...:
  - Now respects `max_workers` when spawning worker threads.
  - Can no longer raise `RecursionError`. Used to be an issue for asset hierarchies deeper than `sys.getrecursionlimit()` (typically set at 1000 to avoid stack overflow).
  - Is now `pyodide` compatible.

## [5.8.0] - 2023-03-20
### Added
- Support for client certificate authentication to Azure AD.

## [5.7.4] - 2023-03-20
### Added
- Use `X-Job-Token` header for contextualization jobs to reduce required capabilities.

## [5.7.3] - 2023-03-14
### Improved
- For users unknowingly using a too old version of `numpy` (against the SDK dependency requirements), an exception could be raised (`NameError: name 'np' is not defined`). This has been fixed.

## [5.7.2] - 2023-03-10
### Fixed
- Fix method dump in TransformationDestination to ignore None.

## [5.7.1] - 2023-03-10
### Changed
- Split `instances` destination type of Transformations to `nodes` and `edges`.

## [5.7.0] - 2023-03-08
### Removed
- `ExtractionPipelineRunUpdate` was removed as runs are immutable.

### Fixed
- `ExtractionPipelinesRunsAPI` was hiding `id` of runs because `ExtractionPipelineRun` only defined `external_id` which doesn't exist for the "run resource", only for the "parent" ext.pipe (but this is not returned by the API; only used to query).

### Changed
- Rename and deprecate `external_id` in `ExtractionPipelinesRunsAPI` in favour of the more descriptive `extpipe_external_id`. The change is backwards-compatible, but will issue a `UserWarning` for the old usage pattern.

## [5.6.4] - 2023-02-28
### Added
- Input validation on `DatapointsAPI.[insert, insert_multiple, delete_ranges]` now raise on missing keys, not just invalid keys.

## [5.6.3] - 2023-02-23
### Added
- Make the SDK compatible with `pandas` major version 2 ahead of release.

## [5.6.2] - 2023-02-21
### Fixed
- Fixed an issue where `Content-Type` was not correctly set on file uploads to Azure.

## [5.6.1] - 2023-02-20
### Fixed
- Fixed an issue where `IndexError` was raised when a user queried `DatapointsAPI.retrieve_latest` for a single, non-existent time series while also passing `ignore_unknown_ids=True`. Changed to returning `None`, inline with other `retrieve` methods.

## [5.6.0] - 2023-02-16
### Added
- The SDK has been made `pyodide` compatible (to allow running natively in browsers). Missing features are `CredentialProvider`s with token refresh and `AssetsAPI.create_hierarchy`.

## [5.5.2] - 2023-02-15
### Fixed
- Fixed JSON dumps serialization error of instances of `ExtractionPipelineConfigRevision` and all subclasses (`ExtractionPipelineConfig`) as they stored a reference to the CogniteClient as a non-private attribute.

## [5.5.1] - 2023-02-14
### Changed
- Change `CredentialProvider` `Token` to be thread safe when given a callable that does token refresh.

## [5.5.0] - 2023-02-10
### Added
- Support `instances` destination type on Transformations.

## [5.4.4] - 2023-02-06
### Added
- Added user warnings when wrongly calling `/login/status` (i.e. without an API key) and `/token/inspect` (without OIDC credentials).

## [5.4.3] - 2023-02-05
### Fixed
- `OAuthDeviceCode` and `OAuthInteractive` now respect `global_config.disable_ssl` setting.

## [5.4.2] - 2023-02-03
### Changed
- Improved error handling (propagate IDP error message) for `OAuthDeviceCode` and `OAuthInteractive` upon authentication failure.

## [5.4.1] - 2023-02-02
### Fixed
- Bug where create_hierarchy would stop progressing after encountering more than `config.max_workers` failures.

## [5.4.0] - 2023-02-02
### Added
- Support for aggregating metadata keys/values for assets

## [5.3.7] - 2023-02-01
### Improved
- Issues with the SessionsAPI documentation have been addressed, and the `.create()` have been further clarified.

## [5.3.6] - 2023-01-30
### Changed
- A file-not-found error has been changed from `TypeError` to `FileNotFoundError` as part of the validation in FunctionsAPI.

## [5.3.5] - 2023-01-27
### Fixed
- Fixed an atexit-exception (`TypeError: '<' not supported between instances of 'tuple' and 'NoneType'`) that could be raised on PY39+ after fetching datapoints (which uses a custom thread pool implementation).

## [5.3.4] - 2023-01-25
### Fixed
- Displaying Cognite resources like an `Asset` or a `TimeSeriesList` in a Jupyter notebook or similar environments depending on `._repr_html_`, no longer raises `CogniteImportError` stating that `pandas` is required. Instead, a warning is issued and `.dump()` is used as fallback.

## [5.3.3] - 2023-01-24
### Added
- New parameter `token_cache_path` now accepted by `OAuthInteractive` and `OAuthDeviceCode` to allow overriding location of token cache.

### Fixed
- Platform dependent temp directory for the caching of the token in `OAuthInteractive` and `OAuthDeviceCode` (no longer crashes at exit on Windows).

## [5.3.2] - 2023-01-24
### Security
- Update `pytest` and other dependencies to get rid of dependency on the `py` package (CVE-2022-42969).

## [5.3.1] - 2023-01-20
### Fixed
- Last possible valid timestamp would not be returned as first (if first by some miracle...) by the `TimeSeries.first` method due to `end` being exclusive.

## [5.3.0] - 2023-01-20
### Added
- `DatapointsAPI.retrieve_latest` now support customising the `before` argument, by passing one or more objects of the newly added `LatestDatapointQuery` class.

## [5.2.0] - 2023-01-19
### Changed
- The SDK has been refactored to support `protobuf>=3.16.0` (no longer requires v4 or higher). This was done to fix dependency conflicts with several popular Python packages like `tensorflow` and `streamlit` - and also Azure Functions - that required major version 3.x of `protobuf`.

## [5.1.1] - 2023-01-19
### Changed
- Change RAW rows insert chunk size to make individual requests faster.

## [5.1.0] - 2023-01-03
### Added
- The diagram detect function can take file reference objects that contain file (external) id as well as a page range. This is an alternative to the lists of file ids or file external ids that are still possible to use. Page ranges were not possible to specify before.

## [5.0.2] - 2022-12-21
### Changed
- The valid time range for datapoints has been increased to support timestamps up to end of the year 2099 in the TimeSeriesAPI. The utility function `ms_to_datetime` has been updated accordingly.

## [5.0.1] - 2022-12-07
### Fixed
- `DatapointsArray.dump` would return timestamps in nanoseconds instead of milliseconds when `convert_timestamps=False`.
- Converting a `Datapoints` object coming from a synthetic datapoints query to a `pandas.DataFrame` would, when passed `include_errors=True`, starting in version `5.0.0`, erroneously cast the `error` column to a numeric data type and sort it *before* the returned values. Both of these behaviours have been reverted.
- Several documentation issues: Missing methods, wrong descriptions through inheritance and some pure visual/aesthetic.

## [5.0.0] - 2022-12-06
### Improved
- Greatly increased speed of datapoints fetching (new adaptable implementation and change from `JSON` to `protobuf`), especially when asking for... (measured in fetched `dps/sec` using the new `retrieve_arrays` method, with default settings for concurrency):
  - A large number of time series
    - 200 ts: ~1-4x speedup
    - 8000 ts: ~4-7x speedup
    - 20k-100k ts: Up to 20x faster
  - Very few time series (1-3)
    - Up to 4x faster
  - Very dense time series (>>10k dps/day)
    - Up to 5x faster
  - Any query for `string` datapoints
    - Faster the more dps, e.g. single ts, 500k: 6x speedup
- Peak memory consumption (for numeric data) is 0-55 % lower when using `retrieve` and 65-75 % lower for the new `retrieve_arrays` method.
- Fetching newly inserted datapoints no longer suffers from (potentially) very long wait times (or timeout risk).
- Converting fetched datapoints to a Pandas `DataFrame` via `to_pandas()` has changed from `O(N)` to `O(1)`, i.e., speedup no longer depends on the number of datapoints and is typically 4-5 orders of magnitude faster (!). NB: Only applies to `DatapointsArray` as returned by the `retrieve_arrays` method.
- Full customizability of queries is now available for *all retrieve* endpoints, thus the `query()` is no longer needed and has been removed. Previously only `aggregates` could be individually specified. Now all parameters can be passed either as top-level or as *individual settings*, even `ignore_unknown_ids`. This is now aligned with the API (except `ignore_unknown_ids` making the SDK arguably better!).
- Documentation for the retrieve endpoints has been overhauled with lots of new usage patterns and better examples. **Check it out**!
- Vastly better test coverage for datapoints fetching logic. You may have increased trust in the results from the SDK!

### Added
- New required dependency, `protobuf`. This is currently only used by the DatapointsAPI, but other endpoints may be changed without needing to release a new major version.
- New optional dependency, `numpy`.
- A new datapoints fetching method, `retrieve_arrays`, that loads data directly into NumPy arrays for improved speed and *much* lower memory usage.
- These arrays are stored in the new resource types `DatapointsArray` with corresponding container (list) type, `DatapointsArrayList` which offer much more efficient memory usage. `DatapointsArray` also offer zero-overhead pandas-conversion.
- `DatapointsAPI.insert` now also accepts `DatapointsArray`. It also does basic error checking like making sure the number of datapoints match the number of timestamps, and that it contains raw datapoints (as opposed to aggregate data which raises an error). This also applies to `Datapoints` input.
- `DatapointsAPI.insert_multiple` now accepts `Datapoints` and `DatapointsArray` as part of the (possibly) multiple inputs. Applies the same error checking as `insert`.

### Changed
- Datapoints are no longer fetched using `JSON`: the age of `protobuf` has begun.
- The main way to interact with the `DatapointsAPI` has been moved from `client.datapoints` to `client.time_series.data` to align and unify with the `SequenceAPI`. All example code has been updated to reflect this change. Note, however, that the `client.datapoints` will still work until the next major release, but will until then issue a `DeprecationWarning`.
- All parameters to all retrieve methods are now keyword-only (meaning no positional arguments are supported).
- All retrieve methods now accept a string for the `aggregates` parameter when asking for just one, e.g. `aggregates="max"`. This short-cut avoids having to wrap it inside a list. Both `snake_case` and `camelCase` are supported.
- The utility function `datetime_to_ms` no longer issues a `FutureWarning` on missing timezone information. It will now interpret naive `datetime`s as local time as is Python's default interpretation.
- The utility function `ms_to_datetime` no longer issues a `FutureWarning` on returning a naive `datetime` in UTC. It will now return an aware `datetime` object in UTC.
- All data classes in the SDK that represent a Cognite resource type have a `to_pandas` (or `to_geopandas`) method. Previously, these had various defaults for the `camel_case` parameter, but they have all been changed to `False`.
- All retrieve methods (when passing dict(s) with query settings) now accept identifier and aggregates in snake case (and camel case for convenience / backwards compatibility). Note that all newly added/supported customisable parameters (e.g. `include_outside_points` or `ignore_unknown_ids` *must* be passed in snake case or a `KeyError` will be raised.)
- The method `DatapointsAPI.insert_dataframe` has new default values for `dropna` (now `True`, still being applied on a per-column basis to not lose any data) and `external_id_headers` (now `True`, disincentivizing the use of internal IDs).
- The previous fetching logic awaited and collected all errors before raising (through the use of an "initiate-and-forget" thread pool). This is great, e.g., updates/inserts to make sure you are aware of all partial changes. However, when reading datapoints, a better option is to just fail fast (which it does now).
- `DatapointsAPI.[retrieve/retrieve_arrays/retrieve_dataframe]` no longer requires `start` (default: `0`, i.e. 1970-01-01) and `end` (default: `now`). This is now aligned with the API.
- Additionally, `DatapointsAPI.retrieve_dataframe` no longer requires `granularity` and `aggregates`.
- All retrieve methods accept a list of full query dictionaries for `id` and `external_id` giving full flexibility for all individual settings: `start`, `end`, `aggregates`, `granularity`, `limit`, `include_outside_points`, `ignore_unknown_ids`.
- Aggregates returned now include the time period(s) (given by the `granularity` unit) that `start` and `end` are part of (as opposed to only "fully in-between" points). This change is the *only breaking change* to the `DatapointsAPI.retrieve` method for aggregates and makes it so that the SDK match manual queries sent using e.g. `curl` or Postman. In other words, this is now aligned with the API.
Note also that this is a **bugfix**: Due to the SDK rounding differently than the API, you could supply `start` and `end` (with `start < end`) and still be given an error that `start is not before end`. This can no longer happen.
- Fetching raw datapoints using `include_outside_points=True` now returns both outside points (if they exist), regardless of `limit` setting (this is the *only breaking change* for limited raw datapoint queries; unlimited queries are fully backwards compatible). Previously the total number of points was capped at `limit`, thus typically only returning the first. Now up to `limit+2` datapoints are always returned. This is now aligned with the API.
- When passing a relative or absolute time specifier string like `"2w-ago"` or `"now"`, all time series in the same query will use the exact same value for 'now' to avoid any inconsistencies in the results.
- Fetching newly inserted datapoints no longer suffers from very long wait times (or timeout risk) as the code's dependency on `count` aggregates has been removed entirely (implementation detail) which could delay fetching by anything between a few seconds to several minutes/go to timeout while the aggregate was computed on-the-fly. This was mostly a problem for datapoints inserted into low-priority time periods (far away from current time).
- Asking for the same time series any number of times no longer raises an error (from the SDK), which is useful for instance when fetching disconnected time periods. This is now aligned with the API. Thus, the custom exception `CogniteDuplicateColumnsError` is no longer needed and has been removed from the SDK.
- ...this change also causes the `.get` method of `DatapointsList` and `DatapointsArrayList` to now return a list of `Datapoints` or `DatapointsArray` respectively *when duplicated identifiers are queried*. For data scientists and others used to `pandas`, this syntax is familiar to the slicing logic of `Series` and `DataFrame` when used with non-unique indices.
There is also a very subtle **bugfix** here: since the previous implementation allowed the same time series to be specified by both its `id` and `external_id`, using `.get` to access it would always yield the settings that were specified by the `external_id`. This will now return a `list` as explained above.
- `Datapoints` and `DatapointsArray` now store the `granularity` string given by the user (when querying aggregates) which allows both `to_pandas` methods (on `DatapointsList` and `DatapointsArrayList` as well) to accept `include_granularity_name` that appends this to the end of the column name(s).
- Datapoints fetching algorithm has changed from one that relies on up-to-date and correct `count` aggregates to be fast (with fallback on serial fetching when missing/unavailable), to recursively (and reactively) splitting the time-domain into smaller and smaller pieces, depending on the discovered-as-fetched density-distribution of datapoints in time and the number of available workers/threads. The new approach also has the ability to group more than 1 (one) time series per API request (when beneficial) and short-circuit once a user-given limit has been reached (if/when given). This method is now used for *all types of queries*; numeric raw-, string raw-, and aggregate datapoints.

#### Change: `retrieve_dataframe`
- Previously, fetching was constricted (🐍) to either raw- OR aggregate datapoints. This restriction has been lifted and the method now works exactly like the other retrieve-methods (with a few extra options relevant only for pandas `DataFrame`s).
- Used to fetch time series given by `id` and `external_id` separately - this is no longer the case. This gives a significant, additional speedup when both are supplied.
- The `complete` parameter has been removed and partially replaced by `uniform_index (bool)` which covers a subset of the previous features (with some modifications: now gives a uniform index all the way from the first given `start` to the last given `end`). Rationale: Old method had a weird and had unintuitive syntax (passing a string using commas to separate options).
- Interpolating, forward-filling or in general, imputation (also prev. controlled via the `complete` parameter) is completely removed as the resampling logic *really* should be up to the user fetching the data to decide, not the SDK.
- New parameter `column_names` (as already used in several existing `to_pandas` methods) decides whether to pick `id`s or `external_id`s as the dataframe column names. Previously, when both were supplied, the dataframe ended up with a mix.
Read more below in the removed section or check out the method's updated documentation.
- The ordering of columns for aggregates is now always chronological instead of the somewhat arbitrary choice made in `Datapoints.__init__`, (since `dict`s keep insertion order in newer python versions and instance variables lives in `__dict__`)).
- New parameter `include_granularity_name` that appends the specified granularity to the column names if passed as `True`. Mimics the behaviour of the older, well-known argument `include_aggregate_name`, but adds after: `my-ts|average|13m`.

### Fixed
- `CogniteClientMock` has been updated with 24 missing APIs (including sub-composited APIs like `FunctionsAPI.schedules`) and is now used internally in testing instead of a similar, additional implementation.
- Loads of `assert`s meant for the SDK user have been changed to raising exceptions instead as a safeguard since `assert`s are ignored when running in optimized mode `-O` (or `-OO`).

### Fixed: Extended time domain
- `TimeSeries.[first/count/latest]()` now work with the expanded time domain (minimum age of datapoints was moved from 1970 to 1900, see [4.2.1]).
  - `TimeSeries.latest()` now supports the `before` argument similar to `DatapointsAPI.retrieve_latest`.
  - `TimeSeries.first()` now considers datapoints before 1970 and after "now".
  - `TimeSeries.count()` now considers datapoints before 1970 and after "now" and will raise an error for string time series as `count` (or any other aggregate) is not defined.
- `DatapointsAPI.retrieve_latest` would give latest datapoint `before="now"` when given `before=0` (1970) because of a bad boolean check. Used to not be a problem since there were no data before epoch.
- The utility function `ms_to_datetime` no longer raises `ValueError` for inputs from before 1970, but will raise for input outside the allowed minimum- and maximum supported timestamps in the API.
**Note**: that support for `datetime`s before 1970 may be limited on Windows, but `ms_to_datetime` should still work (magic!).

### Fixed: Datapoints-related
- **Critical**: Fetching aggregate datapoints now works properly with the `limit` parameter. In the old implementation, `count` aggregates were first fetched to split the time domain efficiently - but this has little-to-no informational value when fetching *aggregates* with a granularity, as the datapoints distribution can take on "any shape or form". This often led to just a few returned batches of datapoints due to miscounting (e.g. as little as 10% of the actual data could be returned(!)).
- Fetching datapoints using `limit=0` now returns zero datapoints, instead of "unlimited". This is now aligned with the API.
- Removing aggregate names from the columns in a Pandas `DataFrame` in the previous implementation used `Datapoints._strip_aggregate_name()`, but this had a bug: Whenever raw datapoints were fetched all characters after the last pipe character (`|`) in the tag name would be removed completely. In the new version, the aggregate name is only added when asked for.
- The method `Datapoints.to_pandas` could return `dtype=object` for numeric time series when all aggregate datapoints were missing; which is not *that* unlikely, e.g., when using `interpolation` aggregate on a `is_step=False` time series with datapoints spacing above one hour on average. In such cases, an object array only containing `None` would be returned instead of float array dtype with `NaN`s. Correct dtype is now enforced by an explicit `pandas.to_numeric()` cast.
- Fixed a bug in all `DatapointsAPI` retrieve-methods when no time series was/were found, a single identifier was *not* given (either list of length 1 or all given were missing), `ignore_unknown_ids=True`, and `.get` was used on the empty returned `DatapointsList` object. This would raise an exception (`AttributeError`) because the mappings from `id` or `external_id` to `Datapoints` were not defined on the object (only set when containing at least 1 resource).

### Removed
- Method: `DatapointsAPI.query`. No longer needed as all "optionality" has been moved to the three `retrieve` methods.
- Method: `DatapointsAPI.retrieve_dataframe_dict`. Rationale: Due to its slightly confusing syntax and return value, it basically saw no use "in the wild".
- Custom exception: `CogniteDuplicateColumnsError`. No longer needed as the retrieve endpoints now support duplicated identifiers to be passed (similar to the API).
- All convenience methods related to plotting and the use of `matplotlib`. Rationale: No usage and low utility value: the SDK should not be a data science library.

## [4.11.3] - 2022-11-17
### Fixed
- Fix FunctionCallsAPI filtering

## [4.11.2] - 2022-11-16
### Changed
- Detect endpoint (for Engineering Diagram detect jobs) is updated to spawn and handle multiple jobs.
### Added
- `DetectJobBundle` dataclass: A way to manage multiple files and jobs.

## [4.11.1] - 2022-11-15
### Changed
- Update doc for Vision extract method
- Improve error message in `VisionExtractJob.save_annotations`

## [4.11.0] - 2022-10-17
### Added
- Add `compute` method to `cognite.client.geospatial`

## [4.10.0] - 2022-10-13
### Added
- Add `retrieve_latest` method to `cognite.client.sequences`
- Add support for extending the expiration time of download links returned by `cognite.client.files.retrieve_download_urls()`

## [4.9.0] - 2022-10-10
### Added
- Add support for extraction pipeline configuration files
### Deprecated
- Extraction pipeline runs has been moved from `client.extraction_pipeline_runs` to `client.extraction_pipelines.runs`

## [4.8.1] - 2022-10-06
### Fixed
- Fix `__str__` method of `TransformationSchedule`

## [4.8.0] - 2022-09-30
### Added
- Add operations for geospatial rasters

## [4.7.1] - 2022-09-29
### Fixed
- Fixed the `FunctionsAPI.create` method for Windows-users by removing
  validation of `requirements.txt`.

## [4.7.0] - 2022-09-28
### Added
- Support `tags` on `transformations`.

### Changed
- Change geospatial.aggregate_features to support `aggregate_output`

## [4.5.4] - 2022-09-19
### Fixed
- The raw rows insert endpoint is now subject to the same retry logic as other idempotent endpoints.

## [4.5.3] - 2022-09-15
### Fixed
- Fixes the OS specific issue where the `requirements.txt`-validation failed
  with `Permission Denied` on Windows.

## [4.5.2] - 2022-09-09
### Fixed
- Fixes the issue when updating transformations with new nonce credentials

## [4.5.1] - 2022-09-08
### Fixed
- Don't depend on typing_extensions module, since we don't have it as a dependency.

## [4.5.0] - 2022-09-08
### Added
- Vision extract implementation, providing access to the corresponding [Vision Extract API](https://docs.cognite.com/api/v1/#tag/Vision).

## [4.4.3] - 2022-09-08
### Fixed
- Fixed NaN/NA value check in geospatial FeatureList

## [4.4.2] - 2022-09-07
### Fixed
- Don't import numpy in the global space in geospatial module as it's an optional dependency

## [4.4.1] - 2022-09-06
### Fixed
- Fixed FeatureList.from_geopandas to handle NaN values

## [4.4.0] - 2022-09-06
### Changed
- Change geospatial.aggregate_features to support order_by

## [4.3.0] - 2022-09-06
### Added
- Add geospatial.list_features

## [4.2.1] - 2022-08-23
### Changed
- Change timeseries datapoints' time range to start from 01.01.1900

## [4.2.0] - 2022-08-23
### Added
- OAuthInteractive credential provider. This credential provider will redirect you to a login page
and require that the user authenticates. It will also cache the token between runs.
- OAuthDeviceCode credential provider. Display a device code to enter into a trusted device.
It will also cache the token between runs.

## [4.1.2] - 2022-08-22
### Fixed
- geospatial: support asset links for features

## [4.1.1] - 2022-08-19
### Fixed
- Fixed the issue on SDK when Python installation didn't include pip.

### Added
- Added Optional dependency called functions. Usage: `pip install "cognite-sdk[functions]"`

## [4.1.0] - 2022-08-18
### Added
- ensure_parent parameter to client.raw.insert_dataframe method

## [4.0.1] - 2022-08-17
### Added
- OAuthClientCredentials now supports token_custom_args.

## [4.0.0] - 2022-08-15
### Changed
- Client configuration no longer respects any environment variables. There are other libraries better
suited for loading configuration from the environment (such as builtin `os` or `pydantic`). There have also
been several reports of envvar name clash issues in tools built on top the SDK. We therefore
consider this something that should be handled by the application consuming the SDK. All configuration of
`cognite.client.CogniteClient` now happens using a `cognite.client.ClientConfig` object. Global configuration such as
`max_connection_pool_size` and other options which apply to all client instances are now configured through
the `cognite.client.global_config` object which is an instance of `cognite.client.GlobalConfig`. Examples
have been added to the docs.
- Auth has been reworked. The client configuration no longer accepts the `api_key` and `token_...` arguments.
It accepts only a single `credentials` argument which must be a `CredentialProvider` object. A few
implementations have been provided (`APIKey`, `Token`, `OAuthClientCredentials`). Example usage has
been added to the docs. More credential provider implementations will be added in the future to accommodate
other OAuth flows.

### Fixed
- A bug in the Functions SDK where the lifecycle of temporary files was not properly managed.

## [3.9.0] - 2022-08-11
### Added
- Moved Cognite Functions from Experimental SDK to Main SDK.

## [3.8.0] - 2022-08-11
### Added
- Add ignore_unknown_ids parameter to sequences.retrieve_multiple

## [3.7.0] - 2022-08-10
### Changed
- Changed grouping of Sequence rows on insert. Each group now contains at most 100k values and at most 10k rows.

## [3.6.1] - 2022-08-10
### Fixed
- Fixed a minor casing error for the geo_location field on files

### Added
- Add ignore_unknown_ids parameter to files.retrieve_multiple

## [3.5.0] - 2022-08-10
### Changed
- Improve type annotations. Use overloads in more places to help static type checkers.

## [3.4.3] - 2022-08-10
### Changed
- Cache result from pypi version check so it's not executed for every client instantiation.

## [3.4.2] - 2022-08-09
### Fixed
- Fix the wrong destination name in transformations.

## [3.4.1] - 2022-08-01
### Fixed
- fixed exception when printing exceptions generated on transformations creation/update.

## [3.4.0] - 2022-07-25
### Added
- added support for nonce authentication on transformations

### Changed
- if no source or destination credentials are provided on transformation create, an attempt will be made to create a session with the CogniteClient credentials, if it succeeds, the acquired nonce will be used.
- if OIDC credentials are provided on transformation create/update, an attempt will be made to create a session with the given credentials. If it succeeds, the acquired nonce credentials will replace the given client credentials before sending the request.

## [3.3.0] - 2022-07-21
### Added
- added the sessions API

## [3.2.0] - 2022-07-15
### Removed
- Unused cognite.client.experimental module

## [3.1.0] - 2022-07-13
### Changed
- Helper functions for conversion to/from datetime now warns on naive datetimes and their interpretation.
### Fixed
- Helper function `datetime_to_ms` now accepts timezone aware datetimes.

## [3.0.1] - 2022-07-13
### Fixed
- fixed missing README.md in package

## [3.0.0] - 2022-07-12
### Changed
- Poetry build, one single package "cognite-sdk"
- Require python 3.8 or greater (used to be 3.5 or greater)
### Removed
- support for root_asset_id and root_asset_external_id filters. use asset subtree filters instead.

## [2.56.1] - 2022-06-22
### Added
- Time series property `is_step` can now be updated.

## [2.56.0] - 2022-06-21
### Added
- added the diagrams API

## [2.55.0] - 2022-06-20
### Fixed
- Improve geospatial documentation and implement better parameter resilience for filter and feature type update

## [2.54.0] - 2022-06-17
### Added
- Allow to set the chunk size when creating or updating geospatial features

## [2.53.1] - 2022-06-17
### Fixed
- Fixed destination type decoding of `transformation.destination`

## [2.53.0] - 2022-06-16
### Added
- Annotations implementation, providing access to the corresponding [Annotations API](https://docs.cognite.com/api/v1/#tag/Annotations).
    - Added `Annotation`, `AnnotationFilter`, `AnnotationUpdate` dataclasses to `cognite.client.data_classes`
    - Added `annotations` API to `cognite.client.CogniteClient`
    - **Create** annotations with `client.annotations.create` passing `Annotation` instance(s)
    - **Suggest** annotations with `client.annotations.suggest` passing `Annotation` instance(s)
    - **Delete** annotations with `client.annotations.delete` passing the id(s) of annotation(s) to delete
    - **Filter** annotations with `client.annotations.list` passing a `AnnotationFilter `dataclass instance or a filter `dict`
    - **Update** annotations with `client.annotations.update` passing updated `Annotation` or `AnnotationUpdate` instance(s)
    - **Get single** annotation with `client.annotations.retrieve` passing the id
    - **Get multiple** annotations with `client.annotations.retrieve_multiple` passing the ids

### Changed
- Reverted the optimizations introduced to datapoints fetching in 2.47.0 due to buggy implementation.

## [2.51.0] - 2022-06-13
### Added
- added the new geo_location field to the Asset resource

## [2.50.2] - 2022-06-09
### Fixed
- Geospatial: fix FeatureList.from_geopandas issue with optional properties

## [2.50.1] - 2022-06-09
### Fixed
- Geospatial: keep feature properties as is

## [2.50.0] - 2022-05-30
### Changed
- Geospatial: deprecate update_feature_types and add patch_feature_types

## [2.49.1] - 2022-05-19
### Changed
- Geospatial: Support dataset

## [2.49.0] - 2022-05-09
### Changed
- Geospatial: Support output selection for getting features by ids

## [2.48.0] - 2022-05-09
### Removed
- Experimental model hosting API

## [2.47.0] - 2022-05-02
### Changed
- Performance gain for `datapoints.retrieve` by grouping together time series in single requests against the underlying API.

## [2.46.1] - 2022-04-22
### Changed
- POST requests to the `sessions/revoke`-endpoint are now automatically retried
- Fix retrieval of empty raster in experimental geospatial api: http 204 as ok status

## [2.45.0] - 2022-03-25
### Added
- support `sequence_rows` destination type on Transformations.

## [2.44.1] - 2022-03-24
### Fixed
- fix typo in `data_set_ids` parameter type on `transformations.list`.

## [2.44.0] - 2022-03-24
### Added
- support conflict mode parameter on `transformations.schema.retrieve`.

## [2.43.1] - 2022-03-24
### Added
- update pillow dependency 9.0.0 -> 9.0.1

## [2.43.0] - 2022-03-24
### Added
- new list parameters added to `transformations.list`.

## [2.42.0] - 2022-02-25
### Added
- FeatureList.from_geopandas() improvements

### Fixed
- example for templates view.

## [2.41.0] - 2022-02-16
### Added
- support for deleting properties and search specs in GeospatialAPI.update_feature_types(...).

## [2.40.1] - 2022-02-15
### Fixed
- geospatial examples.

## [2.40.0] - 2022-02-11
### Added
- dataSetId support for transformations.

## [2.39.1] - 2022-01-25
### Added
- pandas and geospatial dependencies optional for cognite-sdk-core.

## [2.39.0] - 2022-01-20
### Added
- geospatial API support

## [2.38.6] - 2022-01-14
### Added
- add the possibility to cancel transformation jobs.

## [2.38.5] - 2022-01-12
### Fixed
- Bug where creating/updating/deleting more than 5 transformation schedules in a single call would fail.

## [2.38.4] - 2021-12-23
### Fixed
- Bug where list generator helper will return more than chunk_size items.

## [2.38.3] - 2021-12-13
### Fixed
- Bug where client consumes all streaming content when logging request.

## [2.38.2] - 2021-12-09
### Added
- add the possibility to pass extra body fields to APIClient._create_multiple.

## [2.38.1] - 2021-12-07
### Fixed
- Bug where loading `transformations.jobs` from JSON fails for raw destinations.

## [2.38.0] - 2021-12-06
### Added
- `transformations` api client, which allows the creation, deletion, update, run and retrieval of transformations.
- `transformations.schedules` api client, which allows the schedule, unschedule and retrieval of recurring runs of a transformation.
- `transformations.notifications` api client, which allows the creation, deletion and retrieval of transformation email notifications.
- `transformations.schema` api client, which allows the retrieval of the expected schema of sql transformations based on the destination data type.
- `transformations.jobs` api client, which retrieves the  status of transformation runs.

## [2.37.1] - 2021-12-01
### Fixed
- Bug where `sequences` full update attempts to "set" column spec. "set" is not supported for sequence column spec.

## [2.37.0] - 2021-11-30
### Added
- Added support for retrieving file download urls

## [2.36.0] - 2021-11-30
### Fixed
- Changes default JSON `.dumps()` behaviour to be in strict compliance with the standard: if any NaNs or +/- Infs are encountered, an exception will now be raised.

## [2.35.0] - 2021-11-29
### Added
- Added support for `columns` update on sequences
- Added support for `data_set_id` on template views

### Security
- Disallow downloading files to path outside download directory in `files.download()`.

## [2.32.0] - 2021-10-04
### Added
 - Support for extraction pipelines

## [2.31.1] - 2021-09-30
### Fixed
- Fixed a bug related to handling of binary response payloads.

## [2.31.0] - 2021-08-26
### Added
- View resolver for template fields.

## [2.30.0] - 2021-08-25
### Added
- Support for Template Views

## [2.29.0] - 2021-08-16
### Added
- Raw rows are retrieved using parallel cursors when no limit is set.

## [2.28.2] - 2021-08-12
### Added
- Relationships now supports `partitions` parameter for [parallel retrieval](https://docs.cognite.com/api/v1/#section/Parallel-retrieval)

## [2.28.1] - 2021-08-10
### Changed
- debug mode now logs response payload and headers.

## [2.27.0] - 2021-07-20

### Fixed
- When using CogniteClient with the client-secret auth flow, the object would not be pickle-able (e.g. when using multiprocessing) because of an anonymous function.

## [2.26.1] - 2021-07-20

### Changed
- Optimization. Do not get windows if remaining data points is 0. Reduces number of requests when asking for 100k data points/10k aggregates from 2 to 1.

## [2.26.0] - 2021-07-08

### Added
- Support for set labels on AssetUpdate

## [2.25.0] - 2021-07-06

### Added
- filter_nodes function to ThreeDRevisionsAPI

## [2.24.0] - 2021-06-28

### Added
- ignore_unknown_ids flag to Relationships delete method

## [2.23.0] - 2021-06-25

### Added
- insert_dataframe and retrieve_dataframe methods to the Raw client

## [2.22.0] - 2021-06-22

### Added
- More contextualization job statuses
### Changed
- Refactor contextualization constant representation

## [2.21.0] - 2021-06-21

### Added
- Datasets support for labels

## [2.20.0] - 2021-06-18

### Added
- rows() in RawRowsAPI support filtering with `columns` and `min/maxLastUpdatedTime`

## [2.19.0] - 2021-05-11

### Added
- Support for /token/inspect endpoint

## [2.18.2] - 2021-04-23

### Fixed
- Bug in templates instances filter that would cause `template_names` to be ignored.

## [2.18.1] - 2021-04-22

### Added
- Configure file download/upload timeouts with `COGNITE_FILE_TRANSFER_TIMEOUT` environment variable or
`file_transfer_timeout` parameter on `CogniteClient`.

### Changed
- Increased default file transfer timeout from 180 to 600 seconds
- Retry more failure modes (read timeouts, 502, 503, 504) for files upload/download requests.

## [2.18.0] - 2021-04-20

### Changed
- `COGNITE_DISABLE_SSL` now also covers ssl verification on IDP endpoints used for generating tokens.


## [2.17.1] - 2021-04-15

### Added
- `created_time`, and `last_updated_time` to template data classes.
- `data_set_id` to template instance data class.


## [2.17.0] - 2021-03-26

### Changed
- Ignore exceptions from pypi version check and reduce its timeout to 5 seconds.

### Fixed
- Only 200/201/202 is treated as successful response. 301 led to json decoding errors -
now handled gracefully.
- datasets create limit was set to 1000 in the sdk, leading to cases of 400 from the api where the limit is 10.

### Added
- Support for specifying proxies in the CogniteClient constructor

### Removed
- py.typed file. Will not declare library as typed until we run a typechecker on the codebase.


## [2.16.0] - 2021-03-26

### Added
- support for templates.
- date-based `cdf-version` header.

## [2.15.0] - 2021-03-22

### Added
- `createdTime` field on raw dbs and tables.

## [2.14.0] - 2021-03-18

### Added
- dropna argument to insert_dataframe method in DatapointsAPI

## [2.13.0] - 2021-03-16

### Added
- `sortByNodeId` and `partitions` query parameters to `list_nodes` method.

## [2.12.2] - 2021-03-11

### Fixed
- CogniteAPIError raised (instead of internal KeyError) when inserting a RAW row without a key.

## [2.12.1] - 2021-03-09

### Fixed
- CogniteMissingClientError raised when creating relationship with malformed body.

## [2.12.0] - 2021-03-08

### Changed
- Move Entity matching API from beta to v1.

## [2.11.1] - 2021-02-18

### Changed
- Resources are now more lenient on which types they accept in for labels
- Entity matching fit will flatten dictionaries and resources to "metadata.subfield" similar to pipelines.

### Added
- Relationships now support update

## [2.10.7] - 2021-02-02

### Fixed
- Relationships API list calls via the generator now support `chunk_size` as parameter.

## [2.10.6] - 2021-02-02

### Fixed
- Retry urllib3.NewConnectionError when it isn't in the context of a ConnectionRefusedError

## [2.10.5] - 2021-01-25

### Fixed
- Fixed asset subtree not returning an object with id->item cache for use in .get

## [2.10.4] - 2020-12-14

### Changed
- Relationships filter will now chain filters on large amounts of sources or targets in batches of 1000 rather than 100.


## [2.10.3] - 2020-12-09

### Fixed
- Retries now have backup time tracking per request, rather than occasionally shared between threads.
- Sequences delete ranges now no longer gives an error if no data is present

## [2.10.2] - 2020-12-08

### Fixed
- Set geoLocation.type in files to "Feature" if missing

## [2.10.1] - 2020-12-03

### Added
- Chaining of requests to the relationships list method,
allowing the method to take arbitrarily long lists for `source_external_ids` and `target_external_ids`

## [2.10.0] - 2020-12-01

### Added
- Authentication token generation and lifecycle management

## [2.9.0] - 2020-11-25

### Added
- Entity matching API is now available in the beta client.

## [2.8.0] - 2020-11-23

### Changed
- Move relationships to release python SDK

## [2.7.0] - 2020-11-10

### Added
- `fetch_resources` parameter to the relationships `list` and `retrieve_multiple` methods, which attempts to fetch the resource referenced in the relationship.

## [2.6.4] - 2020-11-10

### Fixed
- Fixed a bug where 429 was not retried on all endpoints

## [2.6.3] - 2020-11-10

### Fixed
- Resource metadata should be able to set empty using `.metadata.set(None)` or `.metadata.set({})`.

## [2.6.2] - 2020-11-05

### Fixed
- Asset retrieve subtree should return empty AssetList if asset does not exist.

## [2.6.1] - 2020-10-30

### Added
- `geospatial` to list of valid relationship resource types.

## [2.6.0] - 2020-10-26

### Changed
- Relationships list should take dataset internal and external id as different parameters.

## [2.5.4] - 2020-10-22

### Fixed
- `_is_retryable` didn't handle clusters with a dash in the name.

## [2.5.3] - 2020-10-14

### Fixed
- `delete_ranges` didn't cast string timestamp into number properly.

## [2.5.2] - 2020-10-06

### Fixed
- `labels` in FileMetadata is not cast correctly to a list of `Label` objects.

## [2.5.1] - 2020-10-01
- Include `py.typed` file in sdk distribution

## [2.5.0] - 2020-09-29

### Added
- Relationships beta support.

### Removed
- Experimental Model Hosting client.

## [2.4.3] - 2020-09-18
- Increase raw rows list limit to 10,000

## [2.4.2] - 2020-09-10
- Fixed a bug where urls with query parameters were excluded from the retryable endpoints.

## [2.4.1] - 2020-09-09

### Changed
- Generator-based listing now supports partitions. Example:
  ``` python
  for asset in client.assets(partitions=10):
    # do something
  ```

## [2.4.0] - 2020-08-31

### Added
- New 'directory' in Files

## [2.3.0] - 2020-08-25

### Changed
- Add support for mypy and other type checking tools by adding packaging type information

## [2.2.2] - 2020-08-18

### Fixed
- HTTP transport logic to better handle retrying of connection errors
- read timeouts will now raise a CogniteReadTimeout
- connection errors will now raise a CogniteConnectionError, while connection refused errors will raise the more
 specific CogniteConnectionRefused exception.

### Added
- Jitter to exponential backoff on retries

### Changed
- Make HTTP requests no longer follow redirects by default
- All exceptions now inherit from CogniteException

## [2.2.1] - 2020-08-17

### Added
- Fixed a bug where `/timeseries/list` was missing from the retryable endpoints.

## [2.2.0] - 2020-08-17

### Added
- Files labelling support

## [2.1.2] - 2020-08-13

### Fixed
- Fixed a bug where only v1 endpoints (not playground) could be added as retryable

## [2.1.1] - 2020-08-13

### Fixed
- Calls to datapoints `retrieve_dataframe` with `complete="fill"` would break using Pandas version 1.1.0 because it raises TypeError when calling `.interpolate(...)` on a dataframe with no columns.

## [2.1.0] - 2020-07-22

### Added
- Support for passing a single string to `AssetUpdate().labels.add` and `AssetUpdate().labels.remove`. Both a single string and a list of strings is supported. Example:
  ```python
  # using a single string
  my_update = AssetUpdate(id=1).labels.add("PUMP").labels.remove("VALVE")
  res = client.assets.update(my_update)

  # using a list of strings
  my_update = AssetUpdate(id=1).labels.add(["PUMP", "ROTATING_EQUIPMENT"]).labels.remove(["VALVE"])
  res = client.assets.update(my_update)
  ```

## [2.0.0] - 2020-07-21

### Changed
- The interface to interact with labels has changed. A new, improved interface is now in place to make it easier to work with CDF labels. The new interface behaves this way:
  ```python
  # crate label definition(s)
  client.labels.create(LabelDefinition(external_id="PUMP", name="Pump", description="Pump equipment"))
  # ... or multiple
  client.labels.create([LabelDefinition(external_id="PUMP"), LabelDefinition(external_id="VALVE")])

  # list label definitions
  label_definitions = client.labels.list(name="Pump")

  # delete label definitions
  client.labels.delete("PUMP")
  # ... or multiple
  client.labels.delete(["PUMP", "VALVE"])

  # create an asset with label
  asset = Asset(name="my_pump", labels=[Label(external_id="PUMP")])
  client.assets.create(assets)

  # filter assets by labels
  my_label_filter = LabelFilter(contains_all=["PUMP", "VERIFIED"])
  asset_list = client.assets.list(labels=my_label_filter)

  # attach/detach labels to/from assets
  my_update = AssetUpdate(id=1).labels.add(["PUMP"]).labels.remove(["VALVE"])
  res = client.assets.update(my_update)
  ```

### Fixed
- Fixed bug where `_call_` in SequencesAPI (`client.sequences`) was incorrectly returning a `GET` method instead of `POST`.

## [1.8.1] - 2020-07-07
### Changed
- For 3d mappings delete, only use node_id and asset_id pairs in delete request to avoid potential bad request.
- Support attaching/detaching multiple labels on assets in a single method

## [1.8.0] - 2020-06-30
### Added
- Synthetic timeseries endpoint for DatapointsApi
- Labels endpoint support
- Assets labelling support
- Support for unique value aggregation for events.

### Changed
- When `debug=true`, redirects are shown more clearly.

## [1.7.0] - 2020-06-03
### Fixed
- datasetId is kept as an integer in dataframes.

### Changed
- Internal list of retryable endpoints was changed to a class variable so it can be modified.

## [1.6.0] - 2020-04-28
### Added
- Support events filtering by ongoing events (events without `end_time` defined)
- Support events filtering by active timerange of event
- Support files metadata filtering by `asset_external_ids`
- Aggregation endpoint for Assets, DataSets, Events, Files, Sequences and TimeSeries API

## [1.5.2] - 2020-04-02
### Added
- Support for security categories on file methods

## [1.5.1] - 2020-04-01
### Added
- Support for security categories on files
- active_at_time on relationships

### Fixed
- No longer retry calls to /files/initupload
- Retry retryable POST endpoints in datasets API

## [1.5.0] - 2020-03-12
### Added
- DataSets API and support for this in assets, events, time series, files and sequences.
- .asset helper function on time series.
- asset external id filter on time series.

## [1.4.13] - 2020-03-03
### Added
- Relationship list supports multiple sources, targets, relationship types and datasets.

## [1.4.12] - 2020-03-02

### Fixed
- Fixed a bug in file uploads where fields other than name were not being passed to uploaded directories.

## [1.4.11] - 2020-02-21

### Changed
- Datapoint insertion changed to be less memory intensive.

### Fixed
- Fixed a bug where add service account to group expected items in response.
- Jupyter notebook output and non-camel cased to_pandas uses nullable int fields instead of float for relevant fields.

## [1.4.10] - 2020-01-27
### Added
- Support for the error field for synthetic time series query in the experimental client.
- Support for retrieving data from multiple sequences at once.

## [1.4.9] - 2020-01-08

### Fixed
- Fixed a bug where datapoints `retrieve` could return less than limit even if there were more datapoints.
- Fixed an issue where `insert_dataframe` would give an error with older pandas versions.

## [1.4.8] - 2019-12-19

### Added
- Support for `ignore_unknown_ids` on time series `retrieve_multiple`, `delete` and datapoints `retrieve` and `latest` and related endpoints.
- Support for asset subtree filters on files, sequences, and time series.
- Support for parent external id filters on assets.
- Synthetic datapoints retrieve has additional functions including variable replacement and sympy support.

### Changed
- Synthetic datapoints now return errors in the `.error` field, in the jupyter output, and optionally in pandas dataframes if `include_errors` is set.

## [1.4.7] - 2019-12-05

### Added
- Support for synthetic time series queries in the experimental client.
- parent external id filter added for assets.

### Fixed
- startTime in event dataframes is now a nullable int dtype, consistent with endTime.

## [1.4.6] - 2019-12-02

### Fixed
- Fixed notebook output for Asset, Datapoint and Raw.

## [1.4.5] - 2019-12-02

### Changed

- The ModelHostingAPI now calls Model Hosting endpoints in playground instead of 0.6.

## [1.4.4] - 2019-11-29

### Added
 - Option to turn off version checking from CogniteClient constructor

### Changed
- In sequences create, the column definitions object accepts both camelCased and snake_cased keys.
- Retry 429 on all endpoints

### Fixed
- Fixed notebook output for DatapointsList

## [1.4.3] - 2019-11-27
### Fixed
- In Jupyter notebooks, the output from built-in list types is no longer camel cased.

## [1.4.2] - 2019-11-27

### Changed
- In the 3D API, the call and list methods now include all models by default instead of only unpublished ones.
- In Jupyter notebooks, the output from built-in types is no longer camel cased.

### Added
- Support for filtering events by asset subtree ids.

## [1.4.1] - 2019-11-18

### Added
- Support for filtering events by asset external id.
- query parameter on asset search.
- `ignore_unknown_ids` parameter on asset and events method `delete` and `retrieve_multiple`.

## [1.4.0] - 2019-11-14

### Changed
- In the ModelHostingAPI, models, versions and schedules are now referenced by name instead of id. The ids are no longer available.
- In the ModelHostingAPI, functions related to model versions are moved from the ModelsAPI to the new ModelVersionsAPI.
- In the ModelHostingAPI, the model names must be unique. Also, the version names and schedule names must be unique per model.
- Default value for `limit` in search method is now 100 instead of None to clarify api default behaviour when no limit is passed.

## [1.3.4] - 2019-11-07

### Changed
- Error 500's are no longer retried by default, only HTTP 429, 502, 503, 504 are.
- Optimized HTTP calls by caching user agent.
- Relationship filtering is now integrated into `list` instead of `search`.
- Sequences `insert_dataframe` parameter `external_id_headers` documentation updated.
- Type hints for several objects formerly `Dict[str, Any]` improved along with introducing matching dict derived classes.

### Fixed
- `source_created_time` and `source_modified_time` on files now displayed as time fields.
- Fixed pagination for `include_outside_points` and other edge cases in datapoints.
- Fixed a bug where `insert_dataframe` with strings caused a numpy error.

### Added
- Relationships can now have sequences as source or target.

## [1.3.3] - 2019-10-21

### Changed
- Datapoints insert dataframe function will check for infinity values.
- Allow for multiple calls to .add / .remove in object updates such as metadata, without later calls overwriting former.
- List time series now ignores the include_metadata parameter.

### Added
- Advanced list endpoint is used for listing time series, adding several new filters and partitions.

## [1.3.2] - 2019-10-16

### Added
- Datapoints objects now store is_string, is_step and unit to allow for better interpretation of the data.
- Sorting when listing events
- Added a search function in the relationships API.

### Changed
- `list` and `__call__` methods for files now support list parameters for `root_ids`, `root_external_ids`.
- retrieve_dataframe with `complete` using Datapoints fields instead of retrieving time series metadata.

### Fixed
- Fixed chunking logic in list_generator to always return last partial chunk.
- Fixed an error on missing target/source in relationships.

## [1.3.1] - 2019-10-09
### Fixed
- Fixed support for totalVariation aggregate completion.
- Changed conversion of raw RowList to pandas DataFrame to handle missing values (in columns) across the rows. This also fixes the bug where one-off values would be distributed to all rows in the DataFrame (unknown bug).

## [1.3.0] - 2019-10-03
### Changed
- Sequences officially released and no longer considered experimental.
- Sequences data insert no longer takes a default value for columns.

## [1.2.1] - 2019-10-01
### Fixed
- Tokens are sent with the correct "Authorization" header instead of "Authentication".

## [1.2.0] - 2019-10-01
### Added
- Support for authenticating with bearer tokens. Can now supply a jwt or jwt-factory to CogniteClient. This token will override any api-key which has been set.

## [1.1.12] - 2019-10-01
### Fixed
- Fixed a bug in time series pagination where getting 100k datapoints could cause a missing id error when using include_outside_points.
- SequencesData `to_pandas` no longer returns NaN on integer zero columns.
- Fixed a bug where the JSON encoder would throw circular reference errors on unknown data types, including numpy floats.

## [1.1.11] - 2019-09-23
### Fixed
- Fix testing.CogniteClientMock so it is possible to get attributes on child which have not been explicitly in the CogniteClientMock constructor

## [1.1.10] - 2019-09-23
### Fixed
- Fix testing.CogniteClientMock so it is possible to get child mock not explicitly defined

### Added
- `list` and `__call__` methods for events now support list parameters for `root_asset_ids`, `root_asset_external_ids`.

## [1.1.9] - 2019-09-20
### Changed
- Renamed testing.mock_cognite_client to testing.monkeypatch_cognite_client

### Added
- testing.CogniteClientMock object

## [1.1.8] - 2019-09-19
### Added
- Support for aggregated properties of assets.
- `Asset` and `AssetList` classes now have a `sequences` function which retrieves related sequences.
- Support for partitioned listing of assets and events.

### Changed
- `list` and `__call__` methods for assets now support list parameters for `root_ids`, `root_external_ids`.
- Sequences API no longer supports column ids, all relevant functions have been changed to only use external ids.

### Fixed
- Fixed a bug in time series pagination where getting 100k dense datapoints would cause a missing id error.
- Sequences retrieve functions fixed to match API change, to single item per retrieve.
- Sequences retrieve/insert functions fixed to match API change to take lists of external ids.

## [1.1.7] - 2019-09-13
### Fixed
- `testing.mock_cognite_client()` so that it still accepts arguments after exiting from mock context.

## [1.1.6] - 2019-09-12
### Fixed
- `testing.mock_cognite_client()` so that the mocked CogniteClient may accept arguments.

## [1.1.5] - 2019-09-12
### Added
- Method `files.download_to_path` for streaming a file to a specific path

## [1.1.4] - 2019-09-12
### Added
- `root_asset_ids` parameter for time series list.

### Changed
- Formatted output in jupyter notebooks for `SequenceData`.
- `retrieve_latest` function in theDatapoints API extended to support more than 100 items.
- Log requests at DEBUG level instead of INFO.

## [1.1.3] - 2019-09-05
### Changed
- Disabled automatic handling of cookies on the requests session objects

### Fixed
- `to_pandas` method on CogniteResource in the case of objects without metadata

## [1.1.2] - 2019-08-28
### Added
- `limit` parameter on sequence data retrieval.
- Support for relationships exposed through experimental client.
- `end` parameter of sequence.data retrieval and range delete accepts -1 to indicate last index of sequence.

### Changed
- Output in jupyter notebooks is now pandas-like by default, instead of outputting long json strings.

### Fixed
- id parameters and timestamps now accept any integer type including numpy.int64, so values from dataframes can be passed directly.
- Compatibility fix for renaming of sequences cursor and start/end parameters in the API.

## [1.1.1] - 2019-08-23
### Added
- `complete` parameter on `datapoints.retrieve_dataframe`, used for forward-filling/interpolating intervals with missing data.
- `include_aggregate_name` option on `datapoints.retrieve_dataframe` and `DatapointsList.to_pandas`, used for removing the `|<aggregate-name>` postfix on dataframe column headers.
- datapoints.retrieve_dataframe_dict function, which returns {aggregate:dataframe} without adding aggregate names to columns
- source_created_time and source_modified_time support for files

## [1.1.0] - 2019-08-21
### Added
- New method create_hierarchy() added to assets API.
- SequencesAPI.list now accepts an asset_ids parameter for searching by asset
- SequencesDataAPI.insert now accepts a SequenceData object for easier copying
- DatapointsAPI.insert now accepts a Datapoints object for easier copying
- helper method `cognite.client.testing.mock_cognite_client()` for mocking CogniteClient
- parent_id and parent_external_id to AssetUpdate class.

### Changed
- assets.create() no longer validates asset hierarchy and sorts assets before posting. This functionality has been moved to assets.create_hierarchy().
- AssetList.files() and AssetList.events() now deduplicate results while fetching related resources, significantly reducing memory load.

## [1.0.5] - 2019-08-15
### Added
- files.create() method to enable creating a file without uploading content.
- `recursive` parameter to raw.databases.delete() for recursively deleting tables.

### Changed
- Renamed .iteritems() on SequenceData to .items()
- raw.insert() now chunks raw rows into batches of 10,000 instead of 1,000

### Fixed
- Sequences queries are now retried if safe
- .update() in all APIs now accept a subclass of CogniteResourceList as input
- Sequences datapoint retrieval updated to use the new cursor feature in the API
- Json serializiation in `__str__()` of base data classes. Now handles Decimal and Number objects.
- Now possible to create asset hierarchy using parent external id when the parent is not part of the batch being inserted.
- `name` parameter of files.upload_bytes is now required, so as not to raise an exception in the underlying API.

## [1.0.4] - 2019-08-05
### Added
- Variety of useful helper functions for Sequence and SequenceData objects, including .column_ids and .column_external_ids properties, iterators and slice operators.
- Sequences insert_dataframe function.
- Sequences delete_range function.
- Support for external id column headers in datapoints.insert_dataframe()

### Changed
- Sequences data retrieval now returns a SequenceData object.
- Sequences insert takes its parameters row data first, and no longer requires columns to be passed.
- Sequences insert now accepts tuples and raw-style data input.
- Sequences create now clears invalid fields such as 'id' in columns specification, so sequences can more easily re-use existing specifications.
- Sequence data function now require column_ids or column_external_ids to be explicitly set, rather than both being passed through a single columns field

## [1.0.3] - 2019-07-26
### Fixed
- Renamed Model.schedule_data_spec to Model.data_spec so the field from the API will be included on the object.
- Handling edge case in Sequences pagination when last datapoint retrieved is at requested end
- Fixing data points retrieval when count aggregates are missing
- Displays unexpected fields on error response from API when raising CogniteAPIError

## [1.0.2] - 2019-07-22
### Added
- Support for model hosting exposed through experimental client

### Fixed
- Handling dynamic limits in Sequences API

## [1.0.1] - 2019-07-19
### Added
- Experimental client
- Support for sequences exposed through experimental client

## [1.0.0] - 2019-07-11
### Added
- Support for all endpoints in Cognite API
- Generator with hidden cursor for all resource types
- Concurrent writes for all resources
- Distribution of "core" sdk which does not depend on pandas and numpy
- Typehints for all methods
- Support for posting an entire asset hierarchy, resolving ref_id/parent_ref_id automatically
- config attribute on CogniteClient to view current configuration.

### Changed
- Renamed methods so they reflect what the method does instead of what http method is used
- Updated documentation with automatically tested examples
- Renamed `stable` namespace to `api`
- Rewrote logic for concurrent reads of datapoints
- Renamed CogniteClient parameter `num_of_workers` to `max_workers`

### Removed
- `experimental` client in order to ensure sdk stability.<|MERGE_RESOLUTION|>--- conflicted
+++ resolved
@@ -21,16 +21,14 @@
 ### Fixed
 - Fixes type annotations for Functions API. Adds new `FunctionHandle` type for annotating function handles.
 
-<<<<<<< HEAD
-## [7.76.0] - 2025-05-15
+## [7.76.0] - 2025-06-18
 ### Added
 - When ingesting datapoints, `insert_dataframe` now accepts instance IDs as column names when `instance_id_headers` is `True`. Note, in th next major release of the SDK, the behaviour of the column names will change and the ID type of the column will be determined based on the type of the column name. E.g. if the column name is of type `NodeId` it will automatically be interpreted as instance ID.
-=======
+
 ## [7.75.2] - 2025-06-05
 ### Fixed
 - The `client.raw.rows.retrieve_dataframe` method now has a new parameter `infer_dtypes` that allows
   you to not infer the data types of column types in the returning dataframe.
->>>>>>> 461db36d
 
 ## [7.75.1] - 2025-05-15
 ### Fixed
