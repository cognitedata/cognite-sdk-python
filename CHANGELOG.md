# Changelog
All notable changes to this project will be documented in this file.

The format is based on [Keep a Changelog](https://keepachangelog.com/en/1.0.0/),
and this project adheres to [Semantic Versioning](https://semver.org/spec/v2.0.0.html).

The changelog for SDK version 0.x.x can be found [here](https://github.com/cognitedata/cognite-sdk-python/blob/0.13/CHANGELOG.md).

For users wanting to upgrade major version, a migration guide can be found [here](MIGRATION_GUIDE.md).

Changes are grouped as follows
- `Added` for new features.
- `Changed` for changes in existing functionality.
- `Deprecated` for soon-to-be removed features.
- `Improved` for transparent changes, e.g. better performance.
- `Removed` for now removed features.
- `Fixed` for any bug fixes.
- `Security` in case of vulnerabilities.

<<<<<<< HEAD
## [7.44.0] - 2024-05-20
### Added
- New utility function `datetime_to_gql_timestamp` in `cognite.client.utils` to convert a datetime object to a string representing a timestamp in the format expected by the Cognite GraphQL API.
=======
## [7.43.4] - 2024-05-20
### Fixed
- The data modeling APIs (Views, Containers, Data Models and Spaces) limits for create, retrieve, delete, 
  and list were not matching the API spec, causing the SDK to wrongly split large calls into too few requests.
  This means that the SDK will no longer raise a `CogniteAPIError` if you, for example, try to delete 
  more than 100 containers in a single method call.
>>>>>>> 3750f596

## [7.43.3] - 2024-05-15
### Fixed
- Identity providers that return `expires_in` as a string no longer causes `TypeError` when authenticating.

## [7.43.2] - 2024-05-10
### Fixed
- In containers, `PropertyType` `Text` required parameter `collation` is now optional when `load()`ing, matching the API spec.

## [7.43.1] - 2024-05-10
### Fixed
- `RawRowsAPI.insert()` silently ignored rows of type `RowWriteList`.

## [7.43.0] - 2024-05-09
### Added
- Added new data classes to the contextualization module to simplify configuring diagram detect options: `DiagramDetectConfig`,`ConnectionFlags`, `CustomizeFuzziness`, `DirectionWeights`.
- `DiagramsAPI.detect()` method's parameter `configuration` now also accepts `DiagramDetectConfig` instances.

## [7.42.0] - 2024-05-06
### Changed
- Breaking change: the `workflows.executions.cancel` method now only allows cancelling one execution at a time to reflect its non-atomic operation.

## [7.41.1] - 2024-05-06
### Fixed
- An edge case when a request for datapoints from several hundred time series (with specific finite limits) would return
  more datapoints than the user-specified limit.

## [7.41.0] - 2024-04-30
### Added
- Support for Status Codes in the DatapointsAPI and DatapointSubscriptionsAPI reaches General Availability (GA).
  - You can read more in the Cognite Data Fusion developer documentation: [Status Codes reference](https://developer.cognite.com/dev/concepts/reference/quality_codes/).

## [7.40.2] - 2024-04-30
### Fixed
- `InAssetSubtree` is no longer (mistakenly) accepted as a time series filter.

## [7.40.1] - 2024-04-30
### Fixed
- Deleting multiple Datapoint Subscriptions now work as expected.

## [7.40.0] - 2024-04-30
### Added
- Datapoint Subscriptions now support status codes.

## [7.39.0] - 2024-04-25
### Added
- Support for internally managed groups (inside CDF, as opposed to the external identity provider).

## [7.38.3] - 2024-04-25
### Improved
- The classes `WorkflowUpsert`, `Filter`, `Query`, `Node`, `Edge`, `Container`, `Document`, and
  `Transformation` which are used for parsing API responses were not handling adding new parameters in
  the API correctly. These are now future-proofed.

## [7.38.2] - 2024-04-24
### Added
- Added new parameter `function_external_id` to `FunctionScheduleAPI.create` as a convenience to the user. Note
  that schedules must be attached to a Function by (internal) ID, so a lookup is first done on behalf of the user.

## [7.38.1] - 2024-04-23
### Added
- Added missing `partitions` parameter to `list()` and `__call__()` methods for `FilesAPI`.

## [7.38.0] - 2024-04-22
### Added
- Support for `workflows.executions.retry`

## [7.37.4] - 2024-04-22
### Improved
- Enabled automatic retries on Data Workflows POST endpoints

## [7.37.3] - 2024-04-18
### Improved
- Minor quality of life change for comparing capabilities involving `DataModelInstancesAcl.WRITE_PROPERTIES`; any
  ACL already covered by `WRITE` will not be reported as missing.

## [7.37.2] - 2024-04-18
### Fixed
- Datapoints inserted into non-existent time series, no longer get their identifier hidden in the `failed` attribute
  on the raised `CogniteNotFoundError`. Any `successful` now also gets reported correctly.

## [7.37.1] - 2024-04-17
### Fixed
- Updating data set ID now works as expected for `ThreeDModelUpdate`.

## [7.37.0] - 2024-04-16
### Fixed
- Now handle unknown data types in DM

## [7.36.0] - 2024-04-16
### Fixed
- Now handle unknown filter types in DM
- Add support for the "invalid" filter type in DM

## [7.35.0] - 2024-04-16
### Added
- Datapoints insert methods `insert` and `insert_multiple` now support ingesting (optional) status codes.

## [7.34.0] - 2024-04-11
### Added
- Datapoints method `retrieve_latest` now supports status codes.
- Slicing or indexing a `Datapoints` or `DatapointsArray` instance, now propagates status codes (when present).

## [7.33.1] - 2024-04-10
### Fixed
- Ordering of elements from calls to `retrieve_multiple` now match the requested elements. For SDK versions between
  7.0.0 and 7.33.1, the ordering has been broken when >> 1k elements has been requested (the more requests used, the
  more likely that a chunk was out of order).

## [7.33.0] - 2024-04-08
### Added
- All datapoints retrieve methods (except `retrieve_latest`) now support status codes. Note: Support for *inserting*
  datapoints with status codes will be released shortly. There are three new arguments:
    * `include_status (bool)`: Toggle the return of status code and -symbol on/off, only valid for raw datapoints.
    * `ignore_bad_datapoints (bool)`: For raw datapoints: Whether to return those marked bad (or not).
      For aggregates: Whether the time periods of bad datapoints should affect aggregate calculations (or not).
    * `treat_uncertain_as_bad (bool)`: Toggle whether datapoints marked uncertain should be regarded as good or bad.
- The `to_pandas` method for `Datapoints`, `DatapointsList`, `DatapointsArray` and `DatapointsArrayList` now accepts
  a new parameter, `include_status (bool)`, that controls whether to include status codes & -symbols as separate columns.
- New datapoints query class, `DatapointsQuery`, to make writing custom queries easier, type-safe and more robust,
  as opposed to passing dictionaries (of settings).
### Deprecated
- Passing *custom* datapoints queries using dictionaries is deprecated and will be removed in the next major release.
  Consider refactoring already to `DatapointsQuery`. Example: `{"id": 12, "aggregates" : "min", "granularity": "6h"} ->
  DatapointsQuery(id=12, aggregates="min", granularity="6h")`.

## [7.32.8] - 2024-04-08
### Fixed
- When using TimeSeries objects without `external_id` as part of the `variables` parameter in a synthetic datapoints
  query, a `CogniteNotFoundError` would most likely be raised, due to `None` being silently cast to a string. It now
  raises a friendly `ValueError`.
- An invalid expression could be created when using multiple variables in a synthetic datapoints query. This happened
  while substituting the variables into the expression; this was done one at a time, leading to later replacements
  possibly affecting earlier ones. Now all variables are substituted at the same time/in a single call.
### Improved
- Passing sympy symbols as part of the variables mapping (in synthetic datapoints queries) is now documented properly
  and "officially supported".

## [7.32.7] - 2024-04-05
### Fixed
- Inserting sequence data using `insert_dataframe` would by default drop all rows that contained at least one missing value.
  This has now been fixed to only remove rows where all values are missing.

## [7.32.6] - 2024-04-05
### Fixed
- `AssetsAPI.create_hierarchy` now properly supports `AssetWrite`.

## [7.32.5] - 2024-04-04
### Improved
- Type validation of identifiers

## [7.32.4] - 2024-03-28
### Fixed
- Several methods for `DatapointsArray` that previously failed for string datapoints due to bad handling
  of numpy `dtype`-to-native conversion.

## [7.32.3] - 2024-03-27
### Removed
- Support for `protobuf==3.*` was dropped.

## [7.32.2] - 2024-03-26
### Added
- Missing filterable properties `unit_external_id` and `unit_quantity` to `DatapointSubscriptionProperty`.
  Note: was renamed from `DatapointSubscriptionFilterProperties`, which is now a deprecated alias.

## [7.32.1] - 2024-03-25
### Fixed
- Fix type hints for functions data classes Function/FunctionSchedule/FunctionCall

## [7.32.0] - 2024-03-25
### Changed
- Type hint for `id`, `last_updated_time`, and `create_time` attributes are no longer `Optional` on
  subclasses of `CogniteResource`. This is to reflect that these attributes are always set when the
  object is returned by the SDK.

## [7.31.0] - 2024-03-24
### Added
- Retrieve method for session, `client.iam.session.retrieve`
- The parameter `limit` to the method `client.iam.session.list`.
### Fixed
- The method `client.iam.session.revoke` is now overloaded correctly and returns a `Session` for single id
  and a `SessionList` for multiple ids.

## [7.30.1] - 2024-03-23
### Fixed
- When calling `client.sequences.data.retrieve` in a Jupyter Notebook the returning `SequenceRowsList` no longer raises
  `AttributeError: 'dict' object has no attribute '_repr_html_'` (the HTML representation of `SequenceRowsList` was failing).

## [7.30.0] - 2024-03-20
### Added
- `Properties` class, as used on e.g. `Node` and `Edge`, now renders in Jupyter Notebooks (`_repr_html_` added).

## [7.29.0] - 2024-03-20
### Added
- Direct access to the columns/data stored on raw rows have been added (alongside a `.get` method). Example usage:
  `row["my_col"]` (short-cut for: `row.columns["my_col"]`).

## [7.28.2] - 2024-03-14
### Fixed
- Retrieving more than 100 containers, views, data models, or spaces no longer raises a `CogniteAPIError`.

## [7.28.1] - 2024-03-13
### Fixed
- Fixed issue causing multipart file upload to fail when mime-type was set.

## [7.28.0] - 2024-03-13
### Added
- Added support for advanced filter query in the `list()` (and `__call__()`) method of `assets`, `events`, `sequences`,
  and `time_series` APIs. Now you are able to use advanced filter (like in `filter()`) at the same time as the simple
  filter properties, allowing for more complex requests.
- Added missing `sort` parameter to `list()` and `__call__()` methods for `AssetsAPI`.
- Added missing `sort` parameter to `list()` and `__call__()` methods for `TimeSeriesAPI`.
- Added missing `sort` and `partitions` parameters to `list()` and `__call__()` methods for `SequencesAPI`.
### Deprecated
- Added a deprecation warning on the `filter()` method of `assets`, `events`, `sequences`, and `time_series` APIs as
  its functionality is fully covered by the `list()` method.

## [7.27.2] - 2024-03-08
### Added
- Retry 429s on graphql endpoints

## [7.27.1] - 2024-03-08
### Improved
- When iterating raw rows concurrently, a max queue size for pending results have been added to keep a stable low
  bounded memory usage profile (for when the caller's code isn't processing fast enough to keep up). Worth noting
  that this has no effect on the total retrieval time.

## [7.27.0] - 2024-03-04
### Added
- Added support for multipart file uploads using the `client.files.multipart_upload_session` method.

## [7.26.2] - 2024-03-05
### Fixed
- Fixed a regression from 7.26.1 in the logic for when to refresh token.

## [7.26.1] - 2024-03-05
### Fixed
- The `CredentialProvider` class for client credentials, `OAuthClientCredentials`, was switched from using the non-standard
  field `expires_at` to `expires_in` that's part of the OAuth 2.0 standard (RFC 6749).

## [7.26.0] - 2024-02-29
### Added
- In data modeling, added support for setting floats with units in containers. In addition, added support for retrieving,
  listing, searching, aggregating, querying and syncing nodes/edges with a target unit or target unit system.

## [7.25.0] - 2024-02-29
### Added
- Support for sorting on `client.data_modeling.instances.search`

## [7.24.4] - 2024-02-28
### Fixed
- Unknown ACLs, actions or scopes no longer causes `IAMAPI.[groups.list(...), token.inspect()]` to raise.
### Added
- New action for `DataModelInstancesAcl` added: `Write_Properties`.

## [7.24.3] - 2024-02-28
### Fixed
- Fix handling of GeometryCollection objects in the Documents API.

## [7.24.2] - 2024-02-25
### Fixed
- [Pyodide/WASM only] The list method for raw rows now works for non-finite queries (got broken in `7.24.1`).

## [7.24.1] - 2024-02-25
### Fixed
- [Pyodide/WASM only] The iteration method for raw rows now yields rows _while running_ (instead of waiting for tasks to finish first).

## [7.24.0] - 2024-02-25
### Added
- New parameter for `client.raw.rows(...)`: `partitions`. This enables greater throughput thorough concurrent reads when using
  the generator method (while still keeping a low memory impact). For backwards compatibility, the default is _no concurrency_.
  When specified, can be used together with a finite limit, as opposed to most (if not all) other resources/APIs.
- New parameter for `client.raw.rows.list(...)`: `partitions`. For backwards compatibility, the default is _no concurrency_ when
  a finite `limit` is given, and _"max" concurrency_ (`partitions=max_workers`) otherwise. Partitions can be used with finite limits.
  With this change it is easy to set an appropriate level of concurrency without messing with the global client configuration.
### Changed
- Default configuration setting of `max_workers` has been changed from 10 to 5 (to match the documentation).

## [7.23.1] - 2024-02-23
### Fixed
- Add missing `partition` scope to `seismicAcl`.

## [7.23.0] - 2024-02-23
### Added
- Make properties on instances (`Node`, `Edge`) easier to work with, by implementing support for direct indexing (and a `.get` method).
  If the instances have properties from no source or multiple sources, an error is raised instead. Example usage: `instance["my_prop"]`
  (short-cut for: `instance.properties[ViewId("space", "ext.id", "version")]["my_prop"]`)

## [7.22.0] - 2024-02-21
### Added
- Data point subscriptions reaches General Availability (GA).
  - Use the new [Data point subscriptions](https://developer.cognite.com/dev/concepts/data_point_subscriptions/)
    feature to configure a subscription to listen to changes in one or more time series (in ingestion order).
    The feature is intended to be used where data points consumers need to keep up to date with
    changes to one or more time series without the need to read the entire time series again.
### Changed
- Removed the `ignore_unknown_ids` flag from `client.time_series.subscriptions.retrieve()` to stay consistent with other resource types.

## [7.21.1] - 2024-02-20
### Fixed
- Data Workflows: mark parameter `jobId` as optional in `TransformationTaskOutput`, as it may not be populated in case of a failure.

## [7.21.0] - 2024-02-10
### Added
- Parameter `sort` to `client.documents.list`.

## [7.20.1] - 2024-02-19
### Fixed
- `DMLApplyResult` no longer fails when converted to a string (representation).

## [7.20.0] - 2024-02-13
### Fixed
- internal json encoder now understands CogniteObject and CogniteFilter objects, so that they are
  correctly serialized when used in nested structures.

## [7.19.2] - 2024-02-13
### Fixed
- Addressed `FutureWarning` coming from pandas dependency (granularity to pandas frequency translation of sec/min/hour and 'year start')
- Fixed `granularity` setting in `DatapointsAPI.retrieve_dataframe_in_tz` showing up as number of hours instead of e.g. week or year.

## [7.19.1] - 2024-02-12
### Fixed
- Calls to ... are now retried automatically:
    * Functions API: `list`, `retrieve`, `retrieve_multiple`, `activate`
    * FunctionCalls API: `list`, `retrieve`
    * FunctionSchedules API: `list`, `retrieve`
    * ExtractionPipelines API: `retrieve_multiple`
    * ExtractionPipelineRuns API: `list`
    * Transformations API: `list`, `retrieve`, `retrieve_multiple`, `preview`
    * TransformationJobs API: `retrieve`, `retrieve_multiple`
    * TransformationSchedules API: `retrieve`, `retrieve_multiple`
    * Geospatial API:  `list_feature_types`, `retrieve_feature_types`, `retrieve_features`, `list_features`,
      `search_features`, `stream_features`, `aggregate_features`, `get_coordinate_reference_systems`, `get_raster`, `compute`,
    * UserProfiles API: `retrieve`, `search`
    * Documents API: `search`, `list`, `__call__`, `aggregate_count`, `aggregate_cardinality_values`, `aggregate_cardinality_properties`,
      `aggregate_unique_values`, `aggregate_unique_properties`
    * ThreeDRevisions API: `filter_nodes`

## [7.19.0] - 2024-02-12
### Added
- Helper methods to `View`, `ViewApply`, `ViewList` and `ViewApplyList` `referenced_containers` which returns the
  containers referenced by in the view(s).

## [7.18.0] - 2024-02-08
### Added
- Support for `target_unit` and `target_unit_system` in synthetic time series.

## [7.17.4] - 2024-02-07
### Added
- Allow using container property reference in `NodeResultSetExpression.through` in addition to view property reference

## [7.17.3] - 2024-02-06
### Fixed
- Creating a Cognite Function from a directory with `skip_folder_validation=False` no longer raises `ModuleNotFoundError`
  for Pyodide (WASM) users.

## [7.17.2] - 2024-02-04
### Fixed
- Uploading files now accepts Labels again as part of file metadata. This addresses a bug introduced in v7, which caused
  a `ValueError` to be raised.

## [7.17.1] - 2024-02-02
### Fixed
- An (extreme) edge case where an empty, unnecessary API request for datapoints would be sent leading to a `CogniteAPIError`.
- Certain granularity inputs (when using the `DatapointsAPI`) no longer cause a `ValueError` to be raised with confusing/wrong wording.

## [7.17.0] - 2024-02-01
### Fixed
- Calls to `AnnotationsAPI.[list|retrieve|retrieve_multiple|reverse_lookup]` are now retried automatically.
- Calls to `AnnotationsAPI.reverse_lookup` now also accept the standard values (`-1, inf`) to indicate 'no limit'.
### Improved
- Calls to `AnnotationsAPI.list` with more than 1000 `annotated_resource_ids` are now batched automatically for the user.
  Previously these would raise an API error.

## [7.16.0] - 2024-01-30
### Added
- When listing instances (and when using `search`, `aggregate` and `histogram`), a new `space` parameter has been added;
  you may pass either a single space identifier (or a list of several). Note that this is just for convenience, using
  `filter` still works (and is necessary for more complex queries).
- New convenience filter, `SpaceFilter`, makes filtering on space simpler.

## [7.15.1] - 2024-01-23
### Fixed
- When calling `to_pandas` with `expand_properties=True` on an instance or instance list with no properties, the SDK will
  no longer raise ValueError, but drop the empty properties row/column.

## [7.15.0] - 2024-01-22
### Improved
- Only run pypi version check once, despite instantiating multiple clients. And make it async too.

## [7.14.0] - 2024-01-22
### Changed
- Helper methods to get related resources on `Asset` class now accept `asset_ids` as part of keyword arguments.
### Added
- Helper methods to get related resources on `AssetList` class now accept keyword arguments that are passed on to
  the list endpoint (for server-side filtering).

## [7.13.8] - 2024-01-19
### Fixed
- `FilesAPI.upload` when using `geo_location` (serialize error).

## [7.13.7] - 2024-01-19
### Fixed
- Type hints for all `.update` and `.upsert` methods accept Write classes in addition to Read and Update classes.
- Missing overloading of the `.update` methods on `client.three_d.models.update`, `client.transformations.update`,
  `client.transformations.schedules.update`, `client.relationships.update`, and `client.data_sets.update`.

## [7.13.6] - 2024-01-18
### Added
- Helper method `as_tuple` to `NodeId` and `EdgeId`.

## [7.13.5] - 2024-01-16
### Added
- EdgeConnection, MultiEdgeConnection, MultiReverseDirectRelation and their corresponding Apply View dataclasses are now importable from `cognite.client.dataclasses.data_modeling`.

## [7.13.4] - 2024-01-11
### Fixed
- When calling `WorkflowExecution.load` not having a `schedule` would raise a `KeyError` even though it is optional. This is now fixed.
- When calling `Datapoints.load` not having a `isString` would raise a `KeyError` even though it is optional. This is now fixed.
- Most `CogniteResourceList.as_write()` would raise a `CogniteMissingClientError` when called from a class with missing cognite_client. This is now fixed.

## [7.13.3] - 2024-01-12
### Added
- `View.as_property_ref` and `Container.as_property_ref` to make it easier to create property references
  (used to only be available on `ViewId` and `ContainerId`).

## [7.13.2] - 2024-01-11
### Fixed
- When calling `ExtractionPipeline.load` not having a `schedule` would raise a `KeyError` even though it is optional. This is now fixed.

## [7.13.1] - 2024-01-10
### Improved
- Respect the `isAutoRetryable` flag on error responses from the API when retrying requests.

## [7.13.0] - 2024-01-09
### Changed
- Units on Time Series (including unit conversion) is out of beta and will no longer issue warnings on usage.

## [7.12.0] - 2024-01-09
### Added
- `DatapointsAPI.retrieve_latest` now accepts `target_unit` or `target_unit_system` parameter.
### Fixed
- `DatapointsAPI.retrieve_latest` when given `LatestDatapointQuery`(s) without a setting for `before`, now correctly use
  the (default) `before` setting as specified in the method call.

## [7.11.0] - 2024-01-09
### Added
- All Cognite resources now have write-version. For example, we have `Asset` and `AssetWrite`, `Event` and `EventWrite`, and so on.
  The new write class reflects the required/optional fields in the API, and is now recommended when creating resources. In addition,
  all read classes and list classes now have a convenience method `as_write` that returns the write class with the same data.
  For example, if you have a `assets` of type `AssetList` you can call `assets.as_write()` which will return a `AssetWriteList`,
  and thus removing all server set fields (like `created_time` and `last_updated_time`). This is useful if you want to
  compare a resource from CDF with a local configuration. In addition, this makes it easier to create a new resource
  using an existing resource as a template.
- Missing overloading of the `.create` methods on `client.iam.security_categories.create`, `client.iam.groups.create`,
  `client.labels.create`, `client.three_d.models.create`, `client.three_d.revisions.create`, `client.three_d.asset_mappings.create`,
  `client.transformations.create`, `client.transformations.schedules.create`, and `client.relationships.create`.
### Changed
- The class `DatapointSubscriptionCreate` has been renamed to `DatapointSubscriptionWrite` to be consistent with the other write classes.
  This is not a breaking change, as the old class is still available for backwards compatibility, but will be removed in the next major version.
### Fixed
- The `node.type` was not set when calling `.as_apply()` or `.as_write()` on a `Node` or `NodeList`. This is now fixed.

## [7.10.1] - 2024-01-08
### Added
- Fix retries for `POST /raw/rows`.

## [7.10.0] - 2024-01-08
### Added
- `geospatial.search_features` and `geospatial.stream_features` now accept the `allow_dimensionality_mismatch` parameter.

## [7.9.0] - 2024-01-05
### Added
- You can now enable or disable user profiles for your CDF project with `client.iam.user_profiles.[enable/disable]`.

## [7.8.10] - 2024-01-04
### Changed
- When using `OidcCredentials` to create a transformation, `cdf_project_name` is no longer optional as required
  by the API.

## [7.8.9] - 2024-01-04
### Fixed
- Pyodide-users of the SDK can now create Transformations with non-nonce credentials without a `pyodide.JsException`
  exception being raised.

## [7.8.8] - 2024-01-03
### Added
- Support for `workflows.cancel`.

## [7.8.7] - 2024-01-03
### Fixed
- Added back `InstancesApply` that was removed in 7.8.6.

## [7.8.6] - 2023-12-27
### Improved
- SDK dependency on the `sortedcontainers` package was dropped.

## [7.8.5] - 2023-12-22
### Fixed
- `DirectRelationReference` is now immutable.
- `DirectRelationReference.load` now correctly handles unknown parameters.

## [7.8.4] - 2023-12-22
### Fixed
- Listing annotations now also accepts `None` and `inf` for the `limit` parameter (to return all), matching what
  was already described in the documentation for the endpoint (for the parameter).
- Calling `to_pandas(...)` on an `DiagramDetectItem` no longer raises `KeyError`.

## [7.8.3] - 2023-12-21
### Fixed
- Revert `SingleHopConnectionDefinition` from a string to child class of `ViewProperty`.
- If a `ViewProperty` or `ViewPropertyApply` dumped before version `7.6` was dumped and loaded after `7.6`, the
  user got a `KeyError: 'container'`. The `load` methods are now backwards compatible with the old format.

## [7.8.2] - 2023-12-21
### Fixed
- Revert `SingleHopConnectionDefinitionApply` from a string to child class of `ViewPropertyApply`.

## [7.8.1] - 2023-12-21
### Fixed
- Calling `to_pandas` with `expand_aggregates=True` on an Asset with aggregated properties would yield a pandas DataFrame
  with the column name `0` instead of `"value"`.
### Improved
- Specification of aggregated properties to `AssetsAPI.[list,filter,__call__]`.

## [7.8.0] - 2023-12-21
### Added
- Instance classes `Node`, `Edge`, `NodeList` and `EdgeList` now supports a new flag `expand_properties` in their `to_pandas` method,
  that makes it much simpler to work with the fetched properties. Additionally, `remove_property_prefix` allows easy prefix
  removal (of the view ID, e.g. `space.external_id/version.my_prop` -> `my_prop`).

## [7.7.1] - 2023-12-20
### Fixed
- Missing legacy capability ACLs: `modelHostingAcl` and `genericsAcl`.
- The `IAMAPI.compare_capabilities` fails with a `AttributeError: 'UnknownAcl' object has no attribute '_capability_name'`
  if the user has an unknwon ACL. This is now fixed by skipping comparison of unknown ACLs and issuing a warning.

## [7.7.0] - 2023-12-20
### Added
- Support for `ViewProperty` types `SingleReverseDirectRelation` and `MultiReverseDirectRelation` in data modeling.

## [7.6.0] - 2023-12-13
### Added
- Support for querying data models through graphql. See `client.data_modeling.graphql.query`.

## [7.5.7] - 2023-12-12
### Fixed
- Certain combinations of `start`/`end` and `granularity` would cause `retrieve_dataframe_in_tz` to raise due to
  a bug in the calender-arithmetic (`MonthAligner`).

## [7.5.6] - 2023-12-11
### Added
- Missing legacy scopes for `Capability`: `LegacySpaceScope` and `LegacyDataModelScope`.

## [7.5.5] - 2023-12-11
### Added
- Added `poll_timeout` parameter on `time_series.subscriptions.iterate_data`. Will keep the connection open and waiting,
  until new data is available, up to `poll_timeout` seconds.

## [7.5.4] - 2023-12-06
### Changed
- The `partitions` parameter is no longer respected when using generator methods to list resources
- The `max_workers` config option has been moved from ClientConfig to the global config.

## [7.5.3] - 2023-12-06
### Added
- Support for `subworkflow` tasks in `workflows`.

## [7.5.2] - 2023-12-05
### Fixed
- The built-in `hash` function was mistakenly stored on `WorkflowDefinitionUpsert` instances after `__init__` and has been removed.

## [7.5.1] - 2023-12-01
### Changed
- Raise an exception if `ClientConfig:base_url` is set to `None` or an empty string

## [7.5.0] - 2023-11-30
### Added
- `chain_to` to `NodeResultSetExpression` and `NodeResultSetExpression`, and `direction` to `NodeResultSetExpression`.

## [7.4.2] - 2023-11-28
### Improved
- Quality of life improvement to `client.extraction_pipelines.runs.list` method. The `statuses` parameter now accepts
  a single value and the annotation is improved. The parameter `created_time` can now be given on the format `12d-ago`.

## [7.4.1] - 2023-11-28
### Fixed
- Error in validation logic when creating a `Transformation` caused many calls to `client.transformations.update` to fail.

## [7.4.0] - 2023-11-27
### Changed
- Unit Catalog API is out of beta and will no longer issue warnings on usage. Access is unchanged: `client.units`.

## [7.3.3] - 2023-11-22
### Fixed
- Added action `Delete` in `ProjectsAcl`.

## [7.3.2] - 2023-11-21
### Fixed
- `workflows.retrieve` and `workflows.versions.retrieve` returned None if the provided workflow external id contained special characters. This is now fixed.

## [7.3.1] - 2023-11-21
### Fixed
- Replaced action `Write` with `Create` in `ProjectsAcl`, as `Write` is not a valid action and `Create` is the correct one.

## [7.3.0] - 2023-11-20
### Added
- Added Scope `DataSet` for `TimeSeriesSubscriptionsAcl`.
- Added `data_set_id` to `DatapointSubscription`.

## [7.2.1] - 2023-11-17
### Fixed
- The new compare methods for capabilities in major version 7, `IAMAPI.verify_capabilities` and `IAMAPI.compare_capabilities`
  now works correctly for rawAcl with database scope ("all tables").
### Removed
- Capability scopes no longer have the `is_within` method, and capabilities no longer have `has_capability`. Use the more
  general `IAMAPI.compare_capabilities` instead.

## [7.2.0] - 2023-11-16
### Added
- The `trigger` method of the Workflow Execution API, now accepts a `client_credentials` to allow specifying specific
  credentials to run with. Previously, the current credentials set on the CogniteClient object doing the call would be used.

## [7.1.0] - 2023-11-16
### Added
- The list method for asset mappings in the 3D API now supports `intersects_bounding_box`, allowing users to only
  return asset mappings for assets whose bounding box intersects with the given bounding box.

## [7.0.3] - 2023-11-15
### Fixed
- Bug when `cognite.client.data_classes.filter` used with any `data_modeling` endpoint raised a `CogniteAPIError` for
  snake_cased properties. This is now fixed.
- When calling `client.relationships.retrieve`, `.retrieve_multiple`, or `.list` with `fetch_resources=True`, the
  `target` and `source` resources were not instantiated with a `cognite_client`. This is now fixed.

## [7.0.2] - 2023-11-15
### Fixed
- Missing Scope `DataSet` for `TemplateGroupAcl` and `TemplateInstancesAcl`.

## [7.0.1] - 2023-11-14
### Fixed
- Data modeling APIs now work in WASM-like environments missing the threading module.

## [7.0.0] - 2023-11-14
This release ensure that all CogniteResources have `.dump` and `.load` methods, and that calling these two methods
in sequence produces an equal object to the original, for example,
`my_asset == Asset.load(my_asset.dump(camel_case=True)`. In addition, this ensures that the output of all `.dump`
methods are `json` and `yaml` serializable. Additionally, the default for `camel_case` has been changed to `True`.

### Improved
- Read operations, like `retrieve_multiple` will now fast-fail. Previously, all requests would be executed
  before the error was raised, potentially fetching thousands of unneccesary resources.

### Added
- `CogniteResource.to_pandas` and `CogniteResourceList.to_pandas` now converts known timestamps to `datetime` by
  default. Can be turned off with the new parameter `convert_timestamps`. Note: To comply with older pandas v1, the
  dtype will always be `datetime64[ns]`, although in v2 this could have been `datetime64[ms]`.
- `CogniteImportError` can now be caught as `ImportError`.

### Deprecated
- The Templates API (migrate to Data Modeling).
- The `client.assets.aggregate` use `client.assets.aggregate_count` instead.
- The `client.events.aggregate` use `client.events.aggregate_count` instead.
- The `client.sequence.aggregate` use `client.sequence.aggregate_count` instead.
- The `client.time_series.aggregate` use `client.time_series.aggregate_count` instead.
- In `Transformations` attributes `has_source_oidc_credentials` and `has_destination_oidc_credentials` are deprecated,
  and replaced by properties with the same names.

### Changed
- All `.dump` methods now uses `camel_case=True` by default. This is to match the intended use case, preparing the
  object to be sent in an API request.
- `CogniteResource.to_pandas` now more closely resembles `CogniteResourceList.to_pandas` with parameters
`expand_metadata` and `metadata_prefix`, instead of accepting a sequence of column names (`expand`) to expand,
with no easy way to add a prefix. Also, it no longer expands metadata by default.
- Additionally, `Asset.to_pandas`, now accepts the parameters `expand_aggregates` and `aggregates_prefix`. Since
  the possible `aggregates` keys are known, `camel_case` will also apply to these (if expanded) as opposed to
  the metadata keys.
- More narrow exception types like `CogniteNotFoundError` and `CogniteDuplicatedError` are now raised instead of
  `CogniteAPIError` for the following methods: `DatapointsAPI.retrieve_latest`, `RawRowsAPI.list`,
  `RelationshipsAPI.list`, `SequencesDataAPI.retrieve`, `SyntheticDatapointsAPI.query`. Additionally, all calls
  using `partitions` to API methods like `list` (or the generator version) now do the same.
- The `CogniteResource._load` has been made public, i.e., it is now `CogniteResource.load`.
- The `CogniteResourceList._load` has been made public, i.e., it is now `CogniteResourceList.load`.
- All `.delete` and `.retrieve_multiple` methods now accepts an empty sequence, and will return an empty `CogniteResourceList`.
- All `assert`s meant for the SDK user, now raise appropriate errors instead (`ValueError`, `RuntimeError`...).
- `CogniteAssetHierarchyError` is no longer possible to catch as an `AssertionError`.
- Several methods in the data modelling APIs have had parameter names now correctly reflect whether they accept
  a single or multiple items (i.e. id -> ids).
- `client.data_modeling.instances.aggregate` returns `AggregatedNumberedValue | list[AggregatedNumberedValue] | InstanceAggregationResultList` depending
  on the `aggregates` and `group_by` parameters. Previously, it always returned `InstanceAggregationResultList`.
- The `Group` attribute `capabilities` is now a `Capabilities` object, instead of a `dict`.
- Support for `YAML` in all `CogniteResource.load()` and `CogniteResourceList.load()` methods.
- The `client.sequences.data` methods `.retrieve`, `.retrieve_last_row` (previously `retrieve_latest`), `.insert`  method has changed signature:
  The parameter `column_external_ids` is renamed `columns`. The old parameter `column_external_ids` is still there, but is
  deprecated. In addition, int the `.retrieve` method, the parameters `id` and `external_id` have
  been moved to the beginning of the signature. This is to better match the API and have a consistent overload
  implementation.
- The class `SequenceData` has been replaced by `SequenceRows`. The old `SequenceData` class is still available for
  backwards compatibility, but will be removed in the next major version. However, all API methods now return
  `SequenceRows` instead of `SequenceData`.
- The attribute `columns` in `Sequence` has been changed from `typing.Sequence[dict]` to `SequnceColumnList`.
- The class `SequenceRows` in `client.data_classes.transformations.common` has been renamed to `SequenceRowsDestination`.
- The `client.sequences.data.retrieve_latest` is renamed `client.sequences.data.retrieve_last_row`.
- Classes `Geometry`, `AssetAggregate`, `AggregateResultItem`, `EndTimeFilter`, `Label`, `LabelFilter`, `ExtractionPipelineContact`,
  `TimestampRange`, `AggregateResult`, `GeometryFilter`, `GeoLocation`, `RevisionCameraProperties`, `BoundingBox3D` are no longer
  `dict` but classes with attributes matching the API.
- Calling `client.iam.token.inspect()` now gives an object `TokenInspection` with attribute `capabilities` of type `ProjectCapabilityList`
  instead of `list[dict]`
- In data class `Transformation` the attribute `schedule`, `running_job`, and `last_running_job`, `external_id` and `id`
  are set to the `Transformation` `id` and `external_id` if not set. If they are set to a different value, a `ValueError` is raised

### Added
- Added `load` implementation for `VisionResource`s: `ObjectDetection`, `TextRegion`, `AssetLink`, `BoundingBox`,
  `CdfRerourceRef`, `Polygon`, `Polyline`, `VisionExtractPredictions`, `FeatureParameters`.
- Missing `dump` and `load` methods for `ClientCredentials`.
- Literal annotation for `source_type` and `target_type` in `Relationship`
- In transformations, `NonceCredentials` was missing `load` method.
- In transformations, `TransformationBlockedInfo` was missing `.dump` method
- `capabilities` in `cognite.client.data_classes` with data classes for all CDF capabilities.
- All `CogniteResource` and `CogniteResourcelist` objects have `.dump_yaml` methods, for example, `my_asset_list.dump_yaml()`.

### Removed
- Deprecated methods `aggregate_metadata_keys` and `aggregate_metadata_values` on AssetsAPI.
- Deprecated method `update_feature_types` on GeospatialAPI.
- Parameters `property` and `aggregates` for method `aggregate_unique_values` on GeospatialAPI.
- Parameter `fields` for method `aggregate_unique_values` on EventsAPI.
- Parameter `function_external_id` for method `create` on FunctionSchedulesAPI (function_id has been required
  since the deprecation of API keys).
- The `SequenceColumns` no longer set the `external_id` to `column{no}` if it is missing. It now must be set
  explicitly by the user.
- Dataclasses `ViewDirectRelation` and `ContainerDirectRelation` are replaced by `DirectRelation`.
- Dataclasses `MappedPropertyDefinition` and `MappedApplyPropertyDefinition` are replaced by `MappedProperty` and `MappedPropertyApply`.
- Dataclasses `RequiresConstraintDefinition` and `UniquenessConstraintDefinition` are replaced by `RequiresConstraint` and `UniquenessConstraint`.
- In data class `Transformation` attributes `has_source_oidc_credentials` and `has_destination_oidc_credentials` are replaced by properties.

### Fixed
- Passing `limit=0` no longer returns `DEFAULT_LIMIT_READ` (25) resources, but raises a `ValueError`.
- `Asset.dump()` was not dumping attributes `geo_location` and `aggregates` to `json` serializable data structures.
- In data modeling, `NodeOrEdgeData.load` method was not loading the `source` attribute to `ContainerId` or `ViewId`. This is now fixed.
- In data modeling, the attribute `property` used in `Node` and `Edge` was not `yaml` serializable.
- In `DatapointsArray`, `load` method was not compatible with `.dump` method.
- In extraction pipelines, `ExtractionPipelineContact.dump` was not `yaml` serializable
- `ExtractionPipeline.dump` attribute `contacts` was not `json` serializable.
- `FileMetadata.dump` attributes `labels` and `geo_location` was not `json` serializable.
- In filtering, filter `ContainsAll` was missing in `Filter.load` method.
- Annotation for `cpu` and `memory` in `Function`.
- `GeospatialComputedResponse.dump` attribute `items` was not `yaml` serializable
- `Relationship.dump` was not `json` serializable.
- `Geometry.dump` was not `json` serializable.
- In templates, `GraphQlResponse.dump` was not `json` serializable, and `GraphQlResponse.dump` failed to load
  `errors` `GraphQlError`.
- `ThreeDModelRevision` attribute `camera` was not dumped as `yaml` serializable and
  not loaded as `RevisionCameraProperties`.
- `ThreeDNode` attribute `bounding_box` was not dumped as `yaml` serializable and
  not loaded as `BoundingBox3D`.
- `Transformation` attributes `source_nonce`, `source_oidc_credential`, `destination_nonce`,
  and `destination_oidc_credentials` were not dumped as `json` serializable and `loaded` with
  the appropriate data structure. In addition, `TransformationBlockedInfo` and `TransformationJob`
  were not dumped as `json` serializable.
- `TransformationPreviewResult` was not dumping attribute `schema` as `yaml` serializable, and the
  `load` and `dump` methods were not compatible.
- In transformations, `TransformationJob.dump` was not `json` serializable, and attributes
  `destination` and `status` were not loaded into appropriate data structures.
- In transformations, `TransformationSchemaMapType.dump` was not `json` serializable.
- In `annotation_types_images`, implemented `.load` for `KeypointCollection` and `KeypointCollectionWithObjectDetection`.
- Bug when dumping `documents.SourceFile.dump(camel_case=True)`.
- Bug in `WorkflowExecution.dump`
- Bug in `PropertyType.load`

## [6.39.6] - 2023-11-13
## Fixed
- HTTP status code retry strategy for RAW and labels. `/rows/insert` and `/rows/delete` will now
  be retried for all status codes in `config.status_forcelist` (default 429, 502, 503, 504), while
  `/dbs/{db}` and `/tables/{table}` will now only be retried for 429s and connection errors as those
  endpoints are not idempotent.
- Also, `labels/list` will now also be retried.

## [6.39.5] - 2023-11-12
## Fixed
- The `.apply()` methods of `MappedProperty` now has the missing property `source`.

## [6.39.4] - 2023-11-09
## Fixed
- Fetching datapoints from dense time series using a `targetUnit` or a target `targetUnitSystem` could result
  in some batches not being converted to the new unit.

## [6.39.3] - 2023-11-08
## Fixed
- The newly introduced parameter `connectionType` was assumed to be required from the API. This is not the case.

## [6.39.2] - 2023-11-08
## Fixed
- When listing `client.data_modeling.views` the SDK raises a `TypeError`. This is now fixed.

## [6.39.1] - 2023-11-01
## Fixed
- When creating transformations using backup auth. flow (aka a session could not be created for any reason),
  the scopes for the credentials would not be passed correctly (bug introduced in 6.25.1).

## [6.39.0] - 2023-11-01
## Added
- Support for `concurrencyPolicy` property in Workflows `TransformationsWorker`.

## [6.38.1] - 2023-10-31
### Fixed
- `onFailure` property in Workflows was expected as mandatory and was raising KeyError if it was not returned by the API.
  The SDK now assumes the field to be optional and loads it as None instead of raising an error.

## [6.38.0] - 2023-10-30
### Added
- Support `onFailure` property in Workflows, allowing marking Tasks as optional in a Workflow.

## [6.37.0] - 2023-10-27
### Added
- Support for `type` property in `NodeApply` and `Node`.

## [6.36.0] - 2023-10-25
### Added
- Support for listing members of Data Point Subscription, `client.time_series.subscriptions.list_member_time_series()`. Note this is an experimental feature.

## [6.35.0] - 2023-10-25
### Added
- Support for `through` on node result set expressions.

### Fixed
- `unit` on properties in data modeling. This was typed as a string, but it is in fact a direct relation.

## [6.34.2] - 2023-10-23
### Fixed
- Loading a `ContainerApply` from source failed with `KeyError` if `nullable`, `autoIncrement`, or `cursorable` were not set
  in the `ContainerProperty` and `BTreeIndex` classes even though they are optional. This is now fixed.

## [6.34.1] - 2023-10-23
### Added
- Support for setting `data_set_id` and `metadata` in `ThreeDModelsAPI.create`.
- Support for updating `data_set_id` in `ThreeDModelsAPI.update`.

## [6.34.0] - 2023-10-20
### Fixed
- `PropertyType`s no longer fail on instantiation, but warn on missing SDK support for the new property(-ies).

### Added
- `PropertyType`s `Float32`, `Float64`, `Int32`, `Int64` now support `unit`.

## [6.33.3] - 2023-10-18
### Added
- `functions.create()` now accepts a `data_set_id` parameter. Note: This is not for the Cognite function, but for the zipfile containing
  the source code files that is uploaded on the user's behalf (from which the function is then created). Specifying a data set may
  help resolve the error 'Resource not found' (403) that happens when a user is not allowed to create files outside a data set.

## [6.33.2] - 2023-10-16
### Fixed
- When fetching datapoints from "a few time series" (implementation detail), all missing, non-ignorable time series
  are now raised together in a `CogniteNotFoundError` rather than only the first encountered.

### Improved
- Datapoints fetching has a lower peak memory consumption when fetching from multiple time series simultaneously.

## [6.33.1] - 2023-10-14
### Fixed
- `Function.list_schedules()` would return schedules unrelated to the function if the function did not have an external id.

## [6.33.0] - 2023-10-13
### Added
- Support for providing `DirectRelationReference` and `NodeId` as direct relation values when
ingesting node and edge data.

## [6.32.4] - 2023-10-12
### Fixed
- Filters using e.g. metadata keys no longer dumps the key in camel case.

## [6.32.3] - 2023-10-12
### Added
- Ability to toggle the SDK debug logging on/off by setting `config.debug` property on a CogniteClient to True (enable) or False (disable).

## [6.32.2] - 2023-10-10
### Added
- The credentials class used in TransformationsAPI, `OidcCredentials`, now also accepts `scopes` as a list of strings
  (used to be comma separated string only).

## [6.32.1] - 2023-10-10
### Added
- Missing `unit_external_id` and `unit_quantity` fields on `TimeSeriesProperty`.

## [6.32.0] - 2023-10-09
### Fixed
- Ref to openapi doc in Vision extract docstring
- Parameters to Vision models can be given as Python dict (updated doc accordingly).
- Don't throw exception when trying to save empty list of vision extract predictions as annotations. This is to avoid having to wrap this method in try-except for every invocation of the method.

### Added
- Support for new computer vision models in Vision extract service: digital gauge reader, dial gauge reader, level gauge reader and valve state detection.

## [6.31.0] - 2023-10-09
### Added
Support for setting and fetching TimeSeries and Datapoints with "real" units (`unit_external_id`).
- TimeSeries has a new field `unit_external_id`, which can be set when creating or updating it. This ID must refer to a
  valid unit in the UnitCatalog, see `client.units.list` for reference.
- If the `unit_external_id` is set for a TimeSeries, then you may retrieve datapoints from that time series in any compatible
  units. You do this by specifying the `target_unit` (or `target_unit_system`) in a call to any of the datapoints `retrieve`
  methods, `retrieve`, `retrieve_arrays`, `retrieve_dataframe`, or `retrieve_dataframe_in_tz`.

## [6.30.2] - 2023-10-09
### Fixed
- Serialization of `Transformation` or `TransformationList` no longer fails in `json.dumps` due to unhandled composite objects.

## [6.30.1] - 2023-10-06
### Added
- Support for metadata on Workflow executions. Set custom metadata when triggering a workflow (`workflows.executions.trigger()`). The metadata is included in results from `workflows.executions.list()` and `workflows.executions.retrieve_detailed()`.

## [6.30.0] - 2023-10-06
### Added
- Support for the UnitCatalog with the implementation `client.units`.

## [6.29.2] - 2023-10-04
### Fixed
- Calling some of the methods `assets.filter()`, `events.filter()`, `sequences.filter()`, `time_series.filter()` without a `sort` parameter could cause a `CogniteAPIError` with a 400 code. This is now fixed.

## [6.29.1] - 2023-10-04
### Added
- Convenience method `to_text` on the `FunctionCallLog` class which simplifies printing out function call logs.

## [6.29.0] - 2023-10-04
### Added
- Added parameter `resolve_duplicate_file_names` to `client.files.download`.
  This will keep all the files when downloading to local machine, even if they have the same name.

## [6.28.5] - 2023-10-03
### Fixed
- Bugfix for serialization of Workflows' `DynamicTasksParameters` during `workflows.versions.upsert` and `workflows.execution.retrieve_detailed`

## [6.28.4] - 2023-10-03
### Fixed
- Overload data_set/create for improved type safety

## [6.28.3] - 2023-10-03
### Fixed
- When uploading files as strings using `client.files.upload_bytes` the wrong encoding is used on Windows, which is causing
  part of the content to be lost when uploading. This is now fixed.

## [6.28.2] - 2023-10-02
### Fixed
- When cache lookup did not yield a token for `CredentialProvider`s like `OAuthDeviceCode` or `OAuthInteractive`, a
  `TypeError` could be raised instead of initiating their authentication flow.

## [6.28.1] - 2023-09-30
### Improved
- Warning when using alpha/beta features.

## [6.28.0] - 2023-09-26
### Added
- Support for the WorkflowOrchestrationAPI with the implementation `client.workflows`.

## [6.27.0] - 2023-09-13
### Changed
- Reduce concurrency in data modeling client to 1

## [6.26.0] - 2023-09-22
### Added
- Support `partition` and `cursor` parameters on `time_series.subscriptions.iterate_data`
- Include the `cursor` attribute on `DatapointSubscriptionBatch`, which is yielded in every iteration
of `time_series.subscriptions.iterate_data`.

## [6.25.3] - 2023-09-19
### Added
- Support for setting and retrieving `data_set_id` in data class `client.data_classes.ThreeDModel`.

## [6.25.2] - 2023-09-12
### Fixed
- Using the `HasData` filter would raise an API error in CDF.

## [6.25.1] - 2023-09-15
### Fixed
- Using nonce credentials now works as expected for `transformations.[create, update]`. Previously, the attempt to create
  a session would always fail, leading to nonce credentials never being used (full credentials were passed to- and
  stored in the transformations backend service).
- Additionally, the automatic creation of a session no longer fails silently when an `CogniteAuthError` is encountered
  (which happens when the credentials are invalid).
- While processing source- and destination credentials in `client.transformations.[create, update]`, an `AttributeError`
  can no longer be raised (by not specifying project).
### Added
- `TransformationList` now correctly inherits the two (missing) helper methods `as_ids()` and `as_external_ids()`.

## [6.25.0] - 2023-09-14
### Added
- Support for `ignore_unknown_ids` in `client.functions.retrieve_multiple` method.

## [6.24.1] - 2023-09-13
### Fixed
- Bugfix for `AssetsAPI.create_hierarchy` when running in upsert mode: It could skip certain updates above
  the single-request create limit (currently 1000 assets).

## [6.24.0] - 2023-09-12
### Fixed
- Bugfix for `FilesAPI.upload` and `FilesAPI.upload_bytes` not raising an error on file contents upload failure. Now `CogniteFileUploadError` is raised based on upload response.

## [6.23.0] - 2023-09-08
### Added
- Supporting for deleting constraints and indexes on containers.

### Changed
- The abstract class `Index` can no longer be instantiated. Use BTreeIndex or InvertedIndex instead.

## [6.22.0] - 2023-09-08
### Added
- `client.data_modeling.instances.subscribe` which lets you subscribe to a given
data modeling query and receive updates through a provided callback.
- Example on how to use the subscribe method to sync nodes to a local sqlite db.

## [6.21.1] - 2023-09-07
### Fixed
- Concurrent usage of the `CogniteClient` could result in API calls being made with the wrong value for `api_subversion`.

## [6.21.0] - 2023-09-06
### Added
- Supporting pattern mode and extra configuration for diagram detect in beta.

## [6.20.0] - 2023-09-05
### Fixed
- When creating functions with `client.functions.create` using the `folder` argument, a trial-import is executed as part of
  the verification process. This could leave leftover modules still in scope, possibly affecting subsequent calls. This is
  now done in a separate process to guarantee it has no side-effects on the main process.
- For pyodide/WASM users, a backup implementation is used, with an improved cleanup procedure.

### Added
- The import-check in `client.functions.create` (when `folder` is used) can now be disabled by passing
  `skip_folder_validation=True`. Basic validation is still done, now additionally by parsing the AST.

## [6.19.0] - 2023-09-04
## Added
- Now possible to retrieve and update translation and scale of 3D model revisions.

## [6.18.0] - 2023-09-04
### Added
- Added parameter `keep_directory_structure` to `client.files.download` to allow downloading files to a folder structure matching the one in CDF.

### Improved
- Using `client.files.download` will still skip files with the same name when writing to disk, but now a `UserWarning` is raised, specifying which files are affected.

## [6.17.0] - 2023-09-01
### Added
- Support for the UserProfilesAPI with the implementation `client.iam.user_profiles`.

## [6.16.0] - 2023-09-01
### Added
- Support for `ignore_unknown_ids` in `client.relationships.retrieve_multiple` method.

## [6.15.3] - 2023-08-30
### Fixed
- Uploading files using `client.files.upload` now works when running with `pyodide`.

## [6.15.2] - 2023-08-29
### Improved
- Improved error message for `CogniteMissingClientError`. Now includes the type of object missing the `CogniteClient` reference.

## [6.15.1] - 2023-08-29
### Fixed
- Bugfix for `InstanceSort._load` that always raised `TypeError` (now public, `.load`). Also, indirect fix for `Select.load` for non-empty `sort`.

## [6.15.0] - 2023-08-23
### Added
- Support for the DocumentsAPI with the implementation `client.documents`.
- Support for advanced filtering for `Events`, `TimeSeries`, `Assets` and `Sequences`. This is available through the
  `.filter()` method, for example, `client.events.filter`.
- Extended aggregation support for `Events`, `TimeSeries`, `Assets` and `Sequences`. This is available through the five
  methods `.aggregate_count(...)`, `aggregate_cardinality_values(...)`, `aggregate_cardinality_properties(...)`,
  `.aggregate_unique_values(...)`, and `.aggregate_unique_properties(...)`. For example,
  `client.assets.aggregate_count(...)`.
- Added helper methods `as_external_ids` and `as_ids` for `EventList`, `TimeSeriesList`, `AssetList`, `SequenceList`,
  `FileMetaDataList`, `FunctionList`, `ExtractionPipelineList`, and `DataSetList`.

### Deprecated
- Added `DeprecationWarning` to methods `client.assets.aggregate_metadata_keys` and
  `client.assets.aggregate_metadata_values`. The use parameter the `fields` in
  `client.events.aggregate_unique_values` will also lead to a deprecation warning. The reason is that the endpoints
  these methods are using have been deprecated in the CDF API.

## [6.14.2] - 2023-08-22
### Fixed
- All data modeling endpoints will now be retried. This was not the case for POST endpoints.

## [6.14.1] - 2023-08-19
### Fixed
- Passing `sources` as a tuple no longer raises `ValueError` in `InstancesAPI.retrieve`.

## [6.14.0] - 2023-08-14
### Changed
- Don't terminate client.time_series.subscriptions.iterate_data() when `has_next=false` as more data
may be returned in the future. Instead we return the `has_next` field in the batch, and let the user
decide whether to terminate iteration. This is a breaking change, but this particular API is still
in beta and thus we reserve the right to break it without bumping the major version.

## [6.13.3] - 2023-08-14
### Fixed
- Fixed bug in `ViewApply.properties` had type hint `ConnectionDefinition` instead of `ConnectionDefinitionApply`.
- Fixed bug in `dump` methods of `ViewApply.properties` causing the return code `400` with message
  `Request had 1 constraint violations. Please fix the request and try again. [type must not be null]` to be returned
  from the CDF API.

## [6.13.2] - 2023-08-11
### Fixed
- Fixed bug in `Index.load` that would raise `TypeError` when trying to load `indexes`, when an unexpected field was
  encountered (e.g. during a call to `client.data_modeling.container.list`).

## [6.13.1] - 2023-08-09
### Fixed
- Fixed bug when calling a `retrieve`, `list`, or `create` in `client.data_modeling.container` raised a `TypeError`.
  This is caused by additions of fields to the API, this is now fixed by ignoring unknown fields.

## [6.13.0] - 2023-08-07
### Fixed
- Fixed a bug raising a `KeyError` when calling `client.data_modeling.graphql.apply_dml` with an invalid `DataModelingId`.
- Fixed a bug raising `AttributeError` in `SpaceList.to_space_apply_list`, `DataModelList.to_data_model_apply_list`,
  `ViewList.to_view_apply`. These methods have also been renamed to `.as_apply` for consistency
  with the other data modeling resources.

### Removed
- The method `.as_apply` from `ContainerApplyList` as this method should be on the `ContainerList` instead.

### Added
- Missing `as_ids()` for `DataModelApplyList`, `ContainerList`, `ContainerApplyList`, `SpaceApplyList`, `SpaceList`,
  `ViewApplyList`, `ViewList`.
- Added helper method `.as_id` to `DMLApplyResult`.
- Added helper method `.latest_version` to `DataModelList`.
- Added helper method `.as_apply` to `ContainerList`.
- Added container classes `NodeApplyList`, `EdgeApplyList`, and `InstancesApply`.

## [6.12.2] - 2023-08-04
### Fixed
- Certain errors that were previously silently ignored in calls to `client.data_modeling.graphql.apply_dml` are now properly raised (used to fail as the API error was passed nested inside the API response).

## [6.12.1] - 2023-08-03
### Fixed
- Changed the structure of the GraphQL query used when updating DML models through `client.data_modeling.graphql.apply_dml` to properly handle (i.e. escape) all valid symbols/characters.

## [6.12.0] - 2023-07-26
### Added
- Added option `expand_metadata` to `.to_pandas()` method for list resource types which converts the metadata (if any) into separate columns in the returned dataframe. Also added `metadata_prefix` to control the naming of these columns (default is "metadata.").

## [6.11.1] - 2023-07-19
### Changed
- Return type `SubscriptionTimeSeriesUpdate` in `client.time_series.subscriptions.iterate_data` is now required and not optional.

## [6.11.0] - 2023-07-19
### Added
- Support for Data Point Subscription, `client.time_series.subscriptions`. Note this is an experimental feature.


## [6.10.0] - 2023-07-19
### Added
- Upsert method for `assets`, `events`, `timeseries`, `sequences`, and `relationships`.
- Added `ignore_unknown_ids` flag to `client.sequences.delete`

## [6.9.0] - 2023-07-19
### Added
- Basic runtime validation of ClientConfig.project

## [6.8.7] - 2023-07-18
### Fixed
- Dumping of `Relationship` with `labels` is not `yaml` serializable. This is now fixed.

## [6.8.6] - 2023-07-18
### Fixed
- Include `version` in __repr__ for View and DataModel

## [6.8.5] - 2023-07-18
### Fixed
- Change all implicit Optional types to explicit Optional types.

## [6.8.4] - 2023-07-12
### Fixed
- `max_worker` limit match backend for `client.data_modeling`.

## [6.8.3] - 2023-07-12
### Fixed
- `last_updated_time` and `created_time` are no longer optional on InstanceApplyResult

## [6.8.2] - 2023-07-12
### Fixed
- The `.dump()` method for `InstanceAggregationResult` caused an `AttributeError` when called.

## [6.8.1] - 2023-07-08
### Changed
- The `AssetHierarchy` class would consider assets linking their parent by ID only as orphans, contradicting the
  docstring stating "All assets linking a parent by ID are assumed valid". This is now true (they are no longer
  considered orphans).

## [6.8.0] - 2023-07-07
### Added
- Support for annotations reverse lookup.

## [6.7.1] - 2023-07-07
### Fixed
- Needless function "as_id" on View as it was already inherited
### Added
- Flag "all_versions" on data_modeling.data_models.retrieve() to retrieve all versions of a data model or only the latest one
- Extra documentation on how to delete edges and nodes.
- Support for using full Node and Edge objects when deleting instances.

## [6.7.0] - 2023-07-07
### Added
- Support for applying graphql dml using `client.data_modeling.graphql.apply_dml()`.

## [6.6.1] - 2023-07-07
### Improved
- Added convenience function to instantiate a `CogniteClient.default(...)` to save the users from typing the
  default URLs.

## [6.6.0] - 2023-07-06
### Fixed
- Support for query and sync endpoints across instances in the Data Modeling API with the implementation
  `client.data_modeling.instances`, the methods `query` and `sync`.

## [6.5.8] - 2023-06-30
### Fixed
- Serialization of `DataModel`. The bug caused `DataModel.load(data_model.dump(camel_case=True))` to fail with
  a `TypeError`. This is now fixed.

## [6.5.7] - 2023-06-29
### Fixed
- A bug caused by use of snake case in field types causing `NodeApply.dump(camel_case=True)`
  trigger a 400 response from the API.

## [6.5.6] - 2023-06-29
### Fixed
- A bug causing `ClientConfig(debug=True)` to raise an AttributeError

## [6.5.5] - 2023-06-28
### Fixed
- A bug where we would raise the wrong exception when errors on occurred on `data_modeling.spaces.delete`
- A bug causing inconsistent MRO in DataModelList

## [6.5.4] - 2023-06-28
### Added
- Missing query parameters:
     * `inline_views` in `data_modeling.data_models.retrieve()`.
     * `include_global` in `data_modeling.spaces.list()`.
     * `include_inherited_properties` in `data_modeling.views.retrieve()`.

## [6.5.3] - 2023-06-28
### Fixed
- Only validate `space` and `external_id` for `data_modeling` write classes.


## [6.5.2] - 2023-06-27
### Fixed
- Added missing `metadata` attribute to `iam.Group`

## [6.5.1] - 2023-06-27
### Fixed
- Fix typehints on `data_modeling.instances.aggregate()` to not allow Histogram aggregate.
- Moved `ViewDirectRelation.source` property to `MappedProperty.source` where it belongs.

## [6.5.0] - 2023-06-27
### Added
- Support for searching and aggregating across instances in the Data Modeling API with the implementation
  `client.data_modeling.instances`, the methods `search`, `histogram` and `aggregate`.

## [6.4.8] - 2023-06-23
### Fixed
- Handling non 200 responses in `data_modeling.spaces.apply`, `data_modeling.data_models.apply`,
  `data_modeling.views.apply` and `data_modeling.containers.apply`

## [6.4.7] - 2023-06-22
### Fixed
- Consistently return the correct id types in data modeling resource clients

## [6.4.6] - 2023-06-22
### Fixed
- Don't swallow keyword args on Apply classes in Data Modeling client

## [6.4.5] - 2023-06-21
### Added
- Included tuple-notation when retrieving or listing data model instances

### Improved
- Fixed docstring for retrieving data model instances and extended the examples.

## [6.4.4] - 2023-06-21
Some breaking changes to the datamodeling client. We don't expect any more breaking changes,
but we accept the cost of breaking a few consumers now early on the really nail the user experience.
### Added
- ViewId:as_property_ref and ContainerId:as_property_ref to make it easier to create property references.

### Changed
- Renamed ViewCore:as_reference and ContainerCore:as_reference to :as_id() for consistency with other resources.
- Change Instance:properties to be a `MutableMapping[ViewIdentifier, MutableMapping[PropertyIdentifier, PropertyValue]]`, in order to make it easier to consume
- Make VersionedDataModelingId:load accept `tuple[str, str]`
- Rename ConstraintIdentifier to Constraint - it was not an id but the definition itself
- Rename IndexIdentifier to Index - it was not an id but the definition itself
- Rename ContainerPropertyIdentifier to ContainerProperty - it was not an id but the definition itself

### Removed
- Redundant EdgeApply:create method. It simply mirrored the EdgeApply constructor.


## [6.4.3] - 2023-06-15
### Added
- Accept direct relation values as tuples in `EdgeApply`

## [6.4.2] - 2023-06-15
### Changed
- When providing ids as tuples in `instances.retrieve` and `instances.delete` you should not
have to specify the instance type in each tuple

### Fixed
- Bug where edges and nodes would get mixed up on `instances.retrieve`

## [6.4.1] - 2023-06-14
### Fixed
- Add the missing page_count field for diagram detect items.

## [6.4.0] - 2023-06-12
### Added
- Partial support for the instance resource in the Data Modeling API with the implementation
  `client.data_modeling.instances`, the endpoints `list`, `delete`, `retrieve`, and `apply`

## [6.3.2] - 2023-06-08
### Fixed
- Requests being retried around a token refresh cycle, no longer risk getting stuck with an outdated token.

### Added
- `CredentialProviders` subclassing `_OAuthCredentialProviderWithTokenRefresh`, now accepts a new parameter, `token_expiry_leeway_seconds`, controlling how early a token refresh request should be initiated (before it expires).

### Changed
- `CredentialProviders` subclassing `_OAuthCredentialProviderWithTokenRefresh` now uses a safer default of 15 seconds (up from 3 sec) to control how early a token refresh request should be initiated (before it expires).

## [6.3.1] - 2023-06-07
### Fixed
- Signature of `client.data_modeling.views.retrieve` and `client.data_modeling.data_models.retrieve` to always return a list.

## [6.3.0] - 2023-06-07
### Added
- Support for the container resource in the Data Modeling API with the implementation `client.data_modeling.containers`.
- Support for the view resource in the Data Modeling API with the implementation `client.data_modeling.views`.
- Support for the data models resource in the Data Modeling API with the implementation `client.data_modeling.data_models`.

### Removed
- Removed `retrieve_multiple` from the `SpacesAPI` to have a consistent API with the `views`, `containers`, and `data_models`.

## [6.2.2] - 2023-06-05
### Fixed
- Creating function schedules with current user credentials now works (used to fail at runtime with "Could not fetch a valid token (...)" because a session was never created.)

## [6.2.1] - 2023-05-26
### Added
- Data model centric support in transformation

## [6.2.0] - 2023-05-25
### Added
- Support for the spaces resource in the Data Modeling API with the implementation `client.data_modeling.spaces`.

### Improved
- Reorganized documentation to match API documentation.

## [6.1.10] - 2023-05-22
### Fixed
- Data modelling is now GA. Renaming instance_nodes -> nodes and instance_edges -> edges to make the naming in SDK consistent with Transformation API and CLI

## [6.1.9] - 2023-05-16
### Fixed
- Fixed a rare issue with datapoints fetching that could raise `AttributeError` when running with `pyodide`.

## [6.1.8] - 2023-05-12
### Fixed
- ExtractionPipelinesRun:dump method will not throw an error when camel_case=True anymore

## [6.1.7] - 2023-05-11
### Removed
- Removed DMS v2 destination in transformations

## [6.1.6] - 2023-05-11
### Fixed
- `FunctionsAPI.create` now work in Wasm-like Python runtimes such as `pyodide`.

## [6.1.5] - 2023-05-10
### Fixed
- When creating a transformation with a different source- and destination CDF project, the project setting is no longer overridden by the setting in the `CogniteClient` configuration allowing the user to read from the specified source project and write to the specified and potentially different destination project.

## [6.1.4] - 2023-05-08
### Fixed
- Pickling a `CogniteClient` instance with certain `CredentialProvider`s no longer causes a `TypeError: cannot pickle ...` to be raised.

## [6.1.3] - 2023-05-08
### Added
- Add the license of the package in poetry build.

## [6.1.2] - 2023-05-04
### Improved
- The SDK has received several minor bugfixes to be more user-friendly on Windows.

### Fixed
- The utility function `cognite.client.utils.datetime_to_ms` now raises an understandable `ValueError` when unable to convert pre-epoch datetimes.
- Several functions reading and writing to disk now explicitly use UTF-8 encoding

## [6.1.1] - 2023-05-02
### Fixed
- `AttributeError` when passing `pandas.Timestamp`s with different timezones (*of which one was UTC*) to `DatapointsAPI.retrieve_dataframe_in_tz`.
- A `ValueError` is no longer raised when passing `pandas.Timestamp`s in the same timezone, but with different underlying implementations (e.g. `datetime.timezone.utc` / `pytz.UTC` / `ZoneInfo("UTC")`) to `DatapointsAPI.retrieve_dataframe_in_tz`.

## [6.1.0] - 2023-04-28
### Added
- Support for giving `start` and `end` arguments as `pandas.Timestamp` in `DatapointsAPI.retrieve_dataframe_in_tz`.

### Improved
- Type hints for the `DatapointsAPI` methods.

## [6.0.2] - 2023-04-27
### Fixed
- Fixed a bug in `DatapointsAPI.retrieve_dataframe_in_tz` that could raise `AmbiguousTimeError` when subdividing the user-specified time range into UTC intervals (with fixed offset).

## [6.0.1] - 2023-04-20
### Fixed
- Fixed a bug that would cause `DatapointsAPI.retrieve_dataframe_in_tz` to raise an `IndexError` if there were only empty time series in the response.

## [6.0.0] - 2023-04-19
### Removed
- Removed support for legacy auth (API keys, service accounts, login.status)
- Removed the deprecated `extractionPipeline` argument to `client.extraction_pipelines.create`. Only `extraction_pipeline` is accepted now.
- Removed the deprecated `client.datapoints` accessor attribute. The datapoints API can only be accessed through `client.time_series.data` now.
- Removed the deprecated `client.extraction_pipeline_runs` accessor attribute. The extraction pipeline run API can only be accessed through `client.extraction_pipelines.runs` now.
- Removed the deprecated `external_id` attribute on `ExtractionPipelineRun`. This has been replaced with `extpipe_external_id`.

## [5.12.0] - 2023-04-18
### Changed
- Enforce that types are explicitly exported in order to make very strict type checkers happy.

## [5.11.1] - 2023-04-17
### Fixed
- List (and `__call__`) methods for assets, events, files, labels, relationships, sequences and time series now raise if given bad input for `data_set_ids`, `data_set_external_ids`, `asset_subtree_ids` and `asset_subtree_external_ids` instead of ignoring/returning everything.

### Improved
- The listed parameters above have silently accepted non-list input, i.e. single `int` (for `ids`) or single `str` (for `external_ids`). Function signatures and docstrings have now been updated to reflect this "hidden functionality".

## [5.11.0] - 2023-04-17
### Added
- The `DatapointsAPI` now supports time zones with the addition of a new method, `retrieve_dataframe_in_tz`. It does not support individual customization of query parameters (for good reasons, e.g. a DataFrame has a single index).
- Asking for datapoints in a specific time zone, e.g. `America/New_York` or `Europe/London` is now easily accomplished: the user can just pass in their `datetimes` localized to their time zone directly.
- Queries for aggregate datapoints are also supported, with the key feature being automatic handling of daylight savings time (DST) transitions, as this is not supported by the official API. Example usage: A user living in Oslo, Norway, wants daily averages in their local time. In Oslo, the standard time is UTC+1, with UTC+2 during the summer. This means during spring, there is a 23-hour long day when clocks roll 1 hour forward and a 25-hour day during fall.
- New granularities with a longer time span have been added (only to this new method, for now): 'week', 'month', 'quarter' and 'year'. These do not all represent a fixed frequency, but like the example above, neither does for example 'day' when we use time zones without a fixed UTC offset.

## [5.10.5] - 2023-04-13
### Fixed
- Subclasses of `VisionResource` inheriting `.dump` and `to_pandas` now work as expected for attributes storing lists of subclass instances like `Polygon`, `PolyLine`, `ObjectDetection` or `VisionExtractPredictions` directly or indirectly.

## [5.10.4] - 2023-04-13
### Fixed
- A lot of nullable integer attributes ended up as float after calling `.to_pandas`. These are now correctly converted to `dtype=Int64`.

## [5.10.3] - 2023-04-13
### Fixed
- When passing `CogniteResource` classes (like `Asset` or `Event`) to `update`, any labels were skipped in the update (passing `AssetUpdate` works). This has been fixed for all Cognite resource classes.

## [5.10.2] - 2023-04-12
### Fixed
- Fixed a bug that would cause `AssetsAPI.create_hierarchy` to not respect `upsert=False`.

## [5.10.1] - 2023-04-04
### Fixed
- Add missing field `when` (human readable version of the CRON expression) to `FunctionSchedule` class.

## [5.10.0] - 2023-04-03
### Fixed
- Implemented automatic retries for connection errors by default, improving the reliability of the connection to the Cognite API.
- Added a user-readable message to `CogniteConnectionRefused` error for improved user experience.

### Changed
- Introduce a `max_retries_connect` attribute on the global config, and default it to 3.

## [5.9.3] - 2023-03-27
### Fixed
- After creating a schedule for a function, the returned `FunctionSchedule` was missing a reference to the `CogniteClient`, meaning later calls to `.get_input_data()` would fail and raise `CogniteMissingClientError`.
- When calling `.get_input_data()` on a `FunctionSchedule` instance, it would fail and raise `KeyError` if no input data was specified for the schedule. This now returns `None`.

## [5.9.2] - 2023-03-27
### Fixed
- After calling e.g. `.time_series()` or `.events()` on an `AssetList` instance, the resulting resource list would be missing the lookup tables that allow for quick lookups by ID or external ID through the `.get()` method. Additionally, for future-proofing, the resulting resource list now also correctly has a `CogniteClient` reference.

## [5.9.1] - 2023-03-23
### Fixed
- `FunctionsAPI.call` now also works for clients using auth flow `OAuthInteractive`, `OAuthDeviceCode`, and any user-made subclass of `CredentialProvider`.

### Improved
- `FunctionSchedulesAPI.create` now also accepts an instance of `ClientCredentials` (used to be dictionary only).

## [5.9.0] - 2023-03-21
### Added
- New class `AssetHierarchy` for easy verification and reporting on asset hierarchy issues without explicitly trying to insert them.
- Orphan assets can now be reported on (orphan is an asset whose parent is not part of the given assets). Also, `AssetHierarchy` accepts an `ignore_orphans` argument to mimic the old behaviour where all orphans were assumed to be valid.
- `AssetsAPI.create_hierarchy` now accepts two new parameters: `upsert` and `upsert_mode`. These allow the user to do "insert or update" instead of an error being raised when trying to create an already existing asset. Upsert mode controls whether updates should replace/overwrite or just patch (partial update to non-null values only).
- `AssetsAPI.create_hierarchy` now also verifies the `name` parameter which is required and that `id` has not been set.

### Changed
- `AssetsAPI.create_hierarchy` now uses `AssetHierarchy` under the hood to offer concrete feedback on asset hierarchy issues, accessible through attributes on the raised exception, e.g. invalid assets, duplicates, orphans, or any cyclical asset references.

### Fixed
- `AssetsAPI.create_hierarchy`...:
  - Now respects `max_workers` when spawning worker threads.
  - Can no longer raise `RecursionError`. Used to be an issue for asset hierarchies deeper than `sys.getrecursionlimit()` (typically set at 1000 to avoid stack overflow).
  - Is now `pyodide` compatible.

## [5.8.0] - 2023-03-20
### Added
- Support for client certificate authentication to Azure AD.

## [5.7.4] - 2023-03-20
### Added
- Use `X-Job-Token` header for contextualization jobs to reduce required capabilities.

## [5.7.3] - 2023-03-14
### Improved
- For users unknowingly using a too old version of `numpy` (against the SDK dependency requirements), an exception could be raised (`NameError: name 'np' is not defined`). This has been fixed.

## [5.7.2] - 2023-03-10
### Fixed
- Fix method dump in TransformationDestination to ignore None.

## [5.7.1] - 2023-03-10
### Changed
- Split `instances` destination type of Transformations to `nodes` and `edges`.

## [5.7.0] - 2023-03-08
### Removed
- `ExtractionPipelineRunUpdate` was removed as runs are immutable.

### Fixed
- `ExtractionPipelinesRunsAPI` was hiding `id` of runs because `ExtractionPipelineRun` only defined `external_id` which doesn't exist for the "run resource", only for the "parent" ext.pipe (but this is not returned by the API; only used to query).

### Changed
- Rename and deprecate `external_id` in `ExtractionPipelinesRunsAPI` in favour of the more descriptive `extpipe_external_id`. The change is backwards-compatible, but will issue a `UserWarning` for the old usage pattern.

## [5.6.4] - 2023-02-28
### Added
- Input validation on `DatapointsAPI.[insert, insert_multiple, delete_ranges]` now raise on missing keys, not just invalid keys.

## [5.6.3] - 2023-02-23
### Added
- Make the SDK compatible with `pandas` major version 2 ahead of release.

## [5.6.2] - 2023-02-21
### Fixed
- Fixed an issue where `Content-Type` was not correctly set on file uploads to Azure.

## [5.6.1] - 2023-02-20
### Fixed
- Fixed an issue where `IndexError` was raised when a user queried `DatapointsAPI.retrieve_latest` for a single, non-existent time series while also passing `ignore_unknown_ids=True`. Changed to returning `None`, inline with other `retrieve` methods.

## [5.6.0] - 2023-02-16
### Added
- The SDK has been made `pyodide` compatible (to allow running natively in browsers). Missing features are `CredentialProvider`s with token refresh and `AssetsAPI.create_hierarchy`.

## [5.5.2] - 2023-02-15
### Fixed
- Fixed JSON dumps serialization error of instances of `ExtractionPipelineConfigRevision` and all subclasses (`ExtractionPipelineConfig`) as they stored a reference to the CogniteClient as a non-private attribute.

## [5.5.1] - 2023-02-14
### Changed
- Change `CredentialProvider` `Token` to be thread safe when given a callable that does token refresh.

## [5.5.0] - 2023-02-10
### Added
- Support `instances` destination type on Transformations.

## [5.4.4] - 2023-02-06
### Added
- Added user warnings when wrongly calling `/login/status` (i.e. without an API key) and `/token/inspect` (without OIDC credentials).

## [5.4.3] - 2023-02-05
### Fixed
- `OAuthDeviceCode` and `OAuthInteractive` now respect `global_config.disable_ssl` setting.

## [5.4.2] - 2023-02-03
### Changed
- Improved error handling (propagate IDP error message) for `OAuthDeviceCode` and `OAuthInteractive` upon authentication failure.

## [5.4.1] - 2023-02-02
### Fixed
- Bug where create_hierarchy would stop progressing after encountering more than `config.max_workers` failures.

## [5.4.0] - 2023-02-02
### Added
- Support for aggregating metadata keys/values for assets

## [5.3.7] - 2023-02-01
### Improved
- Issues with the SessionsAPI documentation have been addressed, and the `.create()` have been further clarified.

## [5.3.6] - 2023-01-30
### Changed
- A file-not-found error has been changed from `TypeError` to `FileNotFoundError` as part of the validation in FunctionsAPI.

## [5.3.5] - 2023-01-27
### Fixed
- Fixed an atexit-exception (`TypeError: '<' not supported between instances of 'tuple' and 'NoneType'`) that could be raised on PY39+ after fetching datapoints (which uses a custom thread pool implementation).

## [5.3.4] - 2023-01-25
### Fixed
- Displaying Cognite resources like an `Asset` or a `TimeSeriesList` in a Jupyter notebook or similar environments depending on `._repr_html_`, no longer raises `CogniteImportError` stating that `pandas` is required. Instead, a warning is issued and `.dump()` is used as fallback.

## [5.3.3] - 2023-01-24
### Added
- New parameter `token_cache_path` now accepted by `OAuthInteractive` and `OAuthDeviceCode` to allow overriding location of token cache.

### Fixed
- Platform dependent temp directory for the caching of the token in `OAuthInteractive` and `OAuthDeviceCode` (no longer crashes at exit on Windows).

## [5.3.2] - 2023-01-24
### Security
- Update `pytest` and other dependencies to get rid of dependency on the `py` package (CVE-2022-42969).

## [5.3.1] - 2023-01-20
### Fixed
- Last possible valid timestamp would not be returned as first (if first by some miracle...) by the `TimeSeries.first` method due to `end` being exclusive.

## [5.3.0] - 2023-01-20
### Added
- `DatapointsAPI.retrieve_latest` now support customising the `before` argument, by passing one or more objects of the newly added `LatestDatapointQuery` class.

## [5.2.0] - 2023-01-19
### Changed
- The SDK has been refactored to support `protobuf>=3.16.0` (no longer requires v4 or higher). This was done to fix dependency conflicts with several popular Python packages like `tensorflow` and `streamlit` - and also Azure Functions - that required major version 3.x of `protobuf`.

## [5.1.1] - 2023-01-19
### Changed
- Change RAW rows insert chunk size to make individual requests faster.

## [5.1.0] - 2023-01-03
### Added
- The diagram detect function can take file reference objects that contain file (external) id as well as a page range. This is an alternative to the lists of file ids or file external ids that are still possible to use. Page ranges were not possible to specify before.

## [5.0.2] - 2022-12-21
### Changed
- The valid time range for datapoints has been increased to support timestamps up to end of the year 2099 in the TimeSeriesAPI. The utility function `ms_to_datetime` has been updated accordingly.

## [5.0.1] - 2022-12-07
### Fixed
- `DatapointsArray.dump` would return timestamps in nanoseconds instead of milliseconds when `convert_timestamps=False`.
- Converting a `Datapoints` object coming from a synthetic datapoints query to a `pandas.DataFrame` would, when passed `include_errors=True`, starting in version `5.0.0`, erroneously cast the `error` column to a numeric data type and sort it *before* the returned values. Both of these behaviours have been reverted.
- Several documentation issues: Missing methods, wrong descriptions through inheritance and some pure visual/aesthetic.

## [5.0.0] - 2022-12-06
### Improved
- Greatly increased speed of datapoints fetching (new adaptable implementation and change from `JSON` to `protobuf`), especially when asking for... (measured in fetched `dps/sec` using the new `retrieve_arrays` method, with default settings for concurrency):
  - A large number of time series
    - 200 ts: ~1-4x speedup
    - 8000 ts: ~4-7x speedup
    - 20k-100k ts: Up to 20x faster
  - Very few time series (1-3)
    - Up to 4x faster
  - Very dense time series (>>10k dps/day)
    - Up to 5x faster
  - Any query for `string` datapoints
    - Faster the more dps, e.g. single ts, 500k: 6x speedup
- Peak memory consumption (for numeric data) is 0-55 % lower when using `retrieve` and 65-75 % lower for the new `retrieve_arrays` method.
- Fetching newly inserted datapoints no longer suffers from (potentially) very long wait times (or timeout risk).
- Converting fetched datapoints to a Pandas `DataFrame` via `to_pandas()` has changed from `O(N)` to `O(1)`, i.e., speedup no longer depends on the number of datapoints and is typically 4-5 orders of magnitude faster (!). NB: Only applies to `DatapointsArray` as returned by the `retrieve_arrays` method.
- Full customizability of queries is now available for *all retrieve* endpoints, thus the `query()` is no longer needed and has been removed. Previously only `aggregates` could be individually specified. Now all parameters can be passed either as top-level or as *individual settings*, even `ignore_unknown_ids`. This is now aligned with the API (except `ignore_unknown_ids` making the SDK arguably better!).
- Documentation for the retrieve endpoints has been overhauled with lots of new usage patterns and better examples. **Check it out**!
- Vastly better test coverage for datapoints fetching logic. You may have increased trust in the results from the SDK!

### Added
- New required dependency, `protobuf`. This is currently only used by the DatapointsAPI, but other endpoints may be changed without needing to release a new major version.
- New optional dependency, `numpy`.
- A new datapoints fetching method, `retrieve_arrays`, that loads data directly into NumPy arrays for improved speed and *much* lower memory usage.
- These arrays are stored in the new resource types `DatapointsArray` with corresponding container (list) type, `DatapointsArrayList` which offer much more efficient memory usage. `DatapointsArray` also offer zero-overhead pandas-conversion.
- `DatapointsAPI.insert` now also accepts `DatapointsArray`. It also does basic error checking like making sure the number of datapoints match the number of timestamps, and that it contains raw datapoints (as opposed to aggregate data which raises an error). This also applies to `Datapoints` input.
- `DatapointsAPI.insert_multiple` now accepts `Datapoints` and `DatapointsArray` as part of the (possibly) multiple inputs. Applies the same error checking as `insert`.

### Changed
- Datapoints are no longer fetched using `JSON`: the age of `protobuf` has begun.
- The main way to interact with the `DatapointsAPI` has been moved from `client.datapoints` to `client.time_series.data` to align and unify with the `SequenceAPI`. All example code has been updated to reflect this change. Note, however, that the `client.datapoints` will still work until the next major release, but will until then issue a `DeprecationWarning`.
- All parameters to all retrieve methods are now keyword-only (meaning no positional arguments are supported).
- All retrieve methods now accept a string for the `aggregates` parameter when asking for just one, e.g. `aggregates="max"`. This short-cut avoids having to wrap it inside a list. Both `snake_case` and `camelCase` are supported.
- The utility function `datetime_to_ms` no longer issues a `FutureWarning` on missing timezone information. It will now interpret naive `datetime`s as local time as is Python's default interpretation.
- The utility function `ms_to_datetime` no longer issues a `FutureWarning` on returning a naive `datetime` in UTC. It will now return an aware `datetime` object in UTC.
- All data classes in the SDK that represent a Cognite resource type have a `to_pandas` (or `to_geopandas`) method. Previously, these had various defaults for the `camel_case` parameter, but they have all been changed to `False`.
- All retrieve methods (when passing dict(s) with query settings) now accept identifier and aggregates in snake case (and camel case for convenience / backwards compatibility). Note that all newly added/supported customisable parameters (e.g. `include_outside_points` or `ignore_unknown_ids` *must* be passed in snake case or a `KeyError` will be raised.)
- The method `DatapointsAPI.insert_dataframe` has new default values for `dropna` (now `True`, still being applied on a per-column basis to not lose any data) and `external_id_headers` (now `True`, disincentivizing the use of internal IDs).
- The previous fetching logic awaited and collected all errors before raising (through the use of an "initiate-and-forget" thread pool). This is great, e.g., updates/inserts to make sure you are aware of all partial changes. However, when reading datapoints, a better option is to just fail fast (which it does now).
- `DatapointsAPI.[retrieve/retrieve_arrays/retrieve_dataframe]` no longer requires `start` (default: `0`, i.e. 1970-01-01) and `end` (default: `now`). This is now aligned with the API.
- Additionally, `DatapointsAPI.retrieve_dataframe` no longer requires `granularity` and `aggregates`.
- All retrieve methods accept a list of full query dictionaries for `id` and `external_id` giving full flexibility for all individual settings: `start`, `end`, `aggregates`, `granularity`, `limit`, `include_outside_points`, `ignore_unknown_ids`.
- Aggregates returned now include the time period(s) (given by the `granularity` unit) that `start` and `end` are part of (as opposed to only "fully in-between" points). This change is the *only breaking change* to the `DatapointsAPI.retrieve` method for aggregates and makes it so that the SDK match manual queries sent using e.g. `curl` or Postman. In other words, this is now aligned with the API.
Note also that this is a **bugfix**: Due to the SDK rounding differently than the API, you could supply `start` and `end` (with `start < end`) and still be given an error that `start is not before end`. This can no longer happen.
- Fetching raw datapoints using `include_outside_points=True` now returns both outside points (if they exist), regardless of `limit` setting (this is the *only breaking change* for limited raw datapoint queries; unlimited queries are fully backwards compatible). Previously the total number of points was capped at `limit`, thus typically only returning the first. Now up to `limit+2` datapoints are always returned. This is now aligned with the API.
- When passing a relative or absolute time specifier string like `"2w-ago"` or `"now"`, all time series in the same query will use the exact same value for 'now' to avoid any inconsistencies in the results.
- Fetching newly inserted datapoints no longer suffers from very long wait times (or timeout risk) as the code's dependency on `count` aggregates has been removed entirely (implementation detail) which could delay fetching by anything between a few seconds to several minutes/go to timeout while the aggregate was computed on-the-fly. This was mostly a problem for datapoints inserted into low-priority time periods (far away from current time).
- Asking for the same time series any number of times no longer raises an error (from the SDK), which is useful for instance when fetching disconnected time periods. This is now aligned with the API. Thus, the custom exception `CogniteDuplicateColumnsError` is no longer needed and has been removed from the SDK.
- ...this change also causes the `.get` method of `DatapointsList` and `DatapointsArrayList` to now return a list of `Datapoints` or `DatapointsArray` respectively *when duplicated identifiers are queried*. For data scientists and others used to `pandas`, this syntax is familiar to the slicing logic of `Series` and `DataFrame` when used with non-unique indices.
There is also a very subtle **bugfix** here: since the previous implementation allowed the same time series to be specified by both its `id` and `external_id`, using `.get` to access it would always yield the settings that were specified by the `external_id`. This will now return a `list` as explained above.
- `Datapoints` and `DatapointsArray` now store the `granularity` string given by the user (when querying aggregates) which allows both `to_pandas` methods (on `DatapointsList` and `DatapointsArrayList` as well) to accept `include_granularity_name` that appends this to the end of the column name(s).
- Datapoints fetching algorithm has changed from one that relies on up-to-date and correct `count` aggregates to be fast (with fallback on serial fetching when missing/unavailable), to recursively (and reactively) splitting the time-domain into smaller and smaller pieces, depending on the discovered-as-fetched density-distribution of datapoints in time and the number of available workers/threads. The new approach also has the ability to group more than 1 (one) time series per API request (when beneficial) and short-circuit once a user-given limit has been reached (if/when given). This method is now used for *all types of queries*; numeric raw-, string raw-, and aggregate datapoints.

#### Change: `retrieve_dataframe`
- Previously, fetching was constricted (🐍) to either raw- OR aggregate datapoints. This restriction has been lifted and the method now works exactly like the other retrieve-methods (with a few extra options relevant only for pandas `DataFrame`s).
- Used to fetch time series given by `id` and `external_id` separately - this is no longer the case. This gives a significant, additional speedup when both are supplied.
- The `complete` parameter has been removed and partially replaced by `uniform_index (bool)` which covers a subset of the previous features (with some modifications: now gives a uniform index all the way from the first given `start` to the last given `end`). Rationale: Old method had a weird and had unintuitive syntax (passing a string using commas to separate options).
- Interpolating, forward-filling or in general, imputation (also prev. controlled via the `complete` parameter) is completely removed as the resampling logic *really* should be up to the user fetching the data to decide, not the SDK.
- New parameter `column_names` (as already used in several existing `to_pandas` methods) decides whether to pick `id`s or `external_id`s as the dataframe column names. Previously, when both were supplied, the dataframe ended up with a mix.
Read more below in the removed section or check out the method's updated documentation.
- The ordering of columns for aggregates is now always chronological instead of the somewhat arbitrary choice made in `Datapoints.__init__`, (since `dict`s keep insertion order in newer python versions and instance variables lives in `__dict__`)).
- New parameter `include_granularity_name` that appends the specified granularity to the column names if passed as `True`. Mimics the behaviour of the older, well-known argument `include_aggregate_name`, but adds after: `my-ts|average|13m`.

### Fixed
- `CogniteClientMock` has been updated with 24 missing APIs (including sub-composited APIs like `FunctionsAPI.schedules`) and is now used internally in testing instead of a similar, additional implementation.
- Loads of `assert`s meant for the SDK user have been changed to raising exceptions instead as a safeguard since `assert`s are ignored when running in optimized mode `-O` (or `-OO`).

### Fixed: Extended time domain
- `TimeSeries.[first/count/latest]()` now work with the expanded time domain (minimum age of datapoints was moved from 1970 to 1900, see [4.2.1]).
  - `TimeSeries.latest()` now supports the `before` argument similar to `DatapointsAPI.retrieve_latest`.
  - `TimeSeries.first()` now considers datapoints before 1970 and after "now".
  - `TimeSeries.count()` now considers datapoints before 1970 and after "now" and will raise an error for string time series as `count` (or any other aggregate) is not defined.
- `DatapointsAPI.retrieve_latest` would give latest datapoint `before="now"` when given `before=0` (1970) because of a bad boolean check. Used to not be a problem since there were no data before epoch.
- The utility function `ms_to_datetime` no longer raises `ValueError` for inputs from before 1970, but will raise for input outside the allowed minimum- and maximum supported timestamps in the API.
**Note**: that support for `datetime`s before 1970 may be limited on Windows, but `ms_to_datetime` should still work (magic!).

### Fixed: Datapoints-related
- **Critical**: Fetching aggregate datapoints now works properly with the `limit` parameter. In the old implementation, `count` aggregates were first fetched to split the time domain efficiently - but this has little-to-no informational value when fetching *aggregates* with a granularity, as the datapoints distribution can take on "any shape or form". This often led to just a few returned batches of datapoints due to miscounting (e.g. as little as 10% of the actual data could be returned(!)).
- Fetching datapoints using `limit=0` now returns zero datapoints, instead of "unlimited". This is now aligned with the API.
- Removing aggregate names from the columns in a Pandas `DataFrame` in the previous implementation used `Datapoints._strip_aggregate_name()`, but this had a bug: Whenever raw datapoints were fetched all characters after the last pipe character (`|`) in the tag name would be removed completely. In the new version, the aggregate name is only added when asked for.
- The method `Datapoints.to_pandas` could return `dtype=object` for numeric time series when all aggregate datapoints were missing; which is not *that* unlikely, e.g., when using `interpolation` aggregate on a `is_step=False` time series with datapoints spacing above one hour on average. In such cases, an object array only containing `None` would be returned instead of float array dtype with `NaN`s. Correct dtype is now enforced by an explicit `pandas.to_numeric()` cast.
- Fixed a bug in all `DatapointsAPI` retrieve-methods when no time series was/were found, a single identifier was *not* given (either list of length 1 or all given were missing), `ignore_unknown_ids=True`, and `.get` was used on the empty returned `DatapointsList` object. This would raise an exception (`AttributeError`) because the mappings from `id` or `external_id` to `Datapoints` were not defined on the object (only set when containing at least 1 resource).

### Removed
- Method: `DatapointsAPI.query`. No longer needed as all "optionality" has been moved to the three `retrieve` methods.
- Method: `DatapointsAPI.retrieve_dataframe_dict`. Rationale: Due to its slightly confusing syntax and return value, it basically saw no use "in the wild".
- Custom exception: `CogniteDuplicateColumnsError`. No longer needed as the retrieve endpoints now support duplicated identifiers to be passed (similar to the API).
- All convenience methods related to plotting and the use of `matplotlib`. Rationale: No usage and low utility value: the SDK should not be a data science library.

## [4.11.3] - 2022-11-17
### Fixed
- Fix FunctionCallsAPI filtering

## [4.11.2] - 2022-11-16
### Changed
- Detect endpoint (for Engineering Diagram detect jobs) is updated to spawn and handle multiple jobs.
### Added
- `DetectJobBundle` dataclass: A way to manage multiple files and jobs.

## [4.11.1] - 2022-11-15
### Changed
- Update doc for Vision extract method
- Improve error message in `VisionExtractJob.save_annotations`

## [4.11.0] - 2022-10-17
### Added
- Add `compute` method to `cognite.client.geospatial`

## [4.10.0] - 2022-10-13
### Added
- Add `retrieve_latest` method to `cognite.client.sequences`
- Add support for extending the expiration time of download links returned by `cognite.client.files.retrieve_download_urls()`

## [4.9.0] - 2022-10-10
### Added
- Add support for extraction pipeline configuration files
### Deprecated
- Extraction pipeline runs has been moved from `client.extraction_pipeline_runs` to `client.extraction_pipelines.runs`

## [4.8.1] - 2022-10-06
### Fixed
- Fix `__str__` method of `TransformationSchedule`

## [4.8.0] - 2022-09-30
### Added
- Add operations for geospatial rasters

## [4.7.1] - 2022-09-29
### Fixed
- Fixed the `FunctionsAPI.create` method for Windows-users by removing
  validation of `requirements.txt`.

## [4.7.0] - 2022-09-28
### Added
- Support `tags` on `transformations`.

### Changed
- Change geospatial.aggregate_features to support `aggregate_output`

## [4.5.4] - 2022-09-19
### Fixed
- The raw rows insert endpoint is now subject to the same retry logic as other idempotent endpoints.

## [4.5.3] - 2022-09-15
### Fixed
- Fixes the OS specific issue where the `requirements.txt`-validation failed
  with `Permission Denied` on Windows.

## [4.5.2] - 2022-09-09
### Fixed
- Fixes the issue when updating transformations with new nonce credentials

## [4.5.1] - 2022-09-08
### Fixed
- Don't depend on typing_extensions module, since we don't have it as a dependency.

## [4.5.0] - 2022-09-08
### Added
- Vision extract implementation, providing access to the corresponding [Vision Extract API](https://docs.cognite.com/api/v1/#tag/Vision).

## [4.4.3] - 2022-09-08
### Fixed
- Fixed NaN/NA value check in geospatial FeatureList

## [4.4.2] - 2022-09-07
### Fixed
- Don't import numpy in the global space in geospatial module as it's an optional dependency

## [4.4.1] - 2022-09-06
### Fixed
- Fixed FeatureList.from_geopandas to handle NaN values

## [4.4.0] - 2022-09-06
### Changed
- Change geospatial.aggregate_features to support order_by

## [4.3.0] - 2022-09-06
### Added
- Add geospatial.list_features

## [4.2.1] - 2022-08-23
### Changed
- Change timeseries datapoints' time range to start from 01.01.1900

## [4.2.0] - 2022-08-23
### Added
- OAuthInteractive credential provider. This credential provider will redirect you to a login page
and require that the user authenticates. It will also cache the token between runs.
- OAuthDeviceCode credential provider. Display a device code to enter into a trusted device.
It will also cache the token between runs.

## [4.1.2] - 2022-08-22
### Fixed
- geospatial: support asset links for features

## [4.1.1] - 2022-08-19
### Fixed
- Fixed the issue on SDK when Python installation didn't include pip.

### Added
- Added Optional dependency called functions. Usage: `pip install "cognite-sdk[functions]"`

## [4.1.0] - 2022-08-18
### Added
- ensure_parent parameter to client.raw.insert_dataframe method

## [4.0.1] - 2022-08-17
### Added
- OAuthClientCredentials now supports token_custom_args.

## [4.0.0] - 2022-08-15
### Changed
- Client configuration no longer respects any environment variables. There are other libraries better
suited for loading configuration from the environment (such as builtin `os` or `pydantic`). There have also
been several reports of envvar name clash issues in tools built on top the SDK. We therefore
consider this something that should be handled by the application consuming the SDK. All configuration of
`cognite.client.CogniteClient` now happens using a `cognite.client.ClientConfig` object. Global configuration such as
`max_connection_pool_size` and other options which apply to all client instances are now configured through
the `cognite.client.global_config` object which is an instance of `cognite.client.GlobalConfig`. Examples
have been added to the docs.
- Auth has been reworked. The client configuration no longer accepts the `api_key` and `token_...` arguments.
It accepts only a single `credentials` argument which must be a `CredentialProvider` object. A few
implementations have been provided (`APIKey`, `Token`, `OAuthClientCredentials`). Example usage has
been added to the docs. More credential provider implementations will be added in the future to accommodate
other OAuth flows.

### Fixed
- A bug in the Functions SDK where the lifecycle of temporary files was not properly managed.

## [3.9.0] - 2022-08-11
### Added
- Moved Cognite Functions from Experimental SDK to Main SDK.

## [3.8.0] - 2022-08-11
### Added
- Add ignore_unknown_ids parameter to sequences.retrieve_multiple

## [3.7.0] - 2022-08-10
### Changed
- Changed grouping of Sequence rows on insert. Each group now contains at most 100k values and at most 10k rows.

## [3.6.1] - 2022-08-10
### Fixed
- Fixed a minor casing error for the geo_location field on files

### Added
- Add ignore_unknown_ids parameter to files.retrieve_multiple

## [3.5.0] - 2022-08-10
### Changed
- Improve type annotations. Use overloads in more places to help static type checkers.

## [3.4.3] - 2022-08-10
### Changed
- Cache result from pypi version check so it's not executed for every client instantiation.

## [3.4.2] - 2022-08-09
### Fixed
- Fix the wrong destination name in transformations.

## [3.4.1] - 2022-08-01
### Fixed
- fixed exception when printing exceptions generated on transformations creation/update.

## [3.4.0] - 2022-07-25
### Added
- added support for nonce authentication on transformations

### Changed
- if no source or destination credentials are provided on transformation create, an attempt will be made to create a session with the CogniteClient credentials, if it succeeds, the acquired nonce will be used.
- if OIDC credentials are provided on transformation create/update, an attempt will be made to create a session with the given credentials. If it succeeds, the acquired nonce credentials will replace the given client credentials before sending the request.

## [3.3.0] - 2022-07-21
### Added
- added the sessions API

## [3.2.0] - 2022-07-15
### Removed
- Unused cognite.client.experimental module

## [3.1.0] - 2022-07-13
### Changed
- Helper functions for conversion to/from datetime now warns on naive datetimes and their interpretation.
### Fixed
- Helper function `datetime_to_ms` now accepts timezone aware datetimes.

## [3.0.1] - 2022-07-13
### Fixed
- fixed missing README.md in package

## [3.0.0] - 2022-07-12
### Changed
- Poetry build, one single package "cognite-sdk"
- Require python 3.8 or greater (used to be 3.5 or greater)
### Removed
- support for root_asset_id and root_asset_external_id filters. use asset subtree filters instead.

## [2.56.1] - 2022-06-22
### Added
- Time series property `is_step` can now be updated.

## [2.56.0] - 2022-06-21
### Added
- added the diagrams API

## [2.55.0] - 2022-06-20
### Fixed
- Improve geospatial documentation and implement better parameter resilience for filter and feature type update

## [2.54.0] - 2022-06-17
### Added
- Allow to set the chunk size when creating or updating geospatial features

## [2.53.1] - 2022-06-17
### Fixed
- Fixed destination type decoding of `transformation.destination`

## [2.53.0] - 2022-06-16
### Added
- Annotations implementation, providing access to the corresponding [Annotations API](https://docs.cognite.com/api/v1/#tag/Annotations).
    - Added `Annotation`, `AnnotationFilter`, `AnnotationUpdate` dataclasses to `cognite.client.data_classes`
    - Added `annotations` API to `cognite.client.CogniteClient`
    - **Create** annotations with `client.annotations.create` passing `Annotation` instance(s)
    - **Suggest** annotations with `client.annotations.suggest` passing `Annotation` instance(s)
    - **Delete** annotations with `client.annotations.delete` passing the id(s) of annotation(s) to delete
    - **Filter** annotations with `client.annotations.list` passing a `AnnotationFilter `dataclass instance or a filter `dict`
    - **Update** annotations with `client.annotations.update` passing updated `Annotation` or `AnnotationUpdate` instance(s)
    - **Get single** annotation with `client.annotations.retrieve` passing the id
    - **Get multiple** annotations with `client.annotations.retrieve_multiple` passing the ids

### Changed
- Reverted the optimizations introduced to datapoints fetching in 2.47.0 due to buggy implementation.

## [2.51.0] - 2022-06-13
### Added
- added the new geo_location field to the Asset resource

## [2.50.2] - 2022-06-09
### Fixed
- Geospatial: fix FeatureList.from_geopandas issue with optional properties

## [2.50.1] - 2022-06-09
### Fixed
- Geospatial: keep feature properties as is

## [2.50.0] - 2022-05-30
### Changed
- Geospatial: deprecate update_feature_types and add patch_feature_types

## [2.49.1] - 2022-05-19
### Changed
- Geospatial: Support dataset

## [2.49.0] - 2022-05-09
### Changed
- Geospatial: Support output selection for getting features by ids

## [2.48.0] - 2022-05-09
### Removed
- Experimental model hosting API

## [2.47.0] - 2022-05-02
### Changed
- Performance gain for `datapoints.retrieve` by grouping together time series in single requests against the underlying API.

## [2.46.1] - 2022-04-22
### Changed
- POST requests to the `sessions/revoke`-endpoint are now automatically retried
- Fix retrieval of empty raster in experimental geospatial api: http 204 as ok status

## [2.45.0] - 2022-03-25
### Added
- support `sequence_rows` destination type on Transformations.

## [2.44.1] - 2022-03-24
### Fixed
- fix typo in `data_set_ids` parameter type on `transformations.list`.

## [2.44.0] - 2022-03-24
### Added
- support conflict mode parameter on `transformations.schema.retrieve`.

## [2.43.1] - 2022-03-24
### Added
- update pillow dependency 9.0.0 -> 9.0.1

## [2.43.0] - 2022-03-24
### Added
- new list parameters added to `transformations.list`.

## [2.42.0] - 2022-02-25
### Added
- FeatureList.from_geopandas() improvements

### Fixed
- example for templates view.

## [2.41.0] - 2022-02-16
### Added
- support for deleting properties and search specs in GeospatialAPI.update_feature_types(...).

## [2.40.1] - 2022-02-15
### Fixed
- geospatial examples.

## [2.40.0] - 2022-02-11
### Added
- dataSetId support for transformations.

## [2.39.1] - 2022-01-25
### Added
- pandas and geospatial dependencies optional for cognite-sdk-core.

## [2.39.0] - 2022-01-20
### Added
- geospatial API support

## [2.38.6] - 2022-01-14
### Added
- add the possibility to cancel transformation jobs.

## [2.38.5] - 2022-01-12
### Fixed
- Bug where creating/updating/deleting more than 5 transformation schedules in a single call would fail.

## [2.38.4] - 2021-12-23
### Fixed
- Bug where list generator helper will return more than chunk_size items.

## [2.38.3] - 2021-12-13
### Fixed
- Bug where client consumes all streaming content when logging request.

## [2.38.2] - 2021-12-09
### Added
- add the possibility to pass extra body fields to APIClient._create_multiple.

## [2.38.1] - 2021-12-07
### Fixed
- Bug where loading `transformations.jobs` from JSON fails for raw destinations.

## [2.38.0] - 2021-12-06
### Added
- `transformations` api client, which allows the creation, deletion, update, run and retrieval of transformations.
- `transformations.schedules` api client, which allows the schedule, unschedule and retrieval of recurring runs of a transformation.
- `transformations.notifications` api client, which allows the creation, deletion and retrieval of transformation email notifications.
- `transformations.schema` api client, which allows the retrieval of the expected schema of sql transformations based on the destination data type.
- `transformations.jobs` api client, which retrieves the  status of transformation runs.

## [2.37.1] - 2021-12-01
### Fixed
- Bug where `sequences` full update attempts to "set" column spec. "set" is not supported for sequence column spec.

## [2.37.0] - 2021-11-30
### Added
- Added support for retrieving file download urls

## [2.36.0] - 2021-11-30
### Fixed
- Changes default JSON `.dumps()` behaviour to be in strict compliance with the standard: if any NaNs or +/- Infs are encountered, an exception will now be raised.

## [2.35.0] - 2021-11-29
### Added
- Added support for `columns` update on sequences
- Added support for `data_set_id` on template views

### Security
- Disallow downloading files to path outside download directory in `files.download()`.

## [2.32.0] - 2021-10-04
### Added
 - Support for extraction pipelines

## [2.31.1] - 2021-09-30
### Fixed
- Fixed a bug related to handling of binary response payloads.

## [2.31.0] - 2021-08-26
### Added
- View resolver for template fields.

## [2.30.0] - 2021-08-25
### Added
- Support for Template Views

## [2.29.0] - 2021-08-16
### Added
- Raw rows are retrieved using parallel cursors when no limit is set.

## [2.28.2] - 2021-08-12
### Added
- Relationships now supports `partitions` parameter for [parallel retrieval](https://docs.cognite.com/api/v1/#section/Parallel-retrieval)

## [2.28.1] - 2021-08-10
### Changed
- debug mode now logs response payload and headers.

## [2.27.0] - 2021-07-20

### Fixed
- When using CogniteClient with the client-secret auth flow, the object would not be pickle-able (e.g. when using multiprocessing) because of an anonymous function.

## [2.26.1] - 2021-07-20

### Changed
- Optimization. Do not get windows if remaining data points is 0. Reduces number of requests when asking for 100k data points/10k aggregates from 2 to 1.

## [2.26.0] - 2021-07-08

### Added
- Support for set labels on AssetUpdate

## [2.25.0] - 2021-07-06

### Added
- filter_nodes function to ThreeDRevisionsAPI

## [2.24.0] - 2021-06-28

### Added
- ignore_unknown_ids flag to Relationships delete method

## [2.23.0] - 2021-06-25

### Added
- insert_dataframe and retrieve_dataframe methods to the Raw client

## [2.22.0] - 2021-06-22

### Added
- More contextualization job statuses
### Changed
- Refactor contextualization constant representation

## [2.21.0] - 2021-06-21

### Added
- Datasets support for labels

## [2.20.0] - 2021-06-18

### Added
- rows() in RawRowsAPI support filtering with `columns` and `min/maxLastUpdatedTime`

## [2.19.0] - 2021-05-11

### Added
- Support for /token/inspect endpoint

## [2.18.2] - 2021-04-23

### Fixed
- Bug in templates instances filter that would cause `template_names` to be ignored.

## [2.18.1] - 2021-04-22

### Added
- Configure file download/upload timeouts with `COGNITE_FILE_TRANSFER_TIMEOUT` environment variable or
`file_transfer_timeout` parameter on `CogniteClient`.

### Changed
- Increased default file transfer timeout from 180 to 600 seconds
- Retry more failure modes (read timeouts, 502, 503, 504) for files upload/download requests.

## [2.18.0] - 2021-04-20

### Changed
- `COGNITE_DISABLE_SSL` now also covers ssl verification on IDP endpoints used for generating tokens.


## [2.17.1] - 2021-04-15

### Added
- `created_time`, and `last_updated_time` to template data classes.
- `data_set_id` to template instance data class.


## [2.17.0] - 2021-03-26

### Changed
- Ignore exceptions from pypi version check and reduce its timeout to 5 seconds.

### Fixed
- Only 200/201/202 is treated as successful response. 301 led to json decoding errors -
now handled gracefully.
- datasets create limit was set to 1000 in the sdk, leading to cases of 400 from the api where the limit is 10.

### Added
- Support for specifying proxies in the CogniteClient constructor

### Removed
- py.typed file. Will not declare library as typed until we run a typechecker on the codebase.


## [2.16.0] - 2021-03-26

### Added
- support for templates.
- date-based `cdf-version` header.

## [2.15.0] - 2021-03-22

### Added
- `createdTime` field on raw dbs and tables.

## [2.14.0] - 2021-03-18

### Added
- dropna argument to insert_dataframe method in DatapointsAPI

## [2.13.0] - 2021-03-16

### Added
- `sortByNodeId` and `partitions` query parameters to `list_nodes` method.

## [2.12.2] - 2021-03-11

### Fixed
- CogniteAPIError raised (instead of internal KeyError) when inserting a RAW row without a key.

## [2.12.1] - 2021-03-09

### Fixed
- CogniteMissingClientError raised when creating relationship with malformed body.

## [2.12.0] - 2021-03-08

### Changed
- Move Entity matching API from beta to v1.

## [2.11.1] - 2021-02-18

### Changed
- Resources are now more lenient on which types they accept in for labels
- Entity matching fit will flatten dictionaries and resources to "metadata.subfield" similar to pipelines.

### Added
- Relationships now support update

## [2.10.7] - 2021-02-02

### Fixed
- Relationships API list calls via the generator now support `chunk_size` as parameter.

## [2.10.6] - 2021-02-02

### Fixed
- Retry urllib3.NewConnectionError when it isn't in the context of a ConnectionRefusedError

## [2.10.5] - 2021-01-25

### Fixed
- Fixed asset subtree not returning an object with id->item cache for use in .get

## [2.10.4] - 2020-12-14

### Changed
- Relationships filter will now chain filters on large amounts of sources or targets in batches of 1000 rather than 100.


## [2.10.3] - 2020-12-09

### Fixed
- Retries now have backup time tracking per request, rather than occasionally shared between threads.
- Sequences delete ranges now no longer gives an error if no data is present

## [2.10.2] - 2020-12-08

### Fixed
- Set geoLocation.type in files to "Feature" if missing

## [2.10.1] - 2020-12-03

### Added
- Chaining of requests to the relationships list method,
allowing the method to take arbitrarily long lists for `source_external_ids` and `target_external_ids`

## [2.10.0] - 2020-12-01

### Added
- Authentication token generation and lifecycle management

## [2.9.0] - 2020-11-25

### Added
- Entity matching API is now available in the beta client.

## [2.8.0] - 2020-11-23

### Changed
- Move relationships to release python SDK

## [2.7.0] - 2020-11-10

### Added
- `fetch_resources` parameter to the relationships `list` and `retrieve_multiple` methods, which attempts to fetch the resource referenced in the relationship.

## [2.6.4] - 2020-11-10

### Fixed
- Fixed a bug where 429 was not retried on all endpoints

## [2.6.3] - 2020-11-10

### Fixed
- Resource metadata should be able to set empty using `.metadata.set(None)` or `.metadata.set({})`.

## [2.6.2] - 2020-11-05

### Fixed
- Asset retrieve subtree should return empty AssetList if asset does not exist.

## [2.6.1] - 2020-10-30

### Added
- `geospatial` to list of valid relationship resource types.

## [2.6.0] - 2020-10-26

### Changed
- Relationships list should take dataset internal and external id as different parameters.

## [2.5.4] - 2020-10-22

### Fixed
- `_is_retryable` didn't handle clusters with a dash in the name.

## [2.5.3] - 2020-10-14

### Fixed
- `delete_ranges` didn't cast string timestamp into number properly.

## [2.5.2] - 2020-10-06

### Fixed
- `labels` in FileMetadata is not cast correctly to a list of `Label` objects.

## [2.5.1] - 2020-10-01
- Include `py.typed` file in sdk distribution

## [2.5.0] - 2020-09-29

### Added
- Relationships beta support.

### Removed
- Experimental Model Hosting client.

## [2.4.3] - 2020-09-18
- Increase raw rows list limit to 10,000

## [2.4.2] - 2020-09-10
- Fixed a bug where urls with query parameters were excluded from the retryable endpoints.

## [2.4.1] - 2020-09-09

### Changed
- Generator-based listing now supports partitions. Example:
  ``` python
  for asset in client.assets(partitions=10):
    # do something
  ```

## [2.4.0] - 2020-08-31

### Added
- New 'directory' in Files

## [2.3.0] - 2020-08-25

### Changed
- Add support for mypy and other type checking tools by adding packaging type information

## [2.2.2] - 2020-08-18

### Fixed
- HTTP transport logic to better handle retrying of connection errors
- read timeouts will now raise a CogniteReadTimeout
- connection errors will now raise a CogniteConnectionError, while connection refused errors will raise the more
 specific CogniteConnectionRefused exception.

### Added
- Jitter to exponential backoff on retries

### Changed
- Make HTTP requests no longer follow redirects by default
- All exceptions now inherit from CogniteException

## [2.2.1] - 2020-08-17

### Added
- Fixed a bug where `/timeseries/list` was missing from the retryable endpoints.

## [2.2.0] - 2020-08-17

### Added
- Files labelling support

## [2.1.2] - 2020-08-13

### Fixed
- Fixed a bug where only v1 endpoints (not playground) could be added as retryable

## [2.1.1] - 2020-08-13

### Fixed
- Calls to datapoints `retrieve_dataframe` with `complete="fill"` would break using Pandas version 1.1.0 because it raises TypeError when calling `.interpolate(...)` on a dataframe with no columns.

## [2.1.0] - 2020-07-22

### Added
- Support for passing a single string to `AssetUpdate().labels.add` and `AssetUpdate().labels.remove`. Both a single string and a list of strings is supported. Example:
  ```python
  # using a single string
  my_update = AssetUpdate(id=1).labels.add("PUMP").labels.remove("VALVE")
  res = client.assets.update(my_update)

  # using a list of strings
  my_update = AssetUpdate(id=1).labels.add(["PUMP", "ROTATING_EQUIPMENT"]).labels.remove(["VALVE"])
  res = client.assets.update(my_update)
  ```

## [2.0.0] - 2020-07-21

### Changed
- The interface to interact with labels has changed. A new, improved interface is now in place to make it easier to work with CDF labels. The new interface behaves this way:
  ```python
  # crate label definition(s)
  client.labels.create(LabelDefinition(external_id="PUMP", name="Pump", description="Pump equipment"))
  # ... or multiple
  client.labels.create([LabelDefinition(external_id="PUMP"), LabelDefinition(external_id="VALVE")])

  # list label definitions
  label_definitions = client.labels.list(name="Pump")

  # delete label definitions
  client.labels.delete("PUMP")
  # ... or multiple
  client.labels.delete(["PUMP", "VALVE"])

  # create an asset with label
  asset = Asset(name="my_pump", labels=[Label(external_id="PUMP")])
  client.assets.create(assets)

  # filter assets by labels
  my_label_filter = LabelFilter(contains_all=["PUMP", "VERIFIED"])
  asset_list = client.assets.list(labels=my_label_filter)

  # attach/detach labels to/from assets
  my_update = AssetUpdate(id=1).labels.add(["PUMP"]).labels.remove(["VALVE"])
  res = client.assets.update(my_update)
  ```

### Fixed
- Fixed bug where `_call_` in SequencesAPI (`client.sequences`) was incorrectly returning a `GET` method instead of `POST`.

## [1.8.1] - 2020-07-07
### Changed
- For 3d mappings delete, only use node_id and asset_id pairs in delete request to avoid potential bad request.
- Support attaching/detaching multiple labels on assets in a single method

## [1.8.0] - 2020-06-30
### Added
- Synthetic timeseries endpoint for DatapointsApi
- Labels endpoint support
- Assets labelling support
- Support for unique value aggregation for events.

### Changed
- When `debug=true`, redirects are shown more clearly.

## [1.7.0] - 2020-06-03
### Fixed
- datasetId is kept as an integer in dataframes.

### Changed
- Internal list of retryable endpoints was changed to a class variable so it can be modified.

## [1.6.0] - 2020-04-28
### Added
- Support events filtering by ongoing events (events without `end_time` defined)
- Support events filtering by active timerange of event
- Support files metadata filtering by `asset_external_ids`
- Aggregation endpoint for Assets, DataSets, Events, Files, Sequences and TimeSeries API

## [1.5.2] - 2020-04-02
### Added
- Support for security categories on file methods

## [1.5.1] - 2020-04-01
### Added
- Support for security categories on files
- active_at_time on relationships

### Fixed
- No longer retry calls to /files/initupload
- Retry retryable POST endpoints in datasets API

## [1.5.0] - 2020-03-12
### Added
- DataSets API and support for this in assets, events, time series, files and sequences.
- .asset helper function on time series.
- asset external id filter on time series.

## [1.4.13] - 2020-03-03
### Added
- Relationship list supports multiple sources, targets, relationship types and datasets.

## [1.4.12] - 2020-03-02

### Fixed
- Fixed a bug in file uploads where fields other than name were not being passed to uploaded directories.

## [1.4.11] - 2020-02-21

### Changed
- Datapoint insertion changed to be less memory intensive.

### Fixed
- Fixed a bug where add service account to group expected items in response.
- Jupyter notebook output and non-camel cased to_pandas uses nullable int fields instead of float for relevant fields.

## [1.4.10] - 2020-01-27
### Added
- Support for the error field for synthetic time series query in the experimental client.
- Support for retrieving data from multiple sequences at once.

## [1.4.9] - 2020-01-08

### Fixed
- Fixed a bug where datapoints `retrieve` could return less than limit even if there were more datapoints.
- Fixed an issue where `insert_dataframe` would give an error with older pandas versions.

## [1.4.8] - 2019-12-19

### Added
- Support for `ignore_unknown_ids` on time series `retrieve_multiple`, `delete` and datapoints `retrieve` and `latest` and related endpoints.
- Support for asset subtree filters on files, sequences, and time series.
- Support for parent external id filters on assets.
- Synthetic datapoints retrieve has additional functions including variable replacement and sympy support.

### Changed
- Synthetic datapoints now return errors in the `.error` field, in the jupyter output, and optionally in pandas dataframes if `include_errors` is set.

## [1.4.7] - 2019-12-05

### Added
- Support for synthetic time series queries in the experimental client.
- parent external id filter added for assets.

### Fixed
- startTime in event dataframes is now a nullable int dtype, consistent with endTime.

## [1.4.6] - 2019-12-02

### Fixed
- Fixed notebook output for Asset, Datapoint and Raw.

## [1.4.5] - 2019-12-02

### Changed

- The ModelHostingAPI now calls Model Hosting endpoints in playground instead of 0.6.

## [1.4.4] - 2019-11-29

### Added
 - Option to turn off version checking from CogniteClient constructor

### Changed
- In sequences create, the column definitions object accepts both camelCased and snake_cased keys.
- Retry 429 on all endpoints

### Fixed
- Fixed notebook output for DatapointsList

## [1.4.3] - 2019-11-27
### Fixed
- In Jupyter notebooks, the output from built-in list types is no longer camel cased.

## [1.4.2] - 2019-11-27

### Changed
- In the 3D API, the call and list methods now include all models by default instead of only unpublished ones.
- In Jupyter notebooks, the output from built-in types is no longer camel cased.

### Added
- Support for filtering events by asset subtree ids.

## [1.4.1] - 2019-11-18

### Added
- Support for filtering events by asset external id.
- query parameter on asset search.
- `ignore_unknown_ids` parameter on asset and events method `delete` and `retrieve_multiple`.

## [1.4.0] - 2019-11-14

### Changed
- In the ModelHostingAPI, models, versions and schedules are now referenced by name instead of id. The ids are no longer available.
- In the ModelHostingAPI, functions related to model versions are moved from the ModelsAPI to the new ModelVersionsAPI.
- In the ModelHostingAPI, the model names must be unique. Also, the version names and schedule names must be unique per model.
- Default value for `limit` in search method is now 100 instead of None to clarify api default behaviour when no limit is passed.

## [1.3.4] - 2019-11-07

### Changed
- Error 500's are no longer retried by default, only HTTP 429, 502, 503, 504 are.
- Optimized HTTP calls by caching user agent.
- Relationship filtering is now integrated into `list` instead of `search`.
- Sequences `insert_dataframe` parameter `external_id_headers` documentation updated.
- Type hints for several objects formerly `Dict[str, Any]` improved along with introducing matching dict derived classes.

### Fixed
- `source_created_time` and `source_modified_time` on files now displayed as time fields.
- Fixed pagination for `include_outside_points` and other edge cases in datapoints.
- Fixed a bug where `insert_dataframe` with strings caused a numpy error.

### Added
- Relationships can now have sequences as source or target.

## [1.3.3] - 2019-10-21

### Changed
- Datapoints insert dataframe function will check for infinity values.
- Allow for multiple calls to .add / .remove in object updates such as metadata, without later calls overwriting former.
- List time series now ignores the include_metadata parameter.

### Added
- Advanced list endpoint is used for listing time series, adding several new filters and partitions.

## [1.3.2] - 2019-10-16

### Added
- Datapoints objects now store is_string, is_step and unit to allow for better interpretation of the data.
- Sorting when listing events
- Added a search function in the relationships API.

### Changed
- `list` and `__call__` methods for files now support list parameters for `root_ids`, `root_external_ids`.
- retrieve_dataframe with `complete` using Datapoints fields instead of retrieving time series metadata.

### Fixed
- Fixed chunking logic in list_generator to always return last partial chunk.
- Fixed an error on missing target/source in relationships.

## [1.3.1] - 2019-10-09
### Fixed
- Fixed support for totalVariation aggregate completion.
- Changed conversion of raw RowList to pandas DataFrame to handle missing values (in columns) across the rows. This also fixes the bug where one-off values would be distributed to all rows in the DataFrame (unknown bug).

## [1.3.0] - 2019-10-03
### Changed
- Sequences officially released and no longer considered experimental.
- Sequences data insert no longer takes a default value for columns.

## [1.2.1] - 2019-10-01
### Fixed
- Tokens are sent with the correct "Authorization" header instead of "Authentication".

## [1.2.0] - 2019-10-01
### Added
- Support for authenticating with bearer tokens. Can now supply a jwt or jwt-factory to CogniteClient. This token will override any api-key which has been set.

## [1.1.12] - 2019-10-01
### Fixed
- Fixed a bug in time series pagination where getting 100k datapoints could cause a missing id error when using include_outside_points.
- SequencesData `to_pandas` no longer returns NaN on integer zero columns.
- Fixed a bug where the JSON encoder would throw circular reference errors on unknown data types, including numpy floats.

## [1.1.11] - 2019-09-23
### Fixed
- Fix testing.CogniteClientMock so it is possible to get attributes on child which have not been explicitly in the CogniteClientMock constructor

## [1.1.10] - 2019-09-23
### Fixed
- Fix testing.CogniteClientMock so it is possible to get child mock not explicitly defined

### Added
- `list` and `__call__` methods for events now support list parameters for `root_asset_ids`, `root_asset_external_ids`.

## [1.1.9] - 2019-09-20
### Changed
- Renamed testing.mock_cognite_client to testing.monkeypatch_cognite_client

### Added
- testing.CogniteClientMock object

## [1.1.8] - 2019-09-19
### Added
- Support for aggregated properties of assets.
- `Asset` and `AssetList` classes now have a `sequences` function which retrieves related sequences.
- Support for partitioned listing of assets and events.

### Changed
- `list` and `__call__` methods for assets now support list parameters for `root_ids`, `root_external_ids`.
- Sequences API no longer supports column ids, all relevant functions have been changed to only use external ids.

### Fixed
- Fixed a bug in time series pagination where getting 100k dense datapoints would cause a missing id error.
- Sequences retrieve functions fixed to match API change, to single item per retrieve.
- Sequences retrieve/insert functions fixed to match API change to take lists of external ids.

## [1.1.7] - 2019-09-13
### Fixed
- `testing.mock_cognite_client()` so that it still accepts arguments after exiting from mock context.

## [1.1.6] - 2019-09-12
### Fixed
- `testing.mock_cognite_client()` so that the mocked CogniteClient may accept arguments.

## [1.1.5] - 2019-09-12
### Added
- Method `files.download_to_path` for streaming a file to a specific path

## [1.1.4] - 2019-09-12
### Added
- `root_asset_ids` parameter for time series list.

### Changed
- Formatted output in jupyter notebooks for `SequenceData`.
- `retrieve_latest` function in theDatapoints API extended to support more than 100 items.
- Log requests at DEBUG level instead of INFO.

## [1.1.3] - 2019-09-05
### Changed
- Disabled automatic handling of cookies on the requests session objects

### Fixed
- `to_pandas` method on CogniteResource in the case of objects without metadata

## [1.1.2] - 2019-08-28
### Added
- `limit` parameter on sequence data retrieval.
- Support for relationships exposed through experimental client.
- `end` parameter of sequence.data retrieval and range delete accepts -1 to indicate last index of sequence.

### Changed
- Output in jupyter notebooks is now pandas-like by default, instead of outputting long json strings.

### Fixed
- id parameters and timestamps now accept any integer type including numpy.int64, so values from dataframes can be passed directly.
- Compatibility fix for renaming of sequences cursor and start/end parameters in the API.

## [1.1.1] - 2019-08-23
### Added
- `complete` parameter on `datapoints.retrieve_dataframe`, used for forward-filling/interpolating intervals with missing data.
- `include_aggregate_name` option on `datapoints.retrieve_dataframe` and `DatapointsList.to_pandas`, used for removing the `|<aggregate-name>` postfix on dataframe column headers.
- datapoints.retrieve_dataframe_dict function, which returns {aggregate:dataframe} without adding aggregate names to columns
- source_created_time and source_modified_time support for files

## [1.1.0] - 2019-08-21
### Added
- New method create_hierarchy() added to assets API.
- SequencesAPI.list now accepts an asset_ids parameter for searching by asset
- SequencesDataAPI.insert now accepts a SequenceData object for easier copying
- DatapointsAPI.insert now accepts a Datapoints object for easier copying
- helper method `cognite.client.testing.mock_cognite_client()` for mocking CogniteClient
- parent_id and parent_external_id to AssetUpdate class.

### Changed
- assets.create() no longer validates asset hierarchy and sorts assets before posting. This functionality has been moved to assets.create_hierarchy().
- AssetList.files() and AssetList.events() now deduplicate results while fetching related resources, significantly reducing memory load.

## [1.0.5] - 2019-08-15
### Added
- files.create() method to enable creating a file without uploading content.
- `recursive` parameter to raw.databases.delete() for recursively deleting tables.

### Changed
- Renamed .iteritems() on SequenceData to .items()
- raw.insert() now chunks raw rows into batches of 10,000 instead of 1,000

### Fixed
- Sequences queries are now retried if safe
- .update() in all APIs now accept a subclass of CogniteResourceList as input
- Sequences datapoint retrieval updated to use the new cursor feature in the API
- Json serializiation in `__str__()` of base data classes. Now handles Decimal and Number objects.
- Now possible to create asset hierarchy using parent external id when the parent is not part of the batch being inserted.
- `name` parameter of files.upload_bytes is now required, so as not to raise an exception in the underlying API.

## [1.0.4] - 2019-08-05
### Added
- Variety of useful helper functions for Sequence and SequenceData objects, including .column_ids and .column_external_ids properties, iterators and slice operators.
- Sequences insert_dataframe function.
- Sequences delete_range function.
- Support for external id column headers in datapoints.insert_dataframe()

### Changed
- Sequences data retrieval now returns a SequenceData object.
- Sequences insert takes its parameters row data first, and no longer requires columns to be passed.
- Sequences insert now accepts tuples and raw-style data input.
- Sequences create now clears invalid fields such as 'id' in columns specification, so sequences can more easily re-use existing specifications.
- Sequence data function now require column_ids or column_external_ids to be explicitly set, rather than both being passed through a single columns field

## [1.0.3] - 2019-07-26
### Fixed
- Renamed Model.schedule_data_spec to Model.data_spec so the field from the API will be included on the object.
- Handling edge case in Sequences pagination when last datapoint retrieved is at requested end
- Fixing data points retrieval when count aggregates are missing
- Displays unexpected fields on error response from API when raising CogniteAPIError

## [1.0.2] - 2019-07-22
### Added
- Support for model hosting exposed through experimental client

### Fixed
- Handling dynamic limits in Sequences API

## [1.0.1] - 2019-07-19
### Added
- Experimental client
- Support for sequences exposed through experimental client

## [1.0.0] - 2019-07-11
### Added
- Support for all endpoints in Cognite API
- Generator with hidden cursor for all resource types
- Concurrent writes for all resources
- Distribution of "core" sdk which does not depend on pandas and numpy
- Typehints for all methods
- Support for posting an entire asset hierarchy, resolving ref_id/parent_ref_id automatically
- config attribute on CogniteClient to view current configuration.

### Changed
- Renamed methods so they reflect what the method does instead of what http method is used
- Updated documentation with automatically tested examples
- Renamed `stable` namespace to `api`
- Rewrote logic for concurrent reads of datapoints
- Renamed CogniteClient parameter `num_of_workers` to `max_workers`

### Removed
- `experimental` client in order to ensure sdk stability.<|MERGE_RESOLUTION|>--- conflicted
+++ resolved
@@ -17,18 +17,17 @@
 - `Fixed` for any bug fixes.
 - `Security` in case of vulnerabilities.
 
-<<<<<<< HEAD
+
 ## [7.44.0] - 2024-05-20
 ### Added
 - New utility function `datetime_to_gql_timestamp` in `cognite.client.utils` to convert a datetime object to a string representing a timestamp in the format expected by the Cognite GraphQL API.
-=======
+
 ## [7.43.4] - 2024-05-20
 ### Fixed
 - The data modeling APIs (Views, Containers, Data Models and Spaces) limits for create, retrieve, delete, 
   and list were not matching the API spec, causing the SDK to wrongly split large calls into too few requests.
   This means that the SDK will no longer raise a `CogniteAPIError` if you, for example, try to delete 
   more than 100 containers in a single method call.
->>>>>>> 3750f596
 
 ## [7.43.3] - 2024-05-15
 ### Fixed
