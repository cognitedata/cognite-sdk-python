# Changelog
All notable changes to this project will be documented in this file.

The format is based on [Keep a Changelog](https://keepachangelog.com/en/1.0.0/),
and this project adheres to [Semantic Versioning](https://semver.org/spec/v2.0.0.html).

The changelog for SDK version 0.x.x can be found [here](https://github.com/cognitedata/cognite-sdk-python/blob/0.13/CHANGELOG.md).

For users wanting to upgrade major version, a migration guide can be found [here](MIGRATION_GUIDE.md).

Changes are grouped as follows
- `Added` for new features.
- `Changed` for changes in existing functionality.
- `Deprecated` for soon-to-be removed features.
- `Improved` for transparent changes, e.g. better performance.
- `Removed` for now removed features.
- `Fixed` for any bug fixes.
- `Security` in case of vulnerabilities.

## [7.37.4] - 2024-04-22
<<<<<<< HEAD
### Added
- Added new parameter `function_external_id` to `FunctionScheduleAPI.create` as a convenience to the user. Note
  that schedules must be attached to a Function by (internal) ID, so a lookup is first done on behalf of the user.
=======
### Improved
- Enabled automatic retries on Data Workflows POST endpoints
>>>>>>> 4b30d3cb

## [7.37.3] - 2024-04-18
### Improved
- Minor quality of life change for comparing capabilities involving `DataModelInstancesAcl.WRITE_PROPERTIES`; any
  ACL already covered by `WRITE` will not be reported as missing.

## [7.37.2] - 2024-04-18
### Fixed
- Datapoints inserted into non-existent time series, no longer get their identifier hidden in the `failed` attribute
  on the raised `CogniteNotFoundError`. Any `successful` now also gets reported correctly.

## [7.37.1] - 2024-04-17
### Fixed
- Updating data set ID now works as expected for `ThreeDModelUpdate`.

## [7.37.0] - 2024-04-16
### Fixed
- Now handle unknown data types in DM

## [7.36.0] - 2024-04-16
### Fixed
- Now handle unknown filter types in DM
- Add support for the "invalid" filter type in DM

## [7.35.0] - 2024-04-16
### Added
- Datapoints insert methods `insert` and `insert_multiple` now support ingesting (optional) status codes.

## [7.34.0] - 2024-04-11
### Added
- Datapoints method `retrieve_latest` now supports status codes.
- Slicing or indexing a `Datapoints` or `DatapointsArray` instance, now propagates status codes (when present).

## [7.33.1] - 2024-04-10
### Fixed
- Ordering of elements from calls to `retrieve_multiple` now match the requested elements. For SDK versions between
  7.0.0 and 7.33.1, the ordering has been broken when >> 1k elements has been requested (the more requests used, the
  more likely that a chunk was out of order).

## [7.33.0] - 2024-04-08
### Added
- All datapoints retrieve methods (except `retrieve_latest`) now support status codes. Note: Support for *inserting*
  datapoints with status codes will be released shortly. There are three new arguments:
    * `include_status (bool)`: Toggle the return of status code and -symbol on/off, only valid for raw datapoints.
    * `ignore_bad_datapoints (bool)`: For raw datapoints: Whether to return those marked bad (or not).
      For aggregates: Whether the time periods of bad datapoints should affect aggregate calculations (or not).
    * `treat_uncertain_as_bad (bool)`: Toggle whether datapoints marked uncertain should be regarded as good or bad.
- The `to_pandas` method for `Datapoints`, `DatapointsList`, `DatapointsArray` and `DatapointsArrayList` now accepts
  a new parameter, `include_status (bool)`, that controls whether to include status codes & -symbols as separate columns.
- New datapoints query class, `DatapointsQuery`, to make writing custom queries easier, type-safe and more robust,
  as opposed to passing dictionaries (of settings).
### Deprecated
- Passing *custom* datapoints queries using dictionaries is deprecated and will be removed in the next major release.
  Consider refactoring already to `DatapointsQuery`. Example: `{"id": 12, "aggregates" : "min", "granularity": "6h"} ->
  DatapointsQuery(id=12, aggregates="min", granularity="6h")`.

## [7.32.8] - 2024-04-08
### Fixed
- When using TimeSeries objects without `external_id` as part of the `variables` parameter in a synthetic datapoints
  query, a `CogniteNotFoundError` would most likely be raised, due to `None` being silently cast to a string. It now
  raises a friendly `ValueError`.
- An invalid expression could be created when using multiple variables in a synthetic datapoints query. This happened
  while substituting the variables into the expression; this was done one at a time, leading to later replacements
  possibly affecting earlier ones. Now all variables are substituted at the same time/in a single call.
### Improved
- Passing sympy symbols as part of the variables mapping (in synthetic datapoints queries) is now documented properly
  and "officially supported".

## [7.32.7] - 2024-04-05
### Fixed
- Inserting sequence data using `insert_dataframe` would by default drop all rows that contained at least one missing value.
  This has now been fixed to only remove rows where all values are missing.

## [7.32.6] - 2024-04-05
### Fixed
- `AssetsAPI.create_hierarchy` now properly supports `AssetWrite`.

## [7.32.5] - 2024-04-04
### Improved
- Type validation of identifiers

## [7.32.4] - 2024-03-28
### Fixed
- Several methods for `DatapointsArray` that previously failed for string datapoints due to bad handling
  of numpy `dtype`-to-native conversion.

## [7.32.3] - 2024-03-27
### Removed
- Support for `protobuf==3.*` was dropped.

## [7.32.2] - 2024-03-26
### Added
- Missing filterable properties `unit_external_id` and `unit_quantity` to `DatapointSubscriptionProperty`.
  Note: was renamed from `DatapointSubscriptionFilterProperties`, which is now a deprecated alias.

## [7.32.1] - 2024-03-25
### Fixed
- Fix type hints for functions data classes Function/FunctionSchedule/FunctionCall

## [7.32.0] - 2024-03-25
### Changed
- Type hint for `id`, `last_updated_time`, and `create_time` attributes are no longer `Optional` on
  subclasses of `CogniteResource`. This is to reflect that these attributes are always set when the
  object is returned by the SDK.

## [7.31.0] - 2024-03-24
### Added
- Retrieve method for session, `client.iam.session.retrieve`
- The parameter `limit` to the method `client.iam.session.list`.
### Fixed
- The method `client.iam.session.revoke` is now overloaded correctly and returns a `Session` for single id
  and a `SessionList` for multiple ids.

## [7.30.1] - 2024-03-23
### Fixed
- When calling `client.sequences.data.retrieve` in a Jupyter Notebook the returning `SequenceRowsList` no longer raises
  `AttributeError: 'dict' object has no attribute '_repr_html_'` (the HTML representation of `SequenceRowsList` was failing).

## [7.30.0] - 2024-03-20
### Added
- `Properties` class, as used on e.g. `Node` and `Edge`, now renders in Jupyter Notebooks (`_repr_html_` added).

## [7.29.0] - 2024-03-20
### Added
- Direct access to the columns/data stored on raw rows have been added (alongside a `.get` method). Example usage:
  `row["my_col"]` (short-cut for: `row.columns["my_col"]`).

## [7.28.2] - 2024-03-14
### Fixed
- Retrieving more than 100 containers, views, data models, or spaces no longer raises a `CogniteAPIError`.

## [7.28.1] - 2024-03-13
### Fixed
- Fixed issue causing multipart file upload to fail when mime-type was set.

## [7.28.0] - 2024-03-13
### Added
- Added support for advanced filter query in the `list()` (and `__call__()`) method of `assets`, `events`, `sequences`,
  and `time_series` APIs. Now you are able to use advanced filter (like in `filter()`) at the same time as the simple
  filter properties, allowing for more complex requests.
- Added missing `sort` parameter to `list()` and `__call__()` methods for `AssetsAPI`.
- Added missing `sort` parameter to `list()` and `__call__()` methods for `TimeSeriesAPI`.
- Added missing `sort` and `partitions` parameters to `list()` and `__call__()` methods for `SequencesAPI`.
### Deprecated
- Added a deprecation warning on the `filter()` method of `assets`, `events`, `sequences`, and `time_series` APIs as
  its functionality is fully covered by the `list()` method.

## [7.27.2] - 2024-03-08
### Added
- Retry 429s on graphql endpoints

## [7.27.1] - 2024-03-08
### Improved
- When iterating raw rows concurrently, a max queue size for pending results have been added to keep a stable low
  bounded memory usage profile (for when the caller's code isn't processing fast enough to keep up). Worth noting
  that this has no effect on the total retrieval time.

## [7.27.0] - 2024-03-04
### Added
- Added support for multipart file uploads using the `client.files.multipart_upload_session` method.

## [7.26.2] - 2024-03-05
### Fixed
- Fixed a regression from 7.26.1 in the logic for when to refresh token.

## [7.26.1] - 2024-03-05
### Fixed
- The `CredentialProvider` class for client credentials, `OAuthClientCredentials`, was switched from using the non-standard
  field `expires_at` to `expires_in` that's part of the OAuth 2.0 standard (RFC 6749).

## [7.26.0] - 2024-02-29
### Added
- In data modeling, added support for setting floats with units in containers. In addition, added support for retrieving,
  listing, searching, aggregating, querying and syncing nodes/edges with a target unit or target unit system.

## [7.25.0] - 2024-02-29
### Added
- Support for sorting on `client.data_modeling.instances.search`

## [7.24.4] - 2024-02-28
### Fixed
- Unknown ACLs, actions or scopes no longer causes `IAMAPI.[groups.list(...), token.inspect()]` to raise.
### Added
- New action for `DataModelInstancesAcl` added: `Write_Properties`.

## [7.24.3] - 2024-02-28
### Fixed
- Fix handling of GeometryCollection objects in the Documents API.

## [7.24.2] - 2024-02-25
### Fixed
- [Pyodide/WASM only] The list method for raw rows now works for non-finite queries (got broken in `7.24.1`).

## [7.24.1] - 2024-02-25
### Fixed
- [Pyodide/WASM only] The iteration method for raw rows now yields rows _while running_ (instead of waiting for tasks to finish first).

## [7.24.0] - 2024-02-25
### Added
- New parameter for `client.raw.rows(...)`: `partitions`. This enables greater throughput thorough concurrent reads when using
  the generator method (while still keeping a low memory impact). For backwards compatibility, the default is _no concurrency_.
  When specified, can be used together with a finite limit, as opposed to most (if not all) other resources/APIs.
- New parameter for `client.raw.rows.list(...)`: `partitions`. For backwards compatibility, the default is _no concurrency_ when
  a finite `limit` is given, and _"max" concurrency_ (`partitions=max_workers`) otherwise. Partitions can be used with finite limits.
  With this change it is easy to set an appropriate level of concurrency without messing with the global client configuration.
### Changed
- Default configuration setting of `max_workers` has been changed from 10 to 5 (to match the documentation).

## [7.23.1] - 2024-02-23
### Fixed
- Add missing `partition` scope to `seismicAcl`.

## [7.23.0] - 2024-02-23
### Added
- Make properties on instances (`Node`, `Edge`) easier to work with, by implementing support for direct indexing (and a `.get` method).
  If the instances have properties from no source or multiple sources, an error is raised instead. Example usage: `instance["my_prop"]`
  (short-cut for: `instance.properties[ViewId("space", "ext.id", "version")]["my_prop"]`)

## [7.22.0] - 2024-02-21
### Added
- Data point subscriptions reaches General Availability (GA).
  - Use the new [Data point subscriptions](https://developer.cognite.com/dev/concepts/data_point_subscriptions/)
    feature to configure a subscription to listen to changes in one or more time series (in ingestion order).
    The feature is intended to be used where data points consumers need to keep up to date with
    changes to one or more time series without the need to read the entire time series again.
### Changed
- Removed the `ignore_unknown_ids` flag from `client.time_series.subscriptions.retrieve()` to stay consistent with other resource types.

## [7.21.1] - 2024-02-20
### Fixed
- Data Workflows: mark parameter `jobId` as optional in `TransformationTaskOutput`, as it may not be populated in case of a failure.

## [7.21.0] - 2024-02-10
### Added
- Parameter `sort` to `client.documents.list`.

## [7.20.1] - 2024-02-19
### Fixed
- `DMLApplyResult` no longer fails when converted to a string (representation).

## [7.20.0] - 2024-02-13
### Fixed
- internal json encoder now understands CogniteObject and CogniteFilter objects, so that they are
  correctly serialized when used in nested structures.

## [7.19.2] - 2024-02-13
### Fixed
- Addressed `FutureWarning` coming from pandas dependency (granularity to pandas frequency translation of sec/min/hour and 'year start')
- Fixed `granularity` setting in `DatapointsAPI.retrieve_dataframe_in_tz` showing up as number of hours instead of e.g. week or year.

## [7.19.1] - 2024-02-12
### Fixed
- Calls to ... are now retried automatically:
    * Functions API: `list`, `retrieve`, `retrieve_multiple`, `activate`
    * FunctionCalls API: `list`, `retrieve`
    * FunctionSchedules API: `list`, `retrieve`
    * ExtractionPipelines API: `retrieve_multiple`
    * ExtractionPipelineRuns API: `list`
    * Transformations API: `list`, `retrieve`, `retrieve_multiple`, `preview`
    * TransformationJobs API: `retrieve`, `retrieve_multiple`
    * TransformationSchedules API: `retrieve`, `retrieve_multiple`
    * Geospatial API:  `list_feature_types`, `retrieve_feature_types`, `retrieve_features`, `list_features`,
      `search_features`, `stream_features`, `aggregate_features`, `get_coordinate_reference_systems`, `get_raster`, `compute`,
    * UserProfiles API: `retrieve`, `search`
    * Documents API: `search`, `list`, `__call__`, `aggregate_count`, `aggregate_cardinality_values`, `aggregate_cardinality_properties`,
      `aggregate_unique_values`, `aggregate_unique_properties`
    * ThreeDRevisions API: `filter_nodes`

## [7.19.0] - 2024-02-12
### Added
- Helper methods to `View`, `ViewApply`, `ViewList` and `ViewApplyList` `referenced_containers` which returns the
  containers referenced by in the view(s).

## [7.18.0] - 2024-02-08
### Added
- Support for `target_unit` and `target_unit_system` in synthetic time series.

## [7.17.4] - 2024-02-07
### Added
- Allow using container property reference in `NodeResultSetExpression.through` in addition to view property reference

## [7.17.3] - 2024-02-06
### Fixed
- Creating a Cognite Function from a directory with `skip_folder_validation=False` no longer raises `ModuleNotFoundError`
  for Pyodide (WASM) users.

## [7.17.2] - 2024-02-04
### Fixed
- Uploading files now accepts Labels again as part of file metadata. This addresses a bug introduced in v7, which caused
  a `ValueError` to be raised.

## [7.17.1] - 2024-02-02
### Fixed
- An (extreme) edge case where an empty, unnecessary API request for datapoints would be sent leading to a `CogniteAPIError`.
- Certain granularity inputs (when using the `DatapointsAPI`) no longer cause a `ValueError` to be raised with confusing/wrong wording.

## [7.17.0] - 2024-02-01
### Fixed
- Calls to `AnnotationsAPI.[list|retrieve|retrieve_multiple|reverse_lookup]` are now retried automatically.
- Calls to `AnnotationsAPI.reverse_lookup` now also accept the standard values (`-1, inf`) to indicate 'no limit'.
### Improved
- Calls to `AnnotationsAPI.list` with more than 1000 `annotated_resource_ids` are now batched automatically for the user.
  Previously these would raise an API error.

## [7.16.0] - 2024-01-30
### Added
- When listing instances (and when using `search`, `aggregate` and `histogram`), a new `space` parameter has been added;
  you may pass either a single space identifier (or a list of several). Note that this is just for convenience, using
  `filter` still works (and is necessary for more complex queries).
- New convenience filter, `SpaceFilter`, makes filtering on space simpler.

## [7.15.1] - 2024-01-23
### Fixed
- When calling `to_pandas` with `expand_properties=True` on an instance or instance list with no properties, the SDK will
  no longer raise ValueError, but drop the empty properties row/column.

## [7.15.0] - 2024-01-22
### Improved
- Only run pypi version check once, despite instantiating multiple clients. And make it async too.

## [7.14.0] - 2024-01-22
### Changed
- Helper methods to get related resources on `Asset` class now accept `asset_ids` as part of keyword arguments.
### Added
- Helper methods to get related resources on `AssetList` class now accept keyword arguments that are passed on to
  the list endpoint (for server-side filtering).

## [7.13.8] - 2024-01-19
### Fixed
- `FilesAPI.upload` when using `geo_location` (serialize error).

## [7.13.7] - 2024-01-19
### Fixed
- Type hints for all `.update` and `.upsert` methods accept Write classes in addition to Read and Update classes.
- Missing overloading of the `.update` methods on `client.three_d.models.update`, `client.transformations.update`,
  `client.transformations.schedules.update`, `client.relationships.update`, and `client.data_sets.update`.

## [7.13.6] - 2024-01-18
### Added
- Helper method `as_tuple` to `NodeId` and `EdgeId`.

## [7.13.5] - 2024-01-16
### Added
- EdgeConnection, MultiEdgeConnection, MultiReverseDirectRelation and their corresponding Apply View dataclasses are now importable from `cognite.client.dataclasses.data_modeling`.

## [7.13.4] - 2024-01-11
### Fixed
- When calling `WorkflowExecution.load` not having a `schedule` would raise a `KeyError` even though it is optional. This is now fixed.
- When calling `Datapoints.load` not having a `isString` would raise a `KeyError` even though it is optional. This is now fixed.
- Most `CogniteResourceList.as_write()` would raise a `CogniteMissingClientError` when called from a class with missing cognite_client. This is now fixed.

## [7.13.3] - 2024-01-12
### Added
- `View.as_property_ref` and `Container.as_property_ref` to make it easier to create property references
  (used to only be available on `ViewId` and `ContainerId`).

## [7.13.2] - 2024-01-11
### Fixed
- When calling `ExtractionPipeline.load` not having a `schedule` would raise a `KeyError` even though it is optional. This is now fixed.

## [7.13.1] - 2024-01-10
### Improved
- Respect the `isAutoRetryable` flag on error responses from the API when retrying requests.

## [7.13.0] - 2024-01-09
### Changed
- Units on Time Series (including unit conversion) is out of beta and will no longer issue warnings on usage.

## [7.12.0] - 2024-01-09
### Added
- `DatapointsAPI.retrieve_latest` now accepts `target_unit` or `target_unit_system` parameter.
### Fixed
- `DatapointsAPI.retrieve_latest` when given `LatestDatapointQuery`(s) without a setting for `before`, now correctly use
  the (default) `before` setting as specified in the method call.

## [7.11.0] - 2024-01-09
### Added
- All Cognite resources now have write-version. For example, we have `Asset` and `AssetWrite`, `Event` and `EventWrite`, and so on.
  The new write class reflects the required/optional fields in the API, and is now recommended when creating resources. In addition,
  all read classes and list classes now have a convenience method `as_write` that returns the write class with the same data.
  For example, if you have a `assets` of type `AssetList` you can call `assets.as_write()` which will return a `AssetWriteList`,
  and thus removing all server set fields (like `created_time` and `last_updated_time`). This is useful if you want to
  compare a resource from CDF with a local configuration. In addition, this makes it easier to create a new resource
  using an existing resource as a template.
- Missing overloading of the `.create` methods on `client.iam.security_categories.create`, `client.iam.groups.create`,
  `client.labels.create`, `client.three_d.models.create`, `client.three_d.revisions.create`, `client.three_d.asset_mappings.create`,
  `client.transformations.create`, `client.transformations.schedules.create`, and `client.relationships.create`.
### Changed
- The class `DatapointSubscriptionCreate` has been renamed to `DatapointSubscriptionWrite` to be consistent with the other write classes.
  This is not a breaking change, as the old class is still available for backwards compatibility, but will be removed in the next major version.
### Fixed
- The `node.type` was not set when calling `.as_apply()` or `.as_write()` on a `Node` or `NodeList`. This is now fixed.

## [7.10.1] - 2024-01-08
### Added
- Fix retries for `POST /raw/rows`.

## [7.10.0] - 2024-01-08
### Added
- `geospatial.search_features` and `geospatial.stream_features` now accept the `allow_dimensionality_mismatch` parameter.

## [7.9.0] - 2024-01-05
### Added
- You can now enable or disable user profiles for your CDF project with `client.iam.user_profiles.[enable/disable]`.

## [7.8.10] - 2024-01-04
### Changed
- When using `OidcCredentials` to create a transformation, `cdf_project_name` is no longer optional as required
  by the API.

## [7.8.9] - 2024-01-04
### Fixed
- Pyodide-users of the SDK can now create Transformations with non-nonce credentials without a `pyodide.JsException`
  exception being raised.

## [7.8.8] - 2024-01-03
### Added
- Support for `workflows.cancel`.

## [7.8.7] - 2024-01-03
### Fixed
- Added back `InstancesApply` that was removed in 7.8.6.

## [7.8.6] - 2023-12-27
### Improved
- SDK dependency on the `sortedcontainers` package was dropped.

## [7.8.5] - 2023-12-22
### Fixed
- `DirectRelationReference` is now immutable.
- `DirectRelationReference.load` now correctly handles unknown parameters.

## [7.8.4] - 2023-12-22
### Fixed
- Listing annotations now also accepts `None` and `inf` for the `limit` parameter (to return all), matching what
  was already described in the documentation for the endpoint (for the parameter).
- Calling `to_pandas(...)` on an `DiagramDetectItem` no longer raises `KeyError`.

## [7.8.3] - 2023-12-21
### Fixed
- Revert `SingleHopConnectionDefinition` from a string to child class of `ViewProperty`.
- If a `ViewProperty` or `ViewPropertyApply` dumped before version `7.6` was dumped and loaded after `7.6`, the
  user got a `KeyError: 'container'`. The `load` methods are now backwards compatible with the old format.

## [7.8.2] - 2023-12-21
### Fixed
- Revert `SingleHopConnectionDefinitionApply` from a string to child class of `ViewPropertyApply`.

## [7.8.1] - 2023-12-21
### Fixed
- Calling `to_pandas` with `expand_aggregates=True` on an Asset with aggregated properties would yield a pandas DataFrame
  with the column name `0` instead of `"value"`.
### Improved
- Specification of aggregated properties to `AssetsAPI.[list,filter,__call__]`.

## [7.8.0] - 2023-12-21
### Added
- Instance classes `Node`, `Edge`, `NodeList` and `EdgeList` now supports a new flag `expand_properties` in their `to_pandas` method,
  that makes it much simpler to work with the fetched properties. Additionally, `remove_property_prefix` allows easy prefix
  removal (of the view ID, e.g. `space.external_id/version.my_prop` -> `my_prop`).

## [7.7.1] - 2023-12-20
### Fixed
- Missing legacy capability ACLs: `modelHostingAcl` and `genericsAcl`.
- The `IAMAPI.compare_capabilities` fails with a `AttributeError: 'UnknownAcl' object has no attribute '_capability_name'`
  if the user has an unknwon ACL. This is now fixed by skipping comparison of unknown ACLs and issuing a warning.

## [7.7.0] - 2023-12-20
### Added
- Support for `ViewProperty` types `SingleReverseDirectRelation` and `MultiReverseDirectRelation` in data modeling.

## [7.6.0] - 2023-12-13
### Added
- Support for querying data models through graphql. See `client.data_modeling.graphql.query`.

## [7.5.7] - 2023-12-12
### Fixed
- Certain combinations of `start`/`end` and `granularity` would cause `retrieve_dataframe_in_tz` to raise due to
  a bug in the calender-arithmetic (`MonthAligner`).

## [7.5.6] - 2023-12-11
### Added
- Missing legacy scopes for `Capability`: `LegacySpaceScope` and `LegacyDataModelScope`.

## [7.5.5] - 2023-12-11
### Added
- Added `poll_timeout` parameter on `time_series.subscriptions.iterate_data`. Will keep the connection open and waiting,
  until new data is available, up to `poll_timeout` seconds.

## [7.5.4] - 2023-12-06
### Changed
- The `partitions` parameter is no longer respected when using generator methods to list resources
- The `max_workers` config option has been moved from ClientConfig to the global config.

## [7.5.3] - 2023-12-06
### Added
- Support for `subworkflow` tasks in `workflows`.

## [7.5.2] - 2023-12-05
### Fixed
- The built-in `hash` function was mistakenly stored on `WorkflowDefinitionUpsert` instances after `__init__` and has been removed.

## [7.5.1] - 2023-12-01
### Changed
- Raise an exception if `ClientConfig:base_url` is set to `None` or an empty string

## [7.5.0] - 2023-11-30
### Added
- `chain_to` to `NodeResultSetExpression` and `NodeResultSetExpression`, and `direction` to `NodeResultSetExpression`.

## [7.4.2] - 2023-11-28
### Improved
- Quality of life improvement to `client.extraction_pipelines.runs.list` method. The `statuses` parameter now accepts
  a single value and the annotation is improved. The parameter `created_time` can now be given on the format `12d-ago`.

## [7.4.1] - 2023-11-28
### Fixed
- Error in validation logic when creating a `Transformation` caused many calls to `client.transformations.update` to fail.

## [7.4.0] - 2023-11-27
### Changed
- Unit Catalog API is out of beta and will no longer issue warnings on usage. Access is unchanged: `client.units`.

## [7.3.3] - 2023-11-22
### Fixed
- Added action `Delete` in `ProjectsAcl`.

## [7.3.2] - 2023-11-21
### Fixed
- `workflows.retrieve` and `workflows.versions.retrieve` returned None if the provided workflow external id contained special characters. This is now fixed.

## [7.3.1] - 2023-11-21
### Fixed
- Replaced action `Write` with `Create` in `ProjectsAcl`, as `Write` is not a valid action and `Create` is the correct one.

## [7.3.0] - 2023-11-20
### Added
- Added Scope `DataSet` for `TimeSeriesSubscriptionsAcl`.
- Added `data_set_id` to `DatapointSubscription`.

## [7.2.1] - 2023-11-17
### Fixed
- The new compare methods for capabilities in major version 7, `IAMAPI.verify_capabilities` and `IAMAPI.compare_capabilities`
  now works correctly for rawAcl with database scope ("all tables").
### Removed
- Capability scopes no longer have the `is_within` method, and capabilities no longer have `has_capability`. Use the more
  general `IAMAPI.compare_capabilities` instead.

## [7.2.0] - 2023-11-16
### Added
- The `trigger` method of the Workflow Execution API, now accepts a `client_credentials` to allow specifying specific
  credentials to run with. Previously, the current credentials set on the CogniteClient object doing the call would be used.

## [7.1.0] - 2023-11-16
### Added
- The list method for asset mappings in the 3D API now supports `intersects_bounding_box`, allowing users to only
  return asset mappings for assets whose bounding box intersects with the given bounding box.

## [7.0.3] - 2023-11-15
### Fixed
- Bug when `cognite.client.data_classes.filter` used with any `data_modeling` endpoint raised a `CogniteAPIError` for
  snake_cased properties. This is now fixed.
- When calling `client.relationships.retrieve`, `.retrieve_multiple`, or `.list` with `fetch_resources=True`, the
  `target` and `source` resources were not instantiated with a `cognite_client`. This is now fixed.

## [7.0.2] - 2023-11-15
### Fixed
- Missing Scope `DataSet` for `TemplateGroupAcl` and `TemplateInstancesAcl`.

## [7.0.1] - 2023-11-14
### Fixed
- Data modeling APIs now work in WASM-like environments missing the threading module.

## [7.0.0] - 2023-11-14
This release ensure that all CogniteResources have `.dump` and `.load` methods, and that calling these two methods
in sequence produces an equal object to the original, for example,
`my_asset == Asset.load(my_asset.dump(camel_case=True)`. In addition, this ensures that the output of all `.dump`
methods are `json` and `yaml` serializable. Additionally, the default for `camel_case` has been changed to `True`.

### Improved
- Read operations, like `retrieve_multiple` will now fast-fail. Previously, all requests would be executed
  before the error was raised, potentially fetching thousands of unneccesary resources.

### Added
- `CogniteResource.to_pandas` and `CogniteResourceList.to_pandas` now converts known timestamps to `datetime` by
  default. Can be turned off with the new parameter `convert_timestamps`. Note: To comply with older pandas v1, the
  dtype will always be `datetime64[ns]`, although in v2 this could have been `datetime64[ms]`.
- `CogniteImportError` can now be caught as `ImportError`.

### Deprecated
- The Templates API (migrate to Data Modeling).
- The `client.assets.aggregate` use `client.assets.aggregate_count` instead.
- The `client.events.aggregate` use `client.events.aggregate_count` instead.
- The `client.sequence.aggregate` use `client.sequence.aggregate_count` instead.
- The `client.time_series.aggregate` use `client.time_series.aggregate_count` instead.
- In `Transformations` attributes `has_source_oidc_credentials` and `has_destination_oidc_credentials` are deprecated,
  and replaced by properties with the same names.

### Changed
- All `.dump` methods now uses `camel_case=True` by default. This is to match the intended use case, preparing the
  object to be sent in an API request.
- `CogniteResource.to_pandas` now more closely resembles `CogniteResourceList.to_pandas` with parameters
`expand_metadata` and `metadata_prefix`, instead of accepting a sequence of column names (`expand`) to expand,
with no easy way to add a prefix. Also, it no longer expands metadata by default.
- Additionally, `Asset.to_pandas`, now accepts the parameters `expand_aggregates` and `aggregates_prefix`. Since
  the possible `aggregates` keys are known, `camel_case` will also apply to these (if expanded) as opposed to
  the metadata keys.
- More narrow exception types like `CogniteNotFoundError` and `CogniteDuplicatedError` are now raised instead of
  `CogniteAPIError` for the following methods: `DatapointsAPI.retrieve_latest`, `RawRowsAPI.list`,
  `RelationshipsAPI.list`, `SequencesDataAPI.retrieve`, `SyntheticDatapointsAPI.query`. Additionally, all calls
  using `partitions` to API methods like `list` (or the generator version) now do the same.
- The `CogniteResource._load` has been made public, i.e., it is now `CogniteResource.load`.
- The `CogniteResourceList._load` has been made public, i.e., it is now `CogniteResourceList.load`.
- All `.delete` and `.retrieve_multiple` methods now accepts an empty sequence, and will return an empty `CogniteResourceList`.
- All `assert`s meant for the SDK user, now raise appropriate errors instead (`ValueError`, `RuntimeError`...).
- `CogniteAssetHierarchyError` is no longer possible to catch as an `AssertionError`.
- Several methods in the data modelling APIs have had parameter names now correctly reflect whether they accept
  a single or multiple items (i.e. id -> ids).
- `client.data_modeling.instances.aggregate` returns `AggregatedNumberedValue | list[AggregatedNumberedValue] | InstanceAggregationResultList` depending
  on the `aggregates` and `group_by` parameters. Previously, it always returned `InstanceAggregationResultList`.
- The `Group` attribute `capabilities` is now a `Capabilities` object, instead of a `dict`.
- Support for `YAML` in all `CogniteResource.load()` and `CogniteResourceList.load()` methods.
- The `client.sequences.data` methods `.retrieve`, `.retrieve_last_row` (previously `retrieve_latest`), `.insert`  method has changed signature:
  The parameter `column_external_ids` is renamed `columns`. The old parameter `column_external_ids` is still there, but is
  deprecated. In addition, int the `.retrieve` method, the parameters `id` and `external_id` have
  been moved to the beginning of the signature. This is to better match the API and have a consistent overload
  implementation.
- The class `SequenceData` has been replaced by `SequenceRows`. The old `SequenceData` class is still available for
  backwards compatibility, but will be removed in the next major version. However, all API methods now return
  `SequenceRows` instead of `SequenceData`.
- The attribute `columns` in `Sequence` has been changed from `typing.Sequence[dict]` to `SequnceColumnList`.
- The class `SequenceRows` in `client.data_classes.transformations.common` has been renamed to `SequenceRowsDestination`.
- The `client.sequences.data.retrieve_latest` is renamed `client.sequences.data.retrieve_last_row`.
- Classes `Geometry`, `AssetAggregate`, `AggregateResultItem`, `EndTimeFilter`, `Label`, `LabelFilter`, `ExtractionPipelineContact`,
  `TimestampRange`, `AggregateResult`, `GeometryFilter`, `GeoLocation`, `RevisionCameraProperties`, `BoundingBox3D` are no longer
  `dict` but classes with attributes matching the API.
- Calling `client.iam.token.inspect()` now gives an object `TokenInspection` with attribute `capabilities` of type `ProjectCapabilityList`
  instead of `list[dict]`
- In data class `Transformation` the attribute `schedule`, `running_job`, and `last_running_job`, `external_id` and `id`
  are set to the `Transformation` `id` and `external_id` if not set. If they are set to a different value, a `ValueError` is raised

### Added
- Added `load` implementation for `VisionResource`s: `ObjectDetection`, `TextRegion`, `AssetLink`, `BoundingBox`,
  `CdfRerourceRef`, `Polygon`, `Polyline`, `VisionExtractPredictions`, `FeatureParameters`.
- Missing `dump` and `load` methods for `ClientCredentials`.
- Literal annotation for `source_type` and `target_type` in `Relationship`
- In transformations, `NonceCredentials` was missing `load` method.
- In transformations, `TransformationBlockedInfo` was missing `.dump` method
- `capabilities` in `cognite.client.data_classes` with data classes for all CDF capabilities.
- All `CogniteResource` and `CogniteResourcelist` objects have `.dump_yaml` methods, for example, `my_asset_list.dump_yaml()`.

### Removed
- Deprecated methods `aggregate_metadata_keys` and `aggregate_metadata_values` on AssetsAPI.
- Deprecated method `update_feature_types` on GeospatialAPI.
- Parameters `property` and `aggregates` for method `aggregate_unique_values` on GeospatialAPI.
- Parameter `fields` for method `aggregate_unique_values` on EventsAPI.
- Parameter `function_external_id` for method `create` on FunctionSchedulesAPI (function_id has been required
  since the deprecation of API keys).
- The `SequenceColumns` no longer set the `external_id` to `column{no}` if it is missing. It now must be set
  explicitly by the user.
- Dataclasses `ViewDirectRelation` and `ContainerDirectRelation` are replaced by `DirectRelation`.
- Dataclasses `MappedPropertyDefinition` and `MappedApplyPropertyDefinition` are replaced by `MappedProperty` and `MappedPropertyApply`.
- Dataclasses `RequiresConstraintDefinition` and `UniquenessConstraintDefinition` are replaced by `RequiresConstraint` and `UniquenessConstraint`.
- In data class `Transformation` attributes `has_source_oidc_credentials` and `has_destination_oidc_credentials` are replaced by properties.

### Fixed
- Passing `limit=0` no longer returns `DEFAULT_LIMIT_READ` (25) resources, but raises a `ValueError`.
- `Asset.dump()` was not dumping attributes `geo_location` and `aggregates` to `json` serializable data structures.
- In data modeling, `NodeOrEdgeData.load` method was not loading the `source` attribute to `ContainerId` or `ViewId`. This is now fixed.
- In data modeling, the attribute `property` used in `Node` and `Edge` was not `yaml` serializable.
- In `DatapointsArray`, `load` method was not compatible with `.dump` method.
- In extraction pipelines, `ExtractionPipelineContact.dump` was not `yaml` serializable
- `ExtractionPipeline.dump` attribute `contacts` was not `json` serializable.
- `FileMetadata.dump` attributes `labels` and `geo_location` was not `json` serializable.
- In filtering, filter `ContainsAll` was missing in `Filter.load` method.
- Annotation for `cpu` and `memory` in `Function`.
- `GeospatialComputedResponse.dump` attribute `items` was not `yaml` serializable
- `Relationship.dump` was not `json` serializable.
- `Geometry.dump` was not `json` serializable.
- In templates, `GraphQlResponse.dump` was not `json` serializable, and `GraphQlResponse.dump` failed to load
  `errors` `GraphQlError`.
- `ThreeDModelRevision` attribute `camera` was not dumped as `yaml` serializable and
  not loaded as `RevisionCameraProperties`.
- `ThreeDNode` attribute `bounding_box` was not dumped as `yaml` serializable and
  not loaded as `BoundingBox3D`.
- `Transformation` attributes `source_nonce`, `source_oidc_credential`, `destination_nonce`,
  and `destination_oidc_credentials` were not dumped as `json` serializable and `loaded` with
  the appropriate data structure. In addition, `TransformationBlockedInfo` and `TransformationJob`
  were not dumped as `json` serializable.
- `TransformationPreviewResult` was not dumping attribute `schema` as `yaml` serializable, and the
  `load` and `dump` methods were not compatible.
- In transformations, `TransformationJob.dump` was not `json` serializable, and attributes
  `destination` and `status` were not loaded into appropriate data structures.
- In transformations, `TransformationSchemaMapType.dump` was not `json` serializable.
- In `annotation_types_images`, implemented `.load` for `KeypointCollection` and `KeypointCollectionWithObjectDetection`.
- Bug when dumping `documents.SourceFile.dump(camel_case=True)`.
- Bug in `WorkflowExecution.dump`
- Bug in `PropertyType.load`

## [6.39.6] - 2023-11-13
## Fixed
- HTTP status code retry strategy for RAW and labels. `/rows/insert` and `/rows/delete` will now
  be retried for all status codes in `config.status_forcelist` (default 429, 502, 503, 504), while
  `/dbs/{db}` and `/tables/{table}` will now only be retried for 429s and connection errors as those
  endpoints are not idempotent.
- Also, `labels/list` will now also be retried.

## [6.39.5] - 2023-11-12
## Fixed
- The `.apply()` methods of `MappedProperty` now has the missing property `source`.

## [6.39.4] - 2023-11-09
## Fixed
- Fetching datapoints from dense time series using a `targetUnit` or a target `targetUnitSystem` could result
  in some batches not being converted to the new unit.

## [6.39.3] - 2023-11-08
## Fixed
- The newly introduced parameter `connectionType` was assumed to be required from the API. This is not the case.

## [6.39.2] - 2023-11-08
## Fixed
- When listing `client.data_modeling.views` the SDK raises a `TypeError`. This is now fixed.

## [6.39.1] - 2023-11-01
## Fixed
- When creating transformations using backup auth. flow (aka a session could not be created for any reason),
  the scopes for the credentials would not be passed correctly (bug introduced in 6.25.1).

## [6.39.0] - 2023-11-01
## Added
- Support for `concurrencyPolicy` property in Workflows `TransformationsWorker`.

## [6.38.1] - 2023-10-31
### Fixed
- `onFailure` property in Workflows was expected as mandatory and was raising KeyError if it was not returned by the API.
  The SDK now assumes the field to be optional and loads it as None instead of raising an error.

## [6.38.0] - 2023-10-30
### Added
- Support `onFailure` property in Workflows, allowing marking Tasks as optional in a Workflow.

## [6.37.0] - 2023-10-27
### Added
- Support for `type` property in `NodeApply` and `Node`.

## [6.36.0] - 2023-10-25
### Added
- Support for listing members of Data Point Subscription, `client.time_series.subscriptions.list_member_time_series()`. Note this is an experimental feature.

## [6.35.0] - 2023-10-25
### Added
- Support for `through` on node result set expressions.

### Fixed
- `unit` on properties in data modeling. This was typed as a string, but it is in fact a direct relation.

## [6.34.2] - 2023-10-23
### Fixed
- Loading a `ContainerApply` from source failed with `KeyError` if `nullable`, `autoIncrement`, or `cursorable` were not set
  in the `ContainerProperty` and `BTreeIndex` classes even though they are optional. This is now fixed.

## [6.34.1] - 2023-10-23
### Added
- Support for setting `data_set_id` and `metadata` in `ThreeDModelsAPI.create`.
- Support for updating `data_set_id` in `ThreeDModelsAPI.update`.

## [6.34.0] - 2023-10-20
### Fixed
- `PropertyType`s no longer fail on instantiation, but warn on missing SDK support for the new property(-ies).

### Added
- `PropertyType`s `Float32`, `Float64`, `Int32`, `Int64` now support `unit`.

## [6.33.3] - 2023-10-18
### Added
- `functions.create()` now accepts a `data_set_id` parameter. Note: This is not for the Cognite function, but for the zipfile containing
  the source code files that is uploaded on the user's behalf (from which the function is then created). Specifying a data set may
  help resolve the error 'Resource not found' (403) that happens when a user is not allowed to create files outside a data set.

## [6.33.2] - 2023-10-16
### Fixed
- When fetching datapoints from "a few time series" (implementation detail), all missing, non-ignorable time series
  are now raised together in a `CogniteNotFoundError` rather than only the first encountered.

### Improved
- Datapoints fetching has a lower peak memory consumption when fetching from multiple time series simultaneously.

## [6.33.1] - 2023-10-14
### Fixed
- `Function.list_schedules()` would return schedules unrelated to the function if the function did not have an external id.

## [6.33.0] - 2023-10-13
### Added
- Support for providing `DirectRelationReference` and `NodeId` as direct relation values when
ingesting node and edge data.

## [6.32.4] - 2023-10-12
### Fixed
- Filters using e.g. metadata keys no longer dumps the key in camel case.

## [6.32.3] - 2023-10-12
### Added
- Ability to toggle the SDK debug logging on/off by setting `config.debug` property on a CogniteClient to True (enable) or False (disable).

## [6.32.2] - 2023-10-10
### Added
- The credentials class used in TransformationsAPI, `OidcCredentials`, now also accepts `scopes` as a list of strings
  (used to be comma separated string only).

## [6.32.1] - 2023-10-10
### Added
- Missing `unit_external_id` and `unit_quantity` fields on `TimeSeriesProperty`.

## [6.32.0] - 2023-10-09
### Fixed
- Ref to openapi doc in Vision extract docstring
- Parameters to Vision models can be given as Python dict (updated doc accordingly).
- Don't throw exception when trying to save empty list of vision extract predictions as annotations. This is to avoid having to wrap this method in try-except for every invocation of the method.

### Added
- Support for new computer vision models in Vision extract service: digital gauge reader, dial gauge reader, level gauge reader and valve state detection.

## [6.31.0] - 2023-10-09
### Added
Support for setting and fetching TimeSeries and Datapoints with "real" units (`unit_external_id`).
- TimeSeries has a new field `unit_external_id`, which can be set when creating or updating it. This ID must refer to a
  valid unit in the UnitCatalog, see `client.units.list` for reference.
- If the `unit_external_id` is set for a TimeSeries, then you may retrieve datapoints from that time series in any compatible
  units. You do this by specifying the `target_unit` (or `target_unit_system`) in a call to any of the datapoints `retrieve`
  methods, `retrieve`, `retrieve_arrays`, `retrieve_dataframe`, or `retrieve_dataframe_in_tz`.

## [6.30.2] - 2023-10-09
### Fixed
- Serialization of `Transformation` or `TransformationList` no longer fails in `json.dumps` due to unhandled composite objects.

## [6.30.1] - 2023-10-06
### Added
- Support for metadata on Workflow executions. Set custom metadata when triggering a workflow (`workflows.executions.trigger()`). The metadata is included in results from `workflows.executions.list()` and `workflows.executions.retrieve_detailed()`.

## [6.30.0] - 2023-10-06
### Added
- Support for the UnitCatalog with the implementation `client.units`.

## [6.29.2] - 2023-10-04
### Fixed
- Calling some of the methods `assets.filter()`, `events.filter()`, `sequences.filter()`, `time_series.filter()` without a `sort` parameter could cause a `CogniteAPIError` with a 400 code. This is now fixed.

## [6.29.1] - 2023-10-04
### Added
- Convenience method `to_text` on the `FunctionCallLog` class which simplifies printing out function call logs.

## [6.29.0] - 2023-10-04
### Added
- Added parameter `resolve_duplicate_file_names` to `client.files.download`.
  This will keep all the files when downloading to local machine, even if they have the same name.

## [6.28.5] - 2023-10-03
### Fixed
- Bugfix for serialization of Workflows' `DynamicTasksParameters` during `workflows.versions.upsert` and `workflows.execution.retrieve_detailed`

## [6.28.4] - 2023-10-03
### Fixed
- Overload data_set/create for improved type safety

## [6.28.3] - 2023-10-03
### Fixed
- When uploading files as strings using `client.files.upload_bytes` the wrong encoding is used on Windows, which is causing
  part of the content to be lost when uploading. This is now fixed.

## [6.28.2] - 2023-10-02
### Fixed
- When cache lookup did not yield a token for `CredentialProvider`s like `OAuthDeviceCode` or `OAuthInteractive`, a
  `TypeError` could be raised instead of initiating their authentication flow.

## [6.28.1] - 2023-09-30
### Improved
- Warning when using alpha/beta features.

## [6.28.0] - 2023-09-26
### Added
- Support for the WorkflowOrchestrationAPI with the implementation `client.workflows`.

## [6.27.0] - 2023-09-13
### Changed
- Reduce concurrency in data modeling client to 1

## [6.26.0] - 2023-09-22
### Added
- Support `partition` and `cursor` parameters on `time_series.subscriptions.iterate_data`
- Include the `cursor` attribute on `DatapointSubscriptionBatch`, which is yielded in every iteration
of `time_series.subscriptions.iterate_data`.

## [6.25.3] - 2023-09-19
### Added
- Support for setting and retrieving `data_set_id` in data class `client.data_classes.ThreeDModel`.

## [6.25.2] - 2023-09-12
### Fixed
- Using the `HasData` filter would raise an API error in CDF.

## [6.25.1] - 2023-09-15
### Fixed
- Using nonce credentials now works as expected for `transformations.[create, update]`. Previously, the attempt to create
  a session would always fail, leading to nonce credentials never being used (full credentials were passed to- and
  stored in the transformations backend service).
- Additionally, the automatic creation of a session no longer fails silently when an `CogniteAuthError` is encountered
  (which happens when the credentials are invalid).
- While processing source- and destination credentials in `client.transformations.[create, update]`, an `AttributeError`
  can no longer be raised (by not specifying project).
### Added
- `TransformationList` now correctly inherits the two (missing) helper methods `as_ids()` and `as_external_ids()`.

## [6.25.0] - 2023-09-14
### Added
- Support for `ignore_unknown_ids` in `client.functions.retrieve_multiple` method.

## [6.24.1] - 2023-09-13
### Fixed
- Bugfix for `AssetsAPI.create_hierarchy` when running in upsert mode: It could skip certain updates above
  the single-request create limit (currently 1000 assets).

## [6.24.0] - 2023-09-12
### Fixed
- Bugfix for `FilesAPI.upload` and `FilesAPI.upload_bytes` not raising an error on file contents upload failure. Now `CogniteFileUploadError` is raised based on upload response.

## [6.23.0] - 2023-09-08
### Added
- Supporting for deleting constraints and indexes on containers.

### Changed
- The abstract class `Index` can no longer be instantiated. Use BTreeIndex or InvertedIndex instead.

## [6.22.0] - 2023-09-08
### Added
- `client.data_modeling.instances.subscribe` which lets you subscribe to a given
data modeling query and receive updates through a provided callback.
- Example on how to use the subscribe method to sync nodes to a local sqlite db.

## [6.21.1] - 2023-09-07
### Fixed
- Concurrent usage of the `CogniteClient` could result in API calls being made with the wrong value for `api_subversion`.

## [6.21.0] - 2023-09-06
### Added
- Supporting pattern mode and extra configuration for diagram detect in beta.

## [6.20.0] - 2023-09-05
### Fixed
- When creating functions with `client.functions.create` using the `folder` argument, a trial-import is executed as part of
  the verification process. This could leave leftover modules still in scope, possibly affecting subsequent calls. This is
  now done in a separate process to guarantee it has no side-effects on the main process.
- For pyodide/WASM users, a backup implementation is used, with an improved cleanup procedure.

### Added
- The import-check in `client.functions.create` (when `folder` is used) can now be disabled by passing
  `skip_folder_validation=True`. Basic validation is still done, now additionally by parsing the AST.

## [6.19.0] - 2023-09-04
## Added
- Now possible to retrieve and update translation and scale of 3D model revisions.

## [6.18.0] - 2023-09-04
### Added
- Added parameter `keep_directory_structure` to `client.files.download` to allow downloading files to a folder structure matching the one in CDF.

### Improved
- Using `client.files.download` will still skip files with the same name when writing to disk, but now a `UserWarning` is raised, specifying which files are affected.

## [6.17.0] - 2023-09-01
### Added
- Support for the UserProfilesAPI with the implementation `client.iam.user_profiles`.

## [6.16.0] - 2023-09-01
### Added
- Support for `ignore_unknown_ids` in `client.relationships.retrieve_multiple` method.

## [6.15.3] - 2023-08-30
### Fixed
- Uploading files using `client.files.upload` now works when running with `pyodide`.

## [6.15.2] - 2023-08-29
### Improved
- Improved error message for `CogniteMissingClientError`. Now includes the type of object missing the `CogniteClient` reference.

## [6.15.1] - 2023-08-29
### Fixed
- Bugfix for `InstanceSort._load` that always raised `TypeError` (now public, `.load`). Also, indirect fix for `Select.load` for non-empty `sort`.

## [6.15.0] - 2023-08-23
### Added
- Support for the DocumentsAPI with the implementation `client.documents`.
- Support for advanced filtering for `Events`, `TimeSeries`, `Assets` and `Sequences`. This is available through the
  `.filter()` method, for example, `client.events.filter`.
- Extended aggregation support for `Events`, `TimeSeries`, `Assets` and `Sequences`. This is available through the five
  methods `.aggregate_count(...)`, `aggregate_cardinality_values(...)`, `aggregate_cardinality_properties(...)`,
  `.aggregate_unique_values(...)`, and `.aggregate_unique_properties(...)`. For example,
  `client.assets.aggregate_count(...)`.
- Added helper methods `as_external_ids` and `as_ids` for `EventList`, `TimeSeriesList`, `AssetList`, `SequenceList`,
  `FileMetaDataList`, `FunctionList`, `ExtractionPipelineList`, and `DataSetList`.

### Deprecated
- Added `DeprecationWarning` to methods `client.assets.aggregate_metadata_keys` and
  `client.assets.aggregate_metadata_values`. The use parameter the `fields` in
  `client.events.aggregate_unique_values` will also lead to a deprecation warning. The reason is that the endpoints
  these methods are using have been deprecated in the CDF API.

## [6.14.2] - 2023-08-22
### Fixed
- All data modeling endpoints will now be retried. This was not the case for POST endpoints.

## [6.14.1] - 2023-08-19
### Fixed
- Passing `sources` as a tuple no longer raises `ValueError` in `InstancesAPI.retrieve`.

## [6.14.0] - 2023-08-14
### Changed
- Don't terminate client.time_series.subscriptions.iterate_data() when `has_next=false` as more data
may be returned in the future. Instead we return the `has_next` field in the batch, and let the user
decide whether to terminate iteration. This is a breaking change, but this particular API is still
in beta and thus we reserve the right to break it without bumping the major version.

## [6.13.3] - 2023-08-14
### Fixed
- Fixed bug in `ViewApply.properties` had type hint `ConnectionDefinition` instead of `ConnectionDefinitionApply`.
- Fixed bug in `dump` methods of `ViewApply.properties` causing the return code `400` with message
  `Request had 1 constraint violations. Please fix the request and try again. [type must not be null]` to be returned
  from the CDF API.

## [6.13.2] - 2023-08-11
### Fixed
- Fixed bug in `Index.load` that would raise `TypeError` when trying to load `indexes`, when an unexpected field was
  encountered (e.g. during a call to `client.data_modeling.container.list`).

## [6.13.1] - 2023-08-09
### Fixed
- Fixed bug when calling a `retrieve`, `list`, or `create` in `client.data_modeling.container` raised a `TypeError`.
  This is caused by additions of fields to the API, this is now fixed by ignoring unknown fields.

## [6.13.0] - 2023-08-07
### Fixed
- Fixed a bug raising a `KeyError` when calling `client.data_modeling.graphql.apply_dml` with an invalid `DataModelingId`.
- Fixed a bug raising `AttributeError` in `SpaceList.to_space_apply_list`, `DataModelList.to_data_model_apply_list`,
  `ViewList.to_view_apply`. These methods have also been renamed to `.as_apply` for consistency
  with the other data modeling resources.

### Removed
- The method `.as_apply` from `ContainerApplyList` as this method should be on the `ContainerList` instead.

### Added
- Missing `as_ids()` for `DataModelApplyList`, `ContainerList`, `ContainerApplyList`, `SpaceApplyList`, `SpaceList`,
  `ViewApplyList`, `ViewList`.
- Added helper method `.as_id` to `DMLApplyResult`.
- Added helper method `.latest_version` to `DataModelList`.
- Added helper method `.as_apply` to `ContainerList`.
- Added container classes `NodeApplyList`, `EdgeApplyList`, and `InstancesApply`.

## [6.12.2] - 2023-08-04
### Fixed
- Certain errors that were previously silently ignored in calls to `client.data_modeling.graphql.apply_dml` are now properly raised (used to fail as the API error was passed nested inside the API response).

## [6.12.1] - 2023-08-03
### Fixed
- Changed the structure of the GraphQL query used when updating DML models through `client.data_modeling.graphql.apply_dml` to properly handle (i.e. escape) all valid symbols/characters.

## [6.12.0] - 2023-07-26
### Added
- Added option `expand_metadata` to `.to_pandas()` method for list resource types which converts the metadata (if any) into separate columns in the returned dataframe. Also added `metadata_prefix` to control the naming of these columns (default is "metadata.").

## [6.11.1] - 2023-07-19
### Changed
- Return type `SubscriptionTimeSeriesUpdate` in `client.time_series.subscriptions.iterate_data` is now required and not optional.

## [6.11.0] - 2023-07-19
### Added
- Support for Data Point Subscription, `client.time_series.subscriptions`. Note this is an experimental feature.


## [6.10.0] - 2023-07-19
### Added
- Upsert method for `assets`, `events`, `timeseries`, `sequences`, and `relationships`.
- Added `ignore_unknown_ids` flag to `client.sequences.delete`

## [6.9.0] - 2023-07-19
### Added
- Basic runtime validation of ClientConfig.project

## [6.8.7] - 2023-07-18
### Fixed
- Dumping of `Relationship` with `labels` is not `yaml` serializable. This is now fixed.

## [6.8.6] - 2023-07-18
### Fixed
- Include `version` in __repr__ for View and DataModel

## [6.8.5] - 2023-07-18
### Fixed
- Change all implicit Optional types to explicit Optional types.

## [6.8.4] - 2023-07-12
### Fixed
- `max_worker` limit match backend for `client.data_modeling`.

## [6.8.3] - 2023-07-12
### Fixed
- `last_updated_time` and `created_time` are no longer optional on InstanceApplyResult

## [6.8.2] - 2023-07-12
### Fixed
- The `.dump()` method for `InstanceAggregationResult` caused an `AttributeError` when called.

## [6.8.1] - 2023-07-08
### Changed
- The `AssetHierarchy` class would consider assets linking their parent by ID only as orphans, contradicting the
  docstring stating "All assets linking a parent by ID are assumed valid". This is now true (they are no longer
  considered orphans).

## [6.8.0] - 2023-07-07
### Added
- Support for annotations reverse lookup.

## [6.7.1] - 2023-07-07
### Fixed
- Needless function "as_id" on View as it was already inherited
### Added
- Flag "all_versions" on data_modeling.data_models.retrieve() to retrieve all versions of a data model or only the latest one
- Extra documentation on how to delete edges and nodes.
- Support for using full Node and Edge objects when deleting instances.

## [6.7.0] - 2023-07-07
### Added
- Support for applying graphql dml using `client.data_modeling.graphql.apply_dml()`.

## [6.6.1] - 2023-07-07
### Improved
- Added convenience function to instantiate a `CogniteClient.default(...)` to save the users from typing the
  default URLs.

## [6.6.0] - 2023-07-06
### Fixed
- Support for query and sync endpoints across instances in the Data Modeling API with the implementation
  `client.data_modeling.instances`, the methods `query` and `sync`.

## [6.5.8] - 2023-06-30
### Fixed
- Serialization of `DataModel`. The bug caused `DataModel.load(data_model.dump(camel_case=True))` to fail with
  a `TypeError`. This is now fixed.

## [6.5.7] - 2023-06-29
### Fixed
- A bug caused by use of snake case in field types causing `NodeApply.dump(camel_case=True)`
  trigger a 400 response from the API.

## [6.5.6] - 2023-06-29
### Fixed
- A bug causing `ClientConfig(debug=True)` to raise an AttributeError

## [6.5.5] - 2023-06-28
### Fixed
- A bug where we would raise the wrong exception when errors on occurred on `data_modeling.spaces.delete`
- A bug causing inconsistent MRO in DataModelList

## [6.5.4] - 2023-06-28
### Added
- Missing query parameters:
     * `inline_views` in `data_modeling.data_models.retrieve()`.
     * `include_global` in `data_modeling.spaces.list()`.
     * `include_inherited_properties` in `data_modeling.views.retrieve()`.

## [6.5.3] - 2023-06-28
### Fixed
- Only validate `space` and `external_id` for `data_modeling` write classes.


## [6.5.2] - 2023-06-27
### Fixed
- Added missing `metadata` attribute to `iam.Group`

## [6.5.1] - 2023-06-27
### Fixed
- Fix typehints on `data_modeling.instances.aggregate()` to not allow Histogram aggregate.
- Moved `ViewDirectRelation.source` property to `MappedProperty.source` where it belongs.

## [6.5.0] - 2023-06-27
### Added
- Support for searching and aggregating across instances in the Data Modeling API with the implementation
  `client.data_modeling.instances`, the methods `search`, `histogram` and `aggregate`.

## [6.4.8] - 2023-06-23
### Fixed
- Handling non 200 responses in `data_modeling.spaces.apply`, `data_modeling.data_models.apply`,
  `data_modeling.views.apply` and `data_modeling.containers.apply`

## [6.4.7] - 2023-06-22
### Fixed
- Consistently return the correct id types in data modeling resource clients

## [6.4.6] - 2023-06-22
### Fixed
- Don't swallow keyword args on Apply classes in Data Modeling client

## [6.4.5] - 2023-06-21
### Added
- Included tuple-notation when retrieving or listing data model instances

### Improved
- Fixed docstring for retrieving data model instances and extended the examples.

## [6.4.4] - 2023-06-21
Some breaking changes to the datamodeling client. We don't expect any more breaking changes,
but we accept the cost of breaking a few consumers now early on the really nail the user experience.
### Added
- ViewId:as_property_ref and ContainerId:as_property_ref to make it easier to create property references.

### Changed
- Renamed ViewCore:as_reference and ContainerCore:as_reference to :as_id() for consistency with other resources.
- Change Instance:properties to be a `MutableMapping[ViewIdentifier, MutableMapping[PropertyIdentifier, PropertyValue]]`, in order to make it easier to consume
- Make VersionedDataModelingId:load accept `tuple[str, str]`
- Rename ConstraintIdentifier to Constraint - it was not an id but the definition itself
- Rename IndexIdentifier to Index - it was not an id but the definition itself
- Rename ContainerPropertyIdentifier to ContainerProperty - it was not an id but the definition itself

### Removed
- Redundant EdgeApply:create method. It simply mirrored the EdgeApply constructor.


## [6.4.3] - 2023-06-15
### Added
- Accept direct relation values as tuples in `EdgeApply`

## [6.4.2] - 2023-06-15
### Changed
- When providing ids as tuples in `instances.retrieve` and `instances.delete` you should not
have to specify the instance type in each tuple

### Fixed
- Bug where edges and nodes would get mixed up on `instances.retrieve`

## [6.4.1] - 2023-06-14
### Fixed
- Add the missing page_count field for diagram detect items.

## [6.4.0] - 2023-06-12
### Added
- Partial support for the instance resource in the Data Modeling API with the implementation
  `client.data_modeling.instances`, the endpoints `list`, `delete`, `retrieve`, and `apply`

## [6.3.2] - 2023-06-08
### Fixed
- Requests being retried around a token refresh cycle, no longer risk getting stuck with an outdated token.

### Added
- `CredentialProviders` subclassing `_OAuthCredentialProviderWithTokenRefresh`, now accepts a new parameter, `token_expiry_leeway_seconds`, controlling how early a token refresh request should be initiated (before it expires).

### Changed
- `CredentialProviders` subclassing `_OAuthCredentialProviderWithTokenRefresh` now uses a safer default of 15 seconds (up from 3 sec) to control how early a token refresh request should be initiated (before it expires).

## [6.3.1] - 2023-06-07
### Fixed
- Signature of `client.data_modeling.views.retrieve` and `client.data_modeling.data_models.retrieve` to always return a list.

## [6.3.0] - 2023-06-07
### Added
- Support for the container resource in the Data Modeling API with the implementation `client.data_modeling.containers`.
- Support for the view resource in the Data Modeling API with the implementation `client.data_modeling.views`.
- Support for the data models resource in the Data Modeling API with the implementation `client.data_modeling.data_models`.

### Removed
- Removed `retrieve_multiple` from the `SpacesAPI` to have a consistent API with the `views`, `containers`, and `data_models`.

## [6.2.2] - 2023-06-05
### Fixed
- Creating function schedules with current user credentials now works (used to fail at runtime with "Could not fetch a valid token (...)" because a session was never created.)

## [6.2.1] - 2023-05-26
### Added
- Data model centric support in transformation

## [6.2.0] - 2023-05-25
### Added
- Support for the spaces resource in the Data Modeling API with the implementation `client.data_modeling.spaces`.

### Improved
- Reorganized documentation to match API documentation.

## [6.1.10] - 2023-05-22
### Fixed
- Data modelling is now GA. Renaming instance_nodes -> nodes and instance_edges -> edges to make the naming in SDK consistent with Transformation API and CLI

## [6.1.9] - 2023-05-16
### Fixed
- Fixed a rare issue with datapoints fetching that could raise `AttributeError` when running with `pyodide`.

## [6.1.8] - 2023-05-12
### Fixed
- ExtractionPipelinesRun:dump method will not throw an error when camel_case=True anymore

## [6.1.7] - 2023-05-11
### Removed
- Removed DMS v2 destination in transformations

## [6.1.6] - 2023-05-11
### Fixed
- `FunctionsAPI.create` now work in Wasm-like Python runtimes such as `pyodide`.

## [6.1.5] - 2023-05-10
### Fixed
- When creating a transformation with a different source- and destination CDF project, the project setting is no longer overridden by the setting in the `CogniteClient` configuration allowing the user to read from the specified source project and write to the specified and potentially different destination project.

## [6.1.4] - 2023-05-08
### Fixed
- Pickling a `CogniteClient` instance with certain `CredentialProvider`s no longer causes a `TypeError: cannot pickle ...` to be raised.

## [6.1.3] - 2023-05-08
### Added
- Add the license of the package in poetry build.

## [6.1.2] - 2023-05-04
### Improved
- The SDK has received several minor bugfixes to be more user-friendly on Windows.

### Fixed
- The utility function `cognite.client.utils.datetime_to_ms` now raises an understandable `ValueError` when unable to convert pre-epoch datetimes.
- Several functions reading and writing to disk now explicitly use UTF-8 encoding

## [6.1.1] - 2023-05-02
### Fixed
- `AttributeError` when passing `pandas.Timestamp`s with different timezones (*of which one was UTC*) to `DatapointsAPI.retrieve_dataframe_in_tz`.
- A `ValueError` is no longer raised when passing `pandas.Timestamp`s in the same timezone, but with different underlying implementations (e.g. `datetime.timezone.utc` / `pytz.UTC` / `ZoneInfo("UTC")`) to `DatapointsAPI.retrieve_dataframe_in_tz`.

## [6.1.0] - 2023-04-28
### Added
- Support for giving `start` and `end` arguments as `pandas.Timestamp` in `DatapointsAPI.retrieve_dataframe_in_tz`.

### Improved
- Type hints for the `DatapointsAPI` methods.

## [6.0.2] - 2023-04-27
### Fixed
- Fixed a bug in `DatapointsAPI.retrieve_dataframe_in_tz` that could raise `AmbiguousTimeError` when subdividing the user-specified time range into UTC intervals (with fixed offset).

## [6.0.1] - 2023-04-20
### Fixed
- Fixed a bug that would cause `DatapointsAPI.retrieve_dataframe_in_tz` to raise an `IndexError` if there were only empty time series in the response.

## [6.0.0] - 2023-04-19
### Removed
- Removed support for legacy auth (API keys, service accounts, login.status)
- Removed the deprecated `extractionPipeline` argument to `client.extraction_pipelines.create`. Only `extraction_pipeline` is accepted now.
- Removed the deprecated `client.datapoints` accessor attribute. The datapoints API can only be accessed through `client.time_series.data` now.
- Removed the deprecated `client.extraction_pipeline_runs` accessor attribute. The extraction pipeline run API can only be accessed through `client.extraction_pipelines.runs` now.
- Removed the deprecated `external_id` attribute on `ExtractionPipelineRun`. This has been replaced with `extpipe_external_id`.

## [5.12.0] - 2023-04-18
### Changed
- Enforce that types are explicitly exported in order to make very strict type checkers happy.

## [5.11.1] - 2023-04-17
### Fixed
- List (and `__call__`) methods for assets, events, files, labels, relationships, sequences and time series now raise if given bad input for `data_set_ids`, `data_set_external_ids`, `asset_subtree_ids` and `asset_subtree_external_ids` instead of ignoring/returning everything.

### Improved
- The listed parameters above have silently accepted non-list input, i.e. single `int` (for `ids`) or single `str` (for `external_ids`). Function signatures and docstrings have now been updated to reflect this "hidden functionality".

## [5.11.0] - 2023-04-17
### Added
- The `DatapointsAPI` now supports time zones with the addition of a new method, `retrieve_dataframe_in_tz`. It does not support individual customization of query parameters (for good reasons, e.g. a DataFrame has a single index).
- Asking for datapoints in a specific time zone, e.g. `America/New_York` or `Europe/London` is now easily accomplished: the user can just pass in their `datetimes` localized to their time zone directly.
- Queries for aggregate datapoints are also supported, with the key feature being automatic handling of daylight savings time (DST) transitions, as this is not supported by the official API. Example usage: A user living in Oslo, Norway, wants daily averages in their local time. In Oslo, the standard time is UTC+1, with UTC+2 during the summer. This means during spring, there is a 23-hour long day when clocks roll 1 hour forward and a 25-hour day during fall.
- New granularities with a longer time span have been added (only to this new method, for now): 'week', 'month', 'quarter' and 'year'. These do not all represent a fixed frequency, but like the example above, neither does for example 'day' when we use time zones without a fixed UTC offset.

## [5.10.5] - 2023-04-13
### Fixed
- Subclasses of `VisionResource` inheriting `.dump` and `to_pandas` now work as expected for attributes storing lists of subclass instances like `Polygon`, `PolyLine`, `ObjectDetection` or `VisionExtractPredictions` directly or indirectly.

## [5.10.4] - 2023-04-13
### Fixed
- A lot of nullable integer attributes ended up as float after calling `.to_pandas`. These are now correctly converted to `dtype=Int64`.

## [5.10.3] - 2023-04-13
### Fixed
- When passing `CogniteResource` classes (like `Asset` or `Event`) to `update`, any labels were skipped in the update (passing `AssetUpdate` works). This has been fixed for all Cognite resource classes.

## [5.10.2] - 2023-04-12
### Fixed
- Fixed a bug that would cause `AssetsAPI.create_hierarchy` to not respect `upsert=False`.

## [5.10.1] - 2023-04-04
### Fixed
- Add missing field `when` (human readable version of the CRON expression) to `FunctionSchedule` class.

## [5.10.0] - 2023-04-03
### Fixed
- Implemented automatic retries for connection errors by default, improving the reliability of the connection to the Cognite API.
- Added a user-readable message to `CogniteConnectionRefused` error for improved user experience.

### Changed
- Introduce a `max_retries_connect` attribute on the global config, and default it to 3.

## [5.9.3] - 2023-03-27
### Fixed
- After creating a schedule for a function, the returned `FunctionSchedule` was missing a reference to the `CogniteClient`, meaning later calls to `.get_input_data()` would fail and raise `CogniteMissingClientError`.
- When calling `.get_input_data()` on a `FunctionSchedule` instance, it would fail and raise `KeyError` if no input data was specified for the schedule. This now returns `None`.

## [5.9.2] - 2023-03-27
### Fixed
- After calling e.g. `.time_series()` or `.events()` on an `AssetList` instance, the resulting resource list would be missing the lookup tables that allow for quick lookups by ID or external ID through the `.get()` method. Additionally, for future-proofing, the resulting resource list now also correctly has a `CogniteClient` reference.

## [5.9.1] - 2023-03-23
### Fixed
- `FunctionsAPI.call` now also works for clients using auth flow `OAuthInteractive`, `OAuthDeviceCode`, and any user-made subclass of `CredentialProvider`.

### Improved
- `FunctionSchedulesAPI.create` now also accepts an instance of `ClientCredentials` (used to be dictionary only).

## [5.9.0] - 2023-03-21
### Added
- New class `AssetHierarchy` for easy verification and reporting on asset hierarchy issues without explicitly trying to insert them.
- Orphan assets can now be reported on (orphan is an asset whose parent is not part of the given assets). Also, `AssetHierarchy` accepts an `ignore_orphans` argument to mimic the old behaviour where all orphans were assumed to be valid.
- `AssetsAPI.create_hierarchy` now accepts two new parameters: `upsert` and `upsert_mode`. These allow the user to do "insert or update" instead of an error being raised when trying to create an already existing asset. Upsert mode controls whether updates should replace/overwrite or just patch (partial update to non-null values only).
- `AssetsAPI.create_hierarchy` now also verifies the `name` parameter which is required and that `id` has not been set.

### Changed
- `AssetsAPI.create_hierarchy` now uses `AssetHierarchy` under the hood to offer concrete feedback on asset hierarchy issues, accessible through attributes on the raised exception, e.g. invalid assets, duplicates, orphans, or any cyclical asset references.

### Fixed
- `AssetsAPI.create_hierarchy`...:
  - Now respects `max_workers` when spawning worker threads.
  - Can no longer raise `RecursionError`. Used to be an issue for asset hierarchies deeper than `sys.getrecursionlimit()` (typically set at 1000 to avoid stack overflow).
  - Is now `pyodide` compatible.

## [5.8.0] - 2023-03-20
### Added
- Support for client certificate authentication to Azure AD.

## [5.7.4] - 2023-03-20
### Added
- Use `X-Job-Token` header for contextualization jobs to reduce required capabilities.

## [5.7.3] - 2023-03-14
### Improved
- For users unknowingly using a too old version of `numpy` (against the SDK dependency requirements), an exception could be raised (`NameError: name 'np' is not defined`). This has been fixed.

## [5.7.2] - 2023-03-10
### Fixed
- Fix method dump in TransformationDestination to ignore None.

## [5.7.1] - 2023-03-10
### Changed
- Split `instances` destination type of Transformations to `nodes` and `edges`.

## [5.7.0] - 2023-03-08
### Removed
- `ExtractionPipelineRunUpdate` was removed as runs are immutable.

### Fixed
- `ExtractionPipelinesRunsAPI` was hiding `id` of runs because `ExtractionPipelineRun` only defined `external_id` which doesn't exist for the "run resource", only for the "parent" ext.pipe (but this is not returned by the API; only used to query).

### Changed
- Rename and deprecate `external_id` in `ExtractionPipelinesRunsAPI` in favour of the more descriptive `extpipe_external_id`. The change is backwards-compatible, but will issue a `UserWarning` for the old usage pattern.

## [5.6.4] - 2023-02-28
### Added
- Input validation on `DatapointsAPI.[insert, insert_multiple, delete_ranges]` now raise on missing keys, not just invalid keys.

## [5.6.3] - 2023-02-23
### Added
- Make the SDK compatible with `pandas` major version 2 ahead of release.

## [5.6.2] - 2023-02-21
### Fixed
- Fixed an issue where `Content-Type` was not correctly set on file uploads to Azure.

## [5.6.1] - 2023-02-20
### Fixed
- Fixed an issue where `IndexError` was raised when a user queried `DatapointsAPI.retrieve_latest` for a single, non-existent time series while also passing `ignore_unknown_ids=True`. Changed to returning `None`, inline with other `retrieve` methods.

## [5.6.0] - 2023-02-16
### Added
- The SDK has been made `pyodide` compatible (to allow running natively in browsers). Missing features are `CredentialProvider`s with token refresh and `AssetsAPI.create_hierarchy`.

## [5.5.2] - 2023-02-15
### Fixed
- Fixed JSON dumps serialization error of instances of `ExtractionPipelineConfigRevision` and all subclasses (`ExtractionPipelineConfig`) as they stored a reference to the CogniteClient as a non-private attribute.

## [5.5.1] - 2023-02-14
### Changed
- Change `CredentialProvider` `Token` to be thread safe when given a callable that does token refresh.

## [5.5.0] - 2023-02-10
### Added
- Support `instances` destination type on Transformations.

## [5.4.4] - 2023-02-06
### Added
- Added user warnings when wrongly calling `/login/status` (i.e. without an API key) and `/token/inspect` (without OIDC credentials).

## [5.4.3] - 2023-02-05
### Fixed
- `OAuthDeviceCode` and `OAuthInteractive` now respect `global_config.disable_ssl` setting.

## [5.4.2] - 2023-02-03
### Changed
- Improved error handling (propagate IDP error message) for `OAuthDeviceCode` and `OAuthInteractive` upon authentication failure.

## [5.4.1] - 2023-02-02
### Fixed
- Bug where create_hierarchy would stop progressing after encountering more than `config.max_workers` failures.

## [5.4.0] - 2023-02-02
### Added
- Support for aggregating metadata keys/values for assets

## [5.3.7] - 2023-02-01
### Improved
- Issues with the SessionsAPI documentation have been addressed, and the `.create()` have been further clarified.

## [5.3.6] - 2023-01-30
### Changed
- A file-not-found error has been changed from `TypeError` to `FileNotFoundError` as part of the validation in FunctionsAPI.

## [5.3.5] - 2023-01-27
### Fixed
- Fixed an atexit-exception (`TypeError: '<' not supported between instances of 'tuple' and 'NoneType'`) that could be raised on PY39+ after fetching datapoints (which uses a custom thread pool implementation).

## [5.3.4] - 2023-01-25
### Fixed
- Displaying Cognite resources like an `Asset` or a `TimeSeriesList` in a Jupyter notebook or similar environments depending on `._repr_html_`, no longer raises `CogniteImportError` stating that `pandas` is required. Instead, a warning is issued and `.dump()` is used as fallback.

## [5.3.3] - 2023-01-24
### Added
- New parameter `token_cache_path` now accepted by `OAuthInteractive` and `OAuthDeviceCode` to allow overriding location of token cache.

### Fixed
- Platform dependent temp directory for the caching of the token in `OAuthInteractive` and `OAuthDeviceCode` (no longer crashes at exit on Windows).

## [5.3.2] - 2023-01-24
### Security
- Update `pytest` and other dependencies to get rid of dependency on the `py` package (CVE-2022-42969).

## [5.3.1] - 2023-01-20
### Fixed
- Last possible valid timestamp would not be returned as first (if first by some miracle...) by the `TimeSeries.first` method due to `end` being exclusive.

## [5.3.0] - 2023-01-20
### Added
- `DatapointsAPI.retrieve_latest` now support customising the `before` argument, by passing one or more objects of the newly added `LatestDatapointQuery` class.

## [5.2.0] - 2023-01-19
### Changed
- The SDK has been refactored to support `protobuf>=3.16.0` (no longer requires v4 or higher). This was done to fix dependency conflicts with several popular Python packages like `tensorflow` and `streamlit` - and also Azure Functions - that required major version 3.x of `protobuf`.

## [5.1.1] - 2023-01-19
### Changed
- Change RAW rows insert chunk size to make individual requests faster.

## [5.1.0] - 2023-01-03
### Added
- The diagram detect function can take file reference objects that contain file (external) id as well as a page range. This is an alternative to the lists of file ids or file external ids that are still possible to use. Page ranges were not possible to specify before.

## [5.0.2] - 2022-12-21
### Changed
- The valid time range for datapoints has been increased to support timestamps up to end of the year 2099 in the TimeSeriesAPI. The utility function `ms_to_datetime` has been updated accordingly.

## [5.0.1] - 2022-12-07
### Fixed
- `DatapointsArray.dump` would return timestamps in nanoseconds instead of milliseconds when `convert_timestamps=False`.
- Converting a `Datapoints` object coming from a synthetic datapoints query to a `pandas.DataFrame` would, when passed `include_errors=True`, starting in version `5.0.0`, erroneously cast the `error` column to a numeric data type and sort it *before* the returned values. Both of these behaviours have been reverted.
- Several documentation issues: Missing methods, wrong descriptions through inheritance and some pure visual/aesthetic.

## [5.0.0] - 2022-12-06
### Improved
- Greatly increased speed of datapoints fetching (new adaptable implementation and change from `JSON` to `protobuf`), especially when asking for... (measured in fetched `dps/sec` using the new `retrieve_arrays` method, with default settings for concurrency):
  - A large number of time series
    - 200 ts: ~1-4x speedup
    - 8000 ts: ~4-7x speedup
    - 20k-100k ts: Up to 20x faster
  - Very few time series (1-3)
    - Up to 4x faster
  - Very dense time series (>>10k dps/day)
    - Up to 5x faster
  - Any query for `string` datapoints
    - Faster the more dps, e.g. single ts, 500k: 6x speedup
- Peak memory consumption (for numeric data) is 0-55 % lower when using `retrieve` and 65-75 % lower for the new `retrieve_arrays` method.
- Fetching newly inserted datapoints no longer suffers from (potentially) very long wait times (or timeout risk).
- Converting fetched datapoints to a Pandas `DataFrame` via `to_pandas()` has changed from `O(N)` to `O(1)`, i.e., speedup no longer depends on the number of datapoints and is typically 4-5 orders of magnitude faster (!). NB: Only applies to `DatapointsArray` as returned by the `retrieve_arrays` method.
- Full customizability of queries is now available for *all retrieve* endpoints, thus the `query()` is no longer needed and has been removed. Previously only `aggregates` could be individually specified. Now all parameters can be passed either as top-level or as *individual settings*, even `ignore_unknown_ids`. This is now aligned with the API (except `ignore_unknown_ids` making the SDK arguably better!).
- Documentation for the retrieve endpoints has been overhauled with lots of new usage patterns and better examples. **Check it out**!
- Vastly better test coverage for datapoints fetching logic. You may have increased trust in the results from the SDK!

### Added
- New required dependency, `protobuf`. This is currently only used by the DatapointsAPI, but other endpoints may be changed without needing to release a new major version.
- New optional dependency, `numpy`.
- A new datapoints fetching method, `retrieve_arrays`, that loads data directly into NumPy arrays for improved speed and *much* lower memory usage.
- These arrays are stored in the new resource types `DatapointsArray` with corresponding container (list) type, `DatapointsArrayList` which offer much more efficient memory usage. `DatapointsArray` also offer zero-overhead pandas-conversion.
- `DatapointsAPI.insert` now also accepts `DatapointsArray`. It also does basic error checking like making sure the number of datapoints match the number of timestamps, and that it contains raw datapoints (as opposed to aggregate data which raises an error). This also applies to `Datapoints` input.
- `DatapointsAPI.insert_multiple` now accepts `Datapoints` and `DatapointsArray` as part of the (possibly) multiple inputs. Applies the same error checking as `insert`.

### Changed
- Datapoints are no longer fetched using `JSON`: the age of `protobuf` has begun.
- The main way to interact with the `DatapointsAPI` has been moved from `client.datapoints` to `client.time_series.data` to align and unify with the `SequenceAPI`. All example code has been updated to reflect this change. Note, however, that the `client.datapoints` will still work until the next major release, but will until then issue a `DeprecationWarning`.
- All parameters to all retrieve methods are now keyword-only (meaning no positional arguments are supported).
- All retrieve methods now accept a string for the `aggregates` parameter when asking for just one, e.g. `aggregates="max"`. This short-cut avoids having to wrap it inside a list. Both `snake_case` and `camelCase` are supported.
- The utility function `datetime_to_ms` no longer issues a `FutureWarning` on missing timezone information. It will now interpret naive `datetime`s as local time as is Python's default interpretation.
- The utility function `ms_to_datetime` no longer issues a `FutureWarning` on returning a naive `datetime` in UTC. It will now return an aware `datetime` object in UTC.
- All data classes in the SDK that represent a Cognite resource type have a `to_pandas` (or `to_geopandas`) method. Previously, these had various defaults for the `camel_case` parameter, but they have all been changed to `False`.
- All retrieve methods (when passing dict(s) with query settings) now accept identifier and aggregates in snake case (and camel case for convenience / backwards compatibility). Note that all newly added/supported customisable parameters (e.g. `include_outside_points` or `ignore_unknown_ids` *must* be passed in snake case or a `KeyError` will be raised.)
- The method `DatapointsAPI.insert_dataframe` has new default values for `dropna` (now `True`, still being applied on a per-column basis to not lose any data) and `external_id_headers` (now `True`, disincentivizing the use of internal IDs).
- The previous fetching logic awaited and collected all errors before raising (through the use of an "initiate-and-forget" thread pool). This is great, e.g., updates/inserts to make sure you are aware of all partial changes. However, when reading datapoints, a better option is to just fail fast (which it does now).
- `DatapointsAPI.[retrieve/retrieve_arrays/retrieve_dataframe]` no longer requires `start` (default: `0`, i.e. 1970-01-01) and `end` (default: `now`). This is now aligned with the API.
- Additionally, `DatapointsAPI.retrieve_dataframe` no longer requires `granularity` and `aggregates`.
- All retrieve methods accept a list of full query dictionaries for `id` and `external_id` giving full flexibility for all individual settings: `start`, `end`, `aggregates`, `granularity`, `limit`, `include_outside_points`, `ignore_unknown_ids`.
- Aggregates returned now include the time period(s) (given by the `granularity` unit) that `start` and `end` are part of (as opposed to only "fully in-between" points). This change is the *only breaking change* to the `DatapointsAPI.retrieve` method for aggregates and makes it so that the SDK match manual queries sent using e.g. `curl` or Postman. In other words, this is now aligned with the API.
Note also that this is a **bugfix**: Due to the SDK rounding differently than the API, you could supply `start` and `end` (with `start < end`) and still be given an error that `start is not before end`. This can no longer happen.
- Fetching raw datapoints using `include_outside_points=True` now returns both outside points (if they exist), regardless of `limit` setting (this is the *only breaking change* for limited raw datapoint queries; unlimited queries are fully backwards compatible). Previously the total number of points was capped at `limit`, thus typically only returning the first. Now up to `limit+2` datapoints are always returned. This is now aligned with the API.
- When passing a relative or absolute time specifier string like `"2w-ago"` or `"now"`, all time series in the same query will use the exact same value for 'now' to avoid any inconsistencies in the results.
- Fetching newly inserted datapoints no longer suffers from very long wait times (or timeout risk) as the code's dependency on `count` aggregates has been removed entirely (implementation detail) which could delay fetching by anything between a few seconds to several minutes/go to timeout while the aggregate was computed on-the-fly. This was mostly a problem for datapoints inserted into low-priority time periods (far away from current time).
- Asking for the same time series any number of times no longer raises an error (from the SDK), which is useful for instance when fetching disconnected time periods. This is now aligned with the API. Thus, the custom exception `CogniteDuplicateColumnsError` is no longer needed and has been removed from the SDK.
- ...this change also causes the `.get` method of `DatapointsList` and `DatapointsArrayList` to now return a list of `Datapoints` or `DatapointsArray` respectively *when duplicated identifiers are queried*. For data scientists and others used to `pandas`, this syntax is familiar to the slicing logic of `Series` and `DataFrame` when used with non-unique indices.
There is also a very subtle **bugfix** here: since the previous implementation allowed the same time series to be specified by both its `id` and `external_id`, using `.get` to access it would always yield the settings that were specified by the `external_id`. This will now return a `list` as explained above.
- `Datapoints` and `DatapointsArray` now store the `granularity` string given by the user (when querying aggregates) which allows both `to_pandas` methods (on `DatapointsList` and `DatapointsArrayList` as well) to accept `include_granularity_name` that appends this to the end of the column name(s).
- Datapoints fetching algorithm has changed from one that relies on up-to-date and correct `count` aggregates to be fast (with fallback on serial fetching when missing/unavailable), to recursively (and reactively) splitting the time-domain into smaller and smaller pieces, depending on the discovered-as-fetched density-distribution of datapoints in time and the number of available workers/threads. The new approach also has the ability to group more than 1 (one) time series per API request (when beneficial) and short-circuit once a user-given limit has been reached (if/when given). This method is now used for *all types of queries*; numeric raw-, string raw-, and aggregate datapoints.

#### Change: `retrieve_dataframe`
- Previously, fetching was constricted (🐍) to either raw- OR aggregate datapoints. This restriction has been lifted and the method now works exactly like the other retrieve-methods (with a few extra options relevant only for pandas `DataFrame`s).
- Used to fetch time series given by `id` and `external_id` separately - this is no longer the case. This gives a significant, additional speedup when both are supplied.
- The `complete` parameter has been removed and partially replaced by `uniform_index (bool)` which covers a subset of the previous features (with some modifications: now gives a uniform index all the way from the first given `start` to the last given `end`). Rationale: Old method had a weird and had unintuitive syntax (passing a string using commas to separate options).
- Interpolating, forward-filling or in general, imputation (also prev. controlled via the `complete` parameter) is completely removed as the resampling logic *really* should be up to the user fetching the data to decide, not the SDK.
- New parameter `column_names` (as already used in several existing `to_pandas` methods) decides whether to pick `id`s or `external_id`s as the dataframe column names. Previously, when both were supplied, the dataframe ended up with a mix.
Read more below in the removed section or check out the method's updated documentation.
- The ordering of columns for aggregates is now always chronological instead of the somewhat arbitrary choice made in `Datapoints.__init__`, (since `dict`s keep insertion order in newer python versions and instance variables lives in `__dict__`)).
- New parameter `include_granularity_name` that appends the specified granularity to the column names if passed as `True`. Mimics the behaviour of the older, well-known argument `include_aggregate_name`, but adds after: `my-ts|average|13m`.

### Fixed
- `CogniteClientMock` has been updated with 24 missing APIs (including sub-composited APIs like `FunctionsAPI.schedules`) and is now used internally in testing instead of a similar, additional implementation.
- Loads of `assert`s meant for the SDK user have been changed to raising exceptions instead as a safeguard since `assert`s are ignored when running in optimized mode `-O` (or `-OO`).

### Fixed: Extended time domain
- `TimeSeries.[first/count/latest]()` now work with the expanded time domain (minimum age of datapoints was moved from 1970 to 1900, see [4.2.1]).
  - `TimeSeries.latest()` now supports the `before` argument similar to `DatapointsAPI.retrieve_latest`.
  - `TimeSeries.first()` now considers datapoints before 1970 and after "now".
  - `TimeSeries.count()` now considers datapoints before 1970 and after "now" and will raise an error for string time series as `count` (or any other aggregate) is not defined.
- `DatapointsAPI.retrieve_latest` would give latest datapoint `before="now"` when given `before=0` (1970) because of a bad boolean check. Used to not be a problem since there were no data before epoch.
- The utility function `ms_to_datetime` no longer raises `ValueError` for inputs from before 1970, but will raise for input outside the allowed minimum- and maximum supported timestamps in the API.
**Note**: that support for `datetime`s before 1970 may be limited on Windows, but `ms_to_datetime` should still work (magic!).

### Fixed: Datapoints-related
- **Critical**: Fetching aggregate datapoints now works properly with the `limit` parameter. In the old implementation, `count` aggregates were first fetched to split the time domain efficiently - but this has little-to-no informational value when fetching *aggregates* with a granularity, as the datapoints distribution can take on "any shape or form". This often led to just a few returned batches of datapoints due to miscounting (e.g. as little as 10% of the actual data could be returned(!)).
- Fetching datapoints using `limit=0` now returns zero datapoints, instead of "unlimited". This is now aligned with the API.
- Removing aggregate names from the columns in a Pandas `DataFrame` in the previous implementation used `Datapoints._strip_aggregate_name()`, but this had a bug: Whenever raw datapoints were fetched all characters after the last pipe character (`|`) in the tag name would be removed completely. In the new version, the aggregate name is only added when asked for.
- The method `Datapoints.to_pandas` could return `dtype=object` for numeric time series when all aggregate datapoints were missing; which is not *that* unlikely, e.g., when using `interpolation` aggregate on a `is_step=False` time series with datapoints spacing above one hour on average. In such cases, an object array only containing `None` would be returned instead of float array dtype with `NaN`s. Correct dtype is now enforced by an explicit `pandas.to_numeric()` cast.
- Fixed a bug in all `DatapointsAPI` retrieve-methods when no time series was/were found, a single identifier was *not* given (either list of length 1 or all given were missing), `ignore_unknown_ids=True`, and `.get` was used on the empty returned `DatapointsList` object. This would raise an exception (`AttributeError`) because the mappings from `id` or `external_id` to `Datapoints` were not defined on the object (only set when containing at least 1 resource).

### Removed
- Method: `DatapointsAPI.query`. No longer needed as all "optionality" has been moved to the three `retrieve` methods.
- Method: `DatapointsAPI.retrieve_dataframe_dict`. Rationale: Due to its slightly confusing syntax and return value, it basically saw no use "in the wild".
- Custom exception: `CogniteDuplicateColumnsError`. No longer needed as the retrieve endpoints now support duplicated identifiers to be passed (similar to the API).
- All convenience methods related to plotting and the use of `matplotlib`. Rationale: No usage and low utility value: the SDK should not be a data science library.

## [4.11.3] - 2022-11-17
### Fixed
- Fix FunctionCallsAPI filtering

## [4.11.2] - 2022-11-16
### Changed
- Detect endpoint (for Engineering Diagram detect jobs) is updated to spawn and handle multiple jobs.
### Added
- `DetectJobBundle` dataclass: A way to manage multiple files and jobs.

## [4.11.1] - 2022-11-15
### Changed
- Update doc for Vision extract method
- Improve error message in `VisionExtractJob.save_annotations`

## [4.11.0] - 2022-10-17
### Added
- Add `compute` method to `cognite.client.geospatial`

## [4.10.0] - 2022-10-13
### Added
- Add `retrieve_latest` method to `cognite.client.sequences`
- Add support for extending the expiration time of download links returned by `cognite.client.files.retrieve_download_urls()`

## [4.9.0] - 2022-10-10
### Added
- Add support for extraction pipeline configuration files
### Deprecated
- Extraction pipeline runs has been moved from `client.extraction_pipeline_runs` to `client.extraction_pipelines.runs`

## [4.8.1] - 2022-10-06
### Fixed
- Fix `__str__` method of `TransformationSchedule`

## [4.8.0] - 2022-09-30
### Added
- Add operations for geospatial rasters

## [4.7.1] - 2022-09-29
### Fixed
- Fixed the `FunctionsAPI.create` method for Windows-users by removing
  validation of `requirements.txt`.

## [4.7.0] - 2022-09-28
### Added
- Support `tags` on `transformations`.

### Changed
- Change geospatial.aggregate_features to support `aggregate_output`

## [4.5.4] - 2022-09-19
### Fixed
- The raw rows insert endpoint is now subject to the same retry logic as other idempotent endpoints.

## [4.5.3] - 2022-09-15
### Fixed
- Fixes the OS specific issue where the `requirements.txt`-validation failed
  with `Permission Denied` on Windows.

## [4.5.2] - 2022-09-09
### Fixed
- Fixes the issue when updating transformations with new nonce credentials

## [4.5.1] - 2022-09-08
### Fixed
- Don't depend on typing_extensions module, since we don't have it as a dependency.

## [4.5.0] - 2022-09-08
### Added
- Vision extract implementation, providing access to the corresponding [Vision Extract API](https://docs.cognite.com/api/v1/#tag/Vision).

## [4.4.3] - 2022-09-08
### Fixed
- Fixed NaN/NA value check in geospatial FeatureList

## [4.4.2] - 2022-09-07
### Fixed
- Don't import numpy in the global space in geospatial module as it's an optional dependency

## [4.4.1] - 2022-09-06
### Fixed
- Fixed FeatureList.from_geopandas to handle NaN values

## [4.4.0] - 2022-09-06
### Changed
- Change geospatial.aggregate_features to support order_by

## [4.3.0] - 2022-09-06
### Added
- Add geospatial.list_features

## [4.2.1] - 2022-08-23
### Changed
- Change timeseries datapoints' time range to start from 01.01.1900

## [4.2.0] - 2022-08-23
### Added
- OAuthInteractive credential provider. This credential provider will redirect you to a login page
and require that the user authenticates. It will also cache the token between runs.
- OAuthDeviceCode credential provider. Display a device code to enter into a trusted device.
It will also cache the token between runs.

## [4.1.2] - 2022-08-22
### Fixed
- geospatial: support asset links for features

## [4.1.1] - 2022-08-19
### Fixed
- Fixed the issue on SDK when Python installation didn't include pip.

### Added
- Added Optional dependency called functions. Usage: `pip install "cognite-sdk[functions]"`

## [4.1.0] - 2022-08-18
### Added
- ensure_parent parameter to client.raw.insert_dataframe method

## [4.0.1] - 2022-08-17
### Added
- OAuthClientCredentials now supports token_custom_args.

## [4.0.0] - 2022-08-15
### Changed
- Client configuration no longer respects any environment variables. There are other libraries better
suited for loading configuration from the environment (such as builtin `os` or `pydantic`). There have also
been several reports of envvar name clash issues in tools built on top the SDK. We therefore
consider this something that should be handled by the application consuming the SDK. All configuration of
`cognite.client.CogniteClient` now happens using a `cognite.client.ClientConfig` object. Global configuration such as
`max_connection_pool_size` and other options which apply to all client instances are now configured through
the `cognite.client.global_config` object which is an instance of `cognite.client.GlobalConfig`. Examples
have been added to the docs.
- Auth has been reworked. The client configuration no longer accepts the `api_key` and `token_...` arguments.
It accepts only a single `credentials` argument which must be a `CredentialProvider` object. A few
implementations have been provided (`APIKey`, `Token`, `OAuthClientCredentials`). Example usage has
been added to the docs. More credential provider implementations will be added in the future to accommodate
other OAuth flows.

### Fixed
- A bug in the Functions SDK where the lifecycle of temporary files was not properly managed.

## [3.9.0] - 2022-08-11
### Added
- Moved Cognite Functions from Experimental SDK to Main SDK.

## [3.8.0] - 2022-08-11
### Added
- Add ignore_unknown_ids parameter to sequences.retrieve_multiple

## [3.7.0] - 2022-08-10
### Changed
- Changed grouping of Sequence rows on insert. Each group now contains at most 100k values and at most 10k rows.

## [3.6.1] - 2022-08-10
### Fixed
- Fixed a minor casing error for the geo_location field on files

### Added
- Add ignore_unknown_ids parameter to files.retrieve_multiple

## [3.5.0] - 2022-08-10
### Changed
- Improve type annotations. Use overloads in more places to help static type checkers.

## [3.4.3] - 2022-08-10
### Changed
- Cache result from pypi version check so it's not executed for every client instantiation.

## [3.4.2] - 2022-08-09
### Fixed
- Fix the wrong destination name in transformations.

## [3.4.1] - 2022-08-01
### Fixed
- fixed exception when printing exceptions generated on transformations creation/update.

## [3.4.0] - 2022-07-25
### Added
- added support for nonce authentication on transformations

### Changed
- if no source or destination credentials are provided on transformation create, an attempt will be made to create a session with the CogniteClient credentials, if it succeeds, the acquired nonce will be used.
- if OIDC credentials are provided on transformation create/update, an attempt will be made to create a session with the given credentials. If it succeeds, the acquired nonce credentials will replace the given client credentials before sending the request.

## [3.3.0] - 2022-07-21
### Added
- added the sessions API

## [3.2.0] - 2022-07-15
### Removed
- Unused cognite.client.experimental module

## [3.1.0] - 2022-07-13
### Changed
- Helper functions for conversion to/from datetime now warns on naive datetimes and their interpretation.
### Fixed
- Helper function `datetime_to_ms` now accepts timezone aware datetimes.

## [3.0.1] - 2022-07-13
### Fixed
- fixed missing README.md in package

## [3.0.0] - 2022-07-12
### Changed
- Poetry build, one single package "cognite-sdk"
- Require python 3.8 or greater (used to be 3.5 or greater)
### Removed
- support for root_asset_id and root_asset_external_id filters. use asset subtree filters instead.

## [2.56.1] - 2022-06-22
### Added
- Time series property `is_step` can now be updated.

## [2.56.0] - 2022-06-21
### Added
- added the diagrams API

## [2.55.0] - 2022-06-20
### Fixed
- Improve geospatial documentation and implement better parameter resilience for filter and feature type update

## [2.54.0] - 2022-06-17
### Added
- Allow to set the chunk size when creating or updating geospatial features

## [2.53.1] - 2022-06-17
### Fixed
- Fixed destination type decoding of `transformation.destination`

## [2.53.0] - 2022-06-16
### Added
- Annotations implementation, providing access to the corresponding [Annotations API](https://docs.cognite.com/api/v1/#tag/Annotations).
    - Added `Annotation`, `AnnotationFilter`, `AnnotationUpdate` dataclasses to `cognite.client.data_classes`
    - Added `annotations` API to `cognite.client.CogniteClient`
    - **Create** annotations with `client.annotations.create` passing `Annotation` instance(s)
    - **Suggest** annotations with `client.annotations.suggest` passing `Annotation` instance(s)
    - **Delete** annotations with `client.annotations.delete` passing the id(s) of annotation(s) to delete
    - **Filter** annotations with `client.annotations.list` passing a `AnnotationFilter `dataclass instance or a filter `dict`
    - **Update** annotations with `client.annotations.update` passing updated `Annotation` or `AnnotationUpdate` instance(s)
    - **Get single** annotation with `client.annotations.retrieve` passing the id
    - **Get multiple** annotations with `client.annotations.retrieve_multiple` passing the ids

### Changed
- Reverted the optimizations introduced to datapoints fetching in 2.47.0 due to buggy implementation.

## [2.51.0] - 2022-06-13
### Added
- added the new geo_location field to the Asset resource

## [2.50.2] - 2022-06-09
### Fixed
- Geospatial: fix FeatureList.from_geopandas issue with optional properties

## [2.50.1] - 2022-06-09
### Fixed
- Geospatial: keep feature properties as is

## [2.50.0] - 2022-05-30
### Changed
- Geospatial: deprecate update_feature_types and add patch_feature_types

## [2.49.1] - 2022-05-19
### Changed
- Geospatial: Support dataset

## [2.49.0] - 2022-05-09
### Changed
- Geospatial: Support output selection for getting features by ids

## [2.48.0] - 2022-05-09
### Removed
- Experimental model hosting API

## [2.47.0] - 2022-05-02
### Changed
- Performance gain for `datapoints.retrieve` by grouping together time series in single requests against the underlying API.

## [2.46.1] - 2022-04-22
### Changed
- POST requests to the `sessions/revoke`-endpoint are now automatically retried
- Fix retrieval of empty raster in experimental geospatial api: http 204 as ok status

## [2.45.0] - 2022-03-25
### Added
- support `sequence_rows` destination type on Transformations.

## [2.44.1] - 2022-03-24
### Fixed
- fix typo in `data_set_ids` parameter type on `transformations.list`.

## [2.44.0] - 2022-03-24
### Added
- support conflict mode parameter on `transformations.schema.retrieve`.

## [2.43.1] - 2022-03-24
### Added
- update pillow dependency 9.0.0 -> 9.0.1

## [2.43.0] - 2022-03-24
### Added
- new list parameters added to `transformations.list`.

## [2.42.0] - 2022-02-25
### Added
- FeatureList.from_geopandas() improvements

### Fixed
- example for templates view.

## [2.41.0] - 2022-02-16
### Added
- support for deleting properties and search specs in GeospatialAPI.update_feature_types(...).

## [2.40.1] - 2022-02-15
### Fixed
- geospatial examples.

## [2.40.0] - 2022-02-11
### Added
- dataSetId support for transformations.

## [2.39.1] - 2022-01-25
### Added
- pandas and geospatial dependencies optional for cognite-sdk-core.

## [2.39.0] - 2022-01-20
### Added
- geospatial API support

## [2.38.6] - 2022-01-14
### Added
- add the possibility to cancel transformation jobs.

## [2.38.5] - 2022-01-12
### Fixed
- Bug where creating/updating/deleting more than 5 transformation schedules in a single call would fail.

## [2.38.4] - 2021-12-23
### Fixed
- Bug where list generator helper will return more than chunk_size items.

## [2.38.3] - 2021-12-13
### Fixed
- Bug where client consumes all streaming content when logging request.

## [2.38.2] - 2021-12-09
### Added
- add the possibility to pass extra body fields to APIClient._create_multiple.

## [2.38.1] - 2021-12-07
### Fixed
- Bug where loading `transformations.jobs` from JSON fails for raw destinations.

## [2.38.0] - 2021-12-06
### Added
- `transformations` api client, which allows the creation, deletion, update, run and retrieval of transformations.
- `transformations.schedules` api client, which allows the schedule, unschedule and retrieval of recurring runs of a transformation.
- `transformations.notifications` api client, which allows the creation, deletion and retrieval of transformation email notifications.
- `transformations.schema` api client, which allows the retrieval of the expected schema of sql transformations based on the destination data type.
- `transformations.jobs` api client, which retrieves the  status of transformation runs.

## [2.37.1] - 2021-12-01
### Fixed
- Bug where `sequences` full update attempts to "set" column spec. "set" is not supported for sequence column spec.

## [2.37.0] - 2021-11-30
### Added
- Added support for retrieving file download urls

## [2.36.0] - 2021-11-30
### Fixed
- Changes default JSON `.dumps()` behaviour to be in strict compliance with the standard: if any NaNs or +/- Infs are encountered, an exception will now be raised.

## [2.35.0] - 2021-11-29
### Added
- Added support for `columns` update on sequences
- Added support for `data_set_id` on template views

### Security
- Disallow downloading files to path outside download directory in `files.download()`.

## [2.32.0] - 2021-10-04
### Added
 - Support for extraction pipelines

## [2.31.1] - 2021-09-30
### Fixed
- Fixed a bug related to handling of binary response payloads.

## [2.31.0] - 2021-08-26
### Added
- View resolver for template fields.

## [2.30.0] - 2021-08-25
### Added
- Support for Template Views

## [2.29.0] - 2021-08-16
### Added
- Raw rows are retrieved using parallel cursors when no limit is set.

## [2.28.2] - 2021-08-12
### Added
- Relationships now supports `partitions` parameter for [parallel retrieval](https://docs.cognite.com/api/v1/#section/Parallel-retrieval)

## [2.28.1] - 2021-08-10
### Changed
- debug mode now logs response payload and headers.

## [2.27.0] - 2021-07-20

### Fixed
- When using CogniteClient with the client-secret auth flow, the object would not be pickle-able (e.g. when using multiprocessing) because of an anonymous function.

## [2.26.1] - 2021-07-20

### Changed
- Optimization. Do not get windows if remaining data points is 0. Reduces number of requests when asking for 100k data points/10k aggregates from 2 to 1.

## [2.26.0] - 2021-07-08

### Added
- Support for set labels on AssetUpdate

## [2.25.0] - 2021-07-06

### Added
- filter_nodes function to ThreeDRevisionsAPI

## [2.24.0] - 2021-06-28

### Added
- ignore_unknown_ids flag to Relationships delete method

## [2.23.0] - 2021-06-25

### Added
- insert_dataframe and retrieve_dataframe methods to the Raw client

## [2.22.0] - 2021-06-22

### Added
- More contextualization job statuses
### Changed
- Refactor contextualization constant representation

## [2.21.0] - 2021-06-21

### Added
- Datasets support for labels

## [2.20.0] - 2021-06-18

### Added
- rows() in RawRowsAPI support filtering with `columns` and `min/maxLastUpdatedTime`

## [2.19.0] - 2021-05-11

### Added
- Support for /token/inspect endpoint

## [2.18.2] - 2021-04-23

### Fixed
- Bug in templates instances filter that would cause `template_names` to be ignored.

## [2.18.1] - 2021-04-22

### Added
- Configure file download/upload timeouts with `COGNITE_FILE_TRANSFER_TIMEOUT` environment variable or
`file_transfer_timeout` parameter on `CogniteClient`.

### Changed
- Increased default file transfer timeout from 180 to 600 seconds
- Retry more failure modes (read timeouts, 502, 503, 504) for files upload/download requests.

## [2.18.0] - 2021-04-20

### Changed
- `COGNITE_DISABLE_SSL` now also covers ssl verification on IDP endpoints used for generating tokens.


## [2.17.1] - 2021-04-15

### Added
- `created_time`, and `last_updated_time` to template data classes.
- `data_set_id` to template instance data class.


## [2.17.0] - 2021-03-26

### Changed
- Ignore exceptions from pypi version check and reduce its timeout to 5 seconds.

### Fixed
- Only 200/201/202 is treated as successful response. 301 led to json decoding errors -
now handled gracefully.
- datasets create limit was set to 1000 in the sdk, leading to cases of 400 from the api where the limit is 10.

### Added
- Support for specifying proxies in the CogniteClient constructor

### Removed
- py.typed file. Will not declare library as typed until we run a typechecker on the codebase.


## [2.16.0] - 2021-03-26

### Added
- support for templates.
- date-based `cdf-version` header.

## [2.15.0] - 2021-03-22

### Added
- `createdTime` field on raw dbs and tables.

## [2.14.0] - 2021-03-18

### Added
- dropna argument to insert_dataframe method in DatapointsAPI

## [2.13.0] - 2021-03-16

### Added
- `sortByNodeId` and `partitions` query parameters to `list_nodes` method.

## [2.12.2] - 2021-03-11

### Fixed
- CogniteAPIError raised (instead of internal KeyError) when inserting a RAW row without a key.

## [2.12.1] - 2021-03-09

### Fixed
- CogniteMissingClientError raised when creating relationship with malformed body.

## [2.12.0] - 2021-03-08

### Changed
- Move Entity matching API from beta to v1.

## [2.11.1] - 2021-02-18

### Changed
- Resources are now more lenient on which types they accept in for labels
- Entity matching fit will flatten dictionaries and resources to "metadata.subfield" similar to pipelines.

### Added
- Relationships now support update

## [2.10.7] - 2021-02-02

### Fixed
- Relationships API list calls via the generator now support `chunk_size` as parameter.

## [2.10.6] - 2021-02-02

### Fixed
- Retry urllib3.NewConnectionError when it isn't in the context of a ConnectionRefusedError

## [2.10.5] - 2021-01-25

### Fixed
- Fixed asset subtree not returning an object with id->item cache for use in .get

## [2.10.4] - 2020-12-14

### Changed
- Relationships filter will now chain filters on large amounts of sources or targets in batches of 1000 rather than 100.


## [2.10.3] - 2020-12-09

### Fixed
- Retries now have backup time tracking per request, rather than occasionally shared between threads.
- Sequences delete ranges now no longer gives an error if no data is present

## [2.10.2] - 2020-12-08

### Fixed
- Set geoLocation.type in files to "Feature" if missing

## [2.10.1] - 2020-12-03

### Added
- Chaining of requests to the relationships list method,
allowing the method to take arbitrarily long lists for `source_external_ids` and `target_external_ids`

## [2.10.0] - 2020-12-01

### Added
- Authentication token generation and lifecycle management

## [2.9.0] - 2020-11-25

### Added
- Entity matching API is now available in the beta client.

## [2.8.0] - 2020-11-23

### Changed
- Move relationships to release python SDK

## [2.7.0] - 2020-11-10

### Added
- `fetch_resources` parameter to the relationships `list` and `retrieve_multiple` methods, which attempts to fetch the resource referenced in the relationship.

## [2.6.4] - 2020-11-10

### Fixed
- Fixed a bug where 429 was not retried on all endpoints

## [2.6.3] - 2020-11-10

### Fixed
- Resource metadata should be able to set empty using `.metadata.set(None)` or `.metadata.set({})`.

## [2.6.2] - 2020-11-05

### Fixed
- Asset retrieve subtree should return empty AssetList if asset does not exist.

## [2.6.1] - 2020-10-30

### Added
- `geospatial` to list of valid relationship resource types.

## [2.6.0] - 2020-10-26

### Changed
- Relationships list should take dataset internal and external id as different parameters.

## [2.5.4] - 2020-10-22

### Fixed
- `_is_retryable` didn't handle clusters with a dash in the name.

## [2.5.3] - 2020-10-14

### Fixed
- `delete_ranges` didn't cast string timestamp into number properly.

## [2.5.2] - 2020-10-06

### Fixed
- `labels` in FileMetadata is not cast correctly to a list of `Label` objects.

## [2.5.1] - 2020-10-01
- Include `py.typed` file in sdk distribution

## [2.5.0] - 2020-09-29

### Added
- Relationships beta support.

### Removed
- Experimental Model Hosting client.

## [2.4.3] - 2020-09-18
- Increase raw rows list limit to 10,000

## [2.4.2] - 2020-09-10
- Fixed a bug where urls with query parameters were excluded from the retryable endpoints.

## [2.4.1] - 2020-09-09

### Changed
- Generator-based listing now supports partitions. Example:
  ``` python
  for asset in client.assets(partitions=10):
    # do something
  ```

## [2.4.0] - 2020-08-31

### Added
- New 'directory' in Files

## [2.3.0] - 2020-08-25

### Changed
- Add support for mypy and other type checking tools by adding packaging type information

## [2.2.2] - 2020-08-18

### Fixed
- HTTP transport logic to better handle retrying of connection errors
- read timeouts will now raise a CogniteReadTimeout
- connection errors will now raise a CogniteConnectionError, while connection refused errors will raise the more
 specific CogniteConnectionRefused exception.

### Added
- Jitter to exponential backoff on retries

### Changed
- Make HTTP requests no longer follow redirects by default
- All exceptions now inherit from CogniteException

## [2.2.1] - 2020-08-17

### Added
- Fixed a bug where `/timeseries/list` was missing from the retryable endpoints.

## [2.2.0] - 2020-08-17

### Added
- Files labelling support

## [2.1.2] - 2020-08-13

### Fixed
- Fixed a bug where only v1 endpoints (not playground) could be added as retryable

## [2.1.1] - 2020-08-13

### Fixed
- Calls to datapoints `retrieve_dataframe` with `complete="fill"` would break using Pandas version 1.1.0 because it raises TypeError when calling `.interpolate(...)` on a dataframe with no columns.

## [2.1.0] - 2020-07-22

### Added
- Support for passing a single string to `AssetUpdate().labels.add` and `AssetUpdate().labels.remove`. Both a single string and a list of strings is supported. Example:
  ```python
  # using a single string
  my_update = AssetUpdate(id=1).labels.add("PUMP").labels.remove("VALVE")
  res = client.assets.update(my_update)

  # using a list of strings
  my_update = AssetUpdate(id=1).labels.add(["PUMP", "ROTATING_EQUIPMENT"]).labels.remove(["VALVE"])
  res = client.assets.update(my_update)
  ```

## [2.0.0] - 2020-07-21

### Changed
- The interface to interact with labels has changed. A new, improved interface is now in place to make it easier to work with CDF labels. The new interface behaves this way:
  ```python
  # crate label definition(s)
  client.labels.create(LabelDefinition(external_id="PUMP", name="Pump", description="Pump equipment"))
  # ... or multiple
  client.labels.create([LabelDefinition(external_id="PUMP"), LabelDefinition(external_id="VALVE")])

  # list label definitions
  label_definitions = client.labels.list(name="Pump")

  # delete label definitions
  client.labels.delete("PUMP")
  # ... or multiple
  client.labels.delete(["PUMP", "VALVE"])

  # create an asset with label
  asset = Asset(name="my_pump", labels=[Label(external_id="PUMP")])
  client.assets.create(assets)

  # filter assets by labels
  my_label_filter = LabelFilter(contains_all=["PUMP", "VERIFIED"])
  asset_list = client.assets.list(labels=my_label_filter)

  # attach/detach labels to/from assets
  my_update = AssetUpdate(id=1).labels.add(["PUMP"]).labels.remove(["VALVE"])
  res = client.assets.update(my_update)
  ```

### Fixed
- Fixed bug where `_call_` in SequencesAPI (`client.sequences`) was incorrectly returning a `GET` method instead of `POST`.

## [1.8.1] - 2020-07-07
### Changed
- For 3d mappings delete, only use node_id and asset_id pairs in delete request to avoid potential bad request.
- Support attaching/detaching multiple labels on assets in a single method

## [1.8.0] - 2020-06-30
### Added
- Synthetic timeseries endpoint for DatapointsApi
- Labels endpoint support
- Assets labelling support
- Support for unique value aggregation for events.

### Changed
- When `debug=true`, redirects are shown more clearly.

## [1.7.0] - 2020-06-03
### Fixed
- datasetId is kept as an integer in dataframes.

### Changed
- Internal list of retryable endpoints was changed to a class variable so it can be modified.

## [1.6.0] - 2020-04-28
### Added
- Support events filtering by ongoing events (events without `end_time` defined)
- Support events filtering by active timerange of event
- Support files metadata filtering by `asset_external_ids`
- Aggregation endpoint for Assets, DataSets, Events, Files, Sequences and TimeSeries API

## [1.5.2] - 2020-04-02
### Added
- Support for security categories on file methods

## [1.5.1] - 2020-04-01
### Added
- Support for security categories on files
- active_at_time on relationships

### Fixed
- No longer retry calls to /files/initupload
- Retry retryable POST endpoints in datasets API

## [1.5.0] - 2020-03-12
### Added
- DataSets API and support for this in assets, events, time series, files and sequences.
- .asset helper function on time series.
- asset external id filter on time series.

## [1.4.13] - 2020-03-03
### Added
- Relationship list supports multiple sources, targets, relationship types and datasets.

## [1.4.12] - 2020-03-02

### Fixed
- Fixed a bug in file uploads where fields other than name were not being passed to uploaded directories.

## [1.4.11] - 2020-02-21

### Changed
- Datapoint insertion changed to be less memory intensive.

### Fixed
- Fixed a bug where add service account to group expected items in response.
- Jupyter notebook output and non-camel cased to_pandas uses nullable int fields instead of float for relevant fields.

## [1.4.10] - 2020-01-27
### Added
- Support for the error field for synthetic time series query in the experimental client.
- Support for retrieving data from multiple sequences at once.

## [1.4.9] - 2020-01-08

### Fixed
- Fixed a bug where datapoints `retrieve` could return less than limit even if there were more datapoints.
- Fixed an issue where `insert_dataframe` would give an error with older pandas versions.

## [1.4.8] - 2019-12-19

### Added
- Support for `ignore_unknown_ids` on time series `retrieve_multiple`, `delete` and datapoints `retrieve` and `latest` and related endpoints.
- Support for asset subtree filters on files, sequences, and time series.
- Support for parent external id filters on assets.
- Synthetic datapoints retrieve has additional functions including variable replacement and sympy support.

### Changed
- Synthetic datapoints now return errors in the `.error` field, in the jupyter output, and optionally in pandas dataframes if `include_errors` is set.

## [1.4.7] - 2019-12-05

### Added
- Support for synthetic time series queries in the experimental client.
- parent external id filter added for assets.

### Fixed
- startTime in event dataframes is now a nullable int dtype, consistent with endTime.

## [1.4.6] - 2019-12-02

### Fixed
- Fixed notebook output for Asset, Datapoint and Raw.

## [1.4.5] - 2019-12-02

### Changed

- The ModelHostingAPI now calls Model Hosting endpoints in playground instead of 0.6.

## [1.4.4] - 2019-11-29

### Added
 - Option to turn off version checking from CogniteClient constructor

### Changed
- In sequences create, the column definitions object accepts both camelCased and snake_cased keys.
- Retry 429 on all endpoints

### Fixed
- Fixed notebook output for DatapointsList

## [1.4.3] - 2019-11-27
### Fixed
- In Jupyter notebooks, the output from built-in list types is no longer camel cased.

## [1.4.2] - 2019-11-27

### Changed
- In the 3D API, the call and list methods now include all models by default instead of only unpublished ones.
- In Jupyter notebooks, the output from built-in types is no longer camel cased.

### Added
- Support for filtering events by asset subtree ids.

## [1.4.1] - 2019-11-18

### Added
- Support for filtering events by asset external id.
- query parameter on asset search.
- `ignore_unknown_ids` parameter on asset and events method `delete` and `retrieve_multiple`.

## [1.4.0] - 2019-11-14

### Changed
- In the ModelHostingAPI, models, versions and schedules are now referenced by name instead of id. The ids are no longer available.
- In the ModelHostingAPI, functions related to model versions are moved from the ModelsAPI to the new ModelVersionsAPI.
- In the ModelHostingAPI, the model names must be unique. Also, the version names and schedule names must be unique per model.
- Default value for `limit` in search method is now 100 instead of None to clarify api default behaviour when no limit is passed.

## [1.3.4] - 2019-11-07

### Changed
- Error 500's are no longer retried by default, only HTTP 429, 502, 503, 504 are.
- Optimized HTTP calls by caching user agent.
- Relationship filtering is now integrated into `list` instead of `search`.
- Sequences `insert_dataframe` parameter `external_id_headers` documentation updated.
- Type hints for several objects formerly `Dict[str, Any]` improved along with introducing matching dict derived classes.

### Fixed
- `source_created_time` and `source_modified_time` on files now displayed as time fields.
- Fixed pagination for `include_outside_points` and other edge cases in datapoints.
- Fixed a bug where `insert_dataframe` with strings caused a numpy error.

### Added
- Relationships can now have sequences as source or target.

## [1.3.3] - 2019-10-21

### Changed
- Datapoints insert dataframe function will check for infinity values.
- Allow for multiple calls to .add / .remove in object updates such as metadata, without later calls overwriting former.
- List time series now ignores the include_metadata parameter.

### Added
- Advanced list endpoint is used for listing time series, adding several new filters and partitions.

## [1.3.2] - 2019-10-16

### Added
- Datapoints objects now store is_string, is_step and unit to allow for better interpretation of the data.
- Sorting when listing events
- Added a search function in the relationships API.

### Changed
- `list` and `__call__` methods for files now support list parameters for `root_ids`, `root_external_ids`.
- retrieve_dataframe with `complete` using Datapoints fields instead of retrieving time series metadata.

### Fixed
- Fixed chunking logic in list_generator to always return last partial chunk.
- Fixed an error on missing target/source in relationships.

## [1.3.1] - 2019-10-09
### Fixed
- Fixed support for totalVariation aggregate completion.
- Changed conversion of raw RowList to pandas DataFrame to handle missing values (in columns) across the rows. This also fixes the bug where one-off values would be distributed to all rows in the DataFrame (unknown bug).

## [1.3.0] - 2019-10-03
### Changed
- Sequences officially released and no longer considered experimental.
- Sequences data insert no longer takes a default value for columns.

## [1.2.1] - 2019-10-01
### Fixed
- Tokens are sent with the correct "Authorization" header instead of "Authentication".

## [1.2.0] - 2019-10-01
### Added
- Support for authenticating with bearer tokens. Can now supply a jwt or jwt-factory to CogniteClient. This token will override any api-key which has been set.

## [1.1.12] - 2019-10-01
### Fixed
- Fixed a bug in time series pagination where getting 100k datapoints could cause a missing id error when using include_outside_points.
- SequencesData `to_pandas` no longer returns NaN on integer zero columns.
- Fixed a bug where the JSON encoder would throw circular reference errors on unknown data types, including numpy floats.

## [1.1.11] - 2019-09-23
### Fixed
- Fix testing.CogniteClientMock so it is possible to get attributes on child which have not been explicitly in the CogniteClientMock constructor

## [1.1.10] - 2019-09-23
### Fixed
- Fix testing.CogniteClientMock so it is possible to get child mock not explicitly defined

### Added
- `list` and `__call__` methods for events now support list parameters for `root_asset_ids`, `root_asset_external_ids`.

## [1.1.9] - 2019-09-20
### Changed
- Renamed testing.mock_cognite_client to testing.monkeypatch_cognite_client

### Added
- testing.CogniteClientMock object

## [1.1.8] - 2019-09-19
### Added
- Support for aggregated properties of assets.
- `Asset` and `AssetList` classes now have a `sequences` function which retrieves related sequences.
- Support for partitioned listing of assets and events.

### Changed
- `list` and `__call__` methods for assets now support list parameters for `root_ids`, `root_external_ids`.
- Sequences API no longer supports column ids, all relevant functions have been changed to only use external ids.

### Fixed
- Fixed a bug in time series pagination where getting 100k dense datapoints would cause a missing id error.
- Sequences retrieve functions fixed to match API change, to single item per retrieve.
- Sequences retrieve/insert functions fixed to match API change to take lists of external ids.

## [1.1.7] - 2019-09-13
### Fixed
- `testing.mock_cognite_client()` so that it still accepts arguments after exiting from mock context.

## [1.1.6] - 2019-09-12
### Fixed
- `testing.mock_cognite_client()` so that the mocked CogniteClient may accept arguments.

## [1.1.5] - 2019-09-12
### Added
- Method `files.download_to_path` for streaming a file to a specific path

## [1.1.4] - 2019-09-12
### Added
- `root_asset_ids` parameter for time series list.

### Changed
- Formatted output in jupyter notebooks for `SequenceData`.
- `retrieve_latest` function in theDatapoints API extended to support more than 100 items.
- Log requests at DEBUG level instead of INFO.

## [1.1.3] - 2019-09-05
### Changed
- Disabled automatic handling of cookies on the requests session objects

### Fixed
- `to_pandas` method on CogniteResource in the case of objects without metadata

## [1.1.2] - 2019-08-28
### Added
- `limit` parameter on sequence data retrieval.
- Support for relationships exposed through experimental client.
- `end` parameter of sequence.data retrieval and range delete accepts -1 to indicate last index of sequence.

### Changed
- Output in jupyter notebooks is now pandas-like by default, instead of outputting long json strings.

### Fixed
- id parameters and timestamps now accept any integer type including numpy.int64, so values from dataframes can be passed directly.
- Compatibility fix for renaming of sequences cursor and start/end parameters in the API.

## [1.1.1] - 2019-08-23
### Added
- `complete` parameter on `datapoints.retrieve_dataframe`, used for forward-filling/interpolating intervals with missing data.
- `include_aggregate_name` option on `datapoints.retrieve_dataframe` and `DatapointsList.to_pandas`, used for removing the `|<aggregate-name>` postfix on dataframe column headers.
- datapoints.retrieve_dataframe_dict function, which returns {aggregate:dataframe} without adding aggregate names to columns
- source_created_time and source_modified_time support for files

## [1.1.0] - 2019-08-21
### Added
- New method create_hierarchy() added to assets API.
- SequencesAPI.list now accepts an asset_ids parameter for searching by asset
- SequencesDataAPI.insert now accepts a SequenceData object for easier copying
- DatapointsAPI.insert now accepts a Datapoints object for easier copying
- helper method `cognite.client.testing.mock_cognite_client()` for mocking CogniteClient
- parent_id and parent_external_id to AssetUpdate class.

### Changed
- assets.create() no longer validates asset hierarchy and sorts assets before posting. This functionality has been moved to assets.create_hierarchy().
- AssetList.files() and AssetList.events() now deduplicate results while fetching related resources, significantly reducing memory load.

## [1.0.5] - 2019-08-15
### Added
- files.create() method to enable creating a file without uploading content.
- `recursive` parameter to raw.databases.delete() for recursively deleting tables.

### Changed
- Renamed .iteritems() on SequenceData to .items()
- raw.insert() now chunks raw rows into batches of 10,000 instead of 1,000

### Fixed
- Sequences queries are now retried if safe
- .update() in all APIs now accept a subclass of CogniteResourceList as input
- Sequences datapoint retrieval updated to use the new cursor feature in the API
- Json serializiation in `__str__()` of base data classes. Now handles Decimal and Number objects.
- Now possible to create asset hierarchy using parent external id when the parent is not part of the batch being inserted.
- `name` parameter of files.upload_bytes is now required, so as not to raise an exception in the underlying API.

## [1.0.4] - 2019-08-05
### Added
- Variety of useful helper functions for Sequence and SequenceData objects, including .column_ids and .column_external_ids properties, iterators and slice operators.
- Sequences insert_dataframe function.
- Sequences delete_range function.
- Support for external id column headers in datapoints.insert_dataframe()

### Changed
- Sequences data retrieval now returns a SequenceData object.
- Sequences insert takes its parameters row data first, and no longer requires columns to be passed.
- Sequences insert now accepts tuples and raw-style data input.
- Sequences create now clears invalid fields such as 'id' in columns specification, so sequences can more easily re-use existing specifications.
- Sequence data function now require column_ids or column_external_ids to be explicitly set, rather than both being passed through a single columns field

## [1.0.3] - 2019-07-26
### Fixed
- Renamed Model.schedule_data_spec to Model.data_spec so the field from the API will be included on the object.
- Handling edge case in Sequences pagination when last datapoint retrieved is at requested end
- Fixing data points retrieval when count aggregates are missing
- Displays unexpected fields on error response from API when raising CogniteAPIError

## [1.0.2] - 2019-07-22
### Added
- Support for model hosting exposed through experimental client

### Fixed
- Handling dynamic limits in Sequences API

## [1.0.1] - 2019-07-19
### Added
- Experimental client
- Support for sequences exposed through experimental client

## [1.0.0] - 2019-07-11
### Added
- Support for all endpoints in Cognite API
- Generator with hidden cursor for all resource types
- Concurrent writes for all resources
- Distribution of "core" sdk which does not depend on pandas and numpy
- Typehints for all methods
- Support for posting an entire asset hierarchy, resolving ref_id/parent_ref_id automatically
- config attribute on CogniteClient to view current configuration.

### Changed
- Renamed methods so they reflect what the method does instead of what http method is used
- Updated documentation with automatically tested examples
- Renamed `stable` namespace to `api`
- Rewrote logic for concurrent reads of datapoints
- Renamed CogniteClient parameter `num_of_workers` to `max_workers`

### Removed
- `experimental` client in order to ensure sdk stability.<|MERGE_RESOLUTION|>--- conflicted
+++ resolved
@@ -18,14 +18,11 @@
 - `Security` in case of vulnerabilities.
 
 ## [7.37.4] - 2024-04-22
-<<<<<<< HEAD
 ### Added
 - Added new parameter `function_external_id` to `FunctionScheduleAPI.create` as a convenience to the user. Note
   that schedules must be attached to a Function by (internal) ID, so a lookup is first done on behalf of the user.
-=======
 ### Improved
 - Enabled automatic retries on Data Workflows POST endpoints
->>>>>>> 4b30d3cb
 
 ## [7.37.3] - 2024-04-18
 ### Improved
