# Changelog
All notable changes to this project will be documented in this file.

The format is based on [Keep a Changelog](https://keepachangelog.com/en/1.0.0/),
and this project adheres to [Semantic Versioning](https://semver.org/spec/v2.0.0.html).

The changelog for SDK version 0.x.x can be found [here](https://github.com/cognitedata/cognite-sdk-python/blob/0.13/CHANGELOG.md).

For users wanting to upgrade major version, a migration guide can be found [here](MIGRATION_GUIDE.md).

Changes are grouped as follows
- `Added` for new features.
- `Changed` for changes in existing functionality.
- `Deprecated` for soon-to-be removed features.
- `Improved` for transparent changes, e.g. better performance.
- `Removed` for now removed features.
- `Fixed` for any bug fixes.
- `Security` in case of vulnerabilities.

<<<<<<< HEAD
## [7.0.0] - 2023-10-24
### Changed
- Several methods in the data modelling APIs have had parameter names now correctly reflect whether they accept
  a single or multiple items (i.e. id -> ids).
=======
## [7.0.0] - 2023-08-24
This release ensure that all CogniteResources have `.dump` and `.load` methods, and that calling these two methods
in sequence produces an equal object to the original, for example,
`my_asset == Asset.load(my_asset.dump(camel_case=True)`. In addition, this ensures that the output of all `.dump`
methods is `json` and `yaml` serializable.

### Fixed
- `CogniteResource.to_pandas` now more closely resembles `CogniteResourceList.to_pandas` with parameters
  `expand_metadata` and `metadata_prefix`, instead of accepting a sequence of column names (`expand`) to expand,
  with no easy way to add a prefix. Also, it no longer expands metadata by default.
- `CogniteResource.to_pandas` now converts known timestamps to `datetime` by default. Can be turned off with
  the new parameter `convert_timestamps`.

### Changed
- The `CogniteResource._load` has been made public, i.e., it is now `CogniteResource.load`.
- The `CogniteResourceList._load` has been made public, i.e., it is now `CogniteResourceList.load`.
- All `.delete` and `.retrieve_multiple` methods now accepts an empty sequence, and will return an empty `CogniteResourceList`.
- All `assert`s meant for the SDK user, now raise appropriate errors instead (`ValueError`, `RuntimeError`...).
- `CogniteAssetHierarchyError` is no longer possible to catch as an `AssertionError`.


### Added
- Added `load` implementation for `VisionResource`s: `ObjectDetection`, `TextRegion`, `AssetLink`, `BoundingBox`,
  `CdfRerourceRef`, `Polygon`, `Polyline`, `VisionExtractPredictions`, `FeatureParameters`.  
- Added missing type annotations for `DiagramConvertItem` and `DiagramDetectItem` in `contextualization.
- Missing `dump` and `load` methods for `ClientCredentials`.
- Literal annotation for `source_type` and `target_type` in `Relationship`
- Type annotation for `SequenceData` attribute `rows`.
- Type annotation for `Geometry` attribute `coordinates`
- In transformations, `NonceCredentials` was missing `load` method.
- In transformations, `TransformationBlockedInfo` was missing `.dump` method

### Fixed
- `Asset.dump()` was not dumping attributes `geo_location` and `aggregates` to `json` serializable data structures.
- In data modeling, `NodeOrEdgeData.load` method was not loading the `source` attribute to `ContainerId` or `ViewId`. This is now fixed.
- In data modeling, the attribute `property` used in `Node` and `Edge` was not `yaml` serializable.
- In `DatapointsArray`, `load` method was not compatible with `.dump` method.
- In extraction pipelines, `ExtractionPipelineContact.dump` was not `yaml` serializable
- `ExtractionPipeline.dump` attribute `contacts` was not `json` serializable.
- `FileMetadata.dump` attributes `labels` and `geo_location` was not `json` serializable.
- In filtering, filter `ContainsAll` was missing in `Filter.load` method.
- Annotation for `cpu` and `memory` in `Function`.
- `GeospatialComputedResponse.dump` attribute `items` was not `yaml` serializable
- `Relationship.dump` was not `json` serializable.
- `Geometry.dump` was not `json` serializable.
- In templates, `GraphQlResponse.dump` was not `json` serializable, and `GraphQlResponse.dump` failed to load `errors`
  `GraphQlError`.
- `ThreeDModelRevision` attribute `camera` was not dumped as `yaml` serializable and
  not loaded as `RevisionCameraProperties`.
- `ThreeDNode` attribute `bounding_box` was not dumped as `yaml` serializable and
  not loaded as `BoundingBox3D`.
- `Transformation` attributes `source_nonce`, `source_oidc_credential`, `destination_nonce`,
  and `destination_oidc_credentials` were not dumped as `json` serializable and `loaded` with
  the appropriate data structure. In addition, `TransformationBlockedInfo` and `TransformationJob`
  were not dumped as `json` serializable.
- `TransformationPreviewResult` was not dumping attribute `schema` as `yaml` serializable, and the
  `load` and `dump` methods were not compatible.
- In transformations, `TransformationJob.dump` was not `json` serializable, and attributes
  `destination` and `status` were not loaded into appropriate data structures.
- In transformations, `TransformationSchemaMapType.dump` was not `json` serializable.
- In `annotation_types_images`, implemented `.load` for `KeypointCollection` and `KeypointCollectionWithObjectDetection`.
- Bug when dumping `documents.SourceFile.dump(camel_case=True)`.
- Bug in `WorkflowExecution.dump`
- Bug in `PropertyType.load`
>>>>>>> dc7749cc

## [6.35.0] - 2023-10-25
### Added
- Support for `through` on node result set expressions.
### Fixed
- `unit` on properties in data modelling. This was typed as a string, but it is in fact a direct relation.

## [6.34.2] - 2023-10-23
### Fixed
- Loading a `ContainerApply` from source failed with `KeyError` if `nullable`, `autoIncrement`, or `cursorable` were not set
  in the `ContainerProperty` and `BTreeIndex` classes even though they are optional. This is now fixed.

## [6.34.1] - 2023-10-23
### Added
- Support for setting `data_set_id` and `metadata` in `ThreeDModelsAPI.create`.
- Support for updating `data_set_id` in `ThreeDModelsAPI.update`.

## [6.34.0] - 2023-10-20
### Fixed
- `PropertyType`s no longer fail on instantiation, but warn on missing SDK support for the new property(-ies).

### Added
- `PropertyType`s `Float32`, `Float64`, `Int32`, `Int64` now support `unit`.

## [6.33.3] - 2023-10-18
### Added
- `functions.create()` now accepts a `data_set_id` parameter. Note: This is not for the Cognite function, but for the zipfile containing
  the source code files that is uploaded on the user's behalf (from which the function is then created). Specifying a data set may
  help resolve the error 'Resource not found' (403) that happens when a user is not allowed to create files outside a data set.

## [6.33.2] - 2023-10-16
### Fixed
- When fetching datapoints from "a few time series" (implementation detail), all missing, non-ignorable time series
  are now raised together in a `CogniteNotFoundError` rather than only the first encountered.

### Improved
- Datapoints fetching has a lower peak memory consumption when fetching from multiple time series simultaneously.

## [6.33.1] - 2023-10-14
### Fixed
- `Function.list_schedules()` would return schedules unrelated to the function if the function did not have an external id.

## [6.33.0] - 2023-10-13
### Added
- Support for providing `DirectRelationReference` and `NodeId` as direct relation values when
ingesting node and edge data.

## [6.32.4] - 2023-10-12
### Fixed
- Filters using e.g. metadata keys no longer dumps the key in camel case.

## [6.32.3] - 2023-10-12
### Added
- Ability to toggle the SDK debug logging on/off by setting `config.debug` property on a CogniteClient to True (enable) or False (disable).

## [6.32.2] - 2023-10-10
### Added
- The credentials class used in TransformationsAPI, `OidcCredentials`, now also accepts `scopes` as a list of strings
  (used to be comma separated string only).

## [6.32.1] - 2023-10-10
### Added
- Missing `unit_external_id` and `unit_quantity` fields on `TimeSeriesProperty`.

## [6.32.0] - 2023-10-09
### Fixed
- Ref to openapi doc in Vision extract docstring
- Parameters to Vision models can be given as Python dict (updated doc accordingly).
- Don't throw exception when trying to save empty list of vision extract predictions as annotations. This is to avoid having to wrap this method in try-except for every invocation of the method.

### Added
- Support for new computer vision models in Vision extract service: digital gauge reader, dial gauge reader, level gauge reader and valve state detection.

## [6.31.0] - 2023-10-09
### Added
Support for setting and fetching TimeSeries and Datapoints with "real" units (`unit_external_id`).
- TimeSeries has a new field `unit_external_id`, which can be set when creating or updating it. This ID must refer to a
  valid unit in the UnitCatalog, see `client.units.list` for reference.
- If the `unit_external_id` is set for a TimeSeries, then you may retrieve datapoints from that time series in any compatible
  units. You do this by specifying the `target_unit` (or `target_unit_system`) in a call to any of the datapoints `retrieve`
  methods, `retrieve`, `retrieve_arrays`, `retrieve_dataframe`, or `retrieve_dataframe_in_tz`.

## [6.30.2] - 2023-10-09
### Fixed
- Serialization of `Transformation` or `TransformationList` no longer fails in `json.dumps` due to unhandled composite objects.

## [6.30.1] - 2023-10-06
### Added
- Support for metadata on Workflow executions. Set custom metadata when triggering a workflow (`workflows.executions.trigger()`). The metadata is included in results from `workflows.executions.list()` and `workflows.executions.retrieve_detailed()`.

## [6.30.0] - 2023-10-06
### Added
- Support for the UnitCatalog with the implementation `client.units`.

## [6.29.2] - 2023-10-04
### Fixed
- Calling some of the methods `assets.filter()`, `events.filter()`, `sequences.filter()`, `time_series.filter()` without a `sort` parameter could cause a `CogniteAPIError` with a 400 code. This is now fixed.

## [6.29.1] - 2023-10-04
### Added
- Convenience method `to_text` on the `FunctionCallLog` class which simplifies printing out function call logs.

## [6.29.0] - 2023-10-04
### Added
- Added parameter `resolve_duplicate_file_names` to `client.files.download`.
  This will keep all the files when downloading to local machine, even if they have the same name.

## [6.28.5] - 2023-10-03
### Fixed
- Bugfix for serialization of Workflows' `DynamicTasksParameters` during `workflows.versions.upsert` and `workflows.execution.retrieve_detailed`

## [6.28.4] - 2023-10-03
### Fixed
- Overload data_set/create for improved type safety

## [6.28.3] - 2023-10-03
### Fixed
- When uploading files as strings using `client.files.upload_bytes` the wrong encoding is used on Windows, which is causing
  part of the content to be lost when uploading. This is now fixed.

## [6.28.2] - 2023-10-02
### Fixed
- When cache lookup did not yield a token for `CredentialProvider`s like `OAuthDeviceCode` or `OAuthInteractive`, a
  `TypeError` could be raised instead of initiating their authentication flow.

## [6.28.1] - 2023-09-30
### Improved
- Warning when using alpha/beta features.

## [6.28.0] - 2023-09-26
### Added
- Support for the WorkflowOrchestrationAPI with the implementation `client.workflows`.

## [6.27.0] - 2023-09-13
### Changed
- Reduce concurrency in data modeling client to 1

## [6.26.0] - 2023-09-22
### Added
- Support `partition` and `cursor` parameters on `time_series.subscriptions.iterate_data`
- Include the `cursor` attribute on `DatapointSubscriptionBatch`, which is yielded in every iteration
of `time_series.subscriptions.iterate_data`.

## [6.25.3] - 2023-09-19
### Added
- Support for setting and retrieving `data_set_id` in data class `client.data_classes.ThreeDModel`.

## [6.25.2] - 2023-09-12
### Fixed
- Using the `HasData` filter would raise an API error in CDF.

## [6.25.1] - 2023-09-15
### Fixed
- Using nonce credentials now works as expected for `transformations.[create, update]`. Previously, the attempt to create
  a session would always fail, leading to nonce credentials never being used (full credentials were passed to- and
  stored in the transformations backend service).
- Additionally, the automatic creation of a session no longer fails silently when an `CogniteAuthError` is encountered
  (which happens when the credentials are invalid).
- While processing source- and destination credentials in `client.transformations.[create, update]`, an `AttributeError`
  can no longer be raised (by not specifying project).
### Added
- `TransformationList` now correctly inherits the two (missing) helper methods `as_ids()` and `as_external_ids()`.

## [6.25.0] - 2023-09-14
### Added
- Support for `ignore_unknown_ids` in `client.functions.retrieve_multiple` method.

## [6.24.1] - 2023-09-13
### Fixed
- Bugfix for `AssetsAPI.create_hierarchy` when running in upsert mode: It could skip certain updates above
  the single-request create limit (currently 1000 assets).

## [6.24.0] - 2023-09-12
### Fixed
- Bugfix for `FilesAPI.upload` and `FilesAPI.upload_bytes` not raising an error on file contents upload failure. Now `CogniteFileUploadError` is raised based on upload response.

## [6.23.0] - 2023-09-08
### Added
- Supporting for deleting constraints and indexes on containers.

### Changed
- The abstract class `Index` can no longer be instantiated. Use BTreeIndex or InvertedIndex instead.

## [6.22.0] - 2023-09-08
### Added
- `client.data_modeling.instances.subscribe` which lets you subscribe to a given
data modeling query and receive updates through a provided callback.
- Example on how to use the subscribe method to sync nodes to a local sqlite db.

## [6.21.1] - 2023-09-07
### Fixed
- Concurrent usage of the `CogniteClient` could result in API calls being made with the wrong value for `api_subversion`.

## [6.21.0] - 2023-09-06
### Added
- Supporting pattern mode and extra configuration for diagram detect in beta.

## [6.20.0] - 2023-09-05
### Fixed
- When creating functions with `client.functions.create` using the `folder` argument, a trial-import is executed as part of
  the verification process. This could leave leftover modules still in scope, possibly affecting subsequent calls. This is
  now done in a separate process to guarantee it has no side-effects on the main process.
- For pyodide/WASM users, a backup implementation is used, with an improved cleanup procedure.

### Added
- The import-check in `client.functions.create` (when `folder` is used) can now be disabled by passing
  `skip_folder_validation=True`. Basic validation is still done, now additionally by parsing the AST.

## [6.19.0] - 2023-09-04
## Added
- Now possible to retrieve and update translation and scale of 3D model revisions.

## [6.18.0] - 2023-09-04
### Added
- Added parameter `keep_directory_structure` to `client.files.download` to allow downloading files to a folder structure matching the one in CDF.

### Improved
- Using `client.files.download` will still skip files with the same name when writing to disk, but now a `UserWarning` is raised, specifying which files are affected.

## [6.17.0] - 2023-09-01
### Added
- Support for the UserProfilesAPI with the implementation `client.iam.user_profiles`.

## [6.16.0] - 2023-09-01
### Added
- Support for `ignore_unknown_ids` in `client.relationships.retrieve_multiple` method.

## [6.15.3] - 2023-08-30
### Fixed
- Uploading files using `client.files.upload` now works when running with `pyodide`.

## [6.15.2] - 2023-08-29
### Improved
- Improved error message for `CogniteMissingClientError`. Now includes the type of object missing the `CogniteClient` reference.

## [6.15.1] - 2023-08-29
### Fixed
- Bugfix for `InstanceSort._load` that always raised `TypeError` (now public, `.load`). Also, indirect fix for `Select.load` for non-empty `sort`.

## [6.15.0] - 2023-08-23
### Added
- Support for the DocumentsAPI with the implementation `client.documents`.
- Support for advanced filtering for `Events`, `TimeSeries`, `Assets` and `Sequences`. This is available through the
  `.filter()` method, for example, `client.events.filter`.
- Extended aggregation support for `Events`, `TimeSeries`, `Assets` and `Sequences`. This is available through the five
  methods `.aggregate_count(...)`, `aggregate_cardinality_values(...)`, `aggregate_cardinality_properties(...)`,
  `.aggregate_unique_values(...)`, and `.aggregate_unique_properties(...)`. For example,
  `client.assets.aggregate_count(...)`.
- Added helper methods `as_external_ids` and `as_ids` for `EventList`, `TimeSeriesList`, `AssetList`, `SequenceList`,
  `FileMetaDataList`, `FunctionList`, `ExtractionPipelineList`, and `DataSetList`.

### Deprecated
- Added `DeprecationWarning` to methods `client.assets.aggregate_metadata_keys` and
  `client.assets.aggregate_metadata_values`. The use parameter the `fields` in
  `client.events.aggregate_unique_values` will also lead to a deprecation warning. The reason is that the endpoints
  these methods are using have been deprecated in the CDF API.

## [6.14.2] - 2023-08-22
### Fixed
- All data modeling endpoints will now be retried. This was not the case for POST endpoints.

## [6.14.1] - 2023-08-19
### Fixed
- Passing `sources` as a tuple no longer raises `ValueError` in `InstancesAPI.retrieve`.

## [6.14.0] - 2023-08-14
### Changed
- Don't terminate client.time_series.subscriptions.iterate_data() when `has_next=false` as more data
may be returned in the future. Instead we return the `has_next` field in the batch, and let the user
decide whether to terminate iteration. This is a breaking change, but this particular API is still
in beta and thus we reserve the right to break it without bumping the major version.

## [6.13.3] - 2023-08-14
### Fixed
- Fixed bug in `ViewApply.properties` had type hint `ConnectionDefinition` instead of `ConnectionDefinitionApply`.
- Fixed bug in `dump` methods of `ViewApply.properties` causing the return code `400` with message
  `Request had 1 constraint violations. Please fix the request and try again. [type must not be null]` to be returned
  from the CDF API.

## [6.13.2] - 2023-08-11
### Fixed
- Fixed bug in `Index.load` that would raise `TypeError` when trying to load `indexes`, when an unexpected field was
  encountered (e.g. during a call to `client.data_modeling.container.list`).

## [6.13.1] - 2023-08-09
### Fixed
- Fixed bug when calling a `retrieve`, `list`, or `create` in `client.data_modeling.container` raised a `TypeError`.
  This is caused by additions of fields to the API, this is now fixed by ignoring unknown fields.

## [6.13.0] - 2023-08-07
### Fixed
- Fixed a bug raising a `KeyError` when calling `client.data_modeling.graphql.apply_dml` with an invalid `DataModelingId`.
- Fixed a bug raising `AttributeError` in `SpaceList.to_space_apply_list`, `DataModelList.to_data_model_apply_list`,
  `ViewList.to_view_apply`. These methods have also been renamed to `.as_apply` for consistency
  with the other data modeling resources.

### Removed
- The method `.as_apply` from `ContainerApplyList` as this method should be on the `ContainerList` instead.

### Added
- Missing `as_ids()` for `DataModelApplyList`, `ContainerList`, `ContainerApplyList`, `SpaceApplyList`, `SpaceList`,
  `ViewApplyList`, `ViewList`.
- Added helper method `.as_id` to `DMLApplyResult`.
- Added helper method `.latest_version` to `DataModelList`.
- Added helper method `.as_apply` to `ContainerList`.
- Added container classes `NodeApplyList`, `EdgeApplyList`, and `InstancesApply`.

## [6.12.2] - 2023-08-04
### Fixed
- Certain errors that were previously silently ignored in calls to `client.data_modeling.graphql.apply_dml` are now properly raised (used to fail as the API error was passed nested inside the API response).

## [6.12.1] - 2023-08-03
### Fixed
- Changed the structure of the GraphQL query used when updating DML models through `client.data_modeling.graphql.apply_dml` to properly handle (i.e. escape) all valid symbols/characters.

## [6.12.0] - 2023-07-26
### Added
- Added option `expand_metadata` to `.to_pandas()` method for list resource types which converts the metadata (if any) into separate columns in the returned dataframe. Also added `metadata_prefix` to control the naming of these columns (default is "metadata.").

## [6.11.1] - 2023-07-19
### Changed
- Return type `SubscriptionTimeSeriesUpdate` in `client.time_series.subscriptions.iterate_data` is now required and not optional.

## [6.11.0] - 2023-07-19
### Added
- Support for Data Point Subscription, `client.time_series.subscriptions`. Note this is an experimental feature.


## [6.10.0] - 2023-07-19
### Added
- Upsert method for `assets`, `events`, `timeseries`, `sequences`, and `relationships`.
- Added `ignore_unknown_ids` flag to `client.sequences.delete`

## [6.9.0] - 2023-07-19
### Added
- Basic runtime validation of ClientConfig.project

## [6.8.7] - 2023-07-18
### Fixed
- Dumping of `Relationship` with `labels` is not `yaml` serializable. This is now fixed.

## [6.8.6] - 2023-07-18
### Fixed
- Include `version` in __repr__ for View and DataModel

## [6.8.5] - 2023-07-18
### Fixed
- Change all implicit Optional types to explicit Optional types.

## [6.8.4] - 2023-07-12
### Fixed
- `max_worker` limit match backend for `client.data_modeling`.

## [6.8.3] - 2023-07-12
### Fixed
- `last_updated_time` and `created_time` are no longer optional on InstanceApplyResult

## [6.8.2] - 2023-07-12
### Fixed
- The `.dump()` method for `InstanceAggregationResult` caused an `AttributeError` when called.

## [6.8.1] - 2023-07-08
### Changed
- The `AssetHierarchy` class would consider assets linking their parent by ID only as orphans, contradicting the
  docstring stating "All assets linking a parent by ID are assumed valid". This is now true (they are no longer
  considered orphans).

## [6.8.0] - 2023-07-07
### Added
- Support for annotations reverse lookup.

## [6.7.1] - 2023-07-07
### Fixed
- Needless function "as_id" on View as it was already inherited
### Added
- Flag "all_versions" on data_modeling.data_models.retrieve() to retrieve all versions of a data model or only the latest one
- Extra documentation on how to delete edges and nodes.
- Support for using full Node and Edge objects when deleting instances.

## [6.7.0] - 2023-07-07
### Added
- Support for applying graphql dml using `client.data_modeling.graphql.apply_dml()`.

## [6.6.1] - 2023-07-07
### Improved
- Added convenience function to instantiate a `CogniteClient.default(...)` to save the users from typing the
  default URLs.

## [6.6.0] - 2023-07-06
### Fixed
- Support for query and sync endpoints across instances in the Data Modeling API with the implementation
  `client.data_modeling.instances`, the methods `query` and `sync`.

## [6.5.8] - 2023-06-30
### Fixed
- Serialization of `DataModel`. The bug caused `DataModel.load(data_model.dump(camel_case=True))` to fail with
  a `TypeError`. This is now fixed.

## [6.5.7] - 2023-06-29
### Fixed
- A bug caused by use of snake case in field types causing `NodeApply.dump(camel_case=True)`
  trigger a 400 response from the API.

## [6.5.6] - 2023-06-29
### Fixed
- A bug causing `ClientConfig(debug=True)` to raise an AttributeError

## [6.5.5] - 2023-06-28
### Fixed
- A bug where we would raise the wrong exception when errors on occurred on `data_modeling.spaces.delete`
- A bug causing inconsistent MRO in DataModelList

## [6.5.4] - 2023-06-28
### Added
- Missing query parameters:
     * `inline_views` in `data_modeling.data_models.retrieve()`.
     * `include_global` in `data_modeling.spaces.list()`.
     * `include_inherited_properties` in `data_modeling.views.retrieve()`.

## [6.5.3] - 2023-06-28
### Fixed
- Only validate `space` and `external_id` for `data_modeling` write classes.


## [6.5.2] - 2023-06-27
### Fixed
- Added missing `metadata` attribute to `iam.Group`

## [6.5.1] - 2023-06-27
### Fixed
- Fix typehints on `data_modeling.instances.aggregate()` to not allow Histogram aggregate.
- Moved `ViewDirectRelation.source` property to `MappedProperty.source` where it belongs.

## [6.5.0] - 2023-06-27
### Added
- Support for searching and aggregating across instances in the Data Modeling API with the implementation
  `client.data_modeling.instances`, the methods `search`, `histogram` and `aggregate`.

## [6.4.8] - 2023-06-23
### Fixed
- Handling non 200 responses in `data_modeling.spaces.apply`, `data_modeling.data_models.apply`,
  `data_modeling.views.apply` and `data_modeling.containers.apply`

## [6.4.7] - 2023-06-22
### Fixed
- Consistently return the correct id types in data modeling resource clients

## [6.4.6] - 2023-06-22
### Fixed
- Don't swallow keyword args on Apply classes in Data Modeling client

## [6.4.5] - 2023-06-21
### Added
- Included tuple-notation when retrieving or listing data model instances

### Improved
- Fixed docstring for retrieving data model instances and extended the examples.

## [6.4.4] - 2023-06-21
Some breaking changes to the datamodeling client. We don't expect any more breaking changes,
but we accept the cost of breaking a few consumers now early on the really nail the user experience.
### Added
- ViewId:as_property_ref and ContainerId:as_property_ref to make it easier to create property references.

### Changed
- Renamed ViewCore:as_reference and ContainerCore:as_reference to :as_id() for consistency with other resources.
- Change Instance:properties to be a `MutableMapping[ViewIdentifier, MutableMapping[PropertyIdentifier, PropertyValue]]`, in order to make it easier to consume
- Make VersionedDataModelingId:load accept `tuple[str, str]`
- Rename ConstraintIdentifier to Constraint - it was not an id but the definition itself
- Rename IndexIdentifier to Index - it was not an id but the definition itself
- Rename ContainerPropertyIdentifier to ContainerProperty - it was not an id but the definition itself

### Removed
- Redundant EdgeApply:create method. It simply mirrored the EdgeApply constructor.


## [6.4.3] - 2023-06-15
### Added
- Accept direct relation values as tuples in `EdgeApply`

## [6.4.2] - 2023-06-15
### Changed
- When providing ids as tuples in `instances.retrieve` and `instances.delete` you should not
have to specify the instance type in each tuple

### Fixed
- Bug where edges and nodes would get mixed up on `instances.retrieve`

## [6.4.1] - 2023-06-14
### Fixed
- Add the missing page_count field for diagram detect items.

## [6.4.0] - 2023-06-12
### Added
- Partial support for the instance resource in the Data Modeling API with the implementation
  `client.data_modeling.instances`, the endpoints `list`, `delete`, `retrieve`, and `apply`

## [6.3.2] - 2023-06-08
### Fixed
- Requests being retried around a token refresh cycle, no longer risk getting stuck with an outdated token.

### Added
- `CredentialProviders` subclassing `_OAuthCredentialProviderWithTokenRefresh`, now accepts a new parameter, `token_expiry_leeway_seconds`, controlling how early a token refresh request should be initiated (before it expires).

### Changed
- `CredentialProviders` subclassing `_OAuthCredentialProviderWithTokenRefresh` now uses a safer default of 15 seconds (up from 3 sec) to control how early a token refresh request should be initiated (before it expires).

## [6.3.1] - 2023-06-07
### Fixed
- Signature of `client.data_modeling.views.retrieve` and `client.data_modeling.data_models.retrieve` to always return a list.

## [6.3.0] - 2023-06-07
### Added
- Support for the container resource in the Data Modeling API with the implementation `client.data_modeling.containers`.
- Support for the view resource in the Data Modeling API with the implementation `client.data_modeling.views`.
- Support for the data models resource in the Data Modeling API with the implementation `client.data_modeling.data_models`.

### Removed
- Removed `retrieve_multiple` from the `SpacesAPI` to have a consistent API with the `views`, `containers`, and `data_models`.

## [6.2.2] - 2023-06-05
### Fixed
- Creating function schedules with current user credentials now works (used to fail at runtime with "Could not fetch a valid token (...)" because a session was never created.)

## [6.2.1] - 2023-05-26
### Added
- Data model centric support in transformation

## [6.2.0] - 2023-05-25
### Added
- Support for the spaces resource in the Data Modeling API with the implementation `client.data_modeling.spaces`.

### Improved
- Reorganized documentation to match API documentation.

## [6.1.10] - 2023-05-22
### Fixed
- Data modelling is now GA. Renaming instance_nodes -> nodes and instance_edges -> edges to make the naming in SDK consistent with Transformation API and CLI

## [6.1.9] - 2023-05-16
### Fixed
- Fixed a rare issue with datapoints fetching that could raise `AttributeError` when running with `pyodide`.

## [6.1.8] - 2023-05-12
### Fixed
- ExtractionPipelinesRun:dump method will not throw an error when camel_case=True anymore

## [6.1.7] - 2023-05-11
### Removed
- Removed DMS v2 destination in transformations

## [6.1.6] - 2023-05-11
### Fixed
- `FunctionsAPI.create` now work in Wasm-like Python runtimes such as `pyodide`.

## [6.1.5] - 2023-05-10
### Fixed
- When creating a transformation with a different source- and destination CDF project, the project setting is no longer overridden by the setting in the `CogniteClient` configuration allowing the user to read from the specified source project and write to the specified and potentially different destination project.

## [6.1.4] - 2023-05-08
### Fixed
- Pickling a `CogniteClient` instance with certain `CredentialProvider`s no longer causes a `TypeError: cannot pickle ...` to be raised.

## [6.1.3] - 2023-05-08
### Added
- Add the license of the package in poetry build.

## [6.1.2] - 2023-05-04
### Improved
- The SDK has received several minor bugfixes to be more user-friendly on Windows.

### Fixed
- The utility function `cognite.client.utils.datetime_to_ms` now raises an understandable `ValueError` when unable to convert pre-epoch datetimes.
- Several functions reading and writing to disk now explicitly use UTF-8 encoding

## [6.1.1] - 2023-05-02
### Fixed
- `AttributeError` when passing `pandas.Timestamp`s with different timezones (*of which one was UTC*) to `DatapointsAPI.retrieve_dataframe_in_tz`.
- A `ValueError` is no longer raised when passing `pandas.Timestamp`s in the same timezone, but with different underlying implementations (e.g. `datetime.timezone.utc` / `pytz.UTC` / `ZoneInfo("UTC")`) to `DatapointsAPI.retrieve_dataframe_in_tz`.

## [6.1.0] - 2023-04-28
### Added
- Support for giving `start` and `end` arguments as `pandas.Timestamp` in `DatapointsAPI.retrieve_dataframe_in_tz`.

### Improved
- Type hints for the `DatapointsAPI` methods.

## [6.0.2] - 2023-04-27
### Fixed
- Fixed a bug in `DatapointsAPI.retrieve_dataframe_in_tz` that could raise `AmbiguousTimeError` when subdividing the user-specified time range into UTC intervals (with fixed offset).

## [6.0.1] - 2023-04-20
### Fixed
- Fixed a bug that would cause `DatapointsAPI.retrieve_dataframe_in_tz` to raise an `IndexError` if there were only empty time series in the response.

## [6.0.0] - 2023-04-19
### Removed
- Removed support for legacy auth (API keys, service accounts, login.status)
- Removed the deprecated `extractionPipeline` argument to `client.extraction_pipelines.create`. Only `extraction_pipeline` is accepted now.
- Removed the deprecated `client.datapoints` accessor attribute. The datapoints API can only be accessed through `client.time_series.data` now.
- Removed the deprecated `client.extraction_pipeline_runs` accessor attribute. The extraction pipeline run API can only be accessed through `client.extraction_pipelines.runs` now.
- Removed the deprecated `external_id` attribute on `ExtractionPipelineRun`. This has been replaced with `extpipe_external_id`.

## [5.12.0] - 2023-04-18
### Changed
- Enforce that types are explicitly exported in order to make very strict type checkers happy.

## [5.11.1] - 2023-04-17
### Fixed
- List (and `__call__`) methods for assets, events, files, labels, relationships, sequences and time series now raise if given bad input for `data_set_ids`, `data_set_external_ids`, `asset_subtree_ids` and `asset_subtree_external_ids` instead of ignoring/returning everything.

### Improved
- The listed parameters above have silently accepted non-list input, i.e. single `int` (for `ids`) or single `str` (for `external_ids`). Function signatures and docstrings have now been updated to reflect this "hidden functionality".

## [5.11.0] - 2023-04-17
### Added
- The `DatapointsAPI` now supports time zones with the addition of a new method, `retrieve_dataframe_in_tz`. It does not support individual customization of query parameters (for good reasons, e.g. a DataFrame has a single index).
- Asking for datapoints in a specific time zone, e.g. `America/New_York` or `Europe/London` is now easily accomplished: the user can just pass in their `datetimes` localized to their time zone directly.
- Queries for aggregate datapoints are also supported, with the key feature being automatic handling of daylight savings time (DST) transitions, as this is not supported by the official API. Example usage: A user living in Oslo, Norway, wants daily averages in their local time. In Oslo, the standard time is UTC+1, with UTC+2 during the summer. This means during spring, there is a 23-hour long day when clocks roll 1 hour forward and a 25-hour day during fall.
- New granularities with a longer time span have been added (only to this new method, for now): 'week', 'month', 'quarter' and 'year'. These do not all represent a fixed frequency, but like the example above, neither does for example 'day' when we use time zones without a fixed UTC offset.

## [5.10.5] - 2023-04-13
### Fixed
- Subclasses of `VisionResource` inheriting `.dump` and `to_pandas` now work as expected for attributes storing lists of subclass instances like `Polygon`, `PolyLine`, `ObjectDetection` or `VisionExtractPredictions` directly or indirectly.

## [5.10.4] - 2023-04-13
### Fixed
- A lot of nullable integer attributes ended up as float after calling `.to_pandas`. These are now correctly converted to `dtype=Int64`.

## [5.10.3] - 2023-04-13
### Fixed
- When passing `CogniteResource` classes (like `Asset` or `Event`) to `update`, any labels were skipped in the update (passing `AssetUpdate` works). This has been fixed for all Cognite resource classes.

## [5.10.2] - 2023-04-12
### Fixed
- Fixed a bug that would cause `AssetsAPI.create_hierarchy` to not respect `upsert=False`.

## [5.10.1] - 2023-04-04
### Fixed
- Add missing field `when` (human readable version of the CRON expression) to `FunctionSchedule` class.

## [5.10.0] - 2023-04-03
### Fixed
- Implemented automatic retries for connection errors by default, improving the reliability of the connection to the Cognite API.
- Added a user-readable message to `CogniteConnectionRefused` error for improved user experience.

### Changed
- Introduce a `max_retries_connect` attribute on the global config, and default it to 3.

## [5.9.3] - 2023-03-27
### Fixed
- After creating a schedule for a function, the returned `FunctionSchedule` was missing a reference to the `CogniteClient`, meaning later calls to `.get_input_data()` would fail and raise `CogniteMissingClientError`.
- When calling `.get_input_data()` on a `FunctionSchedule` instance, it would fail and raise `KeyError` if no input data was specified for the schedule. This now returns `None`.

## [5.9.2] - 2023-03-27
### Fixed
- After calling e.g. `.time_series()` or `.events()` on an `AssetList` instance, the resulting resource list would be missing the lookup tables that allow for quick lookups by ID or external ID through the `.get()` method. Additionally, for future-proofing, the resulting resource list now also correctly has a `CogniteClient` reference.

## [5.9.1] - 2023-03-23
### Fixed
- `FunctionsAPI.call` now also works for clients using auth flow `OAuthInteractive`, `OAuthDeviceCode`, and any user-made subclass of `CredentialProvider`.

### Improved
- `FunctionSchedulesAPI.create` now also accepts an instance of `ClientCredentials` (used to be dictionary only).

## [5.9.0] - 2023-03-21
### Added
- New class `AssetHierarchy` for easy verification and reporting on asset hierarchy issues without explicitly trying to insert them.
- Orphan assets can now be reported on (orphan is an asset whose parent is not part of the given assets). Also, `AssetHierarchy` accepts an `ignore_orphans` argument to mimic the old behaviour where all orphans were assumed to be valid.
- `AssetsAPI.create_hierarchy` now accepts two new parameters: `upsert` and `upsert_mode`. These allow the user to do "insert or update" instead of an error being raised when trying to create an already existing asset. Upsert mode controls whether updates should replace/overwrite or just patch (partial update to non-null values only).
- `AssetsAPI.create_hierarchy` now also verifies the `name` parameter which is required and that `id` has not been set.

### Changed
- `AssetsAPI.create_hierarchy` now uses `AssetHierarchy` under the hood to offer concrete feedback on asset hierarchy issues, accessible through attributes on the raised exception, e.g. invalid assets, duplicates, orphans, or any cyclical asset references.

### Fixed
- `AssetsAPI.create_hierarchy`...:
  - Now respects `max_workers` when spawning worker threads.
  - Can no longer raise `RecursionError`. Used to be an issue for asset hierarchies deeper than `sys.getrecursionlimit()` (typically set at 1000 to avoid stack overflow).
  - Is now `pyodide` compatible.

## [5.8.0] - 2023-03-20
### Added
- Support for client certificate authentication to Azure AD.

## [5.7.4] - 2023-03-20
### Added
- Use `X-Job-Token` header for contextualization jobs to reduce required capabilities.

## [5.7.3] - 2023-03-14
### Improved
- For users unknowingly using a too old version of `numpy` (against the SDK dependency requirements), an exception could be raised (`NameError: name 'np' is not defined`). This has been fixed.

## [5.7.2] - 2023-03-10
### Fixed
- Fix method dump in TransformationDestination to ignore None.

## [5.7.1] - 2023-03-10
### Changed
- Split `instances` destination type of Transformations to `nodes` and `edges`.

## [5.7.0] - 2023-03-08
### Removed
- `ExtractionPipelineRunUpdate` was removed as runs are immutable.

### Fixed
- `ExtractionPipelinesRunsAPI` was hiding `id` of runs because `ExtractionPipelineRun` only defined `external_id` which doesn't exist for the "run resource", only for the "parent" ext.pipe (but this is not returned by the API; only used to query).

### Changed
- Rename and deprecate `external_id` in `ExtractionPipelinesRunsAPI` in favour of the more descriptive `extpipe_external_id`. The change is backwards-compatible, but will issue a `UserWarning` for the old usage pattern.

## [5.6.4] - 2023-02-28
### Added
- Input validation on `DatapointsAPI.[insert, insert_multiple, delete_ranges]` now raise on missing keys, not just invalid keys.

## [5.6.3] - 2023-02-23
### Added
- Make the SDK compatible with `pandas` major version 2 ahead of release.

## [5.6.2] - 2023-02-21
### Fixed
- Fixed an issue where `Content-Type` was not correctly set on file uploads to Azure.

## [5.6.1] - 2023-02-20
### Fixed
- Fixed an issue where `IndexError` was raised when a user queried `DatapointsAPI.retrieve_latest` for a single, non-existent time series while also passing `ignore_unknown_ids=True`. Changed to returning `None`, inline with other `retrieve` methods.

## [5.6.0] - 2023-02-16
### Added
- The SDK has been made `pyodide` compatible (to allow running natively in browsers). Missing features are `CredentialProvider`s with token refresh and `AssetsAPI.create_hierarchy`.

## [5.5.2] - 2023-02-15
### Fixed
- Fixed JSON dumps serialization error of instances of `ExtractionPipelineConfigRevision` and all subclasses (`ExtractionPipelineConfig`) as they stored a reference to the CogniteClient as a non-private attribute.

## [5.5.1] - 2023-02-14
### Changed
- Change `CredentialProvider` `Token` to be thread safe when given a callable that does token refresh.

## [5.5.0] - 2023-02-10
### Added
- Support `instances` destination type on Transformations.

## [5.4.4] - 2023-02-06
### Added
- Added user warnings when wrongly calling `/login/status` (i.e. without an API key) and `/token/inspect` (without OIDC credentials).

## [5.4.3] - 2023-02-05
### Fixed
- `OAuthDeviceCode` and `OAuthInteractive` now respect `global_config.disable_ssl` setting.

## [5.4.2] - 2023-02-03
### Changed
- Improved error handling (propagate IDP error message) for `OAuthDeviceCode` and `OAuthInteractive` upon authentication failure.

## [5.4.1] - 2023-02-02
### Fixed
- Bug where create_hierarchy would stop progressing after encountering more than `config.max_workers` failures.

## [5.4.0] - 2023-02-02
### Added
- Support for aggregating metadata keys/values for assets

## [5.3.7] - 2023-02-01
### Improved
- Issues with the SessionsAPI documentation have been addressed, and the `.create()` have been further clarified.

## [5.3.6] - 2023-01-30
### Changed
- A file-not-found error has been changed from `TypeError` to `FileNotFoundError` as part of the validation in FunctionsAPI.

## [5.3.5] - 2023-01-27
### Fixed
- Fixed an atexit-exception (`TypeError: '<' not supported between instances of 'tuple' and 'NoneType'`) that could be raised on PY39+ after fetching datapoints (which uses a custom thread pool implementation).

## [5.3.4] - 2023-01-25
### Fixed
- Displaying Cognite resources like an `Asset` or a `TimeSeriesList` in a Jupyter notebook or similar environments depending on `._repr_html_`, no longer raises `CogniteImportError` stating that `pandas` is required. Instead, a warning is issued and `.dump()` is used as fallback.

## [5.3.3] - 2023-01-24
### Added
- New parameter `token_cache_path` now accepted by `OAuthInteractive` and `OAuthDeviceCode` to allow overriding location of token cache.

### Fixed
- Platform dependent temp directory for the caching of the token in `OAuthInteractive` and `OAuthDeviceCode` (no longer crashes at exit on Windows).

## [5.3.2] - 2023-01-24
### Security
- Update `pytest` and other dependencies to get rid of dependency on the `py` package (CVE-2022-42969).

## [5.3.1] - 2023-01-20
### Fixed
- Last possible valid timestamp would not be returned as first (if first by some miracle...) by the `TimeSeries.first` method due to `end` being exclusive.

## [5.3.0] - 2023-01-20
### Added
- `DatapointsAPI.retrieve_latest` now support customising the `before` argument, by passing one or more objects of the newly added `LatestDatapointQuery` class.

## [5.2.0] - 2023-01-19
### Changed
- The SDK has been refactored to support `protobuf>=3.16.0` (no longer requires v4 or higher). This was done to fix dependency conflicts with several popular Python packages like `tensorflow` and `streamlit` - and also Azure Functions - that required major version 3.x of `protobuf`.

## [5.1.1] - 2023-01-19
### Changed
- Change RAW rows insert chunk size to make individual requests faster.

## [5.1.0] - 2023-01-03
### Added
- The diagram detect function can take file reference objects that contain file (external) id as well as a page range. This is an alternative to the lists of file ids or file external ids that are still possible to use. Page ranges were not possible to specify before.

## [5.0.2] - 2022-12-21
### Changed
- The valid time range for datapoints has been increased to support timestamps up to end of the year 2099 in the TimeSeriesAPI. The utility function `ms_to_datetime` has been updated accordingly.

## [5.0.1] - 2022-12-07
### Fixed
- `DatapointsArray.dump` would return timestamps in nanoseconds instead of milliseconds when `convert_timestamps=False`.
- Converting a `Datapoints` object coming from a synthetic datapoints query to a `pandas.DataFrame` would, when passed `include_errors=True`, starting in version `5.0.0`, erroneously cast the `error` column to a numeric data type and sort it *before* the returned values. Both of these behaviours have been reverted.
- Several documentation issues: Missing methods, wrong descriptions through inheritance and some pure visual/aesthetic.

## [5.0.0] - 2022-12-06
### Improved
- Greatly increased speed of datapoints fetching (new adaptable implementation and change from `JSON` to `protobuf`), especially when asking for... (measured in fetched `dps/sec` using the new `retrieve_arrays` method, with default settings for concurrency):
  - A large number of time series
    - 200 ts: ~1-4x speedup
    - 8000 ts: ~4-7x speedup
    - 20k-100k ts: Up to 20x faster
  - Very few time series (1-3)
    - Up to 4x faster
  - Very dense time series (>>10k dps/day)
    - Up to 5x faster
  - Any query for `string` datapoints
    - Faster the more dps, e.g. single ts, 500k: 6x speedup
- Peak memory consumption (for numeric data) is 0-55 % lower when using `retrieve` and 65-75 % lower for the new `retrieve_arrays` method.
- Fetching newly inserted datapoints no longer suffers from (potentially) very long wait times (or timeout risk).
- Converting fetched datapoints to a Pandas `DataFrame` via `to_pandas()` has changed from `O(N)` to `O(1)`, i.e., speedup no longer depends on the number of datapoints and is typically 4-5 orders of magnitude faster (!). NB: Only applies to `DatapointsArray` as returned by the `retrieve_arrays` method.
- Full customizability of queries is now available for *all retrieve* endpoints, thus the `query()` is no longer needed and has been removed. Previously only `aggregates` could be individually specified. Now all parameters can be passed either as top-level or as *individual settings*, even `ignore_unknown_ids`. This is now aligned with the API (except `ignore_unknown_ids` making the SDK arguably better!).
- Documentation for the retrieve endpoints has been overhauled with lots of new usage patterns and better examples. **Check it out**!
- Vastly better test coverage for datapoints fetching logic. You may have increased trust in the results from the SDK!

### Added
- New required dependency, `protobuf`. This is currently only used by the DatapointsAPI, but other endpoints may be changed without needing to release a new major version.
- New optional dependency, `numpy`.
- A new datapoints fetching method, `retrieve_arrays`, that loads data directly into NumPy arrays for improved speed and *much* lower memory usage.
- These arrays are stored in the new resource types `DatapointsArray` with corresponding container (list) type, `DatapointsArrayList` which offer much more efficient memory usage. `DatapointsArray` also offer zero-overhead pandas-conversion.
- `DatapointsAPI.insert` now also accepts `DatapointsArray`. It also does basic error checking like making sure the number of datapoints match the number of timestamps, and that it contains raw datapoints (as opposed to aggregate data which raises an error). This also applies to `Datapoints` input.
- `DatapointsAPI.insert_multiple` now accepts `Datapoints` and `DatapointsArray` as part of the (possibly) multiple inputs. Applies the same error checking as `insert`.

### Changed
- Datapoints are no longer fetched using `JSON`: the age of `protobuf` has begun.
- The main way to interact with the `DatapointsAPI` has been moved from `client.datapoints` to `client.time_series.data` to align and unify with the `SequenceAPI`. All example code has been updated to reflect this change. Note, however, that the `client.datapoints` will still work until the next major release, but will until then issue a `DeprecationWarning`.
- All parameters to all retrieve methods are now keyword-only (meaning no positional arguments are supported).
- All retrieve methods now accept a string for the `aggregates` parameter when asking for just one, e.g. `aggregates="max"`. This short-cut avoids having to wrap it inside a list. Both `snake_case` and `camelCase` are supported.
- The utility function `datetime_to_ms` no longer issues a `FutureWarning` on missing timezone information. It will now interpret naive `datetime`s as local time as is Python's default interpretation.
- The utility function `ms_to_datetime` no longer issues a `FutureWarning` on returning a naive `datetime` in UTC. It will now return an aware `datetime` object in UTC.
- All data classes in the SDK that represent a Cognite resource type have a `to_pandas` (or `to_geopandas`) method. Previously, these had various defaults for the `camel_case` parameter, but they have all been changed to `False`.
- All retrieve methods (when passing dict(s) with query settings) now accept identifier and aggregates in snake case (and camel case for convenience / backwards compatibility). Note that all newly added/supported customisable parameters (e.g. `include_outside_points` or `ignore_unknown_ids` *must* be passed in snake case or a `KeyError` will be raised.)
- The method `DatapointsAPI.insert_dataframe` has new default values for `dropna` (now `True`, still being applied on a per-column basis to not lose any data) and `external_id_headers` (now `True`, disincentivizing the use of internal IDs).
- The previous fetching logic awaited and collected all errors before raising (through the use of an "initiate-and-forget" thread pool). This is great, e.g., updates/inserts to make sure you are aware of all partial changes. However, when reading datapoints, a better option is to just fail fast (which it does now).
- `DatapointsAPI.[retrieve/retrieve_arrays/retrieve_dataframe]` no longer requires `start` (default: `0`, i.e. 1970-01-01) and `end` (default: `now`). This is now aligned with the API.
- Additionally, `DatapointsAPI.retrieve_dataframe` no longer requires `granularity` and `aggregates`.
- All retrieve methods accept a list of full query dictionaries for `id` and `external_id` giving full flexibility for all individual settings: `start`, `end`, `aggregates`, `granularity`, `limit`, `include_outside_points`, `ignore_unknown_ids`.
- Aggregates returned now include the time period(s) (given by the `granularity` unit) that `start` and `end` are part of (as opposed to only "fully in-between" points). This change is the *only breaking change* to the `DatapointsAPI.retrieve` method for aggregates and makes it so that the SDK match manual queries sent using e.g. `curl` or Postman. In other words, this is now aligned with the API.
Note also that this is a **bugfix**: Due to the SDK rounding differently than the API, you could supply `start` and `end` (with `start < end`) and still be given an error that `start is not before end`. This can no longer happen.
- Fetching raw datapoints using `include_outside_points=True` now returns both outside points (if they exist), regardless of `limit` setting (this is the *only breaking change* for limited raw datapoint queries; unlimited queries are fully backwards compatible). Previously the total number of points was capped at `limit`, thus typically only returning the first. Now up to `limit+2` datapoints are always returned. This is now aligned with the API.
- When passing a relative or absolute time specifier string like `"2w-ago"` or `"now"`, all time series in the same query will use the exact same value for 'now' to avoid any inconsistencies in the results.
- Fetching newly inserted datapoints no longer suffers from very long wait times (or timeout risk) as the code's dependency on `count` aggregates has been removed entirely (implementation detail) which could delay fetching by anything between a few seconds to several minutes/go to timeout while the aggregate was computed on-the-fly. This was mostly a problem for datapoints inserted into low-priority time periods (far away from current time).
- Asking for the same time series any number of times no longer raises an error (from the SDK), which is useful for instance when fetching disconnected time periods. This is now aligned with the API. Thus, the custom exception `CogniteDuplicateColumnsError` is no longer needed and has been removed from the SDK.
- ...this change also causes the `.get` method of `DatapointsList` and `DatapointsArrayList` to now return a list of `Datapoints` or `DatapointsArray` respectively *when duplicated identifiers are queried*. For data scientists and others used to `pandas`, this syntax is familiar to the slicing logic of `Series` and `DataFrame` when used with non-unique indices.
There is also a very subtle **bugfix** here: since the previous implementation allowed the same time series to be specified by both its `id` and `external_id`, using `.get` to access it would always yield the settings that were specified by the `external_id`. This will now return a `list` as explained above.
- `Datapoints` and `DatapointsArray` now store the `granularity` string given by the user (when querying aggregates) which allows both `to_pandas` methods (on `DatapointsList` and `DatapointsArrayList` as well) to accept `include_granularity_name` that appends this to the end of the column name(s).
- Datapoints fetching algorithm has changed from one that relies on up-to-date and correct `count` aggregates to be fast (with fallback on serial fetching when missing/unavailable), to recursively (and reactively) splitting the time-domain into smaller and smaller pieces, depending on the discovered-as-fetched density-distribution of datapoints in time and the number of available workers/threads. The new approach also has the ability to group more than 1 (one) time series per API request (when beneficial) and short-circuit once a user-given limit has been reached (if/when given). This method is now used for *all types of queries*; numeric raw-, string raw-, and aggregate datapoints.

#### Change: `retrieve_dataframe`
- Previously, fetching was constricted (🐍) to either raw- OR aggregate datapoints. This restriction has been lifted and the method now works exactly like the other retrieve-methods (with a few extra options relevant only for pandas `DataFrame`s).
- Used to fetch time series given by `id` and `external_id` separately - this is no longer the case. This gives a significant, additional speedup when both are supplied.
- The `complete` parameter has been removed and partially replaced by `uniform_index (bool)` which covers a subset of the previous features (with some modifications: now gives a uniform index all the way from the first given `start` to the last given `end`). Rationale: Old method had a weird and had unintuitive syntax (passing a string using commas to separate options).
- Interpolating, forward-filling or in general, imputation (also prev. controlled via the `complete` parameter) is completely removed as the resampling logic *really* should be up to the user fetching the data to decide, not the SDK.
- New parameter `column_names` (as already used in several existing `to_pandas` methods) decides whether to pick `id`s or `external_id`s as the dataframe column names. Previously, when both were supplied, the dataframe ended up with a mix.
Read more below in the removed section or check out the method's updated documentation.
- The ordering of columns for aggregates is now always chronological instead of the somewhat arbitrary choice made in `Datapoints.__init__`, (since `dict`s keep insertion order in newer python versions and instance variables lives in `__dict__`)).
- New parameter `include_granularity_name` that appends the specified granularity to the column names if passed as `True`. Mimics the behaviour of the older, well-known argument `include_aggregate_name`, but adds after: `my-ts|average|13m`.

### Fixed
- `CogniteClientMock` has been updated with 24 missing APIs (including sub-composited APIs like `FunctionsAPI.schedules`) and is now used internally in testing instead of a similar, additional implementation.
- Loads of `assert`s meant for the SDK user have been changed to raising exceptions instead as a safeguard since `assert`s are ignored when running in optimized mode `-O` (or `-OO`).

### Fixed: Extended time domain
- `TimeSeries.[first/count/latest]()` now work with the expanded time domain (minimum age of datapoints was moved from 1970 to 1900, see [4.2.1]).
  - `TimeSeries.latest()` now supports the `before` argument similar to `DatapointsAPI.retrieve_latest`.
  - `TimeSeries.first()` now considers datapoints before 1970 and after "now".
  - `TimeSeries.count()` now considers datapoints before 1970 and after "now" and will raise an error for string time series as `count` (or any other aggregate) is not defined.
- `DatapointsAPI.retrieve_latest` would give latest datapoint `before="now"` when given `before=0` (1970) because of a bad boolean check. Used to not be a problem since there were no data before epoch.
- The utility function `ms_to_datetime` no longer raises `ValueError` for inputs from before 1970, but will raise for input outside the allowed minimum- and maximum supported timestamps in the API.
**Note**: that support for `datetime`s before 1970 may be limited on Windows, but `ms_to_datetime` should still work (magic!).

### Fixed: Datapoints-related
- **Critical**: Fetching aggregate datapoints now works properly with the `limit` parameter. In the old implementation, `count` aggregates were first fetched to split the time domain efficiently - but this has little-to-no informational value when fetching *aggregates* with a granularity, as the datapoints distribution can take on "any shape or form". This often led to just a few returned batches of datapoints due to miscounting (e.g. as little as 10% of the actual data could be returned(!)).
- Fetching datapoints using `limit=0` now returns zero datapoints, instead of "unlimited". This is now aligned with the API.
- Removing aggregate names from the columns in a Pandas `DataFrame` in the previous implementation used `Datapoints._strip_aggregate_name()`, but this had a bug: Whenever raw datapoints were fetched all characters after the last pipe character (`|`) in the tag name would be removed completely. In the new version, the aggregate name is only added when asked for.
- The method `Datapoints.to_pandas` could return `dtype=object` for numeric time series when all aggregate datapoints were missing; which is not *that* unlikely, e.g., when using `interpolation` aggregate on a `is_step=False` time series with datapoints spacing above one hour on average. In such cases, an object array only containing `None` would be returned instead of float array dtype with `NaN`s. Correct dtype is now enforced by an explicit `pandas.to_numeric()` cast.
- Fixed a bug in all `DatapointsAPI` retrieve-methods when no time series was/were found, a single identifier was *not* given (either list of length 1 or all given were missing), `ignore_unknown_ids=True`, and `.get` was used on the empty returned `DatapointsList` object. This would raise an exception (`AttributeError`) because the mappings from `id` or `external_id` to `Datapoints` were not defined on the object (only set when containing at least 1 resource).

### Removed
- Method: `DatapointsAPI.query`. No longer needed as all "optionality" has been moved to the three `retrieve` methods.
- Method: `DatapointsAPI.retrieve_dataframe_dict`. Rationale: Due to its slightly confusing syntax and return value, it basically saw no use "in the wild".
- Custom exception: `CogniteDuplicateColumnsError`. No longer needed as the retrieve endpoints now support duplicated identifiers to be passed (similar to the API).
- All convenience methods related to plotting and the use of `matplotlib`. Rationale: No usage and low utility value: the SDK should not be a data science library.

## [4.11.3] - 2022-11-17
### Fixed
- Fix FunctionCallsAPI filtering

## [4.11.2] - 2022-11-16
### Changed
- Detect endpoint (for Engineering Diagram detect jobs) is updated to spawn and handle multiple jobs.
### Added
- `DetectJobBundle` dataclass: A way to manage multiple files and jobs.

## [4.11.1] - 2022-11-15
### Changed
- Update doc for Vision extract method
- Improve error message in `VisionExtractJob.save_annotations`

## [4.11.0] - 2022-10-17
### Added
- Add `compute` method to `cognite.client.geospatial`

## [4.10.0] - 2022-10-13
### Added
- Add `retrieve_latest` method to `cognite.client.sequences`
- Add support for extending the expiration time of download links returned by `cognite.client.files.retrieve_download_urls()`

## [4.9.0] - 2022-10-10
### Added
- Add support for extraction pipeline configuration files
### Deprecated
- Extraction pipeline runs has been moved from `client.extraction_pipeline_runs` to `client.extraction_pipelines.runs`

## [4.8.1] - 2022-10-06
### Fixed
- Fix `__str__` method of `TransformationSchedule`

## [4.8.0] - 2022-09-30
### Added
- Add operations for geospatial rasters

## [4.7.1] - 2022-09-29
### Fixed
- Fixed the `FunctionsAPI.create` method for Windows-users by removing
  validation of `requirements.txt`.

## [4.7.0] - 2022-09-28
### Added
- Support `tags` on `transformations`.

### Changed
- Change geospatial.aggregate_features to support `aggregate_output`

## [4.5.4] - 2022-09-19
### Fixed
- The raw rows insert endpoint is now subject to the same retry logic as other idempotent endpoints.

## [4.5.3] - 2022-09-15
### Fixed
- Fixes the OS specific issue where the `requirements.txt`-validation failed
  with `Permission Denied` on Windows.

## [4.5.2] - 2022-09-09
### Fixed
- Fixes the issue when updating transformations with new nonce credentials

## [4.5.1] - 2022-09-08
### Fixed
- Don't depend on typing_extensions module, since we don't have it as a dependency.

## [4.5.0] - 2022-09-08
### Added
- Vision extract implementation, providing access to the corresponding [Vision Extract API](https://docs.cognite.com/api/v1/#tag/Vision).

## [4.4.3] - 2022-09-08
### Fixed
- Fixed NaN/NA value check in geospatial FeatureList

## [4.4.2] - 2022-09-07
### Fixed
- Don't import numpy in the global space in geospatial module as it's an optional dependency

## [4.4.1] - 2022-09-06
### Fixed
- Fixed FeatureList.from_geopandas to handle NaN values

## [4.4.0] - 2022-09-06
### Changed
- Change geospatial.aggregate_features to support order_by

## [4.3.0] - 2022-09-06
### Added
- Add geospatial.list_features

## [4.2.1] - 2022-08-23
### Changed
- Change timeseries datapoints' time range to start from 01.01.1900

## [4.2.0] - 2022-08-23
### Added
- OAuthInteractive credential provider. This credential provider will redirect you to a login page
and require that the user authenticates. It will also cache the token between runs.
- OAuthDeviceCode credential provider. Display a device code to enter into a trusted device.
It will also cache the token between runs.

## [4.1.2] - 2022-08-22
### Fixed
- geospatial: support asset links for features

## [4.1.1] - 2022-08-19
### Fixed
- Fixed the issue on SDK when Python installation didn't include pip.

### Added
- Added Optional dependency called functions. Usage: `pip install "cognite-sdk[functions]"`

## [4.1.0] - 2022-08-18
### Added
- ensure_parent parameter to client.raw.insert_dataframe method

## [4.0.1] - 2022-08-17
### Added
- OAuthClientCredentials now supports token_custom_args.

## [4.0.0] - 2022-08-15
### Changed
- Client configuration no longer respects any environment variables. There are other libraries better
suited for loading configuration from the environment (such as builtin `os` or `pydantic`). There have also
been several reports of envvar name clash issues in tools built on top the SDK. We therefore
consider this something that should be handled by the application consuming the SDK. All configuration of
`cognite.client.CogniteClient` now happens using a `cognite.client.ClientConfig` object. Global configuration such as
`max_connection_pool_size` and other options which apply to all client instances are now configured through
the `cognite.client.global_config` object which is an instance of `cognite.client.GlobalConfig`. Examples
have been added to the docs.
- Auth has been reworked. The client configuration no longer accepts the `api_key` and `token_...` arguments.
It accepts only a single `credentials` argument which must be a `CredentialProvider` object. A few
implementations have been provided (`APIKey`, `Token`, `OAuthClientCredentials`). Example usage has
been added to the docs. More credential provider implementations will be added in the future to accommodate
other OAuth flows.

### Fixed
- A bug in the Functions SDK where the lifecycle of temporary files was not properly managed.

## [3.9.0] - 2022-08-11
### Added
- Moved Cognite Functions from Experimental SDK to Main SDK.

## [3.8.0] - 2022-08-11
### Added
- Add ignore_unknown_ids parameter to sequences.retrieve_multiple

## [3.7.0] - 2022-08-10
### Changed
- Changed grouping of Sequence rows on insert. Each group now contains at most 100k values and at most 10k rows.

## [3.6.1] - 2022-08-10
### Fixed
- Fixed a minor casing error for the geo_location field on files

### Added
- Add ignore_unknown_ids parameter to files.retrieve_multiple

## [3.5.0] - 2022-08-10
### Changed
- Improve type annotations. Use overloads in more places to help static type checkers.

## [3.4.3] - 2022-08-10
### Changed
- Cache result from pypi version check so it's not executed for every client instantiation.

## [3.4.2] - 2022-08-09
### Fixed
- Fix the wrong destination name in transformations.

## [3.4.1] - 2022-08-01
### Fixed
- fixed exception when printing exceptions generated on transformations creation/update.

## [3.4.0] - 2022-07-25
### Added
- added support for nonce authentication on transformations

### Changed
- if no source or destination credentials are provided on transformation create, an attempt will be made to create a session with the CogniteClient credentials, if it succeeds, the acquired nonce will be used.
- if OIDC credentials are provided on transformation create/update, an attempt will be made to create a session with the given credentials. If it succeeds, the acquired nonce credentials will replace the given client credentials before sending the request.

## [3.3.0] - 2022-07-21
### Added
- added the sessions API

## [3.2.0] - 2022-07-15
### Removed
- Unused cognite.client.experimental module

## [3.1.0] - 2022-07-13
### Changed
- Helper functions for conversion to/from datetime now warns on naive datetimes and their interpretation.
### Fixed
- Helper function `datetime_to_ms` now accepts timezone aware datetimes.

## [3.0.1] - 2022-07-13
### Fixed
- fixed missing README.md in package

## [3.0.0] - 2022-07-12
### Changed
- Poetry build, one single package "cognite-sdk"
- Require python 3.8 or greater (used to be 3.5 or greater)
### Removed
- support for root_asset_id and root_asset_external_id filters. use asset subtree filters instead.

## [2.56.1] - 2022-06-22
### Added
- Time series property `is_step` can now be updated.

## [2.56.0] - 2022-06-21
### Added
- added the diagrams API

## [2.55.0] - 2022-06-20
### Fixed
- Improve geospatial documentation and implement better parameter resilience for filter and feature type update

## [2.54.0] - 2022-06-17
### Added
- Allow to set the chunk size when creating or updating geospatial features

## [2.53.1] - 2022-06-17
### Fixed
- Fixed destination type decoding of `transformation.destination`

## [2.53.0] - 2022-06-16
### Added
- Annotations implementation, providing access to the corresponding [Annotations API](https://docs.cognite.com/api/v1/#tag/Annotations).
    - Added `Annotation`, `AnnotationFilter`, `AnnotationUpdate` dataclasses to `cognite.client.data_classes`
    - Added `annotations` API to `cognite.client.CogniteClient`
    - **Create** annotations with `client.annotations.create` passing `Annotation` instance(s)
    - **Suggest** annotations with `client.annotations.suggest` passing `Annotation` instance(s)
    - **Delete** annotations with `client.annotations.delete` passing the id(s) of annotation(s) to delete
    - **Filter** annotations with `client.annotations.list` passing a `AnnotationFilter `dataclass instance or a filter `dict`
    - **Update** annotations with `client.annotations.update` passing updated `Annotation` or `AnnotationUpdate` instance(s)
    - **Get single** annotation with `client.annotations.retrieve` passing the id
    - **Get multiple** annotations with `client.annotations.retrieve_multiple` passing the ids

### Changed
- Reverted the optimizations introduced to datapoints fetching in 2.47.0 due to buggy implementation.

## [2.51.0] - 2022-06-13
### Added
- added the new geo_location field to the Asset resource

## [2.50.2] - 2022-06-09
### Fixed
- Geospatial: fix FeatureList.from_geopandas issue with optional properties

## [2.50.1] - 2022-06-09
### Fixed
- Geospatial: keep feature properties as is

## [2.50.0] - 2022-05-30
### Changed
- Geospatial: deprecate update_feature_types and add patch_feature_types

## [2.49.1] - 2022-05-19
### Changed
- Geospatial: Support dataset

## [2.49.0] - 2022-05-09
### Changed
- Geospatial: Support output selection for getting features by ids

## [2.48.0] - 2022-05-09
### Removed
- Experimental model hosting API

## [2.47.0] - 2022-05-02
### Changed
- Performance gain for `datapoints.retrieve` by grouping together time series in single requests against the underlying API.

## [2.46.1] - 2022-04-22
### Changed
- POST requests to the `sessions/revoke`-endpoint are now automatically retried
- Fix retrieval of empty raster in experimental geospatial api: http 204 as ok status

## [2.45.0] - 2022-03-25
### Added
- support `sequence_rows` destination type on Transformations.

## [2.44.1] - 2022-03-24
### Fixed
- fix typo in `data_set_ids` parameter type on `transformations.list`.

## [2.44.0] - 2022-03-24
### Added
- support conflict mode parameter on `transformations.schema.retrieve`.

## [2.43.1] - 2022-03-24
### Added
- update pillow dependency 9.0.0 -> 9.0.1

## [2.43.0] - 2022-03-24
### Added
- new list parameters added to `transformations.list`.

## [2.42.0] - 2022-02-25
### Added
- FeatureList.from_geopandas() improvements

### Fixed
- example for templates view.

## [2.41.0] - 2022-02-16
### Added
- support for deleting properties and search specs in GeospatialAPI.update_feature_types(...).

## [2.40.1] - 2022-02-15
### Fixed
- geospatial examples.

## [2.40.0] - 2022-02-11
### Added
- dataSetId support for transformations.

## [2.39.1] - 2022-01-25
### Added
- pandas and geospatial dependencies optional for cognite-sdk-core.

## [2.39.0] - 2022-01-20
### Added
- geospatial API support

## [2.38.6] - 2022-01-14
### Added
- add the possibility to cancel transformation jobs.

## [2.38.5] - 2022-01-12
### Fixed
- Bug where creating/updating/deleting more than 5 transformation schedules in a single call would fail.

## [2.38.4] - 2021-12-23
### Fixed
- Bug where list generator helper will return more than chunk_size items.

## [2.38.3] - 2021-12-13
### Fixed
- Bug where client consumes all streaming content when logging request.

## [2.38.2] - 2021-12-09
### Added
- add the possibility to pass extra body fields to APIClient._create_multiple.

## [2.38.1] - 2021-12-07
### Fixed
- Bug where loading `transformations.jobs` from JSON fails for raw destinations.

## [2.38.0] - 2021-12-06
### Added
- `transformations` api client, which allows the creation, deletion, update, run and retrieval of transformations.
- `transformations.schedules` api client, which allows the schedule, unschedule and retrieval of recurring runs of a transformation.
- `transformations.notifications` api client, which allows the creation, deletion and retrieval of transformation email notifications.
- `transformations.schema` api client, which allows the retrieval of the expected schema of sql transformations based on the destination data type.
- `transformations.jobs` api client, which retrieves the  status of transformation runs.

## [2.37.1] - 2021-12-01
### Fixed
- Bug where `sequences` full update attempts to "set" column spec. "set" is not supported for sequence column spec.

## [2.37.0] - 2021-11-30
### Added
- Added support for retrieving file download urls

## [2.36.0] - 2021-11-30
### Fixed
- Changes default JSON `.dumps()` behaviour to be in strict compliance with the standard: if any NaNs or +/- Infs are encountered, an exception will now be raised.

## [2.35.0] - 2021-11-29
### Added
- Added support for `columns` update on sequences
- Added support for `data_set_id` on template views

### Security
- Disallow downloading files to path outside download directory in `files.download()`.

## [2.32.0] - 2021-10-04
### Added
 - Support for extraction pipelines

## [2.31.1] - 2021-09-30
### Fixed
- Fixed a bug related to handling of binary response payloads.

## [2.31.0] - 2021-08-26
### Added
- View resolver for template fields.

## [2.30.0] - 2021-08-25
### Added
- Support for Template Views

## [2.29.0] - 2021-08-16
### Added
- Raw rows are retrieved using parallel cursors when no limit is set.

## [2.28.2] - 2021-08-12
### Added
- Relationships now supports `partitions` parameter for [parallel retrieval](https://docs.cognite.com/api/v1/#section/Parallel-retrieval)

## [2.28.1] - 2021-08-10
### Changed
- debug mode now logs response payload and headers.

## [2.27.0] - 2021-07-20

### Fixed
- When using CogniteClient with the client-secret auth flow, the object would not be pickle-able (e.g. when using multiprocessing) because of an anonymous function.

## [2.26.1] - 2021-07-20

### Changed
- Optimization. Do not get windows if remaining data points is 0. Reduces number of requests when asking for 100k data points/10k aggregates from 2 to 1.

## [2.26.0] - 2021-07-08

### Added
- Support for set labels on AssetUpdate

## [2.25.0] - 2021-07-06

### Added
- filter_nodes function to ThreeDRevisionsAPI

## [2.24.0] - 2021-06-28

### Added
- ignore_unknown_ids flag to Relationships delete method

## [2.23.0] - 2021-06-25

### Added
- insert_dataframe and retrieve_dataframe methods to the Raw client

## [2.22.0] - 2021-06-22

### Added
- More contextualization job statuses
### Changed
- Refactor contextualization constant representation

## [2.21.0] - 2021-06-21

### Added
- Datasets support for labels

## [2.20.0] - 2021-06-18

### Added
- rows() in RawRowsAPI support filtering with `columns` and `min/maxLastUpdatedTime`

## [2.19.0] - 2021-05-11

### Added
- Support for /token/inspect endpoint

## [2.18.2] - 2021-04-23

### Fixed
- Bug in templates instances filter that would cause `template_names` to be ignored.

## [2.18.1] - 2021-04-22

### Added
- Configure file download/upload timeouts with `COGNITE_FILE_TRANSFER_TIMEOUT` environment variable or
`file_transfer_timeout` parameter on `CogniteClient`.

### Changed
- Increased default file transfer timeout from 180 to 600 seconds
- Retry more failure modes (read timeouts, 502, 503, 504) for files upload/download requests.

## [2.18.0] - 2021-04-20

### Changed
- `COGNITE_DISABLE_SSL` now also covers ssl verification on IDP endpoints used for generating tokens.


## [2.17.1] - 2021-04-15

### Added
- `created_time`, and `last_updated_time` to template data classes.
- `data_set_id` to template instance data class.


## [2.17.0] - 2021-03-26

### Changed
- Ignore exceptions from pypi version check and reduce its timeout to 5 seconds.

### Fixed
- Only 200/201/202 is treated as successful response. 301 led to json decoding errors -
now handled gracefully.
- datasets create limit was set to 1000 in the sdk, leading to cases of 400 from the api where the limit is 10.

### Added
- Support for specifying proxies in the CogniteClient constructor

### Removed
- py.typed file. Will not declare library as typed until we run a typechecker on the codebase.


## [2.16.0] - 2021-03-26

### Added
- support for templates.
- date-based `cdf-version` header.

## [2.15.0] - 2021-03-22

### Added
- `createdTime` field on raw dbs and tables.

## [2.14.0] - 2021-03-18

### Added
- dropna argument to insert_dataframe method in DatapointsAPI

## [2.13.0] - 2021-03-16

### Added
- `sortByNodeId` and `partitions` query parameters to `list_nodes` method.

## [2.12.2] - 2021-03-11

### Fixed
- CogniteAPIError raised (instead of internal KeyError) when inserting a RAW row without a key.

## [2.12.1] - 2021-03-09

### Fixed
- CogniteMissingClientError raised when creating relationship with malformed body.

## [2.12.0] - 2021-03-08

### Changed
- Move Entity matching API from beta to v1.

## [2.11.1] - 2021-02-18

### Changed
- Resources are now more lenient on which types they accept in for labels
- Entity matching fit will flatten dictionaries and resources to "metadata.subfield" similar to pipelines.

### Added
- Relationships now support update

## [2.10.7] - 2021-02-02

### Fixed
- Relationships API list calls via the generator now support `chunk_size` as parameter.

## [2.10.6] - 2021-02-02

### Fixed
- Retry urllib3.NewConnectionError when it isn't in the context of a ConnectionRefusedError

## [2.10.5] - 2021-01-25

### Fixed
- Fixed asset subtree not returning an object with id->item cache for use in .get

## [2.10.4] - 2020-12-14

### Changed
- Relationships filter will now chain filters on large amounts of sources or targets in batches of 1000 rather than 100.


## [2.10.3] - 2020-12-09

### Fixed
- Retries now have backup time tracking per request, rather than occasionally shared between threads.
- Sequences delete ranges now no longer gives an error if no data is present

## [2.10.2] - 2020-12-08

### Fixed
- Set geoLocation.type in files to "Feature" if missing

## [2.10.1] - 2020-12-03

### Added
- Chaining of requests to the relationships list method,
allowing the method to take arbitrarily long lists for `source_external_ids` and `target_external_ids`

## [2.10.0] - 2020-12-01

### Added
- Authentication token generation and lifecycle management

## [2.9.0] - 2020-11-25

### Added
- Entity matching API is now available in the beta client.

## [2.8.0] - 2020-11-23

### Changed
- Move relationships to release python SDK

## [2.7.0] - 2020-11-10

### Added
- `fetch_resources` parameter to the relationships `list` and `retrieve_multiple` methods, which attempts to fetch the resource referenced in the relationship.

## [2.6.4] - 2020-11-10

### Fixed
- Fixed a bug where 429 was not retried on all endpoints

## [2.6.3] - 2020-11-10

### Fixed
- Resource metadata should be able to set empty using `.metadata.set(None)` or `.metadata.set({})`.

## [2.6.2] - 2020-11-05

### Fixed
- Asset retrieve subtree should return empty AssetList if asset does not exist.

## [2.6.1] - 2020-10-30

### Added
- `geospatial` to list of valid relationship resource types.

## [2.6.0] - 2020-10-26

### Changed
- Relationships list should take dataset internal and external id as different parameters.

## [2.5.4] - 2020-10-22

### Fixed
- `_is_retryable` didn't handle clusters with a dash in the name.

## [2.5.3] - 2020-10-14

### Fixed
- `delete_ranges` didn't cast string timestamp into number properly.

## [2.5.2] - 2020-10-06

### Fixed
- `labels` in FileMetadata is not cast correctly to a list of `Label` objects.

## [2.5.1] - 2020-10-01
- Include `py.typed` file in sdk distribution

## [2.5.0] - 2020-09-29

### Added
- Relationships beta support.

### Removed
- Experimental Model Hosting client.

## [2.4.3] - 2020-09-18
- Increase raw rows list limit to 10,000

## [2.4.2] - 2020-09-10
- Fixed a bug where urls with query parameters were excluded from the retryable endpoints.

## [2.4.1] - 2020-09-09

### Changed
- Generator-based listing now supports partitions. Example:
  ``` python
  for asset in client.assets(partitions=10):
    # do something
  ```

## [2.4.0] - 2020-08-31

### Added
- New 'directory' in Files

## [2.3.0] - 2020-08-25

### Changed
- Add support for mypy and other type checking tools by adding packaging type information

## [2.2.2] - 2020-08-18

### Fixed
- HTTP transport logic to better handle retrying of connection errors
- read timeouts will now raise a CogniteReadTimeout
- connection errors will now raise a CogniteConnectionError, while connection refused errors will raise the more
 specific CogniteConnectionRefused exception.

### Added
- Jitter to exponential backoff on retries

### Changed
- Make HTTP requests no longer follow redirects by default
- All exceptions now inherit from CogniteException

## [2.2.1] - 2020-08-17

### Added
- Fixed a bug where `/timeseries/list` was missing from the retryable endpoints.

## [2.2.0] - 2020-08-17

### Added
- Files labelling support

## [2.1.2] - 2020-08-13

### Fixed
- Fixed a bug where only v1 endpoints (not playground) could be added as retryable

## [2.1.1] - 2020-08-13

### Fixed
- Calls to datapoints `retrieve_dataframe` with `complete="fill"` would break using Pandas version 1.1.0 because it raises TypeError when calling `.interpolate(...)` on a dataframe with no columns.

## [2.1.0] - 2020-07-22

### Added
- Support for passing a single string to `AssetUpdate().labels.add` and `AssetUpdate().labels.remove`. Both a single string and a list of strings is supported. Example:
  ```python
  # using a single string
  my_update = AssetUpdate(id=1).labels.add("PUMP").labels.remove("VALVE")
  res = c.assets.update(my_update)

  # using a list of strings
  my_update = AssetUpdate(id=1).labels.add(["PUMP", "ROTATING_EQUIPMENT"]).labels.remove(["VALVE"])
  res = c.assets.update(my_update)
  ```

## [2.0.0] - 2020-07-21

### Changed
- The interface to interact with labels has changed. A new, improved interface is now in place to make it easier to work with CDF labels. The new interface behaves this way:
  ```python
  # crate label definition(s)
  client.labels.create(LabelDefinition(external_id="PUMP", name="Pump", description="Pump equipment"))
  # ... or multiple
  client.labels.create([LabelDefinition(external_id="PUMP"), LabelDefinition(external_id="VALVE")])

  # list label definitions
  label_definitions = client.labels.list(name="Pump")

  # delete label definitions
  client.labels.delete("PUMP")
  # ... or multiple
  client.labels.delete(["PUMP", "VALVE"])

  # create an asset with label
  asset = Asset(name="my_pump", labels=[Label(external_id="PUMP")])
  client.assets.create(assets)

  # filter assets by labels
  my_label_filter = LabelFilter(contains_all=["PUMP", "VERIFIED"])
  asset_list = client.assets.list(labels=my_label_filter)

  # attach/detach labels to/from assets
  my_update = AssetUpdate(id=1).labels.add(["PUMP"]).labels.remove(["VALVE"])
  res = c.assets.update(my_update)
  ```

### Fixed
- Fixed bug where `_call_` in SequencesAPI (`client.sequences`) was incorrectly returning a `GET` method instead of `POST`.

## [1.8.1] - 2020-07-07
### Changed
- For 3d mappings delete, only use node_id and asset_id pairs in delete request to avoid potential bad request.
- Support attaching/detaching multiple labels on assets in a single method

## [1.8.0] - 2020-06-30
### Added
- Synthetic timeseries endpoint for DatapointsApi
- Labels endpoint support
- Assets labelling support
- Support for unique value aggregation for events.

### Changed
- When `debug=true`, redirects are shown more clearly.

## [1.7.0] - 2020-06-03
### Fixed
- datasetId is kept as an integer in dataframes.

### Changed
- Internal list of retryable endpoints was changed to a class variable so it can be modified.

## [1.6.0] - 2020-04-28
### Added
- Support events filtering by ongoing events (events without `end_time` defined)
- Support events filtering by active timerange of event
- Support files metadata filtering by `asset_external_ids`
- Aggregation endpoint for Assets, DataSets, Events, Files, Sequences and TimeSeries API

## [1.5.2] - 2020-04-02
### Added
- Support for security categories on file methods

## [1.5.1] - 2020-04-01
### Added
- Support for security categories on files
- active_at_time on relationships

### Fixed
- No longer retry calls to /files/initupload
- Retry retryable POST endpoints in datasets API

## [1.5.0] - 2020-03-12
### Added
- DataSets API and support for this in assets, events, time series, files and sequences.
- .asset helper function on time series.
- asset external id filter on time series.

## [1.4.13] - 2020-03-03
### Added
- Relationship list supports multiple sources, targets, relationship types and datasets.

## [1.4.12] - 2020-03-02

### Fixed
- Fixed a bug in file uploads where fields other than name were not being passed to uploaded directories.

## [1.4.11] - 2020-02-21

### Changed
- Datapoint insertion changed to be less memory intensive.

### Fixed
- Fixed a bug where add service account to group expected items in response.
- Jupyter notebook output and non-camel cased to_pandas uses nullable int fields instead of float for relevant fields.

## [1.4.10] - 2020-01-27
### Added
- Support for the error field for synthetic time series query in the experimental client.
- Support for retrieving data from multiple sequences at once.

## [1.4.9] - 2020-01-08

### Fixed
- Fixed a bug where datapoints `retrieve` could return less than limit even if there were more datapoints.
- Fixed an issue where `insert_dataframe` would give an error with older pandas versions.

## [1.4.8] - 2019-12-19

### Added
- Support for `ignore_unknown_ids` on time series `retrieve_multiple`, `delete` and datapoints `retrieve` and `latest` and related endpoints.
- Support for asset subtree filters on files, sequences, and time series.
- Support for parent external id filters on assets.
- Synthetic datapoints retrieve has additional functions including variable replacement and sympy support.

### Changed
- Synthetic datapoints now return errors in the `.error` field, in the jupyter output, and optionally in pandas dataframes if `include_errors` is set.

## [1.4.7] - 2019-12-05

### Added
- Support for synthetic time series queries in the experimental client.
- parent external id filter added for assets.

### Fixed
- startTime in event dataframes is now a nullable int dtype, consistent with endTime.

## [1.4.6] - 2019-12-02

### Fixed
- Fixed notebook output for Asset, Datapoint and Raw.

## [1.4.5] - 2019-12-02

### Changed

- The ModelHostingAPI now calls Model Hosting endpoints in playground instead of 0.6.

## [1.4.4] - 2019-11-29

### Added
 - Option to turn off version checking from CogniteClient constructor

### Changed
- In sequences create, the column definitions object accepts both camelCased and snake_cased keys.
- Retry 429 on all endpoints

### Fixed
- Fixed notebook output for DatapointsList

## [1.4.3] - 2019-11-27
### Fixed
- In Jupyter notebooks, the output from built-in list types is no longer camel cased.

## [1.4.2] - 2019-11-27

### Changed
- In the 3D API, the call and list methods now include all models by default instead of only unpublished ones.
- In Jupyter notebooks, the output from built-in types is no longer camel cased.

### Added
- Support for filtering events by asset subtree ids.

## [1.4.1] - 2019-11-18

### Added
- Support for filtering events by asset external id.
- query parameter on asset search.
- `ignore_unknown_ids` parameter on asset and events method `delete` and `retrieve_multiple`.

## [1.4.0] - 2019-11-14

### Changed
- In the ModelHostingAPI, models, versions and schedules are now referenced by name instead of id. The ids are no longer available.
- In the ModelHostingAPI, functions related to model versions are moved from the ModelsAPI to the new ModelVersionsAPI.
- In the ModelHostingAPI, the model names must be unique. Also, the version names and schedule names must be unique per model.
- Default value for `limit` in search method is now 100 instead of None to clarify api default behaviour when no limit is passed.

## [1.3.4] - 2019-11-07

### Changed
- Error 500's are no longer retried by default, only HTTP 429, 502, 503, 504 are.
- Optimized HTTP calls by caching user agent.
- Relationship filtering is now integrated into `list` instead of `search`.
- Sequences `insert_dataframe` parameter `external_id_headers` documentation updated.
- Type hints for several objects formerly `Dict[str, Any]` improved along with introducing matching dict derived classes.

### Fixed
- `source_created_time` and `source_modified_time` on files now displayed as time fields.
- Fixed pagination for `include_outside_points` and other edge cases in datapoints.
- Fixed a bug where `insert_dataframe` with strings caused a numpy error.

### Added
- Relationships can now have sequences as source or target.

## [1.3.3] - 2019-10-21

### Changed
- Datapoints insert dataframe function will check for infinity values.
- Allow for multiple calls to .add / .remove in object updates such as metadata, without later calls overwriting former.
- List time series now ignores the include_metadata parameter.

### Added
- Advanced list endpoint is used for listing time series, adding several new filters and partitions.

## [1.3.2] - 2019-10-16

### Added
- Datapoints objects now store is_string, is_step and unit to allow for better interpretation of the data.
- Sorting when listing events
- Added a search function in the relationships API.

### Changed
- `list` and `__call__` methods for files now support list parameters for `root_ids`, `root_external_ids`.
- retrieve_dataframe with `complete` using Datapoints fields instead of retrieving time series metadata.

### Fixed
- Fixed chunking logic in list_generator to always return last partial chunk.
- Fixed an error on missing target/source in relationships.

## [1.3.1] - 2019-10-09
### Fixed
- Fixed support for totalVariation aggregate completion.
- Changed conversion of raw RowList to pandas DataFrame to handle missing values (in columns) across the rows. This also fixes the bug where one-off values would be distributed to all rows in the DataFrame (unknown bug).

## [1.3.0] - 2019-10-03
### Changed
- Sequences officially released and no longer considered experimental.
- Sequences data insert no longer takes a default value for columns.

## [1.2.1] - 2019-10-01
### Fixed
- Tokens are sent with the correct "Authorization" header instead of "Authentication".

## [1.2.0] - 2019-10-01
### Added
- Support for authenticating with bearer tokens. Can now supply a jwt or jwt-factory to CogniteClient. This token will override any api-key which has been set.

## [1.1.12] - 2019-10-01
### Fixed
- Fixed a bug in time series pagination where getting 100k datapoints could cause a missing id error when using include_outside_points.
- SequencesData `to_pandas` no longer returns NaN on integer zero columns.
- Fixed a bug where the JSON encoder would throw circular reference errors on unknown data types, including numpy floats.

## [1.1.11] - 2019-09-23
### Fixed
- Fix testing.CogniteClientMock so it is possible to get attributes on child which have not been explicitly in the CogniteClientMock constructor

## [1.1.10] - 2019-09-23
### Fixed
- Fix testing.CogniteClientMock so it is possible to get child mock not explicitly defined

### Added
- `list` and `__call__` methods for events now support list parameters for `root_asset_ids`, `root_asset_external_ids`.

## [1.1.9] - 2019-09-20
### Changed
- Renamed testing.mock_cognite_client to testing.monkeypatch_cognite_client

### Added
- testing.CogniteClientMock object

## [1.1.8] - 2019-09-19
### Added
- Support for aggregated properties of assets.
- `Asset` and `AssetList` classes now have a `sequences` function which retrieves related sequences.
- Support for partitioned listing of assets and events.

### Changed
- `list` and `__call__` methods for assets now support list parameters for `root_ids`, `root_external_ids`.
- Sequences API no longer supports column ids, all relevant functions have been changed to only use external ids.

### Fixed
- Fixed a bug in time series pagination where getting 100k dense datapoints would cause a missing id error.
- Sequences retrieve functions fixed to match API change, to single item per retrieve.
- Sequences retrieve/insert functions fixed to match API change to take lists of external ids.

## [1.1.7] - 2019-09-13
### Fixed
- `testing.mock_cognite_client()` so that it still accepts arguments after exiting from mock context.

## [1.1.6] - 2019-09-12
### Fixed
- `testing.mock_cognite_client()` so that the mocked CogniteClient may accept arguments.

## [1.1.5] - 2019-09-12
### Added
- Method `files.download_to_path` for streaming a file to a specific path

## [1.1.4] - 2019-09-12
### Added
- `root_asset_ids` parameter for time series list.

### Changed
- Formatted output in jupyter notebooks for `SequenceData`.
- `retrieve_latest` function in theDatapoints API extended to support more than 100 items.
- Log requests at DEBUG level instead of INFO.

## [1.1.3] - 2019-09-05
### Changed
- Disabled automatic handling of cookies on the requests session objects

### Fixed
- `to_pandas` method on CogniteResource in the case of objects without metadata

## [1.1.2] - 2019-08-28
### Added
- `limit` parameter on sequence data retrieval.
- Support for relationships exposed through experimental client.
- `end` parameter of sequence.data retrieval and range delete accepts -1 to indicate last index of sequence.

### Changed
- Output in jupyter notebooks is now pandas-like by default, instead of outputting long json strings.

### Fixed
- id parameters and timestamps now accept any integer type including numpy.int64, so values from dataframes can be passed directly.
- Compatibility fix for renaming of sequences cursor and start/end parameters in the API.

## [1.1.1] - 2019-08-23
### Added
- `complete` parameter on `datapoints.retrieve_dataframe`, used for forward-filling/interpolating intervals with missing data.
- `include_aggregate_name` option on `datapoints.retrieve_dataframe` and `DatapointsList.to_pandas`, used for removing the `|<aggregate-name>` postfix on dataframe column headers.
- datapoints.retrieve_dataframe_dict function, which returns {aggregate:dataframe} without adding aggregate names to columns
- source_created_time and source_modified_time support for files

## [1.1.0] - 2019-08-21
### Added
- New method create_hierarchy() added to assets API.
- SequencesAPI.list now accepts an asset_ids parameter for searching by asset
- SequencesDataAPI.insert now accepts a SequenceData object for easier copying
- DatapointsAPI.insert now accepts a Datapoints object for easier copying
- helper method `cognite.client.testing.mock_cognite_client()` for mocking CogniteClient
- parent_id and parent_external_id to AssetUpdate class.

### Changed
- assets.create() no longer validates asset hierarchy and sorts assets before posting. This functionality has been moved to assets.create_hierarchy().
- AssetList.files() and AssetList.events() now deduplicate results while fetching related resources, significantly reducing memory load.

## [1.0.5] - 2019-08-15
### Added
- files.create() method to enable creating a file without uploading content.
- `recursive` parameter to raw.databases.delete() for recursively deleting tables.

### Changed
- Renamed .iteritems() on SequenceData to .items()
- raw.insert() now chunks raw rows into batches of 10,000 instead of 1,000

### Fixed
- Sequences queries are now retried if safe
- .update() in all APIs now accept a subclass of CogniteResourceList as input
- Sequences datapoint retrieval updated to use the new cursor feature in the API
- Json serializiation in `__str__()` of base data classes. Now handles Decimal and Number objects.
- Now possible to create asset hierarchy using parent external id when the parent is not part of the batch being inserted.
- `name` parameter of files.upload_bytes is now required, so as not to raise an exception in the underlying API.

## [1.0.4] - 2019-08-05
### Added
- Variety of useful helper functions for Sequence and SequenceData objects, including .column_ids and .column_external_ids properties, iterators and slice operators.
- Sequences insert_dataframe function.
- Sequences delete_range function.
- Support for external id column headers in datapoints.insert_dataframe()

### Changed
- Sequences data retrieval now returns a SequenceData object.
- Sequences insert takes its parameters row data first, and no longer requires columns to be passed.
- Sequences insert now accepts tuples and raw-style data input.
- Sequences create now clears invalid fields such as 'id' in columns specification, so sequences can more easily re-use existing specifications.
- Sequence data function now require column_ids or column_external_ids to be explicitly set, rather than both being passed through a single columns field

## [1.0.3] - 2019-07-26
### Fixed
- Renamed Model.schedule_data_spec to Model.data_spec so the field from the API will be included on the object.
- Handling edge case in Sequences pagination when last datapoint retrieved is at requested end
- Fixing data points retrieval when count aggregates are missing
- Displays unexpected fields on error response from API when raising CogniteAPIError

## [1.0.2] - 2019-07-22
### Added
- Support for model hosting exposed through experimental client

### Fixed
- Handling dynamic limits in Sequences API

## [1.0.1] - 2019-07-19
### Added
- Experimental client
- Support for sequences exposed through experimental client

## [1.0.0] - 2019-07-11
### Added
- Support for all endpoints in Cognite API
- Generator with hidden cursor for all resource types
- Concurrent writes for all resources
- Distribution of "core" sdk which does not depend on pandas and numpy
- Typehints for all methods
- Support for posting an entire asset hierarchy, resolving ref_id/parent_ref_id automatically
- config attribute on CogniteClient to view current configuration.

### Changed
- Renamed methods so they reflect what the method does instead of what http method is used
- Updated documentation with automatically tested examples
- Renamed `stable` namespace to `api`
- Rewrote logic for concurrent reads of datapoints
- Renamed CogniteClient parameter `num_of_workers` to `max_workers`

### Removed
- `experimental` client in order to ensure sdk stability.<|MERGE_RESOLUTION|>--- conflicted
+++ resolved
@@ -17,13 +17,7 @@
 - `Fixed` for any bug fixes.
 - `Security` in case of vulnerabilities.
 
-<<<<<<< HEAD
-## [7.0.0] - 2023-10-24
-### Changed
-- Several methods in the data modelling APIs have had parameter names now correctly reflect whether they accept
-  a single or multiple items (i.e. id -> ids).
-=======
-## [7.0.0] - 2023-08-24
+## [7.0.0] - 2023-11-01
 This release ensure that all CogniteResources have `.dump` and `.load` methods, and that calling these two methods
 in sequence produces an equal object to the original, for example,
 `my_asset == Asset.load(my_asset.dump(camel_case=True)`. In addition, this ensures that the output of all `.dump`
@@ -42,7 +36,8 @@
 - All `.delete` and `.retrieve_multiple` methods now accepts an empty sequence, and will return an empty `CogniteResourceList`.
 - All `assert`s meant for the SDK user, now raise appropriate errors instead (`ValueError`, `RuntimeError`...).
 - `CogniteAssetHierarchyError` is no longer possible to catch as an `AssertionError`.
-
+- Several methods in the data modelling APIs have had parameter names now correctly reflect whether they accept
+  a single or multiple items (i.e. id -> ids).
 
 ### Added
 - Added `load` implementation for `VisionResource`s: `ObjectDetection`, `TextRegion`, `AssetLink`, `BoundingBox`,
@@ -87,7 +82,6 @@
 - Bug when dumping `documents.SourceFile.dump(camel_case=True)`.
 - Bug in `WorkflowExecution.dump`
 - Bug in `PropertyType.load`
->>>>>>> dc7749cc
 
 ## [6.35.0] - 2023-10-25
 ### Added
