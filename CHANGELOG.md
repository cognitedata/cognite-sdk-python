# Changelog
All notable changes to this project will be documented in this file.

The format is based on [Keep a Changelog](https://keepachangelog.com/en/1.0.0/),
and this project adheres to [Semantic Versioning](https://semver.org/spec/v2.0.0.html).

The changelog for SDK version 0.x.x can be found [here](https://github.com/cognitedata/cognite-sdk-python/blob/0.13/CHANGELOG.md).

Changes are grouped as follows
- `Added` for new features.
- `Changed` for changes in existing functionality.
- `Deprecated` for soon-to-be removed features.
- `Removed` for now removed features.
- `Fixed` for any bug fixes.
- `Security` in case of vulnerabilities.

<<<<<<< HEAD
## [2.44.0] - 2022-03-24
### Added
- support conflict mode parameter on `transformations.schema.retrieve`.

=======
## [2.43.1] - 2022-03-24
### Added
- update pillow dependency 9.0.0 -> 9.0.1 
 
>>>>>>> 1c894ea8
## [2.43.0] - 2022-03-21
### Added
- New list parameters added to `transformations.list`.

## [2.42.0] - 2022-02-11
### Added
- FeatureList.from_geopandas() improvements

## [2.41.3] - 2022-02-11
### Fixed
- example for templates view.

## [2.41.2] - 2022-02-16
### Added
- support for deleting properties and search specs in GeospatialAPI.update_feature_types(...).

## [2.40.1] - 2022-02-15
### Fixed
- geospatial examples.

## [2.40.0] - 2022-02-11
### Added
- dataSetId support for transformations.

## [2.39.1] - 2022-01-25
### Added
- pandas and geospatial dependencies optional for cognite-sdk-core.

## [2.39.0] - 2022-01-20
### Added
- geospatial API support

## [2.38.6] - 2021-12-17
### Added
- add the possibility to cancel transformation jobs.

## [2.38.5] - 2022-01-12
### Fixed
- Bug where creating/updating/deleting more than 5 transformation schedules in a single call would fail.

## [2.38.4] - 2021-12-17
### Fixed
- Bug where list generator helper will return more than chunk_size items.

## [2.38.3] - 2021-12-13
### Fixed
- Bug where client consumes all streaming content when logging request.

## [2.38.2] - 2021-12-09
### Added
- add the possibility to pass extra body fields to APIClient._create_multiple.

## [2.38.1] - 2021-12-07
### Fixed
- Bug where loading `transformations.jobs` from JSON fails for raw destinations.

## [2.38.0] - 2021-11-30
### Added
- `transformations` api client, which allows the creation, deletion, update, run and retrieval of transformations.
- `transformations.schedules` api client, which allows the schedule, unschedule and retrieval of recurring runs of a transformation.
- `transformations.notifications` api client, which allows the creation, deletion and retrieval of transformation email notifications.
- `transformations.schema` api client, which allows the retrieval of the expected schema of sql transformations based on the destination data type.
- `transformations.jobs` api client, which retrieves the  status of transformation runs.

## [2.37.1] - 2021-12-01
### Fixed
- Bug where `sequences` full update attempts to "set" column spec. "set" is not supported for sequence column spec.

## [2.37.0] - 2021-11-30
### Added
- Added support for retrieving file download urls 

## [2.36.0] - 2021-11-30
### Fixed
- Changes default JSON `.dumps()` behaviour to be in strict compliance with the standard: if any NaNs or +/- Infs are encountered, an exception will now be raised.

## [2.35.0] - 2021-11-29
### Added
- Added support for `columns` update on sequences

## [2.34.0] - 2021-11-5
### Added
- Added support for `data_set_id` on template views

## [2.33.0] - 2021-10-27
### Security
- Disallow downloading files to path outside download directory in `files.download()`.

## [2.32.0] - 2021-10-04
### Added
 - Support for extraction pipelines

## [2.31.1] - 2021-09-27
### Fixed
- Fixed a bug related to handling of binary response payloads.

## [2.31.0] - 2021-08-26
### Added
- View resolver for template fields.

## [2.30.0] - 2021-08-18
### Added
- Support for Template Views

## [2.29.0] - 2021-08-16
### Added
- Raw rows are retrieved using parallel cursors when no limit is set.

## [2.28.2] - 2021-08-10
### Added
- Relationships now supports `partitions` parameter for [parallel retrieval](https://docs.cognite.com/api/v1/#section/Parallel-retrieval)

## [2.28.1] - 2021-08-10
### Changed
- debug mode now logs response payload and headers.

## [2.27.0] - 2021-07-20

### Fixed
- When using CogniteClient with the client-secret auth flow, the object would not be pickle-able (e.g. when using multiprocessing) because of an anonymous function.

## [2.26.1] - 2021-07-20

### Changed
- Optimization. Do not get windows if remaining data points is 0. Reduces number of requests when asking for 100k data points/10k aggregates from 2 to 1.

## [2.26.0] - 2021-07-08

### Added
- Support for set labels on AssetUpdate

## [2.25.0] - 2021-07-06

### Added
- filter_nodes function to ThreeDRevisionsAPI

## [2.24.0] - 2021-06-28

### Added
- ignore_unknown_ids flag to Relationships delete method

## [2.23.0] - 2021-06-25

### Added
- insert_dataframe and retrieve_dataframe methods to the Raw client

## [2.22.0] - 2021-06-22

### Added
- More contextualization job statuses
### Changed
- Refactor contextualization constant representation

## [2.21.0] - 2021-06-18

### Added
- Datasets support for labels

## [2.20.0] - 2021-06-04

### Added
- rows() in RawRowsAPI support filtering with `columns` and `min/maxLastUpdatedTime`

## [2.19.0] - 2021-05-06

### Added
- Support for /token/inspect endpoint

## [2.18.2] - 2021-04-23

### Fixed
- Bug in templates instances filter that would cause `template_names` to be ignored.

## [2.18.1] - 2021-04-22

### Added
- Configure file download/upload timeouts with `COGNITE_FILE_TRANSFER_TIMEOUT` environment variable or
`file_transfer_timeout` parameter on `CogniteClient`.

### Changed
- Increased default file transfer timeout from 180 to 600 seconds
- Retry more failure modes (read timeouts, 502, 503, 504) for files upload/download requests.

## [2.18.0] - 2021-04-20

### Changed
- `COGNITE_DISABLE_SSL` now also covers ssl verification on IDP endpoints used for generating tokens.


## [2.17.1] - 2021-04-13

### Added
- `created_time`, and `last_updated_time` to template data classes.
- `data_set_id` to template instance data class.


## [2.17.0] - 2021-03-26

### Changed
- Ignore exceptions from pypi version check and reduce its timeout to 5 seconds.

### Fixed
- Only 200/201/202 is treated as succesfull response. 301 led to json decoding errors -
now handled gracefully.
- datasets create limit was set to 1000 in the sdk, leading to cases of 400 from the api where the limit is 10.

### Added
- Support for specifying proxies in the CogniteClient constructor

### Removed
- py.typed file. Will not declare library as typed until we run a typechecker on the codebase.


## [2.16.0] - 2021-03-24

### Added
- support for templates.
- date-based `cdf-version` header.

## [2.15.0] - 2021-03-12

### Added
- `createdTime` field on raw dbs and tables.

## [2.14.0] - 2021-03-18

### Added
- dropna argument to insert_dataframe method in DatapointsAPI

## [2.13.0] - 2021-03-12

### Added
- `sortByNodeId` and `partitions` query parameters to `list_nodes` method.

## [2.12.2] - 2021-03-11

### Fixed
- CogniteAPIError raised (instead of internal KeyError) when inserting a RAW row without a key.

## [2.12.1] - 2021-03-09

### Fixed
- CogniteMissingClientError raised when creating relationship with malformed body.

## [2.12.0] - 2021-03-04

### Changed
- Move Entity matching API from beta to v1.

## [2.11.1] - 2021-02-18

### Changed
- Resources are now more lenient on which types they accept in for labels

## [2.11.0] - 2021-02-18

### Changed
- Entity matching fit will flatten dictionaries and resources to "metadata.subfield" similar to pipelines.

### Added
- Relationships now support update

## [2.10.7] - 2021-02-02

### Fixed
- Relationships API list calls via the generator now support `chunk_size` as parameter.

## [2.10.6] - 2021-02-02

### Fixed
- Retry urllib3.NewConnectionError when it isn't in the context of a ConnectionRefusedError

## [2.10.5] - 2021-01-25

### Fixed
- Fixed asset subtree not returning an object with id->item cache for use in .get

## [2.10.4] - 2020-12-14

### Changed
- Relationships filter will now chain filters on large amounts of sources or targets in batches of 1000 rather than 100.


## [2.10.3] - 2020-12-09

### Fixed
- Retries now have backup time tracking per request, rather than occasionally shared between threads.
- Sequences delete ranges now no longer gives an error if no data is present

## [2.10.2] - 2020-12-08

### Fixed
- Set geoLocation.type in files to "Feature" if missing

## [2.10.1] - 2020-12-03

### Added
- Chaining of requests to the relationships list method,
allowing the method to take arbitrarily long lists for `source_external_ids` and `target_external_ids`

## [2.10.0] - 2020-12-01

### Added
- Authentication token generation and lifecycle management

## [2.9.0] - 2020-11-25

### Added
- Entity matching API is now available in the beta client.

## [2.8.0] - 2020-11-23

### Changed
- Move relationships to release python SDK

## [2.7.0] - 2020-11-10

### Added
- `fetch_resources` parameter to the relationships `list` and `retrieve_multiple` methods, which attempts to fetch the resource referenced in the relationship.

## [2.6.4] - 2020-11-10

### Fixed
- Fixed a bug where 429 was not retried on all endpoints

## [2.6.3] - 2020-11-06

### Fixed
- Resource metadata should be able to set empty using `.metadata.set(None)` or `.metadata.set({})`.

## [2.6.2] - 2020-11-05

### Fixed
- Asset retrieve subtree should return empty AssetList if asset does not exist.

## [2.6.1] - 2020-10-30

### Added
- `geospatial` to list of valid relationship resource types.

## [2.6.0] - 2020-10-26

### Changed
- Relationships list should take dataset internal and external id as different parameters.

## [2.5.4] - 2020-10-22

### Fixed
- `_is_retryable` didn't handle clusters with a dash in the name.

## [2.5.3] - 2020-10-14

### Fixed
- `delete_ranges` didn't cast string timestamp into number properly.

## [2.5.2] - 2020-10-06

### Fixed
- `labels` in FileMetadata is not cast correctly to a list of `Label` objects.

## [2.5.1] - 2020-10-01
- Include `py.typed` file in sdk distribution

## [2.5.0] - 2020-09-25

### Added
- Relationships beta support.

### Removed
- Experimental Model Hosting client.

## [2.4.3] - 2020-09-18
- Increase raw rows list limit to 10,000

## [2.4.2] - 2020-09-10
- Fixed a bug where urls with query parameters were excluded from the retryable endpoints.

## [2.4.1] - 2020-09-09

### Changed
- Generator-based listing now supports partitions. Example:
  ``` python
  for asset in client.assets(partitions=10):
    # do something
  ```

## [2.4.0] - 2020-08-31

### Added
- New 'directory' in Files

## [2.3.0] - 2020-08-25

### Changed
- Add support for mypy and other type checking tools by adding packaging type information

## [2.2.2] - 2020-08-18

### Fixed
- HTTP transport logic to better handle retrying of connection errors
- read timeouts will now raise a CogniteReadTimeout
- connection errors will now raise a CogniteConnectionError, while connection refused errors will raise the more
 specific CogniteConnectionRefused exception.

### Added
- Jitter to exponential backoff on retries

### Changed
- Make HTTP requests no longer follow redirects by default
- All exceptions now inherit from CogniteException

## [2.2.1] - 2020-08-17

### Added
- Fixed a bug where `/timeseries/list` was missing from the retryable endpoints.

## [2.2.0] - 2020-08-14

### Added
- Files labelling support

## [2.1.1] - 2020-08-13

### Fixed
- Fixed a bug where only v1 endpoints (not playground) could be added as retryable

## [2.1.1] - 2020-08-04

### Fixed
- Calls to datapoints `retrieve_dataframe` with `complete="fill"` would break using Pandas version 1.1.0 because it raises TypeError when calling `.interpolate(...)` on a dataframe with no columns.

## [2.1.0] - 2020-07-22

### Added
- Support for passing a single string to `AssetUpdate().labels.add` and `AssetUpdate().labels.remove`. Both a single string and a list of strings is supported. Example:
  ```python
  # using a single string
  my_update = AssetUpdate(id=1).labels.add("PUMP").labels.remove("VALVE")
  res = c.assets.update(my_update)

  # using a list of strings
  my_update = AssetUpdate(id=1).labels.add(["PUMP", "ROTATING_EQUIPMENT"]).labels.remove(["VALVE"])
  res = c.assets.update(my_update)
  ```

## [2.0.0] - 2020-07-17

### Changed
- The interface to interact with labels has changed. A new, improved interface is now in place to make it easier to work with CDF labels. The new interface behaves this way:
  ```python
  # crate label definition(s)
  client.labels.create(LabelDefinition(external_id="PUMP", name="Pump", description="Pump equipment"))
  # ... or multiple
  client.labels.create([LabelDefinition(external_id="PUMP"), LabelDefinition(external_id="VALVE")])

  # list label definitions
  label_definitions = client.labels.list(name="Pump")

  # delete label definitions
  client.labels.delete("PUMP")
  # ... or multiple
  client.labels.delete(["PUMP", "VALVE"])

  # create an asset with label
  asset = Asset(name="my_pump", labels=[Label(external_id="PUMP")])
  client.assets.create(assets)

  # filter assets by labels
  my_label_filter = LabelFilter(contains_all=["PUMP", "VERIFIED"])
  asset_list = client.assets.list(labels=my_label_filter)

  # attach/detach labels to/from assets
  my_update = AssetUpdate(id=1).labels.add(["PUMP"]).labels.remove(["VALVE"])
  res = c.assets.update(my_update)
  ```

### Fixed
- Fixed bug where `_call_` in SequencesAPI (`client.sequences`) was incorrectly returning a `GET` method instead of `POST`.

## [1.8.1] - 2020-07-07
### Changed
- For 3d mappings delete, only use node_id and asset_id pairs in delete request to avoid potential bad request.
- Support attaching/detaching multiple labels on assets in a single method

## [1.8.0] - 2020-06-30
### Added
- Synthetic timeseries endpoint for DatapointsApi
- Labels endpoint support
- Assets labelling support
- Support for unique value aggregation for events.

### Changed
- When `debug=true`, redirects are shown more clearly.

## [1.7.0] - 2020-06-03
### Fixed
- datasetId is kept as an integer in dataframes.

### Changed
- Internal list of retryable endpoints was changed to a class variable so it can be modified.

## [1.6.0] - 2020-04-28
### Added
- Support events filtering by ongoing events (events without `end_time` defined)
- Support events filtering by active timerange of event
- Support files metadata filtering by `asset_external_ids`
- Aggregation endpoint for Assets, DataSets, Events, Files, Sequences and TimeSeries API

## [1.5.2] - 2020-04-02
### Added
- Support for security categories on file methods

## [1.5.1] - 2020-04-01
### Added
- Support for security categories on files
- active_at_time on relationships

### Fixed
- No longer retry calls to /files/initupload
- Retry retryable POST endpoints in datasets API

## [1.5.0] - 2020-03-12
### Added
- DataSets API and support for this in assets, events, time series, files and sequences.
- .asset helper function on time series.
- asset external id filter on time series.

## [1.4.13] - 2020-03-03
### Added
- Relationship list supports multiple sources, targets, relationship types and datasets.

## [1.4.12] - 2020-03-02

### Fixed
- Fixed a bug in file uploads where fields other than name were not being passed to uploaded directories.

## [1.4.11] - 2020-02-21

### Changed
- Datapoint insertion changed to be less memory intensive.

### Fixed
- Fixed a bug where add service account to group expected items in response.
- Jupyter notebook output and non-camel cased to_pandas uses nullable int fields instead of float for relevant fields.

## [1.4.10] - 2020-01-24
### Added
- Support for the error field for synthetic time series query in the experimental client.
- Support for retrieving data from multiple sequences at once.

## [1.4.9] - 2019-12-19

### Fixed
- Fixed a bug where datapoints `retrieve` could return less than limit even if there were more datapoints.
- Fixed an issue where `insert_dataframe` would give an error with older pandas versions.

## [1.4.8] - 2019-12-19

### Added
- Support for `ignore_unknown_ids` on time series `retrieve_multiple`, `delete` and datapoints `retrieve` and `latest` and related endpoints.
- Support for asset subtree filters on files, sequences, and time series.
- Support for parent external id filters on assets.
- Synthetic datapoints retrieve has additional functions including variable replacement and sympy support.

### Changed
- Synthetic datapoints now return errors in the `.error` field, in the jupyter output, and optionally in pandas dataframes if `include_errors` is set.

## [1.4.7] - 2019-12-05

### Added
- Support for synthetic time series queries in the experimental client.
- parent external id filter added for assets.

### Fixed
- startTime in event dataframes is now a nullable int dtype, consistent with endTime.

## [1.4.6] - 2019-12-02

### Fixed
- Fixed notebook output for Asset, Datapoint and Raw.

## [1.4.5] - 2019-12-02

### Changed

- The ModelHostingAPI now calls Model Hosting endpoints in playground instead of 0.6.

## [1.4.4] - 2019-11-29

### Added
 - Option to turn off version checking from CogniteClient constructor

### Changed
- In sequences create, the column definitions object accepts both camelCased and snake_cased keys.
- Retry 429 on all endpoints

### Fixed
- Fixed notebook output for DatapointsList

## [1.4.3] - 2019-11-27
### Fixed
- In Jupyter notebooks, the output from built-in list types is no longer camel cased.

## [1.4.2] - 2019-11-27

### Changed
- In the 3D API, the call and list methods now include all models by default instead of only unpublished ones.
- In Jupyter notebooks, the output from built-in types is no longer camel cased.

### Added
- Support for filtering events by asset subtree ids.

## [1.4.1] - 2019-11-18

### Added
- Support for filtering events by asset external id.
- query parameter on asset search.
- `ignore_unknown_ids` parameter on asset and events method `delete` and `retrieve_multiple`.

## [1.4.0] - 2019-11-14

### Changed
- In the ModelHostingAPI, models, versions and schedules are now referenced by name instead of id. The ids are no longer available.
- In the ModelHostingAPI, functions related to model versions are moved from the ModelsAPI to the new ModelVersionsAPI.
- In the ModelHostingAPI, the model names must be unique. Also, the version names and schedule names must be unique per model.
- Default value for `limit` in search method is now 100 instead of None to clarify api default behaviour when no limit is passed.

## [1.3.4] - 2019-11-07

### Changed
- Error 500's are no longer retried by default, only HTTP 429, 502, 503, 504 are.
- Optimized HTTP calls by caching user agent.
- Relationship filtering is now integrated into `list` instead of `search`.
- Sequences `insert_dataframe` parameter `external_id_headers` documentation updated.
- Type hints for several objects formerly `Dict[str, Any]` improved along with introducing matching dict derived classes.

### Fixed
- `source_created_time` and `source_modified_time` on files now displayed as time fields.
- Fixed pagination for `include_outside_points` and other edge cases in datapoints.
- Fixed a bug where `insert_dataframe` with strings caused a numpy error.

### Added
- Relationships can now have sequences as source or target.

## [1.3.3] - 2019-10-21

### Changed
- Datapoints insert dataframe function will check for infinity values.
- Allow for multiple calls to .add / .remove in object updates such as metadata, without later calls overwriting former.
- List time series now ignores the include_metadata parameter.

### Added
- Advanced list endpoint is used for listing time series, adding several new filters and partitions.

## [1.3.2] - 2019-10-16

### Added
- Datapoints objects now store is_string, is_step and unit to allow for better interpretation of the data.
- Sorting when listing events
- Added a search function in the relationships API.

### Changed
- `list` and `__call__` methods for files now support list parameters for `root_ids`, `root_external_ids`.
- retrieve_dataframe with `complete` using Datapoints fields instead of retrieving time series metadata.

### Fixed
- Fixed chunking logic in list_generator to always return last partial chunk.
- Fixed an error on missing target/source in relationships.

## [1.3.1] - 2019-10-09
### Fixed
- Fixed support for totalVariation aggregate completion.
- Changed conversion of raw RowList to pandas DataFrame to handle missing values (in columns) across the rows. This also fixes the bug where one-off values would be distributed to all rows in the DataFrame (unknown bug).

## [1.3.0] - 2019-10-03
### Changed
- Sequences officially released and no longer considered experimental.
- Sequences data insert no longer takes a default value for columns.

## [1.2.1] - 2019-10-01
### Fixed
- Tokens are sent with the correct "Authorization" header instead of "Authentication".

## [1.2.0] - 2019-10-01
### Added
- Support for authenticating with bearer tokens. Can now supply a jwt or jwt-factory to CogniteClient. This token will override any api-key which has been set.

## [1.1.12] - 2019-10-01
### Fixed
- Fixed a bug in time series pagination where getting 100k datapoints could cause a missing id error when using include_outside_points.
- SequencesData `to_pandas` no longer returns NaN on integer zero columns.
- Fixed a bug where the JSON encoder would throw circular reference errors on unknown data types, including numpy floats.

## [1.1.11] - 2019-09-23
### Fixed
- Fix testing.CogniteClientMock so it is possible to get attributes on child which have not been explicitly in the CogniteClientMock constructor

## [1.1.10] - 2019-09-23
### Fixed
- Fix testing.CogniteClientMock so it is possible to get child mock not explicitly defined

### Added
- `list` and `__call__` methods for events now support list parameters for `root_asset_ids`, `root_asset_external_ids`.

## [1.1.9] - 2019-09-20
### Changed
- Renamed testing.mock_cognite_client to testing.monkeypatch_cognite_client

### Added
- testing.CogniteClientMock object

## [1.1.8] - 2019-09-19
### Added
- Support for aggregated properties of assets.
- `Asset` and `AssetList` classes now have a `sequences` function which retrieves related sequences.
- Support for partitioned listing of assets and events.

### Changed
- `list` and `__call__` methods for assets now support list parameters for `root_ids`, `root_external_ids`.
- Sequences API no longer supports column ids, all relevant functions have been changed to only use external ids.

### Fixed
- Fixed a bug in time series pagination where getting 100k dense datapoints would cause a missing id error.
- Sequences retrieve functions fixed to match API change, to single item per retrieve.
- Sequences retrieve/insert functions fixed to match API change to take lists of external ids.

## [1.1.7] - 2019-09-13
### Fixed
- `testing.mock_cognite_client()` so that it still accepts arguments after exiting from mock context.

## [1.1.6] - 2019-09-12
### Fixed
- `testing.mock_cognite_client()` so that the mocked CogniteClient may accept arguments.

## [1.1.5] - 2019-09-12
### Added
- Method `files.download_to_path` for streaming a file to a specific path

## [1.1.4] - 2019-09-12
### Added
- `root_asset_ids` parameter for time series list.

### Changed
- Formatted output in jupyter notebooks for `SequenceData`.
- `retrieve_latest` function in theDatapoints API extended to support more than 100 items.
- Log requests at DEBUG level instead of INFO.

## [1.1.3] - 2019-09-05
### Changed
- Disabled automatic handling of cookies on the requests session objects

### Fixed
- `to_pandas` method on CogniteResource in the case of objects without metadata

## [1.1.2] - 2019-08-28
### Added
- `limit` parameter on sequence data retrieval.
- Support for relationships exposed through experimental client.
- `end` parameter of sequence.data retrieval and range delete accepts -1 to indicate last index of sequence.

### Changed
- Output in jupyter notebooks is now pandas-like by default, instead of outputting long json strings.

### Fixed
- id parameters and timestamps now accept any integer type including numpy.int64, so values from dataframes can be passed directly.
- Compatibility fix for renaming of sequences cursor and start/end parameters in the API.

## [1.1.1] - 2019-08-23
### Added
- `complete` parameter on `datapoints.retrieve_dataframe`, used for forward-filling/interpolating intervals with missing data.
- `include_aggregate_names` option on `datapoints.retrieve_dataframe` and `DatapointsList.to_pandas`, used for removing the `|<aggregate-name>` postfix on dataframe column headers.
- datapoints.retrieve_dataframe_dict function, which returns {aggregate:dataframe} without adding aggregate names to columns
- source_created_time and source_modified_time support for files

## [1.1.0] - 2019-08-21
### Added
- New method create_hierarchy() added to assets API.
- SequencesAPI.list now accepts an asset_ids parameter for searching by asset
- SequencesDataAPI.insert now accepts a SequenceData object for easier copying
- DatapointsAPI.insert now accepts a Datapoints object for easier copying
- helper method `cognite.client.testing.mock_cognite_client()` for mocking CogniteClient
- parent_id and parent_external_id to AssetUpdate class.

### Changed
- assets.create() no longer validates asset hierarchy and sorts assets before posting. This functionality has been moved to assets.create_hierarchy().
- AssetList.files() and AssetList.events() now deduplicate results while fetching related resources, significantly reducing memory load.

## [1.0.5] - 2019-08-15
### Added
- files.create() method to enable creating a file without uploading content.
- `recursive` parameter to raw.databases.delete() for recursively deleting tables.

### Changed
- Renamed .iteritems() on SequenceData to .items()
- raw.insert() now chunks raw rows into batches of 10,000 instead of 1,000

### Fixed
- Sequences queries are now retried if safe
- .update() in all APIs now accept a subclass of CogniteResourceList as input
- Sequences datapoint retrieval updated to use the new cursor feature in the API
- Json serializiation in `__str__()` of base data classes. Now handles Decimal and Number objects.
- Now possible to create asset hierarchy using parent external id when the parent is not part of the batch being inserted.
- `name` parameter of files.upload_bytes is now required, so as not to raise an exception in the underlying API.

## [1.0.4] - 2019-08-05
### Added
- Variety of useful helper functions for Sequence and SequenceData objects, including .column_ids and .column_external_ids properties, iterators and slice operators.
- Sequences insert_dataframe function.
- Sequences delete_range function.
- Support for external id column headers in datapoints.insert_dataframe()

### Changed
- Sequences data retrieval now returns a SequenceData object.
- Sequences insert takes its parameters row data first, and no longer requires columns to be passed.
- Sequences insert now accepts tuples and raw-style data input.
- Sequences create now clears invalid fields such as 'id' in columns specification, so sequences can more easily re-use existing specifications.
- Sequence data function now require column_ids or column_external_ids to be explicitly set, rather than both being passed through a single columns field

## [1.0.3] - 2019-07-26
### Fixed
- Renamed Model.schedule_data_spec to Model.data_spec so the field from the API will be included on the object.
- Handling edge case in Sequences pagination when last datapoint retrieved is at requested end
- Fixing data points retrieval when count aggregates are missing
- Displays unexpected fields on error response from API when raising CogniteAPIError

## [1.0.2] - 2019-07-22
### Added
- Support for model hosting exposed through experimental client

### Fixed
- Handling dynamic limits in Sequences API

## [1.0.1] - 2019-07-19
### Added
- Experimental client
- Support for sequences exposed through experimental client

## [1.0.0] - 2019-07-11
### Added
- Support for all endpoints in Cognite API
- Generator with hidden cursor for all resource types
- Concurrent writes for all resources
- Distribution of "core" sdk which does not depend on pandas and numpy
- Typehints for all methods
- Support for posting an entire asset hierarchy, resolving ref_id/parent_ref_id automatically
- config attribute on CogniteClient to view current configuration.

### Changed
- Renamed methods so they reflect what the method does instead of what http method is used
- Updated documentation with automatically tested examples
- Renamed `stable` namespace to `api`
- Rewrote logic for concurrent reads of datapoints
- Renamed CogniteClient parameter `num_of_workers` to `max_workers`

### Removed
- `experimental` client in order to ensure sdk stability.<|MERGE_RESOLUTION|>--- conflicted
+++ resolved
@@ -14,17 +14,14 @@
 - `Fixed` for any bug fixes.
 - `Security` in case of vulnerabilities.
 
-<<<<<<< HEAD
 ## [2.44.0] - 2022-03-24
 ### Added
 - support conflict mode parameter on `transformations.schema.retrieve`.
 
-=======
 ## [2.43.1] - 2022-03-24
 ### Added
 - update pillow dependency 9.0.0 -> 9.0.1 
  
->>>>>>> 1c894ea8
 ## [2.43.0] - 2022-03-21
 ### Added
 - New list parameters added to `transformations.list`.
