# Changelog
All notable changes to this project will be documented in this file.

The format is based on [Keep a Changelog](https://keepachangelog.com/en/1.0.0/),
and this project adheres to [Semantic Versioning](https://semver.org/spec/v2.0.0.html).

The changelog for SDK version 0.x.x can be found [here](https://github.com/cognitedata/cognite-sdk-python/blob/0.13/CHANGELOG.md).

For users wanting to upgrade major version, a migration guide can be found [here](MIGRATION_GUIDE.md).

Changes are grouped as follows
- `Added` for new features.
- `Changed` for changes in existing functionality.
- `Deprecated` for soon-to-be removed features.
- `Improved` for transparent changes, e.g. better performance.
- `Removed` for now removed features.
- `Fixed` for any bug fixes.
- `Security` in case of vulnerabilities.

<<<<<<< HEAD
## [7.5.2] - 2023-12-07
### Added
- Added `poll_timeout` parameter on `time_series.subscriptions.iterate_data`. Will keep the connection open and waiting,
  until new data is available, up to `poll_timeout` seconds.
=======

## [7.5.4] - 2023-12-06
### Changed
- The `partitions` parameter is no longer respected when using generator methods to list resources
- The `max_workers` config option has been moved from ClientConfig to the global config.

## [7.5.3] - 2023-12-06
### Added
- Support for `subworkflow` tasks in `workflows`.

## [7.5.2] - 2023-12-05
### Fixed
- The built-in `hash` function was mistakenly stored on `WorkflowDefinitionUpsert` instances after `__init__` and has been removed.
>>>>>>> 166e7fa7

## [7.5.1] - 2023-12-01
### Changed
- Raise an exception if `ClientConfig:base_url` is set to `None` or an empty string

## [7.5.0] - 2023-11-30
### Added
- `chain_to` to `NodeResultSetExpression` and `NodeResultSetExpression`, and `direction` to `NodeResultSetExpression`.

## [7.4.2] - 2023-11-28
### Improved
- Quality of life improvement to `client.extraction_pipelines.runs.list` method. The `statuses` parameter now accepts
  a single value and the annotation is improved. The parameter `created_time` can now be given on the format `12d-ago`.

## [7.4.1] - 2023-11-28
### Fixed
- Error in validation logic when creating a `Transformation` caused many calls to `client.transformations.update` to fail.

## [7.4.0] - 2023-11-27
### Changed
- Unit Catalog API is out of beta and will no longer issue warnings on usage. Access is unchanged: `client.units`.

## [7.3.3] - 2023-11-22
### Fixed
- Added action `Delete` in `ProjectsAcl`.

## [7.3.2] - 2023-11-21
### Fixed
- `workflows.retrieve` and `workflows.versions.retrieve` returned None if the provided workflow external id contained special characters. This is now fixed.

## [7.3.1] - 2023-11-21
### Fixed
- Replaced action `Write` with `Create` in `ProjectsAcl`, as `Write` is not a valid action and `Create` is the correct one.

## [7.3.0] - 2023-11-20
### Added
- Added Scope `DataSet` for `TimeSeriesSubscriptionsAcl`.
- Added `data_set_id` to `DatapointSubscription`.

## [7.2.1] - 2023-11-17
### Fixed
- The new compare methods for capabilities in major version 7, `IAMAPI.verify_capabilities` and `IAMAPI.compare_capabilities`
  now works correctly for rawAcl with database scope ("all tables").
### Removed
- Capability scopes no longer have the `is_within` method, and capabilities no longer have `has_capability`. Use the more
  general `IAMAPI.compare_capabilities` instead.

## [7.2.0] - 2023-11-16
### Added
- The `trigger` method of the Workflow Execution API, now accepts a `client_credentials` to allow specifying specific
  credentials to run with. Previously, the current credentials set on the CogniteClient object doing the call would be used.

## [7.1.0] - 2023-11-16
### Added
- The list method for asset mappings in the 3D API now supports `intersects_bounding_box`, allowing users to only
  return asset mappings for assets whose bounding box intersects with the given bounding box.

## [7.0.3] - 2023-11-15
### Fixed
- Bug when `cognite.client.data_classes.filter` used with any `data_modeling` endpoint raised a `CogniteAPIError` for
  snake_cased properties. This is now fixed.
- When calling `client.relationships.retrieve`, `.retrieve_multiple`, or `.list` with `fetch_resources=True`, the
  `target` and `source` resources were not instantiated with a `cognite_client`. This is now fixed.

## [7.0.2] - 2023-11-15
### Fixed
- Missing Scope `DataSet` for `TemplateGroupAcl` and `TemplateInstancesAcl`.

## [7.0.1] - 2023-11-14
### Fixed
- Data modeling APIs now work in WASM-like environments missing the threading module.

## [7.0.0] - 2023-11-14
This release ensure that all CogniteResources have `.dump` and `.load` methods, and that calling these two methods
in sequence produces an equal object to the original, for example,
`my_asset == Asset.load(my_asset.dump(camel_case=True)`. In addition, this ensures that the output of all `.dump`
methods are `json` and `yaml` serializable. Additionally, the default for `camel_case` has been changed to `True`.

### Improved
- Read operations, like `retrieve_multiple` will now fast-fail. Previously, all requests would be executed
  before the error was raised, potentially fetching thousands of unneccesary resources.

### Added
- `CogniteResource.to_pandas` and `CogniteResourceList.to_pandas` now converts known timestamps to `datetime` by
  default. Can be turned off with the new parameter `convert_timestamps`. Note: To comply with older pandas v1, the
  dtype will always be `datetime64[ns]`, although in v2 this could have been `datetime64[ms]`.
- `CogniteImportError` can now be caught as `ImportError`.

### Deprecated
- The Templates API (migrate to Data Modeling).
- The `client.assets.aggregate` use `client.assets.aggregate_count` instead.
- The `client.events.aggregate` use `client.events.aggregate_count` instead.
- The `client.sequence.aggregate` use `client.sequence.aggregate_count` instead.
- The `client.time_series.aggregate` use `client.time_series.aggregate_count` instead.
- In `Transformations` attributes `has_source_oidc_credentials` and `has_destination_oidc_credentials` are deprecated,
  and replaced by properties with the same names.

### Changed
- All `.dump` methods now uses `camel_case=True` by default. This is to match the intended use case, preparing the
  object to be sent in an API request.
- `CogniteResource.to_pandas` now more closely resembles `CogniteResourceList.to_pandas` with parameters
`expand_metadata` and `metadata_prefix`, instead of accepting a sequence of column names (`expand`) to expand,
with no easy way to add a prefix. Also, it no longer expands metadata by default.
- Additionally, `Asset.to_pandas`, now accepts the parameters `expand_aggregates` and `aggregates_prefix`. Since
  the possible `aggregates` keys are known, `camel_case` will also apply to these (if expanded) as opposed to
  the metadata keys.
- More narrow exception types like `CogniteNotFoundError` and `CogniteDuplicatedError` are now raised instead of
  `CogniteAPIError` for the following methods: `DatapointsAPI.retrieve_latest`, `RawRowsAPI.list`,
  `RelationshipsAPI.list`, `SequencesDataAPI.retrieve`, `SyntheticDatapointsAPI.query`. Additionally, all calls
  using `partitions` to API methods like `list` (or the generator version) now do the same.
- The `CogniteResource._load` has been made public, i.e., it is now `CogniteResource.load`.
- The `CogniteResourceList._load` has been made public, i.e., it is now `CogniteResourceList.load`.
- All `.delete` and `.retrieve_multiple` methods now accepts an empty sequence, and will return an empty `CogniteResourceList`.
- All `assert`s meant for the SDK user, now raise appropriate errors instead (`ValueError`, `RuntimeError`...).
- `CogniteAssetHierarchyError` is no longer possible to catch as an `AssertionError`.
- Several methods in the data modelling APIs have had parameter names now correctly reflect whether they accept
  a single or multiple items (i.e. id -> ids).
- `client.data_modeling.instances.aggregate` returns `AggregatedNumberedValue | list[AggregatedNumberedValue] | InstanceAggregationResultList` depending
  on the `aggregates` and `group_by` parameters. Previously, it always returned `InstanceAggregationResultList`.
- The `Group` attribute `capabilities` is now a `Capabilities` object, instead of a `dict`.
- Support for `YAML` in all `CogniteResource.load()` and `CogniteResourceList.load()` methods.
- The `client.sequences.data` methods `.retrieve`, `.retrieve_last_row` (previously `retrieve_latest`), `.insert`  method has changed signature:
  The parameter `column_external_ids` is renamed `columns`. The old parameter `column_external_ids` is still there, but is
  deprecated. In addition, int the `.retrieve` method, the parameters `id` and `external_id` have
  been moved to the beginning of the signature. This is to better match the API and have a consistent overload
  implementation.
- The class `SequenceData` has been replaced by `SequenceRows`. The old `SequenceData` class is still available for
  backwards compatibility, but will be removed in the next major version. However, all API methods now return
  `SequenceRows` instead of `SequenceData`.
- The attribute `columns` in `Sequence` has been changed from `typing.Sequence[dict]` to `SequnceColumnList`.
- The class `SequenceRows` in `client.data_classes.transformations.common` has been renamed to `SequenceRowsDestination`.
- The `client.sequences.data.retrieve_latest` is renamed `client.sequences.data.retrieve_last_row`.
- Classes `Geometry`, `AssetAggregate`, `AggregateResultItem`, `EndTimeFilter`, `Label`, `LabelFilter`, `ExtractionPipelineContact`,
  `TimestampRange`, `AggregateResult`, `GeometryFilter`, `GeoLocation`, `RevisionCameraProperties`, `BoundingBox3D` are no longer
  `dict` but classes with attributes matching the API.
- Calling `client.iam.token.inspect()` now gives an object `TokenInspection` with attribute `cababilities` of type `ProjectCapabilityList`
  instead of `list[dict]`
- In data class `Transformation` the attribute `schedule`, `running_job`, and `last_running_job`, `external_id` and `id`
  are set to the `Transformation` `id` and `external_id` if not set. If they are set to a different value, a `ValueError` is raised

### Added
- Added `load` implementation for `VisionResource`s: `ObjectDetection`, `TextRegion`, `AssetLink`, `BoundingBox`,
  `CdfRerourceRef`, `Polygon`, `Polyline`, `VisionExtractPredictions`, `FeatureParameters`.
- Missing `dump` and `load` methods for `ClientCredentials`.
- Literal annotation for `source_type` and `target_type` in `Relationship`
- In transformations, `NonceCredentials` was missing `load` method.
- In transformations, `TransformationBlockedInfo` was missing `.dump` method
- `capabilities` in `cognite.client.data_classes` with data classes for all CDF capabilities.
- All `CogniteResource` and `CogniteResourcelist` objects have `.dump_yaml` methods, for example, `my_asset_list.dump_yaml()`.

### Removed
- Deprecated methods `aggregate_metadata_keys` and `aggregate_metadata_values` on AssetsAPI.
- Deprecated method `update_feature_types` on GeospatialAPI.
- Parameters `property` and `aggregates` for method `aggregate_unique_values` on GeospatialAPI.
- Parameter `fields` for method `aggregate_unique_values` on EventsAPI.
- Parameter `function_external_id` for method `create` on FunctionSchedulesAPI (function_id has been required
  since the deprecation of API keys).
- The `SequenceColumns` no longer set the `external_id` to `column{no}` if it is missing. It now must be set
  explicitly by the user.
- Dataclasses `ViewDirectRelation` and `ContainerDirectRelation` are replaced by `DirectRelation`.
- Dataclasses `MappedPropertyDefinition` and `MappedApplyPropertyDefinition` are replaced by `MappedProperty` and `MappedPropertyApply`.
- Dataclasses `RequiresConstraintDefinition` and `UniquenessConstraintDefinition` are replaced by `RequiresConstraint` and `UniquenessConstraint`.
- In data class `Transformation` attributes `has_source_oidc_credentials` and `has_destination_oidc_credentials` are replaced by properties.

### Fixed
- Passing `limit=0` no longer returns `DEFAULT_LIMIT_READ` (25) resources, but raises a `ValueError`.
- `Asset.dump()` was not dumping attributes `geo_location` and `aggregates` to `json` serializable data structures.
- In data modeling, `NodeOrEdgeData.load` method was not loading the `source` attribute to `ContainerId` or `ViewId`. This is now fixed.
- In data modeling, the attribute `property` used in `Node` and `Edge` was not `yaml` serializable.
- In `DatapointsArray`, `load` method was not compatible with `.dump` method.
- In extraction pipelines, `ExtractionPipelineContact.dump` was not `yaml` serializable
- `ExtractionPipeline.dump` attribute `contacts` was not `json` serializable.
- `FileMetadata.dump` attributes `labels` and `geo_location` was not `json` serializable.
- In filtering, filter `ContainsAll` was missing in `Filter.load` method.
- Annotation for `cpu` and `memory` in `Function`.
- `GeospatialComputedResponse.dump` attribute `items` was not `yaml` serializable
- `Relationship.dump` was not `json` serializable.
- `Geometry.dump` was not `json` serializable.
- In templates, `GraphQlResponse.dump` was not `json` serializable, and `GraphQlResponse.dump` failed to load
  `errors` `GraphQlError`.
- `ThreeDModelRevision` attribute `camera` was not dumped as `yaml` serializable and
  not loaded as `RevisionCameraProperties`.
- `ThreeDNode` attribute `bounding_box` was not dumped as `yaml` serializable and
  not loaded as `BoundingBox3D`.
- `Transformation` attributes `source_nonce`, `source_oidc_credential`, `destination_nonce`,
  and `destination_oidc_credentials` were not dumped as `json` serializable and `loaded` with
  the appropriate data structure. In addition, `TransformationBlockedInfo` and `TransformationJob`
  were not dumped as `json` serializable.
- `TransformationPreviewResult` was not dumping attribute `schema` as `yaml` serializable, and the
  `load` and `dump` methods were not compatible.
- In transformations, `TransformationJob.dump` was not `json` serializable, and attributes
  `destination` and `status` were not loaded into appropriate data structures.
- In transformations, `TransformationSchemaMapType.dump` was not `json` serializable.
- In `annotation_types_images`, implemented `.load` for `KeypointCollection` and `KeypointCollectionWithObjectDetection`.
- Bug when dumping `documents.SourceFile.dump(camel_case=True)`.
- Bug in `WorkflowExecution.dump`
- Bug in `PropertyType.load`

## [6.39.6] - 2023-11-13
## Fixed
- HTTP status code retry strategy for RAW and labels. `/rows/insert` and `/rows/delete` will now
  be retried for all status codes in `config.status_forcelist` (default 429, 502, 503, 504), while
  `/dbs/{db}` and `/tables/{table}` will now only be retried for 429s and connection errors as those
  endpoints are not idempotent.
- Also, `labels/list` will now also be retried.

## [6.39.5] - 2023-11-12
## Fixed
- The `.apply()` methods of `MappedProperty` now has the missing property `source`.

## [6.39.4] - 2023-11-09
## Fixed
- Fetching datapoints from dense time series using a `targetUnit` or a target `targetUnitSystem` could result
  in some batches not being converted to the new unit.

## [6.39.3] - 2023-11-08
## Fixed
- The newly introduced parameter `connectionType` was assumed to be required from the API. This is not the case.

## [6.39.2] - 2023-11-08
## Fixed
- When listing `client.data_modeling.views` the SDK raises a `TypeError`. This is now fixed.

## [6.39.1] - 2023-11-01
## Fixed
- When creating transformations using backup auth. flow (aka a session could not be created for any reason),
  the scopes for the credentials would not be passed correctly (bug introduced in 6.25.1).

## [6.39.0] - 2023-11-01
## Added
- Support for `concurrencyPolicy` property in Workflows `TransformationsWorker`.

## [6.38.1] - 2023-10-31
### Fixed
- `onFailure` property in Workflows was expected as mandatory and was raising KeyError if it was not returned by the API.
  The SDK now assumes the field to be optional and loads it as None instead of raising an error.

## [6.38.0] - 2023-10-30
### Added
- Support `onFailure` property in Workflows, allowing marking Tasks as optional in a Workflow.

## [6.37.0] - 2023-10-27
### Added
- Support for `type` property in `NodeApply` and `Node`.

## [6.36.0] - 2023-10-25
### Added
- Support for listing members of Data Point Subscription, `client.time_series.subscriptions.list_member_time_series()`. Note this is an experimental feature.

## [6.35.0] - 2023-10-25
### Added
- Support for `through` on node result set expressions.

### Fixed
- `unit` on properties in data modeling. This was typed as a string, but it is in fact a direct relation.

## [6.34.2] - 2023-10-23
### Fixed
- Loading a `ContainerApply` from source failed with `KeyError` if `nullable`, `autoIncrement`, or `cursorable` were not set
  in the `ContainerProperty` and `BTreeIndex` classes even though they are optional. This is now fixed.

## [6.34.1] - 2023-10-23
### Added
- Support for setting `data_set_id` and `metadata` in `ThreeDModelsAPI.create`.
- Support for updating `data_set_id` in `ThreeDModelsAPI.update`.

## [6.34.0] - 2023-10-20
### Fixed
- `PropertyType`s no longer fail on instantiation, but warn on missing SDK support for the new property(-ies).

### Added
- `PropertyType`s `Float32`, `Float64`, `Int32`, `Int64` now support `unit`.

## [6.33.3] - 2023-10-18
### Added
- `functions.create()` now accepts a `data_set_id` parameter. Note: This is not for the Cognite function, but for the zipfile containing
  the source code files that is uploaded on the user's behalf (from which the function is then created). Specifying a data set may
  help resolve the error 'Resource not found' (403) that happens when a user is not allowed to create files outside a data set.

## [6.33.2] - 2023-10-16
### Fixed
- When fetching datapoints from "a few time series" (implementation detail), all missing, non-ignorable time series
  are now raised together in a `CogniteNotFoundError` rather than only the first encountered.

### Improved
- Datapoints fetching has a lower peak memory consumption when fetching from multiple time series simultaneously.

## [6.33.1] - 2023-10-14
### Fixed
- `Function.list_schedules()` would return schedules unrelated to the function if the function did not have an external id.

## [6.33.0] - 2023-10-13
### Added
- Support for providing `DirectRelationReference` and `NodeId` as direct relation values when
ingesting node and edge data.

## [6.32.4] - 2023-10-12
### Fixed
- Filters using e.g. metadata keys no longer dumps the key in camel case.

## [6.32.3] - 2023-10-12
### Added
- Ability to toggle the SDK debug logging on/off by setting `config.debug` property on a CogniteClient to True (enable) or False (disable).

## [6.32.2] - 2023-10-10
### Added
- The credentials class used in TransformationsAPI, `OidcCredentials`, now also accepts `scopes` as a list of strings
  (used to be comma separated string only).

## [6.32.1] - 2023-10-10
### Added
- Missing `unit_external_id` and `unit_quantity` fields on `TimeSeriesProperty`.

## [6.32.0] - 2023-10-09
### Fixed
- Ref to openapi doc in Vision extract docstring
- Parameters to Vision models can be given as Python dict (updated doc accordingly).
- Don't throw exception when trying to save empty list of vision extract predictions as annotations. This is to avoid having to wrap this method in try-except for every invocation of the method.

### Added
- Support for new computer vision models in Vision extract service: digital gauge reader, dial gauge reader, level gauge reader and valve state detection.

## [6.31.0] - 2023-10-09
### Added
Support for setting and fetching TimeSeries and Datapoints with "real" units (`unit_external_id`).
- TimeSeries has a new field `unit_external_id`, which can be set when creating or updating it. This ID must refer to a
  valid unit in the UnitCatalog, see `client.units.list` for reference.
- If the `unit_external_id` is set for a TimeSeries, then you may retrieve datapoints from that time series in any compatible
  units. You do this by specifying the `target_unit` (or `target_unit_system`) in a call to any of the datapoints `retrieve`
  methods, `retrieve`, `retrieve_arrays`, `retrieve_dataframe`, or `retrieve_dataframe_in_tz`.

## [6.30.2] - 2023-10-09
### Fixed
- Serialization of `Transformation` or `TransformationList` no longer fails in `json.dumps` due to unhandled composite objects.

## [6.30.1] - 2023-10-06
### Added
- Support for metadata on Workflow executions. Set custom metadata when triggering a workflow (`workflows.executions.trigger()`). The metadata is included in results from `workflows.executions.list()` and `workflows.executions.retrieve_detailed()`.

## [6.30.0] - 2023-10-06
### Added
- Support for the UnitCatalog with the implementation `client.units`.

## [6.29.2] - 2023-10-04
### Fixed
- Calling some of the methods `assets.filter()`, `events.filter()`, `sequences.filter()`, `time_series.filter()` without a `sort` parameter could cause a `CogniteAPIError` with a 400 code. This is now fixed.

## [6.29.1] - 2023-10-04
### Added
- Convenience method `to_text` on the `FunctionCallLog` class which simplifies printing out function call logs.

## [6.29.0] - 2023-10-04
### Added
- Added parameter `resolve_duplicate_file_names` to `client.files.download`.
  This will keep all the files when downloading to local machine, even if they have the same name.

## [6.28.5] - 2023-10-03
### Fixed
- Bugfix for serialization of Workflows' `DynamicTasksParameters` during `workflows.versions.upsert` and `workflows.execution.retrieve_detailed`

## [6.28.4] - 2023-10-03
### Fixed
- Overload data_set/create for improved type safety

## [6.28.3] - 2023-10-03
### Fixed
- When uploading files as strings using `client.files.upload_bytes` the wrong encoding is used on Windows, which is causing
  part of the content to be lost when uploading. This is now fixed.

## [6.28.2] - 2023-10-02
### Fixed
- When cache lookup did not yield a token for `CredentialProvider`s like `OAuthDeviceCode` or `OAuthInteractive`, a
  `TypeError` could be raised instead of initiating their authentication flow.

## [6.28.1] - 2023-09-30
### Improved
- Warning when using alpha/beta features.

## [6.28.0] - 2023-09-26
### Added
- Support for the WorkflowOrchestrationAPI with the implementation `client.workflows`.

## [6.27.0] - 2023-09-13
### Changed
- Reduce concurrency in data modeling client to 1

## [6.26.0] - 2023-09-22
### Added
- Support `partition` and `cursor` parameters on `time_series.subscriptions.iterate_data`
- Include the `cursor` attribute on `DatapointSubscriptionBatch`, which is yielded in every iteration
of `time_series.subscriptions.iterate_data`.

## [6.25.3] - 2023-09-19
### Added
- Support for setting and retrieving `data_set_id` in data class `client.data_classes.ThreeDModel`.

## [6.25.2] - 2023-09-12
### Fixed
- Using the `HasData` filter would raise an API error in CDF.

## [6.25.1] - 2023-09-15
### Fixed
- Using nonce credentials now works as expected for `transformations.[create, update]`. Previously, the attempt to create
  a session would always fail, leading to nonce credentials never being used (full credentials were passed to- and
  stored in the transformations backend service).
- Additionally, the automatic creation of a session no longer fails silently when an `CogniteAuthError` is encountered
  (which happens when the credentials are invalid).
- While processing source- and destination credentials in `client.transformations.[create, update]`, an `AttributeError`
  can no longer be raised (by not specifying project).
### Added
- `TransformationList` now correctly inherits the two (missing) helper methods `as_ids()` and `as_external_ids()`.

## [6.25.0] - 2023-09-14
### Added
- Support for `ignore_unknown_ids` in `client.functions.retrieve_multiple` method.

## [6.24.1] - 2023-09-13
### Fixed
- Bugfix for `AssetsAPI.create_hierarchy` when running in upsert mode: It could skip certain updates above
  the single-request create limit (currently 1000 assets).

## [6.24.0] - 2023-09-12
### Fixed
- Bugfix for `FilesAPI.upload` and `FilesAPI.upload_bytes` not raising an error on file contents upload failure. Now `CogniteFileUploadError` is raised based on upload response.

## [6.23.0] - 2023-09-08
### Added
- Supporting for deleting constraints and indexes on containers.

### Changed
- The abstract class `Index` can no longer be instantiated. Use BTreeIndex or InvertedIndex instead.

## [6.22.0] - 2023-09-08
### Added
- `client.data_modeling.instances.subscribe` which lets you subscribe to a given
data modeling query and receive updates through a provided callback.
- Example on how to use the subscribe method to sync nodes to a local sqlite db.

## [6.21.1] - 2023-09-07
### Fixed
- Concurrent usage of the `CogniteClient` could result in API calls being made with the wrong value for `api_subversion`.

## [6.21.0] - 2023-09-06
### Added
- Supporting pattern mode and extra configuration for diagram detect in beta.

## [6.20.0] - 2023-09-05
### Fixed
- When creating functions with `client.functions.create` using the `folder` argument, a trial-import is executed as part of
  the verification process. This could leave leftover modules still in scope, possibly affecting subsequent calls. This is
  now done in a separate process to guarantee it has no side-effects on the main process.
- For pyodide/WASM users, a backup implementation is used, with an improved cleanup procedure.

### Added
- The import-check in `client.functions.create` (when `folder` is used) can now be disabled by passing
  `skip_folder_validation=True`. Basic validation is still done, now additionally by parsing the AST.

## [6.19.0] - 2023-09-04
## Added
- Now possible to retrieve and update translation and scale of 3D model revisions.

## [6.18.0] - 2023-09-04
### Added
- Added parameter `keep_directory_structure` to `client.files.download` to allow downloading files to a folder structure matching the one in CDF.

### Improved
- Using `client.files.download` will still skip files with the same name when writing to disk, but now a `UserWarning` is raised, specifying which files are affected.

## [6.17.0] - 2023-09-01
### Added
- Support for the UserProfilesAPI with the implementation `client.iam.user_profiles`.

## [6.16.0] - 2023-09-01
### Added
- Support for `ignore_unknown_ids` in `client.relationships.retrieve_multiple` method.

## [6.15.3] - 2023-08-30
### Fixed
- Uploading files using `client.files.upload` now works when running with `pyodide`.

## [6.15.2] - 2023-08-29
### Improved
- Improved error message for `CogniteMissingClientError`. Now includes the type of object missing the `CogniteClient` reference.

## [6.15.1] - 2023-08-29
### Fixed
- Bugfix for `InstanceSort._load` that always raised `TypeError` (now public, `.load`). Also, indirect fix for `Select.load` for non-empty `sort`.

## [6.15.0] - 2023-08-23
### Added
- Support for the DocumentsAPI with the implementation `client.documents`.
- Support for advanced filtering for `Events`, `TimeSeries`, `Assets` and `Sequences`. This is available through the
  `.filter()` method, for example, `client.events.filter`.
- Extended aggregation support for `Events`, `TimeSeries`, `Assets` and `Sequences`. This is available through the five
  methods `.aggregate_count(...)`, `aggregate_cardinality_values(...)`, `aggregate_cardinality_properties(...)`,
  `.aggregate_unique_values(...)`, and `.aggregate_unique_properties(...)`. For example,
  `client.assets.aggregate_count(...)`.
- Added helper methods `as_external_ids` and `as_ids` for `EventList`, `TimeSeriesList`, `AssetList`, `SequenceList`,
  `FileMetaDataList`, `FunctionList`, `ExtractionPipelineList`, and `DataSetList`.

### Deprecated
- Added `DeprecationWarning` to methods `client.assets.aggregate_metadata_keys` and
  `client.assets.aggregate_metadata_values`. The use parameter the `fields` in
  `client.events.aggregate_unique_values` will also lead to a deprecation warning. The reason is that the endpoints
  these methods are using have been deprecated in the CDF API.

## [6.14.2] - 2023-08-22
### Fixed
- All data modeling endpoints will now be retried. This was not the case for POST endpoints.

## [6.14.1] - 2023-08-19
### Fixed
- Passing `sources` as a tuple no longer raises `ValueError` in `InstancesAPI.retrieve`.

## [6.14.0] - 2023-08-14
### Changed
- Don't terminate client.time_series.subscriptions.iterate_data() when `has_next=false` as more data
may be returned in the future. Instead we return the `has_next` field in the batch, and let the user
decide whether to terminate iteration. This is a breaking change, but this particular API is still
in beta and thus we reserve the right to break it without bumping the major version.

## [6.13.3] - 2023-08-14
### Fixed
- Fixed bug in `ViewApply.properties` had type hint `ConnectionDefinition` instead of `ConnectionDefinitionApply`.
- Fixed bug in `dump` methods of `ViewApply.properties` causing the return code `400` with message
  `Request had 1 constraint violations. Please fix the request and try again. [type must not be null]` to be returned
  from the CDF API.

## [6.13.2] - 2023-08-11
### Fixed
- Fixed bug in `Index.load` that would raise `TypeError` when trying to load `indexes`, when an unexpected field was
  encountered (e.g. during a call to `client.data_modeling.container.list`).

## [6.13.1] - 2023-08-09
### Fixed
- Fixed bug when calling a `retrieve`, `list`, or `create` in `client.data_modeling.container` raised a `TypeError`.
  This is caused by additions of fields to the API, this is now fixed by ignoring unknown fields.

## [6.13.0] - 2023-08-07
### Fixed
- Fixed a bug raising a `KeyError` when calling `client.data_modeling.graphql.apply_dml` with an invalid `DataModelingId`.
- Fixed a bug raising `AttributeError` in `SpaceList.to_space_apply_list`, `DataModelList.to_data_model_apply_list`,
  `ViewList.to_view_apply`. These methods have also been renamed to `.as_apply` for consistency
  with the other data modeling resources.

### Removed
- The method `.as_apply` from `ContainerApplyList` as this method should be on the `ContainerList` instead.

### Added
- Missing `as_ids()` for `DataModelApplyList`, `ContainerList`, `ContainerApplyList`, `SpaceApplyList`, `SpaceList`,
  `ViewApplyList`, `ViewList`.
- Added helper method `.as_id` to `DMLApplyResult`.
- Added helper method `.latest_version` to `DataModelList`.
- Added helper method `.as_apply` to `ContainerList`.
- Added container classes `NodeApplyList`, `EdgeApplyList`, and `InstancesApply`.

## [6.12.2] - 2023-08-04
### Fixed
- Certain errors that were previously silently ignored in calls to `client.data_modeling.graphql.apply_dml` are now properly raised (used to fail as the API error was passed nested inside the API response).

## [6.12.1] - 2023-08-03
### Fixed
- Changed the structure of the GraphQL query used when updating DML models through `client.data_modeling.graphql.apply_dml` to properly handle (i.e. escape) all valid symbols/characters.

## [6.12.0] - 2023-07-26
### Added
- Added option `expand_metadata` to `.to_pandas()` method for list resource types which converts the metadata (if any) into separate columns in the returned dataframe. Also added `metadata_prefix` to control the naming of these columns (default is "metadata.").

## [6.11.1] - 2023-07-19
### Changed
- Return type `SubscriptionTimeSeriesUpdate` in `client.time_series.subscriptions.iterate_data` is now required and not optional.

## [6.11.0] - 2023-07-19
### Added
- Support for Data Point Subscription, `client.time_series.subscriptions`. Note this is an experimental feature.


## [6.10.0] - 2023-07-19
### Added
- Upsert method for `assets`, `events`, `timeseries`, `sequences`, and `relationships`.
- Added `ignore_unknown_ids` flag to `client.sequences.delete`

## [6.9.0] - 2023-07-19
### Added
- Basic runtime validation of ClientConfig.project

## [6.8.7] - 2023-07-18
### Fixed
- Dumping of `Relationship` with `labels` is not `yaml` serializable. This is now fixed.

## [6.8.6] - 2023-07-18
### Fixed
- Include `version` in __repr__ for View and DataModel

## [6.8.5] - 2023-07-18
### Fixed
- Change all implicit Optional types to explicit Optional types.

## [6.8.4] - 2023-07-12
### Fixed
- `max_worker` limit match backend for `client.data_modeling`.

## [6.8.3] - 2023-07-12
### Fixed
- `last_updated_time` and `created_time` are no longer optional on InstanceApplyResult

## [6.8.2] - 2023-07-12
### Fixed
- The `.dump()` method for `InstanceAggregationResult` caused an `AttributeError` when called.

## [6.8.1] - 2023-07-08
### Changed
- The `AssetHierarchy` class would consider assets linking their parent by ID only as orphans, contradicting the
  docstring stating "All assets linking a parent by ID are assumed valid". This is now true (they are no longer
  considered orphans).

## [6.8.0] - 2023-07-07
### Added
- Support for annotations reverse lookup.

## [6.7.1] - 2023-07-07
### Fixed
- Needless function "as_id" on View as it was already inherited
### Added
- Flag "all_versions" on data_modeling.data_models.retrieve() to retrieve all versions of a data model or only the latest one
- Extra documentation on how to delete edges and nodes.
- Support for using full Node and Edge objects when deleting instances.

## [6.7.0] - 2023-07-07
### Added
- Support for applying graphql dml using `client.data_modeling.graphql.apply_dml()`.

## [6.6.1] - 2023-07-07
### Improved
- Added convenience function to instantiate a `CogniteClient.default(...)` to save the users from typing the
  default URLs.

## [6.6.0] - 2023-07-06
### Fixed
- Support for query and sync endpoints across instances in the Data Modeling API with the implementation
  `client.data_modeling.instances`, the methods `query` and `sync`.

## [6.5.8] - 2023-06-30
### Fixed
- Serialization of `DataModel`. The bug caused `DataModel.load(data_model.dump(camel_case=True))` to fail with
  a `TypeError`. This is now fixed.

## [6.5.7] - 2023-06-29
### Fixed
- A bug caused by use of snake case in field types causing `NodeApply.dump(camel_case=True)`
  trigger a 400 response from the API.

## [6.5.6] - 2023-06-29
### Fixed
- A bug causing `ClientConfig(debug=True)` to raise an AttributeError

## [6.5.5] - 2023-06-28
### Fixed
- A bug where we would raise the wrong exception when errors on occurred on `data_modeling.spaces.delete`
- A bug causing inconsistent MRO in DataModelList

## [6.5.4] - 2023-06-28
### Added
- Missing query parameters:
     * `inline_views` in `data_modeling.data_models.retrieve()`.
     * `include_global` in `data_modeling.spaces.list()`.
     * `include_inherited_properties` in `data_modeling.views.retrieve()`.

## [6.5.3] - 2023-06-28
### Fixed
- Only validate `space` and `external_id` for `data_modeling` write classes.


## [6.5.2] - 2023-06-27
### Fixed
- Added missing `metadata` attribute to `iam.Group`

## [6.5.1] - 2023-06-27
### Fixed
- Fix typehints on `data_modeling.instances.aggregate()` to not allow Histogram aggregate.
- Moved `ViewDirectRelation.source` property to `MappedProperty.source` where it belongs.

## [6.5.0] - 2023-06-27
### Added
- Support for searching and aggregating across instances in the Data Modeling API with the implementation
  `client.data_modeling.instances`, the methods `search`, `histogram` and `aggregate`.

## [6.4.8] - 2023-06-23
### Fixed
- Handling non 200 responses in `data_modeling.spaces.apply`, `data_modeling.data_models.apply`,
  `data_modeling.views.apply` and `data_modeling.containers.apply`

## [6.4.7] - 2023-06-22
### Fixed
- Consistently return the correct id types in data modeling resource clients

## [6.4.6] - 2023-06-22
### Fixed
- Don't swallow keyword args on Apply classes in Data Modeling client

## [6.4.5] - 2023-06-21
### Added
- Included tuple-notation when retrieving or listing data model instances

### Improved
- Fixed docstring for retrieving data model instances and extended the examples.

## [6.4.4] - 2023-06-21
Some breaking changes to the datamodeling client. We don't expect any more breaking changes,
but we accept the cost of breaking a few consumers now early on the really nail the user experience.
### Added
- ViewId:as_property_ref and ContainerId:as_property_ref to make it easier to create property references.

### Changed
- Renamed ViewCore:as_reference and ContainerCore:as_reference to :as_id() for consistency with other resources.
- Change Instance:properties to be a `MutableMapping[ViewIdentifier, MutableMapping[PropertyIdentifier, PropertyValue]]`, in order to make it easier to consume
- Make VersionedDataModelingId:load accept `tuple[str, str]`
- Rename ConstraintIdentifier to Constraint - it was not an id but the definition itself
- Rename IndexIdentifier to Index - it was not an id but the definition itself
- Rename ContainerPropertyIdentifier to ContainerProperty - it was not an id but the definition itself

### Removed
- Redundant EdgeApply:create method. It simply mirrored the EdgeApply constructor.


## [6.4.3] - 2023-06-15
### Added
- Accept direct relation values as tuples in `EdgeApply`

## [6.4.2] - 2023-06-15
### Changed
- When providing ids as tuples in `instances.retrieve` and `instances.delete` you should not
have to specify the instance type in each tuple

### Fixed
- Bug where edges and nodes would get mixed up on `instances.retrieve`

## [6.4.1] - 2023-06-14
### Fixed
- Add the missing page_count field for diagram detect items.

## [6.4.0] - 2023-06-12
### Added
- Partial support for the instance resource in the Data Modeling API with the implementation
  `client.data_modeling.instances`, the endpoints `list`, `delete`, `retrieve`, and `apply`

## [6.3.2] - 2023-06-08
### Fixed
- Requests being retried around a token refresh cycle, no longer risk getting stuck with an outdated token.

### Added
- `CredentialProviders` subclassing `_OAuthCredentialProviderWithTokenRefresh`, now accepts a new parameter, `token_expiry_leeway_seconds`, controlling how early a token refresh request should be initiated (before it expires).

### Changed
- `CredentialProviders` subclassing `_OAuthCredentialProviderWithTokenRefresh` now uses a safer default of 15 seconds (up from 3 sec) to control how early a token refresh request should be initiated (before it expires).

## [6.3.1] - 2023-06-07
### Fixed
- Signature of `client.data_modeling.views.retrieve` and `client.data_modeling.data_models.retrieve` to always return a list.

## [6.3.0] - 2023-06-07
### Added
- Support for the container resource in the Data Modeling API with the implementation `client.data_modeling.containers`.
- Support for the view resource in the Data Modeling API with the implementation `client.data_modeling.views`.
- Support for the data models resource in the Data Modeling API with the implementation `client.data_modeling.data_models`.

### Removed
- Removed `retrieve_multiple` from the `SpacesAPI` to have a consistent API with the `views`, `containers`, and `data_models`.

## [6.2.2] - 2023-06-05
### Fixed
- Creating function schedules with current user credentials now works (used to fail at runtime with "Could not fetch a valid token (...)" because a session was never created.)

## [6.2.1] - 2023-05-26
### Added
- Data model centric support in transformation

## [6.2.0] - 2023-05-25
### Added
- Support for the spaces resource in the Data Modeling API with the implementation `client.data_modeling.spaces`.

### Improved
- Reorganized documentation to match API documentation.

## [6.1.10] - 2023-05-22
### Fixed
- Data modelling is now GA. Renaming instance_nodes -> nodes and instance_edges -> edges to make the naming in SDK consistent with Transformation API and CLI

## [6.1.9] - 2023-05-16
### Fixed
- Fixed a rare issue with datapoints fetching that could raise `AttributeError` when running with `pyodide`.

## [6.1.8] - 2023-05-12
### Fixed
- ExtractionPipelinesRun:dump method will not throw an error when camel_case=True anymore

## [6.1.7] - 2023-05-11
### Removed
- Removed DMS v2 destination in transformations

## [6.1.6] - 2023-05-11
### Fixed
- `FunctionsAPI.create` now work in Wasm-like Python runtimes such as `pyodide`.

## [6.1.5] - 2023-05-10
### Fixed
- When creating a transformation with a different source- and destination CDF project, the project setting is no longer overridden by the setting in the `CogniteClient` configuration allowing the user to read from the specified source project and write to the specified and potentially different destination project.

## [6.1.4] - 2023-05-08
### Fixed
- Pickling a `CogniteClient` instance with certain `CredentialProvider`s no longer causes a `TypeError: cannot pickle ...` to be raised.

## [6.1.3] - 2023-05-08
### Added
- Add the license of the package in poetry build.

## [6.1.2] - 2023-05-04
### Improved
- The SDK has received several minor bugfixes to be more user-friendly on Windows.

### Fixed
- The utility function `cognite.client.utils.datetime_to_ms` now raises an understandable `ValueError` when unable to convert pre-epoch datetimes.
- Several functions reading and writing to disk now explicitly use UTF-8 encoding

## [6.1.1] - 2023-05-02
### Fixed
- `AttributeError` when passing `pandas.Timestamp`s with different timezones (*of which one was UTC*) to `DatapointsAPI.retrieve_dataframe_in_tz`.
- A `ValueError` is no longer raised when passing `pandas.Timestamp`s in the same timezone, but with different underlying implementations (e.g. `datetime.timezone.utc` / `pytz.UTC` / `ZoneInfo("UTC")`) to `DatapointsAPI.retrieve_dataframe_in_tz`.

## [6.1.0] - 2023-04-28
### Added
- Support for giving `start` and `end` arguments as `pandas.Timestamp` in `DatapointsAPI.retrieve_dataframe_in_tz`.

### Improved
- Type hints for the `DatapointsAPI` methods.

## [6.0.2] - 2023-04-27
### Fixed
- Fixed a bug in `DatapointsAPI.retrieve_dataframe_in_tz` that could raise `AmbiguousTimeError` when subdividing the user-specified time range into UTC intervals (with fixed offset).

## [6.0.1] - 2023-04-20
### Fixed
- Fixed a bug that would cause `DatapointsAPI.retrieve_dataframe_in_tz` to raise an `IndexError` if there were only empty time series in the response.

## [6.0.0] - 2023-04-19
### Removed
- Removed support for legacy auth (API keys, service accounts, login.status)
- Removed the deprecated `extractionPipeline` argument to `client.extraction_pipelines.create`. Only `extraction_pipeline` is accepted now.
- Removed the deprecated `client.datapoints` accessor attribute. The datapoints API can only be accessed through `client.time_series.data` now.
- Removed the deprecated `client.extraction_pipeline_runs` accessor attribute. The extraction pipeline run API can only be accessed through `client.extraction_pipelines.runs` now.
- Removed the deprecated `external_id` attribute on `ExtractionPipelineRun`. This has been replaced with `extpipe_external_id`.

## [5.12.0] - 2023-04-18
### Changed
- Enforce that types are explicitly exported in order to make very strict type checkers happy.

## [5.11.1] - 2023-04-17
### Fixed
- List (and `__call__`) methods for assets, events, files, labels, relationships, sequences and time series now raise if given bad input for `data_set_ids`, `data_set_external_ids`, `asset_subtree_ids` and `asset_subtree_external_ids` instead of ignoring/returning everything.

### Improved
- The listed parameters above have silently accepted non-list input, i.e. single `int` (for `ids`) or single `str` (for `external_ids`). Function signatures and docstrings have now been updated to reflect this "hidden functionality".

## [5.11.0] - 2023-04-17
### Added
- The `DatapointsAPI` now supports time zones with the addition of a new method, `retrieve_dataframe_in_tz`. It does not support individual customization of query parameters (for good reasons, e.g. a DataFrame has a single index).
- Asking for datapoints in a specific time zone, e.g. `America/New_York` or `Europe/London` is now easily accomplished: the user can just pass in their `datetimes` localized to their time zone directly.
- Queries for aggregate datapoints are also supported, with the key feature being automatic handling of daylight savings time (DST) transitions, as this is not supported by the official API. Example usage: A user living in Oslo, Norway, wants daily averages in their local time. In Oslo, the standard time is UTC+1, with UTC+2 during the summer. This means during spring, there is a 23-hour long day when clocks roll 1 hour forward and a 25-hour day during fall.
- New granularities with a longer time span have been added (only to this new method, for now): 'week', 'month', 'quarter' and 'year'. These do not all represent a fixed frequency, but like the example above, neither does for example 'day' when we use time zones without a fixed UTC offset.

## [5.10.5] - 2023-04-13
### Fixed
- Subclasses of `VisionResource` inheriting `.dump` and `to_pandas` now work as expected for attributes storing lists of subclass instances like `Polygon`, `PolyLine`, `ObjectDetection` or `VisionExtractPredictions` directly or indirectly.

## [5.10.4] - 2023-04-13
### Fixed
- A lot of nullable integer attributes ended up as float after calling `.to_pandas`. These are now correctly converted to `dtype=Int64`.

## [5.10.3] - 2023-04-13
### Fixed
- When passing `CogniteResource` classes (like `Asset` or `Event`) to `update`, any labels were skipped in the update (passing `AssetUpdate` works). This has been fixed for all Cognite resource classes.

## [5.10.2] - 2023-04-12
### Fixed
- Fixed a bug that would cause `AssetsAPI.create_hierarchy` to not respect `upsert=False`.

## [5.10.1] - 2023-04-04
### Fixed
- Add missing field `when` (human readable version of the CRON expression) to `FunctionSchedule` class.

## [5.10.0] - 2023-04-03
### Fixed
- Implemented automatic retries for connection errors by default, improving the reliability of the connection to the Cognite API.
- Added a user-readable message to `CogniteConnectionRefused` error for improved user experience.

### Changed
- Introduce a `max_retries_connect` attribute on the global config, and default it to 3.

## [5.9.3] - 2023-03-27
### Fixed
- After creating a schedule for a function, the returned `FunctionSchedule` was missing a reference to the `CogniteClient`, meaning later calls to `.get_input_data()` would fail and raise `CogniteMissingClientError`.
- When calling `.get_input_data()` on a `FunctionSchedule` instance, it would fail and raise `KeyError` if no input data was specified for the schedule. This now returns `None`.

## [5.9.2] - 2023-03-27
### Fixed
- After calling e.g. `.time_series()` or `.events()` on an `AssetList` instance, the resulting resource list would be missing the lookup tables that allow for quick lookups by ID or external ID through the `.get()` method. Additionally, for future-proofing, the resulting resource list now also correctly has a `CogniteClient` reference.

## [5.9.1] - 2023-03-23
### Fixed
- `FunctionsAPI.call` now also works for clients using auth flow `OAuthInteractive`, `OAuthDeviceCode`, and any user-made subclass of `CredentialProvider`.

### Improved
- `FunctionSchedulesAPI.create` now also accepts an instance of `ClientCredentials` (used to be dictionary only).

## [5.9.0] - 2023-03-21
### Added
- New class `AssetHierarchy` for easy verification and reporting on asset hierarchy issues without explicitly trying to insert them.
- Orphan assets can now be reported on (orphan is an asset whose parent is not part of the given assets). Also, `AssetHierarchy` accepts an `ignore_orphans` argument to mimic the old behaviour where all orphans were assumed to be valid.
- `AssetsAPI.create_hierarchy` now accepts two new parameters: `upsert` and `upsert_mode`. These allow the user to do "insert or update" instead of an error being raised when trying to create an already existing asset. Upsert mode controls whether updates should replace/overwrite or just patch (partial update to non-null values only).
- `AssetsAPI.create_hierarchy` now also verifies the `name` parameter which is required and that `id` has not been set.

### Changed
- `AssetsAPI.create_hierarchy` now uses `AssetHierarchy` under the hood to offer concrete feedback on asset hierarchy issues, accessible through attributes on the raised exception, e.g. invalid assets, duplicates, orphans, or any cyclical asset references.

### Fixed
- `AssetsAPI.create_hierarchy`...:
  - Now respects `max_workers` when spawning worker threads.
  - Can no longer raise `RecursionError`. Used to be an issue for asset hierarchies deeper than `sys.getrecursionlimit()` (typically set at 1000 to avoid stack overflow).
  - Is now `pyodide` compatible.

## [5.8.0] - 2023-03-20
### Added
- Support for client certificate authentication to Azure AD.

## [5.7.4] - 2023-03-20
### Added
- Use `X-Job-Token` header for contextualization jobs to reduce required capabilities.

## [5.7.3] - 2023-03-14
### Improved
- For users unknowingly using a too old version of `numpy` (against the SDK dependency requirements), an exception could be raised (`NameError: name 'np' is not defined`). This has been fixed.

## [5.7.2] - 2023-03-10
### Fixed
- Fix method dump in TransformationDestination to ignore None.

## [5.7.1] - 2023-03-10
### Changed
- Split `instances` destination type of Transformations to `nodes` and `edges`.

## [5.7.0] - 2023-03-08
### Removed
- `ExtractionPipelineRunUpdate` was removed as runs are immutable.

### Fixed
- `ExtractionPipelinesRunsAPI` was hiding `id` of runs because `ExtractionPipelineRun` only defined `external_id` which doesn't exist for the "run resource", only for the "parent" ext.pipe (but this is not returned by the API; only used to query).

### Changed
- Rename and deprecate `external_id` in `ExtractionPipelinesRunsAPI` in favour of the more descriptive `extpipe_external_id`. The change is backwards-compatible, but will issue a `UserWarning` for the old usage pattern.

## [5.6.4] - 2023-02-28
### Added
- Input validation on `DatapointsAPI.[insert, insert_multiple, delete_ranges]` now raise on missing keys, not just invalid keys.

## [5.6.3] - 2023-02-23
### Added
- Make the SDK compatible with `pandas` major version 2 ahead of release.

## [5.6.2] - 2023-02-21
### Fixed
- Fixed an issue where `Content-Type` was not correctly set on file uploads to Azure.

## [5.6.1] - 2023-02-20
### Fixed
- Fixed an issue where `IndexError` was raised when a user queried `DatapointsAPI.retrieve_latest` for a single, non-existent time series while also passing `ignore_unknown_ids=True`. Changed to returning `None`, inline with other `retrieve` methods.

## [5.6.0] - 2023-02-16
### Added
- The SDK has been made `pyodide` compatible (to allow running natively in browsers). Missing features are `CredentialProvider`s with token refresh and `AssetsAPI.create_hierarchy`.

## [5.5.2] - 2023-02-15
### Fixed
- Fixed JSON dumps serialization error of instances of `ExtractionPipelineConfigRevision` and all subclasses (`ExtractionPipelineConfig`) as they stored a reference to the CogniteClient as a non-private attribute.

## [5.5.1] - 2023-02-14
### Changed
- Change `CredentialProvider` `Token` to be thread safe when given a callable that does token refresh.

## [5.5.0] - 2023-02-10
### Added
- Support `instances` destination type on Transformations.

## [5.4.4] - 2023-02-06
### Added
- Added user warnings when wrongly calling `/login/status` (i.e. without an API key) and `/token/inspect` (without OIDC credentials).

## [5.4.3] - 2023-02-05
### Fixed
- `OAuthDeviceCode` and `OAuthInteractive` now respect `global_config.disable_ssl` setting.

## [5.4.2] - 2023-02-03
### Changed
- Improved error handling (propagate IDP error message) for `OAuthDeviceCode` and `OAuthInteractive` upon authentication failure.

## [5.4.1] - 2023-02-02
### Fixed
- Bug where create_hierarchy would stop progressing after encountering more than `config.max_workers` failures.

## [5.4.0] - 2023-02-02
### Added
- Support for aggregating metadata keys/values for assets

## [5.3.7] - 2023-02-01
### Improved
- Issues with the SessionsAPI documentation have been addressed, and the `.create()` have been further clarified.

## [5.3.6] - 2023-01-30
### Changed
- A file-not-found error has been changed from `TypeError` to `FileNotFoundError` as part of the validation in FunctionsAPI.

## [5.3.5] - 2023-01-27
### Fixed
- Fixed an atexit-exception (`TypeError: '<' not supported between instances of 'tuple' and 'NoneType'`) that could be raised on PY39+ after fetching datapoints (which uses a custom thread pool implementation).

## [5.3.4] - 2023-01-25
### Fixed
- Displaying Cognite resources like an `Asset` or a `TimeSeriesList` in a Jupyter notebook or similar environments depending on `._repr_html_`, no longer raises `CogniteImportError` stating that `pandas` is required. Instead, a warning is issued and `.dump()` is used as fallback.

## [5.3.3] - 2023-01-24
### Added
- New parameter `token_cache_path` now accepted by `OAuthInteractive` and `OAuthDeviceCode` to allow overriding location of token cache.

### Fixed
- Platform dependent temp directory for the caching of the token in `OAuthInteractive` and `OAuthDeviceCode` (no longer crashes at exit on Windows).

## [5.3.2] - 2023-01-24
### Security
- Update `pytest` and other dependencies to get rid of dependency on the `py` package (CVE-2022-42969).

## [5.3.1] - 2023-01-20
### Fixed
- Last possible valid timestamp would not be returned as first (if first by some miracle...) by the `TimeSeries.first` method due to `end` being exclusive.

## [5.3.0] - 2023-01-20
### Added
- `DatapointsAPI.retrieve_latest` now support customising the `before` argument, by passing one or more objects of the newly added `LatestDatapointQuery` class.

## [5.2.0] - 2023-01-19
### Changed
- The SDK has been refactored to support `protobuf>=3.16.0` (no longer requires v4 or higher). This was done to fix dependency conflicts with several popular Python packages like `tensorflow` and `streamlit` - and also Azure Functions - that required major version 3.x of `protobuf`.

## [5.1.1] - 2023-01-19
### Changed
- Change RAW rows insert chunk size to make individual requests faster.

## [5.1.0] - 2023-01-03
### Added
- The diagram detect function can take file reference objects that contain file (external) id as well as a page range. This is an alternative to the lists of file ids or file external ids that are still possible to use. Page ranges were not possible to specify before.

## [5.0.2] - 2022-12-21
### Changed
- The valid time range for datapoints has been increased to support timestamps up to end of the year 2099 in the TimeSeriesAPI. The utility function `ms_to_datetime` has been updated accordingly.

## [5.0.1] - 2022-12-07
### Fixed
- `DatapointsArray.dump` would return timestamps in nanoseconds instead of milliseconds when `convert_timestamps=False`.
- Converting a `Datapoints` object coming from a synthetic datapoints query to a `pandas.DataFrame` would, when passed `include_errors=True`, starting in version `5.0.0`, erroneously cast the `error` column to a numeric data type and sort it *before* the returned values. Both of these behaviours have been reverted.
- Several documentation issues: Missing methods, wrong descriptions through inheritance and some pure visual/aesthetic.

## [5.0.0] - 2022-12-06
### Improved
- Greatly increased speed of datapoints fetching (new adaptable implementation and change from `JSON` to `protobuf`), especially when asking for... (measured in fetched `dps/sec` using the new `retrieve_arrays` method, with default settings for concurrency):
  - A large number of time series
    - 200 ts: ~1-4x speedup
    - 8000 ts: ~4-7x speedup
    - 20k-100k ts: Up to 20x faster
  - Very few time series (1-3)
    - Up to 4x faster
  - Very dense time series (>>10k dps/day)
    - Up to 5x faster
  - Any query for `string` datapoints
    - Faster the more dps, e.g. single ts, 500k: 6x speedup
- Peak memory consumption (for numeric data) is 0-55 % lower when using `retrieve` and 65-75 % lower for the new `retrieve_arrays` method.
- Fetching newly inserted datapoints no longer suffers from (potentially) very long wait times (or timeout risk).
- Converting fetched datapoints to a Pandas `DataFrame` via `to_pandas()` has changed from `O(N)` to `O(1)`, i.e., speedup no longer depends on the number of datapoints and is typically 4-5 orders of magnitude faster (!). NB: Only applies to `DatapointsArray` as returned by the `retrieve_arrays` method.
- Full customizability of queries is now available for *all retrieve* endpoints, thus the `query()` is no longer needed and has been removed. Previously only `aggregates` could be individually specified. Now all parameters can be passed either as top-level or as *individual settings*, even `ignore_unknown_ids`. This is now aligned with the API (except `ignore_unknown_ids` making the SDK arguably better!).
- Documentation for the retrieve endpoints has been overhauled with lots of new usage patterns and better examples. **Check it out**!
- Vastly better test coverage for datapoints fetching logic. You may have increased trust in the results from the SDK!

### Added
- New required dependency, `protobuf`. This is currently only used by the DatapointsAPI, but other endpoints may be changed without needing to release a new major version.
- New optional dependency, `numpy`.
- A new datapoints fetching method, `retrieve_arrays`, that loads data directly into NumPy arrays for improved speed and *much* lower memory usage.
- These arrays are stored in the new resource types `DatapointsArray` with corresponding container (list) type, `DatapointsArrayList` which offer much more efficient memory usage. `DatapointsArray` also offer zero-overhead pandas-conversion.
- `DatapointsAPI.insert` now also accepts `DatapointsArray`. It also does basic error checking like making sure the number of datapoints match the number of timestamps, and that it contains raw datapoints (as opposed to aggregate data which raises an error). This also applies to `Datapoints` input.
- `DatapointsAPI.insert_multiple` now accepts `Datapoints` and `DatapointsArray` as part of the (possibly) multiple inputs. Applies the same error checking as `insert`.

### Changed
- Datapoints are no longer fetched using `JSON`: the age of `protobuf` has begun.
- The main way to interact with the `DatapointsAPI` has been moved from `client.datapoints` to `client.time_series.data` to align and unify with the `SequenceAPI`. All example code has been updated to reflect this change. Note, however, that the `client.datapoints` will still work until the next major release, but will until then issue a `DeprecationWarning`.
- All parameters to all retrieve methods are now keyword-only (meaning no positional arguments are supported).
- All retrieve methods now accept a string for the `aggregates` parameter when asking for just one, e.g. `aggregates="max"`. This short-cut avoids having to wrap it inside a list. Both `snake_case` and `camelCase` are supported.
- The utility function `datetime_to_ms` no longer issues a `FutureWarning` on missing timezone information. It will now interpret naive `datetime`s as local time as is Python's default interpretation.
- The utility function `ms_to_datetime` no longer issues a `FutureWarning` on returning a naive `datetime` in UTC. It will now return an aware `datetime` object in UTC.
- All data classes in the SDK that represent a Cognite resource type have a `to_pandas` (or `to_geopandas`) method. Previously, these had various defaults for the `camel_case` parameter, but they have all been changed to `False`.
- All retrieve methods (when passing dict(s) with query settings) now accept identifier and aggregates in snake case (and camel case for convenience / backwards compatibility). Note that all newly added/supported customisable parameters (e.g. `include_outside_points` or `ignore_unknown_ids` *must* be passed in snake case or a `KeyError` will be raised.)
- The method `DatapointsAPI.insert_dataframe` has new default values for `dropna` (now `True`, still being applied on a per-column basis to not lose any data) and `external_id_headers` (now `True`, disincentivizing the use of internal IDs).
- The previous fetching logic awaited and collected all errors before raising (through the use of an "initiate-and-forget" thread pool). This is great, e.g., updates/inserts to make sure you are aware of all partial changes. However, when reading datapoints, a better option is to just fail fast (which it does now).
- `DatapointsAPI.[retrieve/retrieve_arrays/retrieve_dataframe]` no longer requires `start` (default: `0`, i.e. 1970-01-01) and `end` (default: `now`). This is now aligned with the API.
- Additionally, `DatapointsAPI.retrieve_dataframe` no longer requires `granularity` and `aggregates`.
- All retrieve methods accept a list of full query dictionaries for `id` and `external_id` giving full flexibility for all individual settings: `start`, `end`, `aggregates`, `granularity`, `limit`, `include_outside_points`, `ignore_unknown_ids`.
- Aggregates returned now include the time period(s) (given by the `granularity` unit) that `start` and `end` are part of (as opposed to only "fully in-between" points). This change is the *only breaking change* to the `DatapointsAPI.retrieve` method for aggregates and makes it so that the SDK match manual queries sent using e.g. `curl` or Postman. In other words, this is now aligned with the API.
Note also that this is a **bugfix**: Due to the SDK rounding differently than the API, you could supply `start` and `end` (with `start < end`) and still be given an error that `start is not before end`. This can no longer happen.
- Fetching raw datapoints using `include_outside_points=True` now returns both outside points (if they exist), regardless of `limit` setting (this is the *only breaking change* for limited raw datapoint queries; unlimited queries are fully backwards compatible). Previously the total number of points was capped at `limit`, thus typically only returning the first. Now up to `limit+2` datapoints are always returned. This is now aligned with the API.
- When passing a relative or absolute time specifier string like `"2w-ago"` or `"now"`, all time series in the same query will use the exact same value for 'now' to avoid any inconsistencies in the results.
- Fetching newly inserted datapoints no longer suffers from very long wait times (or timeout risk) as the code's dependency on `count` aggregates has been removed entirely (implementation detail) which could delay fetching by anything between a few seconds to several minutes/go to timeout while the aggregate was computed on-the-fly. This was mostly a problem for datapoints inserted into low-priority time periods (far away from current time).
- Asking for the same time series any number of times no longer raises an error (from the SDK), which is useful for instance when fetching disconnected time periods. This is now aligned with the API. Thus, the custom exception `CogniteDuplicateColumnsError` is no longer needed and has been removed from the SDK.
- ...this change also causes the `.get` method of `DatapointsList` and `DatapointsArrayList` to now return a list of `Datapoints` or `DatapointsArray` respectively *when duplicated identifiers are queried*. For data scientists and others used to `pandas`, this syntax is familiar to the slicing logic of `Series` and `DataFrame` when used with non-unique indices.
There is also a very subtle **bugfix** here: since the previous implementation allowed the same time series to be specified by both its `id` and `external_id`, using `.get` to access it would always yield the settings that were specified by the `external_id`. This will now return a `list` as explained above.
- `Datapoints` and `DatapointsArray` now store the `granularity` string given by the user (when querying aggregates) which allows both `to_pandas` methods (on `DatapointsList` and `DatapointsArrayList` as well) to accept `include_granularity_name` that appends this to the end of the column name(s).
- Datapoints fetching algorithm has changed from one that relies on up-to-date and correct `count` aggregates to be fast (with fallback on serial fetching when missing/unavailable), to recursively (and reactively) splitting the time-domain into smaller and smaller pieces, depending on the discovered-as-fetched density-distribution of datapoints in time and the number of available workers/threads. The new approach also has the ability to group more than 1 (one) time series per API request (when beneficial) and short-circuit once a user-given limit has been reached (if/when given). This method is now used for *all types of queries*; numeric raw-, string raw-, and aggregate datapoints.

#### Change: `retrieve_dataframe`
- Previously, fetching was constricted (🐍) to either raw- OR aggregate datapoints. This restriction has been lifted and the method now works exactly like the other retrieve-methods (with a few extra options relevant only for pandas `DataFrame`s).
- Used to fetch time series given by `id` and `external_id` separately - this is no longer the case. This gives a significant, additional speedup when both are supplied.
- The `complete` parameter has been removed and partially replaced by `uniform_index (bool)` which covers a subset of the previous features (with some modifications: now gives a uniform index all the way from the first given `start` to the last given `end`). Rationale: Old method had a weird and had unintuitive syntax (passing a string using commas to separate options).
- Interpolating, forward-filling or in general, imputation (also prev. controlled via the `complete` parameter) is completely removed as the resampling logic *really* should be up to the user fetching the data to decide, not the SDK.
- New parameter `column_names` (as already used in several existing `to_pandas` methods) decides whether to pick `id`s or `external_id`s as the dataframe column names. Previously, when both were supplied, the dataframe ended up with a mix.
Read more below in the removed section or check out the method's updated documentation.
- The ordering of columns for aggregates is now always chronological instead of the somewhat arbitrary choice made in `Datapoints.__init__`, (since `dict`s keep insertion order in newer python versions and instance variables lives in `__dict__`)).
- New parameter `include_granularity_name` that appends the specified granularity to the column names if passed as `True`. Mimics the behaviour of the older, well-known argument `include_aggregate_name`, but adds after: `my-ts|average|13m`.

### Fixed
- `CogniteClientMock` has been updated with 24 missing APIs (including sub-composited APIs like `FunctionsAPI.schedules`) and is now used internally in testing instead of a similar, additional implementation.
- Loads of `assert`s meant for the SDK user have been changed to raising exceptions instead as a safeguard since `assert`s are ignored when running in optimized mode `-O` (or `-OO`).

### Fixed: Extended time domain
- `TimeSeries.[first/count/latest]()` now work with the expanded time domain (minimum age of datapoints was moved from 1970 to 1900, see [4.2.1]).
  - `TimeSeries.latest()` now supports the `before` argument similar to `DatapointsAPI.retrieve_latest`.
  - `TimeSeries.first()` now considers datapoints before 1970 and after "now".
  - `TimeSeries.count()` now considers datapoints before 1970 and after "now" and will raise an error for string time series as `count` (or any other aggregate) is not defined.
- `DatapointsAPI.retrieve_latest` would give latest datapoint `before="now"` when given `before=0` (1970) because of a bad boolean check. Used to not be a problem since there were no data before epoch.
- The utility function `ms_to_datetime` no longer raises `ValueError` for inputs from before 1970, but will raise for input outside the allowed minimum- and maximum supported timestamps in the API.
**Note**: that support for `datetime`s before 1970 may be limited on Windows, but `ms_to_datetime` should still work (magic!).

### Fixed: Datapoints-related
- **Critical**: Fetching aggregate datapoints now works properly with the `limit` parameter. In the old implementation, `count` aggregates were first fetched to split the time domain efficiently - but this has little-to-no informational value when fetching *aggregates* with a granularity, as the datapoints distribution can take on "any shape or form". This often led to just a few returned batches of datapoints due to miscounting (e.g. as little as 10% of the actual data could be returned(!)).
- Fetching datapoints using `limit=0` now returns zero datapoints, instead of "unlimited". This is now aligned with the API.
- Removing aggregate names from the columns in a Pandas `DataFrame` in the previous implementation used `Datapoints._strip_aggregate_name()`, but this had a bug: Whenever raw datapoints were fetched all characters after the last pipe character (`|`) in the tag name would be removed completely. In the new version, the aggregate name is only added when asked for.
- The method `Datapoints.to_pandas` could return `dtype=object` for numeric time series when all aggregate datapoints were missing; which is not *that* unlikely, e.g., when using `interpolation` aggregate on a `is_step=False` time series with datapoints spacing above one hour on average. In such cases, an object array only containing `None` would be returned instead of float array dtype with `NaN`s. Correct dtype is now enforced by an explicit `pandas.to_numeric()` cast.
- Fixed a bug in all `DatapointsAPI` retrieve-methods when no time series was/were found, a single identifier was *not* given (either list of length 1 or all given were missing), `ignore_unknown_ids=True`, and `.get` was used on the empty returned `DatapointsList` object. This would raise an exception (`AttributeError`) because the mappings from `id` or `external_id` to `Datapoints` were not defined on the object (only set when containing at least 1 resource).

### Removed
- Method: `DatapointsAPI.query`. No longer needed as all "optionality" has been moved to the three `retrieve` methods.
- Method: `DatapointsAPI.retrieve_dataframe_dict`. Rationale: Due to its slightly confusing syntax and return value, it basically saw no use "in the wild".
- Custom exception: `CogniteDuplicateColumnsError`. No longer needed as the retrieve endpoints now support duplicated identifiers to be passed (similar to the API).
- All convenience methods related to plotting and the use of `matplotlib`. Rationale: No usage and low utility value: the SDK should not be a data science library.

## [4.11.3] - 2022-11-17
### Fixed
- Fix FunctionCallsAPI filtering

## [4.11.2] - 2022-11-16
### Changed
- Detect endpoint (for Engineering Diagram detect jobs) is updated to spawn and handle multiple jobs.
### Added
- `DetectJobBundle` dataclass: A way to manage multiple files and jobs.

## [4.11.1] - 2022-11-15
### Changed
- Update doc for Vision extract method
- Improve error message in `VisionExtractJob.save_annotations`

## [4.11.0] - 2022-10-17
### Added
- Add `compute` method to `cognite.client.geospatial`

## [4.10.0] - 2022-10-13
### Added
- Add `retrieve_latest` method to `cognite.client.sequences`
- Add support for extending the expiration time of download links returned by `cognite.client.files.retrieve_download_urls()`

## [4.9.0] - 2022-10-10
### Added
- Add support for extraction pipeline configuration files
### Deprecated
- Extraction pipeline runs has been moved from `client.extraction_pipeline_runs` to `client.extraction_pipelines.runs`

## [4.8.1] - 2022-10-06
### Fixed
- Fix `__str__` method of `TransformationSchedule`

## [4.8.0] - 2022-09-30
### Added
- Add operations for geospatial rasters

## [4.7.1] - 2022-09-29
### Fixed
- Fixed the `FunctionsAPI.create` method for Windows-users by removing
  validation of `requirements.txt`.

## [4.7.0] - 2022-09-28
### Added
- Support `tags` on `transformations`.

### Changed
- Change geospatial.aggregate_features to support `aggregate_output`

## [4.5.4] - 2022-09-19
### Fixed
- The raw rows insert endpoint is now subject to the same retry logic as other idempotent endpoints.

## [4.5.3] - 2022-09-15
### Fixed
- Fixes the OS specific issue where the `requirements.txt`-validation failed
  with `Permission Denied` on Windows.

## [4.5.2] - 2022-09-09
### Fixed
- Fixes the issue when updating transformations with new nonce credentials

## [4.5.1] - 2022-09-08
### Fixed
- Don't depend on typing_extensions module, since we don't have it as a dependency.

## [4.5.0] - 2022-09-08
### Added
- Vision extract implementation, providing access to the corresponding [Vision Extract API](https://docs.cognite.com/api/v1/#tag/Vision).

## [4.4.3] - 2022-09-08
### Fixed
- Fixed NaN/NA value check in geospatial FeatureList

## [4.4.2] - 2022-09-07
### Fixed
- Don't import numpy in the global space in geospatial module as it's an optional dependency

## [4.4.1] - 2022-09-06
### Fixed
- Fixed FeatureList.from_geopandas to handle NaN values

## [4.4.0] - 2022-09-06
### Changed
- Change geospatial.aggregate_features to support order_by

## [4.3.0] - 2022-09-06
### Added
- Add geospatial.list_features

## [4.2.1] - 2022-08-23
### Changed
- Change timeseries datapoints' time range to start from 01.01.1900

## [4.2.0] - 2022-08-23
### Added
- OAuthInteractive credential provider. This credential provider will redirect you to a login page
and require that the user authenticates. It will also cache the token between runs.
- OAuthDeviceCode credential provider. Display a device code to enter into a trusted device.
It will also cache the token between runs.

## [4.1.2] - 2022-08-22
### Fixed
- geospatial: support asset links for features

## [4.1.1] - 2022-08-19
### Fixed
- Fixed the issue on SDK when Python installation didn't include pip.

### Added
- Added Optional dependency called functions. Usage: `pip install "cognite-sdk[functions]"`

## [4.1.0] - 2022-08-18
### Added
- ensure_parent parameter to client.raw.insert_dataframe method

## [4.0.1] - 2022-08-17
### Added
- OAuthClientCredentials now supports token_custom_args.

## [4.0.0] - 2022-08-15
### Changed
- Client configuration no longer respects any environment variables. There are other libraries better
suited for loading configuration from the environment (such as builtin `os` or `pydantic`). There have also
been several reports of envvar name clash issues in tools built on top the SDK. We therefore
consider this something that should be handled by the application consuming the SDK. All configuration of
`cognite.client.CogniteClient` now happens using a `cognite.client.ClientConfig` object. Global configuration such as
`max_connection_pool_size` and other options which apply to all client instances are now configured through
the `cognite.client.global_config` object which is an instance of `cognite.client.GlobalConfig`. Examples
have been added to the docs.
- Auth has been reworked. The client configuration no longer accepts the `api_key` and `token_...` arguments.
It accepts only a single `credentials` argument which must be a `CredentialProvider` object. A few
implementations have been provided (`APIKey`, `Token`, `OAuthClientCredentials`). Example usage has
been added to the docs. More credential provider implementations will be added in the future to accommodate
other OAuth flows.

### Fixed
- A bug in the Functions SDK where the lifecycle of temporary files was not properly managed.

## [3.9.0] - 2022-08-11
### Added
- Moved Cognite Functions from Experimental SDK to Main SDK.

## [3.8.0] - 2022-08-11
### Added
- Add ignore_unknown_ids parameter to sequences.retrieve_multiple

## [3.7.0] - 2022-08-10
### Changed
- Changed grouping of Sequence rows on insert. Each group now contains at most 100k values and at most 10k rows.

## [3.6.1] - 2022-08-10
### Fixed
- Fixed a minor casing error for the geo_location field on files

### Added
- Add ignore_unknown_ids parameter to files.retrieve_multiple

## [3.5.0] - 2022-08-10
### Changed
- Improve type annotations. Use overloads in more places to help static type checkers.

## [3.4.3] - 2022-08-10
### Changed
- Cache result from pypi version check so it's not executed for every client instantiation.

## [3.4.2] - 2022-08-09
### Fixed
- Fix the wrong destination name in transformations.

## [3.4.1] - 2022-08-01
### Fixed
- fixed exception when printing exceptions generated on transformations creation/update.

## [3.4.0] - 2022-07-25
### Added
- added support for nonce authentication on transformations

### Changed
- if no source or destination credentials are provided on transformation create, an attempt will be made to create a session with the CogniteClient credentials, if it succeeds, the acquired nonce will be used.
- if OIDC credentials are provided on transformation create/update, an attempt will be made to create a session with the given credentials. If it succeeds, the acquired nonce credentials will replace the given client credentials before sending the request.

## [3.3.0] - 2022-07-21
### Added
- added the sessions API

## [3.2.0] - 2022-07-15
### Removed
- Unused cognite.client.experimental module

## [3.1.0] - 2022-07-13
### Changed
- Helper functions for conversion to/from datetime now warns on naive datetimes and their interpretation.
### Fixed
- Helper function `datetime_to_ms` now accepts timezone aware datetimes.

## [3.0.1] - 2022-07-13
### Fixed
- fixed missing README.md in package

## [3.0.0] - 2022-07-12
### Changed
- Poetry build, one single package "cognite-sdk"
- Require python 3.8 or greater (used to be 3.5 or greater)
### Removed
- support for root_asset_id and root_asset_external_id filters. use asset subtree filters instead.

## [2.56.1] - 2022-06-22
### Added
- Time series property `is_step` can now be updated.

## [2.56.0] - 2022-06-21
### Added
- added the diagrams API

## [2.55.0] - 2022-06-20
### Fixed
- Improve geospatial documentation and implement better parameter resilience for filter and feature type update

## [2.54.0] - 2022-06-17
### Added
- Allow to set the chunk size when creating or updating geospatial features

## [2.53.1] - 2022-06-17
### Fixed
- Fixed destination type decoding of `transformation.destination`

## [2.53.0] - 2022-06-16
### Added
- Annotations implementation, providing access to the corresponding [Annotations API](https://docs.cognite.com/api/v1/#tag/Annotations).
    - Added `Annotation`, `AnnotationFilter`, `AnnotationUpdate` dataclasses to `cognite.client.data_classes`
    - Added `annotations` API to `cognite.client.CogniteClient`
    - **Create** annotations with `client.annotations.create` passing `Annotation` instance(s)
    - **Suggest** annotations with `client.annotations.suggest` passing `Annotation` instance(s)
    - **Delete** annotations with `client.annotations.delete` passing the id(s) of annotation(s) to delete
    - **Filter** annotations with `client.annotations.list` passing a `AnnotationFilter `dataclass instance or a filter `dict`
    - **Update** annotations with `client.annotations.update` passing updated `Annotation` or `AnnotationUpdate` instance(s)
    - **Get single** annotation with `client.annotations.retrieve` passing the id
    - **Get multiple** annotations with `client.annotations.retrieve_multiple` passing the ids

### Changed
- Reverted the optimizations introduced to datapoints fetching in 2.47.0 due to buggy implementation.

## [2.51.0] - 2022-06-13
### Added
- added the new geo_location field to the Asset resource

## [2.50.2] - 2022-06-09
### Fixed
- Geospatial: fix FeatureList.from_geopandas issue with optional properties

## [2.50.1] - 2022-06-09
### Fixed
- Geospatial: keep feature properties as is

## [2.50.0] - 2022-05-30
### Changed
- Geospatial: deprecate update_feature_types and add patch_feature_types

## [2.49.1] - 2022-05-19
### Changed
- Geospatial: Support dataset

## [2.49.0] - 2022-05-09
### Changed
- Geospatial: Support output selection for getting features by ids

## [2.48.0] - 2022-05-09
### Removed
- Experimental model hosting API

## [2.47.0] - 2022-05-02
### Changed
- Performance gain for `datapoints.retrieve` by grouping together time series in single requests against the underlying API.

## [2.46.1] - 2022-04-22
### Changed
- POST requests to the `sessions/revoke`-endpoint are now automatically retried
- Fix retrieval of empty raster in experimental geospatial api: http 204 as ok status

## [2.45.0] - 2022-03-25
### Added
- support `sequence_rows` destination type on Transformations.

## [2.44.1] - 2022-03-24
### Fixed
- fix typo in `data_set_ids` parameter type on `transformations.list`.

## [2.44.0] - 2022-03-24
### Added
- support conflict mode parameter on `transformations.schema.retrieve`.

## [2.43.1] - 2022-03-24
### Added
- update pillow dependency 9.0.0 -> 9.0.1

## [2.43.0] - 2022-03-24
### Added
- new list parameters added to `transformations.list`.

## [2.42.0] - 2022-02-25
### Added
- FeatureList.from_geopandas() improvements

### Fixed
- example for templates view.

## [2.41.0] - 2022-02-16
### Added
- support for deleting properties and search specs in GeospatialAPI.update_feature_types(...).

## [2.40.1] - 2022-02-15
### Fixed
- geospatial examples.

## [2.40.0] - 2022-02-11
### Added
- dataSetId support for transformations.

## [2.39.1] - 2022-01-25
### Added
- pandas and geospatial dependencies optional for cognite-sdk-core.

## [2.39.0] - 2022-01-20
### Added
- geospatial API support

## [2.38.6] - 2022-01-14
### Added
- add the possibility to cancel transformation jobs.

## [2.38.5] - 2022-01-12
### Fixed
- Bug where creating/updating/deleting more than 5 transformation schedules in a single call would fail.

## [2.38.4] - 2021-12-23
### Fixed
- Bug where list generator helper will return more than chunk_size items.

## [2.38.3] - 2021-12-13
### Fixed
- Bug where client consumes all streaming content when logging request.

## [2.38.2] - 2021-12-09
### Added
- add the possibility to pass extra body fields to APIClient._create_multiple.

## [2.38.1] - 2021-12-07
### Fixed
- Bug where loading `transformations.jobs` from JSON fails for raw destinations.

## [2.38.0] - 2021-12-06
### Added
- `transformations` api client, which allows the creation, deletion, update, run and retrieval of transformations.
- `transformations.schedules` api client, which allows the schedule, unschedule and retrieval of recurring runs of a transformation.
- `transformations.notifications` api client, which allows the creation, deletion and retrieval of transformation email notifications.
- `transformations.schema` api client, which allows the retrieval of the expected schema of sql transformations based on the destination data type.
- `transformations.jobs` api client, which retrieves the  status of transformation runs.

## [2.37.1] - 2021-12-01
### Fixed
- Bug where `sequences` full update attempts to "set" column spec. "set" is not supported for sequence column spec.

## [2.37.0] - 2021-11-30
### Added
- Added support for retrieving file download urls

## [2.36.0] - 2021-11-30
### Fixed
- Changes default JSON `.dumps()` behaviour to be in strict compliance with the standard: if any NaNs or +/- Infs are encountered, an exception will now be raised.

## [2.35.0] - 2021-11-29
### Added
- Added support for `columns` update on sequences
- Added support for `data_set_id` on template views

### Security
- Disallow downloading files to path outside download directory in `files.download()`.

## [2.32.0] - 2021-10-04
### Added
 - Support for extraction pipelines

## [2.31.1] - 2021-09-30
### Fixed
- Fixed a bug related to handling of binary response payloads.

## [2.31.0] - 2021-08-26
### Added
- View resolver for template fields.

## [2.30.0] - 2021-08-25
### Added
- Support for Template Views

## [2.29.0] - 2021-08-16
### Added
- Raw rows are retrieved using parallel cursors when no limit is set.

## [2.28.2] - 2021-08-12
### Added
- Relationships now supports `partitions` parameter for [parallel retrieval](https://docs.cognite.com/api/v1/#section/Parallel-retrieval)

## [2.28.1] - 2021-08-10
### Changed
- debug mode now logs response payload and headers.

## [2.27.0] - 2021-07-20

### Fixed
- When using CogniteClient with the client-secret auth flow, the object would not be pickle-able (e.g. when using multiprocessing) because of an anonymous function.

## [2.26.1] - 2021-07-20

### Changed
- Optimization. Do not get windows if remaining data points is 0. Reduces number of requests when asking for 100k data points/10k aggregates from 2 to 1.

## [2.26.0] - 2021-07-08

### Added
- Support for set labels on AssetUpdate

## [2.25.0] - 2021-07-06

### Added
- filter_nodes function to ThreeDRevisionsAPI

## [2.24.0] - 2021-06-28

### Added
- ignore_unknown_ids flag to Relationships delete method

## [2.23.0] - 2021-06-25

### Added
- insert_dataframe and retrieve_dataframe methods to the Raw client

## [2.22.0] - 2021-06-22

### Added
- More contextualization job statuses
### Changed
- Refactor contextualization constant representation

## [2.21.0] - 2021-06-21

### Added
- Datasets support for labels

## [2.20.0] - 2021-06-18

### Added
- rows() in RawRowsAPI support filtering with `columns` and `min/maxLastUpdatedTime`

## [2.19.0] - 2021-05-11

### Added
- Support for /token/inspect endpoint

## [2.18.2] - 2021-04-23

### Fixed
- Bug in templates instances filter that would cause `template_names` to be ignored.

## [2.18.1] - 2021-04-22

### Added
- Configure file download/upload timeouts with `COGNITE_FILE_TRANSFER_TIMEOUT` environment variable or
`file_transfer_timeout` parameter on `CogniteClient`.

### Changed
- Increased default file transfer timeout from 180 to 600 seconds
- Retry more failure modes (read timeouts, 502, 503, 504) for files upload/download requests.

## [2.18.0] - 2021-04-20

### Changed
- `COGNITE_DISABLE_SSL` now also covers ssl verification on IDP endpoints used for generating tokens.


## [2.17.1] - 2021-04-15

### Added
- `created_time`, and `last_updated_time` to template data classes.
- `data_set_id` to template instance data class.


## [2.17.0] - 2021-03-26

### Changed
- Ignore exceptions from pypi version check and reduce its timeout to 5 seconds.

### Fixed
- Only 200/201/202 is treated as successful response. 301 led to json decoding errors -
now handled gracefully.
- datasets create limit was set to 1000 in the sdk, leading to cases of 400 from the api where the limit is 10.

### Added
- Support for specifying proxies in the CogniteClient constructor

### Removed
- py.typed file. Will not declare library as typed until we run a typechecker on the codebase.


## [2.16.0] - 2021-03-26

### Added
- support for templates.
- date-based `cdf-version` header.

## [2.15.0] - 2021-03-22

### Added
- `createdTime` field on raw dbs and tables.

## [2.14.0] - 2021-03-18

### Added
- dropna argument to insert_dataframe method in DatapointsAPI

## [2.13.0] - 2021-03-16

### Added
- `sortByNodeId` and `partitions` query parameters to `list_nodes` method.

## [2.12.2] - 2021-03-11

### Fixed
- CogniteAPIError raised (instead of internal KeyError) when inserting a RAW row without a key.

## [2.12.1] - 2021-03-09

### Fixed
- CogniteMissingClientError raised when creating relationship with malformed body.

## [2.12.0] - 2021-03-08

### Changed
- Move Entity matching API from beta to v1.

## [2.11.1] - 2021-02-18

### Changed
- Resources are now more lenient on which types they accept in for labels
- Entity matching fit will flatten dictionaries and resources to "metadata.subfield" similar to pipelines.

### Added
- Relationships now support update

## [2.10.7] - 2021-02-02

### Fixed
- Relationships API list calls via the generator now support `chunk_size` as parameter.

## [2.10.6] - 2021-02-02

### Fixed
- Retry urllib3.NewConnectionError when it isn't in the context of a ConnectionRefusedError

## [2.10.5] - 2021-01-25

### Fixed
- Fixed asset subtree not returning an object with id->item cache for use in .get

## [2.10.4] - 2020-12-14

### Changed
- Relationships filter will now chain filters on large amounts of sources or targets in batches of 1000 rather than 100.


## [2.10.3] - 2020-12-09

### Fixed
- Retries now have backup time tracking per request, rather than occasionally shared between threads.
- Sequences delete ranges now no longer gives an error if no data is present

## [2.10.2] - 2020-12-08

### Fixed
- Set geoLocation.type in files to "Feature" if missing

## [2.10.1] - 2020-12-03

### Added
- Chaining of requests to the relationships list method,
allowing the method to take arbitrarily long lists for `source_external_ids` and `target_external_ids`

## [2.10.0] - 2020-12-01

### Added
- Authentication token generation and lifecycle management

## [2.9.0] - 2020-11-25

### Added
- Entity matching API is now available in the beta client.

## [2.8.0] - 2020-11-23

### Changed
- Move relationships to release python SDK

## [2.7.0] - 2020-11-10

### Added
- `fetch_resources` parameter to the relationships `list` and `retrieve_multiple` methods, which attempts to fetch the resource referenced in the relationship.

## [2.6.4] - 2020-11-10

### Fixed
- Fixed a bug where 429 was not retried on all endpoints

## [2.6.3] - 2020-11-10

### Fixed
- Resource metadata should be able to set empty using `.metadata.set(None)` or `.metadata.set({})`.

## [2.6.2] - 2020-11-05

### Fixed
- Asset retrieve subtree should return empty AssetList if asset does not exist.

## [2.6.1] - 2020-10-30

### Added
- `geospatial` to list of valid relationship resource types.

## [2.6.0] - 2020-10-26

### Changed
- Relationships list should take dataset internal and external id as different parameters.

## [2.5.4] - 2020-10-22

### Fixed
- `_is_retryable` didn't handle clusters with a dash in the name.

## [2.5.3] - 2020-10-14

### Fixed
- `delete_ranges` didn't cast string timestamp into number properly.

## [2.5.2] - 2020-10-06

### Fixed
- `labels` in FileMetadata is not cast correctly to a list of `Label` objects.

## [2.5.1] - 2020-10-01
- Include `py.typed` file in sdk distribution

## [2.5.0] - 2020-09-29

### Added
- Relationships beta support.

### Removed
- Experimental Model Hosting client.

## [2.4.3] - 2020-09-18
- Increase raw rows list limit to 10,000

## [2.4.2] - 2020-09-10
- Fixed a bug where urls with query parameters were excluded from the retryable endpoints.

## [2.4.1] - 2020-09-09

### Changed
- Generator-based listing now supports partitions. Example:
  ``` python
  for asset in client.assets(partitions=10):
    # do something
  ```

## [2.4.0] - 2020-08-31

### Added
- New 'directory' in Files

## [2.3.0] - 2020-08-25

### Changed
- Add support for mypy and other type checking tools by adding packaging type information

## [2.2.2] - 2020-08-18

### Fixed
- HTTP transport logic to better handle retrying of connection errors
- read timeouts will now raise a CogniteReadTimeout
- connection errors will now raise a CogniteConnectionError, while connection refused errors will raise the more
 specific CogniteConnectionRefused exception.

### Added
- Jitter to exponential backoff on retries

### Changed
- Make HTTP requests no longer follow redirects by default
- All exceptions now inherit from CogniteException

## [2.2.1] - 2020-08-17

### Added
- Fixed a bug where `/timeseries/list` was missing from the retryable endpoints.

## [2.2.0] - 2020-08-17

### Added
- Files labelling support

## [2.1.2] - 2020-08-13

### Fixed
- Fixed a bug where only v1 endpoints (not playground) could be added as retryable

## [2.1.1] - 2020-08-13

### Fixed
- Calls to datapoints `retrieve_dataframe` with `complete="fill"` would break using Pandas version 1.1.0 because it raises TypeError when calling `.interpolate(...)` on a dataframe with no columns.

## [2.1.0] - 2020-07-22

### Added
- Support for passing a single string to `AssetUpdate().labels.add` and `AssetUpdate().labels.remove`. Both a single string and a list of strings is supported. Example:
  ```python
  # using a single string
  my_update = AssetUpdate(id=1).labels.add("PUMP").labels.remove("VALVE")
  res = c.assets.update(my_update)

  # using a list of strings
  my_update = AssetUpdate(id=1).labels.add(["PUMP", "ROTATING_EQUIPMENT"]).labels.remove(["VALVE"])
  res = c.assets.update(my_update)
  ```

## [2.0.0] - 2020-07-21

### Changed
- The interface to interact with labels has changed. A new, improved interface is now in place to make it easier to work with CDF labels. The new interface behaves this way:
  ```python
  # crate label definition(s)
  client.labels.create(LabelDefinition(external_id="PUMP", name="Pump", description="Pump equipment"))
  # ... or multiple
  client.labels.create([LabelDefinition(external_id="PUMP"), LabelDefinition(external_id="VALVE")])

  # list label definitions
  label_definitions = client.labels.list(name="Pump")

  # delete label definitions
  client.labels.delete("PUMP")
  # ... or multiple
  client.labels.delete(["PUMP", "VALVE"])

  # create an asset with label
  asset = Asset(name="my_pump", labels=[Label(external_id="PUMP")])
  client.assets.create(assets)

  # filter assets by labels
  my_label_filter = LabelFilter(contains_all=["PUMP", "VERIFIED"])
  asset_list = client.assets.list(labels=my_label_filter)

  # attach/detach labels to/from assets
  my_update = AssetUpdate(id=1).labels.add(["PUMP"]).labels.remove(["VALVE"])
  res = c.assets.update(my_update)
  ```

### Fixed
- Fixed bug where `_call_` in SequencesAPI (`client.sequences`) was incorrectly returning a `GET` method instead of `POST`.

## [1.8.1] - 2020-07-07
### Changed
- For 3d mappings delete, only use node_id and asset_id pairs in delete request to avoid potential bad request.
- Support attaching/detaching multiple labels on assets in a single method

## [1.8.0] - 2020-06-30
### Added
- Synthetic timeseries endpoint for DatapointsApi
- Labels endpoint support
- Assets labelling support
- Support for unique value aggregation for events.

### Changed
- When `debug=true`, redirects are shown more clearly.

## [1.7.0] - 2020-06-03
### Fixed
- datasetId is kept as an integer in dataframes.

### Changed
- Internal list of retryable endpoints was changed to a class variable so it can be modified.

## [1.6.0] - 2020-04-28
### Added
- Support events filtering by ongoing events (events without `end_time` defined)
- Support events filtering by active timerange of event
- Support files metadata filtering by `asset_external_ids`
- Aggregation endpoint for Assets, DataSets, Events, Files, Sequences and TimeSeries API

## [1.5.2] - 2020-04-02
### Added
- Support for security categories on file methods

## [1.5.1] - 2020-04-01
### Added
- Support for security categories on files
- active_at_time on relationships

### Fixed
- No longer retry calls to /files/initupload
- Retry retryable POST endpoints in datasets API

## [1.5.0] - 2020-03-12
### Added
- DataSets API and support for this in assets, events, time series, files and sequences.
- .asset helper function on time series.
- asset external id filter on time series.

## [1.4.13] - 2020-03-03
### Added
- Relationship list supports multiple sources, targets, relationship types and datasets.

## [1.4.12] - 2020-03-02

### Fixed
- Fixed a bug in file uploads where fields other than name were not being passed to uploaded directories.

## [1.4.11] - 2020-02-21

### Changed
- Datapoint insertion changed to be less memory intensive.

### Fixed
- Fixed a bug where add service account to group expected items in response.
- Jupyter notebook output and non-camel cased to_pandas uses nullable int fields instead of float for relevant fields.

## [1.4.10] - 2020-01-27
### Added
- Support for the error field for synthetic time series query in the experimental client.
- Support for retrieving data from multiple sequences at once.

## [1.4.9] - 2020-01-08

### Fixed
- Fixed a bug where datapoints `retrieve` could return less than limit even if there were more datapoints.
- Fixed an issue where `insert_dataframe` would give an error with older pandas versions.

## [1.4.8] - 2019-12-19

### Added
- Support for `ignore_unknown_ids` on time series `retrieve_multiple`, `delete` and datapoints `retrieve` and `latest` and related endpoints.
- Support for asset subtree filters on files, sequences, and time series.
- Support for parent external id filters on assets.
- Synthetic datapoints retrieve has additional functions including variable replacement and sympy support.

### Changed
- Synthetic datapoints now return errors in the `.error` field, in the jupyter output, and optionally in pandas dataframes if `include_errors` is set.

## [1.4.7] - 2019-12-05

### Added
- Support for synthetic time series queries in the experimental client.
- parent external id filter added for assets.

### Fixed
- startTime in event dataframes is now a nullable int dtype, consistent with endTime.

## [1.4.6] - 2019-12-02

### Fixed
- Fixed notebook output for Asset, Datapoint and Raw.

## [1.4.5] - 2019-12-02

### Changed

- The ModelHostingAPI now calls Model Hosting endpoints in playground instead of 0.6.

## [1.4.4] - 2019-11-29

### Added
 - Option to turn off version checking from CogniteClient constructor

### Changed
- In sequences create, the column definitions object accepts both camelCased and snake_cased keys.
- Retry 429 on all endpoints

### Fixed
- Fixed notebook output for DatapointsList

## [1.4.3] - 2019-11-27
### Fixed
- In Jupyter notebooks, the output from built-in list types is no longer camel cased.

## [1.4.2] - 2019-11-27

### Changed
- In the 3D API, the call and list methods now include all models by default instead of only unpublished ones.
- In Jupyter notebooks, the output from built-in types is no longer camel cased.

### Added
- Support for filtering events by asset subtree ids.

## [1.4.1] - 2019-11-18

### Added
- Support for filtering events by asset external id.
- query parameter on asset search.
- `ignore_unknown_ids` parameter on asset and events method `delete` and `retrieve_multiple`.

## [1.4.0] - 2019-11-14

### Changed
- In the ModelHostingAPI, models, versions and schedules are now referenced by name instead of id. The ids are no longer available.
- In the ModelHostingAPI, functions related to model versions are moved from the ModelsAPI to the new ModelVersionsAPI.
- In the ModelHostingAPI, the model names must be unique. Also, the version names and schedule names must be unique per model.
- Default value for `limit` in search method is now 100 instead of None to clarify api default behaviour when no limit is passed.

## [1.3.4] - 2019-11-07

### Changed
- Error 500's are no longer retried by default, only HTTP 429, 502, 503, 504 are.
- Optimized HTTP calls by caching user agent.
- Relationship filtering is now integrated into `list` instead of `search`.
- Sequences `insert_dataframe` parameter `external_id_headers` documentation updated.
- Type hints for several objects formerly `Dict[str, Any]` improved along with introducing matching dict derived classes.

### Fixed
- `source_created_time` and `source_modified_time` on files now displayed as time fields.
- Fixed pagination for `include_outside_points` and other edge cases in datapoints.
- Fixed a bug where `insert_dataframe` with strings caused a numpy error.

### Added
- Relationships can now have sequences as source or target.

## [1.3.3] - 2019-10-21

### Changed
- Datapoints insert dataframe function will check for infinity values.
- Allow for multiple calls to .add / .remove in object updates such as metadata, without later calls overwriting former.
- List time series now ignores the include_metadata parameter.

### Added
- Advanced list endpoint is used for listing time series, adding several new filters and partitions.

## [1.3.2] - 2019-10-16

### Added
- Datapoints objects now store is_string, is_step and unit to allow for better interpretation of the data.
- Sorting when listing events
- Added a search function in the relationships API.

### Changed
- `list` and `__call__` methods for files now support list parameters for `root_ids`, `root_external_ids`.
- retrieve_dataframe with `complete` using Datapoints fields instead of retrieving time series metadata.

### Fixed
- Fixed chunking logic in list_generator to always return last partial chunk.
- Fixed an error on missing target/source in relationships.

## [1.3.1] - 2019-10-09
### Fixed
- Fixed support for totalVariation aggregate completion.
- Changed conversion of raw RowList to pandas DataFrame to handle missing values (in columns) across the rows. This also fixes the bug where one-off values would be distributed to all rows in the DataFrame (unknown bug).

## [1.3.0] - 2019-10-03
### Changed
- Sequences officially released and no longer considered experimental.
- Sequences data insert no longer takes a default value for columns.

## [1.2.1] - 2019-10-01
### Fixed
- Tokens are sent with the correct "Authorization" header instead of "Authentication".

## [1.2.0] - 2019-10-01
### Added
- Support for authenticating with bearer tokens. Can now supply a jwt or jwt-factory to CogniteClient. This token will override any api-key which has been set.

## [1.1.12] - 2019-10-01
### Fixed
- Fixed a bug in time series pagination where getting 100k datapoints could cause a missing id error when using include_outside_points.
- SequencesData `to_pandas` no longer returns NaN on integer zero columns.
- Fixed a bug where the JSON encoder would throw circular reference errors on unknown data types, including numpy floats.

## [1.1.11] - 2019-09-23
### Fixed
- Fix testing.CogniteClientMock so it is possible to get attributes on child which have not been explicitly in the CogniteClientMock constructor

## [1.1.10] - 2019-09-23
### Fixed
- Fix testing.CogniteClientMock so it is possible to get child mock not explicitly defined

### Added
- `list` and `__call__` methods for events now support list parameters for `root_asset_ids`, `root_asset_external_ids`.

## [1.1.9] - 2019-09-20
### Changed
- Renamed testing.mock_cognite_client to testing.monkeypatch_cognite_client

### Added
- testing.CogniteClientMock object

## [1.1.8] - 2019-09-19
### Added
- Support for aggregated properties of assets.
- `Asset` and `AssetList` classes now have a `sequences` function which retrieves related sequences.
- Support for partitioned listing of assets and events.

### Changed
- `list` and `__call__` methods for assets now support list parameters for `root_ids`, `root_external_ids`.
- Sequences API no longer supports column ids, all relevant functions have been changed to only use external ids.

### Fixed
- Fixed a bug in time series pagination where getting 100k dense datapoints would cause a missing id error.
- Sequences retrieve functions fixed to match API change, to single item per retrieve.
- Sequences retrieve/insert functions fixed to match API change to take lists of external ids.

## [1.1.7] - 2019-09-13
### Fixed
- `testing.mock_cognite_client()` so that it still accepts arguments after exiting from mock context.

## [1.1.6] - 2019-09-12
### Fixed
- `testing.mock_cognite_client()` so that the mocked CogniteClient may accept arguments.

## [1.1.5] - 2019-09-12
### Added
- Method `files.download_to_path` for streaming a file to a specific path

## [1.1.4] - 2019-09-12
### Added
- `root_asset_ids` parameter for time series list.

### Changed
- Formatted output in jupyter notebooks for `SequenceData`.
- `retrieve_latest` function in theDatapoints API extended to support more than 100 items.
- Log requests at DEBUG level instead of INFO.

## [1.1.3] - 2019-09-05
### Changed
- Disabled automatic handling of cookies on the requests session objects

### Fixed
- `to_pandas` method on CogniteResource in the case of objects without metadata

## [1.1.2] - 2019-08-28
### Added
- `limit` parameter on sequence data retrieval.
- Support for relationships exposed through experimental client.
- `end` parameter of sequence.data retrieval and range delete accepts -1 to indicate last index of sequence.

### Changed
- Output in jupyter notebooks is now pandas-like by default, instead of outputting long json strings.

### Fixed
- id parameters and timestamps now accept any integer type including numpy.int64, so values from dataframes can be passed directly.
- Compatibility fix for renaming of sequences cursor and start/end parameters in the API.

## [1.1.1] - 2019-08-23
### Added
- `complete` parameter on `datapoints.retrieve_dataframe`, used for forward-filling/interpolating intervals with missing data.
- `include_aggregate_name` option on `datapoints.retrieve_dataframe` and `DatapointsList.to_pandas`, used for removing the `|<aggregate-name>` postfix on dataframe column headers.
- datapoints.retrieve_dataframe_dict function, which returns {aggregate:dataframe} without adding aggregate names to columns
- source_created_time and source_modified_time support for files

## [1.1.0] - 2019-08-21
### Added
- New method create_hierarchy() added to assets API.
- SequencesAPI.list now accepts an asset_ids parameter for searching by asset
- SequencesDataAPI.insert now accepts a SequenceData object for easier copying
- DatapointsAPI.insert now accepts a Datapoints object for easier copying
- helper method `cognite.client.testing.mock_cognite_client()` for mocking CogniteClient
- parent_id and parent_external_id to AssetUpdate class.

### Changed
- assets.create() no longer validates asset hierarchy and sorts assets before posting. This functionality has been moved to assets.create_hierarchy().
- AssetList.files() and AssetList.events() now deduplicate results while fetching related resources, significantly reducing memory load.

## [1.0.5] - 2019-08-15
### Added
- files.create() method to enable creating a file without uploading content.
- `recursive` parameter to raw.databases.delete() for recursively deleting tables.

### Changed
- Renamed .iteritems() on SequenceData to .items()
- raw.insert() now chunks raw rows into batches of 10,000 instead of 1,000

### Fixed
- Sequences queries are now retried if safe
- .update() in all APIs now accept a subclass of CogniteResourceList as input
- Sequences datapoint retrieval updated to use the new cursor feature in the API
- Json serializiation in `__str__()` of base data classes. Now handles Decimal and Number objects.
- Now possible to create asset hierarchy using parent external id when the parent is not part of the batch being inserted.
- `name` parameter of files.upload_bytes is now required, so as not to raise an exception in the underlying API.

## [1.0.4] - 2019-08-05
### Added
- Variety of useful helper functions for Sequence and SequenceData objects, including .column_ids and .column_external_ids properties, iterators and slice operators.
- Sequences insert_dataframe function.
- Sequences delete_range function.
- Support for external id column headers in datapoints.insert_dataframe()

### Changed
- Sequences data retrieval now returns a SequenceData object.
- Sequences insert takes its parameters row data first, and no longer requires columns to be passed.
- Sequences insert now accepts tuples and raw-style data input.
- Sequences create now clears invalid fields such as 'id' in columns specification, so sequences can more easily re-use existing specifications.
- Sequence data function now require column_ids or column_external_ids to be explicitly set, rather than both being passed through a single columns field

## [1.0.3] - 2019-07-26
### Fixed
- Renamed Model.schedule_data_spec to Model.data_spec so the field from the API will be included on the object.
- Handling edge case in Sequences pagination when last datapoint retrieved is at requested end
- Fixing data points retrieval when count aggregates are missing
- Displays unexpected fields on error response from API when raising CogniteAPIError

## [1.0.2] - 2019-07-22
### Added
- Support for model hosting exposed through experimental client

### Fixed
- Handling dynamic limits in Sequences API

## [1.0.1] - 2019-07-19
### Added
- Experimental client
- Support for sequences exposed through experimental client

## [1.0.0] - 2019-07-11
### Added
- Support for all endpoints in Cognite API
- Generator with hidden cursor for all resource types
- Concurrent writes for all resources
- Distribution of "core" sdk which does not depend on pandas and numpy
- Typehints for all methods
- Support for posting an entire asset hierarchy, resolving ref_id/parent_ref_id automatically
- config attribute on CogniteClient to view current configuration.

### Changed
- Renamed methods so they reflect what the method does instead of what http method is used
- Updated documentation with automatically tested examples
- Renamed `stable` namespace to `api`
- Rewrote logic for concurrent reads of datapoints
- Renamed CogniteClient parameter `num_of_workers` to `max_workers`

### Removed
- `experimental` client in order to ensure sdk stability.<|MERGE_RESOLUTION|>--- conflicted
+++ resolved
@@ -17,12 +17,10 @@
 - `Fixed` for any bug fixes.
 - `Security` in case of vulnerabilities.
 
-<<<<<<< HEAD
-## [7.5.2] - 2023-12-07
+## [7.5.5] - 2023-12-07
 ### Added
 - Added `poll_timeout` parameter on `time_series.subscriptions.iterate_data`. Will keep the connection open and waiting,
   until new data is available, up to `poll_timeout` seconds.
-=======
 
 ## [7.5.4] - 2023-12-06
 ### Changed
@@ -36,7 +34,6 @@
 ## [7.5.2] - 2023-12-05
 ### Fixed
 - The built-in `hash` function was mistakenly stored on `WorkflowDefinitionUpsert` instances after `__init__` and has been removed.
->>>>>>> 166e7fa7
 
 ## [7.5.1] - 2023-12-01
 ### Changed
