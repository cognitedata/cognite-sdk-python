--- conflicted
+++ resolved
@@ -17,11 +17,10 @@
 - `Fixed` for any bug fixes.
 - `Security` in case of vulnerabilities.
 
-<<<<<<< HEAD
-## [7.58.9] - 2024-09-11
+## [7.60.2] - 2024-09-14
 ### Added
 - [Feature Preview - alpha] Support for `client.hosted_extractors.destinations`.
-=======
+
 ## [7.60.1] - 2024-09-13
 ### Fixed
 - LocationFiltersACl.Scope.SpaceID changed to ID
@@ -49,7 +48,6 @@
 ## [7.59.0] - 2024-09-12
 ### Added
 - Added `ignore_unknown_ids` to `client.files.delete`.
->>>>>>> 9ca5ebfa
 
 ## [7.58.8] - 2024-09-10
 ### Added
