--- conflicted
+++ resolved
@@ -17,17 +17,17 @@
 - `Fixed` for any bug fixes.
 - `Security` in case of vulnerabilities.
 
-<<<<<<< HEAD
+
 ## [7.70.0] - 2024-11-29
 ### Added
 - Workflow support for "simulation" task type. 
-=======
+
 ## [7.69.3] - 2024-12-02
 ### Added
 - API endpoints currently accepting relative time strings like `2d-ago` now support a forward-looking syntax, e.g. `2w-ahead` or `15m-ahead`.
 ### Fixed
 - Revoking sessions through `client.iam.sessions.revoke` no longer raises an API error for very large payloads
->>>>>>> b1e64488
+
 
 ## [7.69.2] - 2024-11-28
 ### Improved
