--- conflicted
+++ resolved
@@ -21,6 +21,9 @@
 
 ## [Unreleased]
 
+### Changed
+- Allow for multiple calls to .add / .remove in object updates such as metadata, without later calls overwriting former. 
+
 ## [1.3.2] - 2019-10-16
 
 ### Added
@@ -30,12 +33,6 @@
 
 ### Changed
 - `list` and `__call__` methods for files now support list parameters for `root_ids`, `root_external_ids`.
-<<<<<<< HEAD
-
-### Changed
-- Allow for multiple calls to .add / .remove in object updates such as metadata, without later calls overwriting former. 
-=======
->>>>>>> ddd1f9ba
 - retrieve_dataframe with `complete` using Datapoints fields instead of retrieving time series metadata. 
 
 ### Fixed
