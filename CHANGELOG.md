# Changelog
All notable changes to this project will be documented in this file.

The format is based on [Keep a Changelog](https://keepachangelog.com/en/1.0.0/),
and this project adheres to [Semantic Versioning](https://semver.org/spec/v2.0.0.html).

The changelog for SDK version 0.x.x can be found [here](https://github.com/cognitedata/cognite-sdk-python/blob/0.13/CHANGELOG.md).

For users wanting to upgrade major version, a migration guide can be found [here](MIGRATION_GUIDE.md).

Changes are grouped as follows
- `Added` for new features.
- `Changed` for changes in existing functionality.
- `Deprecated` for soon-to-be removed features.
- `Improved` for transparent changes, e.g. better performance.
- `Removed` for now removed features.
- `Fixed` for any bug fixes.
- `Security` in case of vulnerabilities.

<<<<<<< HEAD
## [6.28.5] - 2023-09-26
### Fixed
- Calling any of the methods `assets.filter()`, `events.filter()`, `sequences.filter()`, `time_series.filter()` without a `sort` parameter caused a `CogniteAPIError` with a 400 code. This is now fixed. 
=======
## [6.28.5] - 2023-10-03
### Fixed
- Bugfix for serialization of Workflows' `DynamicTasksParameters` during `workflows.versions.upsert` and `workflows.execution.retrieve_detailed`
>>>>>>> 72b474cf

## [6.28.4] - 2023-10-03
### Fixed
- Overload data_set/create for improved type safety

## [6.28.3] - 2023-10-03
### Fixed
- When uploading files as strings using `client.files.upload_bytes` the wrong encoding is used on Windows, which is causing
  part of the content to be lost when uploading. This is now fixed.

## [6.28.2] - 2023-10-02
### Fixed
- When cache lookup did not yield a token for `CredentialProvider`s like `OAuthDeviceCode` or `OAuthInteractive`, a
  `TypeError` could be raised instead of initiating their authentication flow.

## [6.28.1] - 2023-09-30
### Improved
- Warning when using alpha/beta features.

## [6.28.0] - 2023-09-26
### Added
- Support for the WorkflowOrchestrationAPI with the implementation `client.workflows`.

## [6.27.0] - 2023-09-13
### Changed
- Reduce concurrency in data modeling client to 1

## [6.26.0] - 2023-09-22
### Added
- Support `partition` and `cursor` parameters on `time_series.subscriptions.iterate_data`
- Include the `cursor` attribute on `DatapointSubscriptionBatch`, which is yielded in every iteration
of `time_series.subscriptions.iterate_data`.

## [6.25.3] - 2023-09-19
### Added
- Support for setting and retrieving `data_set_id` in data class `client.data_classes.ThreeDModel`.

## [6.25.2] - 2023-09-12
### Fixed
- Using the `HasData` filter would raise an API error in CDF.

## [6.25.1] - 2023-09-15
### Fixed
- Using nonce credentials now works as expected for `transformations.[create, update]`. Previously, the attempt to create
  a session would always fail, leading to nonce credentials never being used (full credentials were passed to- and
  stored in the transformations backend service).
- Additionally, the automatic creation of a session no longer fails silently when an `CogniteAuthError` is encountered
  (which happens when the credentials are invalid).
- While processing source- and destination credentials in `client.transformations.[create, update]`, an `AttributeError`
  can no longer be raised (by not specifying project).
### Added
- `TransformationList` now correctly inherits the two (missing) helper methods `as_ids()` and `as_external_ids()`.

## [6.25.0] - 2023-09-14
### Added
- Support for `ignore_unknown_ids` in `client.functions.retrieve_multiple` method.

## [6.24.1] - 2023-09-13
### Fixed
- Bugfix for `AssetsAPI.create_hierarchy` when running in upsert mode: It could skip certain updates above
  the single-request create limit (currently 1000 assets).

## [6.24.0] - 2023-09-12
### Fixed
- Bugfix for `FilesAPI.upload` and `FilesAPI.upload_bytes` not raising an error on file contents upload failure. Now `CogniteFileUploadError` is raised based on upload response.

## [6.23.0] - 2023-09-08
### Added
- Supporting for deleting constraints and indexes on containers.

### Changed
- The abstract class `Index` can no longer be instantiated. Use BTreeIndex or InvertedIndex instead.

## [6.22.0] - 2023-09-08
### Added
- `client.data_modeling.instances.subscribe` which lets you subscribe to a given
data modeling query and receive updates through a provided callback.
- Example on how to use the subscribe method to sync nodes to a local sqlite db.

## [6.21.1] - 2023-09-07
### Fixed
- Concurrent usage of the `CogniteClient` could result in API calls being made with the wrong value for `api_subversion`.

## [6.21.0] - 2023-09-06
### Added
- Supporting pattern mode and extra configuration for diagram detect in beta.

## [6.20.0] - 2023-09-05
### Fixed
- When creating functions with `client.functions.create` using the `folder` argument, a trial-import is executed as part of
  the verification process. This could leave leftover modules still in scope, possibly affecting subsequent calls. This is
  now done in a separate process to guarantee it has no side-effects on the main process.
- For pyodide/WASM users, a backup implementation is used, with an improved cleanup procedure.

### Added
- The import-check in `client.functions.create` (when `folder` is used) can now be disabled by passing
  `skip_folder_validation=True`. Basic validation is still done, now additionally by parsing the AST.

## [6.19.0] - 2023-09-04
## Added
- Now possible to retrieve and update translation and scale of 3D model revisions.

## [6.18.0] - 2023-09-04
### Added
- Added parameter `keep_directory_structure` to `client.files.download` to allow downloading files to a folder structure matching the one in CDF.

### Improved
- Using `client.files.download` will still skip files with the same name when writing to disk, but now a `UserWarning` is raised, specifying which files are affected.

## [6.17.0] - 2023-09-01
### Added
- Support for the UserProfilesAPI with the implementation `client.iam.user_profiles`.

## [6.16.0] - 2023-09-01
### Added
- Support for `ignore_unknown_ids` in `client.relationships.retrieve_multiple` method.

## [6.15.3] - 2023-08-30
### Fixed
- Uploading files using `client.files.upload` now works when running with `pyodide`.

## [6.15.2] - 2023-08-29
### Improved
- Improved error message for `CogniteMissingClientError`. Now includes the type of object missing the `CogniteClient` reference.

## [6.15.1] - 2023-08-29
### Fixed
- Bugfix for `InstanceSort._load` that always raised `TypeError` (now public, `.load`). Also, indirect fix for `Select.load` for non-empty `sort`.

## [6.15.0] - 2023-08-23
### Added
- Support for the DocumentsAPI with the implementation `client.documents`.
- Support for advanced filtering for `Events`, `TimeSeries`, `Assets` and `Sequences`. This is available through the
  `.filter()` method, for example, `client.events.filter`.
- Extended aggregation support for `Events`, `TimeSeries`, `Assets` and `Sequences`. This is available through the five
  methods `.aggregate_count(...)`, `aggregate_cardinality_values(...)`, `aggregate_cardinality_properties(...)`,
  `.aggregate_unique_values(...)`, and `.aggregate_unique_properties(...)`. For example,
  `client.assets.aggregate_count(...)`.
- Added helper methods `as_external_ids` and `as_ids` for `EventList`, `TimeSeriesList`, `AssetList`, `SequenceList`,
  `FileMetaDataList`, `FunctionList`, `ExtractionPipelineList`, and `DataSetList`.

### Deprecated
- Added `DeprecationWarning` to methods `client.assets.aggregate_metadata_keys` and
  `client.assets.aggregate_metadata_values`. The use parameter the `fields` in
  `client.events.aggregate_unique_values` will also lead to a deprecation warning. The reason is that the endpoints
  these methods are using have been deprecated in the CDF API.

## [6.14.2] - 2023-08-22
### Fixed
- All data modeling endpoints will now be retried. This was not the case for POST endpoints.

## [6.14.1] - 2023-08-19
### Fixed
- Passing `sources` as a tuple no longer raises `ValueError` in `InstancesAPI.retrieve`.

## [6.14.0] - 2023-08-14
### Changed
- Don't terminate client.time_series.subscriptions.iterate_data() when `has_next=false` as more data
may be returned in the future. Instead we return the `has_next` field in the batch, and let the user
decide whether to terminate iteration. This is a breaking change, but this particular API is still
in beta and thus we reserve the right to break it without bumping the major version.

## [6.13.3] - 2023-08-14
### Fixed
- Fixed bug in `ViewApply.properties` had type hint `ConnectionDefinition` instead of `ConnectionDefinitionApply`.
- Fixed bug in `dump` methods of `ViewApply.properties` causing the return code `400` with message
  `Request had 1 constraint violations. Please fix the request and try again. [type must not be null]` to be returned
  from the CDF API.

## [6.13.2] - 2023-08-11
### Fixed
- Fixed bug in `Index.load` that would raise `TypeError` when trying to load `indexes`, when an unexpected field was
  encountered (e.g. during a call to `client.data_modeling.container.list`).

## [6.13.1] - 2023-08-09
### Fixed
- Fixed bug when calling a `retrieve`, `list`, or `create` in `client.data_modeling.container` raised a `TypeError`.
  This is caused by additions of fields to the API, this is now fixed by ignoring unknown fields.

## [6.13.0] - 2023-08-07
### Fixed
- Fixed a bug raising a `KeyError` when calling `client.data_modeling.graphql.apply_dml` with an invalid `DataModelingId`.
- Fixed a bug raising `AttributeError` in `SpaceList.to_space_apply_list`, `DataModelList.to_data_model_apply_list`,
  `ViewList.to_view_apply`. These methods have also been renamed to `.as_apply` for consistency
  with the other data modeling resources.

### Removed
- The method `.as_apply` from `ContainerApplyList` as this method should be on the `ContainerList` instead.

### Added
- Missing `as_ids()` for `DataModelApplyList`, `ContainerList`, `ContainerApplyList`, `SpaceApplyList`, `SpaceList`,
  `ViewApplyList`, `ViewList`.
- Added helper method `.as_id` to `DMLApplyResult`.
- Added helper method `.latest_version` to `DataModelList`.
- Added helper method `.as_apply` to `ContainerList`.
- Added container classes `NodeApplyList`, `EdgeApplyList`, and `InstancesApply`.

## [6.12.2] - 2023-08-04
### Fixed
- Certain errors that were previously silently ignored in calls to `client.data_modeling.graphql.apply_dml` are now properly raised (used to fail as the API error was passed nested inside the API response).

## [6.12.1] - 2023-08-03
### Fixed
- Changed the structure of the GraphQL query used when updating DML models through `client.data_modeling.graphql.apply_dml` to properly handle (i.e. escape) all valid symbols/characters.

## [6.12.0] - 2023-07-26
### Added
- Added option `expand_metadata` to `.to_pandas()` method for list resource types which converts the metadata (if any) into separate columns in the returned dataframe. Also added `metadata_prefix` to control the naming of these columns (default is "metadata.").

## [6.11.1] - 2023-07-19
### Changed
- Return type `SubscriptionTimeSeriesUpdate` in `client.time_series.subscriptions.iterate_data` is now required and not optional.

## [6.11.0] - 2023-07-19
### Added
- Support for Data Point Subscription, `client.time_series.subscriptions`. Note this is an experimental feature.


## [6.10.0] - 2023-07-19
### Added
- Upsert method for `assets`, `events`, `timeseries`, `sequences`, and `relationships`.
- Added `ignore_unknown_ids` flag to `client.sequences.delete`

## [6.9.0] - 2023-07-19
### Added
- Basic runtime validation of ClientConfig.project

## [6.8.7] - 2023-07-18
### Fixed
- Dumping of `Relationship` with `labels` is not `yaml` serializable. This is now fixed.

## [6.8.6] - 2023-07-18
### Fixed
- Include `version` in __repr__ for View and DataModel

## [6.8.5] - 2023-07-18
### Fixed
- Change all implicit Optional types to explicit Optional types.

## [6.8.4] - 2023-07-12
### Fixed
- `max_worker` limit match backend for `client.data_modeling`.

## [6.8.3] - 2023-07-12
### Fixed
- `last_updated_time` and `created_time` are no longer optional on InstanceApplyResult

## [6.8.2] - 2023-07-12
### Fixed
- The `.dump()` method for `InstanceAggregationResult` caused an `AttributeError` when called.

## [6.8.1] - 2023-07-08
### Changed
- The `AssetHierarchy` class would consider assets linking their parent by ID only as orphans, contradicting the
  docstring stating "All assets linking a parent by ID are assumed valid". This is now true (they are no longer
  considered orphans).

## [6.8.0] - 2023-07-07
### Added
- Support for annotations reverse lookup.

## [6.7.1] - 2023-07-07
### Fixed
- Needless function "as_id" on View as it was already inherited
### Added
- Flag "all_versions" on data_modeling.data_models.retrieve() to retrieve all versions of a data model or only the latest one
- Extra documentation on how to delete edges and nodes.
- Support for using full Node and Edge objects when deleting instances.

## [6.7.0] - 2023-07-07
### Added
- Support for applying graphql dml using `client.data_modeling.graphql.apply_dml()`.

## [6.6.1] - 2023-07-07
### Improved
- Added convenience function to instantiate a `CogniteClient.default(...)` to save the users from typing the
  default URLs.

## [6.6.0] - 2023-07-06
### Fixed
- Support for query and sync endpoints across instances in the Data Modeling API with the implementation
  `client.data_modeling.instances`, the methods `query` and `sync`.

## [6.5.8] - 2023-06-30
### Fixed
- Serialization of `DataModel`. The bug caused `DataModel.load(data_model.dump(camel_case=True))` to fail with
  a `TypeError`. This is now fixed.

## [6.5.7] - 2023-06-29
### Fixed
- A bug caused by use of snake case in field types causing `NodeApply.dump(camel_case=True)`
  trigger a 400 response from the API.

## [6.5.6] - 2023-06-29
### Fixed
- A bug causing `ClientConfig(debug=True)` to raise an AttributeError

## [6.5.5] - 2023-06-28
### Fixed
- A bug where we would raise the wrong exception when errors on occurred on `data_modeling.spaces.delete`
- A bug causing inconsistent MRO in DataModelList

## [6.5.4] - 2023-06-28
### Added
- Missing query parameters:
     * `inline_views` in `data_modeling.data_models.retrieve()`.
     * `include_global` in `data_modeling.spaces.list()`.
     * `include_inherited_properties` in `data_modeling.views.retrieve()`.

## [6.5.3] - 2023-06-28
### Fixed
- Only validate `space` and `external_id` for `data_modeling` write classes.


## [6.5.2] - 2023-06-27
### Fixed
- Added missing `metadata` attribute to `iam.Group`

## [6.5.1] - 2023-06-27
### Fixed
- Fix typehints on `data_modeling.instances.aggregate()` to not allow Histogram aggregate.
- Moved `ViewDirectRelation.source` property to `MappedProperty.source` where it belongs.

## [6.5.0] - 2023-06-27
### Added
- Support for searching and aggregating across instances in the Data Modeling API with the implementation
  `client.data_modeling.instances`, the methods `search`, `histogram` and `aggregate`.

## [6.4.8] - 2023-06-23
### Fixed
- Handling non 200 responses in `data_modeling.spaces.apply`, `data_modeling.data_models.apply`,
  `data_modeling.views.apply` and `data_modeling.containers.apply`

## [6.4.7] - 2023-06-22
### Fixed
- Consistently return the correct id types in data modeling resource clients

## [6.4.6] - 2023-06-22
### Fixed
- Don't swallow keyword args on Apply classes in Data Modeling client

## [6.4.5] - 2023-06-21
### Added
- Included tuple-notation when retrieving or listing data model instances

### Improved
- Fixed docstring for retrieving data model instances and extended the examples.

## [6.4.4] - 2023-06-21
Some breaking changes to the datamodeling client. We don't expect any more breaking changes,
but we accept the cost of breaking a few consumers now early on the really nail the user experience.
### Added
- ViewId:as_property_ref and ContainerId:as_property_ref to make it easier to create property references.

### Changed
- Renamed ViewCore:as_reference and ContainerCore:as_reference to :as_id() for consistency with other resources.
- Change Instance:properties to be a `MutableMapping[ViewIdentifier, MutableMapping[PropertyIdentifier, PropertyValue]]`, in order to make it easier to consume
- Make VersionedDataModelingId:load accept `tuple[str, str]`
- Rename ConstraintIdentifier to Constraint - it was not an id but the definition itself
- Rename IndexIdentifier to Index - it was not an id but the definition itself
- Rename ContainerPropertyIdentifier to ContainerProperty - it was not an id but the definition itself

### Removed
- Redundant EdgeApply:create method. It simply mirrored the EdgeApply constructor.


## [6.4.3] - 2023-06-15
### Added
- Accept direct relation values as tuples in `EdgeApply`

## [6.4.2] - 2023-06-15
### Changed
- When providing ids as tuples in `instances.retrieve` and `instances.delete` you should not
have to specify the instance type in each tuple

### Fixed
- Bug where edges and nodes would get mixed up on `instances.retrieve`

## [6.4.1] - 2023-06-14
### Fixed
- Add the missing page_count field for diagram detect items.

## [6.4.0] - 2023-06-12
### Added
- Partial support for the instance resource in the Data Modeling API with the implementation
  `client.data_modeling.instances`, the endpoints `list`, `delete`, `retrieve`, and `apply`

## [6.3.2] - 2023-06-08
### Fixed
- Requests being retried around a token refresh cycle, no longer risk getting stuck with an outdated token.

### Added
- `CredentialProviders` subclassing `_OAuthCredentialProviderWithTokenRefresh`, now accepts a new parameter, `token_expiry_leeway_seconds`, controlling how early a token refresh request should be initiated (before it expires).

### Changed
- `CredentialProviders` subclassing `_OAuthCredentialProviderWithTokenRefresh` now uses a safer default of 15 seconds (up from 3 sec) to control how early a token refresh request should be initiated (before it expires).

## [6.3.1] - 2023-06-07
### Fixed
- Signature of `client.data_modeling.views.retrieve` and `client.data_modeling.data_models.retrieve` to always return a list.

## [6.3.0] - 2023-06-07
### Added
- Support for the container resource in the Data Modeling API with the implementation `client.data_modeling.containers`.
- Support for the view resource in the Data Modeling API with the implementation `client.data_modeling.views`.
- Support for the data models resource in the Data Modeling API with the implementation `client.data_modeling.data_models`.

### Removed
- Removed `retrieve_multiple` from the `SpacesAPI` to have a consistent API with the `views`, `containers`, and `data_models`.

## [6.2.2] - 2023-06-05
### Fixed
- Creating function schedules with current user credentials now works (used to fail at runtime with "Could not fetch a valid token (...)" because a session was never created.)

## [6.2.1] - 2023-05-26
### Added
- Data model centric support in transformation

## [6.2.0] - 2023-05-25
### Added
- Support for the spaces resource in the Data Modeling API with the implementation `client.data_modeling.spaces`.

### Improved
- Reorganized documentation to match API documentation.

## [6.1.10] - 2023-05-22
### Fixed
- Data modelling is now GA. Renaming instance_nodes -> nodes and instance_edges -> edges to make the naming in SDK consistent with Transformation API and CLI

## [6.1.9] - 2023-05-16
### Fixed
- Fixed a rare issue with datapoints fetching that could raise `AttributeError` when running with `pyodide`.

## [6.1.8] - 2023-05-12
### Fixed
- ExtractionPipelinesRun:dump method will not throw an error when camel_case=True anymore

## [6.1.7] - 2023-05-11
### Removed
- Removed DMS v2 destination in transformations

## [6.1.6] - 2023-05-11
### Fixed
- `FunctionsAPI.create` now work in Wasm-like Python runtimes such as `pyodide`.

## [6.1.5] - 2023-05-10
### Fixed
- When creating a transformation with a different source- and destination CDF project, the project setting is no longer overridden by the setting in the `CogniteClient` configuration allowing the user to read from the specified source project and write to the specified and potentially different destination project.

## [6.1.4] - 2023-05-08
### Fixed
- Pickling a `CogniteClient` instance with certain `CredentialProvider`s no longer causes a `TypeError: cannot pickle ...` to be raised.

## [6.1.3] - 2023-05-08
### Added
- Add the license of the package in poetry build.

## [6.1.2] - 2023-05-04
### Improved
- The SDK has received several minor bugfixes to be more user-friendly on Windows.

### Fixed
- The utility function `cognite.client.utils.datetime_to_ms` now raises an understandable `ValueError` when unable to convert pre-epoch datetimes.
- Several functions reading and writing to disk now explicitly use UTF-8 encoding

## [6.1.1] - 2023-05-02
### Fixed
- `AttributeError` when passing `pandas.Timestamp`s with different timezones (*of which one was UTC*) to `DatapointsAPI.retrieve_dataframe_in_tz`.
- A `ValueError` is no longer raised when passing `pandas.Timestamp`s in the same timezone, but with different underlying implementations (e.g. `datetime.timezone.utc` / `pytz.UTC` / `ZoneInfo("UTC")`) to `DatapointsAPI.retrieve_dataframe_in_tz`.

## [6.1.0] - 2023-04-28
### Added
- Support for giving `start` and `end` arguments as `pandas.Timestamp` in `DatapointsAPI.retrieve_dataframe_in_tz`.

### Improved
- Type hints for the `DatapointsAPI` methods.

## [6.0.2] - 2023-04-27
### Fixed
- Fixed a bug in `DatapointsAPI.retrieve_dataframe_in_tz` that could raise `AmbiguousTimeError` when subdividing the user-specified time range into UTC intervals (with fixed offset).

## [6.0.1] - 2023-04-20
### Fixed
- Fixed a bug that would cause `DatapointsAPI.retrieve_dataframe_in_tz` to raise an `IndexError` if there were only empty time series in the response.

## [6.0.0] - 2023-04-19
### Removed
- Removed support for legacy auth (API keys, service accounts, login.status)
- Removed the deprecated `extractionPipeline` argument to `client.extraction_pipelines.create`. Only `extraction_pipeline` is accepted now.
- Removed the deprecated `client.datapoints` accessor attribute. The datapoints API can only be accessed through `client.time_series.data` now.
- Removed the deprecated `client.extraction_pipeline_runs` accessor attribute. The extraction pipeline run API can only be accessed through `client.extraction_pipelines.runs` now.
- Removed the deprecated `external_id` attribute on `ExtractionPipelineRun`. This has been replaced with `extpipe_external_id`.

## [5.12.0] - 2023-04-18
### Changed
- Enforce that types are explicitly exported in order to make very strict type checkers happy.

## [5.11.1] - 2023-04-17
### Fixed
- List (and `__call__`) methods for assets, events, files, labels, relationships, sequences and time series now raise if given bad input for `data_set_ids`, `data_set_external_ids`, `asset_subtree_ids` and `asset_subtree_external_ids` instead of ignoring/returning everything.

### Improved
- The listed parameters above have silently accepted non-list input, i.e. single `int` (for `ids`) or single `str` (for `external_ids`). Function signatures and docstrings have now been updated to reflect this "hidden functionality".

## [5.11.0] - 2023-04-17
### Added
- The `DatapointsAPI` now supports time zones with the addition of a new method, `retrieve_dataframe_in_tz`. It does not support individual customization of query parameters (for good reasons, e.g. a DataFrame has a single index).
- Asking for datapoints in a specific time zone, e.g. `America/New_York` or `Europe/London` is now easily accomplished: the user can just pass in their `datetimes` localized to their time zone directly.
- Queries for aggregate datapoints are also supported, with the key feature being automatic handling of daylight savings time (DST) transitions, as this is not supported by the official API. Example usage: A user living in Oslo, Norway, wants daily averages in their local time. In Oslo, the standard time is UTC+1, with UTC+2 during the summer. This means during spring, there is a 23-hour long day when clocks roll 1 hour forward and a 25-hour day during fall.
- New granularities with a longer time span have been added (only to this new method, for now): 'week', 'month', 'quarter' and 'year'. These do not all represent a fixed frequency, but like the example above, neither does for example 'day' when we use time zones without a fixed UTC offset.

## [5.10.5] - 2023-04-13
### Fixed
- Subclasses of `VisionResource` inheriting `.dump` and `to_pandas` now work as expected for attributes storing lists of subclass instances like `Polygon`, `PolyLine`, `ObjectDetection` or `VisionExtractPredictions` directly or indirectly.

## [5.10.4] - 2023-04-13
### Fixed
- A lot of nullable integer attributes ended up as float after calling `.to_pandas`. These are now correctly converted to `dtype=Int64`.

## [5.10.3] - 2023-04-13
### Fixed
- When passing `CogniteResource` classes (like `Asset` or `Event`) to `update`, any labels were skipped in the update (passing `AssetUpdate` works). This has been fixed for all Cognite resource classes.

## [5.10.2] - 2023-04-12
### Fixed
- Fixed a bug that would cause `AssetsAPI.create_hierarchy` to not respect `upsert=False`.

## [5.10.1] - 2023-04-04
### Fixed
- Add missing field `when` (human readable version of the CRON expression) to `FunctionSchedule` class.

## [5.10.0] - 2023-04-03
### Fixed
- Implemented automatic retries for connection errors by default, improving the reliability of the connection to the Cognite API.
- Added a user-readable message to `CogniteConnectionRefused` error for improved user experience.

### Changed
- Introduce a `max_retries_connect` attribute on the global config, and default it to 3.

## [5.9.3] - 2023-03-27
### Fixed
- After creating a schedule for a function, the returned `FunctionSchedule` was missing a reference to the `CogniteClient`, meaning later calls to `.get_input_data()` would fail and raise `CogniteMissingClientError`.
- When calling `.get_input_data()` on a `FunctionSchedule` instance, it would fail and raise `KeyError` if no input data was specified for the schedule. This now returns `None`.

## [5.9.2] - 2023-03-27
### Fixed
- After calling e.g. `.time_series()` or `.events()` on an `AssetList` instance, the resulting resource list would be missing the lookup tables that allow for quick lookups by ID or external ID through the `.get()` method. Additionally, for future-proofing, the resulting resource list now also correctly has a `CogniteClient` reference.

## [5.9.1] - 2023-03-23
### Fixed
- `FunctionsAPI.call` now also works for clients using auth flow `OAuthInteractive`, `OAuthDeviceCode`, and any user-made subclass of `CredentialProvider`.

### Improved
- `FunctionSchedulesAPI.create` now also accepts an instance of `ClientCredentials` (used to be dictionary only).

## [5.9.0] - 2023-03-21
### Added
- New class `AssetHierarchy` for easy verification and reporting on asset hierarchy issues without explicitly trying to insert them.
- Orphan assets can now be reported on (orphan is an asset whose parent is not part of the given assets). Also, `AssetHierarchy` accepts an `ignore_orphans` argument to mimic the old behaviour where all orphans were assumed to be valid.
- `AssetsAPI.create_hierarchy` now accepts two new parameters: `upsert` and `upsert_mode`. These allow the user to do "insert or update" instead of an error being raised when trying to create an already existing asset. Upsert mode controls whether updates should replace/overwrite or just patch (partial update to non-null values only).
- `AssetsAPI.create_hierarchy` now also verifies the `name` parameter which is required and that `id` has not been set.

### Changed
- `AssetsAPI.create_hierarchy` now uses `AssetHierarchy` under the hood to offer concrete feedback on asset hierarchy issues, accessible through attributes on the raised exception, e.g. invalid assets, duplicates, orphans, or any cyclical asset references.

### Fixed
- `AssetsAPI.create_hierarchy`...:
  - Now respects `max_workers` when spawning worker threads.
  - Can no longer raise `RecursionError`. Used to be an issue for asset hierarchies deeper than `sys.getrecursionlimit()` (typically set at 1000 to avoid stack overflow).
  - Is now `pyodide` compatible.

## [5.8.0] - 2023-03-20
### Added
- Support for client certificate authentication to Azure AD.

## [5.7.4] - 2023-03-20
### Added
- Use `X-Job-Token` header for contextualization jobs to reduce required capabilities.

## [5.7.3] - 2023-03-14
### Improved
- For users unknowingly using a too old version of `numpy` (against the SDK dependency requirements), an exception could be raised (`NameError: name 'np' is not defined`). This has been fixed.

## [5.7.2] - 2023-03-10
### Fixed
- Fix method dump in TransformationDestination to ignore None.

## [5.7.1] - 2023-03-10
### Changed
- Split `instances` destination type of Transformations to `nodes` and `edges`.

## [5.7.0] - 2023-03-08
### Removed
- `ExtractionPipelineRunUpdate` was removed as runs are immutable.

### Fixed
- `ExtractionPipelinesRunsAPI` was hiding `id` of runs because `ExtractionPipelineRun` only defined `external_id` which doesn't exist for the "run resource", only for the "parent" ext.pipe (but this is not returned by the API; only used to query).

### Changed
- Rename and deprecate `external_id` in `ExtractionPipelinesRunsAPI` in favour of the more descriptive `extpipe_external_id`. The change is backwards-compatible, but will issue a `UserWarning` for the old usage pattern.

## [5.6.4] - 2023-02-28
### Added
- Input validation on `DatapointsAPI.[insert, insert_multiple, delete_ranges]` now raise on missing keys, not just invalid keys.

## [5.6.3] - 2023-02-23
### Added
- Make the SDK compatible with `pandas` major version 2 ahead of release.

## [5.6.2] - 2023-02-21
### Fixed
- Fixed an issue where `Content-Type` was not correctly set on file uploads to Azure.

## [5.6.1] - 2023-02-20
### Fixed
- Fixed an issue where `IndexError` was raised when a user queried `DatapointsAPI.retrieve_latest` for a single, non-existent time series while also passing `ignore_unknown_ids=True`. Changed to returning `None`, inline with other `retrieve` methods.

## [5.6.0] - 2023-02-16
### Added
- The SDK has been made `pyodide` compatible (to allow running natively in browsers). Missing features are `CredentialProvider`s with token refresh and `AssetsAPI.create_hierarchy`.

## [5.5.2] - 2023-02-15
### Fixed
- Fixed JSON dumps serialization error of instances of `ExtractionPipelineConfigRevision` and all subclasses (`ExtractionPipelineConfig`) as they stored a reference to the CogniteClient as a non-private attribute.

## [5.5.1] - 2023-02-14
### Changed
- Change `CredentialProvider` `Token` to be thread safe when given a callable that does token refresh.

## [5.5.0] - 2023-02-10
### Added
- Support `instances` destination type on Transformations.

## [5.4.4] - 2023-02-06
### Added
- Added user warnings when wrongly calling `/login/status` (i.e. without an API key) and `/token/inspect` (without OIDC credentials).

## [5.4.3] - 2023-02-05
### Fixed
- `OAuthDeviceCode` and `OAuthInteractive` now respect `global_config.disable_ssl` setting.

## [5.4.2] - 2023-02-03
### Changed
- Improved error handling (propagate IDP error message) for `OAuthDeviceCode` and `OAuthInteractive` upon authentication failure.

## [5.4.1] - 2023-02-02
### Fixed
- Bug where create_hierarchy would stop progressing after encountering more than `config.max_workers` failures.

## [5.4.0] - 2023-02-02
### Added
- Support for aggregating metadata keys/values for assets

## [5.3.7] - 2023-02-01
### Improved
- Issues with the SessionsAPI documentation have been addressed, and the `.create()` have been further clarified.

## [5.3.6] - 2023-01-30
### Changed
- A file-not-found error has been changed from `TypeError` to `FileNotFoundError` as part of the validation in FunctionsAPI.

## [5.3.5] - 2023-01-27
### Fixed
- Fixed an atexit-exception (`TypeError: '<' not supported between instances of 'tuple' and 'NoneType'`) that could be raised on PY39+ after fetching datapoints (which uses a custom thread pool implementation).

## [5.3.4] - 2023-01-25
### Fixed
- Displaying Cognite resources like an `Asset` or a `TimeSeriesList` in a Jupyter notebook or similar environments depending on `._repr_html_`, no longer raises `CogniteImportError` stating that `pandas` is required. Instead, a warning is issued and `.dump()` is used as fallback.

## [5.3.3] - 2023-01-24
### Added
- New parameter `token_cache_path` now accepted by `OAuthInteractive` and `OAuthDeviceCode` to allow overriding location of token cache.

### Fixed
- Platform dependent temp directory for the caching of the token in `OAuthInteractive` and `OAuthDeviceCode` (no longer crashes at exit on Windows).

## [5.3.2] - 2023-01-24
### Security
- Update `pytest` and other dependencies to get rid of dependency on the `py` package (CVE-2022-42969).

## [5.3.1] - 2023-01-20
### Fixed
- Last possible valid timestamp would not be returned as first (if first by some miracle...) by the `TimeSeries.first` method due to `end` being exclusive.

## [5.3.0] - 2023-01-20
### Added
- `DatapointsAPI.retrieve_latest` now support customising the `before` argument, by passing one or more objects of the newly added `LatestDatapointQuery` class.

## [5.2.0] - 2023-01-19
### Changed
- The SDK has been refactored to support `protobuf>=3.16.0` (no longer requires v4 or higher). This was done to fix dependency conflicts with several popular Python packages like `tensorflow` and `streamlit` - and also Azure Functions - that required major version 3.x of `protobuf`.

## [5.1.1] - 2023-01-19
### Changed
- Change RAW rows insert chunk size to make individual requests faster.

## [5.1.0] - 2023-01-03
### Added
- The diagram detect function can take file reference objects that contain file (external) id as well as a page range. This is an alternative to the lists of file ids or file external ids that are still possible to use. Page ranges were not possible to specify before.

## [5.0.2] - 2022-12-21
### Changed
- The valid time range for datapoints has been increased to support timestamps up to end of the year 2099 in the TimeSeriesAPI. The utility function `ms_to_datetime` has been updated accordingly.

## [5.0.1] - 2022-12-07
### Fixed
- `DatapointsArray.dump` would return timestamps in nanoseconds instead of milliseconds when `convert_timestamps=False`.
- Converting a `Datapoints` object coming from a synthetic datapoints query to a `pandas.DataFrame` would, when passed `include_errors=True`, starting in version `5.0.0`, erroneously cast the `error` column to a numeric data type and sort it *before* the returned values. Both of these behaviours have been reverted.
- Several documentation issues: Missing methods, wrong descriptions through inheritance and some pure visual/aesthetic.

## [5.0.0] - 2022-12-06
### Improved
- Greatly increased speed of datapoints fetching (new adaptable implementation and change from `JSON` to `protobuf`), especially when asking for... (measured in fetched `dps/sec` using the new `retrieve_arrays` method, with default settings for concurrency):
  - A large number of time series
    - 200 ts: ~1-4x speedup
    - 8000 ts: ~4-7x speedup
    - 20k-100k ts: Up to 20x faster
  - Very few time series (1-3)
    - Up to 4x faster
  - Very dense time series (>>10k dps/day)
    - Up to 5x faster
  - Any query for `string` datapoints
    - Faster the more dps, e.g. single ts, 500k: 6x speedup
- Peak memory consumption (for numeric data) is 0-55 % lower when using `retrieve` and 65-75 % lower for the new `retrieve_arrays` method.
- Fetching newly inserted datapoints no longer suffers from (potentially) very long wait times (or timeout risk).
- Converting fetched datapoints to a Pandas `DataFrame` via `to_pandas()` has changed from `O(N)` to `O(1)`, i.e., speedup no longer depends on the number of datapoints and is typically 4-5 orders of magnitude faster (!). NB: Only applies to `DatapointsArray` as returned by the `retrieve_arrays` method.
- Full customizability of queries is now available for *all retrieve* endpoints, thus the `query()` is no longer needed and has been removed. Previously only `aggregates` could be individually specified. Now all parameters can be passed either as top-level or as *individual settings*, even `ignore_unknown_ids`. This is now aligned with the API (except `ignore_unknown_ids` making the SDK arguably better!).
- Documentation for the retrieve endpoints has been overhauled with lots of new usage patterns and better examples. **Check it out**!
- Vastly better test coverage for datapoints fetching logic. You may have increased trust in the results from the SDK!

### Added
- New required dependency, `protobuf`. This is currently only used by the DatapointsAPI, but other endpoints may be changed without needing to release a new major version.
- New optional dependency, `numpy`.
- A new datapoints fetching method, `retrieve_arrays`, that loads data directly into NumPy arrays for improved speed and *much* lower memory usage.
- These arrays are stored in the new resource types `DatapointsArray` with corresponding container (list) type, `DatapointsArrayList` which offer much more efficient memory usage. `DatapointsArray` also offer zero-overhead pandas-conversion.
- `DatapointsAPI.insert` now also accepts `DatapointsArray`. It also does basic error checking like making sure the number of datapoints match the number of timestamps, and that it contains raw datapoints (as opposed to aggregate data which raises an error). This also applies to `Datapoints` input.
- `DatapointsAPI.insert_multiple` now accepts `Datapoints` and `DatapointsArray` as part of the (possibly) multiple inputs. Applies the same error checking as `insert`.

### Changed
- Datapoints are no longer fetched using `JSON`: the age of `protobuf` has begun.
- The main way to interact with the `DatapointsAPI` has been moved from `client.datapoints` to `client.time_series.data` to align and unify with the `SequenceAPI`. All example code has been updated to reflect this change. Note, however, that the `client.datapoints` will still work until the next major release, but will until then issue a `DeprecationWarning`.
- All parameters to all retrieve methods are now keyword-only (meaning no positional arguments are supported).
- All retrieve methods now accept a string for the `aggregates` parameter when asking for just one, e.g. `aggregates="max"`. This short-cut avoids having to wrap it inside a list. Both `snake_case` and `camelCase` are supported.
- The utility function `datetime_to_ms` no longer issues a `FutureWarning` on missing timezone information. It will now interpret naive `datetime`s as local time as is Python's default interpretation.
- The utility function `ms_to_datetime` no longer issues a `FutureWarning` on returning a naive `datetime` in UTC. It will now return an aware `datetime` object in UTC.
- All data classes in the SDK that represent a Cognite resource type have a `to_pandas` (or `to_geopandas`) method. Previously, these had various defaults for the `camel_case` parameter, but they have all been changed to `False`.
- All retrieve methods (when passing dict(s) with query settings) now accept identifier and aggregates in snake case (and camel case for convenience / backwards compatibility). Note that all newly added/supported customisable parameters (e.g. `include_outside_points` or `ignore_unknown_ids` *must* be passed in snake case or a `KeyError` will be raised.)
- The method `DatapointsAPI.insert_dataframe` has new default values for `dropna` (now `True`, still being applied on a per-column basis to not lose any data) and `external_id_headers` (now `True`, disincentivizing the use of internal IDs).
- The previous fetching logic awaited and collected all errors before raising (through the use of an "initiate-and-forget" thread pool). This is great, e.g., updates/inserts to make sure you are aware of all partial changes. However, when reading datapoints, a better option is to just fail fast (which it does now).
- `DatapointsAPI.[retrieve/retrieve_arrays/retrieve_dataframe]` no longer requires `start` (default: `0`, i.e. 1970-01-01) and `end` (default: `now`). This is now aligned with the API.
- Additionally, `DatapointsAPI.retrieve_dataframe` no longer requires `granularity` and `aggregates`.
- All retrieve methods accept a list of full query dictionaries for `id` and `external_id` giving full flexibility for all individual settings: `start`, `end`, `aggregates`, `granularity`, `limit`, `include_outside_points`, `ignore_unknown_ids`.
- Aggregates returned now include the time period(s) (given by the `granularity` unit) that `start` and `end` are part of (as opposed to only "fully in-between" points). This change is the *only breaking change* to the `DatapointsAPI.retrieve` method for aggregates and makes it so that the SDK match manual queries sent using e.g. `curl` or Postman. In other words, this is now aligned with the API.
Note also that this is a **bugfix**: Due to the SDK rounding differently than the API, you could supply `start` and `end` (with `start < end`) and still be given an error that `start is not before end`. This can no longer happen.
- Fetching raw datapoints using `include_outside_points=True` now returns both outside points (if they exist), regardless of `limit` setting (this is the *only breaking change* for limited raw datapoint queries; unlimited queries are fully backwards compatible). Previously the total number of points was capped at `limit`, thus typically only returning the first. Now up to `limit+2` datapoints are always returned. This is now aligned with the API.
- When passing a relative or absolute time specifier string like `"2w-ago"` or `"now"`, all time series in the same query will use the exact same value for 'now' to avoid any inconsistencies in the results.
- Fetching newly inserted datapoints no longer suffers from very long wait times (or timeout risk) as the code's dependency on `count` aggregates has been removed entirely (implementation detail) which could delay fetching by anything between a few seconds to several minutes/go to timeout while the aggregate was computed on-the-fly. This was mostly a problem for datapoints inserted into low-priority time periods (far away from current time).
- Asking for the same time series any number of times no longer raises an error (from the SDK), which is useful for instance when fetching disconnected time periods. This is now aligned with the API. Thus, the custom exception `CogniteDuplicateColumnsError` is no longer needed and has been removed from the SDK.
- ...this change also causes the `.get` method of `DatapointsList` and `DatapointsArrayList` to now return a list of `Datapoints` or `DatapointsArray` respectively *when duplicated identifiers are queried*. For data scientists and others used to `pandas`, this syntax is familiar to the slicing logic of `Series` and `DataFrame` when used with non-unique indices.
There is also a very subtle **bugfix** here: since the previous implementation allowed the same time series to be specified by both its `id` and `external_id`, using `.get` to access it would always yield the settings that were specified by the `external_id`. This will now return a `list` as explained above.
- `Datapoints` and `DatapointsArray` now store the `granularity` string given by the user (when querying aggregates) which allows both `to_pandas` methods (on `DatapointsList` and `DatapointsArrayList` as well) to accept `include_granularity_name` that appends this to the end of the column name(s).
- Datapoints fetching algorithm has changed from one that relies on up-to-date and correct `count` aggregates to be fast (with fallback on serial fetching when missing/unavailable), to recursively (and reactively) splitting the time-domain into smaller and smaller pieces, depending on the discovered-as-fetched density-distribution of datapoints in time and the number of available workers/threads. The new approach also has the ability to group more than 1 (one) time series per API request (when beneficial) and short-circuit once a user-given limit has been reached (if/when given). This method is now used for *all types of queries*; numeric raw-, string raw-, and aggregate datapoints.

#### Change: `retrieve_dataframe`
- Previously, fetching was constricted (🐍) to either raw- OR aggregate datapoints. This restriction has been lifted and the method now works exactly like the other retrieve-methods (with a few extra options relevant only for pandas `DataFrame`s).
- Used to fetch time series given by `id` and `external_id` separately - this is no longer the case. This gives a significant, additional speedup when both are supplied.
- The `complete` parameter has been removed and partially replaced by `uniform_index (bool)` which covers a subset of the previous features (with some modifications: now gives a uniform index all the way from the first given `start` to the last given `end`). Rationale: Old method had a weird and had unintuitive syntax (passing a string using commas to separate options).
- Interpolating, forward-filling or in general, imputation (also prev. controlled via the `complete` parameter) is completely removed as the resampling logic *really* should be up to the user fetching the data to decide, not the SDK.
- New parameter `column_names` (as already used in several existing `to_pandas` methods) decides whether to pick `id`s or `external_id`s as the dataframe column names. Previously, when both were supplied, the dataframe ended up with a mix.
Read more below in the removed section or check out the method's updated documentation.
- The ordering of columns for aggregates is now always chronological instead of the somewhat arbitrary choice made in `Datapoints.__init__`, (since `dict`s keep insertion order in newer python versions and instance variables lives in `__dict__`)).
- New parameter `include_granularity_name` that appends the specified granularity to the column names if passed as `True`. Mimics the behaviour of the older, well-known argument `include_aggregate_name`, but adds after: `my-ts|average|13m`.

### Fixed
- `CogniteClientMock` has been updated with 24 missing APIs (including sub-composited APIs like `FunctionsAPI.schedules`) and is now used internally in testing instead of a similar, additional implementation.
- Loads of `assert`s meant for the SDK user have been changed to raising exceptions instead as a safeguard since `assert`s are ignored when running in optimized mode `-O` (or `-OO`).

### Fixed: Extended time domain
- `TimeSeries.[first/count/latest]()` now work with the expanded time domain (minimum age of datapoints was moved from 1970 to 1900, see [4.2.1]).
  - `TimeSeries.latest()` now supports the `before` argument similar to `DatapointsAPI.retrieve_latest`.
  - `TimeSeries.first()` now considers datapoints before 1970 and after "now".
  - `TimeSeries.count()` now considers datapoints before 1970 and after "now" and will raise an error for string time series as `count` (or any other aggregate) is not defined.
- `DatapointsAPI.retrieve_latest` would give latest datapoint `before="now"` when given `before=0` (1970) because of a bad boolean check. Used to not be a problem since there were no data before epoch.
- The utility function `ms_to_datetime` no longer raises `ValueError` for inputs from before 1970, but will raise for input outside the allowed minimum- and maximum supported timestamps in the API.
**Note**: that support for `datetime`s before 1970 may be limited on Windows, but `ms_to_datetime` should still work (magic!).

### Fixed: Datapoints-related
- **Critical**: Fetching aggregate datapoints now works properly with the `limit` parameter. In the old implementation, `count` aggregates were first fetched to split the time domain efficiently - but this has little-to-no informational value when fetching *aggregates* with a granularity, as the datapoints distribution can take on "any shape or form". This often led to just a few returned batches of datapoints due to miscounting (e.g. as little as 10% of the actual data could be returned(!)).
- Fetching datapoints using `limit=0` now returns zero datapoints, instead of "unlimited". This is now aligned with the API.
- Removing aggregate names from the columns in a Pandas `DataFrame` in the previous implementation used `Datapoints._strip_aggregate_name()`, but this had a bug: Whenever raw datapoints were fetched all characters after the last pipe character (`|`) in the tag name would be removed completely. In the new version, the aggregate name is only added when asked for.
- The method `Datapoints.to_pandas` could return `dtype=object` for numeric time series when all aggregate datapoints were missing; which is not *that* unlikely, e.g., when using `interpolation` aggregate on a `is_step=False` time series with datapoints spacing above one hour on average. In such cases, an object array only containing `None` would be returned instead of float array dtype with `NaN`s. Correct dtype is now enforced by an explicit `pandas.to_numeric()` cast.
- Fixed a bug in all `DatapointsAPI` retrieve-methods when no time series was/were found, a single identifier was *not* given (either list of length 1 or all given were missing), `ignore_unknown_ids=True`, and `.get` was used on the empty returned `DatapointsList` object. This would raise an exception (`AttributeError`) because the mappings from `id` or `external_id` to `Datapoints` were not defined on the object (only set when containing at least 1 resource).

### Removed
- Method: `DatapointsAPI.query`. No longer needed as all "optionality" has been moved to the three `retrieve` methods.
- Method: `DatapointsAPI.retrieve_dataframe_dict`. Rationale: Due to its slightly confusing syntax and return value, it basically saw no use "in the wild".
- Custom exception: `CogniteDuplicateColumnsError`. No longer needed as the retrieve endpoints now support duplicated identifiers to be passed (similar to the API).
- All convenience methods related to plotting and the use of `matplotlib`. Rationale: No usage and low utility value: the SDK should not be a data science library.

## [4.11.3] - 2022-11-17
### Fixed
- Fix FunctionCallsAPI filtering

## [4.11.2] - 2022-11-16
### Changed
- Detect endpoint (for Engineering Diagram detect jobs) is updated to spawn and handle multiple jobs.
### Added
- `DetectJobBundle` dataclass: A way to manage multiple files and jobs.

## [4.11.1] - 2022-11-15
### Changed
- Update doc for Vision extract method
- Improve error message in `VisionExtractJob.save_annotations`

## [4.11.0] - 2022-10-17
### Added
- Add `compute` method to `cognite.client.geospatial`

## [4.10.0] - 2022-10-13
### Added
- Add `retrieve_latest` method to `cognite.client.sequences`
- Add support for extending the expiration time of download links returned by `cognite.client.files.retrieve_download_urls()`

## [4.9.0] - 2022-10-10
### Added
- Add support for extraction pipeline configuration files
### Deprecated
- Extraction pipeline runs has been moved from `client.extraction_pipeline_runs` to `client.extraction_pipelines.runs`

## [4.8.1] - 2022-10-06
### Fixed
- Fix `__str__` method of `TransformationSchedule`

## [4.8.0] - 2022-09-30
### Added
- Add operations for geospatial rasters

## [4.7.1] - 2022-09-29
### Fixed
- Fixed the `FunctionsAPI.create` method for Windows-users by removing
  validation of `requirements.txt`.

## [4.7.0] - 2022-09-28
### Added
- Support `tags` on `transformations`.

### Changed
- Change geospatial.aggregate_features to support `aggregate_output`

## [4.5.4] - 2022-09-19
### Fixed
- The raw rows insert endpoint is now subject to the same retry logic as other idempotent endpoints.

## [4.5.3] - 2022-09-15
### Fixed
- Fixes the OS specific issue where the `requirements.txt`-validation failed
  with `Permission Denied` on Windows.

## [4.5.2] - 2022-09-09
### Fixed
- Fixes the issue when updating transformations with new nonce credentials

## [4.5.1] - 2022-09-08
### Fixed
- Don't depend on typing_extensions module, since we don't have it as a dependency.

## [4.5.0] - 2022-09-08
### Added
- Vision extract implementation, providing access to the corresponding [Vision Extract API](https://docs.cognite.com/api/v1/#tag/Vision).

## [4.4.3] - 2022-09-08
### Fixed
- Fixed NaN/NA value check in geospatial FeatureList

## [4.4.2] - 2022-09-07
### Fixed
- Don't import numpy in the global space in geospatial module as it's an optional dependency

## [4.4.1] - 2022-09-06
### Fixed
- Fixed FeatureList.from_geopandas to handle NaN values

## [4.4.0] - 2022-09-06
### Changed
- Change geospatial.aggregate_features to support order_by

## [4.3.0] - 2022-09-06
### Added
- Add geospatial.list_features

## [4.2.1] - 2022-08-23
### Changed
- Change timeseries datapoints' time range to start from 01.01.1900

## [4.2.0] - 2022-08-23
### Added
- OAuthInteractive credential provider. This credential provider will redirect you to a login page
and require that the user authenticates. It will also cache the token between runs.
- OAuthDeviceCode credential provider. Display a device code to enter into a trusted device.
It will also cache the token between runs.

## [4.1.2] - 2022-08-22
### Fixed
- geospatial: support asset links for features

## [4.1.1] - 2022-08-19
### Fixed
- Fixed the issue on SDK when Python installation didn't include pip.

### Added
- Added Optional dependency called functions. Usage: `pip install "cognite-sdk[functions]"`

## [4.1.0] - 2022-08-18
### Added
- ensure_parent parameter to client.raw.insert_dataframe method

## [4.0.1] - 2022-08-17
### Added
- OAuthClientCredentials now supports token_custom_args.

## [4.0.0] - 2022-08-15
### Changed
- Client configuration no longer respects any environment variables. There are other libraries better
suited for loading configuration from the environment (such as builtin `os` or `pydantic`). There have also
been several reports of envvar name clash issues in tools built on top the SDK. We therefore
consider this something that should be handled by the application consuming the SDK. All configuration of
`cognite.client.CogniteClient` now happens using a `cognite.client.ClientConfig` object. Global configuration such as
`max_connection_pool_size` and other options which apply to all client instances are now configured through
the `cognite.client.global_config` object which is an instance of `cognite.client.GlobalConfig`. Examples
have been added to the docs.
- Auth has been reworked. The client configuration no longer accepts the `api_key` and `token_...` arguments.
It accepts only a single `credentials` argument which must be a `CredentialProvider` object. A few
implementations have been provided (`APIKey`, `Token`, `OAuthClientCredentials`). Example usage has
been added to the docs. More credential provider implementations will be added in the future to accommodate
other OAuth flows.

### Fixed
- A bug in the Functions SDK where the lifecycle of temporary files was not properly managed.

## [3.9.0] - 2022-08-11
### Added
- Moved Cognite Functions from Experimental SDK to Main SDK.

## [3.8.0] - 2022-08-11
### Added
- Add ignore_unknown_ids parameter to sequences.retrieve_multiple

## [3.7.0] - 2022-08-10
### Changed
- Changed grouping of Sequence rows on insert. Each group now contains at most 100k values and at most 10k rows.

## [3.6.1] - 2022-08-10
### Fixed
- Fixed a minor casing error for the geo_location field on files

### Added
- Add ignore_unknown_ids parameter to files.retrieve_multiple

## [3.5.0] - 2022-08-10
### Changed
- Improve type annotations. Use overloads in more places to help static type checkers.

## [3.4.3] - 2022-08-10
### Changed
- Cache result from pypi version check so it's not executed for every client instantiation.

## [3.4.2] - 2022-08-09
### Fixed
- Fix the wrong destination name in transformations.

## [3.4.1] - 2022-08-01
### Fixed
- fixed exception when printing exceptions generated on transformations creation/update.

## [3.4.0] - 2022-07-25
### Added
- added support for nonce authentication on transformations

### Changed
- if no source or destination credentials are provided on transformation create, an attempt will be made to create a session with the CogniteClient credentials, if it succeeds, the acquired nonce will be used.
- if OIDC credentials are provided on transformation create/update, an attempt will be made to create a session with the given credentials. If it succeeds, the acquired nonce credentials will replace the given client credentials before sending the request.

## [3.3.0] - 2022-07-21
### Added
- added the sessions API

## [3.2.0] - 2022-07-15
### Removed
- Unused cognite.client.experimental module

## [3.1.0] - 2022-07-13
### Changed
- Helper functions for conversion to/from datetime now warns on naive datetimes and their interpretation.
### Fixed
- Helper function `datetime_to_ms` now accepts timezone aware datetimes.

## [3.0.1] - 2022-07-13
### Fixed
- fixed missing README.md in package

## [3.0.0] - 2022-07-12
### Changed
- Poetry build, one single package "cognite-sdk"
- Require python 3.8 or greater (used to be 3.5 or greater)
### Removed
- support for root_asset_id and root_asset_external_id filters. use asset subtree filters instead.

## [2.56.1] - 2022-06-22
### Added
- Time series property `is_step` can now be updated.

## [2.56.0] - 2022-06-21
### Added
- added the diagrams API

## [2.55.0] - 2022-06-20
### Fixed
- Improve geospatial documentation and implement better parameter resilience for filter and feature type update

## [2.54.0] - 2022-06-17
### Added
- Allow to set the chunk size when creating or updating geospatial features

## [2.53.1] - 2022-06-17
### Fixed
- Fixed destination type decoding of `transformation.destination`

## [2.53.0] - 2022-06-16
### Added
- Annotations implementation, providing access to the corresponding [Annotations API](https://docs.cognite.com/api/v1/#tag/Annotations).
    - Added `Annotation`, `AnnotationFilter`, `AnnotationUpdate` dataclasses to `cognite.client.data_classes`
    - Added `annotations` API to `cognite.client.CogniteClient`
    - **Create** annotations with `client.annotations.create` passing `Annotation` instance(s)
    - **Suggest** annotations with `client.annotations.suggest` passing `Annotation` instance(s)
    - **Delete** annotations with `client.annotations.delete` passing the id(s) of annotation(s) to delete
    - **Filter** annotations with `client.annotations.list` passing a `AnnotationFilter `dataclass instance or a filter `dict`
    - **Update** annotations with `client.annotations.update` passing updated `Annotation` or `AnnotationUpdate` instance(s)
    - **Get single** annotation with `client.annotations.retrieve` passing the id
    - **Get multiple** annotations with `client.annotations.retrieve_multiple` passing the ids

### Changed
- Reverted the optimizations introduced to datapoints fetching in 2.47.0 due to buggy implementation.

## [2.51.0] - 2022-06-13
### Added
- added the new geo_location field to the Asset resource

## [2.50.2] - 2022-06-09
### Fixed
- Geospatial: fix FeatureList.from_geopandas issue with optional properties

## [2.50.1] - 2022-06-09
### Fixed
- Geospatial: keep feature properties as is

## [2.50.0] - 2022-05-30
### Changed
- Geospatial: deprecate update_feature_types and add patch_feature_types

## [2.49.1] - 2022-05-19
### Changed
- Geospatial: Support dataset

## [2.49.0] - 2022-05-09
### Changed
- Geospatial: Support output selection for getting features by ids

## [2.48.0] - 2022-05-09
### Removed
- Experimental model hosting API

## [2.47.0] - 2022-05-02
### Changed
- Performance gain for `datapoints.retrieve` by grouping together time series in single requests against the underlying API.

## [2.46.1] - 2022-04-22
### Changed
- POST requests to the `sessions/revoke`-endpoint are now automatically retried
- Fix retrieval of empty raster in experimental geospatial api: http 204 as ok status

## [2.45.0] - 2022-03-25
### Added
- support `sequence_rows` destination type on Transformations.

## [2.44.1] - 2022-03-24
### Fixed
- fix typo in `data_set_ids` parameter type on `transformations.list`.

## [2.44.0] - 2022-03-24
### Added
- support conflict mode parameter on `transformations.schema.retrieve`.

## [2.43.1] - 2022-03-24
### Added
- update pillow dependency 9.0.0 -> 9.0.1

## [2.43.0] - 2022-03-24
### Added
- new list parameters added to `transformations.list`.

## [2.42.0] - 2022-02-25
### Added
- FeatureList.from_geopandas() improvements

### Fixed
- example for templates view.

## [2.41.0] - 2022-02-16
### Added
- support for deleting properties and search specs in GeospatialAPI.update_feature_types(...).

## [2.40.1] - 2022-02-15
### Fixed
- geospatial examples.

## [2.40.0] - 2022-02-11
### Added
- dataSetId support for transformations.

## [2.39.1] - 2022-01-25
### Added
- pandas and geospatial dependencies optional for cognite-sdk-core.

## [2.39.0] - 2022-01-20
### Added
- geospatial API support

## [2.38.6] - 2022-01-14
### Added
- add the possibility to cancel transformation jobs.

## [2.38.5] - 2022-01-12
### Fixed
- Bug where creating/updating/deleting more than 5 transformation schedules in a single call would fail.

## [2.38.4] - 2021-12-23
### Fixed
- Bug where list generator helper will return more than chunk_size items.

## [2.38.3] - 2021-12-13
### Fixed
- Bug where client consumes all streaming content when logging request.

## [2.38.2] - 2021-12-09
### Added
- add the possibility to pass extra body fields to APIClient._create_multiple.

## [2.38.1] - 2021-12-07
### Fixed
- Bug where loading `transformations.jobs` from JSON fails for raw destinations.

## [2.38.0] - 2021-12-06
### Added
- `transformations` api client, which allows the creation, deletion, update, run and retrieval of transformations.
- `transformations.schedules` api client, which allows the schedule, unschedule and retrieval of recurring runs of a transformation.
- `transformations.notifications` api client, which allows the creation, deletion and retrieval of transformation email notifications.
- `transformations.schema` api client, which allows the retrieval of the expected schema of sql transformations based on the destination data type.
- `transformations.jobs` api client, which retrieves the  status of transformation runs.

## [2.37.1] - 2021-12-01
### Fixed
- Bug where `sequences` full update attempts to "set" column spec. "set" is not supported for sequence column spec.

## [2.37.0] - 2021-11-30
### Added
- Added support for retrieving file download urls

## [2.36.0] - 2021-11-30
### Fixed
- Changes default JSON `.dumps()` behaviour to be in strict compliance with the standard: if any NaNs or +/- Infs are encountered, an exception will now be raised.

## [2.35.0] - 2021-11-29
### Added
- Added support for `columns` update on sequences
- Added support for `data_set_id` on template views

### Security
- Disallow downloading files to path outside download directory in `files.download()`.

## [2.32.0] - 2021-10-04
### Added
 - Support for extraction pipelines

## [2.31.1] - 2021-09-30
### Fixed
- Fixed a bug related to handling of binary response payloads.

## [2.31.0] - 2021-08-26
### Added
- View resolver for template fields.

## [2.30.0] - 2021-08-25
### Added
- Support for Template Views

## [2.29.0] - 2021-08-16
### Added
- Raw rows are retrieved using parallel cursors when no limit is set.

## [2.28.2] - 2021-08-12
### Added
- Relationships now supports `partitions` parameter for [parallel retrieval](https://docs.cognite.com/api/v1/#section/Parallel-retrieval)

## [2.28.1] - 2021-08-10
### Changed
- debug mode now logs response payload and headers.

## [2.27.0] - 2021-07-20

### Fixed
- When using CogniteClient with the client-secret auth flow, the object would not be pickle-able (e.g. when using multiprocessing) because of an anonymous function.

## [2.26.1] - 2021-07-20

### Changed
- Optimization. Do not get windows if remaining data points is 0. Reduces number of requests when asking for 100k data points/10k aggregates from 2 to 1.

## [2.26.0] - 2021-07-08

### Added
- Support for set labels on AssetUpdate

## [2.25.0] - 2021-07-06

### Added
- filter_nodes function to ThreeDRevisionsAPI

## [2.24.0] - 2021-06-28

### Added
- ignore_unknown_ids flag to Relationships delete method

## [2.23.0] - 2021-06-25

### Added
- insert_dataframe and retrieve_dataframe methods to the Raw client

## [2.22.0] - 2021-06-22

### Added
- More contextualization job statuses
### Changed
- Refactor contextualization constant representation

## [2.21.0] - 2021-06-21

### Added
- Datasets support for labels

## [2.20.0] - 2021-06-18

### Added
- rows() in RawRowsAPI support filtering with `columns` and `min/maxLastUpdatedTime`

## [2.19.0] - 2021-05-11

### Added
- Support for /token/inspect endpoint

## [2.18.2] - 2021-04-23

### Fixed
- Bug in templates instances filter that would cause `template_names` to be ignored.

## [2.18.1] - 2021-04-22

### Added
- Configure file download/upload timeouts with `COGNITE_FILE_TRANSFER_TIMEOUT` environment variable or
`file_transfer_timeout` parameter on `CogniteClient`.

### Changed
- Increased default file transfer timeout from 180 to 600 seconds
- Retry more failure modes (read timeouts, 502, 503, 504) for files upload/download requests.

## [2.18.0] - 2021-04-20

### Changed
- `COGNITE_DISABLE_SSL` now also covers ssl verification on IDP endpoints used for generating tokens.


## [2.17.1] - 2021-04-15

### Added
- `created_time`, and `last_updated_time` to template data classes.
- `data_set_id` to template instance data class.


## [2.17.0] - 2021-03-26

### Changed
- Ignore exceptions from pypi version check and reduce its timeout to 5 seconds.

### Fixed
- Only 200/201/202 is treated as successful response. 301 led to json decoding errors -
now handled gracefully.
- datasets create limit was set to 1000 in the sdk, leading to cases of 400 from the api where the limit is 10.

### Added
- Support for specifying proxies in the CogniteClient constructor

### Removed
- py.typed file. Will not declare library as typed until we run a typechecker on the codebase.


## [2.16.0] - 2021-03-26

### Added
- support for templates.
- date-based `cdf-version` header.

## [2.15.0] - 2021-03-22

### Added
- `createdTime` field on raw dbs and tables.

## [2.14.0] - 2021-03-18

### Added
- dropna argument to insert_dataframe method in DatapointsAPI

## [2.13.0] - 2021-03-16

### Added
- `sortByNodeId` and `partitions` query parameters to `list_nodes` method.

## [2.12.2] - 2021-03-11

### Fixed
- CogniteAPIError raised (instead of internal KeyError) when inserting a RAW row without a key.

## [2.12.1] - 2021-03-09

### Fixed
- CogniteMissingClientError raised when creating relationship with malformed body.

## [2.12.0] - 2021-03-08

### Changed
- Move Entity matching API from beta to v1.

## [2.11.1] - 2021-02-18

### Changed
- Resources are now more lenient on which types they accept in for labels
- Entity matching fit will flatten dictionaries and resources to "metadata.subfield" similar to pipelines.

### Added
- Relationships now support update

## [2.10.7] - 2021-02-02

### Fixed
- Relationships API list calls via the generator now support `chunk_size` as parameter.

## [2.10.6] - 2021-02-02

### Fixed
- Retry urllib3.NewConnectionError when it isn't in the context of a ConnectionRefusedError

## [2.10.5] - 2021-01-25

### Fixed
- Fixed asset subtree not returning an object with id->item cache for use in .get

## [2.10.4] - 2020-12-14

### Changed
- Relationships filter will now chain filters on large amounts of sources or targets in batches of 1000 rather than 100.


## [2.10.3] - 2020-12-09

### Fixed
- Retries now have backup time tracking per request, rather than occasionally shared between threads.
- Sequences delete ranges now no longer gives an error if no data is present

## [2.10.2] - 2020-12-08

### Fixed
- Set geoLocation.type in files to "Feature" if missing

## [2.10.1] - 2020-12-03

### Added
- Chaining of requests to the relationships list method,
allowing the method to take arbitrarily long lists for `source_external_ids` and `target_external_ids`

## [2.10.0] - 2020-12-01

### Added
- Authentication token generation and lifecycle management

## [2.9.0] - 2020-11-25

### Added
- Entity matching API is now available in the beta client.

## [2.8.0] - 2020-11-23

### Changed
- Move relationships to release python SDK

## [2.7.0] - 2020-11-10

### Added
- `fetch_resources` parameter to the relationships `list` and `retrieve_multiple` methods, which attempts to fetch the resource referenced in the relationship.

## [2.6.4] - 2020-11-10

### Fixed
- Fixed a bug where 429 was not retried on all endpoints

## [2.6.3] - 2020-11-10

### Fixed
- Resource metadata should be able to set empty using `.metadata.set(None)` or `.metadata.set({})`.

## [2.6.2] - 2020-11-05

### Fixed
- Asset retrieve subtree should return empty AssetList if asset does not exist.

## [2.6.1] - 2020-10-30

### Added
- `geospatial` to list of valid relationship resource types.

## [2.6.0] - 2020-10-26

### Changed
- Relationships list should take dataset internal and external id as different parameters.

## [2.5.4] - 2020-10-22

### Fixed
- `_is_retryable` didn't handle clusters with a dash in the name.

## [2.5.3] - 2020-10-14

### Fixed
- `delete_ranges` didn't cast string timestamp into number properly.

## [2.5.2] - 2020-10-06

### Fixed
- `labels` in FileMetadata is not cast correctly to a list of `Label` objects.

## [2.5.1] - 2020-10-01
- Include `py.typed` file in sdk distribution

## [2.5.0] - 2020-09-29

### Added
- Relationships beta support.

### Removed
- Experimental Model Hosting client.

## [2.4.3] - 2020-09-18
- Increase raw rows list limit to 10,000

## [2.4.2] - 2020-09-10
- Fixed a bug where urls with query parameters were excluded from the retryable endpoints.

## [2.4.1] - 2020-09-09

### Changed
- Generator-based listing now supports partitions. Example:
  ``` python
  for asset in client.assets(partitions=10):
    # do something
  ```

## [2.4.0] - 2020-08-31

### Added
- New 'directory' in Files

## [2.3.0] - 2020-08-25

### Changed
- Add support for mypy and other type checking tools by adding packaging type information

## [2.2.2] - 2020-08-18

### Fixed
- HTTP transport logic to better handle retrying of connection errors
- read timeouts will now raise a CogniteReadTimeout
- connection errors will now raise a CogniteConnectionError, while connection refused errors will raise the more
 specific CogniteConnectionRefused exception.

### Added
- Jitter to exponential backoff on retries

### Changed
- Make HTTP requests no longer follow redirects by default
- All exceptions now inherit from CogniteException

## [2.2.1] - 2020-08-17

### Added
- Fixed a bug where `/timeseries/list` was missing from the retryable endpoints.

## [2.2.0] - 2020-08-17

### Added
- Files labelling support

## [2.1.2] - 2020-08-13

### Fixed
- Fixed a bug where only v1 endpoints (not playground) could be added as retryable

## [2.1.1] - 2020-08-13

### Fixed
- Calls to datapoints `retrieve_dataframe` with `complete="fill"` would break using Pandas version 1.1.0 because it raises TypeError when calling `.interpolate(...)` on a dataframe with no columns.

## [2.1.0] - 2020-07-22

### Added
- Support for passing a single string to `AssetUpdate().labels.add` and `AssetUpdate().labels.remove`. Both a single string and a list of strings is supported. Example:
  ```python
  # using a single string
  my_update = AssetUpdate(id=1).labels.add("PUMP").labels.remove("VALVE")
  res = c.assets.update(my_update)

  # using a list of strings
  my_update = AssetUpdate(id=1).labels.add(["PUMP", "ROTATING_EQUIPMENT"]).labels.remove(["VALVE"])
  res = c.assets.update(my_update)
  ```

## [2.0.0] - 2020-07-21

### Changed
- The interface to interact with labels has changed. A new, improved interface is now in place to make it easier to work with CDF labels. The new interface behaves this way:
  ```python
  # crate label definition(s)
  client.labels.create(LabelDefinition(external_id="PUMP", name="Pump", description="Pump equipment"))
  # ... or multiple
  client.labels.create([LabelDefinition(external_id="PUMP"), LabelDefinition(external_id="VALVE")])

  # list label definitions
  label_definitions = client.labels.list(name="Pump")

  # delete label definitions
  client.labels.delete("PUMP")
  # ... or multiple
  client.labels.delete(["PUMP", "VALVE"])

  # create an asset with label
  asset = Asset(name="my_pump", labels=[Label(external_id="PUMP")])
  client.assets.create(assets)

  # filter assets by labels
  my_label_filter = LabelFilter(contains_all=["PUMP", "VERIFIED"])
  asset_list = client.assets.list(labels=my_label_filter)

  # attach/detach labels to/from assets
  my_update = AssetUpdate(id=1).labels.add(["PUMP"]).labels.remove(["VALVE"])
  res = c.assets.update(my_update)
  ```

### Fixed
- Fixed bug where `_call_` in SequencesAPI (`client.sequences`) was incorrectly returning a `GET` method instead of `POST`.

## [1.8.1] - 2020-07-07
### Changed
- For 3d mappings delete, only use node_id and asset_id pairs in delete request to avoid potential bad request.
- Support attaching/detaching multiple labels on assets in a single method

## [1.8.0] - 2020-06-30
### Added
- Synthetic timeseries endpoint for DatapointsApi
- Labels endpoint support
- Assets labelling support
- Support for unique value aggregation for events.

### Changed
- When `debug=true`, redirects are shown more clearly.

## [1.7.0] - 2020-06-03
### Fixed
- datasetId is kept as an integer in dataframes.

### Changed
- Internal list of retryable endpoints was changed to a class variable so it can be modified.

## [1.6.0] - 2020-04-28
### Added
- Support events filtering by ongoing events (events without `end_time` defined)
- Support events filtering by active timerange of event
- Support files metadata filtering by `asset_external_ids`
- Aggregation endpoint for Assets, DataSets, Events, Files, Sequences and TimeSeries API

## [1.5.2] - 2020-04-02
### Added
- Support for security categories on file methods

## [1.5.1] - 2020-04-01
### Added
- Support for security categories on files
- active_at_time on relationships

### Fixed
- No longer retry calls to /files/initupload
- Retry retryable POST endpoints in datasets API

## [1.5.0] - 2020-03-12
### Added
- DataSets API and support for this in assets, events, time series, files and sequences.
- .asset helper function on time series.
- asset external id filter on time series.

## [1.4.13] - 2020-03-03
### Added
- Relationship list supports multiple sources, targets, relationship types and datasets.

## [1.4.12] - 2020-03-02

### Fixed
- Fixed a bug in file uploads where fields other than name were not being passed to uploaded directories.

## [1.4.11] - 2020-02-21

### Changed
- Datapoint insertion changed to be less memory intensive.

### Fixed
- Fixed a bug where add service account to group expected items in response.
- Jupyter notebook output and non-camel cased to_pandas uses nullable int fields instead of float for relevant fields.

## [1.4.10] - 2020-01-27
### Added
- Support for the error field for synthetic time series query in the experimental client.
- Support for retrieving data from multiple sequences at once.

## [1.4.9] - 2020-01-08

### Fixed
- Fixed a bug where datapoints `retrieve` could return less than limit even if there were more datapoints.
- Fixed an issue where `insert_dataframe` would give an error with older pandas versions.

## [1.4.8] - 2019-12-19

### Added
- Support for `ignore_unknown_ids` on time series `retrieve_multiple`, `delete` and datapoints `retrieve` and `latest` and related endpoints.
- Support for asset subtree filters on files, sequences, and time series.
- Support for parent external id filters on assets.
- Synthetic datapoints retrieve has additional functions including variable replacement and sympy support.

### Changed
- Synthetic datapoints now return errors in the `.error` field, in the jupyter output, and optionally in pandas dataframes if `include_errors` is set.

## [1.4.7] - 2019-12-05

### Added
- Support for synthetic time series queries in the experimental client.
- parent external id filter added for assets.

### Fixed
- startTime in event dataframes is now a nullable int dtype, consistent with endTime.

## [1.4.6] - 2019-12-02

### Fixed
- Fixed notebook output for Asset, Datapoint and Raw.

## [1.4.5] - 2019-12-02

### Changed

- The ModelHostingAPI now calls Model Hosting endpoints in playground instead of 0.6.

## [1.4.4] - 2019-11-29

### Added
 - Option to turn off version checking from CogniteClient constructor

### Changed
- In sequences create, the column definitions object accepts both camelCased and snake_cased keys.
- Retry 429 on all endpoints

### Fixed
- Fixed notebook output for DatapointsList

## [1.4.3] - 2019-11-27
### Fixed
- In Jupyter notebooks, the output from built-in list types is no longer camel cased.

## [1.4.2] - 2019-11-27

### Changed
- In the 3D API, the call and list methods now include all models by default instead of only unpublished ones.
- In Jupyter notebooks, the output from built-in types is no longer camel cased.

### Added
- Support for filtering events by asset subtree ids.

## [1.4.1] - 2019-11-18

### Added
- Support for filtering events by asset external id.
- query parameter on asset search.
- `ignore_unknown_ids` parameter on asset and events method `delete` and `retrieve_multiple`.

## [1.4.0] - 2019-11-14

### Changed
- In the ModelHostingAPI, models, versions and schedules are now referenced by name instead of id. The ids are no longer available.
- In the ModelHostingAPI, functions related to model versions are moved from the ModelsAPI to the new ModelVersionsAPI.
- In the ModelHostingAPI, the model names must be unique. Also, the version names and schedule names must be unique per model.
- Default value for `limit` in search method is now 100 instead of None to clarify api default behaviour when no limit is passed.

## [1.3.4] - 2019-11-07

### Changed
- Error 500's are no longer retried by default, only HTTP 429, 502, 503, 504 are.
- Optimized HTTP calls by caching user agent.
- Relationship filtering is now integrated into `list` instead of `search`.
- Sequences `insert_dataframe` parameter `external_id_headers` documentation updated.
- Type hints for several objects formerly `Dict[str, Any]` improved along with introducing matching dict derived classes.

### Fixed
- `source_created_time` and `source_modified_time` on files now displayed as time fields.
- Fixed pagination for `include_outside_points` and other edge cases in datapoints.
- Fixed a bug where `insert_dataframe` with strings caused a numpy error.

### Added
- Relationships can now have sequences as source or target.

## [1.3.3] - 2019-10-21

### Changed
- Datapoints insert dataframe function will check for infinity values.
- Allow for multiple calls to .add / .remove in object updates such as metadata, without later calls overwriting former.
- List time series now ignores the include_metadata parameter.

### Added
- Advanced list endpoint is used for listing time series, adding several new filters and partitions.

## [1.3.2] - 2019-10-16

### Added
- Datapoints objects now store is_string, is_step and unit to allow for better interpretation of the data.
- Sorting when listing events
- Added a search function in the relationships API.

### Changed
- `list` and `__call__` methods for files now support list parameters for `root_ids`, `root_external_ids`.
- retrieve_dataframe with `complete` using Datapoints fields instead of retrieving time series metadata.

### Fixed
- Fixed chunking logic in list_generator to always return last partial chunk.
- Fixed an error on missing target/source in relationships.

## [1.3.1] - 2019-10-09
### Fixed
- Fixed support for totalVariation aggregate completion.
- Changed conversion of raw RowList to pandas DataFrame to handle missing values (in columns) across the rows. This also fixes the bug where one-off values would be distributed to all rows in the DataFrame (unknown bug).

## [1.3.0] - 2019-10-03
### Changed
- Sequences officially released and no longer considered experimental.
- Sequences data insert no longer takes a default value for columns.

## [1.2.1] - 2019-10-01
### Fixed
- Tokens are sent with the correct "Authorization" header instead of "Authentication".

## [1.2.0] - 2019-10-01
### Added
- Support for authenticating with bearer tokens. Can now supply a jwt or jwt-factory to CogniteClient. This token will override any api-key which has been set.

## [1.1.12] - 2019-10-01
### Fixed
- Fixed a bug in time series pagination where getting 100k datapoints could cause a missing id error when using include_outside_points.
- SequencesData `to_pandas` no longer returns NaN on integer zero columns.
- Fixed a bug where the JSON encoder would throw circular reference errors on unknown data types, including numpy floats.

## [1.1.11] - 2019-09-23
### Fixed
- Fix testing.CogniteClientMock so it is possible to get attributes on child which have not been explicitly in the CogniteClientMock constructor

## [1.1.10] - 2019-09-23
### Fixed
- Fix testing.CogniteClientMock so it is possible to get child mock not explicitly defined

### Added
- `list` and `__call__` methods for events now support list parameters for `root_asset_ids`, `root_asset_external_ids`.

## [1.1.9] - 2019-09-20
### Changed
- Renamed testing.mock_cognite_client to testing.monkeypatch_cognite_client

### Added
- testing.CogniteClientMock object

## [1.1.8] - 2019-09-19
### Added
- Support for aggregated properties of assets.
- `Asset` and `AssetList` classes now have a `sequences` function which retrieves related sequences.
- Support for partitioned listing of assets and events.

### Changed
- `list` and `__call__` methods for assets now support list parameters for `root_ids`, `root_external_ids`.
- Sequences API no longer supports column ids, all relevant functions have been changed to only use external ids.

### Fixed
- Fixed a bug in time series pagination where getting 100k dense datapoints would cause a missing id error.
- Sequences retrieve functions fixed to match API change, to single item per retrieve.
- Sequences retrieve/insert functions fixed to match API change to take lists of external ids.

## [1.1.7] - 2019-09-13
### Fixed
- `testing.mock_cognite_client()` so that it still accepts arguments after exiting from mock context.

## [1.1.6] - 2019-09-12
### Fixed
- `testing.mock_cognite_client()` so that the mocked CogniteClient may accept arguments.

## [1.1.5] - 2019-09-12
### Added
- Method `files.download_to_path` for streaming a file to a specific path

## [1.1.4] - 2019-09-12
### Added
- `root_asset_ids` parameter for time series list.

### Changed
- Formatted output in jupyter notebooks for `SequenceData`.
- `retrieve_latest` function in theDatapoints API extended to support more than 100 items.
- Log requests at DEBUG level instead of INFO.

## [1.1.3] - 2019-09-05
### Changed
- Disabled automatic handling of cookies on the requests session objects

### Fixed
- `to_pandas` method on CogniteResource in the case of objects without metadata

## [1.1.2] - 2019-08-28
### Added
- `limit` parameter on sequence data retrieval.
- Support for relationships exposed through experimental client.
- `end` parameter of sequence.data retrieval and range delete accepts -1 to indicate last index of sequence.

### Changed
- Output in jupyter notebooks is now pandas-like by default, instead of outputting long json strings.

### Fixed
- id parameters and timestamps now accept any integer type including numpy.int64, so values from dataframes can be passed directly.
- Compatibility fix for renaming of sequences cursor and start/end parameters in the API.

## [1.1.1] - 2019-08-23
### Added
- `complete` parameter on `datapoints.retrieve_dataframe`, used for forward-filling/interpolating intervals with missing data.
- `include_aggregate_name` option on `datapoints.retrieve_dataframe` and `DatapointsList.to_pandas`, used for removing the `|<aggregate-name>` postfix on dataframe column headers.
- datapoints.retrieve_dataframe_dict function, which returns {aggregate:dataframe} without adding aggregate names to columns
- source_created_time and source_modified_time support for files

## [1.1.0] - 2019-08-21
### Added
- New method create_hierarchy() added to assets API.
- SequencesAPI.list now accepts an asset_ids parameter for searching by asset
- SequencesDataAPI.insert now accepts a SequenceData object for easier copying
- DatapointsAPI.insert now accepts a Datapoints object for easier copying
- helper method `cognite.client.testing.mock_cognite_client()` for mocking CogniteClient
- parent_id and parent_external_id to AssetUpdate class.

### Changed
- assets.create() no longer validates asset hierarchy and sorts assets before posting. This functionality has been moved to assets.create_hierarchy().
- AssetList.files() and AssetList.events() now deduplicate results while fetching related resources, significantly reducing memory load.

## [1.0.5] - 2019-08-15
### Added
- files.create() method to enable creating a file without uploading content.
- `recursive` parameter to raw.databases.delete() for recursively deleting tables.

### Changed
- Renamed .iteritems() on SequenceData to .items()
- raw.insert() now chunks raw rows into batches of 10,000 instead of 1,000

### Fixed
- Sequences queries are now retried if safe
- .update() in all APIs now accept a subclass of CogniteResourceList as input
- Sequences datapoint retrieval updated to use the new cursor feature in the API
- Json serializiation in `__str__()` of base data classes. Now handles Decimal and Number objects.
- Now possible to create asset hierarchy using parent external id when the parent is not part of the batch being inserted.
- `name` parameter of files.upload_bytes is now required, so as not to raise an exception in the underlying API.

## [1.0.4] - 2019-08-05
### Added
- Variety of useful helper functions for Sequence and SequenceData objects, including .column_ids and .column_external_ids properties, iterators and slice operators.
- Sequences insert_dataframe function.
- Sequences delete_range function.
- Support for external id column headers in datapoints.insert_dataframe()

### Changed
- Sequences data retrieval now returns a SequenceData object.
- Sequences insert takes its parameters row data first, and no longer requires columns to be passed.
- Sequences insert now accepts tuples and raw-style data input.
- Sequences create now clears invalid fields such as 'id' in columns specification, so sequences can more easily re-use existing specifications.
- Sequence data function now require column_ids or column_external_ids to be explicitly set, rather than both being passed through a single columns field

## [1.0.3] - 2019-07-26
### Fixed
- Renamed Model.schedule_data_spec to Model.data_spec so the field from the API will be included on the object.
- Handling edge case in Sequences pagination when last datapoint retrieved is at requested end
- Fixing data points retrieval when count aggregates are missing
- Displays unexpected fields on error response from API when raising CogniteAPIError

## [1.0.2] - 2019-07-22
### Added
- Support for model hosting exposed through experimental client

### Fixed
- Handling dynamic limits in Sequences API

## [1.0.1] - 2019-07-19
### Added
- Experimental client
- Support for sequences exposed through experimental client

## [1.0.0] - 2019-07-11
### Added
- Support for all endpoints in Cognite API
- Generator with hidden cursor for all resource types
- Concurrent writes for all resources
- Distribution of "core" sdk which does not depend on pandas and numpy
- Typehints for all methods
- Support for posting an entire asset hierarchy, resolving ref_id/parent_ref_id automatically
- config attribute on CogniteClient to view current configuration.

### Changed
- Renamed methods so they reflect what the method does instead of what http method is used
- Updated documentation with automatically tested examples
- Renamed `stable` namespace to `api`
- Rewrote logic for concurrent reads of datapoints
- Renamed CogniteClient parameter `num_of_workers` to `max_workers`

### Removed
- `experimental` client in order to ensure sdk stability.<|MERGE_RESOLUTION|>--- conflicted
+++ resolved
@@ -17,15 +17,13 @@
 - `Fixed` for any bug fixes.
 - `Security` in case of vulnerabilities.
 
-<<<<<<< HEAD
-## [6.28.5] - 2023-09-26
+## [6.28.6] - 2023-10-05
 ### Fixed
 - Calling any of the methods `assets.filter()`, `events.filter()`, `sequences.filter()`, `time_series.filter()` without a `sort` parameter caused a `CogniteAPIError` with a 400 code. This is now fixed. 
-=======
-## [6.28.5] - 2023-10-03
+
+## [6.28.5] - 2023-10-04
 ### Fixed
 - Bugfix for serialization of Workflows' `DynamicTasksParameters` during `workflows.versions.upsert` and `workflows.execution.retrieve_detailed`
->>>>>>> 72b474cf
 
 ## [6.28.4] - 2023-10-03
 ### Fixed
