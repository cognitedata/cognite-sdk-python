# Changelog
All notable changes to this project will be documented in this file.

The format is based on [Keep a Changelog](https://keepachangelog.com/en/1.0.0/),
and this project adheres to [Semantic Versioning](https://semver.org/spec/v2.0.0.html).

The changelog for SDK version 0.x.x can be found [here](https://github.com/cognitedata/cognite-sdk-python/blob/0.13/CHANGELOG.md).

For users wanting to upgrade major version, a migration guide can be found [here](MIGRATION_GUIDE.md).

Changes are grouped as follows
- `Added` for new features.
- `Changed` for changes in existing functionality.
- `Deprecated` for soon-to-be removed features.
- `Improved` for transparent changes, e.g. better performance.
- `Removed` for now removed features.
- `Fixed` for any bug fixes.
- `Security` in case of vulnerabilities.

<<<<<<< HEAD
## [6.39.0] - 2023-10-30
## Added
- Support for `concurrencyPolicy` property in Workflows `TransformationsWorker`.
=======
## [6.38.1] - 2023-10-31
### Fixed
- `onFailure` property in Workflows was expected as mandatory and was raising KeyError if it was not returnd by the API. The sdk now assumes the field to be optional loads it as None instead of raising an error.
>>>>>>> 32db0260

## [6.38.0] - 2023-10-30
### Added
- Support `onFailure` property in Workflows, allowing marking Tasks as optional in a Workflow.

## [6.37.0] - 2023-10-27
### Added
- Support for `type` property in `NodeApply` and `Node`.

## [6.36.0] - 2023-10-25
### Added
- Support for listing members of Data Point Subscription, `client.time_series.subscriptions.list_member_time_series()`. Note this is an experimental feature.

## [6.35.0] - 2023-10-25
### Added
- Support for `through` on node result set expressions.
### Fixed
- `unit` on properties in data modeling. This was typed as a string, but it is in fact a direct relation.

## [6.34.2] - 2023-10-23
### Fixed
- Loading a `ContainerApply` from source failed with `KeyError` if `nullable`, `autoIncrement`, or `cursorable` were not set
  in the `ContainerProperty` and `BTreeIndex` classes even though they are optional. This is now fixed.

## [6.34.1] - 2023-10-23
### Added
- Support for setting `data_set_id` and `metadata` in `ThreeDModelsAPI.create`.
- Support for updating `data_set_id` in `ThreeDModelsAPI.update`.

## [6.34.0] - 2023-10-20
### Fixed
- `PropertyType`s no longer fail on instantiation, but warn on missing SDK support for the new property(-ies).

### Added
- `PropertyType`s `Float32`, `Float64`, `Int32`, `Int64` now support `unit`.

## [6.33.3] - 2023-10-18
### Added
- `functions.create()` now accepts a `data_set_id` parameter. Note: This is not for the Cognite function, but for the zipfile containing
  the source code files that is uploaded on the user's behalf (from which the function is then created). Specifying a data set may
  help resolve the error 'Resource not found' (403) that happens when a user is not allowed to create files outside a data set.

## [6.33.2] - 2023-10-16
### Fixed
- When fetching datapoints from "a few time series" (implementation detail), all missing, non-ignorable time series
  are now raised together in a `CogniteNotFoundError` rather than only the first encountered.

### Improved
- Datapoints fetching has a lower peak memory consumption when fetching from multiple time series simultaneously.

## [6.33.1] - 2023-10-14
### Fixed
- `Function.list_schedules()` would return schedules unrelated to the function if the function did not have an external id.

## [6.33.0] - 2023-10-13
### Added
- Support for providing `DirectRelationReference` and `NodeId` as direct relation values when
ingesting node and edge data.

## [6.32.4] - 2023-10-12
### Fixed
- Filters using e.g. metadata keys no longer dumps the key in camel case.

## [6.32.3] - 2023-10-12
### Added
- Ability to toggle the SDK debug logging on/off by setting `config.debug` property on a CogniteClient to True (enable) or False (disable).

## [6.32.2] - 2023-10-10
### Added
- The credentials class used in TransformationsAPI, `OidcCredentials`, now also accepts `scopes` as a list of strings
  (used to be comma separated string only).

## [6.32.1] - 2023-10-10
### Added
- Missing `unit_external_id` and `unit_quantity` fields on `TimeSeriesProperty`.

## [6.32.0] - 2023-10-09
### Fixed
- Ref to openapi doc in Vision extract docstring
- Parameters to Vision models can be given as Python dict (updated doc accordingly).
- Don't throw exception when trying to save empty list of vision extract predictions as annotations. This is to avoid having to wrap this method in try-except for every invocation of the method.

### Added
- Support for new computer vision models in Vision extract service: digital gauge reader, dial gauge reader, level gauge reader and valve state detection.

## [6.31.0] - 2023-10-09
### Added
Support for setting and fetching TimeSeries and Datapoints with "real" units (`unit_external_id`).
- TimeSeries has a new field `unit_external_id`, which can be set when creating or updating it. This ID must refer to a
  valid unit in the UnitCatalog, see `client.units.list` for reference.
- If the `unit_external_id` is set for a TimeSeries, then you may retrieve datapoints from that time series in any compatible
  units. You do this by specifying the `target_unit` (or `target_unit_system`) in a call to any of the datapoints `retrieve`
  methods, `retrieve`, `retrieve_arrays`, `retrieve_dataframe`, or `retrieve_dataframe_in_tz`.

## [6.30.2] - 2023-10-09
### Fixed
- Serialization of `Transformation` or `TransformationList` no longer fails in `json.dumps` due to unhandled composite objects.

## [6.30.1] - 2023-10-06
### Added
- Support for metadata on Workflow executions. Set custom metadata when triggering a workflow (`workflows.executions.trigger()`). The metadata is included in results from `workflows.executions.list()` and `workflows.executions.retrieve_detailed()`.

## [6.30.0] - 2023-10-06
### Added
- Support for the UnitCatalog with the implementation `client.units`.

## [6.29.2] - 2023-10-04
### Fixed
- Calling some of the methods `assets.filter()`, `events.filter()`, `sequences.filter()`, `time_series.filter()` without a `sort` parameter could cause a `CogniteAPIError` with a 400 code. This is now fixed.

## [6.29.1] - 2023-10-04
### Added
- Convenience method `to_text` on the `FunctionCallLog` class which simplifies printing out function call logs.

## [6.29.0] - 2023-10-04
### Added
- Added parameter `resolve_duplicate_file_names` to `client.files.download`.
  This will keep all the files when downloading to local machine, even if they have the same name.

## [6.28.5] - 2023-10-03
### Fixed
- Bugfix for serialization of Workflows' `DynamicTasksParameters` during `workflows.versions.upsert` and `workflows.execution.retrieve_detailed`

## [6.28.4] - 2023-10-03
### Fixed
- Overload data_set/create for improved type safety

## [6.28.3] - 2023-10-03
### Fixed
- When uploading files as strings using `client.files.upload_bytes` the wrong encoding is used on Windows, which is causing
  part of the content to be lost when uploading. This is now fixed.

## [6.28.2] - 2023-10-02
### Fixed
- When cache lookup did not yield a token for `CredentialProvider`s like `OAuthDeviceCode` or `OAuthInteractive`, a
  `TypeError` could be raised instead of initiating their authentication flow.

## [6.28.1] - 2023-09-30
### Improved
- Warning when using alpha/beta features.

## [6.28.0] - 2023-09-26
### Added
- Support for the WorkflowOrchestrationAPI with the implementation `client.workflows`.

## [6.27.0] - 2023-09-13
### Changed
- Reduce concurrency in data modeling client to 1

## [6.26.0] - 2023-09-22
### Added
- Support `partition` and `cursor` parameters on `time_series.subscriptions.iterate_data`
- Include the `cursor` attribute on `DatapointSubscriptionBatch`, which is yielded in every iteration
of `time_series.subscriptions.iterate_data`.

## [6.25.3] - 2023-09-19
### Added
- Support for setting and retrieving `data_set_id` in data class `client.data_classes.ThreeDModel`.

## [6.25.2] - 2023-09-12
### Fixed
- Using the `HasData` filter would raise an API error in CDF.

## [6.25.1] - 2023-09-15
### Fixed
- Using nonce credentials now works as expected for `transformations.[create, update]`. Previously, the attempt to create
  a session would always fail, leading to nonce credentials never being used (full credentials were passed to- and
  stored in the transformations backend service).
- Additionally, the automatic creation of a session no longer fails silently when an `CogniteAuthError` is encountered
  (which happens when the credentials are invalid).
- While processing source- and destination credentials in `client.transformations.[create, update]`, an `AttributeError`
  can no longer be raised (by not specifying project).
### Added
- `TransformationList` now correctly inherits the two (missing) helper methods `as_ids()` and `as_external_ids()`.

## [6.25.0] - 2023-09-14
### Added
- Support for `ignore_unknown_ids` in `client.functions.retrieve_multiple` method.

## [6.24.1] - 2023-09-13
### Fixed
- Bugfix for `AssetsAPI.create_hierarchy` when running in upsert mode: It could skip certain updates above
  the single-request create limit (currently 1000 assets).

## [6.24.0] - 2023-09-12
### Fixed
- Bugfix for `FilesAPI.upload` and `FilesAPI.upload_bytes` not raising an error on file contents upload failure. Now `CogniteFileUploadError` is raised based on upload response.

## [6.23.0] - 2023-09-08
### Added
- Supporting for deleting constraints and indexes on containers.

### Changed
- The abstract class `Index` can no longer be instantiated. Use BTreeIndex or InvertedIndex instead.

## [6.22.0] - 2023-09-08
### Added
- `client.data_modeling.instances.subscribe` which lets you subscribe to a given
data modeling query and receive updates through a provided callback.
- Example on how to use the subscribe method to sync nodes to a local sqlite db.

## [6.21.1] - 2023-09-07
### Fixed
- Concurrent usage of the `CogniteClient` could result in API calls being made with the wrong value for `api_subversion`.

## [6.21.0] - 2023-09-06
### Added
- Supporting pattern mode and extra configuration for diagram detect in beta.

## [6.20.0] - 2023-09-05
### Fixed
- When creating functions with `client.functions.create` using the `folder` argument, a trial-import is executed as part of
  the verification process. This could leave leftover modules still in scope, possibly affecting subsequent calls. This is
  now done in a separate process to guarantee it has no side-effects on the main process.
- For pyodide/WASM users, a backup implementation is used, with an improved cleanup procedure.

### Added
- The import-check in `client.functions.create` (when `folder` is used) can now be disabled by passing
  `skip_folder_validation=True`. Basic validation is still done, now additionally by parsing the AST.

## [6.19.0] - 2023-09-04
## Added
- Now possible to retrieve and update translation and scale of 3D model revisions.

## [6.18.0] - 2023-09-04
### Added
- Added parameter `keep_directory_structure` to `client.files.download` to allow downloading files to a folder structure matching the one in CDF.

### Improved
- Using `client.files.download` will still skip files with the same name when writing to disk, but now a `UserWarning` is raised, specifying which files are affected.

## [6.17.0] - 2023-09-01
### Added
- Support for the UserProfilesAPI with the implementation `client.iam.user_profiles`.

## [6.16.0] - 2023-09-01
### Added
- Support for `ignore_unknown_ids` in `client.relationships.retrieve_multiple` method.

## [6.15.3] - 2023-08-30
### Fixed
- Uploading files using `client.files.upload` now works when running with `pyodide`.

## [6.15.2] - 2023-08-29
### Improved
- Improved error message for `CogniteMissingClientError`. Now includes the type of object missing the `CogniteClient` reference.

## [6.15.1] - 2023-08-29
### Fixed
- Bugfix for `InstanceSort._load` that always raised `TypeError` (now public, `.load`). Also, indirect fix for `Select.load` for non-empty `sort`.

## [6.15.0] - 2023-08-23
### Added
- Support for the DocumentsAPI with the implementation `client.documents`.
- Support for advanced filtering for `Events`, `TimeSeries`, `Assets` and `Sequences`. This is available through the
  `.filter()` method, for example, `client.events.filter`.
- Extended aggregation support for `Events`, `TimeSeries`, `Assets` and `Sequences`. This is available through the five
  methods `.aggregate_count(...)`, `aggregate_cardinality_values(...)`, `aggregate_cardinality_properties(...)`,
  `.aggregate_unique_values(...)`, and `.aggregate_unique_properties(...)`. For example,
  `client.assets.aggregate_count(...)`.
- Added helper methods `as_external_ids` and `as_ids` for `EventList`, `TimeSeriesList`, `AssetList`, `SequenceList`,
  `FileMetaDataList`, `FunctionList`, `ExtractionPipelineList`, and `DataSetList`.

### Deprecated
- Added `DeprecationWarning` to methods `client.assets.aggregate_metadata_keys` and
  `client.assets.aggregate_metadata_values`. The use parameter the `fields` in
  `client.events.aggregate_unique_values` will also lead to a deprecation warning. The reason is that the endpoints
  these methods are using have been deprecated in the CDF API.

## [6.14.2] - 2023-08-22
### Fixed
- All data modeling endpoints will now be retried. This was not the case for POST endpoints.

## [6.14.1] - 2023-08-19
### Fixed
- Passing `sources` as a tuple no longer raises `ValueError` in `InstancesAPI.retrieve`.

## [6.14.0] - 2023-08-14
### Changed
- Don't terminate client.time_series.subscriptions.iterate_data() when `has_next=false` as more data
may be returned in the future. Instead we return the `has_next` field in the batch, and let the user
decide whether to terminate iteration. This is a breaking change, but this particular API is still
in beta and thus we reserve the right to break it without bumping the major version.

## [6.13.3] - 2023-08-14
### Fixed
- Fixed bug in `ViewApply.properties` had type hint `ConnectionDefinition` instead of `ConnectionDefinitionApply`.
- Fixed bug in `dump` methods of `ViewApply.properties` causing the return code `400` with message
  `Request had 1 constraint violations. Please fix the request and try again. [type must not be null]` to be returned
  from the CDF API.

## [6.13.2] - 2023-08-11
### Fixed
- Fixed bug in `Index.load` that would raise `TypeError` when trying to load `indexes`, when an unexpected field was
  encountered (e.g. during a call to `client.data_modeling.container.list`).

## [6.13.1] - 2023-08-09
### Fixed
- Fixed bug when calling a `retrieve`, `list`, or `create` in `client.data_modeling.container` raised a `TypeError`.
  This is caused by additions of fields to the API, this is now fixed by ignoring unknown fields.

## [6.13.0] - 2023-08-07
### Fixed
- Fixed a bug raising a `KeyError` when calling `client.data_modeling.graphql.apply_dml` with an invalid `DataModelingId`.
- Fixed a bug raising `AttributeError` in `SpaceList.to_space_apply_list`, `DataModelList.to_data_model_apply_list`,
  `ViewList.to_view_apply`. These methods have also been renamed to `.as_apply` for consistency
  with the other data modeling resources.

### Removed
- The method `.as_apply` from `ContainerApplyList` as this method should be on the `ContainerList` instead.

### Added
- Missing `as_ids()` for `DataModelApplyList`, `ContainerList`, `ContainerApplyList`, `SpaceApplyList`, `SpaceList`,
  `ViewApplyList`, `ViewList`.
- Added helper method `.as_id` to `DMLApplyResult`.
- Added helper method `.latest_version` to `DataModelList`.
- Added helper method `.as_apply` to `ContainerList`.
- Added container classes `NodeApplyList`, `EdgeApplyList`, and `InstancesApply`.

## [6.12.2] - 2023-08-04
### Fixed
- Certain errors that were previously silently ignored in calls to `client.data_modeling.graphql.apply_dml` are now properly raised (used to fail as the API error was passed nested inside the API response).

## [6.12.1] - 2023-08-03
### Fixed
- Changed the structure of the GraphQL query used when updating DML models through `client.data_modeling.graphql.apply_dml` to properly handle (i.e. escape) all valid symbols/characters.

## [6.12.0] - 2023-07-26
### Added
- Added option `expand_metadata` to `.to_pandas()` method for list resource types which converts the metadata (if any) into separate columns in the returned dataframe. Also added `metadata_prefix` to control the naming of these columns (default is "metadata.").

## [6.11.1] - 2023-07-19
### Changed
- Return type `SubscriptionTimeSeriesUpdate` in `client.time_series.subscriptions.iterate_data` is now required and not optional.

## [6.11.0] - 2023-07-19
### Added
- Support for Data Point Subscription, `client.time_series.subscriptions`. Note this is an experimental feature.


## [6.10.0] - 2023-07-19
### Added
- Upsert method for `assets`, `events`, `timeseries`, `sequences`, and `relationships`.
- Added `ignore_unknown_ids` flag to `client.sequences.delete`

## [6.9.0] - 2023-07-19
### Added
- Basic runtime validation of ClientConfig.project

## [6.8.7] - 2023-07-18
### Fixed
- Dumping of `Relationship` with `labels` is not `yaml` serializable. This is now fixed.

## [6.8.6] - 2023-07-18
### Fixed
- Include `version` in __repr__ for View and DataModel

## [6.8.5] - 2023-07-18
### Fixed
- Change all implicit Optional types to explicit Optional types.

## [6.8.4] - 2023-07-12
### Fixed
- `max_worker` limit match backend for `client.data_modeling`.

## [6.8.3] - 2023-07-12
### Fixed
- `last_updated_time` and `created_time` are no longer optional on InstanceApplyResult

## [6.8.2] - 2023-07-12
### Fixed
- The `.dump()` method for `InstanceAggregationResult` caused an `AttributeError` when called.

## [6.8.1] - 2023-07-08
### Changed
- The `AssetHierarchy` class would consider assets linking their parent by ID only as orphans, contradicting the
  docstring stating "All assets linking a parent by ID are assumed valid". This is now true (they are no longer
  considered orphans).

## [6.8.0] - 2023-07-07
### Added
- Support for annotations reverse lookup.

## [6.7.1] - 2023-07-07
### Fixed
- Needless function "as_id" on View as it was already inherited
### Added
- Flag "all_versions" on data_modeling.data_models.retrieve() to retrieve all versions of a data model or only the latest one
- Extra documentation on how to delete edges and nodes.
- Support for using full Node and Edge objects when deleting instances.

## [6.7.0] - 2023-07-07
### Added
- Support for applying graphql dml using `client.data_modeling.graphql.apply_dml()`.

## [6.6.1] - 2023-07-07
### Improved
- Added convenience function to instantiate a `CogniteClient.default(...)` to save the users from typing the
  default URLs.

## [6.6.0] - 2023-07-06
### Fixed
- Support for query and sync endpoints across instances in the Data Modeling API with the implementation
  `client.data_modeling.instances`, the methods `query` and `sync`.

## [6.5.8] - 2023-06-30
### Fixed
- Serialization of `DataModel`. The bug caused `DataModel.load(data_model.dump(camel_case=True))` to fail with
  a `TypeError`. This is now fixed.

## [6.5.7] - 2023-06-29
### Fixed
- A bug caused by use of snake case in field types causing `NodeApply.dump(camel_case=True)`
  trigger a 400 response from the API.

## [6.5.6] - 2023-06-29
### Fixed
- A bug causing `ClientConfig(debug=True)` to raise an AttributeError

## [6.5.5] - 2023-06-28
### Fixed
- A bug where we would raise the wrong exception when errors on occurred on `data_modeling.spaces.delete`
- A bug causing inconsistent MRO in DataModelList

## [6.5.4] - 2023-06-28
### Added
- Missing query parameters:
     * `inline_views` in `data_modeling.data_models.retrieve()`.
     * `include_global` in `data_modeling.spaces.list()`.
     * `include_inherited_properties` in `data_modeling.views.retrieve()`.

## [6.5.3] - 2023-06-28
### Fixed
- Only validate `space` and `external_id` for `data_modeling` write classes.


## [6.5.2] - 2023-06-27
### Fixed
- Added missing `metadata` attribute to `iam.Group`

## [6.5.1] - 2023-06-27
### Fixed
- Fix typehints on `data_modeling.instances.aggregate()` to not allow Histogram aggregate.
- Moved `ViewDirectRelation.source` property to `MappedProperty.source` where it belongs.

## [6.5.0] - 2023-06-27
### Added
- Support for searching and aggregating across instances in the Data Modeling API with the implementation
  `client.data_modeling.instances`, the methods `search`, `histogram` and `aggregate`.

## [6.4.8] - 2023-06-23
### Fixed
- Handling non 200 responses in `data_modeling.spaces.apply`, `data_modeling.data_models.apply`,
  `data_modeling.views.apply` and `data_modeling.containers.apply`

## [6.4.7] - 2023-06-22
### Fixed
- Consistently return the correct id types in data modeling resource clients

## [6.4.6] - 2023-06-22
### Fixed
- Don't swallow keyword args on Apply classes in Data Modeling client

## [6.4.5] - 2023-06-21
### Added
- Included tuple-notation when retrieving or listing data model instances

### Improved
- Fixed docstring for retrieving data model instances and extended the examples.

## [6.4.4] - 2023-06-21
Some breaking changes to the datamodeling client. We don't expect any more breaking changes,
but we accept the cost of breaking a few consumers now early on the really nail the user experience.
### Added
- ViewId:as_property_ref and ContainerId:as_property_ref to make it easier to create property references.

### Changed
- Renamed ViewCore:as_reference and ContainerCore:as_reference to :as_id() for consistency with other resources.
- Change Instance:properties to be a `MutableMapping[ViewIdentifier, MutableMapping[PropertyIdentifier, PropertyValue]]`, in order to make it easier to consume
- Make VersionedDataModelingId:load accept `tuple[str, str]`
- Rename ConstraintIdentifier to Constraint - it was not an id but the definition itself
- Rename IndexIdentifier to Index - it was not an id but the definition itself
- Rename ContainerPropertyIdentifier to ContainerProperty - it was not an id but the definition itself

### Removed
- Redundant EdgeApply:create method. It simply mirrored the EdgeApply constructor.


## [6.4.3] - 2023-06-15
### Added
- Accept direct relation values as tuples in `EdgeApply`

## [6.4.2] - 2023-06-15
### Changed
- When providing ids as tuples in `instances.retrieve` and `instances.delete` you should not
have to specify the instance type in each tuple

### Fixed
- Bug where edges and nodes would get mixed up on `instances.retrieve`

## [6.4.1] - 2023-06-14
### Fixed
- Add the missing page_count field for diagram detect items.

## [6.4.0] - 2023-06-12
### Added
- Partial support for the instance resource in the Data Modeling API with the implementation
  `client.data_modeling.instances`, the endpoints `list`, `delete`, `retrieve`, and `apply`

## [6.3.2] - 2023-06-08
### Fixed
- Requests being retried around a token refresh cycle, no longer risk getting stuck with an outdated token.

### Added
- `CredentialProviders` subclassing `_OAuthCredentialProviderWithTokenRefresh`, now accepts a new parameter, `token_expiry_leeway_seconds`, controlling how early a token refresh request should be initiated (before it expires).

### Changed
- `CredentialProviders` subclassing `_OAuthCredentialProviderWithTokenRefresh` now uses a safer default of 15 seconds (up from 3 sec) to control how early a token refresh request should be initiated (before it expires).

## [6.3.1] - 2023-06-07
### Fixed
- Signature of `client.data_modeling.views.retrieve` and `client.data_modeling.data_models.retrieve` to always return a list.

## [6.3.0] - 2023-06-07
### Added
- Support for the container resource in the Data Modeling API with the implementation `client.data_modeling.containers`.
- Support for the view resource in the Data Modeling API with the implementation `client.data_modeling.views`.
- Support for the data models resource in the Data Modeling API with the implementation `client.data_modeling.data_models`.

### Removed
- Removed `retrieve_multiple` from the `SpacesAPI` to have a consistent API with the `views`, `containers`, and `data_models`.

## [6.2.2] - 2023-06-05
### Fixed
- Creating function schedules with current user credentials now works (used to fail at runtime with "Could not fetch a valid token (...)" because a session was never created.)

## [6.2.1] - 2023-05-26
### Added
- Data model centric support in transformation

## [6.2.0] - 2023-05-25
### Added
- Support for the spaces resource in the Data Modeling API with the implementation `client.data_modeling.spaces`.

### Improved
- Reorganized documentation to match API documentation.

## [6.1.10] - 2023-05-22
### Fixed
- Data modelling is now GA. Renaming instance_nodes -> nodes and instance_edges -> edges to make the naming in SDK consistent with Transformation API and CLI

## [6.1.9] - 2023-05-16
### Fixed
- Fixed a rare issue with datapoints fetching that could raise `AttributeError` when running with `pyodide`.

## [6.1.8] - 2023-05-12
### Fixed
- ExtractionPipelinesRun:dump method will not throw an error when camel_case=True anymore

## [6.1.7] - 2023-05-11
### Removed
- Removed DMS v2 destination in transformations

## [6.1.6] - 2023-05-11
### Fixed
- `FunctionsAPI.create` now work in Wasm-like Python runtimes such as `pyodide`.

## [6.1.5] - 2023-05-10
### Fixed
- When creating a transformation with a different source- and destination CDF project, the project setting is no longer overridden by the setting in the `CogniteClient` configuration allowing the user to read from the specified source project and write to the specified and potentially different destination project.

## [6.1.4] - 2023-05-08
### Fixed
- Pickling a `CogniteClient` instance with certain `CredentialProvider`s no longer causes a `TypeError: cannot pickle ...` to be raised.

## [6.1.3] - 2023-05-08
### Added
- Add the license of the package in poetry build.

## [6.1.2] - 2023-05-04
### Improved
- The SDK has received several minor bugfixes to be more user-friendly on Windows.

### Fixed
- The utility function `cognite.client.utils.datetime_to_ms` now raises an understandable `ValueError` when unable to convert pre-epoch datetimes.
- Several functions reading and writing to disk now explicitly use UTF-8 encoding

## [6.1.1] - 2023-05-02
### Fixed
- `AttributeError` when passing `pandas.Timestamp`s with different timezones (*of which one was UTC*) to `DatapointsAPI.retrieve_dataframe_in_tz`.
- A `ValueError` is no longer raised when passing `pandas.Timestamp`s in the same timezone, but with different underlying implementations (e.g. `datetime.timezone.utc` / `pytz.UTC` / `ZoneInfo("UTC")`) to `DatapointsAPI.retrieve_dataframe_in_tz`.

## [6.1.0] - 2023-04-28
### Added
- Support for giving `start` and `end` arguments as `pandas.Timestamp` in `DatapointsAPI.retrieve_dataframe_in_tz`.

### Improved
- Type hints for the `DatapointsAPI` methods.

## [6.0.2] - 2023-04-27
### Fixed
- Fixed a bug in `DatapointsAPI.retrieve_dataframe_in_tz` that could raise `AmbiguousTimeError` when subdividing the user-specified time range into UTC intervals (with fixed offset).

## [6.0.1] - 2023-04-20
### Fixed
- Fixed a bug that would cause `DatapointsAPI.retrieve_dataframe_in_tz` to raise an `IndexError` if there were only empty time series in the response.

## [6.0.0] - 2023-04-19
### Removed
- Removed support for legacy auth (API keys, service accounts, login.status)
- Removed the deprecated `extractionPipeline` argument to `client.extraction_pipelines.create`. Only `extraction_pipeline` is accepted now.
- Removed the deprecated `client.datapoints` accessor attribute. The datapoints API can only be accessed through `client.time_series.data` now.
- Removed the deprecated `client.extraction_pipeline_runs` accessor attribute. The extraction pipeline run API can only be accessed through `client.extraction_pipelines.runs` now.
- Removed the deprecated `external_id` attribute on `ExtractionPipelineRun`. This has been replaced with `extpipe_external_id`.

## [5.12.0] - 2023-04-18
### Changed
- Enforce that types are explicitly exported in order to make very strict type checkers happy.

## [5.11.1] - 2023-04-17
### Fixed
- List (and `__call__`) methods for assets, events, files, labels, relationships, sequences and time series now raise if given bad input for `data_set_ids`, `data_set_external_ids`, `asset_subtree_ids` and `asset_subtree_external_ids` instead of ignoring/returning everything.

### Improved
- The listed parameters above have silently accepted non-list input, i.e. single `int` (for `ids`) or single `str` (for `external_ids`). Function signatures and docstrings have now been updated to reflect this "hidden functionality".

## [5.11.0] - 2023-04-17
### Added
- The `DatapointsAPI` now supports time zones with the addition of a new method, `retrieve_dataframe_in_tz`. It does not support individual customization of query parameters (for good reasons, e.g. a DataFrame has a single index).
- Asking for datapoints in a specific time zone, e.g. `America/New_York` or `Europe/London` is now easily accomplished: the user can just pass in their `datetimes` localized to their time zone directly.
- Queries for aggregate datapoints are also supported, with the key feature being automatic handling of daylight savings time (DST) transitions, as this is not supported by the official API. Example usage: A user living in Oslo, Norway, wants daily averages in their local time. In Oslo, the standard time is UTC+1, with UTC+2 during the summer. This means during spring, there is a 23-hour long day when clocks roll 1 hour forward and a 25-hour day during fall.
- New granularities with a longer time span have been added (only to this new method, for now): 'week', 'month', 'quarter' and 'year'. These do not all represent a fixed frequency, but like the example above, neither does for example 'day' when we use time zones without a fixed UTC offset.

## [5.10.5] - 2023-04-13
### Fixed
- Subclasses of `VisionResource` inheriting `.dump` and `to_pandas` now work as expected for attributes storing lists of subclass instances like `Polygon`, `PolyLine`, `ObjectDetection` or `VisionExtractPredictions` directly or indirectly.

## [5.10.4] - 2023-04-13
### Fixed
- A lot of nullable integer attributes ended up as float after calling `.to_pandas`. These are now correctly converted to `dtype=Int64`.

## [5.10.3] - 2023-04-13
### Fixed
- When passing `CogniteResource` classes (like `Asset` or `Event`) to `update`, any labels were skipped in the update (passing `AssetUpdate` works). This has been fixed for all Cognite resource classes.

## [5.10.2] - 2023-04-12
### Fixed
- Fixed a bug that would cause `AssetsAPI.create_hierarchy` to not respect `upsert=False`.

## [5.10.1] - 2023-04-04
### Fixed
- Add missing field `when` (human readable version of the CRON expression) to `FunctionSchedule` class.

## [5.10.0] - 2023-04-03
### Fixed
- Implemented automatic retries for connection errors by default, improving the reliability of the connection to the Cognite API.
- Added a user-readable message to `CogniteConnectionRefused` error for improved user experience.

### Changed
- Introduce a `max_retries_connect` attribute on the global config, and default it to 3.

## [5.9.3] - 2023-03-27
### Fixed
- After creating a schedule for a function, the returned `FunctionSchedule` was missing a reference to the `CogniteClient`, meaning later calls to `.get_input_data()` would fail and raise `CogniteMissingClientError`.
- When calling `.get_input_data()` on a `FunctionSchedule` instance, it would fail and raise `KeyError` if no input data was specified for the schedule. This now returns `None`.

## [5.9.2] - 2023-03-27
### Fixed
- After calling e.g. `.time_series()` or `.events()` on an `AssetList` instance, the resulting resource list would be missing the lookup tables that allow for quick lookups by ID or external ID through the `.get()` method. Additionally, for future-proofing, the resulting resource list now also correctly has a `CogniteClient` reference.

## [5.9.1] - 2023-03-23
### Fixed
- `FunctionsAPI.call` now also works for clients using auth flow `OAuthInteractive`, `OAuthDeviceCode`, and any user-made subclass of `CredentialProvider`.

### Improved
- `FunctionSchedulesAPI.create` now also accepts an instance of `ClientCredentials` (used to be dictionary only).

## [5.9.0] - 2023-03-21
### Added
- New class `AssetHierarchy` for easy verification and reporting on asset hierarchy issues without explicitly trying to insert them.
- Orphan assets can now be reported on (orphan is an asset whose parent is not part of the given assets). Also, `AssetHierarchy` accepts an `ignore_orphans` argument to mimic the old behaviour where all orphans were assumed to be valid.
- `AssetsAPI.create_hierarchy` now accepts two new parameters: `upsert` and `upsert_mode`. These allow the user to do "insert or update" instead of an error being raised when trying to create an already existing asset. Upsert mode controls whether updates should replace/overwrite or just patch (partial update to non-null values only).
- `AssetsAPI.create_hierarchy` now also verifies the `name` parameter which is required and that `id` has not been set.

### Changed
- `AssetsAPI.create_hierarchy` now uses `AssetHierarchy` under the hood to offer concrete feedback on asset hierarchy issues, accessible through attributes on the raised exception, e.g. invalid assets, duplicates, orphans, or any cyclical asset references.

### Fixed
- `AssetsAPI.create_hierarchy`...:
  - Now respects `max_workers` when spawning worker threads.
  - Can no longer raise `RecursionError`. Used to be an issue for asset hierarchies deeper than `sys.getrecursionlimit()` (typically set at 1000 to avoid stack overflow).
  - Is now `pyodide` compatible.

## [5.8.0] - 2023-03-20
### Added
- Support for client certificate authentication to Azure AD.

## [5.7.4] - 2023-03-20
### Added
- Use `X-Job-Token` header for contextualization jobs to reduce required capabilities.

## [5.7.3] - 2023-03-14
### Improved
- For users unknowingly using a too old version of `numpy` (against the SDK dependency requirements), an exception could be raised (`NameError: name 'np' is not defined`). This has been fixed.

## [5.7.2] - 2023-03-10
### Fixed
- Fix method dump in TransformationDestination to ignore None.

## [5.7.1] - 2023-03-10
### Changed
- Split `instances` destination type of Transformations to `nodes` and `edges`.

## [5.7.0] - 2023-03-08
### Removed
- `ExtractionPipelineRunUpdate` was removed as runs are immutable.

### Fixed
- `ExtractionPipelinesRunsAPI` was hiding `id` of runs because `ExtractionPipelineRun` only defined `external_id` which doesn't exist for the "run resource", only for the "parent" ext.pipe (but this is not returned by the API; only used to query).

### Changed
- Rename and deprecate `external_id` in `ExtractionPipelinesRunsAPI` in favour of the more descriptive `extpipe_external_id`. The change is backwards-compatible, but will issue a `UserWarning` for the old usage pattern.

## [5.6.4] - 2023-02-28
### Added
- Input validation on `DatapointsAPI.[insert, insert_multiple, delete_ranges]` now raise on missing keys, not just invalid keys.

## [5.6.3] - 2023-02-23
### Added
- Make the SDK compatible with `pandas` major version 2 ahead of release.

## [5.6.2] - 2023-02-21
### Fixed
- Fixed an issue where `Content-Type` was not correctly set on file uploads to Azure.

## [5.6.1] - 2023-02-20
### Fixed
- Fixed an issue where `IndexError` was raised when a user queried `DatapointsAPI.retrieve_latest` for a single, non-existent time series while also passing `ignore_unknown_ids=True`. Changed to returning `None`, inline with other `retrieve` methods.

## [5.6.0] - 2023-02-16
### Added
- The SDK has been made `pyodide` compatible (to allow running natively in browsers). Missing features are `CredentialProvider`s with token refresh and `AssetsAPI.create_hierarchy`.

## [5.5.2] - 2023-02-15
### Fixed
- Fixed JSON dumps serialization error of instances of `ExtractionPipelineConfigRevision` and all subclasses (`ExtractionPipelineConfig`) as they stored a reference to the CogniteClient as a non-private attribute.

## [5.5.1] - 2023-02-14
### Changed
- Change `CredentialProvider` `Token` to be thread safe when given a callable that does token refresh.

## [5.5.0] - 2023-02-10
### Added
- Support `instances` destination type on Transformations.

## [5.4.4] - 2023-02-06
### Added
- Added user warnings when wrongly calling `/login/status` (i.e. without an API key) and `/token/inspect` (without OIDC credentials).

## [5.4.3] - 2023-02-05
### Fixed
- `OAuthDeviceCode` and `OAuthInteractive` now respect `global_config.disable_ssl` setting.

## [5.4.2] - 2023-02-03
### Changed
- Improved error handling (propagate IDP error message) for `OAuthDeviceCode` and `OAuthInteractive` upon authentication failure.

## [5.4.1] - 2023-02-02
### Fixed
- Bug where create_hierarchy would stop progressing after encountering more than `config.max_workers` failures.

## [5.4.0] - 2023-02-02
### Added
- Support for aggregating metadata keys/values for assets

## [5.3.7] - 2023-02-01
### Improved
- Issues with the SessionsAPI documentation have been addressed, and the `.create()` have been further clarified.

## [5.3.6] - 2023-01-30
### Changed
- A file-not-found error has been changed from `TypeError` to `FileNotFoundError` as part of the validation in FunctionsAPI.

## [5.3.5] - 2023-01-27
### Fixed
- Fixed an atexit-exception (`TypeError: '<' not supported between instances of 'tuple' and 'NoneType'`) that could be raised on PY39+ after fetching datapoints (which uses a custom thread pool implementation).

## [5.3.4] - 2023-01-25
### Fixed
- Displaying Cognite resources like an `Asset` or a `TimeSeriesList` in a Jupyter notebook or similar environments depending on `._repr_html_`, no longer raises `CogniteImportError` stating that `pandas` is required. Instead, a warning is issued and `.dump()` is used as fallback.

## [5.3.3] - 2023-01-24
### Added
- New parameter `token_cache_path` now accepted by `OAuthInteractive` and `OAuthDeviceCode` to allow overriding location of token cache.

### Fixed
- Platform dependent temp directory for the caching of the token in `OAuthInteractive` and `OAuthDeviceCode` (no longer crashes at exit on Windows).

## [5.3.2] - 2023-01-24
### Security
- Update `pytest` and other dependencies to get rid of dependency on the `py` package (CVE-2022-42969).

## [5.3.1] - 2023-01-20
### Fixed
- Last possible valid timestamp would not be returned as first (if first by some miracle...) by the `TimeSeries.first` method due to `end` being exclusive.

## [5.3.0] - 2023-01-20
### Added
- `DatapointsAPI.retrieve_latest` now support customising the `before` argument, by passing one or more objects of the newly added `LatestDatapointQuery` class.

## [5.2.0] - 2023-01-19
### Changed
- The SDK has been refactored to support `protobuf>=3.16.0` (no longer requires v4 or higher). This was done to fix dependency conflicts with several popular Python packages like `tensorflow` and `streamlit` - and also Azure Functions - that required major version 3.x of `protobuf`.

## [5.1.1] - 2023-01-19
### Changed
- Change RAW rows insert chunk size to make individual requests faster.

## [5.1.0] - 2023-01-03
### Added
- The diagram detect function can take file reference objects that contain file (external) id as well as a page range. This is an alternative to the lists of file ids or file external ids that are still possible to use. Page ranges were not possible to specify before.

## [5.0.2] - 2022-12-21
### Changed
- The valid time range for datapoints has been increased to support timestamps up to end of the year 2099 in the TimeSeriesAPI. The utility function `ms_to_datetime` has been updated accordingly.

## [5.0.1] - 2022-12-07
### Fixed
- `DatapointsArray.dump` would return timestamps in nanoseconds instead of milliseconds when `convert_timestamps=False`.
- Converting a `Datapoints` object coming from a synthetic datapoints query to a `pandas.DataFrame` would, when passed `include_errors=True`, starting in version `5.0.0`, erroneously cast the `error` column to a numeric data type and sort it *before* the returned values. Both of these behaviours have been reverted.
- Several documentation issues: Missing methods, wrong descriptions through inheritance and some pure visual/aesthetic.

## [5.0.0] - 2022-12-06
### Improved
- Greatly increased speed of datapoints fetching (new adaptable implementation and change from `JSON` to `protobuf`), especially when asking for... (measured in fetched `dps/sec` using the new `retrieve_arrays` method, with default settings for concurrency):
  - A large number of time series
    - 200 ts: ~1-4x speedup
    - 8000 ts: ~4-7x speedup
    - 20k-100k ts: Up to 20x faster
  - Very few time series (1-3)
    - Up to 4x faster
  - Very dense time series (>>10k dps/day)
    - Up to 5x faster
  - Any query for `string` datapoints
    - Faster the more dps, e.g. single ts, 500k: 6x speedup
- Peak memory consumption (for numeric data) is 0-55 % lower when using `retrieve` and 65-75 % lower for the new `retrieve_arrays` method.
- Fetching newly inserted datapoints no longer suffers from (potentially) very long wait times (or timeout risk).
- Converting fetched datapoints to a Pandas `DataFrame` via `to_pandas()` has changed from `O(N)` to `O(1)`, i.e., speedup no longer depends on the number of datapoints and is typically 4-5 orders of magnitude faster (!). NB: Only applies to `DatapointsArray` as returned by the `retrieve_arrays` method.
- Full customizability of queries is now available for *all retrieve* endpoints, thus the `query()` is no longer needed and has been removed. Previously only `aggregates` could be individually specified. Now all parameters can be passed either as top-level or as *individual settings*, even `ignore_unknown_ids`. This is now aligned with the API (except `ignore_unknown_ids` making the SDK arguably better!).
- Documentation for the retrieve endpoints has been overhauled with lots of new usage patterns and better examples. **Check it out**!
- Vastly better test coverage for datapoints fetching logic. You may have increased trust in the results from the SDK!

### Added
- New required dependency, `protobuf`. This is currently only used by the DatapointsAPI, but other endpoints may be changed without needing to release a new major version.
- New optional dependency, `numpy`.
- A new datapoints fetching method, `retrieve_arrays`, that loads data directly into NumPy arrays for improved speed and *much* lower memory usage.
- These arrays are stored in the new resource types `DatapointsArray` with corresponding container (list) type, `DatapointsArrayList` which offer much more efficient memory usage. `DatapointsArray` also offer zero-overhead pandas-conversion.
- `DatapointsAPI.insert` now also accepts `DatapointsArray`. It also does basic error checking like making sure the number of datapoints match the number of timestamps, and that it contains raw datapoints (as opposed to aggregate data which raises an error). This also applies to `Datapoints` input.
- `DatapointsAPI.insert_multiple` now accepts `Datapoints` and `DatapointsArray` as part of the (possibly) multiple inputs. Applies the same error checking as `insert`.

### Changed
- Datapoints are no longer fetched using `JSON`: the age of `protobuf` has begun.
- The main way to interact with the `DatapointsAPI` has been moved from `client.datapoints` to `client.time_series.data` to align and unify with the `SequenceAPI`. All example code has been updated to reflect this change. Note, however, that the `client.datapoints` will still work until the next major release, but will until then issue a `DeprecationWarning`.
- All parameters to all retrieve methods are now keyword-only (meaning no positional arguments are supported).
- All retrieve methods now accept a string for the `aggregates` parameter when asking for just one, e.g. `aggregates="max"`. This short-cut avoids having to wrap it inside a list. Both `snake_case` and `camelCase` are supported.
- The utility function `datetime_to_ms` no longer issues a `FutureWarning` on missing timezone information. It will now interpret naive `datetime`s as local time as is Python's default interpretation.
- The utility function `ms_to_datetime` no longer issues a `FutureWarning` on returning a naive `datetime` in UTC. It will now return an aware `datetime` object in UTC.
- All data classes in the SDK that represent a Cognite resource type have a `to_pandas` (or `to_geopandas`) method. Previously, these had various defaults for the `camel_case` parameter, but they have all been changed to `False`.
- All retrieve methods (when passing dict(s) with query settings) now accept identifier and aggregates in snake case (and camel case for convenience / backwards compatibility). Note that all newly added/supported customisable parameters (e.g. `include_outside_points` or `ignore_unknown_ids` *must* be passed in snake case or a `KeyError` will be raised.)
- The method `DatapointsAPI.insert_dataframe` has new default values for `dropna` (now `True`, still being applied on a per-column basis to not lose any data) and `external_id_headers` (now `True`, disincentivizing the use of internal IDs).
- The previous fetching logic awaited and collected all errors before raising (through the use of an "initiate-and-forget" thread pool). This is great, e.g., updates/inserts to make sure you are aware of all partial changes. However, when reading datapoints, a better option is to just fail fast (which it does now).
- `DatapointsAPI.[retrieve/retrieve_arrays/retrieve_dataframe]` no longer requires `start` (default: `0`, i.e. 1970-01-01) and `end` (default: `now`). This is now aligned with the API.
- Additionally, `DatapointsAPI.retrieve_dataframe` no longer requires `granularity` and `aggregates`.
- All retrieve methods accept a list of full query dictionaries for `id` and `external_id` giving full flexibility for all individual settings: `start`, `end`, `aggregates`, `granularity`, `limit`, `include_outside_points`, `ignore_unknown_ids`.
- Aggregates returned now include the time period(s) (given by the `granularity` unit) that `start` and `end` are part of (as opposed to only "fully in-between" points). This change is the *only breaking change* to the `DatapointsAPI.retrieve` method for aggregates and makes it so that the SDK match manual queries sent using e.g. `curl` or Postman. In other words, this is now aligned with the API.
Note also that this is a **bugfix**: Due to the SDK rounding differently than the API, you could supply `start` and `end` (with `start < end`) and still be given an error that `start is not before end`. This can no longer happen.
- Fetching raw datapoints using `include_outside_points=True` now returns both outside points (if they exist), regardless of `limit` setting (this is the *only breaking change* for limited raw datapoint queries; unlimited queries are fully backwards compatible). Previously the total number of points was capped at `limit`, thus typically only returning the first. Now up to `limit+2` datapoints are always returned. This is now aligned with the API.
- When passing a relative or absolute time specifier string like `"2w-ago"` or `"now"`, all time series in the same query will use the exact same value for 'now' to avoid any inconsistencies in the results.
- Fetching newly inserted datapoints no longer suffers from very long wait times (or timeout risk) as the code's dependency on `count` aggregates has been removed entirely (implementation detail) which could delay fetching by anything between a few seconds to several minutes/go to timeout while the aggregate was computed on-the-fly. This was mostly a problem for datapoints inserted into low-priority time periods (far away from current time).
- Asking for the same time series any number of times no longer raises an error (from the SDK), which is useful for instance when fetching disconnected time periods. This is now aligned with the API. Thus, the custom exception `CogniteDuplicateColumnsError` is no longer needed and has been removed from the SDK.
- ...this change also causes the `.get` method of `DatapointsList` and `DatapointsArrayList` to now return a list of `Datapoints` or `DatapointsArray` respectively *when duplicated identifiers are queried*. For data scientists and others used to `pandas`, this syntax is familiar to the slicing logic of `Series` and `DataFrame` when used with non-unique indices.
There is also a very subtle **bugfix** here: since the previous implementation allowed the same time series to be specified by both its `id` and `external_id`, using `.get` to access it would always yield the settings that were specified by the `external_id`. This will now return a `list` as explained above.
- `Datapoints` and `DatapointsArray` now store the `granularity` string given by the user (when querying aggregates) which allows both `to_pandas` methods (on `DatapointsList` and `DatapointsArrayList` as well) to accept `include_granularity_name` that appends this to the end of the column name(s).
- Datapoints fetching algorithm has changed from one that relies on up-to-date and correct `count` aggregates to be fast (with fallback on serial fetching when missing/unavailable), to recursively (and reactively) splitting the time-domain into smaller and smaller pieces, depending on the discovered-as-fetched density-distribution of datapoints in time and the number of available workers/threads. The new approach also has the ability to group more than 1 (one) time series per API request (when beneficial) and short-circuit once a user-given limit has been reached (if/when given). This method is now used for *all types of queries*; numeric raw-, string raw-, and aggregate datapoints.

#### Change: `retrieve_dataframe`
- Previously, fetching was constricted (🐍) to either raw- OR aggregate datapoints. This restriction has been lifted and the method now works exactly like the other retrieve-methods (with a few extra options relevant only for pandas `DataFrame`s).
- Used to fetch time series given by `id` and `external_id` separately - this is no longer the case. This gives a significant, additional speedup when both are supplied.
- The `complete` parameter has been removed and partially replaced by `uniform_index (bool)` which covers a subset of the previous features (with some modifications: now gives a uniform index all the way from the first given `start` to the last given `end`). Rationale: Old method had a weird and had unintuitive syntax (passing a string using commas to separate options).
- Interpolating, forward-filling or in general, imputation (also prev. controlled via the `complete` parameter) is completely removed as the resampling logic *really* should be up to the user fetching the data to decide, not the SDK.
- New parameter `column_names` (as already used in several existing `to_pandas` methods) decides whether to pick `id`s or `external_id`s as the dataframe column names. Previously, when both were supplied, the dataframe ended up with a mix.
Read more below in the removed section or check out the method's updated documentation.
- The ordering of columns for aggregates is now always chronological instead of the somewhat arbitrary choice made in `Datapoints.__init__`, (since `dict`s keep insertion order in newer python versions and instance variables lives in `__dict__`)).
- New parameter `include_granularity_name` that appends the specified granularity to the column names if passed as `True`. Mimics the behaviour of the older, well-known argument `include_aggregate_name`, but adds after: `my-ts|average|13m`.

### Fixed
- `CogniteClientMock` has been updated with 24 missing APIs (including sub-composited APIs like `FunctionsAPI.schedules`) and is now used internally in testing instead of a similar, additional implementation.
- Loads of `assert`s meant for the SDK user have been changed to raising exceptions instead as a safeguard since `assert`s are ignored when running in optimized mode `-O` (or `-OO`).

### Fixed: Extended time domain
- `TimeSeries.[first/count/latest]()` now work with the expanded time domain (minimum age of datapoints was moved from 1970 to 1900, see [4.2.1]).
  - `TimeSeries.latest()` now supports the `before` argument similar to `DatapointsAPI.retrieve_latest`.
  - `TimeSeries.first()` now considers datapoints before 1970 and after "now".
  - `TimeSeries.count()` now considers datapoints before 1970 and after "now" and will raise an error for string time series as `count` (or any other aggregate) is not defined.
- `DatapointsAPI.retrieve_latest` would give latest datapoint `before="now"` when given `before=0` (1970) because of a bad boolean check. Used to not be a problem since there were no data before epoch.
- The utility function `ms_to_datetime` no longer raises `ValueError` for inputs from before 1970, but will raise for input outside the allowed minimum- and maximum supported timestamps in the API.
**Note**: that support for `datetime`s before 1970 may be limited on Windows, but `ms_to_datetime` should still work (magic!).

### Fixed: Datapoints-related
- **Critical**: Fetching aggregate datapoints now works properly with the `limit` parameter. In the old implementation, `count` aggregates were first fetched to split the time domain efficiently - but this has little-to-no informational value when fetching *aggregates* with a granularity, as the datapoints distribution can take on "any shape or form". This often led to just a few returned batches of datapoints due to miscounting (e.g. as little as 10% of the actual data could be returned(!)).
- Fetching datapoints using `limit=0` now returns zero datapoints, instead of "unlimited". This is now aligned with the API.
- Removing aggregate names from the columns in a Pandas `DataFrame` in the previous implementation used `Datapoints._strip_aggregate_name()`, but this had a bug: Whenever raw datapoints were fetched all characters after the last pipe character (`|`) in the tag name would be removed completely. In the new version, the aggregate name is only added when asked for.
- The method `Datapoints.to_pandas` could return `dtype=object` for numeric time series when all aggregate datapoints were missing; which is not *that* unlikely, e.g., when using `interpolation` aggregate on a `is_step=False` time series with datapoints spacing above one hour on average. In such cases, an object array only containing `None` would be returned instead of float array dtype with `NaN`s. Correct dtype is now enforced by an explicit `pandas.to_numeric()` cast.
- Fixed a bug in all `DatapointsAPI` retrieve-methods when no time series was/were found, a single identifier was *not* given (either list of length 1 or all given were missing), `ignore_unknown_ids=True`, and `.get` was used on the empty returned `DatapointsList` object. This would raise an exception (`AttributeError`) because the mappings from `id` or `external_id` to `Datapoints` were not defined on the object (only set when containing at least 1 resource).

### Removed
- Method: `DatapointsAPI.query`. No longer needed as all "optionality" has been moved to the three `retrieve` methods.
- Method: `DatapointsAPI.retrieve_dataframe_dict`. Rationale: Due to its slightly confusing syntax and return value, it basically saw no use "in the wild".
- Custom exception: `CogniteDuplicateColumnsError`. No longer needed as the retrieve endpoints now support duplicated identifiers to be passed (similar to the API).
- All convenience methods related to plotting and the use of `matplotlib`. Rationale: No usage and low utility value: the SDK should not be a data science library.

## [4.11.3] - 2022-11-17
### Fixed
- Fix FunctionCallsAPI filtering

## [4.11.2] - 2022-11-16
### Changed
- Detect endpoint (for Engineering Diagram detect jobs) is updated to spawn and handle multiple jobs.
### Added
- `DetectJobBundle` dataclass: A way to manage multiple files and jobs.

## [4.11.1] - 2022-11-15
### Changed
- Update doc for Vision extract method
- Improve error message in `VisionExtractJob.save_annotations`

## [4.11.0] - 2022-10-17
### Added
- Add `compute` method to `cognite.client.geospatial`

## [4.10.0] - 2022-10-13
### Added
- Add `retrieve_latest` method to `cognite.client.sequences`
- Add support for extending the expiration time of download links returned by `cognite.client.files.retrieve_download_urls()`

## [4.9.0] - 2022-10-10
### Added
- Add support for extraction pipeline configuration files
### Deprecated
- Extraction pipeline runs has been moved from `client.extraction_pipeline_runs` to `client.extraction_pipelines.runs`

## [4.8.1] - 2022-10-06
### Fixed
- Fix `__str__` method of `TransformationSchedule`

## [4.8.0] - 2022-09-30
### Added
- Add operations for geospatial rasters

## [4.7.1] - 2022-09-29
### Fixed
- Fixed the `FunctionsAPI.create` method for Windows-users by removing
  validation of `requirements.txt`.

## [4.7.0] - 2022-09-28
### Added
- Support `tags` on `transformations`.

### Changed
- Change geospatial.aggregate_features to support `aggregate_output`

## [4.5.4] - 2022-09-19
### Fixed
- The raw rows insert endpoint is now subject to the same retry logic as other idempotent endpoints.

## [4.5.3] - 2022-09-15
### Fixed
- Fixes the OS specific issue where the `requirements.txt`-validation failed
  with `Permission Denied` on Windows.

## [4.5.2] - 2022-09-09
### Fixed
- Fixes the issue when updating transformations with new nonce credentials

## [4.5.1] - 2022-09-08
### Fixed
- Don't depend on typing_extensions module, since we don't have it as a dependency.

## [4.5.0] - 2022-09-08
### Added
- Vision extract implementation, providing access to the corresponding [Vision Extract API](https://docs.cognite.com/api/v1/#tag/Vision).

## [4.4.3] - 2022-09-08
### Fixed
- Fixed NaN/NA value check in geospatial FeatureList

## [4.4.2] - 2022-09-07
### Fixed
- Don't import numpy in the global space in geospatial module as it's an optional dependency

## [4.4.1] - 2022-09-06
### Fixed
- Fixed FeatureList.from_geopandas to handle NaN values

## [4.4.0] - 2022-09-06
### Changed
- Change geospatial.aggregate_features to support order_by

## [4.3.0] - 2022-09-06
### Added
- Add geospatial.list_features

## [4.2.1] - 2022-08-23
### Changed
- Change timeseries datapoints' time range to start from 01.01.1900

## [4.2.0] - 2022-08-23
### Added
- OAuthInteractive credential provider. This credential provider will redirect you to a login page
and require that the user authenticates. It will also cache the token between runs.
- OAuthDeviceCode credential provider. Display a device code to enter into a trusted device.
It will also cache the token between runs.

## [4.1.2] - 2022-08-22
### Fixed
- geospatial: support asset links for features

## [4.1.1] - 2022-08-19
### Fixed
- Fixed the issue on SDK when Python installation didn't include pip.

### Added
- Added Optional dependency called functions. Usage: `pip install "cognite-sdk[functions]"`

## [4.1.0] - 2022-08-18
### Added
- ensure_parent parameter to client.raw.insert_dataframe method

## [4.0.1] - 2022-08-17
### Added
- OAuthClientCredentials now supports token_custom_args.

## [4.0.0] - 2022-08-15
### Changed
- Client configuration no longer respects any environment variables. There are other libraries better
suited for loading configuration from the environment (such as builtin `os` or `pydantic`). There have also
been several reports of envvar name clash issues in tools built on top the SDK. We therefore
consider this something that should be handled by the application consuming the SDK. All configuration of
`cognite.client.CogniteClient` now happens using a `cognite.client.ClientConfig` object. Global configuration such as
`max_connection_pool_size` and other options which apply to all client instances are now configured through
the `cognite.client.global_config` object which is an instance of `cognite.client.GlobalConfig`. Examples
have been added to the docs.
- Auth has been reworked. The client configuration no longer accepts the `api_key` and `token_...` arguments.
It accepts only a single `credentials` argument which must be a `CredentialProvider` object. A few
implementations have been provided (`APIKey`, `Token`, `OAuthClientCredentials`). Example usage has
been added to the docs. More credential provider implementations will be added in the future to accommodate
other OAuth flows.

### Fixed
- A bug in the Functions SDK where the lifecycle of temporary files was not properly managed.

## [3.9.0] - 2022-08-11
### Added
- Moved Cognite Functions from Experimental SDK to Main SDK.

## [3.8.0] - 2022-08-11
### Added
- Add ignore_unknown_ids parameter to sequences.retrieve_multiple

## [3.7.0] - 2022-08-10
### Changed
- Changed grouping of Sequence rows on insert. Each group now contains at most 100k values and at most 10k rows.

## [3.6.1] - 2022-08-10
### Fixed
- Fixed a minor casing error for the geo_location field on files

### Added
- Add ignore_unknown_ids parameter to files.retrieve_multiple

## [3.5.0] - 2022-08-10
### Changed
- Improve type annotations. Use overloads in more places to help static type checkers.

## [3.4.3] - 2022-08-10
### Changed
- Cache result from pypi version check so it's not executed for every client instantiation.

## [3.4.2] - 2022-08-09
### Fixed
- Fix the wrong destination name in transformations.

## [3.4.1] - 2022-08-01
### Fixed
- fixed exception when printing exceptions generated on transformations creation/update.

## [3.4.0] - 2022-07-25
### Added
- added support for nonce authentication on transformations

### Changed
- if no source or destination credentials are provided on transformation create, an attempt will be made to create a session with the CogniteClient credentials, if it succeeds, the acquired nonce will be used.
- if OIDC credentials are provided on transformation create/update, an attempt will be made to create a session with the given credentials. If it succeeds, the acquired nonce credentials will replace the given client credentials before sending the request.

## [3.3.0] - 2022-07-21
### Added
- added the sessions API

## [3.2.0] - 2022-07-15
### Removed
- Unused cognite.client.experimental module

## [3.1.0] - 2022-07-13
### Changed
- Helper functions for conversion to/from datetime now warns on naive datetimes and their interpretation.
### Fixed
- Helper function `datetime_to_ms` now accepts timezone aware datetimes.

## [3.0.1] - 2022-07-13
### Fixed
- fixed missing README.md in package

## [3.0.0] - 2022-07-12
### Changed
- Poetry build, one single package "cognite-sdk"
- Require python 3.8 or greater (used to be 3.5 or greater)
### Removed
- support for root_asset_id and root_asset_external_id filters. use asset subtree filters instead.

## [2.56.1] - 2022-06-22
### Added
- Time series property `is_step` can now be updated.

## [2.56.0] - 2022-06-21
### Added
- added the diagrams API

## [2.55.0] - 2022-06-20
### Fixed
- Improve geospatial documentation and implement better parameter resilience for filter and feature type update

## [2.54.0] - 2022-06-17
### Added
- Allow to set the chunk size when creating or updating geospatial features

## [2.53.1] - 2022-06-17
### Fixed
- Fixed destination type decoding of `transformation.destination`

## [2.53.0] - 2022-06-16
### Added
- Annotations implementation, providing access to the corresponding [Annotations API](https://docs.cognite.com/api/v1/#tag/Annotations).
    - Added `Annotation`, `AnnotationFilter`, `AnnotationUpdate` dataclasses to `cognite.client.data_classes`
    - Added `annotations` API to `cognite.client.CogniteClient`
    - **Create** annotations with `client.annotations.create` passing `Annotation` instance(s)
    - **Suggest** annotations with `client.annotations.suggest` passing `Annotation` instance(s)
    - **Delete** annotations with `client.annotations.delete` passing the id(s) of annotation(s) to delete
    - **Filter** annotations with `client.annotations.list` passing a `AnnotationFilter `dataclass instance or a filter `dict`
    - **Update** annotations with `client.annotations.update` passing updated `Annotation` or `AnnotationUpdate` instance(s)
    - **Get single** annotation with `client.annotations.retrieve` passing the id
    - **Get multiple** annotations with `client.annotations.retrieve_multiple` passing the ids

### Changed
- Reverted the optimizations introduced to datapoints fetching in 2.47.0 due to buggy implementation.

## [2.51.0] - 2022-06-13
### Added
- added the new geo_location field to the Asset resource

## [2.50.2] - 2022-06-09
### Fixed
- Geospatial: fix FeatureList.from_geopandas issue with optional properties

## [2.50.1] - 2022-06-09
### Fixed
- Geospatial: keep feature properties as is

## [2.50.0] - 2022-05-30
### Changed
- Geospatial: deprecate update_feature_types and add patch_feature_types

## [2.49.1] - 2022-05-19
### Changed
- Geospatial: Support dataset

## [2.49.0] - 2022-05-09
### Changed
- Geospatial: Support output selection for getting features by ids

## [2.48.0] - 2022-05-09
### Removed
- Experimental model hosting API

## [2.47.0] - 2022-05-02
### Changed
- Performance gain for `datapoints.retrieve` by grouping together time series in single requests against the underlying API.

## [2.46.1] - 2022-04-22
### Changed
- POST requests to the `sessions/revoke`-endpoint are now automatically retried
- Fix retrieval of empty raster in experimental geospatial api: http 204 as ok status

## [2.45.0] - 2022-03-25
### Added
- support `sequence_rows` destination type on Transformations.

## [2.44.1] - 2022-03-24
### Fixed
- fix typo in `data_set_ids` parameter type on `transformations.list`.

## [2.44.0] - 2022-03-24
### Added
- support conflict mode parameter on `transformations.schema.retrieve`.

## [2.43.1] - 2022-03-24
### Added
- update pillow dependency 9.0.0 -> 9.0.1

## [2.43.0] - 2022-03-24
### Added
- new list parameters added to `transformations.list`.

## [2.42.0] - 2022-02-25
### Added
- FeatureList.from_geopandas() improvements

### Fixed
- example for templates view.

## [2.41.0] - 2022-02-16
### Added
- support for deleting properties and search specs in GeospatialAPI.update_feature_types(...).

## [2.40.1] - 2022-02-15
### Fixed
- geospatial examples.

## [2.40.0] - 2022-02-11
### Added
- dataSetId support for transformations.

## [2.39.1] - 2022-01-25
### Added
- pandas and geospatial dependencies optional for cognite-sdk-core.

## [2.39.0] - 2022-01-20
### Added
- geospatial API support

## [2.38.6] - 2022-01-14
### Added
- add the possibility to cancel transformation jobs.

## [2.38.5] - 2022-01-12
### Fixed
- Bug where creating/updating/deleting more than 5 transformation schedules in a single call would fail.

## [2.38.4] - 2021-12-23
### Fixed
- Bug where list generator helper will return more than chunk_size items.

## [2.38.3] - 2021-12-13
### Fixed
- Bug where client consumes all streaming content when logging request.

## [2.38.2] - 2021-12-09
### Added
- add the possibility to pass extra body fields to APIClient._create_multiple.

## [2.38.1] - 2021-12-07
### Fixed
- Bug where loading `transformations.jobs` from JSON fails for raw destinations.

## [2.38.0] - 2021-12-06
### Added
- `transformations` api client, which allows the creation, deletion, update, run and retrieval of transformations.
- `transformations.schedules` api client, which allows the schedule, unschedule and retrieval of recurring runs of a transformation.
- `transformations.notifications` api client, which allows the creation, deletion and retrieval of transformation email notifications.
- `transformations.schema` api client, which allows the retrieval of the expected schema of sql transformations based on the destination data type.
- `transformations.jobs` api client, which retrieves the  status of transformation runs.

## [2.37.1] - 2021-12-01
### Fixed
- Bug where `sequences` full update attempts to "set" column spec. "set" is not supported for sequence column spec.

## [2.37.0] - 2021-11-30
### Added
- Added support for retrieving file download urls

## [2.36.0] - 2021-11-30
### Fixed
- Changes default JSON `.dumps()` behaviour to be in strict compliance with the standard: if any NaNs or +/- Infs are encountered, an exception will now be raised.

## [2.35.0] - 2021-11-29
### Added
- Added support for `columns` update on sequences
- Added support for `data_set_id` on template views

### Security
- Disallow downloading files to path outside download directory in `files.download()`.

## [2.32.0] - 2021-10-04
### Added
 - Support for extraction pipelines

## [2.31.1] - 2021-09-30
### Fixed
- Fixed a bug related to handling of binary response payloads.

## [2.31.0] - 2021-08-26
### Added
- View resolver for template fields.

## [2.30.0] - 2021-08-25
### Added
- Support for Template Views

## [2.29.0] - 2021-08-16
### Added
- Raw rows are retrieved using parallel cursors when no limit is set.

## [2.28.2] - 2021-08-12
### Added
- Relationships now supports `partitions` parameter for [parallel retrieval](https://docs.cognite.com/api/v1/#section/Parallel-retrieval)

## [2.28.1] - 2021-08-10
### Changed
- debug mode now logs response payload and headers.

## [2.27.0] - 2021-07-20

### Fixed
- When using CogniteClient with the client-secret auth flow, the object would not be pickle-able (e.g. when using multiprocessing) because of an anonymous function.

## [2.26.1] - 2021-07-20

### Changed
- Optimization. Do not get windows if remaining data points is 0. Reduces number of requests when asking for 100k data points/10k aggregates from 2 to 1.

## [2.26.0] - 2021-07-08

### Added
- Support for set labels on AssetUpdate

## [2.25.0] - 2021-07-06

### Added
- filter_nodes function to ThreeDRevisionsAPI

## [2.24.0] - 2021-06-28

### Added
- ignore_unknown_ids flag to Relationships delete method

## [2.23.0] - 2021-06-25

### Added
- insert_dataframe and retrieve_dataframe methods to the Raw client

## [2.22.0] - 2021-06-22

### Added
- More contextualization job statuses
### Changed
- Refactor contextualization constant representation

## [2.21.0] - 2021-06-21

### Added
- Datasets support for labels

## [2.20.0] - 2021-06-18

### Added
- rows() in RawRowsAPI support filtering with `columns` and `min/maxLastUpdatedTime`

## [2.19.0] - 2021-05-11

### Added
- Support for /token/inspect endpoint

## [2.18.2] - 2021-04-23

### Fixed
- Bug in templates instances filter that would cause `template_names` to be ignored.

## [2.18.1] - 2021-04-22

### Added
- Configure file download/upload timeouts with `COGNITE_FILE_TRANSFER_TIMEOUT` environment variable or
`file_transfer_timeout` parameter on `CogniteClient`.

### Changed
- Increased default file transfer timeout from 180 to 600 seconds
- Retry more failure modes (read timeouts, 502, 503, 504) for files upload/download requests.

## [2.18.0] - 2021-04-20

### Changed
- `COGNITE_DISABLE_SSL` now also covers ssl verification on IDP endpoints used for generating tokens.


## [2.17.1] - 2021-04-15

### Added
- `created_time`, and `last_updated_time` to template data classes.
- `data_set_id` to template instance data class.


## [2.17.0] - 2021-03-26

### Changed
- Ignore exceptions from pypi version check and reduce its timeout to 5 seconds.

### Fixed
- Only 200/201/202 is treated as successful response. 301 led to json decoding errors -
now handled gracefully.
- datasets create limit was set to 1000 in the sdk, leading to cases of 400 from the api where the limit is 10.

### Added
- Support for specifying proxies in the CogniteClient constructor

### Removed
- py.typed file. Will not declare library as typed until we run a typechecker on the codebase.


## [2.16.0] - 2021-03-26

### Added
- support for templates.
- date-based `cdf-version` header.

## [2.15.0] - 2021-03-22

### Added
- `createdTime` field on raw dbs and tables.

## [2.14.0] - 2021-03-18

### Added
- dropna argument to insert_dataframe method in DatapointsAPI

## [2.13.0] - 2021-03-16

### Added
- `sortByNodeId` and `partitions` query parameters to `list_nodes` method.

## [2.12.2] - 2021-03-11

### Fixed
- CogniteAPIError raised (instead of internal KeyError) when inserting a RAW row without a key.

## [2.12.1] - 2021-03-09

### Fixed
- CogniteMissingClientError raised when creating relationship with malformed body.

## [2.12.0] - 2021-03-08

### Changed
- Move Entity matching API from beta to v1.

## [2.11.1] - 2021-02-18

### Changed
- Resources are now more lenient on which types they accept in for labels
- Entity matching fit will flatten dictionaries and resources to "metadata.subfield" similar to pipelines.

### Added
- Relationships now support update

## [2.10.7] - 2021-02-02

### Fixed
- Relationships API list calls via the generator now support `chunk_size` as parameter.

## [2.10.6] - 2021-02-02

### Fixed
- Retry urllib3.NewConnectionError when it isn't in the context of a ConnectionRefusedError

## [2.10.5] - 2021-01-25

### Fixed
- Fixed asset subtree not returning an object with id->item cache for use in .get

## [2.10.4] - 2020-12-14

### Changed
- Relationships filter will now chain filters on large amounts of sources or targets in batches of 1000 rather than 100.


## [2.10.3] - 2020-12-09

### Fixed
- Retries now have backup time tracking per request, rather than occasionally shared between threads.
- Sequences delete ranges now no longer gives an error if no data is present

## [2.10.2] - 2020-12-08

### Fixed
- Set geoLocation.type in files to "Feature" if missing

## [2.10.1] - 2020-12-03

### Added
- Chaining of requests to the relationships list method,
allowing the method to take arbitrarily long lists for `source_external_ids` and `target_external_ids`

## [2.10.0] - 2020-12-01

### Added
- Authentication token generation and lifecycle management

## [2.9.0] - 2020-11-25

### Added
- Entity matching API is now available in the beta client.

## [2.8.0] - 2020-11-23

### Changed
- Move relationships to release python SDK

## [2.7.0] - 2020-11-10

### Added
- `fetch_resources` parameter to the relationships `list` and `retrieve_multiple` methods, which attempts to fetch the resource referenced in the relationship.

## [2.6.4] - 2020-11-10

### Fixed
- Fixed a bug where 429 was not retried on all endpoints

## [2.6.3] - 2020-11-10

### Fixed
- Resource metadata should be able to set empty using `.metadata.set(None)` or `.metadata.set({})`.

## [2.6.2] - 2020-11-05

### Fixed
- Asset retrieve subtree should return empty AssetList if asset does not exist.

## [2.6.1] - 2020-10-30

### Added
- `geospatial` to list of valid relationship resource types.

## [2.6.0] - 2020-10-26

### Changed
- Relationships list should take dataset internal and external id as different parameters.

## [2.5.4] - 2020-10-22

### Fixed
- `_is_retryable` didn't handle clusters with a dash in the name.

## [2.5.3] - 2020-10-14

### Fixed
- `delete_ranges` didn't cast string timestamp into number properly.

## [2.5.2] - 2020-10-06

### Fixed
- `labels` in FileMetadata is not cast correctly to a list of `Label` objects.

## [2.5.1] - 2020-10-01
- Include `py.typed` file in sdk distribution

## [2.5.0] - 2020-09-29

### Added
- Relationships beta support.

### Removed
- Experimental Model Hosting client.

## [2.4.3] - 2020-09-18
- Increase raw rows list limit to 10,000

## [2.4.2] - 2020-09-10
- Fixed a bug where urls with query parameters were excluded from the retryable endpoints.

## [2.4.1] - 2020-09-09

### Changed
- Generator-based listing now supports partitions. Example:
  ``` python
  for asset in client.assets(partitions=10):
    # do something
  ```

## [2.4.0] - 2020-08-31

### Added
- New 'directory' in Files

## [2.3.0] - 2020-08-25

### Changed
- Add support for mypy and other type checking tools by adding packaging type information

## [2.2.2] - 2020-08-18

### Fixed
- HTTP transport logic to better handle retrying of connection errors
- read timeouts will now raise a CogniteReadTimeout
- connection errors will now raise a CogniteConnectionError, while connection refused errors will raise the more
 specific CogniteConnectionRefused exception.

### Added
- Jitter to exponential backoff on retries

### Changed
- Make HTTP requests no longer follow redirects by default
- All exceptions now inherit from CogniteException

## [2.2.1] - 2020-08-17

### Added
- Fixed a bug where `/timeseries/list` was missing from the retryable endpoints.

## [2.2.0] - 2020-08-17

### Added
- Files labelling support

## [2.1.2] - 2020-08-13

### Fixed
- Fixed a bug where only v1 endpoints (not playground) could be added as retryable

## [2.1.1] - 2020-08-13

### Fixed
- Calls to datapoints `retrieve_dataframe` with `complete="fill"` would break using Pandas version 1.1.0 because it raises TypeError when calling `.interpolate(...)` on a dataframe with no columns.

## [2.1.0] - 2020-07-22

### Added
- Support for passing a single string to `AssetUpdate().labels.add` and `AssetUpdate().labels.remove`. Both a single string and a list of strings is supported. Example:
  ```python
  # using a single string
  my_update = AssetUpdate(id=1).labels.add("PUMP").labels.remove("VALVE")
  res = c.assets.update(my_update)

  # using a list of strings
  my_update = AssetUpdate(id=1).labels.add(["PUMP", "ROTATING_EQUIPMENT"]).labels.remove(["VALVE"])
  res = c.assets.update(my_update)
  ```

## [2.0.0] - 2020-07-21

### Changed
- The interface to interact with labels has changed. A new, improved interface is now in place to make it easier to work with CDF labels. The new interface behaves this way:
  ```python
  # crate label definition(s)
  client.labels.create(LabelDefinition(external_id="PUMP", name="Pump", description="Pump equipment"))
  # ... or multiple
  client.labels.create([LabelDefinition(external_id="PUMP"), LabelDefinition(external_id="VALVE")])

  # list label definitions
  label_definitions = client.labels.list(name="Pump")

  # delete label definitions
  client.labels.delete("PUMP")
  # ... or multiple
  client.labels.delete(["PUMP", "VALVE"])

  # create an asset with label
  asset = Asset(name="my_pump", labels=[Label(external_id="PUMP")])
  client.assets.create(assets)

  # filter assets by labels
  my_label_filter = LabelFilter(contains_all=["PUMP", "VERIFIED"])
  asset_list = client.assets.list(labels=my_label_filter)

  # attach/detach labels to/from assets
  my_update = AssetUpdate(id=1).labels.add(["PUMP"]).labels.remove(["VALVE"])
  res = c.assets.update(my_update)
  ```

### Fixed
- Fixed bug where `_call_` in SequencesAPI (`client.sequences`) was incorrectly returning a `GET` method instead of `POST`.

## [1.8.1] - 2020-07-07
### Changed
- For 3d mappings delete, only use node_id and asset_id pairs in delete request to avoid potential bad request.
- Support attaching/detaching multiple labels on assets in a single method

## [1.8.0] - 2020-06-30
### Added
- Synthetic timeseries endpoint for DatapointsApi
- Labels endpoint support
- Assets labelling support
- Support for unique value aggregation for events.

### Changed
- When `debug=true`, redirects are shown more clearly.

## [1.7.0] - 2020-06-03
### Fixed
- datasetId is kept as an integer in dataframes.

### Changed
- Internal list of retryable endpoints was changed to a class variable so it can be modified.

## [1.6.0] - 2020-04-28
### Added
- Support events filtering by ongoing events (events without `end_time` defined)
- Support events filtering by active timerange of event
- Support files metadata filtering by `asset_external_ids`
- Aggregation endpoint for Assets, DataSets, Events, Files, Sequences and TimeSeries API

## [1.5.2] - 2020-04-02
### Added
- Support for security categories on file methods

## [1.5.1] - 2020-04-01
### Added
- Support for security categories on files
- active_at_time on relationships

### Fixed
- No longer retry calls to /files/initupload
- Retry retryable POST endpoints in datasets API

## [1.5.0] - 2020-03-12
### Added
- DataSets API and support for this in assets, events, time series, files and sequences.
- .asset helper function on time series.
- asset external id filter on time series.

## [1.4.13] - 2020-03-03
### Added
- Relationship list supports multiple sources, targets, relationship types and datasets.

## [1.4.12] - 2020-03-02

### Fixed
- Fixed a bug in file uploads where fields other than name were not being passed to uploaded directories.

## [1.4.11] - 2020-02-21

### Changed
- Datapoint insertion changed to be less memory intensive.

### Fixed
- Fixed a bug where add service account to group expected items in response.
- Jupyter notebook output and non-camel cased to_pandas uses nullable int fields instead of float for relevant fields.

## [1.4.10] - 2020-01-27
### Added
- Support for the error field for synthetic time series query in the experimental client.
- Support for retrieving data from multiple sequences at once.

## [1.4.9] - 2020-01-08

### Fixed
- Fixed a bug where datapoints `retrieve` could return less than limit even if there were more datapoints.
- Fixed an issue where `insert_dataframe` would give an error with older pandas versions.

## [1.4.8] - 2019-12-19

### Added
- Support for `ignore_unknown_ids` on time series `retrieve_multiple`, `delete` and datapoints `retrieve` and `latest` and related endpoints.
- Support for asset subtree filters on files, sequences, and time series.
- Support for parent external id filters on assets.
- Synthetic datapoints retrieve has additional functions including variable replacement and sympy support.

### Changed
- Synthetic datapoints now return errors in the `.error` field, in the jupyter output, and optionally in pandas dataframes if `include_errors` is set.

## [1.4.7] - 2019-12-05

### Added
- Support for synthetic time series queries in the experimental client.
- parent external id filter added for assets.

### Fixed
- startTime in event dataframes is now a nullable int dtype, consistent with endTime.

## [1.4.6] - 2019-12-02

### Fixed
- Fixed notebook output for Asset, Datapoint and Raw.

## [1.4.5] - 2019-12-02

### Changed

- The ModelHostingAPI now calls Model Hosting endpoints in playground instead of 0.6.

## [1.4.4] - 2019-11-29

### Added
 - Option to turn off version checking from CogniteClient constructor

### Changed
- In sequences create, the column definitions object accepts both camelCased and snake_cased keys.
- Retry 429 on all endpoints

### Fixed
- Fixed notebook output for DatapointsList

## [1.4.3] - 2019-11-27
### Fixed
- In Jupyter notebooks, the output from built-in list types is no longer camel cased.

## [1.4.2] - 2019-11-27

### Changed
- In the 3D API, the call and list methods now include all models by default instead of only unpublished ones.
- In Jupyter notebooks, the output from built-in types is no longer camel cased.

### Added
- Support for filtering events by asset subtree ids.

## [1.4.1] - 2019-11-18

### Added
- Support for filtering events by asset external id.
- query parameter on asset search.
- `ignore_unknown_ids` parameter on asset and events method `delete` and `retrieve_multiple`.

## [1.4.0] - 2019-11-14

### Changed
- In the ModelHostingAPI, models, versions and schedules are now referenced by name instead of id. The ids are no longer available.
- In the ModelHostingAPI, functions related to model versions are moved from the ModelsAPI to the new ModelVersionsAPI.
- In the ModelHostingAPI, the model names must be unique. Also, the version names and schedule names must be unique per model.
- Default value for `limit` in search method is now 100 instead of None to clarify api default behaviour when no limit is passed.

## [1.3.4] - 2019-11-07

### Changed
- Error 500's are no longer retried by default, only HTTP 429, 502, 503, 504 are.
- Optimized HTTP calls by caching user agent.
- Relationship filtering is now integrated into `list` instead of `search`.
- Sequences `insert_dataframe` parameter `external_id_headers` documentation updated.
- Type hints for several objects formerly `Dict[str, Any]` improved along with introducing matching dict derived classes.

### Fixed
- `source_created_time` and `source_modified_time` on files now displayed as time fields.
- Fixed pagination for `include_outside_points` and other edge cases in datapoints.
- Fixed a bug where `insert_dataframe` with strings caused a numpy error.

### Added
- Relationships can now have sequences as source or target.

## [1.3.3] - 2019-10-21

### Changed
- Datapoints insert dataframe function will check for infinity values.
- Allow for multiple calls to .add / .remove in object updates such as metadata, without later calls overwriting former.
- List time series now ignores the include_metadata parameter.

### Added
- Advanced list endpoint is used for listing time series, adding several new filters and partitions.

## [1.3.2] - 2019-10-16

### Added
- Datapoints objects now store is_string, is_step and unit to allow for better interpretation of the data.
- Sorting when listing events
- Added a search function in the relationships API.

### Changed
- `list` and `__call__` methods for files now support list parameters for `root_ids`, `root_external_ids`.
- retrieve_dataframe with `complete` using Datapoints fields instead of retrieving time series metadata.

### Fixed
- Fixed chunking logic in list_generator to always return last partial chunk.
- Fixed an error on missing target/source in relationships.

## [1.3.1] - 2019-10-09
### Fixed
- Fixed support for totalVariation aggregate completion.
- Changed conversion of raw RowList to pandas DataFrame to handle missing values (in columns) across the rows. This also fixes the bug where one-off values would be distributed to all rows in the DataFrame (unknown bug).

## [1.3.0] - 2019-10-03
### Changed
- Sequences officially released and no longer considered experimental.
- Sequences data insert no longer takes a default value for columns.

## [1.2.1] - 2019-10-01
### Fixed
- Tokens are sent with the correct "Authorization" header instead of "Authentication".

## [1.2.0] - 2019-10-01
### Added
- Support for authenticating with bearer tokens. Can now supply a jwt or jwt-factory to CogniteClient. This token will override any api-key which has been set.

## [1.1.12] - 2019-10-01
### Fixed
- Fixed a bug in time series pagination where getting 100k datapoints could cause a missing id error when using include_outside_points.
- SequencesData `to_pandas` no longer returns NaN on integer zero columns.
- Fixed a bug where the JSON encoder would throw circular reference errors on unknown data types, including numpy floats.

## [1.1.11] - 2019-09-23
### Fixed
- Fix testing.CogniteClientMock so it is possible to get attributes on child which have not been explicitly in the CogniteClientMock constructor

## [1.1.10] - 2019-09-23
### Fixed
- Fix testing.CogniteClientMock so it is possible to get child mock not explicitly defined

### Added
- `list` and `__call__` methods for events now support list parameters for `root_asset_ids`, `root_asset_external_ids`.

## [1.1.9] - 2019-09-20
### Changed
- Renamed testing.mock_cognite_client to testing.monkeypatch_cognite_client

### Added
- testing.CogniteClientMock object

## [1.1.8] - 2019-09-19
### Added
- Support for aggregated properties of assets.
- `Asset` and `AssetList` classes now have a `sequences` function which retrieves related sequences.
- Support for partitioned listing of assets and events.

### Changed
- `list` and `__call__` methods for assets now support list parameters for `root_ids`, `root_external_ids`.
- Sequences API no longer supports column ids, all relevant functions have been changed to only use external ids.

### Fixed
- Fixed a bug in time series pagination where getting 100k dense datapoints would cause a missing id error.
- Sequences retrieve functions fixed to match API change, to single item per retrieve.
- Sequences retrieve/insert functions fixed to match API change to take lists of external ids.

## [1.1.7] - 2019-09-13
### Fixed
- `testing.mock_cognite_client()` so that it still accepts arguments after exiting from mock context.

## [1.1.6] - 2019-09-12
### Fixed
- `testing.mock_cognite_client()` so that the mocked CogniteClient may accept arguments.

## [1.1.5] - 2019-09-12
### Added
- Method `files.download_to_path` for streaming a file to a specific path

## [1.1.4] - 2019-09-12
### Added
- `root_asset_ids` parameter for time series list.

### Changed
- Formatted output in jupyter notebooks for `SequenceData`.
- `retrieve_latest` function in theDatapoints API extended to support more than 100 items.
- Log requests at DEBUG level instead of INFO.

## [1.1.3] - 2019-09-05
### Changed
- Disabled automatic handling of cookies on the requests session objects

### Fixed
- `to_pandas` method on CogniteResource in the case of objects without metadata

## [1.1.2] - 2019-08-28
### Added
- `limit` parameter on sequence data retrieval.
- Support for relationships exposed through experimental client.
- `end` parameter of sequence.data retrieval and range delete accepts -1 to indicate last index of sequence.

### Changed
- Output in jupyter notebooks is now pandas-like by default, instead of outputting long json strings.

### Fixed
- id parameters and timestamps now accept any integer type including numpy.int64, so values from dataframes can be passed directly.
- Compatibility fix for renaming of sequences cursor and start/end parameters in the API.

## [1.1.1] - 2019-08-23
### Added
- `complete` parameter on `datapoints.retrieve_dataframe`, used for forward-filling/interpolating intervals with missing data.
- `include_aggregate_name` option on `datapoints.retrieve_dataframe` and `DatapointsList.to_pandas`, used for removing the `|<aggregate-name>` postfix on dataframe column headers.
- datapoints.retrieve_dataframe_dict function, which returns {aggregate:dataframe} without adding aggregate names to columns
- source_created_time and source_modified_time support for files

## [1.1.0] - 2019-08-21
### Added
- New method create_hierarchy() added to assets API.
- SequencesAPI.list now accepts an asset_ids parameter for searching by asset
- SequencesDataAPI.insert now accepts a SequenceData object for easier copying
- DatapointsAPI.insert now accepts a Datapoints object for easier copying
- helper method `cognite.client.testing.mock_cognite_client()` for mocking CogniteClient
- parent_id and parent_external_id to AssetUpdate class.

### Changed
- assets.create() no longer validates asset hierarchy and sorts assets before posting. This functionality has been moved to assets.create_hierarchy().
- AssetList.files() and AssetList.events() now deduplicate results while fetching related resources, significantly reducing memory load.

## [1.0.5] - 2019-08-15
### Added
- files.create() method to enable creating a file without uploading content.
- `recursive` parameter to raw.databases.delete() for recursively deleting tables.

### Changed
- Renamed .iteritems() on SequenceData to .items()
- raw.insert() now chunks raw rows into batches of 10,000 instead of 1,000

### Fixed
- Sequences queries are now retried if safe
- .update() in all APIs now accept a subclass of CogniteResourceList as input
- Sequences datapoint retrieval updated to use the new cursor feature in the API
- Json serializiation in `__str__()` of base data classes. Now handles Decimal and Number objects.
- Now possible to create asset hierarchy using parent external id when the parent is not part of the batch being inserted.
- `name` parameter of files.upload_bytes is now required, so as not to raise an exception in the underlying API.

## [1.0.4] - 2019-08-05
### Added
- Variety of useful helper functions for Sequence and SequenceData objects, including .column_ids and .column_external_ids properties, iterators and slice operators.
- Sequences insert_dataframe function.
- Sequences delete_range function.
- Support for external id column headers in datapoints.insert_dataframe()

### Changed
- Sequences data retrieval now returns a SequenceData object.
- Sequences insert takes its parameters row data first, and no longer requires columns to be passed.
- Sequences insert now accepts tuples and raw-style data input.
- Sequences create now clears invalid fields such as 'id' in columns specification, so sequences can more easily re-use existing specifications.
- Sequence data function now require column_ids or column_external_ids to be explicitly set, rather than both being passed through a single columns field

## [1.0.3] - 2019-07-26
### Fixed
- Renamed Model.schedule_data_spec to Model.data_spec so the field from the API will be included on the object.
- Handling edge case in Sequences pagination when last datapoint retrieved is at requested end
- Fixing data points retrieval when count aggregates are missing
- Displays unexpected fields on error response from API when raising CogniteAPIError

## [1.0.2] - 2019-07-22
### Added
- Support for model hosting exposed through experimental client

### Fixed
- Handling dynamic limits in Sequences API

## [1.0.1] - 2019-07-19
### Added
- Experimental client
- Support for sequences exposed through experimental client

## [1.0.0] - 2019-07-11
### Added
- Support for all endpoints in Cognite API
- Generator with hidden cursor for all resource types
- Concurrent writes for all resources
- Distribution of "core" sdk which does not depend on pandas and numpy
- Typehints for all methods
- Support for posting an entire asset hierarchy, resolving ref_id/parent_ref_id automatically
- config attribute on CogniteClient to view current configuration.

### Changed
- Renamed methods so they reflect what the method does instead of what http method is used
- Updated documentation with automatically tested examples
- Renamed `stable` namespace to `api`
- Rewrote logic for concurrent reads of datapoints
- Renamed CogniteClient parameter `num_of_workers` to `max_workers`

### Removed
- `experimental` client in order to ensure sdk stability.<|MERGE_RESOLUTION|>--- conflicted
+++ resolved
@@ -17,15 +17,13 @@
 - `Fixed` for any bug fixes.
 - `Security` in case of vulnerabilities.
 
-<<<<<<< HEAD
-## [6.39.0] - 2023-10-30
+## [6.39.0] - 2023-11-1
 ## Added
 - Support for `concurrencyPolicy` property in Workflows `TransformationsWorker`.
-=======
+
 ## [6.38.1] - 2023-10-31
 ### Fixed
 - `onFailure` property in Workflows was expected as mandatory and was raising KeyError if it was not returnd by the API. The sdk now assumes the field to be optional loads it as None instead of raising an error.
->>>>>>> 32db0260
 
 ## [6.38.0] - 2023-10-30
 ### Added
