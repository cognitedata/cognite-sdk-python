--- conflicted
+++ resolved
@@ -14,15 +14,13 @@
 - `Fixed` for any bug fixes.
 - `Security` in case of vulnerabilities.
 
-<<<<<<< HEAD
+## [2.49.0] - 2022-05-09
+### Changed
+- Geospatial: Support output selection for getting features by ids 
+
 ## [2.48.0] - 2022-05-09
-### Changed
-- Geospatial: Support output selection for getting features by ids 
-=======
-## [2.48.0] - 2022-09-05
 ### Removed
 - Experimental model hosting API
->>>>>>> 4b61ba9b
 
 ## [2.47.0] - 2022-05-02
 ### Changed
