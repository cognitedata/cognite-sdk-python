# Changelog
All notable changes to this project will be documented in this file.

The format is based on [Keep a Changelog](https://keepachangelog.com/en/1.0.0/),
and this project adheres to [Semantic Versioning](https://semver.org/spec/v2.0.0.html).

The changelog for SDK version 0.x.x can be found [here](https://github.com/cognitedata/cognite-sdk-python/blob/0.13/CHANGELOG.md).

For users wanting to upgrade major version, a migration guide can be found [here](MIGRATION_GUIDE.md).

Changes are grouped as follows
- `Added` for new features.
- `Changed` for changes in existing functionality.
- `Deprecated` for soon-to-be removed features.
- `Improved` for transparent changes, e.g. better performance.
- `Removed` for now removed features.
- `Fixed` for any bug fixes.
- `Security` in case of vulnerabilities.

<<<<<<< HEAD
## [7.54.15] - 2024-08-21
### Added
- [Feature Preview - beta] Support for `client.workflows.triggers`.
=======
## [7.54.17] - 2024-08-22
### Added
- [Feature Preview]  Added `ExtractorExtension` model of the Core Model.

## [7.54.16] - 2024-08-22
### Added
- Added new LocationFiltersAcl capability.

## [7.54.15] - 2024-08-21
### Fixed
- [Feature Preview]  Updated the Core Model to latest version.
>>>>>>> 4fd3e3ad

## [7.54.14] - 2024-08-19
### Fixed
- [Feature Preview - alpha] fix `files.upload_content`, `files.upload_content_bytes` and 
  `files.multipart_upload_content_session`

## [7.54.13] - 2024-08-13
### Added
- [Feature Preview - alpha] Support for `instanceId` in the `client.files.retrieve`, `client.files.retrieve_multiple`,
  `client.files.update`, `client.files.retrieve_download_urls`, `client.files.download_bytes`, `client.files.download_to_path`,
  `client.files.download`. 
- [Feature Preview - alpha] Add three new methods for uploading content: `client.files.upload_content`, 
  `client.files.upload_content_bytes`, `client.files.multipart_upload_content_session`.

  This is an experimental feature and may change without warning.

## [7.54.12] - 2024-08-08
### Fixed
- NodeList and EdgeList (and subclasses) now expects an instance ID, `(space, external_id)` in the `.get` method.
  Using just an `external_id` is still possible, but deprecated as it is ambiguous in the absence of the space
  identifier, and will just return the last matching instance (as previously).
- SpaceList.get now works and expects a space identifier in the `.get` method.

## [7.54.11] - 2024-07-26
### Fixed
- Creating a Group with an `UnknownAcl` supported by the API no longer raises a client-side `ValueError` after
  successfully creating the group.

## [7.54.10] - 2024-07-26
### Changed
- Added option to add last_updated_time to the index of client.raw.rows.retrieve_dataframe.

## [7.54.9] - 2024-07-22
### Changed
- [Feature Preview] Updated the Core Model to require keyword arguments for all classes and include
  docstring.

## [7.54.8] - 2024-07-22
### Added
- The method `client.functions.schedules.retrieve` now accepts the missing parameter `ignore_unknown_ids` as well
  as retrieving multiple schedules at once.
- The method `client.functions.schedules.create` now supports creating using a `FunctionScheduleWrite` object.

### Changed
- When creating a new function schedule without specifying `description`, the default value is now
  correctly set to `None` instead of `""`.

## [7.54.7] - 2024-07-22
### Fixed
- The method `client.three_d.models.update` no longer accepts `ThreeDModelWrite` as this will raise a `ValueError`.
- The method `client.three_d.models.create` now supports creating multiple models with different metdata fields
  in a single call.

## [7.54.6] - 2024-07-19
### Fixed
- In the data classe, `NodeApply` and `EdgeApply` the argument `camel_case=False` is now
  respected in `.dump()`.

## [7.54.5] - 2024-07-19
### Changed
- [Feature Preview] Updated the Core Model to the newest version released on July 12th, 2024. The
  introduction of the `Cognite` prefix for all classes.

## [7.54.4] - 2024-07-19
### Changed
- Instance classes like `Node` and `NodeList` now expand properties by default in notebook-like environments.

## [7.54.3] - 2024-07-18
### Added
- [Feature Preview] Support for `enum` as container property type in the data modeling APIs. Note that this is not
  yet supported in the API, and is an experimental feature that may change without warning.

## [7.54.2] - 2024-07-16
### Fixed
- A bug in the list method of the RelationshipsAPI that could cause a thread deadlock.

## [7.54.1] - 2024-07-15
### Fixed
- Calling `client.functions.retrieve` or `client.functions.delete` with more than 10 ids no longer
  raises a `CogniteAPIError`.
- Iterating over functions using `client.functions` or `client.functions(...)` no longer raises a `CogniteAPIError`.
### Added
- Added missing filter parameter `metadata` to `client.functions.list`.
### Changed
- When creating a new function without specifying `description` or `owner`, the default values are now
  correctly set to `None` instead of `""`.

## [7.54.0] - 2024-07-12
### Added
- In the `client.data_modeling.instances` the methods `.search`, `.retrieve`,`.list`, `.query`, and `.sync` now
  support the `include_typing` parameter. This parameter is used to include typing information in the response,
  that can be accessed via the `.typing` attribute on the result object.

## [7.53.4] - 2024-07-11
### Added
- `FilesAPI.upload_bytes` and `FilesAPI.upload` are updated to be compatible with Private Link projects.

## [7.53.3] - 2024-07-11
### Added
- [Feature Preview - alpha] Support for `instanceId` in the `client.time_series` `.retrieve`, `.retrieve_multiple`,
  and `.update` methods. This is an experimental feature and may change without warning.

## [7.53.2] - 2024-07-03
### Fixed
- If you derived from `TypedNode` or `TypedEdge`, and then derived the `load` method would not include the parent
  class properties. Same if you used multiple inheritance. This is now fixed.
### Added
- [Feature Preview - alpha] Core Model, available `cognite.client.data_classes import cdm`.

## [7.53.1] - 2024-07-02
### Fixed
- In the new `retrieve_nodes` and `retrieve_edges` methods in the `client.data_modeling.instances` module, if you
  give the identifier of a single node or edge, you will now get a single `TypedNode` or `TypedEdge` instance back.

## [7.53.0] - 2024-07-02
### Added
- New classes `TypedNode` and `TypedEdge` (in addition to `TypedNodeApply` and `TypedEdgeApply`) to be used as
  base classes for user created classes that represent nodes and edges with properties in a specific view. For example,
  is you have a view `Person` with properties `name` and `age`, you can create a class `Person` that inherits from
  `TypedNode` and add properties `name` and `age` to it. This class can then be used with the
  `client.data_modeling.instances.retrieve(..)`, `.apply(...)`, `.list(...)` and `.search(...)` methods.

## [7.52.3] - 2024-06-27
### Added
- Added `partitions` parameter to `retrieve_dataframe()` method of the `RawRowsAPI`.

## [7.52.2] - 2024-06-26
### Added
- Alpha feature: `client.time_series.data` support for `instance_id` in `insert`, `insert_multiple`,
  `delete`, and `retrieve` methods. This is an experimental feature and may change without warning.

## [7.52.1] - 2024-06-26
### Fixed
- Calling `.extend` on a `NodeListWithCursor` or `EdgeListWithCursor` no longer raises a `TypeError`.

## [7.52.0] - 2024-06-19
### Added
- Support the `immutable` flag on container/view properties

## [7.51.1] - 2024-06-18
### Added
- Added support for serializing Node/Edge properties of type `list` of `NodeId` and `DirectRelationReference`,
  `date`, `datetime` and list of `date` and `datetime` to `json` format.

## [7.51.0] - 2024-06-16
### Added
- Support for iterating over `Functions`, `FunctionSchedules`, `DatapointSubscriptions`, `Transformations`,
  `TransformationSchedules`, `TransformationNotifications`, `ExtractionPipelines`, `Workflows`, `WorkflowVersions`.

## [7.50.0] - 2024-06-14
### Changed
- DatapointsAPI support for timezones and calendar-based aggregates reaches general availability (GA).
### Deprecated
- The function `DatapointsAPI.retrieve_dataframe_in_tz` is deprecated. Use the other retrieve methods instead
  and pass in `timezone`.

## [7.49.2] - 2024-06-12
### Fixed
- Converting rows (`RowList` and `RowListWrite`) to a pandas DataFrame no longer silently drops rows that do not have
  any columnar data.

## [7.49.1] - 2024-06-11
### Fixed
- Fixes resetting dataSetId to None in a ThreeDModelUpdate.

## [7.49.0] - 2024-06-05
### Added
- `WorkfowExecutionAPI.list` now allows filtering by execution status.

## [7.48.1] - 2024-06-04
### Fixed
- A bug introduced in `7.45.0` that would short-circuit raw datapoint queries too early when a lot of time series was
  requested at the same time, and `include_outside_points=True` was used (empty cursor are to be expected).

## [7.48.0] - 2024-06-04
### Changed
- Mark Data Workflows SDK implementation as Generally Available.

## [7.47.0] - 2024-06-04
### Added
- Support for retrieving `Labels`, `client.labels.retrieve`.

## [7.46.2] - 2024-06-03
### Added
- Added option for silencing `FeaturePreviewWarnings` in the `cognite.client.global_config`.

## [7.46.1] - 2024-05-31
### Fixed
- Pyodide issue related to missing tzdata package.

## [7.46.0] - 2024-05-31
### Added
- `RawRowsAPI.insert_dataframe` now has a new `dropna` setting (defaulting to True, as this would otherwise raise later).

## [7.45.0] - 2024-05-31
### Added
- DatapointsAPI now support `timezone` and new calendar-based granularities like `month`, `quarter` and `year`.
  These API features are in beta, and the SDK implementation in alpha, meaning breaking changes can
  occur without warning. Set beta header to avoid warning. Users of `retrieve_dataframe_in_tz` should
  consider preparing to upgrade as soon as the features reach general availability (GA).

## [7.44.1] - 2024-05-24
### Added
- Missing parameter `timeout` to `client.transformations.preview`.

## [7.44.0] - 2024-05-24
### Added
- New utility function `datetime_to_ms_iso_timestamp` in `cognite.client.utils` to convert a datetime object
  to a string representing a timestamp in the format expected by the Cognite GraphQL API.

## [7.43.6] - 2024-05-27
### Improved
- JSON is no longer attempted decoded when e.g. expecting protobuf, which currently leads to a small performance
  improvement for datapoints fetching.

## [7.43.5] - 2024-05-22
### Fixed
- Transformation schemas no longer raise when loaded into its resource type.

## [7.43.4] - 2024-05-20
### Fixed
- The data modeling APIs (Views, Containers, Data Models and Spaces) limits for create, retrieve, delete,
  and list were not matching the API spec, causing the SDK to wrongly split large calls into too few requests.
  This means that the SDK will no longer raise a `CogniteAPIError` if you, for example, try to delete
  more than 100 containers in a single method call.

## [7.43.3] - 2024-05-15
### Fixed
- Identity providers that return `expires_in` as a string no longer causes `TypeError` when authenticating.

## [7.43.2] - 2024-05-10
### Fixed
- In containers, `PropertyType` `Text` required parameter `collation` is now optional when `load()`ing, matching the API spec.

## [7.43.1] - 2024-05-10
### Fixed
- `RawRowsAPI.insert()` silently ignored rows of type `RowWriteList`.

## [7.43.0] - 2024-05-09
### Added
- Added new data classes to the contextualization module to simplify configuring diagram detect options: `DiagramDetectConfig`,`ConnectionFlags`, `CustomizeFuzziness`, `DirectionWeights`.
- `DiagramsAPI.detect()` method's parameter `configuration` now also accepts `DiagramDetectConfig` instances.

## [7.42.0] - 2024-05-06
### Changed
- Breaking change: the `workflows.executions.cancel` method now only allows cancelling one execution at a time to reflect its non-atomic operation.

## [7.41.1] - 2024-05-06
### Fixed
- An edge case when a request for datapoints from several hundred time series (with specific finite limits) would return
  more datapoints than the user-specified limit.

## [7.41.0] - 2024-04-30
### Added
- Support for Status Codes in the DatapointsAPI and DatapointSubscriptionsAPI reaches General Availability (GA).
  - You can read more in the Cognite Data Fusion developer documentation: [Status Codes reference](https://developer.cognite.com/dev/concepts/reference/quality_codes/).

## [7.40.2] - 2024-04-30
### Fixed
- `InAssetSubtree` is no longer (mistakenly) accepted as a time series filter.

## [7.40.1] - 2024-04-30
### Fixed
- Deleting multiple Datapoint Subscriptions now work as expected.

## [7.40.0] - 2024-04-30
### Added
- Datapoint Subscriptions now support status codes.

## [7.39.0] - 2024-04-25
### Added
- Support for internally managed groups (inside CDF, as opposed to the external identity provider).

## [7.38.3] - 2024-04-25
### Improved
- The classes `WorkflowUpsert`, `Filter`, `Query`, `Node`, `Edge`, `Container`, `Document`, and
  `Transformation` which are used for parsing API responses were not handling adding new parameters in
  the API correctly. These are now future-proofed.

## [7.38.2] - 2024-04-24
### Added
- Added new parameter `function_external_id` to `FunctionScheduleAPI.create` as a convenience to the user. Note
  that schedules must be attached to a Function by (internal) ID, so a lookup is first done on behalf of the user.

## [7.38.1] - 2024-04-23
### Added
- Added missing `partitions` parameter to `list()` and `__call__()` methods for `FilesAPI`.

## [7.38.0] - 2024-04-22
### Added
- Support for `workflows.executions.retry`

## [7.37.4] - 2024-04-22
### Improved
- Enabled automatic retries on Data Workflows POST endpoints

## [7.37.3] - 2024-04-18
### Improved
- Minor quality of life change for comparing capabilities involving `DataModelInstancesAcl.WRITE_PROPERTIES`; any
  ACL already covered by `WRITE` will not be reported as missing.

## [7.37.2] - 2024-04-18
### Fixed
- Datapoints inserted into non-existent time series, no longer get their identifier hidden in the `failed` attribute
  on the raised `CogniteNotFoundError`. Any `successful` now also gets reported correctly.

## [7.37.1] - 2024-04-17
### Fixed
- Updating data set ID now works as expected for `ThreeDModelUpdate`.

## [7.37.0] - 2024-04-16
### Fixed
- Now handle unknown data types in DM

## [7.36.0] - 2024-04-16
### Fixed
- Now handle unknown filter types in DM
- Add support for the "invalid" filter type in DM

## [7.35.0] - 2024-04-16
### Added
- Datapoints insert methods `insert` and `insert_multiple` now support ingesting (optional) status codes.

## [7.34.0] - 2024-04-11
### Added
- Datapoints method `retrieve_latest` now supports status codes.
- Slicing or indexing a `Datapoints` or `DatapointsArray` instance, now propagates status codes (when present).

## [7.33.1] - 2024-04-10
### Fixed
- Ordering of elements from calls to `retrieve_multiple` now match the requested elements. For SDK versions between
  7.0.0 and 7.33.1, the ordering has been broken when >> 1k elements has been requested (the more requests used, the
  more likely that a chunk was out of order).

## [7.33.0] - 2024-04-08
### Added
- All datapoints retrieve methods (except `retrieve_latest`) now support status codes. Note: Support for *inserting*
  datapoints with status codes will be released shortly. There are three new arguments:
    * `include_status (bool)`: Toggle the return of status code and -symbol on/off, only valid for raw datapoints.
    * `ignore_bad_datapoints (bool)`: For raw datapoints: Whether to return those marked bad (or not).
      For aggregates: Whether the time periods of bad datapoints should affect aggregate calculations (or not).
    * `treat_uncertain_as_bad (bool)`: Toggle whether datapoints marked uncertain should be regarded as good or bad.
- The `to_pandas` method for `Datapoints`, `DatapointsList`, `DatapointsArray` and `DatapointsArrayList` now accepts
  a new parameter, `include_status (bool)`, that controls whether to include status codes & -symbols as separate columns.
- New datapoints query class, `DatapointsQuery`, to make writing custom queries easier, type-safe and more robust,
  as opposed to passing dictionaries (of settings).
### Deprecated
- Passing *custom* datapoints queries using dictionaries is deprecated and will be removed in the next major release.
  Consider refactoring already to `DatapointsQuery`. Example: `{"id": 12, "aggregates" : "min", "granularity": "6h"} ->
  DatapointsQuery(id=12, aggregates="min", granularity="6h")`.

## [7.32.8] - 2024-04-08
### Fixed
- When using TimeSeries objects without `external_id` as part of the `variables` parameter in a synthetic datapoints
  query, a `CogniteNotFoundError` would most likely be raised, due to `None` being silently cast to a string. It now
  raises a friendly `ValueError`.
- An invalid expression could be created when using multiple variables in a synthetic datapoints query. This happened
  while substituting the variables into the expression; this was done one at a time, leading to later replacements
  possibly affecting earlier ones. Now all variables are substituted at the same time/in a single call.
### Improved
- Passing sympy symbols as part of the variables mapping (in synthetic datapoints queries) is now documented properly
  and "officially supported".

## [7.32.7] - 2024-04-05
### Fixed
- Inserting sequence data using `insert_dataframe` would by default drop all rows that contained at least one missing value.
  This has now been fixed to only remove rows where all values are missing.

## [7.32.6] - 2024-04-05
### Fixed
- `AssetsAPI.create_hierarchy` now properly supports `AssetWrite`.

## [7.32.5] - 2024-04-04
### Improved
- Type validation of identifiers

## [7.32.4] - 2024-03-28
### Fixed
- Several methods for `DatapointsArray` that previously failed for string datapoints due to bad handling
  of numpy `dtype`-to-native conversion.

## [7.32.3] - 2024-03-27
### Removed
- Support for `protobuf==3.*` was dropped.

## [7.32.2] - 2024-03-26
### Added
- Missing filterable properties `unit_external_id` and `unit_quantity` to `DatapointSubscriptionProperty`.
  Note: was renamed from `DatapointSubscriptionFilterProperties`, which is now a deprecated alias.

## [7.32.1] - 2024-03-25
### Fixed
- Fix type hints for functions data classes Function/FunctionSchedule/FunctionCall

## [7.32.0] - 2024-03-25
### Changed
- Type hint for `id`, `last_updated_time`, and `create_time` attributes are no longer `Optional` on
  subclasses of `CogniteResource`. This is to reflect that these attributes are always set when the
  object is returned by the SDK.

## [7.31.0] - 2024-03-24
### Added
- Retrieve method for session, `client.iam.session.retrieve`
- The parameter `limit` to the method `client.iam.session.list`.
### Fixed
- The method `client.iam.session.revoke` is now overloaded correctly and returns a `Session` for single id
  and a `SessionList` for multiple ids.

## [7.30.1] - 2024-03-23
### Fixed
- When calling `client.sequences.data.retrieve` in a Jupyter Notebook the returning `SequenceRowsList` no longer raises
  `AttributeError: 'dict' object has no attribute '_repr_html_'` (the HTML representation of `SequenceRowsList` was failing).

## [7.30.0] - 2024-03-20
### Added
- `Properties` class, as used on e.g. `Node` and `Edge`, now renders in Jupyter Notebooks (`_repr_html_` added).

## [7.29.0] - 2024-03-20
### Added
- Direct access to the columns/data stored on raw rows have been added (alongside a `.get` method). Example usage:
  `row["my_col"]` (short-cut for: `row.columns["my_col"]`).

## [7.28.2] - 2024-03-14
### Fixed
- Retrieving more than 100 containers, views, data models, or spaces no longer raises a `CogniteAPIError`.

## [7.28.1] - 2024-03-13
### Fixed
- Fixed issue causing multipart file upload to fail when mime-type was set.

## [7.28.0] - 2024-03-13
### Added
- Added support for advanced filter query in the `list()` (and `__call__()`) method of `assets`, `events`, `sequences`,
  and `time_series` APIs. Now you are able to use advanced filter (like in `filter()`) at the same time as the simple
  filter properties, allowing for more complex requests.
- Added missing `sort` parameter to `list()` and `__call__()` methods for `AssetsAPI`.
- Added missing `sort` parameter to `list()` and `__call__()` methods for `TimeSeriesAPI`.
- Added missing `sort` and `partitions` parameters to `list()` and `__call__()` methods for `SequencesAPI`.
### Deprecated
- Added a deprecation warning on the `filter()` method of `assets`, `events`, `sequences`, and `time_series` APIs as
  its functionality is fully covered by the `list()` method.

## [7.27.2] - 2024-03-08
### Added
- Retry 429s on graphql endpoints

## [7.27.1] - 2024-03-08
### Improved
- When iterating raw rows concurrently, a max queue size for pending results have been added to keep a stable low
  bounded memory usage profile (for when the caller's code isn't processing fast enough to keep up). Worth noting
  that this has no effect on the total retrieval time.

## [7.27.0] - 2024-03-04
### Added
- Added support for multipart file uploads using the `client.files.multipart_upload_session` method.

## [7.26.2] - 2024-03-05
### Fixed
- Fixed a regression from 7.26.1 in the logic for when to refresh token.

## [7.26.1] - 2024-03-05
### Fixed
- The `CredentialProvider` class for client credentials, `OAuthClientCredentials`, was switched from using the non-standard
  field `expires_at` to `expires_in` that's part of the OAuth 2.0 standard (RFC 6749).

## [7.26.0] - 2024-02-29
### Added
- In data modeling, added support for setting floats with units in containers. In addition, added support for retrieving,
  listing, searching, aggregating, querying and syncing nodes/edges with a target unit or target unit system.

## [7.25.0] - 2024-02-29
### Added
- Support for sorting on `client.data_modeling.instances.search`

## [7.24.4] - 2024-02-28
### Fixed
- Unknown ACLs, actions or scopes no longer causes `IAMAPI.[groups.list(...), token.inspect()]` to raise.
### Added
- New action for `DataModelInstancesAcl` added: `Write_Properties`.

## [7.24.3] - 2024-02-28
### Fixed
- Fix handling of GeometryCollection objects in the Documents API.

## [7.24.2] - 2024-02-25
### Fixed
- [Pyodide/WASM only] The list method for raw rows now works for non-finite queries (got broken in `7.24.1`).

## [7.24.1] - 2024-02-25
### Fixed
- [Pyodide/WASM only] The iteration method for raw rows now yields rows _while running_ (instead of waiting for tasks to finish first).

## [7.24.0] - 2024-02-25
### Added
- New parameter for `client.raw.rows(...)`: `partitions`. This enables greater throughput thorough concurrent reads when using
  the generator method (while still keeping a low memory impact). For backwards compatibility, the default is _no concurrency_.
  When specified, can be used together with a finite limit, as opposed to most (if not all) other resources/APIs.
- New parameter for `client.raw.rows.list(...)`: `partitions`. For backwards compatibility, the default is _no concurrency_ when
  a finite `limit` is given, and _"max" concurrency_ (`partitions=max_workers`) otherwise. Partitions can be used with finite limits.
  With this change it is easy to set an appropriate level of concurrency without messing with the global client configuration.
### Changed
- Default configuration setting of `max_workers` has been changed from 10 to 5 (to match the documentation).

## [7.23.1] - 2024-02-23
### Fixed
- Add missing `partition` scope to `seismicAcl`.

## [7.23.0] - 2024-02-23
### Added
- Make properties on instances (`Node`, `Edge`) easier to work with, by implementing support for direct indexing (and a `.get` method).
  If the instances have properties from no source or multiple sources, an error is raised instead. Example usage: `instance["my_prop"]`
  (short-cut for: `instance.properties[ViewId("space", "ext.id", "version")]["my_prop"]`)

## [7.22.0] - 2024-02-21
### Added
- Data point subscriptions reaches General Availability (GA).
  - Use the new [Data point subscriptions](https://developer.cognite.com/dev/concepts/data_point_subscriptions/)
    feature to configure a subscription to listen to changes in one or more time series (in ingestion order).
    The feature is intended to be used where data points consumers need to keep up to date with
    changes to one or more time series without the need to read the entire time series again.
### Changed
- Removed the `ignore_unknown_ids` flag from `client.time_series.subscriptions.retrieve()` to stay consistent with other resource types.

## [7.21.1] - 2024-02-20
### Fixed
- Data Workflows: mark parameter `jobId` as optional in `TransformationTaskOutput`, as it may not be populated in case of a failure.

## [7.21.0] - 2024-02-10
### Added
- Parameter `sort` to `client.documents.list`.

## [7.20.1] - 2024-02-19
### Fixed
- `DMLApplyResult` no longer fails when converted to a string (representation).

## [7.20.0] - 2024-02-13
### Fixed
- internal json encoder now understands CogniteObject and CogniteFilter objects, so that they are
  correctly serialized when used in nested structures.

## [7.19.2] - 2024-02-13
### Fixed
- Addressed `FutureWarning` coming from pandas dependency (granularity to pandas frequency translation of sec/min/hour and 'year start')
- Fixed `granularity` setting in `DatapointsAPI.retrieve_dataframe_in_tz` showing up as number of hours instead of e.g. week or year.

## [7.19.1] - 2024-02-12
### Fixed
- Calls to ... are now retried automatically:
    * Functions API: `list`, `retrieve`, `retrieve_multiple`, `activate`
    * FunctionCalls API: `list`, `retrieve`
    * FunctionSchedules API: `list`, `retrieve`
    * ExtractionPipelines API: `retrieve_multiple`
    * ExtractionPipelineRuns API: `list`
    * Transformations API: `list`, `retrieve`, `retrieve_multiple`, `preview`
    * TransformationJobs API: `retrieve`, `retrieve_multiple`
    * TransformationSchedules API: `retrieve`, `retrieve_multiple`
    * Geospatial API:  `list_feature_types`, `retrieve_feature_types`, `retrieve_features`, `list_features`,
      `search_features`, `stream_features`, `aggregate_features`, `get_coordinate_reference_systems`, `get_raster`, `compute`,
    * UserProfiles API: `retrieve`, `search`
    * Documents API: `search`, `list`, `__call__`, `aggregate_count`, `aggregate_cardinality_values`, `aggregate_cardinality_properties`,
      `aggregate_unique_values`, `aggregate_unique_properties`
    * ThreeDRevisions API: `filter_nodes`

## [7.19.0] - 2024-02-12
### Added
- Helper methods to `View`, `ViewApply`, `ViewList` and `ViewApplyList` `referenced_containers` which returns the
  containers referenced by in the view(s).

## [7.18.0] - 2024-02-08
### Added
- Support for `target_unit` and `target_unit_system` in synthetic time series.

## [7.17.4] - 2024-02-07
### Added
- Allow using container property reference in `NodeResultSetExpression.through` in addition to view property reference

## [7.17.3] - 2024-02-06
### Fixed
- Creating a Cognite Function from a directory with `skip_folder_validation=False` no longer raises `ModuleNotFoundError`
  for Pyodide (WASM) users.

## [7.17.2] - 2024-02-04
### Fixed
- Uploading files now accepts Labels again as part of file metadata. This addresses a bug introduced in v7, which caused
  a `ValueError` to be raised.

## [7.17.1] - 2024-02-02
### Fixed
- An (extreme) edge case where an empty, unnecessary API request for datapoints would be sent leading to a `CogniteAPIError`.
- Certain granularity inputs (when using the `DatapointsAPI`) no longer cause a `ValueError` to be raised with confusing/wrong wording.

## [7.17.0] - 2024-02-01
### Fixed
- Calls to `AnnotationsAPI.[list|retrieve|retrieve_multiple|reverse_lookup]` are now retried automatically.
- Calls to `AnnotationsAPI.reverse_lookup` now also accept the standard values (`-1, inf`) to indicate 'no limit'.
### Improved
- Calls to `AnnotationsAPI.list` with more than 1000 `annotated_resource_ids` are now batched automatically for the user.
  Previously these would raise an API error.

## [7.16.0] - 2024-01-30
### Added
- When listing instances (and when using `search`, `aggregate` and `histogram`), a new `space` parameter has been added;
  you may pass either a single space identifier (or a list of several). Note that this is just for convenience, using
  `filter` still works (and is necessary for more complex queries).
- New convenience filter, `SpaceFilter`, makes filtering on space simpler.

## [7.15.1] - 2024-01-23
### Fixed
- When calling `to_pandas` with `expand_properties=True` on an instance or instance list with no properties, the SDK will
  no longer raise ValueError, but drop the empty properties row/column.

## [7.15.0] - 2024-01-22
### Improved
- Only run pypi version check once, despite instantiating multiple clients. And make it async too.

## [7.14.0] - 2024-01-22
### Changed
- Helper methods to get related resources on `Asset` class now accept `asset_ids` as part of keyword arguments.
### Added
- Helper methods to get related resources on `AssetList` class now accept keyword arguments that are passed on to
  the list endpoint (for server-side filtering).

## [7.13.8] - 2024-01-19
### Fixed
- `FilesAPI.upload` when using `geo_location` (serialize error).

## [7.13.7] - 2024-01-19
### Fixed
- Type hints for all `.update` and `.upsert` methods accept Write classes in addition to Read and Update classes.
- Missing overloading of the `.update` methods on `client.three_d.models.update`, `client.transformations.update`,
  `client.transformations.schedules.update`, `client.relationships.update`, and `client.data_sets.update`.

## [7.13.6] - 2024-01-18
### Added
- Helper method `as_tuple` to `NodeId` and `EdgeId`.

## [7.13.5] - 2024-01-16
### Added
- EdgeConnection, MultiEdgeConnection, MultiReverseDirectRelation and their corresponding Apply View dataclasses are now importable from `cognite.client.dataclasses.data_modeling`.

## [7.13.4] - 2024-01-11
### Fixed
- When calling `WorkflowExecution.load` not having a `schedule` would raise a `KeyError` even though it is optional. This is now fixed.
- When calling `Datapoints.load` not having a `isString` would raise a `KeyError` even though it is optional. This is now fixed.
- Most `CogniteResourceList.as_write()` would raise a `CogniteMissingClientError` when called from a class with missing cognite_client. This is now fixed.

## [7.13.3] - 2024-01-12
### Added
- `View.as_property_ref` and `Container.as_property_ref` to make it easier to create property references
  (used to only be available on `ViewId` and `ContainerId`).

## [7.13.2] - 2024-01-11
### Fixed
- When calling `ExtractionPipeline.load` not having a `schedule` would raise a `KeyError` even though it is optional. This is now fixed.

## [7.13.1] - 2024-01-10
### Improved
- Respect the `isAutoRetryable` flag on error responses from the API when retrying requests.

## [7.13.0] - 2024-01-09
### Changed
- Units on Time Series (including unit conversion) is out of beta and will no longer issue warnings on usage.

## [7.12.0] - 2024-01-09
### Added
- `DatapointsAPI.retrieve_latest` now accepts `target_unit` or `target_unit_system` parameter.
### Fixed
- `DatapointsAPI.retrieve_latest` when given `LatestDatapointQuery`(s) without a setting for `before`, now correctly use
  the (default) `before` setting as specified in the method call.

## [7.11.0] - 2024-01-09
### Added
- All Cognite resources now have write-version. For example, we have `Asset` and `AssetWrite`, `Event` and `EventWrite`, and so on.
  The new write class reflects the required/optional fields in the API, and is now recommended when creating resources. In addition,
  all read classes and list classes now have a convenience method `as_write` that returns the write class with the same data.
  For example, if you have a `assets` of type `AssetList` you can call `assets.as_write()` which will return a `AssetWriteList`,
  and thus removing all server set fields (like `created_time` and `last_updated_time`). This is useful if you want to
  compare a resource from CDF with a local configuration. In addition, this makes it easier to create a new resource
  using an existing resource as a template.
- Missing overloading of the `.create` methods on `client.iam.security_categories.create`, `client.iam.groups.create`,
  `client.labels.create`, `client.three_d.models.create`, `client.three_d.revisions.create`, `client.three_d.asset_mappings.create`,
  `client.transformations.create`, `client.transformations.schedules.create`, and `client.relationships.create`.
### Changed
- The class `DatapointSubscriptionCreate` has been renamed to `DatapointSubscriptionWrite` to be consistent with the other write classes.
  This is not a breaking change, as the old class is still available for backwards compatibility, but will be removed in the next major version.
### Fixed
- The `node.type` was not set when calling `.as_apply()` or `.as_write()` on a `Node` or `NodeList`. This is now fixed.

## [7.10.1] - 2024-01-08
### Added
- Fix retries for `POST /raw/rows`.

## [7.10.0] - 2024-01-08
### Added
- `geospatial.search_features` and `geospatial.stream_features` now accept the `allow_dimensionality_mismatch` parameter.

## [7.9.0] - 2024-01-05
### Added
- You can now enable or disable user profiles for your CDF project with `client.iam.user_profiles.[enable/disable]`.

## [7.8.10] - 2024-01-04
### Changed
- When using `OidcCredentials` to create a transformation, `cdf_project_name` is no longer optional as required
  by the API.

## [7.8.9] - 2024-01-04
### Fixed
- Pyodide-users of the SDK can now create Transformations with non-nonce credentials without a `pyodide.JsException`
  exception being raised.

## [7.8.8] - 2024-01-03
### Added
- Support for `workflows.cancel`.

## [7.8.7] - 2024-01-03
### Fixed
- Added back `InstancesApply` that was removed in 7.8.6.

## [7.8.6] - 2023-12-27
### Improved
- SDK dependency on the `sortedcontainers` package was dropped.

## [7.8.5] - 2023-12-22
### Fixed
- `DirectRelationReference` is now immutable.
- `DirectRelationReference.load` now correctly handles unknown parameters.

## [7.8.4] - 2023-12-22
### Fixed
- Listing annotations now also accepts `None` and `inf` for the `limit` parameter (to return all), matching what
  was already described in the documentation for the endpoint (for the parameter).
- Calling `to_pandas(...)` on an `DiagramDetectItem` no longer raises `KeyError`.

## [7.8.3] - 2023-12-21
### Fixed
- Revert `SingleHopConnectionDefinition` from a string to child class of `ViewProperty`.
- If a `ViewProperty` or `ViewPropertyApply` dumped before version `7.6` was dumped and loaded after `7.6`, the
  user got a `KeyError: 'container'`. The `load` methods are now backwards compatible with the old format.

## [7.8.2] - 2023-12-21
### Fixed
- Revert `SingleHopConnectionDefinitionApply` from a string to child class of `ViewPropertyApply`.

## [7.8.1] - 2023-12-21
### Fixed
- Calling `to_pandas` with `expand_aggregates=True` on an Asset with aggregated properties would yield a pandas DataFrame
  with the column name `0` instead of `"value"`.
### Improved
- Specification of aggregated properties to `AssetsAPI.[list,filter,__call__]`.

## [7.8.0] - 2023-12-21
### Added
- Instance classes `Node`, `Edge`, `NodeList` and `EdgeList` now supports a new flag `expand_properties` in their `to_pandas` method,
  that makes it much simpler to work with the fetched properties. Additionally, `remove_property_prefix` allows easy prefix
  removal (of the view ID, e.g. `space.external_id/version.my_prop` -> `my_prop`).

## [7.7.1] - 2023-12-20
### Fixed
- Missing legacy capability ACLs: `modelHostingAcl` and `genericsAcl`.
- The `IAMAPI.compare_capabilities` fails with a `AttributeError: 'UnknownAcl' object has no attribute '_capability_name'`
  if the user has an unknwon ACL. This is now fixed by skipping comparison of unknown ACLs and issuing a warning.

## [7.7.0] - 2023-12-20
### Added
- Support for `ViewProperty` types `SingleReverseDirectRelation` and `MultiReverseDirectRelation` in data modeling.

## [7.6.0] - 2023-12-13
### Added
- Support for querying data models through graphql. See `client.data_modeling.graphql.query`.

## [7.5.7] - 2023-12-12
### Fixed
- Certain combinations of `start`/`end` and `granularity` would cause `retrieve_dataframe_in_tz` to raise due to
  a bug in the calender-arithmetic (`MonthAligner`).

## [7.5.6] - 2023-12-11
### Added
- Missing legacy scopes for `Capability`: `LegacySpaceScope` and `LegacyDataModelScope`.

## [7.5.5] - 2023-12-11
### Added
- Added `poll_timeout` parameter on `time_series.subscriptions.iterate_data`. Will keep the connection open and waiting,
  until new data is available, up to `poll_timeout` seconds.

## [7.5.4] - 2023-12-06
### Changed
- The `partitions` parameter is no longer respected when using generator methods to list resources
- The `max_workers` config option has been moved from ClientConfig to the global config.

## [7.5.3] - 2023-12-06
### Added
- Support for `subworkflow` tasks in `workflows`.

## [7.5.2] - 2023-12-05
### Fixed
- The built-in `hash` function was mistakenly stored on `WorkflowDefinitionUpsert` instances after `__init__` and has been removed.

## [7.5.1] - 2023-12-01
### Changed
- Raise an exception if `ClientConfig:base_url` is set to `None` or an empty string

## [7.5.0] - 2023-11-30
### Added
- `chain_to` to `NodeResultSetExpression` and `NodeResultSetExpression`, and `direction` to `NodeResultSetExpression`.

## [7.4.2] - 2023-11-28
### Improved
- Quality of life improvement to `client.extraction_pipelines.runs.list` method. The `statuses` parameter now accepts
  a single value and the annotation is improved. The parameter `created_time` can now be given on the format `12d-ago`.

## [7.4.1] - 2023-11-28
### Fixed
- Error in validation logic when creating a `Transformation` caused many calls to `client.transformations.update` to fail.

## [7.4.0] - 2023-11-27
### Changed
- Unit Catalog API is out of beta and will no longer issue warnings on usage. Access is unchanged: `client.units`.

## [7.3.3] - 2023-11-22
### Fixed
- Added action `Delete` in `ProjectsAcl`.

## [7.3.2] - 2023-11-21
### Fixed
- `workflows.retrieve` and `workflows.versions.retrieve` returned None if the provided workflow external id contained special characters. This is now fixed.

## [7.3.1] - 2023-11-21
### Fixed
- Replaced action `Write` with `Create` in `ProjectsAcl`, as `Write` is not a valid action and `Create` is the correct one.

## [7.3.0] - 2023-11-20
### Added
- Added Scope `DataSet` for `TimeSeriesSubscriptionsAcl`.
- Added `data_set_id` to `DatapointSubscription`.

## [7.2.1] - 2023-11-17
### Fixed
- The new compare methods for capabilities in major version 7, `IAMAPI.verify_capabilities` and `IAMAPI.compare_capabilities`
  now works correctly for rawAcl with database scope ("all tables").
### Removed
- Capability scopes no longer have the `is_within` method, and capabilities no longer have `has_capability`. Use the more
  general `IAMAPI.compare_capabilities` instead.

## [7.2.0] - 2023-11-16
### Added
- The `trigger` method of the Workflow Execution API, now accepts a `client_credentials` to allow specifying specific
  credentials to run with. Previously, the current credentials set on the CogniteClient object doing the call would be used.

## [7.1.0] - 2023-11-16
### Added
- The list method for asset mappings in the 3D API now supports `intersects_bounding_box`, allowing users to only
  return asset mappings for assets whose bounding box intersects with the given bounding box.

## [7.0.3] - 2023-11-15
### Fixed
- Bug when `cognite.client.data_classes.filter` used with any `data_modeling` endpoint raised a `CogniteAPIError` for
  snake_cased properties. This is now fixed.
- When calling `client.relationships.retrieve`, `.retrieve_multiple`, or `.list` with `fetch_resources=True`, the
  `target` and `source` resources were not instantiated with a `cognite_client`. This is now fixed.

## [7.0.2] - 2023-11-15
### Fixed
- Missing Scope `DataSet` for `TemplateGroupAcl` and `TemplateInstancesAcl`.

## [7.0.1] - 2023-11-14
### Fixed
- Data modeling APIs now work in WASM-like environments missing the threading module.

## [7.0.0] - 2023-11-14
This release ensure that all CogniteResources have `.dump` and `.load` methods, and that calling these two methods
in sequence produces an equal object to the original, for example,
`my_asset == Asset.load(my_asset.dump(camel_case=True)`. In addition, this ensures that the output of all `.dump`
methods are `json` and `yaml` serializable. Additionally, the default for `camel_case` has been changed to `True`.

### Improved
- Read operations, like `retrieve_multiple` will now fast-fail. Previously, all requests would be executed
  before the error was raised, potentially fetching thousands of unneccesary resources.

### Added
- `CogniteResource.to_pandas` and `CogniteResourceList.to_pandas` now converts known timestamps to `datetime` by
  default. Can be turned off with the new parameter `convert_timestamps`. Note: To comply with older pandas v1, the
  dtype will always be `datetime64[ns]`, although in v2 this could have been `datetime64[ms]`.
- `CogniteImportError` can now be caught as `ImportError`.

### Deprecated
- The Templates API (migrate to Data Modeling).
- The `client.assets.aggregate` use `client.assets.aggregate_count` instead.
- The `client.events.aggregate` use `client.events.aggregate_count` instead.
- The `client.sequence.aggregate` use `client.sequence.aggregate_count` instead.
- The `client.time_series.aggregate` use `client.time_series.aggregate_count` instead.
- In `Transformations` attributes `has_source_oidc_credentials` and `has_destination_oidc_credentials` are deprecated,
  and replaced by properties with the same names.

### Changed
- All `.dump` methods now uses `camel_case=True` by default. This is to match the intended use case, preparing the
  object to be sent in an API request.
- `CogniteResource.to_pandas` now more closely resembles `CogniteResourceList.to_pandas` with parameters
`expand_metadata` and `metadata_prefix`, instead of accepting a sequence of column names (`expand`) to expand,
with no easy way to add a prefix. Also, it no longer expands metadata by default.
- Additionally, `Asset.to_pandas`, now accepts the parameters `expand_aggregates` and `aggregates_prefix`. Since
  the possible `aggregates` keys are known, `camel_case` will also apply to these (if expanded) as opposed to
  the metadata keys.
- More narrow exception types like `CogniteNotFoundError` and `CogniteDuplicatedError` are now raised instead of
  `CogniteAPIError` for the following methods: `DatapointsAPI.retrieve_latest`, `RawRowsAPI.list`,
  `RelationshipsAPI.list`, `SequencesDataAPI.retrieve`, `SyntheticDatapointsAPI.query`. Additionally, all calls
  using `partitions` to API methods like `list` (or the generator version) now do the same.
- The `CogniteResource._load` has been made public, i.e., it is now `CogniteResource.load`.
- The `CogniteResourceList._load` has been made public, i.e., it is now `CogniteResourceList.load`.
- All `.delete` and `.retrieve_multiple` methods now accepts an empty sequence, and will return an empty `CogniteResourceList`.
- All `assert`s meant for the SDK user, now raise appropriate errors instead (`ValueError`, `RuntimeError`...).
- `CogniteAssetHierarchyError` is no longer possible to catch as an `AssertionError`.
- Several methods in the data modelling APIs have had parameter names now correctly reflect whether they accept
  a single or multiple items (i.e. id -> ids).
- `client.data_modeling.instances.aggregate` returns `AggregatedNumberedValue | list[AggregatedNumberedValue] | InstanceAggregationResultList` depending
  on the `aggregates` and `group_by` parameters. Previously, it always returned `InstanceAggregationResultList`.
- The `Group` attribute `capabilities` is now a `Capabilities` object, instead of a `dict`.
- Support for `YAML` in all `CogniteResource.load()` and `CogniteResourceList.load()` methods.
- The `client.sequences.data` methods `.retrieve`, `.retrieve_last_row` (previously `retrieve_latest`), `.insert`  method has changed signature:
  The parameter `column_external_ids` is renamed `columns`. The old parameter `column_external_ids` is still there, but is
  deprecated. In addition, int the `.retrieve` method, the parameters `id` and `external_id` have
  been moved to the beginning of the signature. This is to better match the API and have a consistent overload
  implementation.
- The class `SequenceData` has been replaced by `SequenceRows`. The old `SequenceData` class is still available for
  backwards compatibility, but will be removed in the next major version. However, all API methods now return
  `SequenceRows` instead of `SequenceData`.
- The attribute `columns` in `Sequence` has been changed from `typing.Sequence[dict]` to `SequnceColumnList`.
- The class `SequenceRows` in `client.data_classes.transformations.common` has been renamed to `SequenceRowsDestination`.
- The `client.sequences.data.retrieve_latest` is renamed `client.sequences.data.retrieve_last_row`.
- Classes `Geometry`, `AssetAggregate`, `AggregateResultItem`, `EndTimeFilter`, `Label`, `LabelFilter`, `ExtractionPipelineContact`,
  `TimestampRange`, `AggregateResult`, `GeometryFilter`, `GeoLocation`, `RevisionCameraProperties`, `BoundingBox3D` are no longer
  `dict` but classes with attributes matching the API.
- Calling `client.iam.token.inspect()` now gives an object `TokenInspection` with attribute `capabilities` of type `ProjectCapabilityList`
  instead of `list[dict]`
- In data class `Transformation` the attribute `schedule`, `running_job`, and `last_running_job`, `external_id` and `id`
  are set to the `Transformation` `id` and `external_id` if not set. If they are set to a different value, a `ValueError` is raised

### Added
- Added `load` implementation for `VisionResource`s: `ObjectDetection`, `TextRegion`, `AssetLink`, `BoundingBox`,
  `CdfRerourceRef`, `Polygon`, `Polyline`, `VisionExtractPredictions`, `FeatureParameters`.
- Missing `dump` and `load` methods for `ClientCredentials`.
- Literal annotation for `source_type` and `target_type` in `Relationship`
- In transformations, `NonceCredentials` was missing `load` method.
- In transformations, `TransformationBlockedInfo` was missing `.dump` method
- `capabilities` in `cognite.client.data_classes` with data classes for all CDF capabilities.
- All `CogniteResource` and `CogniteResourcelist` objects have `.dump_yaml` methods, for example, `my_asset_list.dump_yaml()`.

### Removed
- Deprecated methods `aggregate_metadata_keys` and `aggregate_metadata_values` on AssetsAPI.
- Deprecated method `update_feature_types` on GeospatialAPI.
- Parameters `property` and `aggregates` for method `aggregate_unique_values` on GeospatialAPI.
- Parameter `fields` for method `aggregate_unique_values` on EventsAPI.
- Parameter `function_external_id` for method `create` on FunctionSchedulesAPI (function_id has been required
  since the deprecation of API keys).
- The `SequenceColumns` no longer set the `external_id` to `column{no}` if it is missing. It now must be set
  explicitly by the user.
- Dataclasses `ViewDirectRelation` and `ContainerDirectRelation` are replaced by `DirectRelation`.
- Dataclasses `MappedPropertyDefinition` and `MappedApplyPropertyDefinition` are replaced by `MappedProperty` and `MappedPropertyApply`.
- Dataclasses `RequiresConstraintDefinition` and `UniquenessConstraintDefinition` are replaced by `RequiresConstraint` and `UniquenessConstraint`.
- In data class `Transformation` attributes `has_source_oidc_credentials` and `has_destination_oidc_credentials` are replaced by properties.

### Fixed
- Passing `limit=0` no longer returns `DEFAULT_LIMIT_READ` (25) resources, but raises a `ValueError`.
- `Asset.dump()` was not dumping attributes `geo_location` and `aggregates` to `json` serializable data structures.
- In data modeling, `NodeOrEdgeData.load` method was not loading the `source` attribute to `ContainerId` or `ViewId`. This is now fixed.
- In data modeling, the attribute `property` used in `Node` and `Edge` was not `yaml` serializable.
- In `DatapointsArray`, `load` method was not compatible with `.dump` method.
- In extraction pipelines, `ExtractionPipelineContact.dump` was not `yaml` serializable
- `ExtractionPipeline.dump` attribute `contacts` was not `json` serializable.
- `FileMetadata.dump` attributes `labels` and `geo_location` was not `json` serializable.
- In filtering, filter `ContainsAll` was missing in `Filter.load` method.
- Annotation for `cpu` and `memory` in `Function`.
- `GeospatialComputedResponse.dump` attribute `items` was not `yaml` serializable
- `Relationship.dump` was not `json` serializable.
- `Geometry.dump` was not `json` serializable.
- In templates, `GraphQlResponse.dump` was not `json` serializable, and `GraphQlResponse.dump` failed to load
  `errors` `GraphQlError`.
- `ThreeDModelRevision` attribute `camera` was not dumped as `yaml` serializable and
  not loaded as `RevisionCameraProperties`.
- `ThreeDNode` attribute `bounding_box` was not dumped as `yaml` serializable and
  not loaded as `BoundingBox3D`.
- `Transformation` attributes `source_nonce`, `source_oidc_credential`, `destination_nonce`,
  and `destination_oidc_credentials` were not dumped as `json` serializable and `loaded` with
  the appropriate data structure. In addition, `TransformationBlockedInfo` and `TransformationJob`
  were not dumped as `json` serializable.
- `TransformationPreviewResult` was not dumping attribute `schema` as `yaml` serializable, and the
  `load` and `dump` methods were not compatible.
- In transformations, `TransformationJob.dump` was not `json` serializable, and attributes
  `destination` and `status` were not loaded into appropriate data structures.
- In transformations, `TransformationSchemaMapType.dump` was not `json` serializable.
- In `annotation_types_images`, implemented `.load` for `KeypointCollection` and `KeypointCollectionWithObjectDetection`.
- Bug when dumping `documents.SourceFile.dump(camel_case=True)`.
- Bug in `WorkflowExecution.dump`
- Bug in `PropertyType.load`

## [6.39.6] - 2023-11-13
## Fixed
- HTTP status code retry strategy for RAW and labels. `/rows/insert` and `/rows/delete` will now
  be retried for all status codes in `config.status_forcelist` (default 429, 502, 503, 504), while
  `/dbs/{db}` and `/tables/{table}` will now only be retried for 429s and connection errors as those
  endpoints are not idempotent.
- Also, `labels/list` will now also be retried.

## [6.39.5] - 2023-11-12
## Fixed
- The `.apply()` methods of `MappedProperty` now has the missing property `source`.

## [6.39.4] - 2023-11-09
## Fixed
- Fetching datapoints from dense time series using a `targetUnit` or a target `targetUnitSystem` could result
  in some batches not being converted to the new unit.

## [6.39.3] - 2023-11-08
## Fixed
- The newly introduced parameter `connectionType` was assumed to be required from the API. This is not the case.

## [6.39.2] - 2023-11-08
## Fixed
- When listing `client.data_modeling.views` the SDK raises a `TypeError`. This is now fixed.

## [6.39.1] - 2023-11-01
## Fixed
- When creating transformations using backup auth. flow (aka a session could not be created for any reason),
  the scopes for the credentials would not be passed correctly (bug introduced in 6.25.1).

## [6.39.0] - 2023-11-01
## Added
- Support for `concurrencyPolicy` property in Workflows `TransformationsWorker`.

## [6.38.1] - 2023-10-31
### Fixed
- `onFailure` property in Workflows was expected as mandatory and was raising KeyError if it was not returned by the API.
  The SDK now assumes the field to be optional and loads it as None instead of raising an error.

## [6.38.0] - 2023-10-30
### Added
- Support `onFailure` property in Workflows, allowing marking Tasks as optional in a Workflow.

## [6.37.0] - 2023-10-27
### Added
- Support for `type` property in `NodeApply` and `Node`.

## [6.36.0] - 2023-10-25
### Added
- Support for listing members of Data Point Subscription, `client.time_series.subscriptions.list_member_time_series()`. Note this is an experimental feature.

## [6.35.0] - 2023-10-25
### Added
- Support for `through` on node result set expressions.

### Fixed
- `unit` on properties in data modeling. This was typed as a string, but it is in fact a direct relation.

## [6.34.2] - 2023-10-23
### Fixed
- Loading a `ContainerApply` from source failed with `KeyError` if `nullable`, `autoIncrement`, or `cursorable` were not set
  in the `ContainerProperty` and `BTreeIndex` classes even though they are optional. This is now fixed.

## [6.34.1] - 2023-10-23
### Added
- Support for setting `data_set_id` and `metadata` in `ThreeDModelsAPI.create`.
- Support for updating `data_set_id` in `ThreeDModelsAPI.update`.

## [6.34.0] - 2023-10-20
### Fixed
- `PropertyType`s no longer fail on instantiation, but warn on missing SDK support for the new property(-ies).

### Added
- `PropertyType`s `Float32`, `Float64`, `Int32`, `Int64` now support `unit`.

## [6.33.3] - 2023-10-18
### Added
- `functions.create()` now accepts a `data_set_id` parameter. Note: This is not for the Cognite function, but for the zipfile containing
  the source code files that is uploaded on the user's behalf (from which the function is then created). Specifying a data set may
  help resolve the error 'Resource not found' (403) that happens when a user is not allowed to create files outside a data set.

## [6.33.2] - 2023-10-16
### Fixed
- When fetching datapoints from "a few time series" (implementation detail), all missing, non-ignorable time series
  are now raised together in a `CogniteNotFoundError` rather than only the first encountered.

### Improved
- Datapoints fetching has a lower peak memory consumption when fetching from multiple time series simultaneously.

## [6.33.1] - 2023-10-14
### Fixed
- `Function.list_schedules()` would return schedules unrelated to the function if the function did not have an external id.

## [6.33.0] - 2023-10-13
### Added
- Support for providing `DirectRelationReference` and `NodeId` as direct relation values when
ingesting node and edge data.

## [6.32.4] - 2023-10-12
### Fixed
- Filters using e.g. metadata keys no longer dumps the key in camel case.

## [6.32.3] - 2023-10-12
### Added
- Ability to toggle the SDK debug logging on/off by setting `config.debug` property on a CogniteClient to True (enable) or False (disable).

## [6.32.2] - 2023-10-10
### Added
- The credentials class used in TransformationsAPI, `OidcCredentials`, now also accepts `scopes` as a list of strings
  (used to be comma separated string only).

## [6.32.1] - 2023-10-10
### Added
- Missing `unit_external_id` and `unit_quantity` fields on `TimeSeriesProperty`.

## [6.32.0] - 2023-10-09
### Fixed
- Ref to openapi doc in Vision extract docstring
- Parameters to Vision models can be given as Python dict (updated doc accordingly).
- Don't throw exception when trying to save empty list of vision extract predictions as annotations. This is to avoid having to wrap this method in try-except for every invocation of the method.

### Added
- Support for new computer vision models in Vision extract service: digital gauge reader, dial gauge reader, level gauge reader and valve state detection.

## [6.31.0] - 2023-10-09
### Added
Support for setting and fetching TimeSeries and Datapoints with "real" units (`unit_external_id`).
- TimeSeries has a new field `unit_external_id`, which can be set when creating or updating it. This ID must refer to a
  valid unit in the UnitCatalog, see `client.units.list` for reference.
- If the `unit_external_id` is set for a TimeSeries, then you may retrieve datapoints from that time series in any compatible
  units. You do this by specifying the `target_unit` (or `target_unit_system`) in a call to any of the datapoints `retrieve`
  methods, `retrieve`, `retrieve_arrays`, `retrieve_dataframe`, or `retrieve_dataframe_in_tz`.

## [6.30.2] - 2023-10-09
### Fixed
- Serialization of `Transformation` or `TransformationList` no longer fails in `json.dumps` due to unhandled composite objects.

## [6.30.1] - 2023-10-06
### Added
- Support for metadata on Workflow executions. Set custom metadata when triggering a workflow (`workflows.executions.trigger()`). The metadata is included in results from `workflows.executions.list()` and `workflows.executions.retrieve_detailed()`.

## [6.30.0] - 2023-10-06
### Added
- Support for the UnitCatalog with the implementation `client.units`.

## [6.29.2] - 2023-10-04
### Fixed
- Calling some of the methods `assets.filter()`, `events.filter()`, `sequences.filter()`, `time_series.filter()` without a `sort` parameter could cause a `CogniteAPIError` with a 400 code. This is now fixed.

## [6.29.1] - 2023-10-04
### Added
- Convenience method `to_text` on the `FunctionCallLog` class which simplifies printing out function call logs.

## [6.29.0] - 2023-10-04
### Added
- Added parameter `resolve_duplicate_file_names` to `client.files.download`.
  This will keep all the files when downloading to local machine, even if they have the same name.

## [6.28.5] - 2023-10-03
### Fixed
- Bugfix for serialization of Workflows' `DynamicTasksParameters` during `workflows.versions.upsert` and `workflows.execution.retrieve_detailed`

## [6.28.4] - 2023-10-03
### Fixed
- Overload data_set/create for improved type safety

## [6.28.3] - 2023-10-03
### Fixed
- When uploading files as strings using `client.files.upload_bytes` the wrong encoding is used on Windows, which is causing
  part of the content to be lost when uploading. This is now fixed.

## [6.28.2] - 2023-10-02
### Fixed
- When cache lookup did not yield a token for `CredentialProvider`s like `OAuthDeviceCode` or `OAuthInteractive`, a
  `TypeError` could be raised instead of initiating their authentication flow.

## [6.28.1] - 2023-09-30
### Improved
- Warning when using alpha/beta features.

## [6.28.0] - 2023-09-26
### Added
- Support for the WorkflowOrchestrationAPI with the implementation `client.workflows`.

## [6.27.0] - 2023-09-13
### Changed
- Reduce concurrency in data modeling client to 1

## [6.26.0] - 2023-09-22
### Added
- Support `partition` and `cursor` parameters on `time_series.subscriptions.iterate_data`
- Include the `cursor` attribute on `DatapointSubscriptionBatch`, which is yielded in every iteration
of `time_series.subscriptions.iterate_data`.

## [6.25.3] - 2023-09-19
### Added
- Support for setting and retrieving `data_set_id` in data class `client.data_classes.ThreeDModel`.

## [6.25.2] - 2023-09-12
### Fixed
- Using the `HasData` filter would raise an API error in CDF.

## [6.25.1] - 2023-09-15
### Fixed
- Using nonce credentials now works as expected for `transformations.[create, update]`. Previously, the attempt to create
  a session would always fail, leading to nonce credentials never being used (full credentials were passed to- and
  stored in the transformations backend service).
- Additionally, the automatic creation of a session no longer fails silently when an `CogniteAuthError` is encountered
  (which happens when the credentials are invalid).
- While processing source- and destination credentials in `client.transformations.[create, update]`, an `AttributeError`
  can no longer be raised (by not specifying project).
### Added
- `TransformationList` now correctly inherits the two (missing) helper methods `as_ids()` and `as_external_ids()`.

## [6.25.0] - 2023-09-14
### Added
- Support for `ignore_unknown_ids` in `client.functions.retrieve_multiple` method.

## [6.24.1] - 2023-09-13
### Fixed
- Bugfix for `AssetsAPI.create_hierarchy` when running in upsert mode: It could skip certain updates above
  the single-request create limit (currently 1000 assets).

## [6.24.0] - 2023-09-12
### Fixed
- Bugfix for `FilesAPI.upload` and `FilesAPI.upload_bytes` not raising an error on file contents upload failure. Now `CogniteFileUploadError` is raised based on upload response.

## [6.23.0] - 2023-09-08
### Added
- Supporting for deleting constraints and indexes on containers.

### Changed
- The abstract class `Index` can no longer be instantiated. Use BTreeIndex or InvertedIndex instead.

## [6.22.0] - 2023-09-08
### Added
- `client.data_modeling.instances.subscribe` which lets you subscribe to a given
data modeling query and receive updates through a provided callback.
- Example on how to use the subscribe method to sync nodes to a local sqlite db.

## [6.21.1] - 2023-09-07
### Fixed
- Concurrent usage of the `CogniteClient` could result in API calls being made with the wrong value for `api_subversion`.

## [6.21.0] - 2023-09-06
### Added
- Supporting pattern mode and extra configuration for diagram detect in beta.

## [6.20.0] - 2023-09-05
### Fixed
- When creating functions with `client.functions.create` using the `folder` argument, a trial-import is executed as part of
  the verification process. This could leave leftover modules still in scope, possibly affecting subsequent calls. This is
  now done in a separate process to guarantee it has no side-effects on the main process.
- For pyodide/WASM users, a backup implementation is used, with an improved cleanup procedure.

### Added
- The import-check in `client.functions.create` (when `folder` is used) can now be disabled by passing
  `skip_folder_validation=True`. Basic validation is still done, now additionally by parsing the AST.

## [6.19.0] - 2023-09-04
## Added
- Now possible to retrieve and update translation and scale of 3D model revisions.

## [6.18.0] - 2023-09-04
### Added
- Added parameter `keep_directory_structure` to `client.files.download` to allow downloading files to a folder structure matching the one in CDF.

### Improved
- Using `client.files.download` will still skip files with the same name when writing to disk, but now a `UserWarning` is raised, specifying which files are affected.

## [6.17.0] - 2023-09-01
### Added
- Support for the UserProfilesAPI with the implementation `client.iam.user_profiles`.

## [6.16.0] - 2023-09-01
### Added
- Support for `ignore_unknown_ids` in `client.relationships.retrieve_multiple` method.

## [6.15.3] - 2023-08-30
### Fixed
- Uploading files using `client.files.upload` now works when running with `pyodide`.

## [6.15.2] - 2023-08-29
### Improved
- Improved error message for `CogniteMissingClientError`. Now includes the type of object missing the `CogniteClient` reference.

## [6.15.1] - 2023-08-29
### Fixed
- Bugfix for `InstanceSort._load` that always raised `TypeError` (now public, `.load`). Also, indirect fix for `Select.load` for non-empty `sort`.

## [6.15.0] - 2023-08-23
### Added
- Support for the DocumentsAPI with the implementation `client.documents`.
- Support for advanced filtering for `Events`, `TimeSeries`, `Assets` and `Sequences`. This is available through the
  `.filter()` method, for example, `client.events.filter`.
- Extended aggregation support for `Events`, `TimeSeries`, `Assets` and `Sequences`. This is available through the five
  methods `.aggregate_count(...)`, `aggregate_cardinality_values(...)`, `aggregate_cardinality_properties(...)`,
  `.aggregate_unique_values(...)`, and `.aggregate_unique_properties(...)`. For example,
  `client.assets.aggregate_count(...)`.
- Added helper methods `as_external_ids` and `as_ids` for `EventList`, `TimeSeriesList`, `AssetList`, `SequenceList`,
  `FileMetaDataList`, `FunctionList`, `ExtractionPipelineList`, and `DataSetList`.

### Deprecated
- Added `DeprecationWarning` to methods `client.assets.aggregate_metadata_keys` and
  `client.assets.aggregate_metadata_values`. The use parameter the `fields` in
  `client.events.aggregate_unique_values` will also lead to a deprecation warning. The reason is that the endpoints
  these methods are using have been deprecated in the CDF API.

## [6.14.2] - 2023-08-22
### Fixed
- All data modeling endpoints will now be retried. This was not the case for POST endpoints.

## [6.14.1] - 2023-08-19
### Fixed
- Passing `sources` as a tuple no longer raises `ValueError` in `InstancesAPI.retrieve`.

## [6.14.0] - 2023-08-14
### Changed
- Don't terminate client.time_series.subscriptions.iterate_data() when `has_next=false` as more data
may be returned in the future. Instead we return the `has_next` field in the batch, and let the user
decide whether to terminate iteration. This is a breaking change, but this particular API is still
in beta and thus we reserve the right to break it without bumping the major version.

## [6.13.3] - 2023-08-14
### Fixed
- Fixed bug in `ViewApply.properties` had type hint `ConnectionDefinition` instead of `ConnectionDefinitionApply`.
- Fixed bug in `dump` methods of `ViewApply.properties` causing the return code `400` with message
  `Request had 1 constraint violations. Please fix the request and try again. [type must not be null]` to be returned
  from the CDF API.

## [6.13.2] - 2023-08-11
### Fixed
- Fixed bug in `Index.load` that would raise `TypeError` when trying to load `indexes`, when an unexpected field was
  encountered (e.g. during a call to `client.data_modeling.container.list`).

## [6.13.1] - 2023-08-09
### Fixed
- Fixed bug when calling a `retrieve`, `list`, or `create` in `client.data_modeling.container` raised a `TypeError`.
  This is caused by additions of fields to the API, this is now fixed by ignoring unknown fields.

## [6.13.0] - 2023-08-07
### Fixed
- Fixed a bug raising a `KeyError` when calling `client.data_modeling.graphql.apply_dml` with an invalid `DataModelingId`.
- Fixed a bug raising `AttributeError` in `SpaceList.to_space_apply_list`, `DataModelList.to_data_model_apply_list`,
  `ViewList.to_view_apply`. These methods have also been renamed to `.as_apply` for consistency
  with the other data modeling resources.

### Removed
- The method `.as_apply` from `ContainerApplyList` as this method should be on the `ContainerList` instead.

### Added
- Missing `as_ids()` for `DataModelApplyList`, `ContainerList`, `ContainerApplyList`, `SpaceApplyList`, `SpaceList`,
  `ViewApplyList`, `ViewList`.
- Added helper method `.as_id` to `DMLApplyResult`.
- Added helper method `.latest_version` to `DataModelList`.
- Added helper method `.as_apply` to `ContainerList`.
- Added container classes `NodeApplyList`, `EdgeApplyList`, and `InstancesApply`.

## [6.12.2] - 2023-08-04
### Fixed
- Certain errors that were previously silently ignored in calls to `client.data_modeling.graphql.apply_dml` are now properly raised (used to fail as the API error was passed nested inside the API response).

## [6.12.1] - 2023-08-03
### Fixed
- Changed the structure of the GraphQL query used when updating DML models through `client.data_modeling.graphql.apply_dml` to properly handle (i.e. escape) all valid symbols/characters.

## [6.12.0] - 2023-07-26
### Added
- Added option `expand_metadata` to `.to_pandas()` method for list resource types which converts the metadata (if any) into separate columns in the returned dataframe. Also added `metadata_prefix` to control the naming of these columns (default is "metadata.").

## [6.11.1] - 2023-07-19
### Changed
- Return type `SubscriptionTimeSeriesUpdate` in `client.time_series.subscriptions.iterate_data` is now required and not optional.

## [6.11.0] - 2023-07-19
### Added
- Support for Data Point Subscription, `client.time_series.subscriptions`. Note this is an experimental feature.


## [6.10.0] - 2023-07-19
### Added
- Upsert method for `assets`, `events`, `timeseries`, `sequences`, and `relationships`.
- Added `ignore_unknown_ids` flag to `client.sequences.delete`

## [6.9.0] - 2023-07-19
### Added
- Basic runtime validation of ClientConfig.project

## [6.8.7] - 2023-07-18
### Fixed
- Dumping of `Relationship` with `labels` is not `yaml` serializable. This is now fixed.

## [6.8.6] - 2023-07-18
### Fixed
- Include `version` in __repr__ for View and DataModel

## [6.8.5] - 2023-07-18
### Fixed
- Change all implicit Optional types to explicit Optional types.

## [6.8.4] - 2023-07-12
### Fixed
- `max_worker` limit match backend for `client.data_modeling`.

## [6.8.3] - 2023-07-12
### Fixed
- `last_updated_time` and `created_time` are no longer optional on InstanceApplyResult

## [6.8.2] - 2023-07-12
### Fixed
- The `.dump()` method for `InstanceAggregationResult` caused an `AttributeError` when called.

## [6.8.1] - 2023-07-08
### Changed
- The `AssetHierarchy` class would consider assets linking their parent by ID only as orphans, contradicting the
  docstring stating "All assets linking a parent by ID are assumed valid". This is now true (they are no longer
  considered orphans).

## [6.8.0] - 2023-07-07
### Added
- Support for annotations reverse lookup.

## [6.7.1] - 2023-07-07
### Fixed
- Needless function "as_id" on View as it was already inherited
### Added
- Flag "all_versions" on data_modeling.data_models.retrieve() to retrieve all versions of a data model or only the latest one
- Extra documentation on how to delete edges and nodes.
- Support for using full Node and Edge objects when deleting instances.

## [6.7.0] - 2023-07-07
### Added
- Support for applying graphql dml using `client.data_modeling.graphql.apply_dml()`.

## [6.6.1] - 2023-07-07
### Improved
- Added convenience function to instantiate a `CogniteClient.default(...)` to save the users from typing the
  default URLs.

## [6.6.0] - 2023-07-06
### Fixed
- Support for query and sync endpoints across instances in the Data Modeling API with the implementation
  `client.data_modeling.instances`, the methods `query` and `sync`.

## [6.5.8] - 2023-06-30
### Fixed
- Serialization of `DataModel`. The bug caused `DataModel.load(data_model.dump(camel_case=True))` to fail with
  a `TypeError`. This is now fixed.

## [6.5.7] - 2023-06-29
### Fixed
- A bug caused by use of snake case in field types causing `NodeApply.dump(camel_case=True)`
  trigger a 400 response from the API.

## [6.5.6] - 2023-06-29
### Fixed
- A bug causing `ClientConfig(debug=True)` to raise an AttributeError

## [6.5.5] - 2023-06-28
### Fixed
- A bug where we would raise the wrong exception when errors on occurred on `data_modeling.spaces.delete`
- A bug causing inconsistent MRO in DataModelList

## [6.5.4] - 2023-06-28
### Added
- Missing query parameters:
     * `inline_views` in `data_modeling.data_models.retrieve()`.
     * `include_global` in `data_modeling.spaces.list()`.
     * `include_inherited_properties` in `data_modeling.views.retrieve()`.

## [6.5.3] - 2023-06-28
### Fixed
- Only validate `space` and `external_id` for `data_modeling` write classes.


## [6.5.2] - 2023-06-27
### Fixed
- Added missing `metadata` attribute to `iam.Group`

## [6.5.1] - 2023-06-27
### Fixed
- Fix typehints on `data_modeling.instances.aggregate()` to not allow Histogram aggregate.
- Moved `ViewDirectRelation.source` property to `MappedProperty.source` where it belongs.

## [6.5.0] - 2023-06-27
### Added
- Support for searching and aggregating across instances in the Data Modeling API with the implementation
  `client.data_modeling.instances`, the methods `search`, `histogram` and `aggregate`.

## [6.4.8] - 2023-06-23
### Fixed
- Handling non 200 responses in `data_modeling.spaces.apply`, `data_modeling.data_models.apply`,
  `data_modeling.views.apply` and `data_modeling.containers.apply`

## [6.4.7] - 2023-06-22
### Fixed
- Consistently return the correct id types in data modeling resource clients

## [6.4.6] - 2023-06-22
### Fixed
- Don't swallow keyword args on Apply classes in Data Modeling client

## [6.4.5] - 2023-06-21
### Added
- Included tuple-notation when retrieving or listing data model instances

### Improved
- Fixed docstring for retrieving data model instances and extended the examples.

## [6.4.4] - 2023-06-21
Some breaking changes to the datamodeling client. We don't expect any more breaking changes,
but we accept the cost of breaking a few consumers now early on the really nail the user experience.
### Added
- ViewId:as_property_ref and ContainerId:as_property_ref to make it easier to create property references.

### Changed
- Renamed ViewCore:as_reference and ContainerCore:as_reference to :as_id() for consistency with other resources.
- Change Instance:properties to be a `MutableMapping[ViewIdentifier, MutableMapping[PropertyIdentifier, PropertyValue]]`, in order to make it easier to consume
- Make VersionedDataModelingId:load accept `tuple[str, str]`
- Rename ConstraintIdentifier to Constraint - it was not an id but the definition itself
- Rename IndexIdentifier to Index - it was not an id but the definition itself
- Rename ContainerPropertyIdentifier to ContainerProperty - it was not an id but the definition itself

### Removed
- Redundant EdgeApply:create method. It simply mirrored the EdgeApply constructor.


## [6.4.3] - 2023-06-15
### Added
- Accept direct relation values as tuples in `EdgeApply`

## [6.4.2] - 2023-06-15
### Changed
- When providing ids as tuples in `instances.retrieve` and `instances.delete` you should not
have to specify the instance type in each tuple

### Fixed
- Bug where edges and nodes would get mixed up on `instances.retrieve`

## [6.4.1] - 2023-06-14
### Fixed
- Add the missing page_count field for diagram detect items.

## [6.4.0] - 2023-06-12
### Added
- Partial support for the instance resource in the Data Modeling API with the implementation
  `client.data_modeling.instances`, the endpoints `list`, `delete`, `retrieve`, and `apply`

## [6.3.2] - 2023-06-08
### Fixed
- Requests being retried around a token refresh cycle, no longer risk getting stuck with an outdated token.

### Added
- `CredentialProviders` subclassing `_OAuthCredentialProviderWithTokenRefresh`, now accepts a new parameter, `token_expiry_leeway_seconds`, controlling how early a token refresh request should be initiated (before it expires).

### Changed
- `CredentialProviders` subclassing `_OAuthCredentialProviderWithTokenRefresh` now uses a safer default of 15 seconds (up from 3 sec) to control how early a token refresh request should be initiated (before it expires).

## [6.3.1] - 2023-06-07
### Fixed
- Signature of `client.data_modeling.views.retrieve` and `client.data_modeling.data_models.retrieve` to always return a list.

## [6.3.0] - 2023-06-07
### Added
- Support for the container resource in the Data Modeling API with the implementation `client.data_modeling.containers`.
- Support for the view resource in the Data Modeling API with the implementation `client.data_modeling.views`.
- Support for the data models resource in the Data Modeling API with the implementation `client.data_modeling.data_models`.

### Removed
- Removed `retrieve_multiple` from the `SpacesAPI` to have a consistent API with the `views`, `containers`, and `data_models`.

## [6.2.2] - 2023-06-05
### Fixed
- Creating function schedules with current user credentials now works (used to fail at runtime with "Could not fetch a valid token (...)" because a session was never created.)

## [6.2.1] - 2023-05-26
### Added
- Data model centric support in transformation

## [6.2.0] - 2023-05-25
### Added
- Support for the spaces resource in the Data Modeling API with the implementation `client.data_modeling.spaces`.

### Improved
- Reorganized documentation to match API documentation.

## [6.1.10] - 2023-05-22
### Fixed
- Data modelling is now GA. Renaming instance_nodes -> nodes and instance_edges -> edges to make the naming in SDK consistent with Transformation API and CLI

## [6.1.9] - 2023-05-16
### Fixed
- Fixed a rare issue with datapoints fetching that could raise `AttributeError` when running with `pyodide`.

## [6.1.8] - 2023-05-12
### Fixed
- ExtractionPipelinesRun:dump method will not throw an error when camel_case=True anymore

## [6.1.7] - 2023-05-11
### Removed
- Removed DMS v2 destination in transformations

## [6.1.6] - 2023-05-11
### Fixed
- `FunctionsAPI.create` now work in Wasm-like Python runtimes such as `pyodide`.

## [6.1.5] - 2023-05-10
### Fixed
- When creating a transformation with a different source- and destination CDF project, the project setting is no longer overridden by the setting in the `CogniteClient` configuration allowing the user to read from the specified source project and write to the specified and potentially different destination project.

## [6.1.4] - 2023-05-08
### Fixed
- Pickling a `CogniteClient` instance with certain `CredentialProvider`s no longer causes a `TypeError: cannot pickle ...` to be raised.

## [6.1.3] - 2023-05-08
### Added
- Add the license of the package in poetry build.

## [6.1.2] - 2023-05-04
### Improved
- The SDK has received several minor bugfixes to be more user-friendly on Windows.

### Fixed
- The utility function `cognite.client.utils.datetime_to_ms` now raises an understandable `ValueError` when unable to convert pre-epoch datetimes.
- Several functions reading and writing to disk now explicitly use UTF-8 encoding

## [6.1.1] - 2023-05-02
### Fixed
- `AttributeError` when passing `pandas.Timestamp`s with different timezones (*of which one was UTC*) to `DatapointsAPI.retrieve_dataframe_in_tz`.
- A `ValueError` is no longer raised when passing `pandas.Timestamp`s in the same timezone, but with different underlying implementations (e.g. `datetime.timezone.utc` / `pytz.UTC` / `ZoneInfo("UTC")`) to `DatapointsAPI.retrieve_dataframe_in_tz`.

## [6.1.0] - 2023-04-28
### Added
- Support for giving `start` and `end` arguments as `pandas.Timestamp` in `DatapointsAPI.retrieve_dataframe_in_tz`.

### Improved
- Type hints for the `DatapointsAPI` methods.

## [6.0.2] - 2023-04-27
### Fixed
- Fixed a bug in `DatapointsAPI.retrieve_dataframe_in_tz` that could raise `AmbiguousTimeError` when subdividing the user-specified time range into UTC intervals (with fixed offset).

## [6.0.1] - 2023-04-20
### Fixed
- Fixed a bug that would cause `DatapointsAPI.retrieve_dataframe_in_tz` to raise an `IndexError` if there were only empty time series in the response.

## [6.0.0] - 2023-04-19
### Removed
- Removed support for legacy auth (API keys, service accounts, login.status)
- Removed the deprecated `extractionPipeline` argument to `client.extraction_pipelines.create`. Only `extraction_pipeline` is accepted now.
- Removed the deprecated `client.datapoints` accessor attribute. The datapoints API can only be accessed through `client.time_series.data` now.
- Removed the deprecated `client.extraction_pipeline_runs` accessor attribute. The extraction pipeline run API can only be accessed through `client.extraction_pipelines.runs` now.
- Removed the deprecated `external_id` attribute on `ExtractionPipelineRun`. This has been replaced with `extpipe_external_id`.

## [5.12.0] - 2023-04-18
### Changed
- Enforce that types are explicitly exported in order to make very strict type checkers happy.

## [5.11.1] - 2023-04-17
### Fixed
- List (and `__call__`) methods for assets, events, files, labels, relationships, sequences and time series now raise if given bad input for `data_set_ids`, `data_set_external_ids`, `asset_subtree_ids` and `asset_subtree_external_ids` instead of ignoring/returning everything.

### Improved
- The listed parameters above have silently accepted non-list input, i.e. single `int` (for `ids`) or single `str` (for `external_ids`). Function signatures and docstrings have now been updated to reflect this "hidden functionality".

## [5.11.0] - 2023-04-17
### Added
- The `DatapointsAPI` now supports time zones with the addition of a new method, `retrieve_dataframe_in_tz`. It does not support individual customization of query parameters (for good reasons, e.g. a DataFrame has a single index).
- Asking for datapoints in a specific time zone, e.g. `America/New_York` or `Europe/London` is now easily accomplished: the user can just pass in their `datetimes` localized to their time zone directly.
- Queries for aggregate datapoints are also supported, with the key feature being automatic handling of daylight savings time (DST) transitions, as this is not supported by the official API. Example usage: A user living in Oslo, Norway, wants daily averages in their local time. In Oslo, the standard time is UTC+1, with UTC+2 during the summer. This means during spring, there is a 23-hour long day when clocks roll 1 hour forward and a 25-hour day during fall.
- New granularities with a longer time span have been added (only to this new method, for now): 'week', 'month', 'quarter' and 'year'. These do not all represent a fixed frequency, but like the example above, neither does for example 'day' when we use time zones without a fixed UTC offset.

## [5.10.5] - 2023-04-13
### Fixed
- Subclasses of `VisionResource` inheriting `.dump` and `to_pandas` now work as expected for attributes storing lists of subclass instances like `Polygon`, `PolyLine`, `ObjectDetection` or `VisionExtractPredictions` directly or indirectly.

## [5.10.4] - 2023-04-13
### Fixed
- A lot of nullable integer attributes ended up as float after calling `.to_pandas`. These are now correctly converted to `dtype=Int64`.

## [5.10.3] - 2023-04-13
### Fixed
- When passing `CogniteResource` classes (like `Asset` or `Event`) to `update`, any labels were skipped in the update (passing `AssetUpdate` works). This has been fixed for all Cognite resource classes.

## [5.10.2] - 2023-04-12
### Fixed
- Fixed a bug that would cause `AssetsAPI.create_hierarchy` to not respect `upsert=False`.

## [5.10.1] - 2023-04-04
### Fixed
- Add missing field `when` (human readable version of the CRON expression) to `FunctionSchedule` class.

## [5.10.0] - 2023-04-03
### Fixed
- Implemented automatic retries for connection errors by default, improving the reliability of the connection to the Cognite API.
- Added a user-readable message to `CogniteConnectionRefused` error for improved user experience.

### Changed
- Introduce a `max_retries_connect` attribute on the global config, and default it to 3.

## [5.9.3] - 2023-03-27
### Fixed
- After creating a schedule for a function, the returned `FunctionSchedule` was missing a reference to the `CogniteClient`, meaning later calls to `.get_input_data()` would fail and raise `CogniteMissingClientError`.
- When calling `.get_input_data()` on a `FunctionSchedule` instance, it would fail and raise `KeyError` if no input data was specified for the schedule. This now returns `None`.

## [5.9.2] - 2023-03-27
### Fixed
- After calling e.g. `.time_series()` or `.events()` on an `AssetList` instance, the resulting resource list would be missing the lookup tables that allow for quick lookups by ID or external ID through the `.get()` method. Additionally, for future-proofing, the resulting resource list now also correctly has a `CogniteClient` reference.

## [5.9.1] - 2023-03-23
### Fixed
- `FunctionsAPI.call` now also works for clients using auth flow `OAuthInteractive`, `OAuthDeviceCode`, and any user-made subclass of `CredentialProvider`.

### Improved
- `FunctionSchedulesAPI.create` now also accepts an instance of `ClientCredentials` (used to be dictionary only).

## [5.9.0] - 2023-03-21
### Added
- New class `AssetHierarchy` for easy verification and reporting on asset hierarchy issues without explicitly trying to insert them.
- Orphan assets can now be reported on (orphan is an asset whose parent is not part of the given assets). Also, `AssetHierarchy` accepts an `ignore_orphans` argument to mimic the old behaviour where all orphans were assumed to be valid.
- `AssetsAPI.create_hierarchy` now accepts two new parameters: `upsert` and `upsert_mode`. These allow the user to do "insert or update" instead of an error being raised when trying to create an already existing asset. Upsert mode controls whether updates should replace/overwrite or just patch (partial update to non-null values only).
- `AssetsAPI.create_hierarchy` now also verifies the `name` parameter which is required and that `id` has not been set.

### Changed
- `AssetsAPI.create_hierarchy` now uses `AssetHierarchy` under the hood to offer concrete feedback on asset hierarchy issues, accessible through attributes on the raised exception, e.g. invalid assets, duplicates, orphans, or any cyclical asset references.

### Fixed
- `AssetsAPI.create_hierarchy`...:
  - Now respects `max_workers` when spawning worker threads.
  - Can no longer raise `RecursionError`. Used to be an issue for asset hierarchies deeper than `sys.getrecursionlimit()` (typically set at 1000 to avoid stack overflow).
  - Is now `pyodide` compatible.

## [5.8.0] - 2023-03-20
### Added
- Support for client certificate authentication to Azure AD.

## [5.7.4] - 2023-03-20
### Added
- Use `X-Job-Token` header for contextualization jobs to reduce required capabilities.

## [5.7.3] - 2023-03-14
### Improved
- For users unknowingly using a too old version of `numpy` (against the SDK dependency requirements), an exception could be raised (`NameError: name 'np' is not defined`). This has been fixed.

## [5.7.2] - 2023-03-10
### Fixed
- Fix method dump in TransformationDestination to ignore None.

## [5.7.1] - 2023-03-10
### Changed
- Split `instances` destination type of Transformations to `nodes` and `edges`.

## [5.7.0] - 2023-03-08
### Removed
- `ExtractionPipelineRunUpdate` was removed as runs are immutable.

### Fixed
- `ExtractionPipelinesRunsAPI` was hiding `id` of runs because `ExtractionPipelineRun` only defined `external_id` which doesn't exist for the "run resource", only for the "parent" ext.pipe (but this is not returned by the API; only used to query).

### Changed
- Rename and deprecate `external_id` in `ExtractionPipelinesRunsAPI` in favour of the more descriptive `extpipe_external_id`. The change is backwards-compatible, but will issue a `UserWarning` for the old usage pattern.

## [5.6.4] - 2023-02-28
### Added
- Input validation on `DatapointsAPI.[insert, insert_multiple, delete_ranges]` now raise on missing keys, not just invalid keys.

## [5.6.3] - 2023-02-23
### Added
- Make the SDK compatible with `pandas` major version 2 ahead of release.

## [5.6.2] - 2023-02-21
### Fixed
- Fixed an issue where `Content-Type` was not correctly set on file uploads to Azure.

## [5.6.1] - 2023-02-20
### Fixed
- Fixed an issue where `IndexError` was raised when a user queried `DatapointsAPI.retrieve_latest` for a single, non-existent time series while also passing `ignore_unknown_ids=True`. Changed to returning `None`, inline with other `retrieve` methods.

## [5.6.0] - 2023-02-16
### Added
- The SDK has been made `pyodide` compatible (to allow running natively in browsers). Missing features are `CredentialProvider`s with token refresh and `AssetsAPI.create_hierarchy`.

## [5.5.2] - 2023-02-15
### Fixed
- Fixed JSON dumps serialization error of instances of `ExtractionPipelineConfigRevision` and all subclasses (`ExtractionPipelineConfig`) as they stored a reference to the CogniteClient as a non-private attribute.

## [5.5.1] - 2023-02-14
### Changed
- Change `CredentialProvider` `Token` to be thread safe when given a callable that does token refresh.

## [5.5.0] - 2023-02-10
### Added
- Support `instances` destination type on Transformations.

## [5.4.4] - 2023-02-06
### Added
- Added user warnings when wrongly calling `/login/status` (i.e. without an API key) and `/token/inspect` (without OIDC credentials).

## [5.4.3] - 2023-02-05
### Fixed
- `OAuthDeviceCode` and `OAuthInteractive` now respect `global_config.disable_ssl` setting.

## [5.4.2] - 2023-02-03
### Changed
- Improved error handling (propagate IDP error message) for `OAuthDeviceCode` and `OAuthInteractive` upon authentication failure.

## [5.4.1] - 2023-02-02
### Fixed
- Bug where create_hierarchy would stop progressing after encountering more than `config.max_workers` failures.

## [5.4.0] - 2023-02-02
### Added
- Support for aggregating metadata keys/values for assets

## [5.3.7] - 2023-02-01
### Improved
- Issues with the SessionsAPI documentation have been addressed, and the `.create()` have been further clarified.

## [5.3.6] - 2023-01-30
### Changed
- A file-not-found error has been changed from `TypeError` to `FileNotFoundError` as part of the validation in FunctionsAPI.

## [5.3.5] - 2023-01-27
### Fixed
- Fixed an atexit-exception (`TypeError: '<' not supported between instances of 'tuple' and 'NoneType'`) that could be raised on PY39+ after fetching datapoints (which uses a custom thread pool implementation).

## [5.3.4] - 2023-01-25
### Fixed
- Displaying Cognite resources like an `Asset` or a `TimeSeriesList` in a Jupyter notebook or similar environments depending on `._repr_html_`, no longer raises `CogniteImportError` stating that `pandas` is required. Instead, a warning is issued and `.dump()` is used as fallback.

## [5.3.3] - 2023-01-24
### Added
- New parameter `token_cache_path` now accepted by `OAuthInteractive` and `OAuthDeviceCode` to allow overriding location of token cache.

### Fixed
- Platform dependent temp directory for the caching of the token in `OAuthInteractive` and `OAuthDeviceCode` (no longer crashes at exit on Windows).

## [5.3.2] - 2023-01-24
### Security
- Update `pytest` and other dependencies to get rid of dependency on the `py` package (CVE-2022-42969).

## [5.3.1] - 2023-01-20
### Fixed
- Last possible valid timestamp would not be returned as first (if first by some miracle...) by the `TimeSeries.first` method due to `end` being exclusive.

## [5.3.0] - 2023-01-20
### Added
- `DatapointsAPI.retrieve_latest` now support customising the `before` argument, by passing one or more objects of the newly added `LatestDatapointQuery` class.

## [5.2.0] - 2023-01-19
### Changed
- The SDK has been refactored to support `protobuf>=3.16.0` (no longer requires v4 or higher). This was done to fix dependency conflicts with several popular Python packages like `tensorflow` and `streamlit` - and also Azure Functions - that required major version 3.x of `protobuf`.

## [5.1.1] - 2023-01-19
### Changed
- Change RAW rows insert chunk size to make individual requests faster.

## [5.1.0] - 2023-01-03
### Added
- The diagram detect function can take file reference objects that contain file (external) id as well as a page range. This is an alternative to the lists of file ids or file external ids that are still possible to use. Page ranges were not possible to specify before.

## [5.0.2] - 2022-12-21
### Changed
- The valid time range for datapoints has been increased to support timestamps up to end of the year 2099 in the TimeSeriesAPI. The utility function `ms_to_datetime` has been updated accordingly.

## [5.0.1] - 2022-12-07
### Fixed
- `DatapointsArray.dump` would return timestamps in nanoseconds instead of milliseconds when `convert_timestamps=False`.
- Converting a `Datapoints` object coming from a synthetic datapoints query to a `pandas.DataFrame` would, when passed `include_errors=True`, starting in version `5.0.0`, erroneously cast the `error` column to a numeric data type and sort it *before* the returned values. Both of these behaviours have been reverted.
- Several documentation issues: Missing methods, wrong descriptions through inheritance and some pure visual/aesthetic.

## [5.0.0] - 2022-12-06
### Improved
- Greatly increased speed of datapoints fetching (new adaptable implementation and change from `JSON` to `protobuf`), especially when asking for... (measured in fetched `dps/sec` using the new `retrieve_arrays` method, with default settings for concurrency):
  - A large number of time series
    - 200 ts: ~1-4x speedup
    - 8000 ts: ~4-7x speedup
    - 20k-100k ts: Up to 20x faster
  - Very few time series (1-3)
    - Up to 4x faster
  - Very dense time series (>>10k dps/day)
    - Up to 5x faster
  - Any query for `string` datapoints
    - Faster the more dps, e.g. single ts, 500k: 6x speedup
- Peak memory consumption (for numeric data) is 0-55 % lower when using `retrieve` and 65-75 % lower for the new `retrieve_arrays` method.
- Fetching newly inserted datapoints no longer suffers from (potentially) very long wait times (or timeout risk).
- Converting fetched datapoints to a Pandas `DataFrame` via `to_pandas()` has changed from `O(N)` to `O(1)`, i.e., speedup no longer depends on the number of datapoints and is typically 4-5 orders of magnitude faster (!). NB: Only applies to `DatapointsArray` as returned by the `retrieve_arrays` method.
- Full customizability of queries is now available for *all retrieve* endpoints, thus the `query()` is no longer needed and has been removed. Previously only `aggregates` could be individually specified. Now all parameters can be passed either as top-level or as *individual settings*, even `ignore_unknown_ids`. This is now aligned with the API (except `ignore_unknown_ids` making the SDK arguably better!).
- Documentation for the retrieve endpoints has been overhauled with lots of new usage patterns and better examples. **Check it out**!
- Vastly better test coverage for datapoints fetching logic. You may have increased trust in the results from the SDK!

### Added
- New required dependency, `protobuf`. This is currently only used by the DatapointsAPI, but other endpoints may be changed without needing to release a new major version.
- New optional dependency, `numpy`.
- A new datapoints fetching method, `retrieve_arrays`, that loads data directly into NumPy arrays for improved speed and *much* lower memory usage.
- These arrays are stored in the new resource types `DatapointsArray` with corresponding container (list) type, `DatapointsArrayList` which offer much more efficient memory usage. `DatapointsArray` also offer zero-overhead pandas-conversion.
- `DatapointsAPI.insert` now also accepts `DatapointsArray`. It also does basic error checking like making sure the number of datapoints match the number of timestamps, and that it contains raw datapoints (as opposed to aggregate data which raises an error). This also applies to `Datapoints` input.
- `DatapointsAPI.insert_multiple` now accepts `Datapoints` and `DatapointsArray` as part of the (possibly) multiple inputs. Applies the same error checking as `insert`.

### Changed
- Datapoints are no longer fetched using `JSON`: the age of `protobuf` has begun.
- The main way to interact with the `DatapointsAPI` has been moved from `client.datapoints` to `client.time_series.data` to align and unify with the `SequenceAPI`. All example code has been updated to reflect this change. Note, however, that the `client.datapoints` will still work until the next major release, but will until then issue a `DeprecationWarning`.
- All parameters to all retrieve methods are now keyword-only (meaning no positional arguments are supported).
- All retrieve methods now accept a string for the `aggregates` parameter when asking for just one, e.g. `aggregates="max"`. This short-cut avoids having to wrap it inside a list. Both `snake_case` and `camelCase` are supported.
- The utility function `datetime_to_ms` no longer issues a `FutureWarning` on missing timezone information. It will now interpret naive `datetime`s as local time as is Python's default interpretation.
- The utility function `ms_to_datetime` no longer issues a `FutureWarning` on returning a naive `datetime` in UTC. It will now return an aware `datetime` object in UTC.
- All data classes in the SDK that represent a Cognite resource type have a `to_pandas` (or `to_geopandas`) method. Previously, these had various defaults for the `camel_case` parameter, but they have all been changed to `False`.
- All retrieve methods (when passing dict(s) with query settings) now accept identifier and aggregates in snake case (and camel case for convenience / backwards compatibility). Note that all newly added/supported customisable parameters (e.g. `include_outside_points` or `ignore_unknown_ids` *must* be passed in snake case or a `KeyError` will be raised.)
- The method `DatapointsAPI.insert_dataframe` has new default values for `dropna` (now `True`, still being applied on a per-column basis to not lose any data) and `external_id_headers` (now `True`, disincentivizing the use of internal IDs).
- The previous fetching logic awaited and collected all errors before raising (through the use of an "initiate-and-forget" thread pool). This is great, e.g., updates/inserts to make sure you are aware of all partial changes. However, when reading datapoints, a better option is to just fail fast (which it does now).
- `DatapointsAPI.[retrieve/retrieve_arrays/retrieve_dataframe]` no longer requires `start` (default: `0`, i.e. 1970-01-01) and `end` (default: `now`). This is now aligned with the API.
- Additionally, `DatapointsAPI.retrieve_dataframe` no longer requires `granularity` and `aggregates`.
- All retrieve methods accept a list of full query dictionaries for `id` and `external_id` giving full flexibility for all individual settings: `start`, `end`, `aggregates`, `granularity`, `limit`, `include_outside_points`, `ignore_unknown_ids`.
- Aggregates returned now include the time period(s) (given by the `granularity` unit) that `start` and `end` are part of (as opposed to only "fully in-between" points). This change is the *only breaking change* to the `DatapointsAPI.retrieve` method for aggregates and makes it so that the SDK match manual queries sent using e.g. `curl` or Postman. In other words, this is now aligned with the API.
Note also that this is a **bugfix**: Due to the SDK rounding differently than the API, you could supply `start` and `end` (with `start < end`) and still be given an error that `start is not before end`. This can no longer happen.
- Fetching raw datapoints using `include_outside_points=True` now returns both outside points (if they exist), regardless of `limit` setting (this is the *only breaking change* for limited raw datapoint queries; unlimited queries are fully backwards compatible). Previously the total number of points was capped at `limit`, thus typically only returning the first. Now up to `limit+2` datapoints are always returned. This is now aligned with the API.
- When passing a relative or absolute time specifier string like `"2w-ago"` or `"now"`, all time series in the same query will use the exact same value for 'now' to avoid any inconsistencies in the results.
- Fetching newly inserted datapoints no longer suffers from very long wait times (or timeout risk) as the code's dependency on `count` aggregates has been removed entirely (implementation detail) which could delay fetching by anything between a few seconds to several minutes/go to timeout while the aggregate was computed on-the-fly. This was mostly a problem for datapoints inserted into low-priority time periods (far away from current time).
- Asking for the same time series any number of times no longer raises an error (from the SDK), which is useful for instance when fetching disconnected time periods. This is now aligned with the API. Thus, the custom exception `CogniteDuplicateColumnsError` is no longer needed and has been removed from the SDK.
- ...this change also causes the `.get` method of `DatapointsList` and `DatapointsArrayList` to now return a list of `Datapoints` or `DatapointsArray` respectively *when duplicated identifiers are queried*. For data scientists and others used to `pandas`, this syntax is familiar to the slicing logic of `Series` and `DataFrame` when used with non-unique indices.
There is also a very subtle **bugfix** here: since the previous implementation allowed the same time series to be specified by both its `id` and `external_id`, using `.get` to access it would always yield the settings that were specified by the `external_id`. This will now return a `list` as explained above.
- `Datapoints` and `DatapointsArray` now store the `granularity` string given by the user (when querying aggregates) which allows both `to_pandas` methods (on `DatapointsList` and `DatapointsArrayList` as well) to accept `include_granularity_name` that appends this to the end of the column name(s).
- Datapoints fetching algorithm has changed from one that relies on up-to-date and correct `count` aggregates to be fast (with fallback on serial fetching when missing/unavailable), to recursively (and reactively) splitting the time-domain into smaller and smaller pieces, depending on the discovered-as-fetched density-distribution of datapoints in time and the number of available workers/threads. The new approach also has the ability to group more than 1 (one) time series per API request (when beneficial) and short-circuit once a user-given limit has been reached (if/when given). This method is now used for *all types of queries*; numeric raw-, string raw-, and aggregate datapoints.

#### Change: `retrieve_dataframe`
- Previously, fetching was constricted (🐍) to either raw- OR aggregate datapoints. This restriction has been lifted and the method now works exactly like the other retrieve-methods (with a few extra options relevant only for pandas `DataFrame`s).
- Used to fetch time series given by `id` and `external_id` separately - this is no longer the case. This gives a significant, additional speedup when both are supplied.
- The `complete` parameter has been removed and partially replaced by `uniform_index (bool)` which covers a subset of the previous features (with some modifications: now gives a uniform index all the way from the first given `start` to the last given `end`). Rationale: Old method had a weird and had unintuitive syntax (passing a string using commas to separate options).
- Interpolating, forward-filling or in general, imputation (also prev. controlled via the `complete` parameter) is completely removed as the resampling logic *really* should be up to the user fetching the data to decide, not the SDK.
- New parameter `column_names` (as already used in several existing `to_pandas` methods) decides whether to pick `id`s or `external_id`s as the dataframe column names. Previously, when both were supplied, the dataframe ended up with a mix.
Read more below in the removed section or check out the method's updated documentation.
- The ordering of columns for aggregates is now always chronological instead of the somewhat arbitrary choice made in `Datapoints.__init__`, (since `dict`s keep insertion order in newer python versions and instance variables lives in `__dict__`)).
- New parameter `include_granularity_name` that appends the specified granularity to the column names if passed as `True`. Mimics the behaviour of the older, well-known argument `include_aggregate_name`, but adds after: `my-ts|average|13m`.

### Fixed
- `CogniteClientMock` has been updated with 24 missing APIs (including sub-composited APIs like `FunctionsAPI.schedules`) and is now used internally in testing instead of a similar, additional implementation.
- Loads of `assert`s meant for the SDK user have been changed to raising exceptions instead as a safeguard since `assert`s are ignored when running in optimized mode `-O` (or `-OO`).

### Fixed: Extended time domain
- `TimeSeries.[first/count/latest]()` now work with the expanded time domain (minimum age of datapoints was moved from 1970 to 1900, see [4.2.1]).
  - `TimeSeries.latest()` now supports the `before` argument similar to `DatapointsAPI.retrieve_latest`.
  - `TimeSeries.first()` now considers datapoints before 1970 and after "now".
  - `TimeSeries.count()` now considers datapoints before 1970 and after "now" and will raise an error for string time series as `count` (or any other aggregate) is not defined.
- `DatapointsAPI.retrieve_latest` would give latest datapoint `before="now"` when given `before=0` (1970) because of a bad boolean check. Used to not be a problem since there were no data before epoch.
- The utility function `ms_to_datetime` no longer raises `ValueError` for inputs from before 1970, but will raise for input outside the allowed minimum- and maximum supported timestamps in the API.
**Note**: that support for `datetime`s before 1970 may be limited on Windows, but `ms_to_datetime` should still work (magic!).

### Fixed: Datapoints-related
- **Critical**: Fetching aggregate datapoints now works properly with the `limit` parameter. In the old implementation, `count` aggregates were first fetched to split the time domain efficiently - but this has little-to-no informational value when fetching *aggregates* with a granularity, as the datapoints distribution can take on "any shape or form". This often led to just a few returned batches of datapoints due to miscounting (e.g. as little as 10% of the actual data could be returned(!)).
- Fetching datapoints using `limit=0` now returns zero datapoints, instead of "unlimited". This is now aligned with the API.
- Removing aggregate names from the columns in a Pandas `DataFrame` in the previous implementation used `Datapoints._strip_aggregate_name()`, but this had a bug: Whenever raw datapoints were fetched all characters after the last pipe character (`|`) in the tag name would be removed completely. In the new version, the aggregate name is only added when asked for.
- The method `Datapoints.to_pandas` could return `dtype=object` for numeric time series when all aggregate datapoints were missing; which is not *that* unlikely, e.g., when using `interpolation` aggregate on a `is_step=False` time series with datapoints spacing above one hour on average. In such cases, an object array only containing `None` would be returned instead of float array dtype with `NaN`s. Correct dtype is now enforced by an explicit `pandas.to_numeric()` cast.
- Fixed a bug in all `DatapointsAPI` retrieve-methods when no time series was/were found, a single identifier was *not* given (either list of length 1 or all given were missing), `ignore_unknown_ids=True`, and `.get` was used on the empty returned `DatapointsList` object. This would raise an exception (`AttributeError`) because the mappings from `id` or `external_id` to `Datapoints` were not defined on the object (only set when containing at least 1 resource).

### Removed
- Method: `DatapointsAPI.query`. No longer needed as all "optionality" has been moved to the three `retrieve` methods.
- Method: `DatapointsAPI.retrieve_dataframe_dict`. Rationale: Due to its slightly confusing syntax and return value, it basically saw no use "in the wild".
- Custom exception: `CogniteDuplicateColumnsError`. No longer needed as the retrieve endpoints now support duplicated identifiers to be passed (similar to the API).
- All convenience methods related to plotting and the use of `matplotlib`. Rationale: No usage and low utility value: the SDK should not be a data science library.

## [4.11.3] - 2022-11-17
### Fixed
- Fix FunctionCallsAPI filtering

## [4.11.2] - 2022-11-16
### Changed
- Detect endpoint (for Engineering Diagram detect jobs) is updated to spawn and handle multiple jobs.
### Added
- `DetectJobBundle` dataclass: A way to manage multiple files and jobs.

## [4.11.1] - 2022-11-15
### Changed
- Update doc for Vision extract method
- Improve error message in `VisionExtractJob.save_annotations`

## [4.11.0] - 2022-10-17
### Added
- Add `compute` method to `cognite.client.geospatial`

## [4.10.0] - 2022-10-13
### Added
- Add `retrieve_latest` method to `cognite.client.sequences`
- Add support for extending the expiration time of download links returned by `cognite.client.files.retrieve_download_urls()`

## [4.9.0] - 2022-10-10
### Added
- Add support for extraction pipeline configuration files
### Deprecated
- Extraction pipeline runs has been moved from `client.extraction_pipeline_runs` to `client.extraction_pipelines.runs`

## [4.8.1] - 2022-10-06
### Fixed
- Fix `__str__` method of `TransformationSchedule`

## [4.8.0] - 2022-09-30
### Added
- Add operations for geospatial rasters

## [4.7.1] - 2022-09-29
### Fixed
- Fixed the `FunctionsAPI.create` method for Windows-users by removing
  validation of `requirements.txt`.

## [4.7.0] - 2022-09-28
### Added
- Support `tags` on `transformations`.

### Changed
- Change geospatial.aggregate_features to support `aggregate_output`

## [4.5.4] - 2022-09-19
### Fixed
- The raw rows insert endpoint is now subject to the same retry logic as other idempotent endpoints.

## [4.5.3] - 2022-09-15
### Fixed
- Fixes the OS specific issue where the `requirements.txt`-validation failed
  with `Permission Denied` on Windows.

## [4.5.2] - 2022-09-09
### Fixed
- Fixes the issue when updating transformations with new nonce credentials

## [4.5.1] - 2022-09-08
### Fixed
- Don't depend on typing_extensions module, since we don't have it as a dependency.

## [4.5.0] - 2022-09-08
### Added
- Vision extract implementation, providing access to the corresponding [Vision Extract API](https://docs.cognite.com/api/v1/#tag/Vision).

## [4.4.3] - 2022-09-08
### Fixed
- Fixed NaN/NA value check in geospatial FeatureList

## [4.4.2] - 2022-09-07
### Fixed
- Don't import numpy in the global space in geospatial module as it's an optional dependency

## [4.4.1] - 2022-09-06
### Fixed
- Fixed FeatureList.from_geopandas to handle NaN values

## [4.4.0] - 2022-09-06
### Changed
- Change geospatial.aggregate_features to support order_by

## [4.3.0] - 2022-09-06
### Added
- Add geospatial.list_features

## [4.2.1] - 2022-08-23
### Changed
- Change timeseries datapoints' time range to start from 01.01.1900

## [4.2.0] - 2022-08-23
### Added
- OAuthInteractive credential provider. This credential provider will redirect you to a login page
and require that the user authenticates. It will also cache the token between runs.
- OAuthDeviceCode credential provider. Display a device code to enter into a trusted device.
It will also cache the token between runs.

## [4.1.2] - 2022-08-22
### Fixed
- geospatial: support asset links for features

## [4.1.1] - 2022-08-19
### Fixed
- Fixed the issue on SDK when Python installation didn't include pip.

### Added
- Added Optional dependency called functions. Usage: `pip install "cognite-sdk[functions]"`

## [4.1.0] - 2022-08-18
### Added
- ensure_parent parameter to client.raw.insert_dataframe method

## [4.0.1] - 2022-08-17
### Added
- OAuthClientCredentials now supports token_custom_args.

## [4.0.0] - 2022-08-15
### Changed
- Client configuration no longer respects any environment variables. There are other libraries better
suited for loading configuration from the environment (such as builtin `os` or `pydantic`). There have also
been several reports of envvar name clash issues in tools built on top the SDK. We therefore
consider this something that should be handled by the application consuming the SDK. All configuration of
`cognite.client.CogniteClient` now happens using a `cognite.client.ClientConfig` object. Global configuration such as
`max_connection_pool_size` and other options which apply to all client instances are now configured through
the `cognite.client.global_config` object which is an instance of `cognite.client.GlobalConfig`. Examples
have been added to the docs.
- Auth has been reworked. The client configuration no longer accepts the `api_key` and `token_...` arguments.
It accepts only a single `credentials` argument which must be a `CredentialProvider` object. A few
implementations have been provided (`APIKey`, `Token`, `OAuthClientCredentials`). Example usage has
been added to the docs. More credential provider implementations will be added in the future to accommodate
other OAuth flows.

### Fixed
- A bug in the Functions SDK where the lifecycle of temporary files was not properly managed.

## [3.9.0] - 2022-08-11
### Added
- Moved Cognite Functions from Experimental SDK to Main SDK.

## [3.8.0] - 2022-08-11
### Added
- Add ignore_unknown_ids parameter to sequences.retrieve_multiple

## [3.7.0] - 2022-08-10
### Changed
- Changed grouping of Sequence rows on insert. Each group now contains at most 100k values and at most 10k rows.

## [3.6.1] - 2022-08-10
### Fixed
- Fixed a minor casing error for the geo_location field on files

### Added
- Add ignore_unknown_ids parameter to files.retrieve_multiple

## [3.5.0] - 2022-08-10
### Changed
- Improve type annotations. Use overloads in more places to help static type checkers.

## [3.4.3] - 2022-08-10
### Changed
- Cache result from pypi version check so it's not executed for every client instantiation.

## [3.4.2] - 2022-08-09
### Fixed
- Fix the wrong destination name in transformations.

## [3.4.1] - 2022-08-01
### Fixed
- fixed exception when printing exceptions generated on transformations creation/update.

## [3.4.0] - 2022-07-25
### Added
- added support for nonce authentication on transformations

### Changed
- if no source or destination credentials are provided on transformation create, an attempt will be made to create a session with the CogniteClient credentials, if it succeeds, the acquired nonce will be used.
- if OIDC credentials are provided on transformation create/update, an attempt will be made to create a session with the given credentials. If it succeeds, the acquired nonce credentials will replace the given client credentials before sending the request.

## [3.3.0] - 2022-07-21
### Added
- added the sessions API

## [3.2.0] - 2022-07-15
### Removed
- Unused cognite.client.experimental module

## [3.1.0] - 2022-07-13
### Changed
- Helper functions for conversion to/from datetime now warns on naive datetimes and their interpretation.
### Fixed
- Helper function `datetime_to_ms` now accepts timezone aware datetimes.

## [3.0.1] - 2022-07-13
### Fixed
- fixed missing README.md in package

## [3.0.0] - 2022-07-12
### Changed
- Poetry build, one single package "cognite-sdk"
- Require python 3.8 or greater (used to be 3.5 or greater)
### Removed
- support for root_asset_id and root_asset_external_id filters. use asset subtree filters instead.

## [2.56.1] - 2022-06-22
### Added
- Time series property `is_step` can now be updated.

## [2.56.0] - 2022-06-21
### Added
- added the diagrams API

## [2.55.0] - 2022-06-20
### Fixed
- Improve geospatial documentation and implement better parameter resilience for filter and feature type update

## [2.54.0] - 2022-06-17
### Added
- Allow to set the chunk size when creating or updating geospatial features

## [2.53.1] - 2022-06-17
### Fixed
- Fixed destination type decoding of `transformation.destination`

## [2.53.0] - 2022-06-16
### Added
- Annotations implementation, providing access to the corresponding [Annotations API](https://docs.cognite.com/api/v1/#tag/Annotations).
    - Added `Annotation`, `AnnotationFilter`, `AnnotationUpdate` dataclasses to `cognite.client.data_classes`
    - Added `annotations` API to `cognite.client.CogniteClient`
    - **Create** annotations with `client.annotations.create` passing `Annotation` instance(s)
    - **Suggest** annotations with `client.annotations.suggest` passing `Annotation` instance(s)
    - **Delete** annotations with `client.annotations.delete` passing the id(s) of annotation(s) to delete
    - **Filter** annotations with `client.annotations.list` passing a `AnnotationFilter `dataclass instance or a filter `dict`
    - **Update** annotations with `client.annotations.update` passing updated `Annotation` or `AnnotationUpdate` instance(s)
    - **Get single** annotation with `client.annotations.retrieve` passing the id
    - **Get multiple** annotations with `client.annotations.retrieve_multiple` passing the ids

### Changed
- Reverted the optimizations introduced to datapoints fetching in 2.47.0 due to buggy implementation.

## [2.51.0] - 2022-06-13
### Added
- added the new geo_location field to the Asset resource

## [2.50.2] - 2022-06-09
### Fixed
- Geospatial: fix FeatureList.from_geopandas issue with optional properties

## [2.50.1] - 2022-06-09
### Fixed
- Geospatial: keep feature properties as is

## [2.50.0] - 2022-05-30
### Changed
- Geospatial: deprecate update_feature_types and add patch_feature_types

## [2.49.1] - 2022-05-19
### Changed
- Geospatial: Support dataset

## [2.49.0] - 2022-05-09
### Changed
- Geospatial: Support output selection for getting features by ids

## [2.48.0] - 2022-05-09
### Removed
- Experimental model hosting API

## [2.47.0] - 2022-05-02
### Changed
- Performance gain for `datapoints.retrieve` by grouping together time series in single requests against the underlying API.

## [2.46.1] - 2022-04-22
### Changed
- POST requests to the `sessions/revoke`-endpoint are now automatically retried
- Fix retrieval of empty raster in experimental geospatial api: http 204 as ok status

## [2.45.0] - 2022-03-25
### Added
- support `sequence_rows` destination type on Transformations.

## [2.44.1] - 2022-03-24
### Fixed
- fix typo in `data_set_ids` parameter type on `transformations.list`.

## [2.44.0] - 2022-03-24
### Added
- support conflict mode parameter on `transformations.schema.retrieve`.

## [2.43.1] - 2022-03-24
### Added
- update pillow dependency 9.0.0 -> 9.0.1

## [2.43.0] - 2022-03-24
### Added
- new list parameters added to `transformations.list`.

## [2.42.0] - 2022-02-25
### Added
- FeatureList.from_geopandas() improvements

### Fixed
- example for templates view.

## [2.41.0] - 2022-02-16
### Added
- support for deleting properties and search specs in GeospatialAPI.update_feature_types(...).

## [2.40.1] - 2022-02-15
### Fixed
- geospatial examples.

## [2.40.0] - 2022-02-11
### Added
- dataSetId support for transformations.

## [2.39.1] - 2022-01-25
### Added
- pandas and geospatial dependencies optional for cognite-sdk-core.

## [2.39.0] - 2022-01-20
### Added
- geospatial API support

## [2.38.6] - 2022-01-14
### Added
- add the possibility to cancel transformation jobs.

## [2.38.5] - 2022-01-12
### Fixed
- Bug where creating/updating/deleting more than 5 transformation schedules in a single call would fail.

## [2.38.4] - 2021-12-23
### Fixed
- Bug where list generator helper will return more than chunk_size items.

## [2.38.3] - 2021-12-13
### Fixed
- Bug where client consumes all streaming content when logging request.

## [2.38.2] - 2021-12-09
### Added
- add the possibility to pass extra body fields to APIClient._create_multiple.

## [2.38.1] - 2021-12-07
### Fixed
- Bug where loading `transformations.jobs` from JSON fails for raw destinations.

## [2.38.0] - 2021-12-06
### Added
- `transformations` api client, which allows the creation, deletion, update, run and retrieval of transformations.
- `transformations.schedules` api client, which allows the schedule, unschedule and retrieval of recurring runs of a transformation.
- `transformations.notifications` api client, which allows the creation, deletion and retrieval of transformation email notifications.
- `transformations.schema` api client, which allows the retrieval of the expected schema of sql transformations based on the destination data type.
- `transformations.jobs` api client, which retrieves the  status of transformation runs.

## [2.37.1] - 2021-12-01
### Fixed
- Bug where `sequences` full update attempts to "set" column spec. "set" is not supported for sequence column spec.

## [2.37.0] - 2021-11-30
### Added
- Added support for retrieving file download urls

## [2.36.0] - 2021-11-30
### Fixed
- Changes default JSON `.dumps()` behaviour to be in strict compliance with the standard: if any NaNs or +/- Infs are encountered, an exception will now be raised.

## [2.35.0] - 2021-11-29
### Added
- Added support for `columns` update on sequences
- Added support for `data_set_id` on template views

### Security
- Disallow downloading files to path outside download directory in `files.download()`.

## [2.32.0] - 2021-10-04
### Added
 - Support for extraction pipelines

## [2.31.1] - 2021-09-30
### Fixed
- Fixed a bug related to handling of binary response payloads.

## [2.31.0] - 2021-08-26
### Added
- View resolver for template fields.

## [2.30.0] - 2021-08-25
### Added
- Support for Template Views

## [2.29.0] - 2021-08-16
### Added
- Raw rows are retrieved using parallel cursors when no limit is set.

## [2.28.2] - 2021-08-12
### Added
- Relationships now supports `partitions` parameter for [parallel retrieval](https://docs.cognite.com/api/v1/#section/Parallel-retrieval)

## [2.28.1] - 2021-08-10
### Changed
- debug mode now logs response payload and headers.

## [2.27.0] - 2021-07-20

### Fixed
- When using CogniteClient with the client-secret auth flow, the object would not be pickle-able (e.g. when using multiprocessing) because of an anonymous function.

## [2.26.1] - 2021-07-20

### Changed
- Optimization. Do not get windows if remaining data points is 0. Reduces number of requests when asking for 100k data points/10k aggregates from 2 to 1.

## [2.26.0] - 2021-07-08

### Added
- Support for set labels on AssetUpdate

## [2.25.0] - 2021-07-06

### Added
- filter_nodes function to ThreeDRevisionsAPI

## [2.24.0] - 2021-06-28

### Added
- ignore_unknown_ids flag to Relationships delete method

## [2.23.0] - 2021-06-25

### Added
- insert_dataframe and retrieve_dataframe methods to the Raw client

## [2.22.0] - 2021-06-22

### Added
- More contextualization job statuses
### Changed
- Refactor contextualization constant representation

## [2.21.0] - 2021-06-21

### Added
- Datasets support for labels

## [2.20.0] - 2021-06-18

### Added
- rows() in RawRowsAPI support filtering with `columns` and `min/maxLastUpdatedTime`

## [2.19.0] - 2021-05-11

### Added
- Support for /token/inspect endpoint

## [2.18.2] - 2021-04-23

### Fixed
- Bug in templates instances filter that would cause `template_names` to be ignored.

## [2.18.1] - 2021-04-22

### Added
- Configure file download/upload timeouts with `COGNITE_FILE_TRANSFER_TIMEOUT` environment variable or
`file_transfer_timeout` parameter on `CogniteClient`.

### Changed
- Increased default file transfer timeout from 180 to 600 seconds
- Retry more failure modes (read timeouts, 502, 503, 504) for files upload/download requests.

## [2.18.0] - 2021-04-20

### Changed
- `COGNITE_DISABLE_SSL` now also covers ssl verification on IDP endpoints used for generating tokens.


## [2.17.1] - 2021-04-15

### Added
- `created_time`, and `last_updated_time` to template data classes.
- `data_set_id` to template instance data class.


## [2.17.0] - 2021-03-26

### Changed
- Ignore exceptions from pypi version check and reduce its timeout to 5 seconds.

### Fixed
- Only 200/201/202 is treated as successful response. 301 led to json decoding errors -
now handled gracefully.
- datasets create limit was set to 1000 in the sdk, leading to cases of 400 from the api where the limit is 10.

### Added
- Support for specifying proxies in the CogniteClient constructor

### Removed
- py.typed file. Will not declare library as typed until we run a typechecker on the codebase.


## [2.16.0] - 2021-03-26

### Added
- support for templates.
- date-based `cdf-version` header.

## [2.15.0] - 2021-03-22

### Added
- `createdTime` field on raw dbs and tables.

## [2.14.0] - 2021-03-18

### Added
- dropna argument to insert_dataframe method in DatapointsAPI

## [2.13.0] - 2021-03-16

### Added
- `sortByNodeId` and `partitions` query parameters to `list_nodes` method.

## [2.12.2] - 2021-03-11

### Fixed
- CogniteAPIError raised (instead of internal KeyError) when inserting a RAW row without a key.

## [2.12.1] - 2021-03-09

### Fixed
- CogniteMissingClientError raised when creating relationship with malformed body.

## [2.12.0] - 2021-03-08

### Changed
- Move Entity matching API from beta to v1.

## [2.11.1] - 2021-02-18

### Changed
- Resources are now more lenient on which types they accept in for labels
- Entity matching fit will flatten dictionaries and resources to "metadata.subfield" similar to pipelines.

### Added
- Relationships now support update

## [2.10.7] - 2021-02-02

### Fixed
- Relationships API list calls via the generator now support `chunk_size` as parameter.

## [2.10.6] - 2021-02-02

### Fixed
- Retry urllib3.NewConnectionError when it isn't in the context of a ConnectionRefusedError

## [2.10.5] - 2021-01-25

### Fixed
- Fixed asset subtree not returning an object with id->item cache for use in .get

## [2.10.4] - 2020-12-14

### Changed
- Relationships filter will now chain filters on large amounts of sources or targets in batches of 1000 rather than 100.


## [2.10.3] - 2020-12-09

### Fixed
- Retries now have backup time tracking per request, rather than occasionally shared between threads.
- Sequences delete ranges now no longer gives an error if no data is present

## [2.10.2] - 2020-12-08

### Fixed
- Set geoLocation.type in files to "Feature" if missing

## [2.10.1] - 2020-12-03

### Added
- Chaining of requests to the relationships list method,
allowing the method to take arbitrarily long lists for `source_external_ids` and `target_external_ids`

## [2.10.0] - 2020-12-01

### Added
- Authentication token generation and lifecycle management

## [2.9.0] - 2020-11-25

### Added
- Entity matching API is now available in the beta client.

## [2.8.0] - 2020-11-23

### Changed
- Move relationships to release python SDK

## [2.7.0] - 2020-11-10

### Added
- `fetch_resources` parameter to the relationships `list` and `retrieve_multiple` methods, which attempts to fetch the resource referenced in the relationship.

## [2.6.4] - 2020-11-10

### Fixed
- Fixed a bug where 429 was not retried on all endpoints

## [2.6.3] - 2020-11-10

### Fixed
- Resource metadata should be able to set empty using `.metadata.set(None)` or `.metadata.set({})`.

## [2.6.2] - 2020-11-05

### Fixed
- Asset retrieve subtree should return empty AssetList if asset does not exist.

## [2.6.1] - 2020-10-30

### Added
- `geospatial` to list of valid relationship resource types.

## [2.6.0] - 2020-10-26

### Changed
- Relationships list should take dataset internal and external id as different parameters.

## [2.5.4] - 2020-10-22

### Fixed
- `_is_retryable` didn't handle clusters with a dash in the name.

## [2.5.3] - 2020-10-14

### Fixed
- `delete_ranges` didn't cast string timestamp into number properly.

## [2.5.2] - 2020-10-06

### Fixed
- `labels` in FileMetadata is not cast correctly to a list of `Label` objects.

## [2.5.1] - 2020-10-01
- Include `py.typed` file in sdk distribution

## [2.5.0] - 2020-09-29

### Added
- Relationships beta support.

### Removed
- Experimental Model Hosting client.

## [2.4.3] - 2020-09-18
- Increase raw rows list limit to 10,000

## [2.4.2] - 2020-09-10
- Fixed a bug where urls with query parameters were excluded from the retryable endpoints.

## [2.4.1] - 2020-09-09

### Changed
- Generator-based listing now supports partitions. Example:
  ``` python
  for asset in client.assets(partitions=10):
    # do something
  ```

## [2.4.0] - 2020-08-31

### Added
- New 'directory' in Files

## [2.3.0] - 2020-08-25

### Changed
- Add support for mypy and other type checking tools by adding packaging type information

## [2.2.2] - 2020-08-18

### Fixed
- HTTP transport logic to better handle retrying of connection errors
- read timeouts will now raise a CogniteReadTimeout
- connection errors will now raise a CogniteConnectionError, while connection refused errors will raise the more
 specific CogniteConnectionRefused exception.

### Added
- Jitter to exponential backoff on retries

### Changed
- Make HTTP requests no longer follow redirects by default
- All exceptions now inherit from CogniteException

## [2.2.1] - 2020-08-17

### Added
- Fixed a bug where `/timeseries/list` was missing from the retryable endpoints.

## [2.2.0] - 2020-08-17

### Added
- Files labelling support

## [2.1.2] - 2020-08-13

### Fixed
- Fixed a bug where only v1 endpoints (not playground) could be added as retryable

## [2.1.1] - 2020-08-13

### Fixed
- Calls to datapoints `retrieve_dataframe` with `complete="fill"` would break using Pandas version 1.1.0 because it raises TypeError when calling `.interpolate(...)` on a dataframe with no columns.

## [2.1.0] - 2020-07-22

### Added
- Support for passing a single string to `AssetUpdate().labels.add` and `AssetUpdate().labels.remove`. Both a single string and a list of strings is supported. Example:
  ```python
  # using a single string
  my_update = AssetUpdate(id=1).labels.add("PUMP").labels.remove("VALVE")
  res = client.assets.update(my_update)

  # using a list of strings
  my_update = AssetUpdate(id=1).labels.add(["PUMP", "ROTATING_EQUIPMENT"]).labels.remove(["VALVE"])
  res = client.assets.update(my_update)
  ```

## [2.0.0] - 2020-07-21

### Changed
- The interface to interact with labels has changed. A new, improved interface is now in place to make it easier to work with CDF labels. The new interface behaves this way:
  ```python
  # crate label definition(s)
  client.labels.create(LabelDefinition(external_id="PUMP", name="Pump", description="Pump equipment"))
  # ... or multiple
  client.labels.create([LabelDefinition(external_id="PUMP"), LabelDefinition(external_id="VALVE")])

  # list label definitions
  label_definitions = client.labels.list(name="Pump")

  # delete label definitions
  client.labels.delete("PUMP")
  # ... or multiple
  client.labels.delete(["PUMP", "VALVE"])

  # create an asset with label
  asset = Asset(name="my_pump", labels=[Label(external_id="PUMP")])
  client.assets.create(assets)

  # filter assets by labels
  my_label_filter = LabelFilter(contains_all=["PUMP", "VERIFIED"])
  asset_list = client.assets.list(labels=my_label_filter)

  # attach/detach labels to/from assets
  my_update = AssetUpdate(id=1).labels.add(["PUMP"]).labels.remove(["VALVE"])
  res = client.assets.update(my_update)
  ```

### Fixed
- Fixed bug where `_call_` in SequencesAPI (`client.sequences`) was incorrectly returning a `GET` method instead of `POST`.

## [1.8.1] - 2020-07-07
### Changed
- For 3d mappings delete, only use node_id and asset_id pairs in delete request to avoid potential bad request.
- Support attaching/detaching multiple labels on assets in a single method

## [1.8.0] - 2020-06-30
### Added
- Synthetic timeseries endpoint for DatapointsApi
- Labels endpoint support
- Assets labelling support
- Support for unique value aggregation for events.

### Changed
- When `debug=true`, redirects are shown more clearly.

## [1.7.0] - 2020-06-03
### Fixed
- datasetId is kept as an integer in dataframes.

### Changed
- Internal list of retryable endpoints was changed to a class variable so it can be modified.

## [1.6.0] - 2020-04-28
### Added
- Support events filtering by ongoing events (events without `end_time` defined)
- Support events filtering by active timerange of event
- Support files metadata filtering by `asset_external_ids`
- Aggregation endpoint for Assets, DataSets, Events, Files, Sequences and TimeSeries API

## [1.5.2] - 2020-04-02
### Added
- Support for security categories on file methods

## [1.5.1] - 2020-04-01
### Added
- Support for security categories on files
- active_at_time on relationships

### Fixed
- No longer retry calls to /files/initupload
- Retry retryable POST endpoints in datasets API

## [1.5.0] - 2020-03-12
### Added
- DataSets API and support for this in assets, events, time series, files and sequences.
- .asset helper function on time series.
- asset external id filter on time series.

## [1.4.13] - 2020-03-03
### Added
- Relationship list supports multiple sources, targets, relationship types and datasets.

## [1.4.12] - 2020-03-02

### Fixed
- Fixed a bug in file uploads where fields other than name were not being passed to uploaded directories.

## [1.4.11] - 2020-02-21

### Changed
- Datapoint insertion changed to be less memory intensive.

### Fixed
- Fixed a bug where add service account to group expected items in response.
- Jupyter notebook output and non-camel cased to_pandas uses nullable int fields instead of float for relevant fields.

## [1.4.10] - 2020-01-27
### Added
- Support for the error field for synthetic time series query in the experimental client.
- Support for retrieving data from multiple sequences at once.

## [1.4.9] - 2020-01-08

### Fixed
- Fixed a bug where datapoints `retrieve` could return less than limit even if there were more datapoints.
- Fixed an issue where `insert_dataframe` would give an error with older pandas versions.

## [1.4.8] - 2019-12-19

### Added
- Support for `ignore_unknown_ids` on time series `retrieve_multiple`, `delete` and datapoints `retrieve` and `latest` and related endpoints.
- Support for asset subtree filters on files, sequences, and time series.
- Support for parent external id filters on assets.
- Synthetic datapoints retrieve has additional functions including variable replacement and sympy support.

### Changed
- Synthetic datapoints now return errors in the `.error` field, in the jupyter output, and optionally in pandas dataframes if `include_errors` is set.

## [1.4.7] - 2019-12-05

### Added
- Support for synthetic time series queries in the experimental client.
- parent external id filter added for assets.

### Fixed
- startTime in event dataframes is now a nullable int dtype, consistent with endTime.

## [1.4.6] - 2019-12-02

### Fixed
- Fixed notebook output for Asset, Datapoint and Raw.

## [1.4.5] - 2019-12-02

### Changed

- The ModelHostingAPI now calls Model Hosting endpoints in playground instead of 0.6.

## [1.4.4] - 2019-11-29

### Added
 - Option to turn off version checking from CogniteClient constructor

### Changed
- In sequences create, the column definitions object accepts both camelCased and snake_cased keys.
- Retry 429 on all endpoints

### Fixed
- Fixed notebook output for DatapointsList

## [1.4.3] - 2019-11-27
### Fixed
- In Jupyter notebooks, the output from built-in list types is no longer camel cased.

## [1.4.2] - 2019-11-27

### Changed
- In the 3D API, the call and list methods now include all models by default instead of only unpublished ones.
- In Jupyter notebooks, the output from built-in types is no longer camel cased.

### Added
- Support for filtering events by asset subtree ids.

## [1.4.1] - 2019-11-18

### Added
- Support for filtering events by asset external id.
- query parameter on asset search.
- `ignore_unknown_ids` parameter on asset and events method `delete` and `retrieve_multiple`.

## [1.4.0] - 2019-11-14

### Changed
- In the ModelHostingAPI, models, versions and schedules are now referenced by name instead of id. The ids are no longer available.
- In the ModelHostingAPI, functions related to model versions are moved from the ModelsAPI to the new ModelVersionsAPI.
- In the ModelHostingAPI, the model names must be unique. Also, the version names and schedule names must be unique per model.
- Default value for `limit` in search method is now 100 instead of None to clarify api default behaviour when no limit is passed.

## [1.3.4] - 2019-11-07

### Changed
- Error 500's are no longer retried by default, only HTTP 429, 502, 503, 504 are.
- Optimized HTTP calls by caching user agent.
- Relationship filtering is now integrated into `list` instead of `search`.
- Sequences `insert_dataframe` parameter `external_id_headers` documentation updated.
- Type hints for several objects formerly `Dict[str, Any]` improved along with introducing matching dict derived classes.

### Fixed
- `source_created_time` and `source_modified_time` on files now displayed as time fields.
- Fixed pagination for `include_outside_points` and other edge cases in datapoints.
- Fixed a bug where `insert_dataframe` with strings caused a numpy error.

### Added
- Relationships can now have sequences as source or target.

## [1.3.3] - 2019-10-21

### Changed
- Datapoints insert dataframe function will check for infinity values.
- Allow for multiple calls to .add / .remove in object updates such as metadata, without later calls overwriting former.
- List time series now ignores the include_metadata parameter.

### Added
- Advanced list endpoint is used for listing time series, adding several new filters and partitions.

## [1.3.2] - 2019-10-16

### Added
- Datapoints objects now store is_string, is_step and unit to allow for better interpretation of the data.
- Sorting when listing events
- Added a search function in the relationships API.

### Changed
- `list` and `__call__` methods for files now support list parameters for `root_ids`, `root_external_ids`.
- retrieve_dataframe with `complete` using Datapoints fields instead of retrieving time series metadata.

### Fixed
- Fixed chunking logic in list_generator to always return last partial chunk.
- Fixed an error on missing target/source in relationships.

## [1.3.1] - 2019-10-09
### Fixed
- Fixed support for totalVariation aggregate completion.
- Changed conversion of raw RowList to pandas DataFrame to handle missing values (in columns) across the rows. This also fixes the bug where one-off values would be distributed to all rows in the DataFrame (unknown bug).

## [1.3.0] - 2019-10-03
### Changed
- Sequences officially released and no longer considered experimental.
- Sequences data insert no longer takes a default value for columns.

## [1.2.1] - 2019-10-01
### Fixed
- Tokens are sent with the correct "Authorization" header instead of "Authentication".

## [1.2.0] - 2019-10-01
### Added
- Support for authenticating with bearer tokens. Can now supply a jwt or jwt-factory to CogniteClient. This token will override any api-key which has been set.

## [1.1.12] - 2019-10-01
### Fixed
- Fixed a bug in time series pagination where getting 100k datapoints could cause a missing id error when using include_outside_points.
- SequencesData `to_pandas` no longer returns NaN on integer zero columns.
- Fixed a bug where the JSON encoder would throw circular reference errors on unknown data types, including numpy floats.

## [1.1.11] - 2019-09-23
### Fixed
- Fix testing.CogniteClientMock so it is possible to get attributes on child which have not been explicitly in the CogniteClientMock constructor

## [1.1.10] - 2019-09-23
### Fixed
- Fix testing.CogniteClientMock so it is possible to get child mock not explicitly defined

### Added
- `list` and `__call__` methods for events now support list parameters for `root_asset_ids`, `root_asset_external_ids`.

## [1.1.9] - 2019-09-20
### Changed
- Renamed testing.mock_cognite_client to testing.monkeypatch_cognite_client

### Added
- testing.CogniteClientMock object

## [1.1.8] - 2019-09-19
### Added
- Support for aggregated properties of assets.
- `Asset` and `AssetList` classes now have a `sequences` function which retrieves related sequences.
- Support for partitioned listing of assets and events.

### Changed
- `list` and `__call__` methods for assets now support list parameters for `root_ids`, `root_external_ids`.
- Sequences API no longer supports column ids, all relevant functions have been changed to only use external ids.

### Fixed
- Fixed a bug in time series pagination where getting 100k dense datapoints would cause a missing id error.
- Sequences retrieve functions fixed to match API change, to single item per retrieve.
- Sequences retrieve/insert functions fixed to match API change to take lists of external ids.

## [1.1.7] - 2019-09-13
### Fixed
- `testing.mock_cognite_client()` so that it still accepts arguments after exiting from mock context.

## [1.1.6] - 2019-09-12
### Fixed
- `testing.mock_cognite_client()` so that the mocked CogniteClient may accept arguments.

## [1.1.5] - 2019-09-12
### Added
- Method `files.download_to_path` for streaming a file to a specific path

## [1.1.4] - 2019-09-12
### Added
- `root_asset_ids` parameter for time series list.

### Changed
- Formatted output in jupyter notebooks for `SequenceData`.
- `retrieve_latest` function in theDatapoints API extended to support more than 100 items.
- Log requests at DEBUG level instead of INFO.

## [1.1.3] - 2019-09-05
### Changed
- Disabled automatic handling of cookies on the requests session objects

### Fixed
- `to_pandas` method on CogniteResource in the case of objects without metadata

## [1.1.2] - 2019-08-28
### Added
- `limit` parameter on sequence data retrieval.
- Support for relationships exposed through experimental client.
- `end` parameter of sequence.data retrieval and range delete accepts -1 to indicate last index of sequence.

### Changed
- Output in jupyter notebooks is now pandas-like by default, instead of outputting long json strings.

### Fixed
- id parameters and timestamps now accept any integer type including numpy.int64, so values from dataframes can be passed directly.
- Compatibility fix for renaming of sequences cursor and start/end parameters in the API.

## [1.1.1] - 2019-08-23
### Added
- `complete` parameter on `datapoints.retrieve_dataframe`, used for forward-filling/interpolating intervals with missing data.
- `include_aggregate_name` option on `datapoints.retrieve_dataframe` and `DatapointsList.to_pandas`, used for removing the `|<aggregate-name>` postfix on dataframe column headers.
- datapoints.retrieve_dataframe_dict function, which returns {aggregate:dataframe} without adding aggregate names to columns
- source_created_time and source_modified_time support for files

## [1.1.0] - 2019-08-21
### Added
- New method create_hierarchy() added to assets API.
- SequencesAPI.list now accepts an asset_ids parameter for searching by asset
- SequencesDataAPI.insert now accepts a SequenceData object for easier copying
- DatapointsAPI.insert now accepts a Datapoints object for easier copying
- helper method `cognite.client.testing.mock_cognite_client()` for mocking CogniteClient
- parent_id and parent_external_id to AssetUpdate class.

### Changed
- assets.create() no longer validates asset hierarchy and sorts assets before posting. This functionality has been moved to assets.create_hierarchy().
- AssetList.files() and AssetList.events() now deduplicate results while fetching related resources, significantly reducing memory load.

## [1.0.5] - 2019-08-15
### Added
- files.create() method to enable creating a file without uploading content.
- `recursive` parameter to raw.databases.delete() for recursively deleting tables.

### Changed
- Renamed .iteritems() on SequenceData to .items()
- raw.insert() now chunks raw rows into batches of 10,000 instead of 1,000

### Fixed
- Sequences queries are now retried if safe
- .update() in all APIs now accept a subclass of CogniteResourceList as input
- Sequences datapoint retrieval updated to use the new cursor feature in the API
- Json serializiation in `__str__()` of base data classes. Now handles Decimal and Number objects.
- Now possible to create asset hierarchy using parent external id when the parent is not part of the batch being inserted.
- `name` parameter of files.upload_bytes is now required, so as not to raise an exception in the underlying API.

## [1.0.4] - 2019-08-05
### Added
- Variety of useful helper functions for Sequence and SequenceData objects, including .column_ids and .column_external_ids properties, iterators and slice operators.
- Sequences insert_dataframe function.
- Sequences delete_range function.
- Support for external id column headers in datapoints.insert_dataframe()

### Changed
- Sequences data retrieval now returns a SequenceData object.
- Sequences insert takes its parameters row data first, and no longer requires columns to be passed.
- Sequences insert now accepts tuples and raw-style data input.
- Sequences create now clears invalid fields such as 'id' in columns specification, so sequences can more easily re-use existing specifications.
- Sequence data function now require column_ids or column_external_ids to be explicitly set, rather than both being passed through a single columns field

## [1.0.3] - 2019-07-26
### Fixed
- Renamed Model.schedule_data_spec to Model.data_spec so the field from the API will be included on the object.
- Handling edge case in Sequences pagination when last datapoint retrieved is at requested end
- Fixing data points retrieval when count aggregates are missing
- Displays unexpected fields on error response from API when raising CogniteAPIError

## [1.0.2] - 2019-07-22
### Added
- Support for model hosting exposed through experimental client

### Fixed
- Handling dynamic limits in Sequences API

## [1.0.1] - 2019-07-19
### Added
- Experimental client
- Support for sequences exposed through experimental client

## [1.0.0] - 2019-07-11
### Added
- Support for all endpoints in Cognite API
- Generator with hidden cursor for all resource types
- Concurrent writes for all resources
- Distribution of "core" sdk which does not depend on pandas and numpy
- Typehints for all methods
- Support for posting an entire asset hierarchy, resolving ref_id/parent_ref_id automatically
- config attribute on CogniteClient to view current configuration.

### Changed
- Renamed methods so they reflect what the method does instead of what http method is used
- Updated documentation with automatically tested examples
- Renamed `stable` namespace to `api`
- Rewrote logic for concurrent reads of datapoints
- Renamed CogniteClient parameter `num_of_workers` to `max_workers`

### Removed
- `experimental` client in order to ensure sdk stability.<|MERGE_RESOLUTION|>--- conflicted
+++ resolved
@@ -17,23 +17,21 @@
 - `Fixed` for any bug fixes.
 - `Security` in case of vulnerabilities.
 
-<<<<<<< HEAD
+## [7.54.18] - 2024-08-23
+### Added
+- [Feature Preview - beta] Support for `client.workflows.triggers`.
+
+## [7.54.17] - 2024-08-22
+### Added
+- [Feature Preview]  Added `ExtractorExtension` model of the Core Model.
+
+## [7.54.16] - 2024-08-22
+### Added
+- Added new LocationFiltersAcl capability.
+
 ## [7.54.15] - 2024-08-21
-### Added
-- [Feature Preview - beta] Support for `client.workflows.triggers`.
-=======
-## [7.54.17] - 2024-08-22
-### Added
-- [Feature Preview]  Added `ExtractorExtension` model of the Core Model.
-
-## [7.54.16] - 2024-08-22
-### Added
-- Added new LocationFiltersAcl capability.
-
-## [7.54.15] - 2024-08-21
 ### Fixed
 - [Feature Preview]  Updated the Core Model to latest version.
->>>>>>> 4fd3e3ad
 
 ## [7.54.14] - 2024-08-19
 ### Fixed
