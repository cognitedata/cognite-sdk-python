# Changelog
All notable changes to this project will be documented in this file.

The format is based on [Keep a Changelog](https://keepachangelog.com/en/1.0.0/),
and this project adheres to [Semantic Versioning](https://semver.org/spec/v2.0.0.html).

The changelog for SDK version 0.x.x can be found [here](https://github.com/cognitedata/cognite-sdk-python/blob/0.13/CHANGELOG.md).

Changes are grouped as follows
- `Added` for new features.
- `Changed` for changes in existing functionality.
- `Deprecated` for soon-to-be removed features.
- `Removed` for now removed features.
- `Fixed` for any bug fixes.
- `Security` in case of vulnerabilities.

<<<<<<< HEAD
## [3.4.1] - 2022-07-28
### Fixed
- Fix the wrong destination name in transformations.
=======
## [3.4.1] - 2022-07-27
### Fixed
- fixed exception when printing exceptions generated on transformations creation/update.
>>>>>>> 70200ce7

## [3.4.0] - 2022-07-21
### Added
- added support for nonce authentication on transformations

### Changed
- if no source or destination credentials are provided on transformation create, an attempt will be made to create a session with the CogniteClient credentials, if it succeeds the aquired nonce will be used.
- if OIDC credentials are provided on transformation create/update, an attempt will be made to create a session with the given credentials, if it succeeds the aquired nonce credentials will replace the given client credentials before sending the request.

## [3.3.0] - 2022-07-21
### Added
- added the sessions API

## [3.2.0] - 2022-07-15
### Removed
- Unused cognite.client.experimental module

## [3.1.0] - 2022-07-13
### Changed
- Helper functions for conversion to/from datetime now warns on naive datetimes and their interpretation.
### Fixed
- Helper function `datetime_to_ms` now accepts timezone aware datetimes.

## [3.0.1] - 2022-07-13
### Fixed
- fixed missing README.md in package

## [3.0.0] - 2022-07-12
### Changed
- Poetry build, one single package "cognite-sdk"
- Require python 3.8 or greater (used to be 3.5 or greater)
### Removed
- support for root_asset_id and root_asset_external_id filters. use asset subtree filters instead.

## [2.56.1] - 2022-06-22
### Added
- Time series property `is_step` can now be updated.

## [2.56.0] - 2022-06-21
### Added
- added the diagrams API

## [2.55.0] - 2022-06-20

### Fixed
- Improve geospatial documentation and implement better parameter resilience for filter and feature type update

## [2.54.0] - 2022-06-17

### Added
- Allow to set the chunk size when creating or updating geospatial features

## [2.53.1] - 2022-06-17

### Fixed
- Fixed destination type decoding of `transformation.destination`

## [2.53.0] - 2022-06-16

### Added
- Annotations implementation, providing access to the corresponding [Annotations API](https://docs.cognite.com/api/v1/#tag/Annotations).
    - Added `Annotation`, `AnnotationFilter`, `AnnotationUpdate` dataclasses to `cognite.client.data_classes`
    - Added `annotations` API to `cognite.client.CogniteClient`
    - **Create** annotations with `client.annotations.create` passing `Annotation` instance(s)
    - **Suggest** annotations with `client.annotations.suggest` passing `Annotation` instance(s)
    - **Delete** annotations with `client.annotations.delete` passing the id(s) of annotation(s) to delete
    - **Filter** annotations with `client.annotations.list` passing a `AnnotationFilter `dataclass instance or a filter `dict`
    - **Update** annotations with `client.annotations.update` passing updated `Annotation` or `AnnotationUpdate` instance(s)
    - **Get single** annotation with `client.annotations.retrieve` passing the id
    - **Get multiple** annotations with `client.annotations.retrieve_multiple` passing the ids

## [2.52.0] - 2022-06-10
### Changed
- Reverted the optimizations introduced to datapoints fetching in 2.47.0 due to buggy implementation.

## [2.51.0] - 2022-06-10
### Added
- added the new geo_location field to the Asset resource

## [2.50.2] - 2022-06-09
### Fixed
- Geospatial: fix FeatureList.from_geopandas issue with optional properties

## [2.50.1] - 2022-06-07
### Fixed
- Geospatial: keep feature properties as is

## [2.50.0] - 2022-05-27
### Changed
- Geospatial: deprecate update_feature_types and add patch_feature_types

## [2.49.1] - 2022-05-19
### Changed
- Geospatial: Support dataset

## [2.49.0] - 2022-05-09
### Changed
- Geospatial: Support output selection for getting features by ids

## [2.48.0] - 2022-05-09
### Removed
- Experimental model hosting API

## [2.47.0] - 2022-05-02
### Changed
- Performance gain for `datapoints.retrieve` by grouping together time series in single requests against the underlying API.

## [2.46.1] - 2022-04-22
### Changed
- POST requests to the `sessions/revoke`-endpoint are now automatically retried

## [2.46.0] - 2022-03-29
### Changed
- Fix retrieval of empty raster in experimental geospatial api: http 204 as ok status

## [2.45.0] - 2022-03-25
### Added
- support `sequence_rows` destination type on Transformations.

## [2.44.1] - 2022-03-24
### Fixed
- fix typo in `data_set_ids` parameter type on `transformations.list`.

## [2.44.0] - 2022-03-24
### Added
- support conflict mode parameter on `transformations.schema.retrieve`.

## [2.43.1] - 2022-03-24
### Added
- update pillow dependency 9.0.0 -> 9.0.1

## [2.43.0] - 2022-03-21
### Added
- new list parameters added to `transformations.list`.

## [2.42.0] - 2022-02-11
### Added
- FeatureList.from_geopandas() improvements

## [2.41.3] - 2022-02-11
### Fixed
- example for templates view.

## [2.41.2] - 2022-02-16
### Added
- support for deleting properties and search specs in GeospatialAPI.update_feature_types(...).

## [2.40.1] - 2022-02-15
### Fixed
- geospatial examples.

## [2.40.0] - 2022-02-11
### Added
- dataSetId support for transformations.

## [2.39.1] - 2022-01-25
### Added
- pandas and geospatial dependencies optional for cognite-sdk-core.

## [2.39.0] - 2022-01-20
### Added
- geospatial API support

## [2.38.6] - 2021-12-17
### Added
- add the possibility to cancel transformation jobs.

## [2.38.5] - 2022-01-12
### Fixed
- Bug where creating/updating/deleting more than 5 transformation schedules in a single call would fail.

## [2.38.4] - 2021-12-17
### Fixed
- Bug where list generator helper will return more than chunk_size items.

## [2.38.3] - 2021-12-13
### Fixed
- Bug where client consumes all streaming content when logging request.

## [2.38.2] - 2021-12-09
### Added
- add the possibility to pass extra body fields to APIClient._create_multiple.

## [2.38.1] - 2021-12-07
### Fixed
- Bug where loading `transformations.jobs` from JSON fails for raw destinations.

## [2.38.0] - 2021-11-30
### Added
- `transformations` api client, which allows the creation, deletion, update, run and retrieval of transformations.
- `transformations.schedules` api client, which allows the schedule, unschedule and retrieval of recurring runs of a transformation.
- `transformations.notifications` api client, which allows the creation, deletion and retrieval of transformation email notifications.
- `transformations.schema` api client, which allows the retrieval of the expected schema of sql transformations based on the destination data type.
- `transformations.jobs` api client, which retrieves the  status of transformation runs.

## [2.37.1] - 2021-12-01
### Fixed
- Bug where `sequences` full update attempts to "set" column spec. "set" is not supported for sequence column spec.

## [2.37.0] - 2021-11-30
### Added
- Added support for retrieving file download urls

## [2.36.0] - 2021-11-30
### Fixed
- Changes default JSON `.dumps()` behaviour to be in strict compliance with the standard: if any NaNs or +/- Infs are encountered, an exception will now be raised.

## [2.35.0] - 2021-11-29
### Added
- Added support for `columns` update on sequences

## [2.34.0] - 2021-11-5
### Added
- Added support for `data_set_id` on template views

## [2.33.0] - 2021-10-27
### Security
- Disallow downloading files to path outside download directory in `files.download()`.

## [2.32.0] - 2021-10-04
### Added
 - Support for extraction pipelines

## [2.31.1] - 2021-09-27
### Fixed
- Fixed a bug related to handling of binary response payloads.

## [2.31.0] - 2021-08-26
### Added
- View resolver for template fields.

## [2.30.0] - 2021-08-18
### Added
- Support for Template Views

## [2.29.0] - 2021-08-16
### Added
- Raw rows are retrieved using parallel cursors when no limit is set.

## [2.28.2] - 2021-08-10
### Added
- Relationships now supports `partitions` parameter for [parallel retrieval](https://docs.cognite.com/api/v1/#section/Parallel-retrieval)

## [2.28.1] - 2021-08-10
### Changed
- debug mode now logs response payload and headers.

## [2.27.0] - 2021-07-20

### Fixed
- When using CogniteClient with the client-secret auth flow, the object would not be pickle-able (e.g. when using multiprocessing) because of an anonymous function.

## [2.26.1] - 2021-07-20

### Changed
- Optimization. Do not get windows if remaining data points is 0. Reduces number of requests when asking for 100k data points/10k aggregates from 2 to 1.

## [2.26.0] - 2021-07-08

### Added
- Support for set labels on AssetUpdate

## [2.25.0] - 2021-07-06

### Added
- filter_nodes function to ThreeDRevisionsAPI

## [2.24.0] - 2021-06-28

### Added
- ignore_unknown_ids flag to Relationships delete method

## [2.23.0] - 2021-06-25

### Added
- insert_dataframe and retrieve_dataframe methods to the Raw client

## [2.22.0] - 2021-06-22

### Added
- More contextualization job statuses
### Changed
- Refactor contextualization constant representation

## [2.21.0] - 2021-06-18

### Added
- Datasets support for labels

## [2.20.0] - 2021-06-04

### Added
- rows() in RawRowsAPI support filtering with `columns` and `min/maxLastUpdatedTime`

## [2.19.0] - 2021-05-06

### Added
- Support for /token/inspect endpoint

## [2.18.2] - 2021-04-23

### Fixed
- Bug in templates instances filter that would cause `template_names` to be ignored.

## [2.18.1] - 2021-04-22

### Added
- Configure file download/upload timeouts with `COGNITE_FILE_TRANSFER_TIMEOUT` environment variable or
`file_transfer_timeout` parameter on `CogniteClient`.

### Changed
- Increased default file transfer timeout from 180 to 600 seconds
- Retry more failure modes (read timeouts, 502, 503, 504) for files upload/download requests.

## [2.18.0] - 2021-04-20

### Changed
- `COGNITE_DISABLE_SSL` now also covers ssl verification on IDP endpoints used for generating tokens.


## [2.17.1] - 2021-04-13

### Added
- `created_time`, and `last_updated_time` to template data classes.
- `data_set_id` to template instance data class.


## [2.17.0] - 2021-03-26

### Changed
- Ignore exceptions from pypi version check and reduce its timeout to 5 seconds.

### Fixed
- Only 200/201/202 is treated as succesfull response. 301 led to json decoding errors -
now handled gracefully.
- datasets create limit was set to 1000 in the sdk, leading to cases of 400 from the api where the limit is 10.

### Added
- Support for specifying proxies in the CogniteClient constructor

### Removed
- py.typed file. Will not declare library as typed until we run a typechecker on the codebase.


## [2.16.0] - 2021-03-24

### Added
- support for templates.
- date-based `cdf-version` header.

## [2.15.0] - 2021-03-12

### Added
- `createdTime` field on raw dbs and tables.

## [2.14.0] - 2021-03-18

### Added
- dropna argument to insert_dataframe method in DatapointsAPI

## [2.13.0] - 2021-03-12

### Added
- `sortByNodeId` and `partitions` query parameters to `list_nodes` method.

## [2.12.2] - 2021-03-11

### Fixed
- CogniteAPIError raised (instead of internal KeyError) when inserting a RAW row without a key.

## [2.12.1] - 2021-03-09

### Fixed
- CogniteMissingClientError raised when creating relationship with malformed body.

## [2.12.0] - 2021-03-04

### Changed
- Move Entity matching API from beta to v1.

## [2.11.1] - 2021-02-18

### Changed
- Resources are now more lenient on which types they accept in for labels

## [2.11.0] - 2021-02-18

### Changed
- Entity matching fit will flatten dictionaries and resources to "metadata.subfield" similar to pipelines.

### Added
- Relationships now support update

## [2.10.7] - 2021-02-02

### Fixed
- Relationships API list calls via the generator now support `chunk_size` as parameter.

## [2.10.6] - 2021-02-02

### Fixed
- Retry urllib3.NewConnectionError when it isn't in the context of a ConnectionRefusedError

## [2.10.5] - 2021-01-25

### Fixed
- Fixed asset subtree not returning an object with id->item cache for use in .get

## [2.10.4] - 2020-12-14

### Changed
- Relationships filter will now chain filters on large amounts of sources or targets in batches of 1000 rather than 100.


## [2.10.3] - 2020-12-09

### Fixed
- Retries now have backup time tracking per request, rather than occasionally shared between threads.
- Sequences delete ranges now no longer gives an error if no data is present

## [2.10.2] - 2020-12-08

### Fixed
- Set geoLocation.type in files to "Feature" if missing

## [2.10.1] - 2020-12-03

### Added
- Chaining of requests to the relationships list method,
allowing the method to take arbitrarily long lists for `source_external_ids` and `target_external_ids`

## [2.10.0] - 2020-12-01

### Added
- Authentication token generation and lifecycle management

## [2.9.0] - 2020-11-25

### Added
- Entity matching API is now available in the beta client.

## [2.8.0] - 2020-11-23

### Changed
- Move relationships to release python SDK

## [2.7.0] - 2020-11-10

### Added
- `fetch_resources` parameter to the relationships `list` and `retrieve_multiple` methods, which attempts to fetch the resource referenced in the relationship.

## [2.6.4] - 2020-11-10

### Fixed
- Fixed a bug where 429 was not retried on all endpoints

## [2.6.3] - 2020-11-06

### Fixed
- Resource metadata should be able to set empty using `.metadata.set(None)` or `.metadata.set({})`.

## [2.6.2] - 2020-11-05

### Fixed
- Asset retrieve subtree should return empty AssetList if asset does not exist.

## [2.6.1] - 2020-10-30

### Added
- `geospatial` to list of valid relationship resource types.

## [2.6.0] - 2020-10-26

### Changed
- Relationships list should take dataset internal and external id as different parameters.

## [2.5.4] - 2020-10-22

### Fixed
- `_is_retryable` didn't handle clusters with a dash in the name.

## [2.5.3] - 2020-10-14

### Fixed
- `delete_ranges` didn't cast string timestamp into number properly.

## [2.5.2] - 2020-10-06

### Fixed
- `labels` in FileMetadata is not cast correctly to a list of `Label` objects.

## [2.5.1] - 2020-10-01
- Include `py.typed` file in sdk distribution

## [2.5.0] - 2020-09-25

### Added
- Relationships beta support.

### Removed
- Experimental Model Hosting client.

## [2.4.3] - 2020-09-18
- Increase raw rows list limit to 10,000

## [2.4.2] - 2020-09-10
- Fixed a bug where urls with query parameters were excluded from the retryable endpoints.

## [2.4.1] - 2020-09-09

### Changed
- Generator-based listing now supports partitions. Example:
  ``` python
  for asset in client.assets(partitions=10):
    # do something
  ```

## [2.4.0] - 2020-08-31

### Added
- New 'directory' in Files

## [2.3.0] - 2020-08-25

### Changed
- Add support for mypy and other type checking tools by adding packaging type information

## [2.2.2] - 2020-08-18

### Fixed
- HTTP transport logic to better handle retrying of connection errors
- read timeouts will now raise a CogniteReadTimeout
- connection errors will now raise a CogniteConnectionError, while connection refused errors will raise the more
 specific CogniteConnectionRefused exception.

### Added
- Jitter to exponential backoff on retries

### Changed
- Make HTTP requests no longer follow redirects by default
- All exceptions now inherit from CogniteException

## [2.2.1] - 2020-08-17

### Added
- Fixed a bug where `/timeseries/list` was missing from the retryable endpoints.

## [2.2.0] - 2020-08-14

### Added
- Files labelling support

## [2.1.1] - 2020-08-13

### Fixed
- Fixed a bug where only v1 endpoints (not playground) could be added as retryable

## [2.1.1] - 2020-08-04

### Fixed
- Calls to datapoints `retrieve_dataframe` with `complete="fill"` would break using Pandas version 1.1.0 because it raises TypeError when calling `.interpolate(...)` on a dataframe with no columns.

## [2.1.0] - 2020-07-22

### Added
- Support for passing a single string to `AssetUpdate().labels.add` and `AssetUpdate().labels.remove`. Both a single string and a list of strings is supported. Example:
  ```python
  # using a single string
  my_update = AssetUpdate(id=1).labels.add("PUMP").labels.remove("VALVE")
  res = c.assets.update(my_update)

  # using a list of strings
  my_update = AssetUpdate(id=1).labels.add(["PUMP", "ROTATING_EQUIPMENT"]).labels.remove(["VALVE"])
  res = c.assets.update(my_update)
  ```

## [2.0.0] - 2020-07-17

### Changed
- The interface to interact with labels has changed. A new, improved interface is now in place to make it easier to work with CDF labels. The new interface behaves this way:
  ```python
  # crate label definition(s)
  client.labels.create(LabelDefinition(external_id="PUMP", name="Pump", description="Pump equipment"))
  # ... or multiple
  client.labels.create([LabelDefinition(external_id="PUMP"), LabelDefinition(external_id="VALVE")])

  # list label definitions
  label_definitions = client.labels.list(name="Pump")

  # delete label definitions
  client.labels.delete("PUMP")
  # ... or multiple
  client.labels.delete(["PUMP", "VALVE"])

  # create an asset with label
  asset = Asset(name="my_pump", labels=[Label(external_id="PUMP")])
  client.assets.create(assets)

  # filter assets by labels
  my_label_filter = LabelFilter(contains_all=["PUMP", "VERIFIED"])
  asset_list = client.assets.list(labels=my_label_filter)

  # attach/detach labels to/from assets
  my_update = AssetUpdate(id=1).labels.add(["PUMP"]).labels.remove(["VALVE"])
  res = c.assets.update(my_update)
  ```

### Fixed
- Fixed bug where `_call_` in SequencesAPI (`client.sequences`) was incorrectly returning a `GET` method instead of `POST`.

## [1.8.1] - 2020-07-07
### Changed
- For 3d mappings delete, only use node_id and asset_id pairs in delete request to avoid potential bad request.
- Support attaching/detaching multiple labels on assets in a single method

## [1.8.0] - 2020-06-30
### Added
- Synthetic timeseries endpoint for DatapointsApi
- Labels endpoint support
- Assets labelling support
- Support for unique value aggregation for events.

### Changed
- When `debug=true`, redirects are shown more clearly.

## [1.7.0] - 2020-06-03
### Fixed
- datasetId is kept as an integer in dataframes.

### Changed
- Internal list of retryable endpoints was changed to a class variable so it can be modified.

## [1.6.0] - 2020-04-28
### Added
- Support events filtering by ongoing events (events without `end_time` defined)
- Support events filtering by active timerange of event
- Support files metadata filtering by `asset_external_ids`
- Aggregation endpoint for Assets, DataSets, Events, Files, Sequences and TimeSeries API

## [1.5.2] - 2020-04-02
### Added
- Support for security categories on file methods

## [1.5.1] - 2020-04-01
### Added
- Support for security categories on files
- active_at_time on relationships

### Fixed
- No longer retry calls to /files/initupload
- Retry retryable POST endpoints in datasets API

## [1.5.0] - 2020-03-12
### Added
- DataSets API and support for this in assets, events, time series, files and sequences.
- .asset helper function on time series.
- asset external id filter on time series.

## [1.4.13] - 2020-03-03
### Added
- Relationship list supports multiple sources, targets, relationship types and datasets.

## [1.4.12] - 2020-03-02

### Fixed
- Fixed a bug in file uploads where fields other than name were not being passed to uploaded directories.

## [1.4.11] - 2020-02-21

### Changed
- Datapoint insertion changed to be less memory intensive.

### Fixed
- Fixed a bug where add service account to group expected items in response.
- Jupyter notebook output and non-camel cased to_pandas uses nullable int fields instead of float for relevant fields.

## [1.4.10] - 2020-01-24
### Added
- Support for the error field for synthetic time series query in the experimental client.
- Support for retrieving data from multiple sequences at once.

## [1.4.9] - 2019-12-19

### Fixed
- Fixed a bug where datapoints `retrieve` could return less than limit even if there were more datapoints.
- Fixed an issue where `insert_dataframe` would give an error with older pandas versions.

## [1.4.8] - 2019-12-19

### Added
- Support for `ignore_unknown_ids` on time series `retrieve_multiple`, `delete` and datapoints `retrieve` and `latest` and related endpoints.
- Support for asset subtree filters on files, sequences, and time series.
- Support for parent external id filters on assets.
- Synthetic datapoints retrieve has additional functions including variable replacement and sympy support.

### Changed
- Synthetic datapoints now return errors in the `.error` field, in the jupyter output, and optionally in pandas dataframes if `include_errors` is set.

## [1.4.7] - 2019-12-05

### Added
- Support for synthetic time series queries in the experimental client.
- parent external id filter added for assets.

### Fixed
- startTime in event dataframes is now a nullable int dtype, consistent with endTime.

## [1.4.6] - 2019-12-02

### Fixed
- Fixed notebook output for Asset, Datapoint and Raw.

## [1.4.5] - 2019-12-02

### Changed

- The ModelHostingAPI now calls Model Hosting endpoints in playground instead of 0.6.

## [1.4.4] - 2019-11-29

### Added
 - Option to turn off version checking from CogniteClient constructor

### Changed
- In sequences create, the column definitions object accepts both camelCased and snake_cased keys.
- Retry 429 on all endpoints

### Fixed
- Fixed notebook output for DatapointsList

## [1.4.3] - 2019-11-27
### Fixed
- In Jupyter notebooks, the output from built-in list types is no longer camel cased.

## [1.4.2] - 2019-11-27

### Changed
- In the 3D API, the call and list methods now include all models by default instead of only unpublished ones.
- In Jupyter notebooks, the output from built-in types is no longer camel cased.

### Added
- Support for filtering events by asset subtree ids.

## [1.4.1] - 2019-11-18

### Added
- Support for filtering events by asset external id.
- query parameter on asset search.
- `ignore_unknown_ids` parameter on asset and events method `delete` and `retrieve_multiple`.

## [1.4.0] - 2019-11-14

### Changed
- In the ModelHostingAPI, models, versions and schedules are now referenced by name instead of id. The ids are no longer available.
- In the ModelHostingAPI, functions related to model versions are moved from the ModelsAPI to the new ModelVersionsAPI.
- In the ModelHostingAPI, the model names must be unique. Also, the version names and schedule names must be unique per model.
- Default value for `limit` in search method is now 100 instead of None to clarify api default behaviour when no limit is passed.

## [1.3.4] - 2019-11-07

### Changed
- Error 500's are no longer retried by default, only HTTP 429, 502, 503, 504 are.
- Optimized HTTP calls by caching user agent.
- Relationship filtering is now integrated into `list` instead of `search`.
- Sequences `insert_dataframe` parameter `external_id_headers` documentation updated.
- Type hints for several objects formerly `Dict[str, Any]` improved along with introducing matching dict derived classes.

### Fixed
- `source_created_time` and `source_modified_time` on files now displayed as time fields.
- Fixed pagination for `include_outside_points` and other edge cases in datapoints.
- Fixed a bug where `insert_dataframe` with strings caused a numpy error.

### Added
- Relationships can now have sequences as source or target.

## [1.3.3] - 2019-10-21

### Changed
- Datapoints insert dataframe function will check for infinity values.
- Allow for multiple calls to .add / .remove in object updates such as metadata, without later calls overwriting former.
- List time series now ignores the include_metadata parameter.

### Added
- Advanced list endpoint is used for listing time series, adding several new filters and partitions.

## [1.3.2] - 2019-10-16

### Added
- Datapoints objects now store is_string, is_step and unit to allow for better interpretation of the data.
- Sorting when listing events
- Added a search function in the relationships API.

### Changed
- `list` and `__call__` methods for files now support list parameters for `root_ids`, `root_external_ids`.
- retrieve_dataframe with `complete` using Datapoints fields instead of retrieving time series metadata.

### Fixed
- Fixed chunking logic in list_generator to always return last partial chunk.
- Fixed an error on missing target/source in relationships.

## [1.3.1] - 2019-10-09
### Fixed
- Fixed support for totalVariation aggregate completion.
- Changed conversion of raw RowList to pandas DataFrame to handle missing values (in columns) across the rows. This also fixes the bug where one-off values would be distributed to all rows in the DataFrame (unknown bug).

## [1.3.0] - 2019-10-03
### Changed
- Sequences officially released and no longer considered experimental.
- Sequences data insert no longer takes a default value for columns.

## [1.2.1] - 2019-10-01
### Fixed
- Tokens are sent with the correct "Authorization" header instead of "Authentication".

## [1.2.0] - 2019-10-01
### Added
- Support for authenticating with bearer tokens. Can now supply a jwt or jwt-factory to CogniteClient. This token will override any api-key which has been set.

## [1.1.12] - 2019-10-01
### Fixed
- Fixed a bug in time series pagination where getting 100k datapoints could cause a missing id error when using include_outside_points.
- SequencesData `to_pandas` no longer returns NaN on integer zero columns.
- Fixed a bug where the JSON encoder would throw circular reference errors on unknown data types, including numpy floats.

## [1.1.11] - 2019-09-23
### Fixed
- Fix testing.CogniteClientMock so it is possible to get attributes on child which have not been explicitly in the CogniteClientMock constructor

## [1.1.10] - 2019-09-23
### Fixed
- Fix testing.CogniteClientMock so it is possible to get child mock not explicitly defined

### Added
- `list` and `__call__` methods for events now support list parameters for `root_asset_ids`, `root_asset_external_ids`.

## [1.1.9] - 2019-09-20
### Changed
- Renamed testing.mock_cognite_client to testing.monkeypatch_cognite_client

### Added
- testing.CogniteClientMock object

## [1.1.8] - 2019-09-19
### Added
- Support for aggregated properties of assets.
- `Asset` and `AssetList` classes now have a `sequences` function which retrieves related sequences.
- Support for partitioned listing of assets and events.

### Changed
- `list` and `__call__` methods for assets now support list parameters for `root_ids`, `root_external_ids`.
- Sequences API no longer supports column ids, all relevant functions have been changed to only use external ids.

### Fixed
- Fixed a bug in time series pagination where getting 100k dense datapoints would cause a missing id error.
- Sequences retrieve functions fixed to match API change, to single item per retrieve.
- Sequences retrieve/insert functions fixed to match API change to take lists of external ids.

## [1.1.7] - 2019-09-13
### Fixed
- `testing.mock_cognite_client()` so that it still accepts arguments after exiting from mock context.

## [1.1.6] - 2019-09-12
### Fixed
- `testing.mock_cognite_client()` so that the mocked CogniteClient may accept arguments.

## [1.1.5] - 2019-09-12
### Added
- Method `files.download_to_path` for streaming a file to a specific path

## [1.1.4] - 2019-09-12
### Added
- `root_asset_ids` parameter for time series list.

### Changed
- Formatted output in jupyter notebooks for `SequenceData`.
- `retrieve_latest` function in theDatapoints API extended to support more than 100 items.
- Log requests at DEBUG level instead of INFO.

## [1.1.3] - 2019-09-05
### Changed
- Disabled automatic handling of cookies on the requests session objects

### Fixed
- `to_pandas` method on CogniteResource in the case of objects without metadata

## [1.1.2] - 2019-08-28
### Added
- `limit` parameter on sequence data retrieval.
- Support for relationships exposed through experimental client.
- `end` parameter of sequence.data retrieval and range delete accepts -1 to indicate last index of sequence.

### Changed
- Output in jupyter notebooks is now pandas-like by default, instead of outputting long json strings.

### Fixed
- id parameters and timestamps now accept any integer type including numpy.int64, so values from dataframes can be passed directly.
- Compatibility fix for renaming of sequences cursor and start/end parameters in the API.

## [1.1.1] - 2019-08-23
### Added
- `complete` parameter on `datapoints.retrieve_dataframe`, used for forward-filling/interpolating intervals with missing data.
- `include_aggregate_names` option on `datapoints.retrieve_dataframe` and `DatapointsList.to_pandas`, used for removing the `|<aggregate-name>` postfix on dataframe column headers.
- datapoints.retrieve_dataframe_dict function, which returns {aggregate:dataframe} without adding aggregate names to columns
- source_created_time and source_modified_time support for files

## [1.1.0] - 2019-08-21
### Added
- New method create_hierarchy() added to assets API.
- SequencesAPI.list now accepts an asset_ids parameter for searching by asset
- SequencesDataAPI.insert now accepts a SequenceData object for easier copying
- DatapointsAPI.insert now accepts a Datapoints object for easier copying
- helper method `cognite.client.testing.mock_cognite_client()` for mocking CogniteClient
- parent_id and parent_external_id to AssetUpdate class.

### Changed
- assets.create() no longer validates asset hierarchy and sorts assets before posting. This functionality has been moved to assets.create_hierarchy().
- AssetList.files() and AssetList.events() now deduplicate results while fetching related resources, significantly reducing memory load.

## [1.0.5] - 2019-08-15
### Added
- files.create() method to enable creating a file without uploading content.
- `recursive` parameter to raw.databases.delete() for recursively deleting tables.

### Changed
- Renamed .iteritems() on SequenceData to .items()
- raw.insert() now chunks raw rows into batches of 10,000 instead of 1,000

### Fixed
- Sequences queries are now retried if safe
- .update() in all APIs now accept a subclass of CogniteResourceList as input
- Sequences datapoint retrieval updated to use the new cursor feature in the API
- Json serializiation in `__str__()` of base data classes. Now handles Decimal and Number objects.
- Now possible to create asset hierarchy using parent external id when the parent is not part of the batch being inserted.
- `name` parameter of files.upload_bytes is now required, so as not to raise an exception in the underlying API.

## [1.0.4] - 2019-08-05
### Added
- Variety of useful helper functions for Sequence and SequenceData objects, including .column_ids and .column_external_ids properties, iterators and slice operators.
- Sequences insert_dataframe function.
- Sequences delete_range function.
- Support for external id column headers in datapoints.insert_dataframe()

### Changed
- Sequences data retrieval now returns a SequenceData object.
- Sequences insert takes its parameters row data first, and no longer requires columns to be passed.
- Sequences insert now accepts tuples and raw-style data input.
- Sequences create now clears invalid fields such as 'id' in columns specification, so sequences can more easily re-use existing specifications.
- Sequence data function now require column_ids or column_external_ids to be explicitly set, rather than both being passed through a single columns field

## [1.0.3] - 2019-07-26
### Fixed
- Renamed Model.schedule_data_spec to Model.data_spec so the field from the API will be included on the object.
- Handling edge case in Sequences pagination when last datapoint retrieved is at requested end
- Fixing data points retrieval when count aggregates are missing
- Displays unexpected fields on error response from API when raising CogniteAPIError

## [1.0.2] - 2019-07-22
### Added
- Support for model hosting exposed through experimental client

### Fixed
- Handling dynamic limits in Sequences API

## [1.0.1] - 2019-07-19
### Added
- Experimental client
- Support for sequences exposed through experimental client

## [1.0.0] - 2019-07-11
### Added
- Support for all endpoints in Cognite API
- Generator with hidden cursor for all resource types
- Concurrent writes for all resources
- Distribution of "core" sdk which does not depend on pandas and numpy
- Typehints for all methods
- Support for posting an entire asset hierarchy, resolving ref_id/parent_ref_id automatically
- config attribute on CogniteClient to view current configuration.

### Changed
- Renamed methods so they reflect what the method does instead of what http method is used
- Updated documentation with automatically tested examples
- Renamed `stable` namespace to `api`
- Rewrote logic for concurrent reads of datapoints
- Renamed CogniteClient parameter `num_of_workers` to `max_workers`

### Removed
- `experimental` client in order to ensure sdk stability.<|MERGE_RESOLUTION|>--- conflicted
+++ resolved
@@ -14,15 +14,13 @@
 - `Fixed` for any bug fixes.
 - `Security` in case of vulnerabilities.
 
-<<<<<<< HEAD
-## [3.4.1] - 2022-07-28
+## [3.4.2] - 2022-07-28
 ### Fixed
 - Fix the wrong destination name in transformations.
-=======
+
 ## [3.4.1] - 2022-07-27
 ### Fixed
 - fixed exception when printing exceptions generated on transformations creation/update.
->>>>>>> 70200ce7
 
 ## [3.4.0] - 2022-07-21
 ### Added
