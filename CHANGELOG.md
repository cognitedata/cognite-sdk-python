--- conflicted
+++ resolved
@@ -17,12 +17,10 @@
 - `Fixed` for any bug fixes.
 - `Security` in case of vulnerabilities.
 
-<<<<<<< HEAD
-## [6.14.0] - 2023-08-16
+## [6.16.0] - 2023-08-28
 ### Added
 - Added parameter `keep_folder_structure`to `client.files.download` to allow downloading files to a folder structure matching the one in CDF.
 This also keeps all files when downloading, and avoid the problem of files being ignored if they have the same name in different folders.
-=======
 ## [6.15.0] - 2023-08-18
 ### Added
 - Support for the DocumentsAPI with the implementation `client.documents`.
@@ -55,7 +53,6 @@
 may be returned in the future. Instead we return the `has_next` field in the batch, and let the user
 decide whether to terminate iteration. This is a breaking change, but this particular API is still
 in beta and thus we reserve the right to break it without bumping the major version.
->>>>>>> 8a9beeda
 
 ## [6.13.3] - 2023-08-14
 ### Fixed
