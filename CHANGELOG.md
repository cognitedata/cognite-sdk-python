# Changelog
All notable changes to this project will be documented in this file.

The format is based on [Keep a Changelog](https://keepachangelog.com/en/1.0.0/),
and this project adheres to [Semantic Versioning](https://semver.org/spec/v2.0.0.html).

The changelog for SDK version 0.x.x can be found [here](https://github.com/cognitedata/cognite-sdk-python/blob/0.13/CHANGELOG.md).

Changes are grouped as follows
- `Added` for new features.
- `Changed` for changes in existing functionality.
- `Deprecated` for soon-to-be removed features.
- `Removed` for now removed features.
- `Fixed` for any bug fixes.
- `Security` in case of vulnerabilities.

<<<<<<< HEAD
## [4.7.0] - 2022-09-28
### Added
- Add operations for geospatial rasters
=======
## [4.7.1] - 2022-09-29

### Fixed
- Fixed the `FunctionsAPI.create` method for Windows-users by removing 
  validation of `requirements.txt`.

## [4.7.0] - 2022-09-28
### Added
- Support `tags` on `transformations`.
>>>>>>> 34d00721

## [4.6.0] - 2022-09-26
### Changed
- Change geospatial.aggregate_features to support `aggregate_output`

## [4.5.4] - 2022-09-19
### Fixed
- The raw rows insert endpoint is now subject to the same retry logic as other idempotent endpoints.

## [4.5.3] - 2022-09-15
### Fixed
- Fixes the OS specific issue where the `requirements.txt`-validation failed
  with `Permission Denied` on Windows.

## [4.5.2] - 2022-09-09
### Fixed
- Fixes the issue when updating transformations with new nonce credentials


## [4.5.1] - 2022-09-08
### Fixed
- Don't depend on typing_extensions module, since we don't have it as a dependency.

## [4.5.0] - 2022-09-08
### Added
- Vision extract implementation, providing access to the corresponding [Vision Extract API](https://docs.cognite.com/api/v1/#tag/Vision).

## [4.4.3] - 2022-09-08
### Fixed
- Fixed NaN/NA value check in geospatial FeatureList

## [4.4.2] - 2022-09-07
### Fixed
- Don't import numpy in the global space in geospatial module as it's an optional dependency

## [4.4.1] - 2022-09-06
### Fixed
- Fixed FeatureList.from_geopandas to handle NaN values

## [4.4.0] - 2022-09-06
### Changed
- Change geospatial.aggregate_features to support order_by

## [4.3.0] - 2022-09-02
### Added
- Add geospatial.list_features

## [4.2.1] - 2022-08-23
### Changed
- Change timeseries datapoints' time range to start from 01.01.1900

## [4.2.0] - 2022-08-23
### Added
- OAuthInteractive credential provider. This credential provider will redirect you to a login page
and require that the user authenticates. It will also cache the token between runs.
- OAuthDeviceCode credential provider. Display a device code to enter into a trusted device.
It will also cache the token between runs.

## [4.1.2] - 2022-08-22
### Fixed
- geospatial: support asset links for features

## [4.1.1] - 2022-08-19
### Fixed
- Fixed the issue on SDK when Python installation didn't include pip.

### Added
- Added Optional dependency called functions. Usage: `pip install cognite-sdk[functions]`

## [4.1.0] - 2022-08-18
### Added
- ensure_parent parameter to client.raw.insert_dataframe method

## [4.0.1] - 2022-08-17
### Added
- OAuthClientCredentials now supports token_custom_args.

## [4.0.0] - 2022-08-15
### Changed
- Client configuration no longer respects any environment variables. There are other libraries better
suited for loading configuration from the environment (such as builtin `os` or `pydantic`). There have also
been several reports of ennvar name clash issues in tools built on top the SDK. We therefore
consider this something that should be handled by the application consuming the SDK. All configuration of
`cognite.client.CogniteClient` now happens using a `cognite.client.ClientConfig` object. Global configuration such as
`max_connection_pool_size` and other options which apply to all client instances are now configured through
the `cognite.client.global_config` object which is an instance of `cognite.client.GlobalConfig`. Examples
have been added to the docs.
- Auth has been reworked. The client configuration no longer accepts the `api_key` and `token_...` arguments.
It accepts only a single `credentials` argument which must be a `CredentialProvider` object. A few
implementations have been provided (`APIKey`, `Token`, `OAuthClientCredentials`). Example usage has
been added to the docs. More credential provider implementations will be added in the future to accommodate
other OAuth flows.

### Fixed
- A bug in the Functions SDK where the lifecycle of temporary files was not properly managed.  

## [3.9.0] - 2022-08-11
### Added
- Moved Cognite Functions from Experimental SDK to Main SDK.

## [3.8.0] - 2022-08-11
### Added
- Add ignore_unknown_ids parameter to sequences.retrieve_multiple

## [3.7.0] - 2022-08-10
### Changed
- Changed grouping of Sequence rows on insert. Each group now contains at most 100k values and at most 10k rows.

## [3.6.1] - 2022-08-10
### Fixed
- Fixed a minor casing error for the geo_location field on files

## [3.6.0] - 2022-08-10
### Added
- Add ignore_unknown_ids parameter to files.retrieve_multiple

## [3.5.0] - 2022-08-10
### Changed
- Improve type annotations. Use overloads in more places to help static type checkers.

## [3.4.3] - 2022-08-10
### Changed
- Cache result from pypi version check so it's not executed for every client instantiation.

## [3.4.2] - 2022-07-28
### Fixed
- Fix the wrong destination name in transformations.

## [3.4.1] - 2022-07-27
### Fixed
- fixed exception when printing exceptions generated on transformations creation/update.

## [3.4.0] - 2022-07-21
### Added
- added support for nonce authentication on transformations

### Changed
- if no source or destination credentials are provided on transformation create, an attempt will be made to create a session with the CogniteClient credentials, if it succeeds the aquired nonce will be used.
- if OIDC credentials are provided on transformation create/update, an attempt will be made to create a session with the given credentials, if it succeeds the aquired nonce credentials will replace the given client credentials before sending the request.

## [3.3.0] - 2022-07-21
### Added
- added the sessions API

## [3.2.0] - 2022-07-15
### Removed
- Unused cognite.client.experimental module

## [3.1.0] - 2022-07-13
### Changed
- Helper functions for conversion to/from datetime now warns on naive datetimes and their interpretation.
### Fixed
- Helper function `datetime_to_ms` now accepts timezone aware datetimes.

## [3.0.1] - 2022-07-13
### Fixed
- fixed missing README.md in package

## [3.0.0] - 2022-07-12
### Changed
- Poetry build, one single package "cognite-sdk"
- Require python 3.8 or greater (used to be 3.5 or greater)
### Removed
- support for root_asset_id and root_asset_external_id filters. use asset subtree filters instead.

## [2.56.1] - 2022-06-22
### Added
- Time series property `is_step` can now be updated.

## [2.56.0] - 2022-06-21
### Added
- added the diagrams API

## [2.55.0] - 2022-06-20

### Fixed
- Improve geospatial documentation and implement better parameter resilience for filter and feature type update

## [2.54.0] - 2022-06-17

### Added
- Allow to set the chunk size when creating or updating geospatial features

## [2.53.1] - 2022-06-17

### Fixed
- Fixed destination type decoding of `transformation.destination`

## [2.53.0] - 2022-06-16

### Added
- Annotations implementation, providing access to the corresponding [Annotations API](https://docs.cognite.com/api/v1/#tag/Annotations).
    - Added `Annotation`, `AnnotationFilter`, `AnnotationUpdate` dataclasses to `cognite.client.data_classes`
    - Added `annotations` API to `cognite.client.CogniteClient`
    - **Create** annotations with `client.annotations.create` passing `Annotation` instance(s)
    - **Suggest** annotations with `client.annotations.suggest` passing `Annotation` instance(s)
    - **Delete** annotations with `client.annotations.delete` passing the id(s) of annotation(s) to delete
    - **Filter** annotations with `client.annotations.list` passing a `AnnotationFilter `dataclass instance or a filter `dict`
    - **Update** annotations with `client.annotations.update` passing updated `Annotation` or `AnnotationUpdate` instance(s)
    - **Get single** annotation with `client.annotations.retrieve` passing the id
    - **Get multiple** annotations with `client.annotations.retrieve_multiple` passing the ids

## [2.52.0] - 2022-06-10
### Changed
- Reverted the optimizations introduced to datapoints fetching in 2.47.0 due to buggy implementation.

## [2.51.0] - 2022-06-10
### Added
- added the new geo_location field to the Asset resource

## [2.50.2] - 2022-06-09
### Fixed
- Geospatial: fix FeatureList.from_geopandas issue with optional properties

## [2.50.1] - 2022-06-07
### Fixed
- Geospatial: keep feature properties as is

## [2.50.0] - 2022-05-27
### Changed
- Geospatial: deprecate update_feature_types and add patch_feature_types

## [2.49.1] - 2022-05-19
### Changed
- Geospatial: Support dataset

## [2.49.0] - 2022-05-09
### Changed
- Geospatial: Support output selection for getting features by ids

## [2.48.0] - 2022-05-09
### Removed
- Experimental model hosting API

## [2.47.0] - 2022-05-02
### Changed
- Performance gain for `datapoints.retrieve` by grouping together time series in single requests against the underlying API.

## [2.46.1] - 2022-04-22
### Changed
- POST requests to the `sessions/revoke`-endpoint are now automatically retried

## [2.46.0] - 2022-03-29
### Changed
- Fix retrieval of empty raster in experimental geospatial api: http 204 as ok status

## [2.45.0] - 2022-03-25
### Added
- support `sequence_rows` destination type on Transformations.

## [2.44.1] - 2022-03-24
### Fixed
- fix typo in `data_set_ids` parameter type on `transformations.list`.

## [2.44.0] - 2022-03-24
### Added
- support conflict mode parameter on `transformations.schema.retrieve`.

## [2.43.1] - 2022-03-24
### Added
- update pillow dependency 9.0.0 -> 9.0.1

## [2.43.0] - 2022-03-21
### Added
- new list parameters added to `transformations.list`.

## [2.42.0] - 2022-02-11
### Added
- FeatureList.from_geopandas() improvements

## [2.41.3] - 2022-02-11
### Fixed
- example for templates view.

## [2.41.2] - 2022-02-16
### Added
- support for deleting properties and search specs in GeospatialAPI.update_feature_types(...).

## [2.40.1] - 2022-02-15
### Fixed
- geospatial examples.

## [2.40.0] - 2022-02-11
### Added
- dataSetId support for transformations.

## [2.39.1] - 2022-01-25
### Added
- pandas and geospatial dependencies optional for cognite-sdk-core.

## [2.39.0] - 2022-01-20
### Added
- geospatial API support

## [2.38.6] - 2021-12-17
### Added
- add the possibility to cancel transformation jobs.

## [2.38.5] - 2022-01-12
### Fixed
- Bug where creating/updating/deleting more than 5 transformation schedules in a single call would fail.

## [2.38.4] - 2021-12-17
### Fixed
- Bug where list generator helper will return more than chunk_size items.

## [2.38.3] - 2021-12-13
### Fixed
- Bug where client consumes all streaming content when logging request.

## [2.38.2] - 2021-12-09
### Added
- add the possibility to pass extra body fields to APIClient._create_multiple.

## [2.38.1] - 2021-12-07
### Fixed
- Bug where loading `transformations.jobs` from JSON fails for raw destinations.

## [2.38.0] - 2021-11-30
### Added
- `transformations` api client, which allows the creation, deletion, update, run and retrieval of transformations.
- `transformations.schedules` api client, which allows the schedule, unschedule and retrieval of recurring runs of a transformation.
- `transformations.notifications` api client, which allows the creation, deletion and retrieval of transformation email notifications.
- `transformations.schema` api client, which allows the retrieval of the expected schema of sql transformations based on the destination data type.
- `transformations.jobs` api client, which retrieves the  status of transformation runs.

## [2.37.1] - 2021-12-01
### Fixed
- Bug where `sequences` full update attempts to "set" column spec. "set" is not supported for sequence column spec.

## [2.37.0] - 2021-11-30
### Added
- Added support for retrieving file download urls

## [2.36.0] - 2021-11-30
### Fixed
- Changes default JSON `.dumps()` behaviour to be in strict compliance with the standard: if any NaNs or +/- Infs are encountered, an exception will now be raised.

## [2.35.0] - 2021-11-29
### Added
- Added support for `columns` update on sequences

## [2.34.0] - 2021-11-5
### Added
- Added support for `data_set_id` on template views

## [2.33.0] - 2021-10-27
### Security
- Disallow downloading files to path outside download directory in `files.download()`.

## [2.32.0] - 2021-10-04
### Added
 - Support for extraction pipelines

## [2.31.1] - 2021-09-27
### Fixed
- Fixed a bug related to handling of binary response payloads.

## [2.31.0] - 2021-08-26
### Added
- View resolver for template fields.

## [2.30.0] - 2021-08-18
### Added
- Support for Template Views

## [2.29.0] - 2021-08-16
### Added
- Raw rows are retrieved using parallel cursors when no limit is set.

## [2.28.2] - 2021-08-10
### Added
- Relationships now supports `partitions` parameter for [parallel retrieval](https://docs.cognite.com/api/v1/#section/Parallel-retrieval)

## [2.28.1] - 2021-08-10
### Changed
- debug mode now logs response payload and headers.

## [2.27.0] - 2021-07-20

### Fixed
- When using CogniteClient with the client-secret auth flow, the object would not be pickle-able (e.g. when using multiprocessing) because of an anonymous function.

## [2.26.1] - 2021-07-20

### Changed
- Optimization. Do not get windows if remaining data points is 0. Reduces number of requests when asking for 100k data points/10k aggregates from 2 to 1.

## [2.26.0] - 2021-07-08

### Added
- Support for set labels on AssetUpdate

## [2.25.0] - 2021-07-06

### Added
- filter_nodes function to ThreeDRevisionsAPI

## [2.24.0] - 2021-06-28

### Added
- ignore_unknown_ids flag to Relationships delete method

## [2.23.0] - 2021-06-25

### Added
- insert_dataframe and retrieve_dataframe methods to the Raw client

## [2.22.0] - 2021-06-22

### Added
- More contextualization job statuses
### Changed
- Refactor contextualization constant representation

## [2.21.0] - 2021-06-18

### Added
- Datasets support for labels

## [2.20.0] - 2021-06-04

### Added
- rows() in RawRowsAPI support filtering with `columns` and `min/maxLastUpdatedTime`

## [2.19.0] - 2021-05-06

### Added
- Support for /token/inspect endpoint

## [2.18.2] - 2021-04-23

### Fixed
- Bug in templates instances filter that would cause `template_names` to be ignored.

## [2.18.1] - 2021-04-22

### Added
- Configure file download/upload timeouts with `COGNITE_FILE_TRANSFER_TIMEOUT` environment variable or
`file_transfer_timeout` parameter on `CogniteClient`.

### Changed
- Increased default file transfer timeout from 180 to 600 seconds
- Retry more failure modes (read timeouts, 502, 503, 504) for files upload/download requests.

## [2.18.0] - 2021-04-20

### Changed
- `COGNITE_DISABLE_SSL` now also covers ssl verification on IDP endpoints used for generating tokens.


## [2.17.1] - 2021-04-13

### Added
- `created_time`, and `last_updated_time` to template data classes.
- `data_set_id` to template instance data class.


## [2.17.0] - 2021-03-26

### Changed
- Ignore exceptions from pypi version check and reduce its timeout to 5 seconds.

### Fixed
- Only 200/201/202 is treated as succesfull response. 301 led to json decoding errors -
now handled gracefully.
- datasets create limit was set to 1000 in the sdk, leading to cases of 400 from the api where the limit is 10.

### Added
- Support for specifying proxies in the CogniteClient constructor

### Removed
- py.typed file. Will not declare library as typed until we run a typechecker on the codebase.


## [2.16.0] - 2021-03-24

### Added
- support for templates.
- date-based `cdf-version` header.

## [2.15.0] - 2021-03-12

### Added
- `createdTime` field on raw dbs and tables.

## [2.14.0] - 2021-03-18

### Added
- dropna argument to insert_dataframe method in DatapointsAPI

## [2.13.0] - 2021-03-12

### Added
- `sortByNodeId` and `partitions` query parameters to `list_nodes` method.

## [2.12.2] - 2021-03-11

### Fixed
- CogniteAPIError raised (instead of internal KeyError) when inserting a RAW row without a key.

## [2.12.1] - 2021-03-09

### Fixed
- CogniteMissingClientError raised when creating relationship with malformed body.

## [2.12.0] - 2021-03-04

### Changed
- Move Entity matching API from beta to v1.

## [2.11.1] - 2021-02-18

### Changed
- Resources are now more lenient on which types they accept in for labels

## [2.11.0] - 2021-02-18

### Changed
- Entity matching fit will flatten dictionaries and resources to "metadata.subfield" similar to pipelines.

### Added
- Relationships now support update

## [2.10.7] - 2021-02-02

### Fixed
- Relationships API list calls via the generator now support `chunk_size` as parameter.

## [2.10.6] - 2021-02-02

### Fixed
- Retry urllib3.NewConnectionError when it isn't in the context of a ConnectionRefusedError

## [2.10.5] - 2021-01-25

### Fixed
- Fixed asset subtree not returning an object with id->item cache for use in .get

## [2.10.4] - 2020-12-14

### Changed
- Relationships filter will now chain filters on large amounts of sources or targets in batches of 1000 rather than 100.


## [2.10.3] - 2020-12-09

### Fixed
- Retries now have backup time tracking per request, rather than occasionally shared between threads.
- Sequences delete ranges now no longer gives an error if no data is present

## [2.10.2] - 2020-12-08

### Fixed
- Set geoLocation.type in files to "Feature" if missing

## [2.10.1] - 2020-12-03

### Added
- Chaining of requests to the relationships list method,
allowing the method to take arbitrarily long lists for `source_external_ids` and `target_external_ids`

## [2.10.0] - 2020-12-01

### Added
- Authentication token generation and lifecycle management

## [2.9.0] - 2020-11-25

### Added
- Entity matching API is now available in the beta client.

## [2.8.0] - 2020-11-23

### Changed
- Move relationships to release python SDK

## [2.7.0] - 2020-11-10

### Added
- `fetch_resources` parameter to the relationships `list` and `retrieve_multiple` methods, which attempts to fetch the resource referenced in the relationship.

## [2.6.4] - 2020-11-10

### Fixed
- Fixed a bug where 429 was not retried on all endpoints

## [2.6.3] - 2020-11-06

### Fixed
- Resource metadata should be able to set empty using `.metadata.set(None)` or `.metadata.set({})`.

## [2.6.2] - 2020-11-05

### Fixed
- Asset retrieve subtree should return empty AssetList if asset does not exist.

## [2.6.1] - 2020-10-30

### Added
- `geospatial` to list of valid relationship resource types.

## [2.6.0] - 2020-10-26

### Changed
- Relationships list should take dataset internal and external id as different parameters.

## [2.5.4] - 2020-10-22

### Fixed
- `_is_retryable` didn't handle clusters with a dash in the name.

## [2.5.3] - 2020-10-14

### Fixed
- `delete_ranges` didn't cast string timestamp into number properly.

## [2.5.2] - 2020-10-06

### Fixed
- `labels` in FileMetadata is not cast correctly to a list of `Label` objects.

## [2.5.1] - 2020-10-01
- Include `py.typed` file in sdk distribution

## [2.5.0] - 2020-09-25

### Added
- Relationships beta support.

### Removed
- Experimental Model Hosting client.

## [2.4.3] - 2020-09-18
- Increase raw rows list limit to 10,000

## [2.4.2] - 2020-09-10
- Fixed a bug where urls with query parameters were excluded from the retryable endpoints.

## [2.4.1] - 2020-09-09

### Changed
- Generator-based listing now supports partitions. Example:
  ``` python
  for asset in client.assets(partitions=10):
    # do something
  ```

## [2.4.0] - 2020-08-31

### Added
- New 'directory' in Files

## [2.3.0] - 2020-08-25

### Changed
- Add support for mypy and other type checking tools by adding packaging type information

## [2.2.2] - 2020-08-18

### Fixed
- HTTP transport logic to better handle retrying of connection errors
- read timeouts will now raise a CogniteReadTimeout
- connection errors will now raise a CogniteConnectionError, while connection refused errors will raise the more
 specific CogniteConnectionRefused exception.

### Added
- Jitter to exponential backoff on retries

### Changed
- Make HTTP requests no longer follow redirects by default
- All exceptions now inherit from CogniteException

## [2.2.1] - 2020-08-17

### Added
- Fixed a bug where `/timeseries/list` was missing from the retryable endpoints.

## [2.2.0] - 2020-08-14

### Added
- Files labelling support

## [2.1.1] - 2020-08-13

### Fixed
- Fixed a bug where only v1 endpoints (not playground) could be added as retryable

## [2.1.1] - 2020-08-04

### Fixed
- Calls to datapoints `retrieve_dataframe` with `complete="fill"` would break using Pandas version 1.1.0 because it raises TypeError when calling `.interpolate(...)` on a dataframe with no columns.

## [2.1.0] - 2020-07-22

### Added
- Support for passing a single string to `AssetUpdate().labels.add` and `AssetUpdate().labels.remove`. Both a single string and a list of strings is supported. Example:
  ```python
  # using a single string
  my_update = AssetUpdate(id=1).labels.add("PUMP").labels.remove("VALVE")
  res = c.assets.update(my_update)

  # using a list of strings
  my_update = AssetUpdate(id=1).labels.add(["PUMP", "ROTATING_EQUIPMENT"]).labels.remove(["VALVE"])
  res = c.assets.update(my_update)
  ```

## [2.0.0] - 2020-07-17

### Changed
- The interface to interact with labels has changed. A new, improved interface is now in place to make it easier to work with CDF labels. The new interface behaves this way:
  ```python
  # crate label definition(s)
  client.labels.create(LabelDefinition(external_id="PUMP", name="Pump", description="Pump equipment"))
  # ... or multiple
  client.labels.create([LabelDefinition(external_id="PUMP"), LabelDefinition(external_id="VALVE")])

  # list label definitions
  label_definitions = client.labels.list(name="Pump")

  # delete label definitions
  client.labels.delete("PUMP")
  # ... or multiple
  client.labels.delete(["PUMP", "VALVE"])

  # create an asset with label
  asset = Asset(name="my_pump", labels=[Label(external_id="PUMP")])
  client.assets.create(assets)

  # filter assets by labels
  my_label_filter = LabelFilter(contains_all=["PUMP", "VERIFIED"])
  asset_list = client.assets.list(labels=my_label_filter)

  # attach/detach labels to/from assets
  my_update = AssetUpdate(id=1).labels.add(["PUMP"]).labels.remove(["VALVE"])
  res = c.assets.update(my_update)
  ```

### Fixed
- Fixed bug where `_call_` in SequencesAPI (`client.sequences`) was incorrectly returning a `GET` method instead of `POST`.

## [1.8.1] - 2020-07-07
### Changed
- For 3d mappings delete, only use node_id and asset_id pairs in delete request to avoid potential bad request.
- Support attaching/detaching multiple labels on assets in a single method

## [1.8.0] - 2020-06-30
### Added
- Synthetic timeseries endpoint for DatapointsApi
- Labels endpoint support
- Assets labelling support
- Support for unique value aggregation for events.

### Changed
- When `debug=true`, redirects are shown more clearly.

## [1.7.0] - 2020-06-03
### Fixed
- datasetId is kept as an integer in dataframes.

### Changed
- Internal list of retryable endpoints was changed to a class variable so it can be modified.

## [1.6.0] - 2020-04-28
### Added
- Support events filtering by ongoing events (events without `end_time` defined)
- Support events filtering by active timerange of event
- Support files metadata filtering by `asset_external_ids`
- Aggregation endpoint for Assets, DataSets, Events, Files, Sequences and TimeSeries API

## [1.5.2] - 2020-04-02
### Added
- Support for security categories on file methods

## [1.5.1] - 2020-04-01
### Added
- Support for security categories on files
- active_at_time on relationships

### Fixed
- No longer retry calls to /files/initupload
- Retry retryable POST endpoints in datasets API

## [1.5.0] - 2020-03-12
### Added
- DataSets API and support for this in assets, events, time series, files and sequences.
- .asset helper function on time series.
- asset external id filter on time series.

## [1.4.13] - 2020-03-03
### Added
- Relationship list supports multiple sources, targets, relationship types and datasets.

## [1.4.12] - 2020-03-02

### Fixed
- Fixed a bug in file uploads where fields other than name were not being passed to uploaded directories.

## [1.4.11] - 2020-02-21

### Changed
- Datapoint insertion changed to be less memory intensive.

### Fixed
- Fixed a bug where add service account to group expected items in response.
- Jupyter notebook output and non-camel cased to_pandas uses nullable int fields instead of float for relevant fields.

## [1.4.10] - 2020-01-24
### Added
- Support for the error field for synthetic time series query in the experimental client.
- Support for retrieving data from multiple sequences at once.

## [1.4.9] - 2019-12-19

### Fixed
- Fixed a bug where datapoints `retrieve` could return less than limit even if there were more datapoints.
- Fixed an issue where `insert_dataframe` would give an error with older pandas versions.

## [1.4.8] - 2019-12-19

### Added
- Support for `ignore_unknown_ids` on time series `retrieve_multiple`, `delete` and datapoints `retrieve` and `latest` and related endpoints.
- Support for asset subtree filters on files, sequences, and time series.
- Support for parent external id filters on assets.
- Synthetic datapoints retrieve has additional functions including variable replacement and sympy support.

### Changed
- Synthetic datapoints now return errors in the `.error` field, in the jupyter output, and optionally in pandas dataframes if `include_errors` is set.

## [1.4.7] - 2019-12-05

### Added
- Support for synthetic time series queries in the experimental client.
- parent external id filter added for assets.

### Fixed
- startTime in event dataframes is now a nullable int dtype, consistent with endTime.

## [1.4.6] - 2019-12-02

### Fixed
- Fixed notebook output for Asset, Datapoint and Raw.

## [1.4.5] - 2019-12-02

### Changed

- The ModelHostingAPI now calls Model Hosting endpoints in playground instead of 0.6.

## [1.4.4] - 2019-11-29

### Added
 - Option to turn off version checking from CogniteClient constructor

### Changed
- In sequences create, the column definitions object accepts both camelCased and snake_cased keys.
- Retry 429 on all endpoints

### Fixed
- Fixed notebook output for DatapointsList

## [1.4.3] - 2019-11-27
### Fixed
- In Jupyter notebooks, the output from built-in list types is no longer camel cased.

## [1.4.2] - 2019-11-27

### Changed
- In the 3D API, the call and list methods now include all models by default instead of only unpublished ones.
- In Jupyter notebooks, the output from built-in types is no longer camel cased.

### Added
- Support for filtering events by asset subtree ids.

## [1.4.1] - 2019-11-18

### Added
- Support for filtering events by asset external id.
- query parameter on asset search.
- `ignore_unknown_ids` parameter on asset and events method `delete` and `retrieve_multiple`.

## [1.4.0] - 2019-11-14

### Changed
- In the ModelHostingAPI, models, versions and schedules are now referenced by name instead of id. The ids are no longer available.
- In the ModelHostingAPI, functions related to model versions are moved from the ModelsAPI to the new ModelVersionsAPI.
- In the ModelHostingAPI, the model names must be unique. Also, the version names and schedule names must be unique per model.
- Default value for `limit` in search method is now 100 instead of None to clarify api default behaviour when no limit is passed.

## [1.3.4] - 2019-11-07

### Changed
- Error 500's are no longer retried by default, only HTTP 429, 502, 503, 504 are.
- Optimized HTTP calls by caching user agent.
- Relationship filtering is now integrated into `list` instead of `search`.
- Sequences `insert_dataframe` parameter `external_id_headers` documentation updated.
- Type hints for several objects formerly `Dict[str, Any]` improved along with introducing matching dict derived classes.

### Fixed
- `source_created_time` and `source_modified_time` on files now displayed as time fields.
- Fixed pagination for `include_outside_points` and other edge cases in datapoints.
- Fixed a bug where `insert_dataframe` with strings caused a numpy error.

### Added
- Relationships can now have sequences as source or target.

## [1.3.3] - 2019-10-21

### Changed
- Datapoints insert dataframe function will check for infinity values.
- Allow for multiple calls to .add / .remove in object updates such as metadata, without later calls overwriting former.
- List time series now ignores the include_metadata parameter.

### Added
- Advanced list endpoint is used for listing time series, adding several new filters and partitions.

## [1.3.2] - 2019-10-16

### Added
- Datapoints objects now store is_string, is_step and unit to allow for better interpretation of the data.
- Sorting when listing events
- Added a search function in the relationships API.

### Changed
- `list` and `__call__` methods for files now support list parameters for `root_ids`, `root_external_ids`.
- retrieve_dataframe with `complete` using Datapoints fields instead of retrieving time series metadata.

### Fixed
- Fixed chunking logic in list_generator to always return last partial chunk.
- Fixed an error on missing target/source in relationships.

## [1.3.1] - 2019-10-09
### Fixed
- Fixed support for totalVariation aggregate completion.
- Changed conversion of raw RowList to pandas DataFrame to handle missing values (in columns) across the rows. This also fixes the bug where one-off values would be distributed to all rows in the DataFrame (unknown bug).

## [1.3.0] - 2019-10-03
### Changed
- Sequences officially released and no longer considered experimental.
- Sequences data insert no longer takes a default value for columns.

## [1.2.1] - 2019-10-01
### Fixed
- Tokens are sent with the correct "Authorization" header instead of "Authentication".

## [1.2.0] - 2019-10-01
### Added
- Support for authenticating with bearer tokens. Can now supply a jwt or jwt-factory to CogniteClient. This token will override any api-key which has been set.

## [1.1.12] - 2019-10-01
### Fixed
- Fixed a bug in time series pagination where getting 100k datapoints could cause a missing id error when using include_outside_points.
- SequencesData `to_pandas` no longer returns NaN on integer zero columns.
- Fixed a bug where the JSON encoder would throw circular reference errors on unknown data types, including numpy floats.

## [1.1.11] - 2019-09-23
### Fixed
- Fix testing.CogniteClientMock so it is possible to get attributes on child which have not been explicitly in the CogniteClientMock constructor

## [1.1.10] - 2019-09-23
### Fixed
- Fix testing.CogniteClientMock so it is possible to get child mock not explicitly defined

### Added
- `list` and `__call__` methods for events now support list parameters for `root_asset_ids`, `root_asset_external_ids`.

## [1.1.9] - 2019-09-20
### Changed
- Renamed testing.mock_cognite_client to testing.monkeypatch_cognite_client

### Added
- testing.CogniteClientMock object

## [1.1.8] - 2019-09-19
### Added
- Support for aggregated properties of assets.
- `Asset` and `AssetList` classes now have a `sequences` function which retrieves related sequences.
- Support for partitioned listing of assets and events.

### Changed
- `list` and `__call__` methods for assets now support list parameters for `root_ids`, `root_external_ids`.
- Sequences API no longer supports column ids, all relevant functions have been changed to only use external ids.

### Fixed
- Fixed a bug in time series pagination where getting 100k dense datapoints would cause a missing id error.
- Sequences retrieve functions fixed to match API change, to single item per retrieve.
- Sequences retrieve/insert functions fixed to match API change to take lists of external ids.

## [1.1.7] - 2019-09-13
### Fixed
- `testing.mock_cognite_client()` so that it still accepts arguments after exiting from mock context.

## [1.1.6] - 2019-09-12
### Fixed
- `testing.mock_cognite_client()` so that the mocked CogniteClient may accept arguments.

## [1.1.5] - 2019-09-12
### Added
- Method `files.download_to_path` for streaming a file to a specific path

## [1.1.4] - 2019-09-12
### Added
- `root_asset_ids` parameter for time series list.

### Changed
- Formatted output in jupyter notebooks for `SequenceData`.
- `retrieve_latest` function in theDatapoints API extended to support more than 100 items.
- Log requests at DEBUG level instead of INFO.

## [1.1.3] - 2019-09-05
### Changed
- Disabled automatic handling of cookies on the requests session objects

### Fixed
- `to_pandas` method on CogniteResource in the case of objects without metadata

## [1.1.2] - 2019-08-28
### Added
- `limit` parameter on sequence data retrieval.
- Support for relationships exposed through experimental client.
- `end` parameter of sequence.data retrieval and range delete accepts -1 to indicate last index of sequence.

### Changed
- Output in jupyter notebooks is now pandas-like by default, instead of outputting long json strings.

### Fixed
- id parameters and timestamps now accept any integer type including numpy.int64, so values from dataframes can be passed directly.
- Compatibility fix for renaming of sequences cursor and start/end parameters in the API.

## [1.1.1] - 2019-08-23
### Added
- `complete` parameter on `datapoints.retrieve_dataframe`, used for forward-filling/interpolating intervals with missing data.
- `include_aggregate_names` option on `datapoints.retrieve_dataframe` and `DatapointsList.to_pandas`, used for removing the `|<aggregate-name>` postfix on dataframe column headers.
- datapoints.retrieve_dataframe_dict function, which returns {aggregate:dataframe} without adding aggregate names to columns
- source_created_time and source_modified_time support for files

## [1.1.0] - 2019-08-21
### Added
- New method create_hierarchy() added to assets API.
- SequencesAPI.list now accepts an asset_ids parameter for searching by asset
- SequencesDataAPI.insert now accepts a SequenceData object for easier copying
- DatapointsAPI.insert now accepts a Datapoints object for easier copying
- helper method `cognite.client.testing.mock_cognite_client()` for mocking CogniteClient
- parent_id and parent_external_id to AssetUpdate class.

### Changed
- assets.create() no longer validates asset hierarchy and sorts assets before posting. This functionality has been moved to assets.create_hierarchy().
- AssetList.files() and AssetList.events() now deduplicate results while fetching related resources, significantly reducing memory load.

## [1.0.5] - 2019-08-15
### Added
- files.create() method to enable creating a file without uploading content.
- `recursive` parameter to raw.databases.delete() for recursively deleting tables.

### Changed
- Renamed .iteritems() on SequenceData to .items()
- raw.insert() now chunks raw rows into batches of 10,000 instead of 1,000

### Fixed
- Sequences queries are now retried if safe
- .update() in all APIs now accept a subclass of CogniteResourceList as input
- Sequences datapoint retrieval updated to use the new cursor feature in the API
- Json serializiation in `__str__()` of base data classes. Now handles Decimal and Number objects.
- Now possible to create asset hierarchy using parent external id when the parent is not part of the batch being inserted.
- `name` parameter of files.upload_bytes is now required, so as not to raise an exception in the underlying API.

## [1.0.4] - 2019-08-05
### Added
- Variety of useful helper functions for Sequence and SequenceData objects, including .column_ids and .column_external_ids properties, iterators and slice operators.
- Sequences insert_dataframe function.
- Sequences delete_range function.
- Support for external id column headers in datapoints.insert_dataframe()

### Changed
- Sequences data retrieval now returns a SequenceData object.
- Sequences insert takes its parameters row data first, and no longer requires columns to be passed.
- Sequences insert now accepts tuples and raw-style data input.
- Sequences create now clears invalid fields such as 'id' in columns specification, so sequences can more easily re-use existing specifications.
- Sequence data function now require column_ids or column_external_ids to be explicitly set, rather than both being passed through a single columns field

## [1.0.3] - 2019-07-26
### Fixed
- Renamed Model.schedule_data_spec to Model.data_spec so the field from the API will be included on the object.
- Handling edge case in Sequences pagination when last datapoint retrieved is at requested end
- Fixing data points retrieval when count aggregates are missing
- Displays unexpected fields on error response from API when raising CogniteAPIError

## [1.0.2] - 2019-07-22
### Added
- Support for model hosting exposed through experimental client

### Fixed
- Handling dynamic limits in Sequences API

## [1.0.1] - 2019-07-19
### Added
- Experimental client
- Support for sequences exposed through experimental client

## [1.0.0] - 2019-07-11
### Added
- Support for all endpoints in Cognite API
- Generator with hidden cursor for all resource types
- Concurrent writes for all resources
- Distribution of "core" sdk which does not depend on pandas and numpy
- Typehints for all methods
- Support for posting an entire asset hierarchy, resolving ref_id/parent_ref_id automatically
- config attribute on CogniteClient to view current configuration.

### Changed
- Renamed methods so they reflect what the method does instead of what http method is used
- Updated documentation with automatically tested examples
- Renamed `stable` namespace to `api`
- Rewrote logic for concurrent reads of datapoints
- Renamed CogniteClient parameter `num_of_workers` to `max_workers`

### Removed
- `experimental` client in order to ensure sdk stability.<|MERGE_RESOLUTION|>--- conflicted
+++ resolved
@@ -14,11 +14,10 @@
 - `Fixed` for any bug fixes.
 - `Security` in case of vulnerabilities.
 
-<<<<<<< HEAD
-## [4.7.0] - 2022-09-28
+## [4.8.0] - 2022-09-30
 ### Added
 - Add operations for geospatial rasters
-=======
+
 ## [4.7.1] - 2022-09-29
 
 ### Fixed
@@ -28,7 +27,6 @@
 ## [4.7.0] - 2022-09-28
 ### Added
 - Support `tags` on `transformations`.
->>>>>>> 34d00721
 
 ## [4.6.0] - 2022-09-26
 ### Changed
