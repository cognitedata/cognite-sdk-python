--- conflicted
+++ resolved
@@ -14,21 +14,9 @@
 - `Fixed` for any bug fixes.
 - `Security` in case of vulnerabilities.
 
-## [Planned]
-- Concurrent reads for all resource types using `/cursors` endpoints
-- Upserts for all resource types
-- Separate read/write fields on data classes
-
-## Unreleased
-<<<<<<< HEAD
-=======
+## [1.8.0] - 2020-06-30
 ### Added
 - Synthetic timeseries endpoint for DatapointsApi
-- Support for unique value aggregation for events.
->>>>>>> e8192d77
-
-## [1.8.0] - 2020-06-29
-### Added
 - Labels endpoint support
 - Assets labelling support
 - Support for unique value aggregation for events.
