# Changelog
All notable changes to this project will be documented in this file.

The format is based on [Keep a Changelog](https://keepachangelog.com/en/1.0.0/),
and this project adheres to [Semantic Versioning](https://semver.org/spec/v2.0.0.html).

The changelog for SDK version 0.x.x can be found [here](https://github.com/cognitedata/cognite-sdk-python/blob/0.13/CHANGELOG.md).

Changes are grouped as follows
- `Added` for new features.
- `Changed` for changes in existing functionality.
- `Deprecated` for soon-to-be removed features.
- `Removed` for now removed features.
- `Fixed` for any bug fixes.
- `Security` in case of vulnerabilities.

## [Planned]
- Concurrent reads for all resource types using `/cursors` endpoints
- Upserts for all resource types
- Separate read/write fields on data classes

<<<<<<< HEAD
### Added
- Support for synthetic time series queries in the experimental client.
=======
## [1.4.6] - 2019-12-02
- Fixed notebook output for Asset, Datapoint and Raw.
>>>>>>> 91b3059a

## [1.4.5] - 2019-12-02

### Changed

- The ModelHostingAPI now calls Model Hosting endpoints in playground instead of 0.6.

## [1.4.4] - 2019-11-29

### Added
 - Option to turn off version checking from CogniteClient constructor

### Changed
- In sequences create, the column definitions object accepts both camelCased and snake_cased keys.
- Retry 429 on all endpoints

### Fixed
- Fixed notebook output for DatapointsList 

## [1.4.3] - 2019-11-27
### Fixed
- In Jupyter notebooks, the output from built-in list types is no longer camel cased.

## [1.4.2] - 2019-11-27

### Changed
- In the 3D API, the call and list methods now include all models by default instead of only unpublished ones.
- In Jupyter notebooks, the output from built-in types is no longer camel cased.

### Added
- Support for filtering events by asset subtree ids.

## [1.4.1] - 2019-11-18

### Added
- Support for filtering events by asset external id.
- query parameter on asset search.
- `ignore_unknown_ids` parameter on asset and events method `delete` and `retrieve_multiple`.

## [1.4.0] - 2019-11-14

### Changed
- In the ModelHostingAPI, models, versions and schedules are now referenced by name instead of id. The ids are no longer available.
- In the ModelHostingAPI, functions related to model versions are moved from the ModelsAPI to the new ModelVersionsAPI.
- In the ModelHostingAPI, the model names must be unique. Also, the version names and schedule names must be unique per model.
- Default value for `limit` in search method is now 100 instead of None to clarify api default behaviour when no limit is passed.

## [1.3.4] - 2019-11-07

### Changed
- Error 500's are no longer retried by default, only HTTP 429, 502, 503, 504 are.
- Optimized HTTP calls by caching user agent.
- Relationship filtering is now integrated into `list` instead of `search`.
- Sequences `insert_dataframe` parameter `external_id_headers` documentation updated.
- Type hints for several objects formerly `Dict[str, Any]` improved along with introducing matching dict derived classes.

### Fixed
- `source_created_time` and `source_modified_time` on files now displayed as time fields.
- Fixed pagination for `include_outside_points` and other edge cases in datapoints.
- Fixed a bug where `insert_dataframe` with strings caused a numpy error.

### Added
- Relationships can now have sequences as source or target.

## [1.3.3] - 2019-10-21

### Changed
- Datapoints insert dataframe function will check for infinity values.
- Allow for multiple calls to .add / .remove in object updates such as metadata, without later calls overwriting former. 
- List time series now ignores the include_metadata parameter.

### Added
- Advanced list endpoint is used for listing time series, adding several new filters and partitions.

## [1.3.2] - 2019-10-16

### Added
- Datapoints objects now store is_string, is_step and unit to allow for better interpretation of the data.
- Sorting when listing events
- Added a search function in the relationships API.

### Changed
- `list` and `__call__` methods for files now support list parameters for `root_ids`, `root_external_ids`.
- retrieve_dataframe with `complete` using Datapoints fields instead of retrieving time series metadata. 

### Fixed
- Fixed chunking logic in list_generator to always return last partial chunk.
- Fixed an error on missing target/source in relationships.

## [1.3.1] - 2019-10-09
### Fixed
- Fixed support for totalVariation aggregate completion.
- Changed conversion of raw RowList to pandas DataFrame to handle missing values (in columns) across the rows. This also fixes the bug where one-off values would be distributed to all rows in the DataFrame (unknown bug).

## [1.3.0] - 2019-10-03
### Changed
- Sequences officially released and no longer considered experimental.
- Sequences data insert no longer takes a default value for columns.

## [1.2.1] - 2019-10-01
### Fixed
- Tokens are sent with the correct "Authorization" header instead of "Authentication".

## [1.2.0] - 2019-10-01
### Added
- Support for authenticating with bearer tokens. Can now supply a jwt or jwt-factory to CogniteClient. This token will override any api-key which has been set.

## [1.1.12] - 2019-10-01
### Fixed
- Fixed a bug in time series pagination where getting 100k datapoints could cause a missing id error when using include_outside_points.
- SequencesData `to_pandas` no longer returns NaN on integer zero columns.
- Fixed a bug where the JSON encoder would throw circular reference errors on unknown data types, including numpy floats.

## [1.1.11] - 2019-09-23
### Fixed
- Fix testing.CogniteClientMock so it is possible to get attributes on child which have not been explicitly in the CogniteClientMock constructor

## [1.1.10] - 2019-09-23
### Fixed
- Fix testing.CogniteClientMock so it is possible to get child mock not explicitly defined

### Added
- `list` and `__call__` methods for events now support list parameters for `root_asset_ids`, `root_asset_external_ids`.

## [1.1.9] - 2019-09-20
### Changed
- Renamed testing.mock_cognite_client to testing.monkeypatch_cognite_client

### Added
- testing.CogniteClientMock object

## [1.1.8] - 2019-09-19
### Added
- Support for aggregated properties of assets.
- `Asset` and `AssetList` classes now have a `sequences` function which retrieves related sequences.
- Support for partitioned listing of assets and events.

### Changed
- `list` and `__call__` methods for assets now support list parameters for `root_ids`, `root_external_ids`.
- Sequences API no longer supports column ids, all relevant functions have been changed to only use external ids.

### Fixed
- Fixed a bug in time series pagination where getting 100k dense datapoints would cause a missing id error.
- Sequences retrieve functions fixed to match API change, to single item per retrieve.
- Sequences retrieve/insert functions fixed to match API change to take lists of external ids.

## [1.1.7] - 2019-09-13
### Fixed
- `testing.mock_cognite_client()` so that it still accepts arguments after exiting from mock context.

## [1.1.6] - 2019-09-12
### Fixed
- `testing.mock_cognite_client()` so that the mocked CogniteClient may accept arguments.

## [1.1.5] - 2019-09-12
### Added
- Method `files.download_to_path` for streaming a file to a specific path

## [1.1.4] - 2019-09-12
### Added
- `root_asset_ids` parameter for time series list.

### Changed
- Formatted output in jupyter notebooks for `SequenceData`.
- `retrieve_latest` function in theDatapoints API extended to support more than 100 items.
- Log requests at DEBUG level instead of INFO.

## [1.1.3] - 2019-09-05
### Changed
- Disabled automatic handling of cookies on the requests session objects

### Fixed
- `to_pandas` method on CogniteResource in the case of objects without metadata

## [1.1.2] - 2019-08-28
### Added
- `limit` parameter on sequence data retrieval.
- Support for relationships exposed through experimental client.
- `end` parameter of sequence.data retrieval and range delete accepts -1 to indicate last index of sequence.

### Changed
- Output in jupyter notebooks is now pandas-like by default, instead of outputting long json strings.

### Fixed
- id parameters and timestamps now accept any integer type including numpy.int64, so values from dataframes can be passed directly.
- Compatibility fix for renaming of sequences cursor and start/end parameters in the API.

## [1.1.1] - 2019-08-23
### Added
- `complete` parameter on `datapoints.retrieve_dataframe`, used for forward-filling/interpolating intervals with missing data.
- `include_aggregate_names` option on `datapoints.retrieve_dataframe` and `DatapointsList.to_pandas`, used for removing the `|<aggregate-name>` postfix on dataframe column headers.
- datapoints.retrieve_dataframe_dict function, which returns {aggregate:dataframe} without adding aggregate names to columns
- source_created_time and source_modified_time support for files

## [1.1.0] - 2019-08-21
### Added
- New method create_hierarchy() added to assets API.
- SequencesAPI.list now accepts an asset_ids parameter for searching by asset
- SequencesDataAPI.insert now accepts a SequenceData object for easier copying
- DatapointsAPI.insert now accepts a Datapoints object for easier copying
- helper method `cognite.client.testing.mock_cognite_client()` for mocking CogniteClient
- parent_id and parent_external_id to AssetUpdate class.

### Changed
- assets.create() no longer validates asset hierarchy and sorts assets before posting. This functionality has been moved to assets.create_hierarchy().
- AssetList.files() and AssetList.events() now deduplicate results while fetching related resources, significantly reducing memory load.

## [1.0.5] - 2019-08-15
### Added
- files.create() method to enable creating a file without uploading content.
- `recursive` parameter to raw.databases.delete() for recursively deleting tables.

### Changed
- Renamed .iteritems() on SequenceData to .items()
- raw.insert() now chunks raw rows into batches of 10,000 instead of 1,000

### Fixed
- Sequences queries are now retried if safe
- .update() in all APIs now accept a subclass of CogniteResourceList as input
- Sequences datapoint retrieval updated to use the new cursor feature in the API
- Json serializiation in `__str__()` of base data classes. Now handles Decimal and Number objects.
- Now possible to create asset hierarchy using parent external id when the parent is not part of the batch being inserted.
- `name` parameter of files.upload_bytes is now required, so as not to raise an exception in the underlying API.

## [1.0.4] - 2019-08-05
### Added
- Variety of useful helper functions for Sequence and SequenceData objects, including .column_ids and .column_external_ids properties, iterators and slice operators.
- Sequences insert_dataframe function.
- Sequences delete_range function.
- Support for external id column headers in datapoints.insert_dataframe()

### Changed
- Sequences data retrieval now returns a SequenceData object.
- Sequences insert takes its parameters row data first, and no longer requires columns to be passed.
- Sequences insert now accepts tuples and raw-style data input.
- Sequences create now clears invalid fields such as 'id' in columns specification, so sequences can more easily re-use existing specifications.
- Sequence data function now require column_ids or column_external_ids to be explicitly set, rather than both being passed through a single columns field

## [1.0.3] - 2019-07-26
### Fixed
- Renamed Model.schedule_data_spec to Model.data_spec so the field from the API will be included on the object.
- Handling edge case in Sequences pagination when last datapoint retrieved is at requested end
- Fixing data points retrieval when count aggregates are missing
- Displays unexpected fields on error response from API when raising CogniteAPIError

## [1.0.2] - 2019-07-22
### Added
- Support for model hosting exposed through experimental client

### Fixed
- Handling dynamic limits in Sequences API

## [1.0.1] - 2019-07-19
### Added
- Experimental client
- Support for sequences exposed through experimental client

## [1.0.0] - 2019-07-11
### Added
- Support for all endpoints in Cognite API
- Generator with hidden cursor for all resource types
- Concurrent writes for all resources
- Distribution of "core" sdk which does not depend on pandas and numpy
- Typehints for all methods
- Support for posting an entire asset hierarchy, resolving ref_id/parent_ref_id automatically
- config attribute on CogniteClient to view current configuration.

### Changed
- Renamed methods so they reflect what the method does instead of what http method is used
- Updated documentation with automatically tested examples
- Renamed `stable` namespace to `api`
- Rewrote logic for concurrent reads of datapoints
- Renamed CogniteClient parameter `num_of_workers` to `max_workers`

### Removed
- `experimental` client in order to ensure sdk stability.<|MERGE_RESOLUTION|>--- conflicted
+++ resolved
@@ -19,13 +19,15 @@
 - Upserts for all resource types
 - Separate read/write fields on data classes
 
-<<<<<<< HEAD
+## Unreleased
+
 ### Added
 - Support for synthetic time series queries in the experimental client.
-=======
+
 ## [1.4.6] - 2019-12-02
+
+### Fixed
 - Fixed notebook output for Asset, Datapoint and Raw.
->>>>>>> 91b3059a
 
 ## [1.4.5] - 2019-12-02
 
