--- conflicted
+++ resolved
@@ -33,11 +33,9 @@
 - Fixed pagination for `include_outside_points` and other edge cases in datapoints.
 
 ### Added
-<<<<<<< HEAD
 - `create_from_dataframe` function added for sequences.
-=======
 - Relationships can now have sequences as source or target.
->>>>>>> 25a19a26
+
 
 ## [1.3.3] - 2019-10-21
 
