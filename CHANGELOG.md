--- conflicted
+++ resolved
@@ -17,15 +17,13 @@
 - `Fixed` for any bug fixes.
 - `Security` in case of vulnerabilities.
 
-<<<<<<< HEAD
 ## [Unreleased]
 ### Added
 - [alpha] Support for `created_time` and `simulation_time` filters in `client.simulators.runs.list()` to filter simulation runs by timestamp ranges.
-=======
+
 ## [7.82.1] - 2025-08-28
 ### Fixed
 - Fix documentation of files.upload_content. It does not support directories. Use more meaningful errors when the path is not a file. 
->>>>>>> 2f555aa9
 
 ## [7.82.0] - 2025-08-26
 ### Added
