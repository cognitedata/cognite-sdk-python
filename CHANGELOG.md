# Changelog
All notable changes to this project will be documented in this file.

The format is based on [Keep a Changelog](https://keepachangelog.com/en/1.0.0/),
and this project adheres to [Semantic Versioning](https://semver.org/spec/v2.0.0.html).

The changelog for SDK version 0.x.x can be found [here](https://github.com/cognitedata/cognite-sdk-python/blob/0.13/CHANGELOG.md).

For users wanting to upgrade major version, a migration guide can be found [here](MIGRATION_GUIDE.md).

Changes are grouped as follows
- `Added` for new features.
- `Changed` for changes in existing functionality.
- `Deprecated` for soon-to-be removed features.
- `Improved` for transparent changes, e.g. better performance.
- `Removed` for now removed features.
- `Fixed` for any bug fixes.
- `Security` in case of vulnerabilities.

<<<<<<< HEAD
## [7.13.3] - 2024-01-11
### Changed
- Type hints `Sequence[str]` are now replaced with `SequenceNotStr[str]`.
=======
## [7.13.6] - 2024-01-18
### Added
- Helper method `as_tuple` to `NodeId` and `EdgeId`. 

## [7.13.5] - 2024-01-16
### Added
- EdgeConnection, MultiEdgeConnection, MultiReverseDirectRelation and their corresponding Apply View dataclasses are now importable from `cognite.client.dataclasses.data_modeling`. 

## [7.13.4] - 2024-01-11
### Fixed
* When calling `WorkflowExecution.load` not having a `schedule` would raise a `KeyError` even though it is optional. This is now fixed.
* When calling `Datapoints.load` not having a `isString` would raise a `KeyError` even though it is optional. This is now fixed.
* Most `CogniteResourceList.as_write()` would raise a `CogniteMissingClientError` when called from a class with missing cognite_client. This is now fixed.

## [7.13.3] - 2024-01-12
### Added
- `View.as_property_ref` and `Container.as_property_ref` to make it easier to create property references
  (used to only be available on `ViewId` and `ContainerId`).
>>>>>>> 50e35acd

## [7.13.2] - 2024-01-11
### Fixed
* When calling `ExtractinoPipeline.load` not having a `schedule` would raise a `KeyError` even though it is optional. This is now fixed.

## [7.13.1] - 2024-01-10
### Improved
- Respect the `isAutoRetryable` flag on error responses from the API when retrying requests.

## [7.13.0] - 2024-01-09
### Changed
- Units on Time Series (including unit conversion) is out of beta and will no longer issue warnings on usage.

## [7.12.0] - 2024-01-09
### Added
- `DatapointsAPI.retrieve_latest` now accepts `target_unit` or `target_unit_system` parameter.
### Fixed
- `DatapointsAPI.retrieve_latest` when given `LatestDatapointQuery`(s) without a setting for `before`, now correctly use
  the (default) `before` setting as specified in the method call.

## [7.11.0] - 2024-01-09
### Added
- All Cognite resources now have write-version. For example, we have `Asset` and `AssetWrite`, `Event` and `EventWrite`, and so on.
  The new write class reflects the required/optional fields in the API, and is now recommended when creating resources. In addition,
  all read classes and list classes now have a convenience method `as_write` that returns the write class with the same data.
  For example, if you have a `assets` of type `AssetList` you can call `assets.as_write()` which will return a `AssetWriteList`,
  and thus removing all server set fields (like `created_time` and `last_updated_time`). This is useful if you want to
  compare a resource from CDF with a local configuration. In addition, this makes it easier to create a new resource
  using an existing resource as a template.
- Missing overloading of the `.create` methods on `client.iam.security_categories.create`, `client.iam.groups.create`,
  `client.labels.create`, `client.three_d.models.create`, `client.three_d.revisions.create`, `client.three_d.asset_mappings.create`,
  `client.transformations.create`, `client.transformations.schedules.create`, and `client.relationships.create`.
### Changed
- The class `DatapointSubscriptionCreate` has been renamed to `DatapointSubscriptionWrite` to be consistent with the other write classes.
  This is not a breaking change, as the old class is still available for backwards compatibility, but will be removed in the next major version.
### Fixed
- The `node.type` was not set when calling `.as_apply()` or `.as_write()` on a `Node` or `NodeList`. This is now fixed.

## [7.10.1] - 2024-01-08
### Added
- Fix retries for `POST /raw/rows`.

## [7.10.0] - 2024-01-08
### Added
- `geospatial.search_features` and `geospatial.stream_features` now accept the `allow_dimensionality_mismatch` parameter.

## [7.9.0] - 2024-01-05
### Added
- You can now enable or disable user profiles for your CDF project with `client.iam.user_profiles.[enable/disable]`.

## [7.8.10] - 2024-01-04
### Changed
- When using `OidcCredentials` to create a transformation, `cdf_project_name` is no longer optional as required
  by the API.

## [7.8.9] - 2024-01-04
### Fixed
- Pyodide-users of the SDK can now create Transformations with non-nonce credentials without a `pyodide.JsException`
  exception being raised.

## [7.8.8] - 2024-01-03
### Added
- Support for `workflows.cancel`.

## [7.8.7] - 2024-01-03
### Fixed
- Added back `InstancesApply` that was removed in 7.8.6.

## [7.8.6] - 2023-12-27
### Improved
- SDK dependency on the `sortedcontainers` package was dropped.

## [7.8.5] - 2023-12-22
### Fixed
- `DirectRelationReference` is now immutable.
- `DirectRelationReference.load` now correctly handles unknown parameters.

## [7.8.4] - 2023-12-22
### Fixed
- Listing annotations now also accepts `None` and `inf` for the `limit` parameter (to return all), matching what
  was already described in the documentation for the endpoint (for the parameter).
- Calling `to_pandas(...)` on an `DiagramDetectItem` no longer raises `KeyError`.

## [7.8.3] - 2023-12-21
### Fixed
- Revert `SingleHopConnectionDefinition` from a string to child class of `ViewProperty`.
- If a `ViewProperty` or `ViewPropertyApply` dumped before version `7.6` was dumped and loaded after `7.6`, the
  user got a `KeyError: 'container'`. The `load` methods are now backwards compatible with the old format.

## [7.8.2] - 2023-12-21
### Fixed
- Revert `SingleHopConnectionDefinitionApply` from a string to child class of `ViewPropertyApply`.

## [7.8.1] - 2023-12-21
### Fixed
- Calling `to_pandas` with `expand_aggregates=True` on an Asset with aggregated properties would yield a pandas DataFrame
  with the column name `0` instead of `"value"`.
### Improved
- Specification of aggregated properties to `AssetsAPI.[list,filter,__call__]`.

## [7.8.0] - 2023-12-21
### Added
- Instance classes `Node`, `Edge`, `NodeList` and `EdgeList` now supports a new flag `expand_properties` in their `to_pandas` method,
  that makes it much simpler to work with the fetched properties. Additionally, `remove_property_prefix` allows easy prefix
  removal (of the view ID, e.g. `space.external_id/version.my_prop` -> `my_prop`).

## [7.7.1] - 2023-12-20
### Fixed
- Missing legacy capability ACLs: `modelHostingAcl` and `genericsAcl`.  
- The `IAMAPI.compare_capabilities` fails with a `AttributeError: 'UnknownAcl' object has no attribute '_capability_name'`
  if the user has an unknwon ACL. This is now fixed by skipping comparison of unknown ACLs and issuing a warning.

## [7.7.0] - 2023-12-20
### Added
- Support for `ViewProperty` types `SingleReverseDirectRelation` and `MultiReverseDirectRelation` in data modeling.

## [7.6.0] - 2023-12-13
### Added
- Support for querying data models through graphql. See `client.data_modeling.graphql.query`.

## [7.5.7] - 2023-12-12
### Fixed
- Certain combinations of `start`/`end` and `granularity` would cause `retrieve_dataframe_in_tz` to raise due to
  a bug in the calender-arithmetic (`MonthAligner`).

## [7.5.6] - 2023-12-11
### Added
- Missing legacy scopes for `Capability`: `LegacySpaceScope` and `LegacyDataModelScope`.

## [7.5.5] - 2023-12-11
### Added
- Added `poll_timeout` parameter on `time_series.subscriptions.iterate_data`. Will keep the connection open and waiting,
  until new data is available, up to `poll_timeout` seconds.

## [7.5.4] - 2023-12-06
### Changed
- The `partitions` parameter is no longer respected when using generator methods to list resources
- The `max_workers` config option has been moved from ClientConfig to the global config.

## [7.5.3] - 2023-12-06
### Added
- Support for `subworkflow` tasks in `workflows`.

## [7.5.2] - 2023-12-05
### Fixed
- The built-in `hash` function was mistakenly stored on `WorkflowDefinitionUpsert` instances after `__init__` and has been removed.

## [7.5.1] - 2023-12-01
### Changed
- Raise an exception if `ClientConfig:base_url` is set to `None` or an empty string

## [7.5.0] - 2023-11-30
### Added
- `chain_to` to `NodeResultSetExpression` and `NodeResultSetExpression`, and `direction` to `NodeResultSetExpression`.

## [7.4.2] - 2023-11-28
### Improved
- Quality of life improvement to `client.extraction_pipelines.runs.list` method. The `statuses` parameter now accepts
  a single value and the annotation is improved. The parameter `created_time` can now be given on the format `12d-ago`.

## [7.4.1] - 2023-11-28
### Fixed
- Error in validation logic when creating a `Transformation` caused many calls to `client.transformations.update` to fail.

## [7.4.0] - 2023-11-27
### Changed
- Unit Catalog API is out of beta and will no longer issue warnings on usage. Access is unchanged: `client.units`.

## [7.3.3] - 2023-11-22
### Fixed
- Added action `Delete` in `ProjectsAcl`.

## [7.3.2] - 2023-11-21
### Fixed
- `workflows.retrieve` and `workflows.versions.retrieve` returned None if the provided workflow external id contained special characters. This is now fixed.

## [7.3.1] - 2023-11-21
### Fixed
- Replaced action `Write` with `Create` in `ProjectsAcl`, as `Write` is not a valid action and `Create` is the correct one.

## [7.3.0] - 2023-11-20
### Added
- Added Scope `DataSet` for `TimeSeriesSubscriptionsAcl`.
- Added `data_set_id` to `DatapointSubscription`.

## [7.2.1] - 2023-11-17
### Fixed
- The new compare methods for capabilities in major version 7, `IAMAPI.verify_capabilities` and `IAMAPI.compare_capabilities`
  now works correctly for rawAcl with database scope ("all tables").
### Removed
- Capability scopes no longer have the `is_within` method, and capabilities no longer have `has_capability`. Use the more
  general `IAMAPI.compare_capabilities` instead.

## [7.2.0] - 2023-11-16
### Added
- The `trigger` method of the Workflow Execution API, now accepts a `client_credentials` to allow specifying specific
  credentials to run with. Previously, the current credentials set on the CogniteClient object doing the call would be used.

## [7.1.0] - 2023-11-16
### Added
- The list method for asset mappings in the 3D API now supports `intersects_bounding_box`, allowing users to only
  return asset mappings for assets whose bounding box intersects with the given bounding box.

## [7.0.3] - 2023-11-15
### Fixed
- Bug when `cognite.client.data_classes.filter` used with any `data_modeling` endpoint raised a `CogniteAPIError` for
  snake_cased properties. This is now fixed.
- When calling `client.relationships.retrieve`, `.retrieve_multiple`, or `.list` with `fetch_resources=True`, the
  `target` and `source` resources were not instantiated with a `cognite_client`. This is now fixed.

## [7.0.2] - 2023-11-15
### Fixed
- Missing Scope `DataSet` for `TemplateGroupAcl` and `TemplateInstancesAcl`.

## [7.0.1] - 2023-11-14
### Fixed
- Data modeling APIs now work in WASM-like environments missing the threading module.

## [7.0.0] - 2023-11-14
This release ensure that all CogniteResources have `.dump` and `.load` methods, and that calling these two methods
in sequence produces an equal object to the original, for example,
`my_asset == Asset.load(my_asset.dump(camel_case=True)`. In addition, this ensures that the output of all `.dump`
methods are `json` and `yaml` serializable. Additionally, the default for `camel_case` has been changed to `True`.

### Improved
- Read operations, like `retrieve_multiple` will now fast-fail. Previously, all requests would be executed
  before the error was raised, potentially fetching thousands of unneccesary resources.

### Added
- `CogniteResource.to_pandas` and `CogniteResourceList.to_pandas` now converts known timestamps to `datetime` by
  default. Can be turned off with the new parameter `convert_timestamps`. Note: To comply with older pandas v1, the
  dtype will always be `datetime64[ns]`, although in v2 this could have been `datetime64[ms]`.
- `CogniteImportError` can now be caught as `ImportError`.

### Deprecated
- The Templates API (migrate to Data Modeling).
- The `client.assets.aggregate` use `client.assets.aggregate_count` instead.
- The `client.events.aggregate` use `client.events.aggregate_count` instead.
- The `client.sequence.aggregate` use `client.sequence.aggregate_count` instead.
- The `client.time_series.aggregate` use `client.time_series.aggregate_count` instead.
- In `Transformations` attributes `has_source_oidc_credentials` and `has_destination_oidc_credentials` are deprecated,
  and replaced by properties with the same names.

### Changed
- All `.dump` methods now uses `camel_case=True` by default. This is to match the intended use case, preparing the
  object to be sent in an API request.
- `CogniteResource.to_pandas` now more closely resembles `CogniteResourceList.to_pandas` with parameters
`expand_metadata` and `metadata_prefix`, instead of accepting a sequence of column names (`expand`) to expand,
with no easy way to add a prefix. Also, it no longer expands metadata by default.
- Additionally, `Asset.to_pandas`, now accepts the parameters `expand_aggregates` and `aggregates_prefix`. Since
  the possible `aggregates` keys are known, `camel_case` will also apply to these (if expanded) as opposed to
  the metadata keys.
- More narrow exception types like `CogniteNotFoundError` and `CogniteDuplicatedError` are now raised instead of
  `CogniteAPIError` for the following methods: `DatapointsAPI.retrieve_latest`, `RawRowsAPI.list`,
  `RelationshipsAPI.list`, `SequencesDataAPI.retrieve`, `SyntheticDatapointsAPI.query`. Additionally, all calls
  using `partitions` to API methods like `list` (or the generator version) now do the same.
- The `CogniteResource._load` has been made public, i.e., it is now `CogniteResource.load`.
- The `CogniteResourceList._load` has been made public, i.e., it is now `CogniteResourceList.load`.
- All `.delete` and `.retrieve_multiple` methods now accepts an empty sequence, and will return an empty `CogniteResourceList`.
- All `assert`s meant for the SDK user, now raise appropriate errors instead (`ValueError`, `RuntimeError`...).
- `CogniteAssetHierarchyError` is no longer possible to catch as an `AssertionError`.
- Several methods in the data modelling APIs have had parameter names now correctly reflect whether they accept
  a single or multiple items (i.e. id -> ids).
- `client.data_modeling.instances.aggregate` returns `AggregatedNumberedValue | list[AggregatedNumberedValue] | InstanceAggregationResultList` depending
  on the `aggregates` and `group_by` parameters. Previously, it always returned `InstanceAggregationResultList`.
- The `Group` attribute `capabilities` is now a `Capabilities` object, instead of a `dict`.
- Support for `YAML` in all `CogniteResource.load()` and `CogniteResourceList.load()` methods.
- The `client.sequences.data` methods `.retrieve`, `.retrieve_last_row` (previously `retrieve_latest`), `.insert`  method has changed signature:
  The parameter `column_external_ids` is renamed `columns`. The old parameter `column_external_ids` is still there, but is
  deprecated. In addition, int the `.retrieve` method, the parameters `id` and `external_id` have
  been moved to the beginning of the signature. This is to better match the API and have a consistent overload
  implementation.
- The class `SequenceData` has been replaced by `SequenceRows`. The old `SequenceData` class is still available for
  backwards compatibility, but will be removed in the next major version. However, all API methods now return
  `SequenceRows` instead of `SequenceData`.
- The attribute `columns` in `Sequence` has been changed from `typing.Sequence[dict]` to `SequnceColumnList`.
- The class `SequenceRows` in `client.data_classes.transformations.common` has been renamed to `SequenceRowsDestination`.
- The `client.sequences.data.retrieve_latest` is renamed `client.sequences.data.retrieve_last_row`.
- Classes `Geometry`, `AssetAggregate`, `AggregateResultItem`, `EndTimeFilter`, `Label`, `LabelFilter`, `ExtractionPipelineContact`,
  `TimestampRange`, `AggregateResult`, `GeometryFilter`, `GeoLocation`, `RevisionCameraProperties`, `BoundingBox3D` are no longer
  `dict` but classes with attributes matching the API.
- Calling `client.iam.token.inspect()` now gives an object `TokenInspection` with attribute `cababilities` of type `ProjectCapabilityList`
  instead of `list[dict]`
- In data class `Transformation` the attribute `schedule`, `running_job`, and `last_running_job`, `external_id` and `id`
  are set to the `Transformation` `id` and `external_id` if not set. If they are set to a different value, a `ValueError` is raised

### Added
- Added `load` implementation for `VisionResource`s: `ObjectDetection`, `TextRegion`, `AssetLink`, `BoundingBox`,
  `CdfRerourceRef`, `Polygon`, `Polyline`, `VisionExtractPredictions`, `FeatureParameters`.
- Missing `dump` and `load` methods for `ClientCredentials`.
- Literal annotation for `source_type` and `target_type` in `Relationship`
- In transformations, `NonceCredentials` was missing `load` method.
- In transformations, `TransformationBlockedInfo` was missing `.dump` method
- `capabilities` in `cognite.client.data_classes` with data classes for all CDF capabilities.
- All `CogniteResource` and `CogniteResourcelist` objects have `.dump_yaml` methods, for example, `my_asset_list.dump_yaml()`.

### Removed
- Deprecated methods `aggregate_metadata_keys` and `aggregate_metadata_values` on AssetsAPI.
- Deprecated method `update_feature_types` on GeospatialAPI.
- Parameters `property` and `aggregates` for method `aggregate_unique_values` on GeospatialAPI.
- Parameter `fields` for method `aggregate_unique_values` on EventsAPI.
- Parameter `function_external_id` for method `create` on FunctionSchedulesAPI (function_id has been required
  since the deprecation of API keys).
- The `SequenceColumns` no longer set the `external_id` to `column{no}` if it is missing. It now must be set
  explicitly by the user.
- Dataclasses `ViewDirectRelation` and `ContainerDirectRelation` are replaced by `DirectRelation`.
- Dataclasses `MappedPropertyDefinition` and `MappedApplyPropertyDefinition` are replaced by `MappedProperty` and `MappedPropertyApply`.
- Dataclasses `RequiresConstraintDefinition` and `UniquenessConstraintDefinition` are replaced by `RequiresConstraint` and `UniquenessConstraint`.
- In data class `Transformation` attributes `has_source_oidc_credentials` and `has_destination_oidc_credentials` are replaced by properties.

### Fixed
- Passing `limit=0` no longer returns `DEFAULT_LIMIT_READ` (25) resources, but raises a `ValueError`.
- `Asset.dump()` was not dumping attributes `geo_location` and `aggregates` to `json` serializable data structures.
- In data modeling, `NodeOrEdgeData.load` method was not loading the `source` attribute to `ContainerId` or `ViewId`. This is now fixed.
- In data modeling, the attribute `property` used in `Node` and `Edge` was not `yaml` serializable.
- In `DatapointsArray`, `load` method was not compatible with `.dump` method.
- In extraction pipelines, `ExtractionPipelineContact.dump` was not `yaml` serializable
- `ExtractionPipeline.dump` attribute `contacts` was not `json` serializable.
- `FileMetadata.dump` attributes `labels` and `geo_location` was not `json` serializable.
- In filtering, filter `ContainsAll` was missing in `Filter.load` method.
- Annotation for `cpu` and `memory` in `Function`.
- `GeospatialComputedResponse.dump` attribute `items` was not `yaml` serializable
- `Relationship.dump` was not `json` serializable.
- `Geometry.dump` was not `json` serializable.
- In templates, `GraphQlResponse.dump` was not `json` serializable, and `GraphQlResponse.dump` failed to load
  `errors` `GraphQlError`.
- `ThreeDModelRevision` attribute `camera` was not dumped as `yaml` serializable and
  not loaded as `RevisionCameraProperties`.
- `ThreeDNode` attribute `bounding_box` was not dumped as `yaml` serializable and
  not loaded as `BoundingBox3D`.
- `Transformation` attributes `source_nonce`, `source_oidc_credential`, `destination_nonce`,
  and `destination_oidc_credentials` were not dumped as `json` serializable and `loaded` with
  the appropriate data structure. In addition, `TransformationBlockedInfo` and `TransformationJob`
  were not dumped as `json` serializable.
- `TransformationPreviewResult` was not dumping attribute `schema` as `yaml` serializable, and the
  `load` and `dump` methods were not compatible.
- In transformations, `TransformationJob.dump` was not `json` serializable, and attributes
  `destination` and `status` were not loaded into appropriate data structures.
- In transformations, `TransformationSchemaMapType.dump` was not `json` serializable.
- In `annotation_types_images`, implemented `.load` for `KeypointCollection` and `KeypointCollectionWithObjectDetection`.
- Bug when dumping `documents.SourceFile.dump(camel_case=True)`.
- Bug in `WorkflowExecution.dump`
- Bug in `PropertyType.load`

## [6.39.6] - 2023-11-13
## Fixed
- HTTP status code retry strategy for RAW and labels. `/rows/insert` and `/rows/delete` will now
  be retried for all status codes in `config.status_forcelist` (default 429, 502, 503, 504), while
  `/dbs/{db}` and `/tables/{table}` will now only be retried for 429s and connection errors as those
  endpoints are not idempotent.
- Also, `labels/list` will now also be retried.

## [6.39.5] - 2023-11-12
## Fixed
- The `.apply()` methods of `MappedProperty` now has the missing property `source`.

## [6.39.4] - 2023-11-09
## Fixed
- Fetching datapoints from dense time series using a `targetUnit` or a target `targetUnitSystem` could result
  in some batches not being converted to the new unit.

## [6.39.3] - 2023-11-08
## Fixed
- The newly introduced parameter `connectionType` was assumed to be required from the API. This is not the case.

## [6.39.2] - 2023-11-08
## Fixed
- When listing `client.data_modeling.views` the SDK raises a `TypeError`. This is now fixed.

## [6.39.1] - 2023-11-01
## Fixed
- When creating transformations using backup auth. flow (aka a session could not be created for any reason),
  the scopes for the credentials would not be passed correctly (bug introduced in 6.25.1).

## [6.39.0] - 2023-11-01
## Added
- Support for `concurrencyPolicy` property in Workflows `TransformationsWorker`.

## [6.38.1] - 2023-10-31
### Fixed
- `onFailure` property in Workflows was expected as mandatory and was raising KeyError if it was not returned by the API.
  The SDK now assumes the field to be optional and loads it as None instead of raising an error.

## [6.38.0] - 2023-10-30
### Added
- Support `onFailure` property in Workflows, allowing marking Tasks as optional in a Workflow.

## [6.37.0] - 2023-10-27
### Added
- Support for `type` property in `NodeApply` and `Node`.

## [6.36.0] - 2023-10-25
### Added
- Support for listing members of Data Point Subscription, `client.time_series.subscriptions.list_member_time_series()`. Note this is an experimental feature.

## [6.35.0] - 2023-10-25
### Added
- Support for `through` on node result set expressions.

### Fixed
- `unit` on properties in data modeling. This was typed as a string, but it is in fact a direct relation.

## [6.34.2] - 2023-10-23
### Fixed
- Loading a `ContainerApply` from source failed with `KeyError` if `nullable`, `autoIncrement`, or `cursorable` were not set
  in the `ContainerProperty` and `BTreeIndex` classes even though they are optional. This is now fixed.

## [6.34.1] - 2023-10-23
### Added
- Support for setting `data_set_id` and `metadata` in `ThreeDModelsAPI.create`.
- Support for updating `data_set_id` in `ThreeDModelsAPI.update`.

## [6.34.0] - 2023-10-20
### Fixed
- `PropertyType`s no longer fail on instantiation, but warn on missing SDK support for the new property(-ies).

### Added
- `PropertyType`s `Float32`, `Float64`, `Int32`, `Int64` now support `unit`.

## [6.33.3] - 2023-10-18
### Added
- `functions.create()` now accepts a `data_set_id` parameter. Note: This is not for the Cognite function, but for the zipfile containing
  the source code files that is uploaded on the user's behalf (from which the function is then created). Specifying a data set may
  help resolve the error 'Resource not found' (403) that happens when a user is not allowed to create files outside a data set.

## [6.33.2] - 2023-10-16
### Fixed
- When fetching datapoints from "a few time series" (implementation detail), all missing, non-ignorable time series
  are now raised together in a `CogniteNotFoundError` rather than only the first encountered.

### Improved
- Datapoints fetching has a lower peak memory consumption when fetching from multiple time series simultaneously.

## [6.33.1] - 2023-10-14
### Fixed
- `Function.list_schedules()` would return schedules unrelated to the function if the function did not have an external id.

## [6.33.0] - 2023-10-13
### Added
- Support for providing `DirectRelationReference` and `NodeId` as direct relation values when
ingesting node and edge data.

## [6.32.4] - 2023-10-12
### Fixed
- Filters using e.g. metadata keys no longer dumps the key in camel case.

## [6.32.3] - 2023-10-12
### Added
- Ability to toggle the SDK debug logging on/off by setting `config.debug` property on a CogniteClient to True (enable) or False (disable).

## [6.32.2] - 2023-10-10
### Added
- The credentials class used in TransformationsAPI, `OidcCredentials`, now also accepts `scopes` as a list of strings
  (used to be comma separated string only).

## [6.32.1] - 2023-10-10
### Added
- Missing `unit_external_id` and `unit_quantity` fields on `TimeSeriesProperty`.

## [6.32.0] - 2023-10-09
### Fixed
- Ref to openapi doc in Vision extract docstring
- Parameters to Vision models can be given as Python dict (updated doc accordingly).
- Don't throw exception when trying to save empty list of vision extract predictions as annotations. This is to avoid having to wrap this method in try-except for every invocation of the method.

### Added
- Support for new computer vision models in Vision extract service: digital gauge reader, dial gauge reader, level gauge reader and valve state detection.

## [6.31.0] - 2023-10-09
### Added
Support for setting and fetching TimeSeries and Datapoints with "real" units (`unit_external_id`).
- TimeSeries has a new field `unit_external_id`, which can be set when creating or updating it. This ID must refer to a
  valid unit in the UnitCatalog, see `client.units.list` for reference.
- If the `unit_external_id` is set for a TimeSeries, then you may retrieve datapoints from that time series in any compatible
  units. You do this by specifying the `target_unit` (or `target_unit_system`) in a call to any of the datapoints `retrieve`
  methods, `retrieve`, `retrieve_arrays`, `retrieve_dataframe`, or `retrieve_dataframe_in_tz`.

## [6.30.2] - 2023-10-09
### Fixed
- Serialization of `Transformation` or `TransformationList` no longer fails in `json.dumps` due to unhandled composite objects.

## [6.30.1] - 2023-10-06
### Added
- Support for metadata on Workflow executions. Set custom metadata when triggering a workflow (`workflows.executions.trigger()`). The metadata is included in results from `workflows.executions.list()` and `workflows.executions.retrieve_detailed()`.

## [6.30.0] - 2023-10-06
### Added
- Support for the UnitCatalog with the implementation `client.units`.

## [6.29.2] - 2023-10-04
### Fixed
- Calling some of the methods `assets.filter()`, `events.filter()`, `sequences.filter()`, `time_series.filter()` without a `sort` parameter could cause a `CogniteAPIError` with a 400 code. This is now fixed.

## [6.29.1] - 2023-10-04
### Added
- Convenience method `to_text` on the `FunctionCallLog` class which simplifies printing out function call logs.

## [6.29.0] - 2023-10-04
### Added
- Added parameter `resolve_duplicate_file_names` to `client.files.download`.
  This will keep all the files when downloading to local machine, even if they have the same name.

## [6.28.5] - 2023-10-03
### Fixed
- Bugfix for serialization of Workflows' `DynamicTasksParameters` during `workflows.versions.upsert` and `workflows.execution.retrieve_detailed`

## [6.28.4] - 2023-10-03
### Fixed
- Overload data_set/create for improved type safety

## [6.28.3] - 2023-10-03
### Fixed
- When uploading files as strings using `client.files.upload_bytes` the wrong encoding is used on Windows, which is causing
  part of the content to be lost when uploading. This is now fixed.

## [6.28.2] - 2023-10-02
### Fixed
- When cache lookup did not yield a token for `CredentialProvider`s like `OAuthDeviceCode` or `OAuthInteractive`, a
  `TypeError` could be raised instead of initiating their authentication flow.

## [6.28.1] - 2023-09-30
### Improved
- Warning when using alpha/beta features.

## [6.28.0] - 2023-09-26
### Added
- Support for the WorkflowOrchestrationAPI with the implementation `client.workflows`.

## [6.27.0] - 2023-09-13
### Changed
- Reduce concurrency in data modeling client to 1

## [6.26.0] - 2023-09-22
### Added
- Support `partition` and `cursor` parameters on `time_series.subscriptions.iterate_data`
- Include the `cursor` attribute on `DatapointSubscriptionBatch`, which is yielded in every iteration
of `time_series.subscriptions.iterate_data`.

## [6.25.3] - 2023-09-19
### Added
- Support for setting and retrieving `data_set_id` in data class `client.data_classes.ThreeDModel`.

## [6.25.2] - 2023-09-12
### Fixed
- Using the `HasData` filter would raise an API error in CDF.

## [6.25.1] - 2023-09-15
### Fixed
- Using nonce credentials now works as expected for `transformations.[create, update]`. Previously, the attempt to create
  a session would always fail, leading to nonce credentials never being used (full credentials were passed to- and
  stored in the transformations backend service).
- Additionally, the automatic creation of a session no longer fails silently when an `CogniteAuthError` is encountered
  (which happens when the credentials are invalid).
- While processing source- and destination credentials in `client.transformations.[create, update]`, an `AttributeError`
  can no longer be raised (by not specifying project).
### Added
- `TransformationList` now correctly inherits the two (missing) helper methods `as_ids()` and `as_external_ids()`.

## [6.25.0] - 2023-09-14
### Added
- Support for `ignore_unknown_ids` in `client.functions.retrieve_multiple` method.

## [6.24.1] - 2023-09-13
### Fixed
- Bugfix for `AssetsAPI.create_hierarchy` when running in upsert mode: It could skip certain updates above
  the single-request create limit (currently 1000 assets).

## [6.24.0] - 2023-09-12
### Fixed
- Bugfix for `FilesAPI.upload` and `FilesAPI.upload_bytes` not raising an error on file contents upload failure. Now `CogniteFileUploadError` is raised based on upload response.

## [6.23.0] - 2023-09-08
### Added
- Supporting for deleting constraints and indexes on containers.

### Changed
- The abstract class `Index` can no longer be instantiated. Use BTreeIndex or InvertedIndex instead.

## [6.22.0] - 2023-09-08
### Added
- `client.data_modeling.instances.subscribe` which lets you subscribe to a given
data modeling query and receive updates through a provided callback.
- Example on how to use the subscribe method to sync nodes to a local sqlite db.

## [6.21.1] - 2023-09-07
### Fixed
- Concurrent usage of the `CogniteClient` could result in API calls being made with the wrong value for `api_subversion`.

## [6.21.0] - 2023-09-06
### Added
- Supporting pattern mode and extra configuration for diagram detect in beta.

## [6.20.0] - 2023-09-05
### Fixed
- When creating functions with `client.functions.create` using the `folder` argument, a trial-import is executed as part of
  the verification process. This could leave leftover modules still in scope, possibly affecting subsequent calls. This is
  now done in a separate process to guarantee it has no side-effects on the main process.
- For pyodide/WASM users, a backup implementation is used, with an improved cleanup procedure.

### Added
- The import-check in `client.functions.create` (when `folder` is used) can now be disabled by passing
  `skip_folder_validation=True`. Basic validation is still done, now additionally by parsing the AST.

## [6.19.0] - 2023-09-04
## Added
- Now possible to retrieve and update translation and scale of 3D model revisions.

## [6.18.0] - 2023-09-04
### Added
- Added parameter `keep_directory_structure` to `client.files.download` to allow downloading files to a folder structure matching the one in CDF.

### Improved
- Using `client.files.download` will still skip files with the same name when writing to disk, but now a `UserWarning` is raised, specifying which files are affected.

## [6.17.0] - 2023-09-01
### Added
- Support for the UserProfilesAPI with the implementation `client.iam.user_profiles`.

## [6.16.0] - 2023-09-01
### Added
- Support for `ignore_unknown_ids` in `client.relationships.retrieve_multiple` method.

## [6.15.3] - 2023-08-30
### Fixed
- Uploading files using `client.files.upload` now works when running with `pyodide`.

## [6.15.2] - 2023-08-29
### Improved
- Improved error message for `CogniteMissingClientError`. Now includes the type of object missing the `CogniteClient` reference.

## [6.15.1] - 2023-08-29
### Fixed
- Bugfix for `InstanceSort._load` that always raised `TypeError` (now public, `.load`). Also, indirect fix for `Select.load` for non-empty `sort`.

## [6.15.0] - 2023-08-23
### Added
- Support for the DocumentsAPI with the implementation `client.documents`.
- Support for advanced filtering for `Events`, `TimeSeries`, `Assets` and `Sequences`. This is available through the
  `.filter()` method, for example, `client.events.filter`.
- Extended aggregation support for `Events`, `TimeSeries`, `Assets` and `Sequences`. This is available through the five
  methods `.aggregate_count(...)`, `aggregate_cardinality_values(...)`, `aggregate_cardinality_properties(...)`,
  `.aggregate_unique_values(...)`, and `.aggregate_unique_properties(...)`. For example,
  `client.assets.aggregate_count(...)`.
- Added helper methods `as_external_ids` and `as_ids` for `EventList`, `TimeSeriesList`, `AssetList`, `SequenceList`,
  `FileMetaDataList`, `FunctionList`, `ExtractionPipelineList`, and `DataSetList`.

### Deprecated
- Added `DeprecationWarning` to methods `client.assets.aggregate_metadata_keys` and
  `client.assets.aggregate_metadata_values`. The use parameter the `fields` in
  `client.events.aggregate_unique_values` will also lead to a deprecation warning. The reason is that the endpoints
  these methods are using have been deprecated in the CDF API.

## [6.14.2] - 2023-08-22
### Fixed
- All data modeling endpoints will now be retried. This was not the case for POST endpoints.

## [6.14.1] - 2023-08-19
### Fixed
- Passing `sources` as a tuple no longer raises `ValueError` in `InstancesAPI.retrieve`.

## [6.14.0] - 2023-08-14
### Changed
- Don't terminate client.time_series.subscriptions.iterate_data() when `has_next=false` as more data
may be returned in the future. Instead we return the `has_next` field in the batch, and let the user
decide whether to terminate iteration. This is a breaking change, but this particular API is still
in beta and thus we reserve the right to break it without bumping the major version.

## [6.13.3] - 2023-08-14
### Fixed
- Fixed bug in `ViewApply.properties` had type hint `ConnectionDefinition` instead of `ConnectionDefinitionApply`.
- Fixed bug in `dump` methods of `ViewApply.properties` causing the return code `400` with message
  `Request had 1 constraint violations. Please fix the request and try again. [type must not be null]` to be returned
  from the CDF API.

## [6.13.2] - 2023-08-11
### Fixed
- Fixed bug in `Index.load` that would raise `TypeError` when trying to load `indexes`, when an unexpected field was
  encountered (e.g. during a call to `client.data_modeling.container.list`).

## [6.13.1] - 2023-08-09
### Fixed
- Fixed bug when calling a `retrieve`, `list`, or `create` in `client.data_modeling.container` raised a `TypeError`.
  This is caused by additions of fields to the API, this is now fixed by ignoring unknown fields.

## [6.13.0] - 2023-08-07
### Fixed
- Fixed a bug raising a `KeyError` when calling `client.data_modeling.graphql.apply_dml` with an invalid `DataModelingId`.
- Fixed a bug raising `AttributeError` in `SpaceList.to_space_apply_list`, `DataModelList.to_data_model_apply_list`,
  `ViewList.to_view_apply`. These methods have also been renamed to `.as_apply` for consistency
  with the other data modeling resources.

### Removed
- The method `.as_apply` from `ContainerApplyList` as this method should be on the `ContainerList` instead.

### Added
- Missing `as_ids()` for `DataModelApplyList`, `ContainerList`, `ContainerApplyList`, `SpaceApplyList`, `SpaceList`,
  `ViewApplyList`, `ViewList`.
- Added helper method `.as_id` to `DMLApplyResult`.
- Added helper method `.latest_version` to `DataModelList`.
- Added helper method `.as_apply` to `ContainerList`.
- Added container classes `NodeApplyList`, `EdgeApplyList`, and `InstancesApply`.

## [6.12.2] - 2023-08-04
### Fixed
- Certain errors that were previously silently ignored in calls to `client.data_modeling.graphql.apply_dml` are now properly raised (used to fail as the API error was passed nested inside the API response).

## [6.12.1] - 2023-08-03
### Fixed
- Changed the structure of the GraphQL query used when updating DML models through `client.data_modeling.graphql.apply_dml` to properly handle (i.e. escape) all valid symbols/characters.

## [6.12.0] - 2023-07-26
### Added
- Added option `expand_metadata` to `.to_pandas()` method for list resource types which converts the metadata (if any) into separate columns in the returned dataframe. Also added `metadata_prefix` to control the naming of these columns (default is "metadata.").

## [6.11.1] - 2023-07-19
### Changed
- Return type `SubscriptionTimeSeriesUpdate` in `client.time_series.subscriptions.iterate_data` is now required and not optional.

## [6.11.0] - 2023-07-19
### Added
- Support for Data Point Subscription, `client.time_series.subscriptions`. Note this is an experimental feature.


## [6.10.0] - 2023-07-19
### Added
- Upsert method for `assets`, `events`, `timeseries`, `sequences`, and `relationships`.
- Added `ignore_unknown_ids` flag to `client.sequences.delete`

## [6.9.0] - 2023-07-19
### Added
- Basic runtime validation of ClientConfig.project

## [6.8.7] - 2023-07-18
### Fixed
- Dumping of `Relationship` with `labels` is not `yaml` serializable. This is now fixed.

## [6.8.6] - 2023-07-18
### Fixed
- Include `version` in __repr__ for View and DataModel

## [6.8.5] - 2023-07-18
### Fixed
- Change all implicit Optional types to explicit Optional types.

## [6.8.4] - 2023-07-12
### Fixed
- `max_worker` limit match backend for `client.data_modeling`.

## [6.8.3] - 2023-07-12
### Fixed
- `last_updated_time` and `created_time` are no longer optional on InstanceApplyResult

## [6.8.2] - 2023-07-12
### Fixed
- The `.dump()` method for `InstanceAggregationResult` caused an `AttributeError` when called.

## [6.8.1] - 2023-07-08
### Changed
- The `AssetHierarchy` class would consider assets linking their parent by ID only as orphans, contradicting the
  docstring stating "All assets linking a parent by ID are assumed valid". This is now true (they are no longer
  considered orphans).

## [6.8.0] - 2023-07-07
### Added
- Support for annotations reverse lookup.

## [6.7.1] - 2023-07-07
### Fixed
- Needless function "as_id" on View as it was already inherited
### Added
- Flag "all_versions" on data_modeling.data_models.retrieve() to retrieve all versions of a data model or only the latest one
- Extra documentation on how to delete edges and nodes.
- Support for using full Node and Edge objects when deleting instances.

## [6.7.0] - 2023-07-07
### Added
- Support for applying graphql dml using `client.data_modeling.graphql.apply_dml()`.

## [6.6.1] - 2023-07-07
### Improved
- Added convenience function to instantiate a `CogniteClient.default(...)` to save the users from typing the
  default URLs.

## [6.6.0] - 2023-07-06
### Fixed
- Support for query and sync endpoints across instances in the Data Modeling API with the implementation
  `client.data_modeling.instances`, the methods `query` and `sync`.

## [6.5.8] - 2023-06-30
### Fixed
- Serialization of `DataModel`. The bug caused `DataModel.load(data_model.dump(camel_case=True))` to fail with
  a `TypeError`. This is now fixed.

## [6.5.7] - 2023-06-29
### Fixed
- A bug caused by use of snake case in field types causing `NodeApply.dump(camel_case=True)`
  trigger a 400 response from the API.

## [6.5.6] - 2023-06-29
### Fixed
- A bug causing `ClientConfig(debug=True)` to raise an AttributeError

## [6.5.5] - 2023-06-28
### Fixed
- A bug where we would raise the wrong exception when errors on occurred on `data_modeling.spaces.delete`
- A bug causing inconsistent MRO in DataModelList

## [6.5.4] - 2023-06-28
### Added
- Missing query parameters:
     * `inline_views` in `data_modeling.data_models.retrieve()`.
     * `include_global` in `data_modeling.spaces.list()`.
     * `include_inherited_properties` in `data_modeling.views.retrieve()`.

## [6.5.3] - 2023-06-28
### Fixed
- Only validate `space` and `external_id` for `data_modeling` write classes.


## [6.5.2] - 2023-06-27
### Fixed
- Added missing `metadata` attribute to `iam.Group`

## [6.5.1] - 2023-06-27
### Fixed
- Fix typehints on `data_modeling.instances.aggregate()` to not allow Histogram aggregate.
- Moved `ViewDirectRelation.source` property to `MappedProperty.source` where it belongs.

## [6.5.0] - 2023-06-27
### Added
- Support for searching and aggregating across instances in the Data Modeling API with the implementation
  `client.data_modeling.instances`, the methods `search`, `histogram` and `aggregate`.

## [6.4.8] - 2023-06-23
### Fixed
- Handling non 200 responses in `data_modeling.spaces.apply`, `data_modeling.data_models.apply`,
  `data_modeling.views.apply` and `data_modeling.containers.apply`

## [6.4.7] - 2023-06-22
### Fixed
- Consistently return the correct id types in data modeling resource clients

## [6.4.6] - 2023-06-22
### Fixed
- Don't swallow keyword args on Apply classes in Data Modeling client

## [6.4.5] - 2023-06-21
### Added
- Included tuple-notation when retrieving or listing data model instances

### Improved
- Fixed docstring for retrieving data model instances and extended the examples.

## [6.4.4] - 2023-06-21
Some breaking changes to the datamodeling client. We don't expect any more breaking changes,
but we accept the cost of breaking a few consumers now early on the really nail the user experience.
### Added
- ViewId:as_property_ref and ContainerId:as_property_ref to make it easier to create property references.

### Changed
- Renamed ViewCore:as_reference and ContainerCore:as_reference to :as_id() for consistency with other resources.
- Change Instance:properties to be a `MutableMapping[ViewIdentifier, MutableMapping[PropertyIdentifier, PropertyValue]]`, in order to make it easier to consume
- Make VersionedDataModelingId:load accept `tuple[str, str]`
- Rename ConstraintIdentifier to Constraint - it was not an id but the definition itself
- Rename IndexIdentifier to Index - it was not an id but the definition itself
- Rename ContainerPropertyIdentifier to ContainerProperty - it was not an id but the definition itself

### Removed
- Redundant EdgeApply:create method. It simply mirrored the EdgeApply constructor.


## [6.4.3] - 2023-06-15
### Added
- Accept direct relation values as tuples in `EdgeApply`

## [6.4.2] - 2023-06-15
### Changed
- When providing ids as tuples in `instances.retrieve` and `instances.delete` you should not
have to specify the instance type in each tuple

### Fixed
- Bug where edges and nodes would get mixed up on `instances.retrieve`

## [6.4.1] - 2023-06-14
### Fixed
- Add the missing page_count field for diagram detect items.

## [6.4.0] - 2023-06-12
### Added
- Partial support for the instance resource in the Data Modeling API with the implementation
  `client.data_modeling.instances`, the endpoints `list`, `delete`, `retrieve`, and `apply`

## [6.3.2] - 2023-06-08
### Fixed
- Requests being retried around a token refresh cycle, no longer risk getting stuck with an outdated token.

### Added
- `CredentialProviders` subclassing `_OAuthCredentialProviderWithTokenRefresh`, now accepts a new parameter, `token_expiry_leeway_seconds`, controlling how early a token refresh request should be initiated (before it expires).

### Changed
- `CredentialProviders` subclassing `_OAuthCredentialProviderWithTokenRefresh` now uses a safer default of 15 seconds (up from 3 sec) to control how early a token refresh request should be initiated (before it expires).

## [6.3.1] - 2023-06-07
### Fixed
- Signature of `client.data_modeling.views.retrieve` and `client.data_modeling.data_models.retrieve` to always return a list.

## [6.3.0] - 2023-06-07
### Added
- Support for the container resource in the Data Modeling API with the implementation `client.data_modeling.containers`.
- Support for the view resource in the Data Modeling API with the implementation `client.data_modeling.views`.
- Support for the data models resource in the Data Modeling API with the implementation `client.data_modeling.data_models`.

### Removed
- Removed `retrieve_multiple` from the `SpacesAPI` to have a consistent API with the `views`, `containers`, and `data_models`.

## [6.2.2] - 2023-06-05
### Fixed
- Creating function schedules with current user credentials now works (used to fail at runtime with "Could not fetch a valid token (...)" because a session was never created.)

## [6.2.1] - 2023-05-26
### Added
- Data model centric support in transformation

## [6.2.0] - 2023-05-25
### Added
- Support for the spaces resource in the Data Modeling API with the implementation `client.data_modeling.spaces`.

### Improved
- Reorganized documentation to match API documentation.

## [6.1.10] - 2023-05-22
### Fixed
- Data modelling is now GA. Renaming instance_nodes -> nodes and instance_edges -> edges to make the naming in SDK consistent with Transformation API and CLI

## [6.1.9] - 2023-05-16
### Fixed
- Fixed a rare issue with datapoints fetching that could raise `AttributeError` when running with `pyodide`.

## [6.1.8] - 2023-05-12
### Fixed
- ExtractionPipelinesRun:dump method will not throw an error when camel_case=True anymore

## [6.1.7] - 2023-05-11
### Removed
- Removed DMS v2 destination in transformations

## [6.1.6] - 2023-05-11
### Fixed
- `FunctionsAPI.create` now work in Wasm-like Python runtimes such as `pyodide`.

## [6.1.5] - 2023-05-10
### Fixed
- When creating a transformation with a different source- and destination CDF project, the project setting is no longer overridden by the setting in the `CogniteClient` configuration allowing the user to read from the specified source project and write to the specified and potentially different destination project.

## [6.1.4] - 2023-05-08
### Fixed
- Pickling a `CogniteClient` instance with certain `CredentialProvider`s no longer causes a `TypeError: cannot pickle ...` to be raised.

## [6.1.3] - 2023-05-08
### Added
- Add the license of the package in poetry build.

## [6.1.2] - 2023-05-04
### Improved
- The SDK has received several minor bugfixes to be more user-friendly on Windows.

### Fixed
- The utility function `cognite.client.utils.datetime_to_ms` now raises an understandable `ValueError` when unable to convert pre-epoch datetimes.
- Several functions reading and writing to disk now explicitly use UTF-8 encoding

## [6.1.1] - 2023-05-02
### Fixed
- `AttributeError` when passing `pandas.Timestamp`s with different timezones (*of which one was UTC*) to `DatapointsAPI.retrieve_dataframe_in_tz`.
- A `ValueError` is no longer raised when passing `pandas.Timestamp`s in the same timezone, but with different underlying implementations (e.g. `datetime.timezone.utc` / `pytz.UTC` / `ZoneInfo("UTC")`) to `DatapointsAPI.retrieve_dataframe_in_tz`.

## [6.1.0] - 2023-04-28
### Added
- Support for giving `start` and `end` arguments as `pandas.Timestamp` in `DatapointsAPI.retrieve_dataframe_in_tz`.

### Improved
- Type hints for the `DatapointsAPI` methods.

## [6.0.2] - 2023-04-27
### Fixed
- Fixed a bug in `DatapointsAPI.retrieve_dataframe_in_tz` that could raise `AmbiguousTimeError` when subdividing the user-specified time range into UTC intervals (with fixed offset).

## [6.0.1] - 2023-04-20
### Fixed
- Fixed a bug that would cause `DatapointsAPI.retrieve_dataframe_in_tz` to raise an `IndexError` if there were only empty time series in the response.

## [6.0.0] - 2023-04-19
### Removed
- Removed support for legacy auth (API keys, service accounts, login.status)
- Removed the deprecated `extractionPipeline` argument to `client.extraction_pipelines.create`. Only `extraction_pipeline` is accepted now.
- Removed the deprecated `client.datapoints` accessor attribute. The datapoints API can only be accessed through `client.time_series.data` now.
- Removed the deprecated `client.extraction_pipeline_runs` accessor attribute. The extraction pipeline run API can only be accessed through `client.extraction_pipelines.runs` now.
- Removed the deprecated `external_id` attribute on `ExtractionPipelineRun`. This has been replaced with `extpipe_external_id`.

## [5.12.0] - 2023-04-18
### Changed
- Enforce that types are explicitly exported in order to make very strict type checkers happy.

## [5.11.1] - 2023-04-17
### Fixed
- List (and `__call__`) methods for assets, events, files, labels, relationships, sequences and time series now raise if given bad input for `data_set_ids`, `data_set_external_ids`, `asset_subtree_ids` and `asset_subtree_external_ids` instead of ignoring/returning everything.

### Improved
- The listed parameters above have silently accepted non-list input, i.e. single `int` (for `ids`) or single `str` (for `external_ids`). Function signatures and docstrings have now been updated to reflect this "hidden functionality".

## [5.11.0] - 2023-04-17
### Added
- The `DatapointsAPI` now supports time zones with the addition of a new method, `retrieve_dataframe_in_tz`. It does not support individual customization of query parameters (for good reasons, e.g. a DataFrame has a single index).
- Asking for datapoints in a specific time zone, e.g. `America/New_York` or `Europe/London` is now easily accomplished: the user can just pass in their `datetimes` localized to their time zone directly.
- Queries for aggregate datapoints are also supported, with the key feature being automatic handling of daylight savings time (DST) transitions, as this is not supported by the official API. Example usage: A user living in Oslo, Norway, wants daily averages in their local time. In Oslo, the standard time is UTC+1, with UTC+2 during the summer. This means during spring, there is a 23-hour long day when clocks roll 1 hour forward and a 25-hour day during fall.
- New granularities with a longer time span have been added (only to this new method, for now): 'week', 'month', 'quarter' and 'year'. These do not all represent a fixed frequency, but like the example above, neither does for example 'day' when we use time zones without a fixed UTC offset.

## [5.10.5] - 2023-04-13
### Fixed
- Subclasses of `VisionResource` inheriting `.dump` and `to_pandas` now work as expected for attributes storing lists of subclass instances like `Polygon`, `PolyLine`, `ObjectDetection` or `VisionExtractPredictions` directly or indirectly.

## [5.10.4] - 2023-04-13
### Fixed
- A lot of nullable integer attributes ended up as float after calling `.to_pandas`. These are now correctly converted to `dtype=Int64`.

## [5.10.3] - 2023-04-13
### Fixed
- When passing `CogniteResource` classes (like `Asset` or `Event`) to `update`, any labels were skipped in the update (passing `AssetUpdate` works). This has been fixed for all Cognite resource classes.

## [5.10.2] - 2023-04-12
### Fixed
- Fixed a bug that would cause `AssetsAPI.create_hierarchy` to not respect `upsert=False`.

## [5.10.1] - 2023-04-04
### Fixed
- Add missing field `when` (human readable version of the CRON expression) to `FunctionSchedule` class.

## [5.10.0] - 2023-04-03
### Fixed
- Implemented automatic retries for connection errors by default, improving the reliability of the connection to the Cognite API.
- Added a user-readable message to `CogniteConnectionRefused` error for improved user experience.

### Changed
- Introduce a `max_retries_connect` attribute on the global config, and default it to 3.

## [5.9.3] - 2023-03-27
### Fixed
- After creating a schedule for a function, the returned `FunctionSchedule` was missing a reference to the `CogniteClient`, meaning later calls to `.get_input_data()` would fail and raise `CogniteMissingClientError`.
- When calling `.get_input_data()` on a `FunctionSchedule` instance, it would fail and raise `KeyError` if no input data was specified for the schedule. This now returns `None`.

## [5.9.2] - 2023-03-27
### Fixed
- After calling e.g. `.time_series()` or `.events()` on an `AssetList` instance, the resulting resource list would be missing the lookup tables that allow for quick lookups by ID or external ID through the `.get()` method. Additionally, for future-proofing, the resulting resource list now also correctly has a `CogniteClient` reference.

## [5.9.1] - 2023-03-23
### Fixed
- `FunctionsAPI.call` now also works for clients using auth flow `OAuthInteractive`, `OAuthDeviceCode`, and any user-made subclass of `CredentialProvider`.

### Improved
- `FunctionSchedulesAPI.create` now also accepts an instance of `ClientCredentials` (used to be dictionary only).

## [5.9.0] - 2023-03-21
### Added
- New class `AssetHierarchy` for easy verification and reporting on asset hierarchy issues without explicitly trying to insert them.
- Orphan assets can now be reported on (orphan is an asset whose parent is not part of the given assets). Also, `AssetHierarchy` accepts an `ignore_orphans` argument to mimic the old behaviour where all orphans were assumed to be valid.
- `AssetsAPI.create_hierarchy` now accepts two new parameters: `upsert` and `upsert_mode`. These allow the user to do "insert or update" instead of an error being raised when trying to create an already existing asset. Upsert mode controls whether updates should replace/overwrite or just patch (partial update to non-null values only).
- `AssetsAPI.create_hierarchy` now also verifies the `name` parameter which is required and that `id` has not been set.

### Changed
- `AssetsAPI.create_hierarchy` now uses `AssetHierarchy` under the hood to offer concrete feedback on asset hierarchy issues, accessible through attributes on the raised exception, e.g. invalid assets, duplicates, orphans, or any cyclical asset references.

### Fixed
- `AssetsAPI.create_hierarchy`...:
  - Now respects `max_workers` when spawning worker threads.
  - Can no longer raise `RecursionError`. Used to be an issue for asset hierarchies deeper than `sys.getrecursionlimit()` (typically set at 1000 to avoid stack overflow).
  - Is now `pyodide` compatible.

## [5.8.0] - 2023-03-20
### Added
- Support for client certificate authentication to Azure AD.

## [5.7.4] - 2023-03-20
### Added
- Use `X-Job-Token` header for contextualization jobs to reduce required capabilities.

## [5.7.3] - 2023-03-14
### Improved
- For users unknowingly using a too old version of `numpy` (against the SDK dependency requirements), an exception could be raised (`NameError: name 'np' is not defined`). This has been fixed.

## [5.7.2] - 2023-03-10
### Fixed
- Fix method dump in TransformationDestination to ignore None.

## [5.7.1] - 2023-03-10
### Changed
- Split `instances` destination type of Transformations to `nodes` and `edges`.

## [5.7.0] - 2023-03-08
### Removed
- `ExtractionPipelineRunUpdate` was removed as runs are immutable.

### Fixed
- `ExtractionPipelinesRunsAPI` was hiding `id` of runs because `ExtractionPipelineRun` only defined `external_id` which doesn't exist for the "run resource", only for the "parent" ext.pipe (but this is not returned by the API; only used to query).

### Changed
- Rename and deprecate `external_id` in `ExtractionPipelinesRunsAPI` in favour of the more descriptive `extpipe_external_id`. The change is backwards-compatible, but will issue a `UserWarning` for the old usage pattern.

## [5.6.4] - 2023-02-28
### Added
- Input validation on `DatapointsAPI.[insert, insert_multiple, delete_ranges]` now raise on missing keys, not just invalid keys.

## [5.6.3] - 2023-02-23
### Added
- Make the SDK compatible with `pandas` major version 2 ahead of release.

## [5.6.2] - 2023-02-21
### Fixed
- Fixed an issue where `Content-Type` was not correctly set on file uploads to Azure.

## [5.6.1] - 2023-02-20
### Fixed
- Fixed an issue where `IndexError` was raised when a user queried `DatapointsAPI.retrieve_latest` for a single, non-existent time series while also passing `ignore_unknown_ids=True`. Changed to returning `None`, inline with other `retrieve` methods.

## [5.6.0] - 2023-02-16
### Added
- The SDK has been made `pyodide` compatible (to allow running natively in browsers). Missing features are `CredentialProvider`s with token refresh and `AssetsAPI.create_hierarchy`.

## [5.5.2] - 2023-02-15
### Fixed
- Fixed JSON dumps serialization error of instances of `ExtractionPipelineConfigRevision` and all subclasses (`ExtractionPipelineConfig`) as they stored a reference to the CogniteClient as a non-private attribute.

## [5.5.1] - 2023-02-14
### Changed
- Change `CredentialProvider` `Token` to be thread safe when given a callable that does token refresh.

## [5.5.0] - 2023-02-10
### Added
- Support `instances` destination type on Transformations.

## [5.4.4] - 2023-02-06
### Added
- Added user warnings when wrongly calling `/login/status` (i.e. without an API key) and `/token/inspect` (without OIDC credentials).

## [5.4.3] - 2023-02-05
### Fixed
- `OAuthDeviceCode` and `OAuthInteractive` now respect `global_config.disable_ssl` setting.

## [5.4.2] - 2023-02-03
### Changed
- Improved error handling (propagate IDP error message) for `OAuthDeviceCode` and `OAuthInteractive` upon authentication failure.

## [5.4.1] - 2023-02-02
### Fixed
- Bug where create_hierarchy would stop progressing after encountering more than `config.max_workers` failures.

## [5.4.0] - 2023-02-02
### Added
- Support for aggregating metadata keys/values for assets

## [5.3.7] - 2023-02-01
### Improved
- Issues with the SessionsAPI documentation have been addressed, and the `.create()` have been further clarified.

## [5.3.6] - 2023-01-30
### Changed
- A file-not-found error has been changed from `TypeError` to `FileNotFoundError` as part of the validation in FunctionsAPI.

## [5.3.5] - 2023-01-27
### Fixed
- Fixed an atexit-exception (`TypeError: '<' not supported between instances of 'tuple' and 'NoneType'`) that could be raised on PY39+ after fetching datapoints (which uses a custom thread pool implementation).

## [5.3.4] - 2023-01-25
### Fixed
- Displaying Cognite resources like an `Asset` or a `TimeSeriesList` in a Jupyter notebook or similar environments depending on `._repr_html_`, no longer raises `CogniteImportError` stating that `pandas` is required. Instead, a warning is issued and `.dump()` is used as fallback.

## [5.3.3] - 2023-01-24
### Added
- New parameter `token_cache_path` now accepted by `OAuthInteractive` and `OAuthDeviceCode` to allow overriding location of token cache.

### Fixed
- Platform dependent temp directory for the caching of the token in `OAuthInteractive` and `OAuthDeviceCode` (no longer crashes at exit on Windows).

## [5.3.2] - 2023-01-24
### Security
- Update `pytest` and other dependencies to get rid of dependency on the `py` package (CVE-2022-42969).

## [5.3.1] - 2023-01-20
### Fixed
- Last possible valid timestamp would not be returned as first (if first by some miracle...) by the `TimeSeries.first` method due to `end` being exclusive.

## [5.3.0] - 2023-01-20
### Added
- `DatapointsAPI.retrieve_latest` now support customising the `before` argument, by passing one or more objects of the newly added `LatestDatapointQuery` class.

## [5.2.0] - 2023-01-19
### Changed
- The SDK has been refactored to support `protobuf>=3.16.0` (no longer requires v4 or higher). This was done to fix dependency conflicts with several popular Python packages like `tensorflow` and `streamlit` - and also Azure Functions - that required major version 3.x of `protobuf`.

## [5.1.1] - 2023-01-19
### Changed
- Change RAW rows insert chunk size to make individual requests faster.

## [5.1.0] - 2023-01-03
### Added
- The diagram detect function can take file reference objects that contain file (external) id as well as a page range. This is an alternative to the lists of file ids or file external ids that are still possible to use. Page ranges were not possible to specify before.

## [5.0.2] - 2022-12-21
### Changed
- The valid time range for datapoints has been increased to support timestamps up to end of the year 2099 in the TimeSeriesAPI. The utility function `ms_to_datetime` has been updated accordingly.

## [5.0.1] - 2022-12-07
### Fixed
- `DatapointsArray.dump` would return timestamps in nanoseconds instead of milliseconds when `convert_timestamps=False`.
- Converting a `Datapoints` object coming from a synthetic datapoints query to a `pandas.DataFrame` would, when passed `include_errors=True`, starting in version `5.0.0`, erroneously cast the `error` column to a numeric data type and sort it *before* the returned values. Both of these behaviours have been reverted.
- Several documentation issues: Missing methods, wrong descriptions through inheritance and some pure visual/aesthetic.

## [5.0.0] - 2022-12-06
### Improved
- Greatly increased speed of datapoints fetching (new adaptable implementation and change from `JSON` to `protobuf`), especially when asking for... (measured in fetched `dps/sec` using the new `retrieve_arrays` method, with default settings for concurrency):
  - A large number of time series
    - 200 ts: ~1-4x speedup
    - 8000 ts: ~4-7x speedup
    - 20k-100k ts: Up to 20x faster
  - Very few time series (1-3)
    - Up to 4x faster
  - Very dense time series (>>10k dps/day)
    - Up to 5x faster
  - Any query for `string` datapoints
    - Faster the more dps, e.g. single ts, 500k: 6x speedup
- Peak memory consumption (for numeric data) is 0-55 % lower when using `retrieve` and 65-75 % lower for the new `retrieve_arrays` method.
- Fetching newly inserted datapoints no longer suffers from (potentially) very long wait times (or timeout risk).
- Converting fetched datapoints to a Pandas `DataFrame` via `to_pandas()` has changed from `O(N)` to `O(1)`, i.e., speedup no longer depends on the number of datapoints and is typically 4-5 orders of magnitude faster (!). NB: Only applies to `DatapointsArray` as returned by the `retrieve_arrays` method.
- Full customizability of queries is now available for *all retrieve* endpoints, thus the `query()` is no longer needed and has been removed. Previously only `aggregates` could be individually specified. Now all parameters can be passed either as top-level or as *individual settings*, even `ignore_unknown_ids`. This is now aligned with the API (except `ignore_unknown_ids` making the SDK arguably better!).
- Documentation for the retrieve endpoints has been overhauled with lots of new usage patterns and better examples. **Check it out**!
- Vastly better test coverage for datapoints fetching logic. You may have increased trust in the results from the SDK!

### Added
- New required dependency, `protobuf`. This is currently only used by the DatapointsAPI, but other endpoints may be changed without needing to release a new major version.
- New optional dependency, `numpy`.
- A new datapoints fetching method, `retrieve_arrays`, that loads data directly into NumPy arrays for improved speed and *much* lower memory usage.
- These arrays are stored in the new resource types `DatapointsArray` with corresponding container (list) type, `DatapointsArrayList` which offer much more efficient memory usage. `DatapointsArray` also offer zero-overhead pandas-conversion.
- `DatapointsAPI.insert` now also accepts `DatapointsArray`. It also does basic error checking like making sure the number of datapoints match the number of timestamps, and that it contains raw datapoints (as opposed to aggregate data which raises an error). This also applies to `Datapoints` input.
- `DatapointsAPI.insert_multiple` now accepts `Datapoints` and `DatapointsArray` as part of the (possibly) multiple inputs. Applies the same error checking as `insert`.

### Changed
- Datapoints are no longer fetched using `JSON`: the age of `protobuf` has begun.
- The main way to interact with the `DatapointsAPI` has been moved from `client.datapoints` to `client.time_series.data` to align and unify with the `SequenceAPI`. All example code has been updated to reflect this change. Note, however, that the `client.datapoints` will still work until the next major release, but will until then issue a `DeprecationWarning`.
- All parameters to all retrieve methods are now keyword-only (meaning no positional arguments are supported).
- All retrieve methods now accept a string for the `aggregates` parameter when asking for just one, e.g. `aggregates="max"`. This short-cut avoids having to wrap it inside a list. Both `snake_case` and `camelCase` are supported.
- The utility function `datetime_to_ms` no longer issues a `FutureWarning` on missing timezone information. It will now interpret naive `datetime`s as local time as is Python's default interpretation.
- The utility function `ms_to_datetime` no longer issues a `FutureWarning` on returning a naive `datetime` in UTC. It will now return an aware `datetime` object in UTC.
- All data classes in the SDK that represent a Cognite resource type have a `to_pandas` (or `to_geopandas`) method. Previously, these had various defaults for the `camel_case` parameter, but they have all been changed to `False`.
- All retrieve methods (when passing dict(s) with query settings) now accept identifier and aggregates in snake case (and camel case for convenience / backwards compatibility). Note that all newly added/supported customisable parameters (e.g. `include_outside_points` or `ignore_unknown_ids` *must* be passed in snake case or a `KeyError` will be raised.)
- The method `DatapointsAPI.insert_dataframe` has new default values for `dropna` (now `True`, still being applied on a per-column basis to not lose any data) and `external_id_headers` (now `True`, disincentivizing the use of internal IDs).
- The previous fetching logic awaited and collected all errors before raising (through the use of an "initiate-and-forget" thread pool). This is great, e.g., updates/inserts to make sure you are aware of all partial changes. However, when reading datapoints, a better option is to just fail fast (which it does now).
- `DatapointsAPI.[retrieve/retrieve_arrays/retrieve_dataframe]` no longer requires `start` (default: `0`, i.e. 1970-01-01) and `end` (default: `now`). This is now aligned with the API.
- Additionally, `DatapointsAPI.retrieve_dataframe` no longer requires `granularity` and `aggregates`.
- All retrieve methods accept a list of full query dictionaries for `id` and `external_id` giving full flexibility for all individual settings: `start`, `end`, `aggregates`, `granularity`, `limit`, `include_outside_points`, `ignore_unknown_ids`.
- Aggregates returned now include the time period(s) (given by the `granularity` unit) that `start` and `end` are part of (as opposed to only "fully in-between" points). This change is the *only breaking change* to the `DatapointsAPI.retrieve` method for aggregates and makes it so that the SDK match manual queries sent using e.g. `curl` or Postman. In other words, this is now aligned with the API.
Note also that this is a **bugfix**: Due to the SDK rounding differently than the API, you could supply `start` and `end` (with `start < end`) and still be given an error that `start is not before end`. This can no longer happen.
- Fetching raw datapoints using `include_outside_points=True` now returns both outside points (if they exist), regardless of `limit` setting (this is the *only breaking change* for limited raw datapoint queries; unlimited queries are fully backwards compatible). Previously the total number of points was capped at `limit`, thus typically only returning the first. Now up to `limit+2` datapoints are always returned. This is now aligned with the API.
- When passing a relative or absolute time specifier string like `"2w-ago"` or `"now"`, all time series in the same query will use the exact same value for 'now' to avoid any inconsistencies in the results.
- Fetching newly inserted datapoints no longer suffers from very long wait times (or timeout risk) as the code's dependency on `count` aggregates has been removed entirely (implementation detail) which could delay fetching by anything between a few seconds to several minutes/go to timeout while the aggregate was computed on-the-fly. This was mostly a problem for datapoints inserted into low-priority time periods (far away from current time).
- Asking for the same time series any number of times no longer raises an error (from the SDK), which is useful for instance when fetching disconnected time periods. This is now aligned with the API. Thus, the custom exception `CogniteDuplicateColumnsError` is no longer needed and has been removed from the SDK.
- ...this change also causes the `.get` method of `DatapointsList` and `DatapointsArrayList` to now return a list of `Datapoints` or `DatapointsArray` respectively *when duplicated identifiers are queried*. For data scientists and others used to `pandas`, this syntax is familiar to the slicing logic of `Series` and `DataFrame` when used with non-unique indices.
There is also a very subtle **bugfix** here: since the previous implementation allowed the same time series to be specified by both its `id` and `external_id`, using `.get` to access it would always yield the settings that were specified by the `external_id`. This will now return a `list` as explained above.
- `Datapoints` and `DatapointsArray` now store the `granularity` string given by the user (when querying aggregates) which allows both `to_pandas` methods (on `DatapointsList` and `DatapointsArrayList` as well) to accept `include_granularity_name` that appends this to the end of the column name(s).
- Datapoints fetching algorithm has changed from one that relies on up-to-date and correct `count` aggregates to be fast (with fallback on serial fetching when missing/unavailable), to recursively (and reactively) splitting the time-domain into smaller and smaller pieces, depending on the discovered-as-fetched density-distribution of datapoints in time and the number of available workers/threads. The new approach also has the ability to group more than 1 (one) time series per API request (when beneficial) and short-circuit once a user-given limit has been reached (if/when given). This method is now used for *all types of queries*; numeric raw-, string raw-, and aggregate datapoints.

#### Change: `retrieve_dataframe`
- Previously, fetching was constricted (🐍) to either raw- OR aggregate datapoints. This restriction has been lifted and the method now works exactly like the other retrieve-methods (with a few extra options relevant only for pandas `DataFrame`s).
- Used to fetch time series given by `id` and `external_id` separately - this is no longer the case. This gives a significant, additional speedup when both are supplied.
- The `complete` parameter has been removed and partially replaced by `uniform_index (bool)` which covers a subset of the previous features (with some modifications: now gives a uniform index all the way from the first given `start` to the last given `end`). Rationale: Old method had a weird and had unintuitive syntax (passing a string using commas to separate options).
- Interpolating, forward-filling or in general, imputation (also prev. controlled via the `complete` parameter) is completely removed as the resampling logic *really* should be up to the user fetching the data to decide, not the SDK.
- New parameter `column_names` (as already used in several existing `to_pandas` methods) decides whether to pick `id`s or `external_id`s as the dataframe column names. Previously, when both were supplied, the dataframe ended up with a mix.
Read more below in the removed section or check out the method's updated documentation.
- The ordering of columns for aggregates is now always chronological instead of the somewhat arbitrary choice made in `Datapoints.__init__`, (since `dict`s keep insertion order in newer python versions and instance variables lives in `__dict__`)).
- New parameter `include_granularity_name` that appends the specified granularity to the column names if passed as `True`. Mimics the behaviour of the older, well-known argument `include_aggregate_name`, but adds after: `my-ts|average|13m`.

### Fixed
- `CogniteClientMock` has been updated with 24 missing APIs (including sub-composited APIs like `FunctionsAPI.schedules`) and is now used internally in testing instead of a similar, additional implementation.
- Loads of `assert`s meant for the SDK user have been changed to raising exceptions instead as a safeguard since `assert`s are ignored when running in optimized mode `-O` (or `-OO`).

### Fixed: Extended time domain
- `TimeSeries.[first/count/latest]()` now work with the expanded time domain (minimum age of datapoints was moved from 1970 to 1900, see [4.2.1]).
  - `TimeSeries.latest()` now supports the `before` argument similar to `DatapointsAPI.retrieve_latest`.
  - `TimeSeries.first()` now considers datapoints before 1970 and after "now".
  - `TimeSeries.count()` now considers datapoints before 1970 and after "now" and will raise an error for string time series as `count` (or any other aggregate) is not defined.
- `DatapointsAPI.retrieve_latest` would give latest datapoint `before="now"` when given `before=0` (1970) because of a bad boolean check. Used to not be a problem since there were no data before epoch.
- The utility function `ms_to_datetime` no longer raises `ValueError` for inputs from before 1970, but will raise for input outside the allowed minimum- and maximum supported timestamps in the API.
**Note**: that support for `datetime`s before 1970 may be limited on Windows, but `ms_to_datetime` should still work (magic!).

### Fixed: Datapoints-related
- **Critical**: Fetching aggregate datapoints now works properly with the `limit` parameter. In the old implementation, `count` aggregates were first fetched to split the time domain efficiently - but this has little-to-no informational value when fetching *aggregates* with a granularity, as the datapoints distribution can take on "any shape or form". This often led to just a few returned batches of datapoints due to miscounting (e.g. as little as 10% of the actual data could be returned(!)).
- Fetching datapoints using `limit=0` now returns zero datapoints, instead of "unlimited". This is now aligned with the API.
- Removing aggregate names from the columns in a Pandas `DataFrame` in the previous implementation used `Datapoints._strip_aggregate_name()`, but this had a bug: Whenever raw datapoints were fetched all characters after the last pipe character (`|`) in the tag name would be removed completely. In the new version, the aggregate name is only added when asked for.
- The method `Datapoints.to_pandas` could return `dtype=object` for numeric time series when all aggregate datapoints were missing; which is not *that* unlikely, e.g., when using `interpolation` aggregate on a `is_step=False` time series with datapoints spacing above one hour on average. In such cases, an object array only containing `None` would be returned instead of float array dtype with `NaN`s. Correct dtype is now enforced by an explicit `pandas.to_numeric()` cast.
- Fixed a bug in all `DatapointsAPI` retrieve-methods when no time series was/were found, a single identifier was *not* given (either list of length 1 or all given were missing), `ignore_unknown_ids=True`, and `.get` was used on the empty returned `DatapointsList` object. This would raise an exception (`AttributeError`) because the mappings from `id` or `external_id` to `Datapoints` were not defined on the object (only set when containing at least 1 resource).

### Removed
- Method: `DatapointsAPI.query`. No longer needed as all "optionality" has been moved to the three `retrieve` methods.
- Method: `DatapointsAPI.retrieve_dataframe_dict`. Rationale: Due to its slightly confusing syntax and return value, it basically saw no use "in the wild".
- Custom exception: `CogniteDuplicateColumnsError`. No longer needed as the retrieve endpoints now support duplicated identifiers to be passed (similar to the API).
- All convenience methods related to plotting and the use of `matplotlib`. Rationale: No usage and low utility value: the SDK should not be a data science library.

## [4.11.3] - 2022-11-17
### Fixed
- Fix FunctionCallsAPI filtering

## [4.11.2] - 2022-11-16
### Changed
- Detect endpoint (for Engineering Diagram detect jobs) is updated to spawn and handle multiple jobs.
### Added
- `DetectJobBundle` dataclass: A way to manage multiple files and jobs.

## [4.11.1] - 2022-11-15
### Changed
- Update doc for Vision extract method
- Improve error message in `VisionExtractJob.save_annotations`

## [4.11.0] - 2022-10-17
### Added
- Add `compute` method to `cognite.client.geospatial`

## [4.10.0] - 2022-10-13
### Added
- Add `retrieve_latest` method to `cognite.client.sequences`
- Add support for extending the expiration time of download links returned by `cognite.client.files.retrieve_download_urls()`

## [4.9.0] - 2022-10-10
### Added
- Add support for extraction pipeline configuration files
### Deprecated
- Extraction pipeline runs has been moved from `client.extraction_pipeline_runs` to `client.extraction_pipelines.runs`

## [4.8.1] - 2022-10-06
### Fixed
- Fix `__str__` method of `TransformationSchedule`

## [4.8.0] - 2022-09-30
### Added
- Add operations for geospatial rasters

## [4.7.1] - 2022-09-29
### Fixed
- Fixed the `FunctionsAPI.create` method for Windows-users by removing
  validation of `requirements.txt`.

## [4.7.0] - 2022-09-28
### Added
- Support `tags` on `transformations`.

### Changed
- Change geospatial.aggregate_features to support `aggregate_output`

## [4.5.4] - 2022-09-19
### Fixed
- The raw rows insert endpoint is now subject to the same retry logic as other idempotent endpoints.

## [4.5.3] - 2022-09-15
### Fixed
- Fixes the OS specific issue where the `requirements.txt`-validation failed
  with `Permission Denied` on Windows.

## [4.5.2] - 2022-09-09
### Fixed
- Fixes the issue when updating transformations with new nonce credentials

## [4.5.1] - 2022-09-08
### Fixed
- Don't depend on typing_extensions module, since we don't have it as a dependency.

## [4.5.0] - 2022-09-08
### Added
- Vision extract implementation, providing access to the corresponding [Vision Extract API](https://docs.cognite.com/api/v1/#tag/Vision).

## [4.4.3] - 2022-09-08
### Fixed
- Fixed NaN/NA value check in geospatial FeatureList

## [4.4.2] - 2022-09-07
### Fixed
- Don't import numpy in the global space in geospatial module as it's an optional dependency

## [4.4.1] - 2022-09-06
### Fixed
- Fixed FeatureList.from_geopandas to handle NaN values

## [4.4.0] - 2022-09-06
### Changed
- Change geospatial.aggregate_features to support order_by

## [4.3.0] - 2022-09-06
### Added
- Add geospatial.list_features

## [4.2.1] - 2022-08-23
### Changed
- Change timeseries datapoints' time range to start from 01.01.1900

## [4.2.0] - 2022-08-23
### Added
- OAuthInteractive credential provider. This credential provider will redirect you to a login page
and require that the user authenticates. It will also cache the token between runs.
- OAuthDeviceCode credential provider. Display a device code to enter into a trusted device.
It will also cache the token between runs.

## [4.1.2] - 2022-08-22
### Fixed
- geospatial: support asset links for features

## [4.1.1] - 2022-08-19
### Fixed
- Fixed the issue on SDK when Python installation didn't include pip.

### Added
- Added Optional dependency called functions. Usage: `pip install "cognite-sdk[functions]"`

## [4.1.0] - 2022-08-18
### Added
- ensure_parent parameter to client.raw.insert_dataframe method

## [4.0.1] - 2022-08-17
### Added
- OAuthClientCredentials now supports token_custom_args.

## [4.0.0] - 2022-08-15
### Changed
- Client configuration no longer respects any environment variables. There are other libraries better
suited for loading configuration from the environment (such as builtin `os` or `pydantic`). There have also
been several reports of envvar name clash issues in tools built on top the SDK. We therefore
consider this something that should be handled by the application consuming the SDK. All configuration of
`cognite.client.CogniteClient` now happens using a `cognite.client.ClientConfig` object. Global configuration such as
`max_connection_pool_size` and other options which apply to all client instances are now configured through
the `cognite.client.global_config` object which is an instance of `cognite.client.GlobalConfig`. Examples
have been added to the docs.
- Auth has been reworked. The client configuration no longer accepts the `api_key` and `token_...` arguments.
It accepts only a single `credentials` argument which must be a `CredentialProvider` object. A few
implementations have been provided (`APIKey`, `Token`, `OAuthClientCredentials`). Example usage has
been added to the docs. More credential provider implementations will be added in the future to accommodate
other OAuth flows.

### Fixed
- A bug in the Functions SDK where the lifecycle of temporary files was not properly managed.

## [3.9.0] - 2022-08-11
### Added
- Moved Cognite Functions from Experimental SDK to Main SDK.

## [3.8.0] - 2022-08-11
### Added
- Add ignore_unknown_ids parameter to sequences.retrieve_multiple

## [3.7.0] - 2022-08-10
### Changed
- Changed grouping of Sequence rows on insert. Each group now contains at most 100k values and at most 10k rows.

## [3.6.1] - 2022-08-10
### Fixed
- Fixed a minor casing error for the geo_location field on files

### Added
- Add ignore_unknown_ids parameter to files.retrieve_multiple

## [3.5.0] - 2022-08-10
### Changed
- Improve type annotations. Use overloads in more places to help static type checkers.

## [3.4.3] - 2022-08-10
### Changed
- Cache result from pypi version check so it's not executed for every client instantiation.

## [3.4.2] - 2022-08-09
### Fixed
- Fix the wrong destination name in transformations.

## [3.4.1] - 2022-08-01
### Fixed
- fixed exception when printing exceptions generated on transformations creation/update.

## [3.4.0] - 2022-07-25
### Added
- added support for nonce authentication on transformations

### Changed
- if no source or destination credentials are provided on transformation create, an attempt will be made to create a session with the CogniteClient credentials, if it succeeds, the acquired nonce will be used.
- if OIDC credentials are provided on transformation create/update, an attempt will be made to create a session with the given credentials. If it succeeds, the acquired nonce credentials will replace the given client credentials before sending the request.

## [3.3.0] - 2022-07-21
### Added
- added the sessions API

## [3.2.0] - 2022-07-15
### Removed
- Unused cognite.client.experimental module

## [3.1.0] - 2022-07-13
### Changed
- Helper functions for conversion to/from datetime now warns on naive datetimes and their interpretation.
### Fixed
- Helper function `datetime_to_ms` now accepts timezone aware datetimes.

## [3.0.1] - 2022-07-13
### Fixed
- fixed missing README.md in package

## [3.0.0] - 2022-07-12
### Changed
- Poetry build, one single package "cognite-sdk"
- Require python 3.8 or greater (used to be 3.5 or greater)
### Removed
- support for root_asset_id and root_asset_external_id filters. use asset subtree filters instead.

## [2.56.1] - 2022-06-22
### Added
- Time series property `is_step` can now be updated.

## [2.56.0] - 2022-06-21
### Added
- added the diagrams API

## [2.55.0] - 2022-06-20
### Fixed
- Improve geospatial documentation and implement better parameter resilience for filter and feature type update

## [2.54.0] - 2022-06-17
### Added
- Allow to set the chunk size when creating or updating geospatial features

## [2.53.1] - 2022-06-17
### Fixed
- Fixed destination type decoding of `transformation.destination`

## [2.53.0] - 2022-06-16
### Added
- Annotations implementation, providing access to the corresponding [Annotations API](https://docs.cognite.com/api/v1/#tag/Annotations).
    - Added `Annotation`, `AnnotationFilter`, `AnnotationUpdate` dataclasses to `cognite.client.data_classes`
    - Added `annotations` API to `cognite.client.CogniteClient`
    - **Create** annotations with `client.annotations.create` passing `Annotation` instance(s)
    - **Suggest** annotations with `client.annotations.suggest` passing `Annotation` instance(s)
    - **Delete** annotations with `client.annotations.delete` passing the id(s) of annotation(s) to delete
    - **Filter** annotations with `client.annotations.list` passing a `AnnotationFilter `dataclass instance or a filter `dict`
    - **Update** annotations with `client.annotations.update` passing updated `Annotation` or `AnnotationUpdate` instance(s)
    - **Get single** annotation with `client.annotations.retrieve` passing the id
    - **Get multiple** annotations with `client.annotations.retrieve_multiple` passing the ids

### Changed
- Reverted the optimizations introduced to datapoints fetching in 2.47.0 due to buggy implementation.

## [2.51.0] - 2022-06-13
### Added
- added the new geo_location field to the Asset resource

## [2.50.2] - 2022-06-09
### Fixed
- Geospatial: fix FeatureList.from_geopandas issue with optional properties

## [2.50.1] - 2022-06-09
### Fixed
- Geospatial: keep feature properties as is

## [2.50.0] - 2022-05-30
### Changed
- Geospatial: deprecate update_feature_types and add patch_feature_types

## [2.49.1] - 2022-05-19
### Changed
- Geospatial: Support dataset

## [2.49.0] - 2022-05-09
### Changed
- Geospatial: Support output selection for getting features by ids

## [2.48.0] - 2022-05-09
### Removed
- Experimental model hosting API

## [2.47.0] - 2022-05-02
### Changed
- Performance gain for `datapoints.retrieve` by grouping together time series in single requests against the underlying API.

## [2.46.1] - 2022-04-22
### Changed
- POST requests to the `sessions/revoke`-endpoint are now automatically retried
- Fix retrieval of empty raster in experimental geospatial api: http 204 as ok status

## [2.45.0] - 2022-03-25
### Added
- support `sequence_rows` destination type on Transformations.

## [2.44.1] - 2022-03-24
### Fixed
- fix typo in `data_set_ids` parameter type on `transformations.list`.

## [2.44.0] - 2022-03-24
### Added
- support conflict mode parameter on `transformations.schema.retrieve`.

## [2.43.1] - 2022-03-24
### Added
- update pillow dependency 9.0.0 -> 9.0.1

## [2.43.0] - 2022-03-24
### Added
- new list parameters added to `transformations.list`.

## [2.42.0] - 2022-02-25
### Added
- FeatureList.from_geopandas() improvements

### Fixed
- example for templates view.

## [2.41.0] - 2022-02-16
### Added
- support for deleting properties and search specs in GeospatialAPI.update_feature_types(...).

## [2.40.1] - 2022-02-15
### Fixed
- geospatial examples.

## [2.40.0] - 2022-02-11
### Added
- dataSetId support for transformations.

## [2.39.1] - 2022-01-25
### Added
- pandas and geospatial dependencies optional for cognite-sdk-core.

## [2.39.0] - 2022-01-20
### Added
- geospatial API support

## [2.38.6] - 2022-01-14
### Added
- add the possibility to cancel transformation jobs.

## [2.38.5] - 2022-01-12
### Fixed
- Bug where creating/updating/deleting more than 5 transformation schedules in a single call would fail.

## [2.38.4] - 2021-12-23
### Fixed
- Bug where list generator helper will return more than chunk_size items.

## [2.38.3] - 2021-12-13
### Fixed
- Bug where client consumes all streaming content when logging request.

## [2.38.2] - 2021-12-09
### Added
- add the possibility to pass extra body fields to APIClient._create_multiple.

## [2.38.1] - 2021-12-07
### Fixed
- Bug where loading `transformations.jobs` from JSON fails for raw destinations.

## [2.38.0] - 2021-12-06
### Added
- `transformations` api client, which allows the creation, deletion, update, run and retrieval of transformations.
- `transformations.schedules` api client, which allows the schedule, unschedule and retrieval of recurring runs of a transformation.
- `transformations.notifications` api client, which allows the creation, deletion and retrieval of transformation email notifications.
- `transformations.schema` api client, which allows the retrieval of the expected schema of sql transformations based on the destination data type.
- `transformations.jobs` api client, which retrieves the  status of transformation runs.

## [2.37.1] - 2021-12-01
### Fixed
- Bug where `sequences` full update attempts to "set" column spec. "set" is not supported for sequence column spec.

## [2.37.0] - 2021-11-30
### Added
- Added support for retrieving file download urls

## [2.36.0] - 2021-11-30
### Fixed
- Changes default JSON `.dumps()` behaviour to be in strict compliance with the standard: if any NaNs or +/- Infs are encountered, an exception will now be raised.

## [2.35.0] - 2021-11-29
### Added
- Added support for `columns` update on sequences
- Added support for `data_set_id` on template views

### Security
- Disallow downloading files to path outside download directory in `files.download()`.

## [2.32.0] - 2021-10-04
### Added
 - Support for extraction pipelines

## [2.31.1] - 2021-09-30
### Fixed
- Fixed a bug related to handling of binary response payloads.

## [2.31.0] - 2021-08-26
### Added
- View resolver for template fields.

## [2.30.0] - 2021-08-25
### Added
- Support for Template Views

## [2.29.0] - 2021-08-16
### Added
- Raw rows are retrieved using parallel cursors when no limit is set.

## [2.28.2] - 2021-08-12
### Added
- Relationships now supports `partitions` parameter for [parallel retrieval](https://docs.cognite.com/api/v1/#section/Parallel-retrieval)

## [2.28.1] - 2021-08-10
### Changed
- debug mode now logs response payload and headers.

## [2.27.0] - 2021-07-20

### Fixed
- When using CogniteClient with the client-secret auth flow, the object would not be pickle-able (e.g. when using multiprocessing) because of an anonymous function.

## [2.26.1] - 2021-07-20

### Changed
- Optimization. Do not get windows if remaining data points is 0. Reduces number of requests when asking for 100k data points/10k aggregates from 2 to 1.

## [2.26.0] - 2021-07-08

### Added
- Support for set labels on AssetUpdate

## [2.25.0] - 2021-07-06

### Added
- filter_nodes function to ThreeDRevisionsAPI

## [2.24.0] - 2021-06-28

### Added
- ignore_unknown_ids flag to Relationships delete method

## [2.23.0] - 2021-06-25

### Added
- insert_dataframe and retrieve_dataframe methods to the Raw client

## [2.22.0] - 2021-06-22

### Added
- More contextualization job statuses
### Changed
- Refactor contextualization constant representation

## [2.21.0] - 2021-06-21

### Added
- Datasets support for labels

## [2.20.0] - 2021-06-18

### Added
- rows() in RawRowsAPI support filtering with `columns` and `min/maxLastUpdatedTime`

## [2.19.0] - 2021-05-11

### Added
- Support for /token/inspect endpoint

## [2.18.2] - 2021-04-23

### Fixed
- Bug in templates instances filter that would cause `template_names` to be ignored.

## [2.18.1] - 2021-04-22

### Added
- Configure file download/upload timeouts with `COGNITE_FILE_TRANSFER_TIMEOUT` environment variable or
`file_transfer_timeout` parameter on `CogniteClient`.

### Changed
- Increased default file transfer timeout from 180 to 600 seconds
- Retry more failure modes (read timeouts, 502, 503, 504) for files upload/download requests.

## [2.18.0] - 2021-04-20

### Changed
- `COGNITE_DISABLE_SSL` now also covers ssl verification on IDP endpoints used for generating tokens.


## [2.17.1] - 2021-04-15

### Added
- `created_time`, and `last_updated_time` to template data classes.
- `data_set_id` to template instance data class.


## [2.17.0] - 2021-03-26

### Changed
- Ignore exceptions from pypi version check and reduce its timeout to 5 seconds.

### Fixed
- Only 200/201/202 is treated as successful response. 301 led to json decoding errors -
now handled gracefully.
- datasets create limit was set to 1000 in the sdk, leading to cases of 400 from the api where the limit is 10.

### Added
- Support for specifying proxies in the CogniteClient constructor

### Removed
- py.typed file. Will not declare library as typed until we run a typechecker on the codebase.


## [2.16.0] - 2021-03-26

### Added
- support for templates.
- date-based `cdf-version` header.

## [2.15.0] - 2021-03-22

### Added
- `createdTime` field on raw dbs and tables.

## [2.14.0] - 2021-03-18

### Added
- dropna argument to insert_dataframe method in DatapointsAPI

## [2.13.0] - 2021-03-16

### Added
- `sortByNodeId` and `partitions` query parameters to `list_nodes` method.

## [2.12.2] - 2021-03-11

### Fixed
- CogniteAPIError raised (instead of internal KeyError) when inserting a RAW row without a key.

## [2.12.1] - 2021-03-09

### Fixed
- CogniteMissingClientError raised when creating relationship with malformed body.

## [2.12.0] - 2021-03-08

### Changed
- Move Entity matching API from beta to v1.

## [2.11.1] - 2021-02-18

### Changed
- Resources are now more lenient on which types they accept in for labels
- Entity matching fit will flatten dictionaries and resources to "metadata.subfield" similar to pipelines.

### Added
- Relationships now support update

## [2.10.7] - 2021-02-02

### Fixed
- Relationships API list calls via the generator now support `chunk_size` as parameter.

## [2.10.6] - 2021-02-02

### Fixed
- Retry urllib3.NewConnectionError when it isn't in the context of a ConnectionRefusedError

## [2.10.5] - 2021-01-25

### Fixed
- Fixed asset subtree not returning an object with id->item cache for use in .get

## [2.10.4] - 2020-12-14

### Changed
- Relationships filter will now chain filters on large amounts of sources or targets in batches of 1000 rather than 100.


## [2.10.3] - 2020-12-09

### Fixed
- Retries now have backup time tracking per request, rather than occasionally shared between threads.
- Sequences delete ranges now no longer gives an error if no data is present

## [2.10.2] - 2020-12-08

### Fixed
- Set geoLocation.type in files to "Feature" if missing

## [2.10.1] - 2020-12-03

### Added
- Chaining of requests to the relationships list method,
allowing the method to take arbitrarily long lists for `source_external_ids` and `target_external_ids`

## [2.10.0] - 2020-12-01

### Added
- Authentication token generation and lifecycle management

## [2.9.0] - 2020-11-25

### Added
- Entity matching API is now available in the beta client.

## [2.8.0] - 2020-11-23

### Changed
- Move relationships to release python SDK

## [2.7.0] - 2020-11-10

### Added
- `fetch_resources` parameter to the relationships `list` and `retrieve_multiple` methods, which attempts to fetch the resource referenced in the relationship.

## [2.6.4] - 2020-11-10

### Fixed
- Fixed a bug where 429 was not retried on all endpoints

## [2.6.3] - 2020-11-10

### Fixed
- Resource metadata should be able to set empty using `.metadata.set(None)` or `.metadata.set({})`.

## [2.6.2] - 2020-11-05

### Fixed
- Asset retrieve subtree should return empty AssetList if asset does not exist.

## [2.6.1] - 2020-10-30

### Added
- `geospatial` to list of valid relationship resource types.

## [2.6.0] - 2020-10-26

### Changed
- Relationships list should take dataset internal and external id as different parameters.

## [2.5.4] - 2020-10-22

### Fixed
- `_is_retryable` didn't handle clusters with a dash in the name.

## [2.5.3] - 2020-10-14

### Fixed
- `delete_ranges` didn't cast string timestamp into number properly.

## [2.5.2] - 2020-10-06

### Fixed
- `labels` in FileMetadata is not cast correctly to a list of `Label` objects.

## [2.5.1] - 2020-10-01
- Include `py.typed` file in sdk distribution

## [2.5.0] - 2020-09-29

### Added
- Relationships beta support.

### Removed
- Experimental Model Hosting client.

## [2.4.3] - 2020-09-18
- Increase raw rows list limit to 10,000

## [2.4.2] - 2020-09-10
- Fixed a bug where urls with query parameters were excluded from the retryable endpoints.

## [2.4.1] - 2020-09-09

### Changed
- Generator-based listing now supports partitions. Example:
  ``` python
  for asset in client.assets(partitions=10):
    # do something
  ```

## [2.4.0] - 2020-08-31

### Added
- New 'directory' in Files

## [2.3.0] - 2020-08-25

### Changed
- Add support for mypy and other type checking tools by adding packaging type information

## [2.2.2] - 2020-08-18

### Fixed
- HTTP transport logic to better handle retrying of connection errors
- read timeouts will now raise a CogniteReadTimeout
- connection errors will now raise a CogniteConnectionError, while connection refused errors will raise the more
 specific CogniteConnectionRefused exception.

### Added
- Jitter to exponential backoff on retries

### Changed
- Make HTTP requests no longer follow redirects by default
- All exceptions now inherit from CogniteException

## [2.2.1] - 2020-08-17

### Added
- Fixed a bug where `/timeseries/list` was missing from the retryable endpoints.

## [2.2.0] - 2020-08-17

### Added
- Files labelling support

## [2.1.2] - 2020-08-13

### Fixed
- Fixed a bug where only v1 endpoints (not playground) could be added as retryable

## [2.1.1] - 2020-08-13

### Fixed
- Calls to datapoints `retrieve_dataframe` with `complete="fill"` would break using Pandas version 1.1.0 because it raises TypeError when calling `.interpolate(...)` on a dataframe with no columns.

## [2.1.0] - 2020-07-22

### Added
- Support for passing a single string to `AssetUpdate().labels.add` and `AssetUpdate().labels.remove`. Both a single string and a list of strings is supported. Example:
  ```python
  # using a single string
  my_update = AssetUpdate(id=1).labels.add("PUMP").labels.remove("VALVE")
  res = c.assets.update(my_update)

  # using a list of strings
  my_update = AssetUpdate(id=1).labels.add(["PUMP", "ROTATING_EQUIPMENT"]).labels.remove(["VALVE"])
  res = c.assets.update(my_update)
  ```

## [2.0.0] - 2020-07-21

### Changed
- The interface to interact with labels has changed. A new, improved interface is now in place to make it easier to work with CDF labels. The new interface behaves this way:
  ```python
  # crate label definition(s)
  client.labels.create(LabelDefinition(external_id="PUMP", name="Pump", description="Pump equipment"))
  # ... or multiple
  client.labels.create([LabelDefinition(external_id="PUMP"), LabelDefinition(external_id="VALVE")])

  # list label definitions
  label_definitions = client.labels.list(name="Pump")

  # delete label definitions
  client.labels.delete("PUMP")
  # ... or multiple
  client.labels.delete(["PUMP", "VALVE"])

  # create an asset with label
  asset = Asset(name="my_pump", labels=[Label(external_id="PUMP")])
  client.assets.create(assets)

  # filter assets by labels
  my_label_filter = LabelFilter(contains_all=["PUMP", "VERIFIED"])
  asset_list = client.assets.list(labels=my_label_filter)

  # attach/detach labels to/from assets
  my_update = AssetUpdate(id=1).labels.add(["PUMP"]).labels.remove(["VALVE"])
  res = c.assets.update(my_update)
  ```

### Fixed
- Fixed bug where `_call_` in SequencesAPI (`client.sequences`) was incorrectly returning a `GET` method instead of `POST`.

## [1.8.1] - 2020-07-07
### Changed
- For 3d mappings delete, only use node_id and asset_id pairs in delete request to avoid potential bad request.
- Support attaching/detaching multiple labels on assets in a single method

## [1.8.0] - 2020-06-30
### Added
- Synthetic timeseries endpoint for DatapointsApi
- Labels endpoint support
- Assets labelling support
- Support for unique value aggregation for events.

### Changed
- When `debug=true`, redirects are shown more clearly.

## [1.7.0] - 2020-06-03
### Fixed
- datasetId is kept as an integer in dataframes.

### Changed
- Internal list of retryable endpoints was changed to a class variable so it can be modified.

## [1.6.0] - 2020-04-28
### Added
- Support events filtering by ongoing events (events without `end_time` defined)
- Support events filtering by active timerange of event
- Support files metadata filtering by `asset_external_ids`
- Aggregation endpoint for Assets, DataSets, Events, Files, Sequences and TimeSeries API

## [1.5.2] - 2020-04-02
### Added
- Support for security categories on file methods

## [1.5.1] - 2020-04-01
### Added
- Support for security categories on files
- active_at_time on relationships

### Fixed
- No longer retry calls to /files/initupload
- Retry retryable POST endpoints in datasets API

## [1.5.0] - 2020-03-12
### Added
- DataSets API and support for this in assets, events, time series, files and sequences.
- .asset helper function on time series.
- asset external id filter on time series.

## [1.4.13] - 2020-03-03
### Added
- Relationship list supports multiple sources, targets, relationship types and datasets.

## [1.4.12] - 2020-03-02

### Fixed
- Fixed a bug in file uploads where fields other than name were not being passed to uploaded directories.

## [1.4.11] - 2020-02-21

### Changed
- Datapoint insertion changed to be less memory intensive.

### Fixed
- Fixed a bug where add service account to group expected items in response.
- Jupyter notebook output and non-camel cased to_pandas uses nullable int fields instead of float for relevant fields.

## [1.4.10] - 2020-01-27
### Added
- Support for the error field for synthetic time series query in the experimental client.
- Support for retrieving data from multiple sequences at once.

## [1.4.9] - 2020-01-08

### Fixed
- Fixed a bug where datapoints `retrieve` could return less than limit even if there were more datapoints.
- Fixed an issue where `insert_dataframe` would give an error with older pandas versions.

## [1.4.8] - 2019-12-19

### Added
- Support for `ignore_unknown_ids` on time series `retrieve_multiple`, `delete` and datapoints `retrieve` and `latest` and related endpoints.
- Support for asset subtree filters on files, sequences, and time series.
- Support for parent external id filters on assets.
- Synthetic datapoints retrieve has additional functions including variable replacement and sympy support.

### Changed
- Synthetic datapoints now return errors in the `.error` field, in the jupyter output, and optionally in pandas dataframes if `include_errors` is set.

## [1.4.7] - 2019-12-05

### Added
- Support for synthetic time series queries in the experimental client.
- parent external id filter added for assets.

### Fixed
- startTime in event dataframes is now a nullable int dtype, consistent with endTime.

## [1.4.6] - 2019-12-02

### Fixed
- Fixed notebook output for Asset, Datapoint and Raw.

## [1.4.5] - 2019-12-02

### Changed

- The ModelHostingAPI now calls Model Hosting endpoints in playground instead of 0.6.

## [1.4.4] - 2019-11-29

### Added
 - Option to turn off version checking from CogniteClient constructor

### Changed
- In sequences create, the column definitions object accepts both camelCased and snake_cased keys.
- Retry 429 on all endpoints

### Fixed
- Fixed notebook output for DatapointsList

## [1.4.3] - 2019-11-27
### Fixed
- In Jupyter notebooks, the output from built-in list types is no longer camel cased.

## [1.4.2] - 2019-11-27

### Changed
- In the 3D API, the call and list methods now include all models by default instead of only unpublished ones.
- In Jupyter notebooks, the output from built-in types is no longer camel cased.

### Added
- Support for filtering events by asset subtree ids.

## [1.4.1] - 2019-11-18

### Added
- Support for filtering events by asset external id.
- query parameter on asset search.
- `ignore_unknown_ids` parameter on asset and events method `delete` and `retrieve_multiple`.

## [1.4.0] - 2019-11-14

### Changed
- In the ModelHostingAPI, models, versions and schedules are now referenced by name instead of id. The ids are no longer available.
- In the ModelHostingAPI, functions related to model versions are moved from the ModelsAPI to the new ModelVersionsAPI.
- In the ModelHostingAPI, the model names must be unique. Also, the version names and schedule names must be unique per model.
- Default value for `limit` in search method is now 100 instead of None to clarify api default behaviour when no limit is passed.

## [1.3.4] - 2019-11-07

### Changed
- Error 500's are no longer retried by default, only HTTP 429, 502, 503, 504 are.
- Optimized HTTP calls by caching user agent.
- Relationship filtering is now integrated into `list` instead of `search`.
- Sequences `insert_dataframe` parameter `external_id_headers` documentation updated.
- Type hints for several objects formerly `Dict[str, Any]` improved along with introducing matching dict derived classes.

### Fixed
- `source_created_time` and `source_modified_time` on files now displayed as time fields.
- Fixed pagination for `include_outside_points` and other edge cases in datapoints.
- Fixed a bug where `insert_dataframe` with strings caused a numpy error.

### Added
- Relationships can now have sequences as source or target.

## [1.3.3] - 2019-10-21

### Changed
- Datapoints insert dataframe function will check for infinity values.
- Allow for multiple calls to .add / .remove in object updates such as metadata, without later calls overwriting former.
- List time series now ignores the include_metadata parameter.

### Added
- Advanced list endpoint is used for listing time series, adding several new filters and partitions.

## [1.3.2] - 2019-10-16

### Added
- Datapoints objects now store is_string, is_step and unit to allow for better interpretation of the data.
- Sorting when listing events
- Added a search function in the relationships API.

### Changed
- `list` and `__call__` methods for files now support list parameters for `root_ids`, `root_external_ids`.
- retrieve_dataframe with `complete` using Datapoints fields instead of retrieving time series metadata.

### Fixed
- Fixed chunking logic in list_generator to always return last partial chunk.
- Fixed an error on missing target/source in relationships.

## [1.3.1] - 2019-10-09
### Fixed
- Fixed support for totalVariation aggregate completion.
- Changed conversion of raw RowList to pandas DataFrame to handle missing values (in columns) across the rows. This also fixes the bug where one-off values would be distributed to all rows in the DataFrame (unknown bug).

## [1.3.0] - 2019-10-03
### Changed
- Sequences officially released and no longer considered experimental.
- Sequences data insert no longer takes a default value for columns.

## [1.2.1] - 2019-10-01
### Fixed
- Tokens are sent with the correct "Authorization" header instead of "Authentication".

## [1.2.0] - 2019-10-01
### Added
- Support for authenticating with bearer tokens. Can now supply a jwt or jwt-factory to CogniteClient. This token will override any api-key which has been set.

## [1.1.12] - 2019-10-01
### Fixed
- Fixed a bug in time series pagination where getting 100k datapoints could cause a missing id error when using include_outside_points.
- SequencesData `to_pandas` no longer returns NaN on integer zero columns.
- Fixed a bug where the JSON encoder would throw circular reference errors on unknown data types, including numpy floats.

## [1.1.11] - 2019-09-23
### Fixed
- Fix testing.CogniteClientMock so it is possible to get attributes on child which have not been explicitly in the CogniteClientMock constructor

## [1.1.10] - 2019-09-23
### Fixed
- Fix testing.CogniteClientMock so it is possible to get child mock not explicitly defined

### Added
- `list` and `__call__` methods for events now support list parameters for `root_asset_ids`, `root_asset_external_ids`.

## [1.1.9] - 2019-09-20
### Changed
- Renamed testing.mock_cognite_client to testing.monkeypatch_cognite_client

### Added
- testing.CogniteClientMock object

## [1.1.8] - 2019-09-19
### Added
- Support for aggregated properties of assets.
- `Asset` and `AssetList` classes now have a `sequences` function which retrieves related sequences.
- Support for partitioned listing of assets and events.

### Changed
- `list` and `__call__` methods for assets now support list parameters for `root_ids`, `root_external_ids`.
- Sequences API no longer supports column ids, all relevant functions have been changed to only use external ids.

### Fixed
- Fixed a bug in time series pagination where getting 100k dense datapoints would cause a missing id error.
- Sequences retrieve functions fixed to match API change, to single item per retrieve.
- Sequences retrieve/insert functions fixed to match API change to take lists of external ids.

## [1.1.7] - 2019-09-13
### Fixed
- `testing.mock_cognite_client()` so that it still accepts arguments after exiting from mock context.

## [1.1.6] - 2019-09-12
### Fixed
- `testing.mock_cognite_client()` so that the mocked CogniteClient may accept arguments.

## [1.1.5] - 2019-09-12
### Added
- Method `files.download_to_path` for streaming a file to a specific path

## [1.1.4] - 2019-09-12
### Added
- `root_asset_ids` parameter for time series list.

### Changed
- Formatted output in jupyter notebooks for `SequenceData`.
- `retrieve_latest` function in theDatapoints API extended to support more than 100 items.
- Log requests at DEBUG level instead of INFO.

## [1.1.3] - 2019-09-05
### Changed
- Disabled automatic handling of cookies on the requests session objects

### Fixed
- `to_pandas` method on CogniteResource in the case of objects without metadata

## [1.1.2] - 2019-08-28
### Added
- `limit` parameter on sequence data retrieval.
- Support for relationships exposed through experimental client.
- `end` parameter of sequence.data retrieval and range delete accepts -1 to indicate last index of sequence.

### Changed
- Output in jupyter notebooks is now pandas-like by default, instead of outputting long json strings.

### Fixed
- id parameters and timestamps now accept any integer type including numpy.int64, so values from dataframes can be passed directly.
- Compatibility fix for renaming of sequences cursor and start/end parameters in the API.

## [1.1.1] - 2019-08-23
### Added
- `complete` parameter on `datapoints.retrieve_dataframe`, used for forward-filling/interpolating intervals with missing data.
- `include_aggregate_name` option on `datapoints.retrieve_dataframe` and `DatapointsList.to_pandas`, used for removing the `|<aggregate-name>` postfix on dataframe column headers.
- datapoints.retrieve_dataframe_dict function, which returns {aggregate:dataframe} without adding aggregate names to columns
- source_created_time and source_modified_time support for files

## [1.1.0] - 2019-08-21
### Added
- New method create_hierarchy() added to assets API.
- SequencesAPI.list now accepts an asset_ids parameter for searching by asset
- SequencesDataAPI.insert now accepts a SequenceData object for easier copying
- DatapointsAPI.insert now accepts a Datapoints object for easier copying
- helper method `cognite.client.testing.mock_cognite_client()` for mocking CogniteClient
- parent_id and parent_external_id to AssetUpdate class.

### Changed
- assets.create() no longer validates asset hierarchy and sorts assets before posting. This functionality has been moved to assets.create_hierarchy().
- AssetList.files() and AssetList.events() now deduplicate results while fetching related resources, significantly reducing memory load.

## [1.0.5] - 2019-08-15
### Added
- files.create() method to enable creating a file without uploading content.
- `recursive` parameter to raw.databases.delete() for recursively deleting tables.

### Changed
- Renamed .iteritems() on SequenceData to .items()
- raw.insert() now chunks raw rows into batches of 10,000 instead of 1,000

### Fixed
- Sequences queries are now retried if safe
- .update() in all APIs now accept a subclass of CogniteResourceList as input
- Sequences datapoint retrieval updated to use the new cursor feature in the API
- Json serializiation in `__str__()` of base data classes. Now handles Decimal and Number objects.
- Now possible to create asset hierarchy using parent external id when the parent is not part of the batch being inserted.
- `name` parameter of files.upload_bytes is now required, so as not to raise an exception in the underlying API.

## [1.0.4] - 2019-08-05
### Added
- Variety of useful helper functions for Sequence and SequenceData objects, including .column_ids and .column_external_ids properties, iterators and slice operators.
- Sequences insert_dataframe function.
- Sequences delete_range function.
- Support for external id column headers in datapoints.insert_dataframe()

### Changed
- Sequences data retrieval now returns a SequenceData object.
- Sequences insert takes its parameters row data first, and no longer requires columns to be passed.
- Sequences insert now accepts tuples and raw-style data input.
- Sequences create now clears invalid fields such as 'id' in columns specification, so sequences can more easily re-use existing specifications.
- Sequence data function now require column_ids or column_external_ids to be explicitly set, rather than both being passed through a single columns field

## [1.0.3] - 2019-07-26
### Fixed
- Renamed Model.schedule_data_spec to Model.data_spec so the field from the API will be included on the object.
- Handling edge case in Sequences pagination when last datapoint retrieved is at requested end
- Fixing data points retrieval when count aggregates are missing
- Displays unexpected fields on error response from API when raising CogniteAPIError

## [1.0.2] - 2019-07-22
### Added
- Support for model hosting exposed through experimental client

### Fixed
- Handling dynamic limits in Sequences API

## [1.0.1] - 2019-07-19
### Added
- Experimental client
- Support for sequences exposed through experimental client

## [1.0.0] - 2019-07-11
### Added
- Support for all endpoints in Cognite API
- Generator with hidden cursor for all resource types
- Concurrent writes for all resources
- Distribution of "core" sdk which does not depend on pandas and numpy
- Typehints for all methods
- Support for posting an entire asset hierarchy, resolving ref_id/parent_ref_id automatically
- config attribute on CogniteClient to view current configuration.

### Changed
- Renamed methods so they reflect what the method does instead of what http method is used
- Updated documentation with automatically tested examples
- Renamed `stable` namespace to `api`
- Rewrote logic for concurrent reads of datapoints
- Renamed CogniteClient parameter `num_of_workers` to `max_workers`

### Removed
- `experimental` client in order to ensure sdk stability.<|MERGE_RESOLUTION|>--- conflicted
+++ resolved
@@ -17,11 +17,6 @@
 - `Fixed` for any bug fixes.
 - `Security` in case of vulnerabilities.
 
-<<<<<<< HEAD
-## [7.13.3] - 2024-01-11
-### Changed
-- Type hints `Sequence[str]` are now replaced with `SequenceNotStr[str]`.
-=======
 ## [7.13.6] - 2024-01-18
 ### Added
 - Helper method `as_tuple` to `NodeId` and `EdgeId`. 
@@ -40,7 +35,6 @@
 ### Added
 - `View.as_property_ref` and `Container.as_property_ref` to make it easier to create property references
   (used to only be available on `ViewId` and `ContainerId`).
->>>>>>> 50e35acd
 
 ## [7.13.2] - 2024-01-11
 ### Fixed
