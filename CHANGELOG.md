--- conflicted
+++ resolved
@@ -28,8 +28,7 @@
 - Support for the `/simulators/models` and `/simulators/models/revisions` API endpoints.
 - Support for the `/simulators` and `/simulators/integration` API endpoints.
 
-<<<<<<< HEAD
-## 7.73.10 - 2025-04-01
+## [7.74.1] - 2025-04-01
 
 ### Changed
 
@@ -39,11 +38,12 @@
 ### Added
 
 - Adds `PostgresGatewayAcl` to postgres gateway ACLs.
-=======
+
 ## [7.74.0] - 2025-03-30
-### Added
+
+### Added
+
 - Support for new (object) datapoint aggregates `min_datapoint` and `max_datapoint`.
->>>>>>> 26317ce9
 
 ## [7.73.9] - 2025-03-25
 
