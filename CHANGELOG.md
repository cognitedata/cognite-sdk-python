--- conflicted
+++ resolved
@@ -17,16 +17,16 @@
 - `Fixed` for any bug fixes.
 - `Security` in case of vulnerabilities.
 
-<<<<<<< HEAD
-
-## [6.4.1] - 2023-06-13
+
+
+## [6.4.2] - 2023-06-14
 ### Added
 - Transformation schema for nodes, edges in both view centric and model centric
-=======
+
 ## [6.4.1] - 2023-06-14
 ### Fixed
 - Add the missing page_count field for diagram detect items.
->>>>>>> 956c6bb6
+
 
 ## [6.4.0] - 2023-06-12
 ### Added
