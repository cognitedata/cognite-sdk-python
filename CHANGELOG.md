--- conflicted
+++ resolved
@@ -14,14 +14,15 @@
 - `Fixed` for any bug fixes.
 - `Security` in case of vulnerabilities.
 
+## [2.55.0] - 2022-06-17
+
+### Added
+- Geopandas support for the geospatial streaming search
+
 ## [2.54.0] - 2022-06-17
 
 ### Added
-<<<<<<< HEAD
-- feature streaming generator
-=======
 - Allow to set the chunk size when creating or updating geospatial features
->>>>>>> 0ec4225f
 
 ## [2.53.1] - 2022-06-17
 
