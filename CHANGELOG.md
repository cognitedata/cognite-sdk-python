# Changelog
All notable changes to this project will be documented in this file.

The format is based on [Keep a Changelog](https://keepachangelog.com/en/1.0.0/),
and this project adheres to [Semantic Versioning](https://semver.org/spec/v2.0.0.html).

The changelog for SDK version 0.x.x can be found [here](https://github.com/cognitedata/cognite-sdk-python/blob/0.13/CHANGELOG.md).

For users wanting to upgrade major version, a migration guide can be found [here](MIGRATION_GUIDE.md).

Changes are grouped as follows
- `Added` for new features.
- `Changed` for changes in existing functionality.
- `Deprecated` for soon-to-be removed features.
- `Improved` for transparent changes, e.g. better performance.
- `Removed` for now removed features.
- `Fixed` for any bug fixes.
- `Security` in case of vulnerabilities.

<<<<<<< HEAD
### Fixed
- Bugfix for `FilesAPI.upload` and `FilesAPI.upload_bytes` not raising an error on file contents upload failure. Now `CogniteFileUploadError` is raised based on upload response.

------------------------------------------------------------------------------------------------------------------------------------------

=======
## [6.23.0] - 2023-09-08
### Added
- Supporting for deleting constraints and indexes on containers.

### Changed
- The abstract class `Index` can no longer be instantiated. Use BTreeIndex or InvertedIndex instead.

## [6.22.0] - 2023-09-08
### Added
- `client.data_modeling.instances.subscribe` which lets you subscribe to a given
data modeling query and receive updates through a provided callback.
- Example on how to use the subscribe method to sync nodes to a local sqlite db.

## [6.21.1] - 2023-09-07
### Fixed
- Concurrent usage of the `CogniteClient` could result in API calls being made with the wrong value for `api_subversion`.

## [6.21.0] - 2023-09-06
### Added
- Supporting pattern mode and extra configuration for diagram detect in beta.
>>>>>>> 7961af20

## [6.20.0] - 2023-09-05
### Fixed
- When creating functions with `client.functions.create` using the `folder` argument, a trial-import is executed as part of
  the verification process. This could leave leftover modules still in scope, possibly affecting subsequent calls. This is
  now done in a separate process to guarantee it has no side-effects on the main process.
- For pyodide/WASM users, a backup implementation is used, with an improved cleanup procedure.

### Added
- The import-check in `client.functions.create` (when `folder` is used) can now be disabled by passing
  `skip_folder_validation=True`. Basic validation is still done, now additionally by parsing the AST.

## [6.19.0] - 2023-09-04
## Added
- Now possible to retrieve and update translation and scale of 3D model revisions.

## [6.18.0] - 2023-09-04
### Added
- Added parameter `keep_directory_structure` to `client.files.download` to allow downloading files to a folder structure matching the one in CDF.

### Improved
- Using `client.files.download` will still skip files with the same name when writing to disk, but now a `UserWarning` is raised, specifying which files are affected.

## [6.17.0] - 2023-09-01
### Added
- Support for the UserProfilesAPI with the implementation `client.iam.user_profiles`.

## [6.16.0] - 2023-09-01
### Added
- Support for `ignore_unknown_ids` in `client.relationships.retrieve_multiple` method.

## [6.15.3] - 2023-08-30
### Fixed
- Uploading files using `client.files.upload` now works when running with `pyodide`.

## [6.15.2] - 2023-08-29
### Improved
- Improved error message for `CogniteMissingClientError`. Now includes the type of object missing the `CogniteClient` reference.

## [6.15.1] - 2023-08-29
### Fixed
- Bugfix for `InstanceSort._load` that always raised `TypeError` (now public, `.load`). Also, indirect fix for `Select.load` for non-empty `sort`.

## [6.15.0] - 2023-08-23
### Added
- Support for the DocumentsAPI with the implementation `client.documents`.
- Support for advanced filtering for `Events`, `TimeSeries`, `Assets` and `Sequences`. This is available through the
  `.filter()` method, for example, `client.events.filter`.
- Extended aggregation support for `Events`, `TimeSeries`, `Assets` and `Sequences`. This is available through the five
  methods `.aggregate_count(...)`, `aggregate_cardinality_values(...)`, `aggregate_cardinality_properties(...)`,
  `.aggregate_unique_values(...)`, and `.aggregate_unique_properties(...)`. For example,
  `client.assets.aggregate_count(...)`.
- Added helper methods `as_external_ids` and `as_ids` for `EventList`, `TimeSeriesList`, `AssetList`, `SequenceList`,
  `FileMetaDataList`, `FunctionList`, `ExtractionPipelineList`, and `DataSetList`.

### Deprecated
- Added `DeprecationWarning` to methods `client.assets.aggregate_metadata_keys` and
  `client.assets.aggregate_metadata_values`. The use parameter the `fields` in
  `client.events.aggregate_unique_values` will also lead to a deprecation warning. The reason is that the endpoints
  these methods are using have been deprecated in the CDF API.

## [6.14.2] - 2023-08-22
### Fixed
- All data modeling endpoints will now be retried. This was not the case for POST endpoints.

## [6.14.1] - 2023-08-19
### Fixed
- Passing `sources` as a tuple no longer raises `ValueError` in `InstancesAPI.retrieve`.

## [6.14.0] - 2023-08-14
### Changed
- Don't terminate client.time_series.subscriptions.iterate_data() when `has_next=false` as more data
may be returned in the future. Instead we return the `has_next` field in the batch, and let the user
decide whether to terminate iteration. This is a breaking change, but this particular API is still
in beta and thus we reserve the right to break it without bumping the major version.

## [6.13.3] - 2023-08-14
### Fixed
- Fixed bug in `ViewApply.properties` had type hint `ConnectionDefinition` instead of `ConnectionDefinitionApply`.
- Fixed bug in `dump` methods of `ViewApply.properties` causing the return code `400` with message
  `Request had 1 constraint violations. Please fix the request and try again. [type must not be null]` to be returned
  from the CDF API.

## [6.13.2] - 2023-08-11
### Fixed
- Fixed bug in `Index.load` that would raise `TypeError` when trying to load `indexes`, when an unexpected field was
  encountered (e.g. during a call to `client.data_modeling.container.list`).

## [6.13.1] - 2023-08-09
### Fixed
- Fixed bug when calling a `retrieve`, `list`, or `create` in `client.data_modeling.container` raised a `TypeError`.
  This is caused by additions of fields to the API, this is now fixed by ignoring unknown fields.

## [6.13.0] - 2023-08-07
### Fixed
- Fixed a bug raising a `KeyError` when calling `client.data_modeling.graphql.apply_dml` with an invalid `DataModelingId`.
- Fixed a bug raising `AttributeError` in `SpaceList.to_space_apply_list`, `DataModelList.to_data_model_apply_list`,
  `ViewList.to_view_apply`. These methods have also been renamed to `.as_apply` for consistency
  with the other data modeling resources.

### Removed
- The method `.as_apply` from `ContainerApplyList` as this method should be on the `ContainerList` instead.

### Added
- Missing `as_ids()` for `DataModelApplyList`, `ContainerList`, `ContainerApplyList`, `SpaceApplyList`, `SpaceList`,
  `ViewApplyList`, `ViewList`.
- Added helper method `.as_id` to `DMLApplyResult`.
- Added helper method `.latest_version` to `DataModelList`.
- Added helper method `.as_apply` to `ContainerList`.
- Added container classes `NodeApplyList`, `EdgeApplyList`, and `InstancesApply`.

## [6.12.2] - 2023-08-04
### Fixed
- Certain errors that were previously silently ignored in calls to `client.data_modeling.graphql.apply_dml` are now properly raised (used to fail as the API error was passed nested inside the API response).

## [6.12.1] - 2023-08-03
### Fixed
- Changed the structure of the GraphQL query used when updating DML models through `client.data_modeling.graphql.apply_dml` to properly handle (i.e. escape) all valid symbols/characters.

## [6.12.0] - 2023-07-26
### Added
- Added option `expand_metadata` to `.to_pandas()` method for list resource types which converts the metadata (if any) into separate columns in the returned dataframe. Also added `metadata_prefix` to control the naming of these columns (default is "metadata.").

## [6.11.1] - 2023-07-19
### Changed
- Return type `SubscriptionTimeSeriesUpdate` in `client.time_series.subscriptions.iterate_data` is now required and not optional.

## [6.11.0] - 2023-07-19
### Added
- Support for Data Point Subscription, `client.time_series.subscriptions`. Note this is an experimental feature.


## [6.10.0] - 2023-07-19
### Added
- Upsert method for `assets`, `events`, `timeseries`, `sequences`, and `relationships`.
- Added `ignore_unknown_ids` flag to `client.sequences.delete`

## [6.9.0] - 2023-07-19
### Added
- Basic runtime validation of ClientConfig.project

## [6.8.7] - 2023-07-18
### Fixed
- Dumping of `Relationship` with `labels` is not `yaml` serializable. This is now fixed.

## [6.8.6] - 2023-07-18
### Fixed
- Include `version` in __repr__ for View and DataModel

## [6.8.5] - 2023-07-18
### Fixed
- Change all implicit Optional types to explicit Optional types.

## [6.8.4] - 2023-07-12
### Fixed
- `max_worker` limit match backend for `client.data_modeling`.

## [6.8.3] - 2023-07-12
### Fixed
- `last_updated_time` and `created_time` are no longer optional on InstanceApplyResult

## [6.8.2] - 2023-07-12
### Fixed
- The `.dump()` method for `InstanceAggregationResult` caused an `AttributeError` when called.

## [6.8.1] - 2023-07-08
### Changed
- The `AssetHierarchy` class would consider assets linking their parent by ID only as orphans, contradicting the
  docstring stating "All assets linking a parent by ID are assumed valid". This is now true (they are no longer
  considered orphans).

## [6.8.0] - 2023-07-07
### Added
- Support for annotations reverse lookup.

## [6.7.1] - 2023-07-07
### Fixed
- Needless function "as_id" on View as it was already inherited
### Added
- Flag "all_versions" on data_modeling.data_models.retrieve() to retrieve all versions of a data model or only the latest one
- Extra documentation on how to delete edges and nodes.
- Support for using full Node and Edge objects when deleting instances.

## [6.7.0] - 2023-07-07
### Added
- Support for applying graphql dml using `client.data_modeling.graphql.apply_dml()`.

## [6.6.1] - 2023-07-07
### Improved
- Added convenience function to instantiate a `CogniteClient.default(...)` to save the users from typing the
  default URLs.

## [6.6.0] - 2023-07-06
### Fixed
- Support for query and sync endpoints across instances in the Data Modeling API with the implementation
  `client.data_modeling.instances`, the methods `query` and `sync`.

## [6.5.8] - 2023-06-30
### Fixed
- Serialization of `DataModel`. The bug caused `DataModel.load(data_model.dump(camel_case=True))` to fail with
  a `TypeError`. This is now fixed.

## [6.5.7] - 2023-06-29
### Fixed
- A bug caused by use of snake case in field types causing `NodeApply.dump(camel_case=True)`
  trigger a 400 response from the API.

## [6.5.6] - 2023-06-29
### Fixed
- A bug causing `ClientConfig(debug=True)` to raise an AttributeError

## [6.5.5] - 2023-06-28
### Fixed
- A bug where we would raise the wrong exception when errors on occured on `data_modeling.spaces.delete`
- A bug causing incosistent MRO in DataModelList

## [6.5.4] - 2023-06-28
### Added
- Missing query parameters:
     * `inline_views` in `data_modeling.data_models.retrieve()`.
     * `include_global` in `data_modeling.spaces.list()`.
     * `include_inherited_properties` in `data_modeling.views.retrieve()`.

## [6.5.3] - 2023-06-28
### Fixed
- Only validate `space` and `external_id` for `data_modeling` write classes.


## [6.5.2] - 2023-06-27
### Fixed
- Added missing `metadata` attribute to `iam.Group`

## [6.5.1] - 2023-06-27
### Fixed
- Fix typehints on `data_modeling.instances.aggregate()` to not allow Histogram aggregate.
- Moved `ViewDirectRelation.source` property to `MappedProperty.source` where it belongs.

## [6.5.0] - 2023-06-27
### Added
- Support for searching and aggregating across instances in the Data Modeling API with the implementation
  `client.data_modeling.instances`, the methods `search`, `histogram` and `aggregate`.

## [6.4.8] - 2023-06-23
### Fixed
- Handling non 200 responses in `data_modeling.spaces.apply`, `data_modeling.data_models.apply`,
  `data_modeling.views.apply` and `data_modeling.containers.apply`

## [6.4.7] - 2023-06-22
### Fixed
- Consistently return the correct id types in data modeling resource clients

## [6.4.6] - 2023-06-22
### Fixed
- Don't swallow keyword args on Apply classes in Data Modeling client

## [6.4.5] - 2023-06-21
### Added
- Included tuple-notation when retrieving or listing data model instances

### Improved
- Fixed docstring for retrieving data model instances and extended the examples.

## [6.4.4] - 2023-06-21
Some breaking changes to the datamodeling client. We don't expect any more breaking changes,
but we accept the cost of breaking a few consumers now early on the really nail the user experience.
### Added
- ViewId:as_property_ref and ContainerId:as_property_ref to make it easier to create property references.

### Changed
- Renamed ViewCore:as_reference and ContainerCore:as_reference to :as_id() for consistency with other resources.
- Change Instance:properties to be a `MutableMapping[ViewIdentifier, MutableMapping[PropertyIdentifier, PropertyValue]]`, in order to make it easier to consume
- Make VersionedDataModelingId:load accept `tuple[str, str]`
- Rename ConstraintIdentifier to Constraint - it was not an id but the definition itself
- Rename IndexIdentifier to Index - it was not an id but the definition itself
- Rename ContainerPropertyIdentifier to ContaienrProperty - it was not an id but the definition itself

### Removed
- Redundant EdgeApply:create method. It simply mirrored the EdgeApply constructor.


## [6.4.3] - 2023-06-15
### Added
- Accept direct relation values as tuples in `EdgeApply`

## [6.4.2] - 2023-06-15
### Changed
- When providing ids as tuples in `instances.retrieve` and `instances.delete` you should not
have to specify the instance type in each tuple

### Fixed
- Bug where edges and nodes would get mixed up on `instances.retrieve`

## [6.4.1] - 2023-06-14
### Fixed
- Add the missing page_count field for diagram detect items.

## [6.4.0] - 2023-06-12
### Added
- Partial support for the instance resource in the Data Modeling API with the implementation
  `client.data_modeling.instances`, the endpoints `list`, `delete`, `retrieve`, and `apply`

## [6.3.2] - 2023-06-08
### Fixed
- Requests being retried around a token refresh cycle, no longer risk getting stuck with an outdated token.

### Added
- `CredentialProviders` subclassing `_OAuthCredentialProviderWithTokenRefresh`, now accepts a new parameter, `token_expiry_leeway_seconds`, controlling how early a token refresh request should be initiated (before it expires).

### Changed
- `CredentialProviders` subclassing `_OAuthCredentialProviderWithTokenRefresh` now uses a safer default of 15 seconds (up from 3 sec) to control how early a token refresh request should be initiated (before it expires).

## [6.3.1] - 2023-06-07
### Fixed
- Signature of `client.data_modeling.views.retrieve` and `client.data_modeling.data_models.retrieve` to always return a list.

## [6.3.0] - 2023-06-07
### Added
- Support for the container resource in the Data Modeling API with the implementation `client.data_modeling.containers`.
- Support for the view resource in the Data Modeling API with the implementation `client.data_modeling.views`.
- Support for the data models resource in the Data Modeling API with the implementation `client.data_modeling.data_models`.

### Removed
- Removed `retrieve_multiple` from the `SpacesAPI` to have a consistent API with the `views`, `containers`, and `data_models`.

## [6.2.2] - 2023-06-05
### Fixed
- Creating function schedules with current user credentials now works (used to fail at runtime with "Could not fetch a valid token (...)" because a session was never created.)

## [6.2.1] - 2023-05-26
### Added
- Data model centric support in transformation

## [6.2.0] - 2023-05-25
### Added
- Support for the spaces resource in the Data Modeling API with the implementation `client.data_modeling.spaces`.

### Improved
- Reorganized documentation to match API documentation.

## [6.1.10] - 2023-05-22
### Fixed
- Data modelling is now GA. Renaming instance_nodes -> nodes and instance_edges -> edges to make the naming in SDK consistent with Transformation API and CLI

## [6.1.9] - 2023-05-16
### Fixed
- Fixed a rare issue with datapoints fetching that could raise `AttributeError` when running with `pyodide`.

## [6.1.8] - 2023-05-12
### Fixed
- ExtractionPipelinesRun:dump method will not throw an error when camel_case=True anymore

## [6.1.7] - 2023-05-11
### Removed
- Removed DMS v2 destination in transformations

## [6.1.6] - 2023-05-11
### Fixed
- `FunctionsAPI.create` now work in Wasm-like Python runtimes such as `pyodide`.

## [6.1.5] - 2023-05-10
### Fixed
- When creating a transformation with a different source- and destination CDF project, the project setting is no longer overridden by the setting in the `CogniteClient` configuration allowing the user to read from the specified source project and write to the specified and potentially different destination project.

## [6.1.4] - 2023-05-08
### Fixed
- Pickling a `CogniteClient` instance with certain `CredentialProvider`s no longer causes a `TypeError: cannot pickle ...` to be raised.

## [6.1.3] - 2023-05-08
### Added
- Add the license of the package in poetry build.

## [6.1.2] - 2023-05-04
### Improved
- The SDK has received several minor bugfixes to be more user-friendly on Windows.

### Fixed
- The utility function `cognite.client.utils.datetime_to_ms` now raises an understandable `ValueError` when unable to convert pre-epoch datetimes.
- Several functions reading and writing to disk now explicitly use UTF-8 encoding

## [6.1.1] - 2023-05-02
### Fixed
- `AttributeError` when passing `pandas.Timestamp`s with different timezones (*of which one was UTC*) to `DatapointsAPI.retrieve_dataframe_in_tz`.
- A `ValueError` is no longer raised when passing `pandas.Timestamp`s in the same timezone, but with different underlying implementations (e.g. `datetime.timezone.utc` / `pytz.UTC` / `ZoneInfo("UTC")`) to `DatapointsAPI.retrieve_dataframe_in_tz`.

## [6.1.0] - 2023-04-28
### Added
- Support for giving `start` and `end` arguments as `pandas.Timestamp` in `DatapointsAPI.retrieve_dataframe_in_tz`.

### Improved
- Type hints for the `DatapointsAPI` methods.

## [6.0.2] - 2023-04-27
### Fixed
- Fixed a bug in `DatapointsAPI.retrieve_dataframe_in_tz` that could raise `AmbiguousTimeError` when subdividing the user-specified time range into UTC intervals (with fixed offset).

## [6.0.1] - 2023-04-20
### Fixed
- Fixed a bug that would cause `DatapointsAPI.retrieve_dataframe_in_tz` to raise an `IndexError` if there were only empty time series in the response.

## [6.0.0] - 2023-04-19
### Removed
- Removed support for legacy auth (API keys, service accounts, login.status)
- Removed the deprecated `extractionPipeline` argument to `client.extraction_pipelines.create`. Only `extraction_pipeline` is accepted now.
- Removed the deprecated `client.datapoints` accessor attribute. The datapoints API can only be accessed through `client.time_series.data` now.
- Removed the deprecated `client.extraction_pipeline_runs` accessor attribute. The extraction pipeline run API can only be accessed through `client.extraction_pipelines.runs` now.
- Removed the deprecated `external_id` attribute on `ExtractionPipelineRun`. This has been replaced with `extpipe_external_id`.

## [5.12.0] - 2023-04-18
### Changed
- Enforce that types are explicitly exported in order to make very strict type checkers happy.

## [5.11.1] - 2023-04-17
### Fixed
- List (and `__call__`) methods for assets, events, files, labels, relationships, sequences and time series now raise if given bad input for `data_set_ids`, `data_set_external_ids`, `asset_subtree_ids` and `asset_subtree_external_ids` instead of ignoring/returning everything.

### Improved
- The listed parameters above have silently accepted non-list input, i.e. single `int` (for `ids`) or single `str` (for `external_ids`). Function signatures and docstrings have now been updated to reflect this "hidden functionality".

## [5.11.0] - 2023-04-17
### Added
- The `DatapointsAPI` now supports time zones with the addition of a new method, `retrieve_dataframe_in_tz`. It does not support individual customization of query parameters (for good reasons, e.g. a DataFrame has a single index).
- Asking for datapoints in a specific time zone, e.g. `America/New_York` or `Europe/London` is now easily accomplished: the user can just pass in their `datetimes` localized to their time zone directly.
- Queries for aggregate datapoints are also supported, with the key feature being automatic handling of daylight savings time (DST) transitions, as this is not supported by the official API. Example usage: A user living in Oslo, Norway, wants daily averages in their local time. In Oslo, the standard time is UTC+1, with UTC+2 during the summer. This means during spring, there is a 23-hour long day when clocks roll 1 hour forward and a 25-hour day during fall.
- New granularities with a longer time span have been added (only to this new method, for now): 'week', 'month', 'quarter' and 'year'. These do not all represent a fixed frequency, but like the example above, neither does for example 'day' when we use time zones without a fixed UTC offset.

## [5.10.5] - 2023-04-13
### Fixed
- Subclasses of `VisionResource` inheriting `.dump` and `to_pandas` now work as expected for attributes storing lists of subclass instances like `Polygon`, `PolyLine`, `ObjectDetection` or `VisionExtractPredictions` directly or indirectly.

## [5.10.4] - 2023-04-13
### Fixed
- A lot of nullable integer attributes ended up as float after calling `.to_pandas`. These are now correctly converted to `dtype=Int64`.

## [5.10.3] - 2023-04-13
### Fixed
- When passing `CogniteResource` classes (like `Asset` or `Event`) to `update`, any labels were skipped in the update (passing `AssetUpdate` works). This has been fixed for all Cognite resource classes.

## [5.10.2] - 2023-04-12
### Fixed
- Fixed a bug that would cause `AssetsAPI.create_hierarchy` to not respect `upsert=False`.

## [5.10.1] - 2023-04-04
### Fixed
- Add missing field `when` (human readable version of the CRON expression) to `FunctionSchedule` class.

## [5.10.0] - 2023-04-03
### Fixed
- Implemented automatic retries for connection errors by default, improving the reliability of the connection to the Cognite API.
- Added a user-readable message to `CogniteConnectionRefused` error for improved user experience.

### Changed
- Introduce a `max_retries_connect` attribute on the global config, and default it to 3.

## [5.9.3] - 2023-03-27
### Fixed
- After creating a schedule for a function, the returned `FunctionSchedule` was missing a reference to the `CogniteClient`, meaning later calls to `.get_input_data()` would fail and raise `CogniteMissingClientError`.
- When calling `.get_input_data()` on a `FunctionSchedule` instance, it would fail and raise `KeyError` if no input data was specified for the schedule. This now returns `None`.

## [5.9.2] - 2023-03-27
### Fixed
- After calling e.g. `.time_series()` or `.events()` on an `AssetList` instance, the resulting resource list would be missing the lookup tables that allow for quick lookups by ID or external ID through the `.get()` method. Additionally, for future-proofing, the resulting resource list now also correctly has a `CogniteClient` reference.

## [5.9.1] - 2023-03-23
### Fixed
- `FunctionsAPI.call` now also works for clients using auth flow `OAuthInteractive`, `OAuthDeviceCode`, and any user-made subclass of `CredentialProvider`.

### Improved
- `FunctionSchedulesAPI.create` now also accepts an instance of `ClientCredentials` (used to be dictionary only).

## [5.9.0] - 2023-03-21
### Added
- New class `AssetHierarchy` for easy verification and reporting on asset hierarchy issues without explicitly trying to insert them.
- Orphan assets can now be reported on (orphan is an asset whose parent is not part of the given assets). Also, `AssetHierarchy` accepts an `ignore_orphans` argument to mimic the old behaviour where all orphans were assumed to be valid.
- `AssetsAPI.create_hierarchy` now accepts two new parameters: `upsert` and `upsert_mode`. These allow the user to do "insert or update" instead of an error being raised when trying to create an already existing asset. Upsert mode controls whether updates should replace/overwrite or just patch (partial update to non-null values only).
- `AssetsAPI.create_hierarchy` now also verifies the `name` parameter which is required and that `id` has not been set.

### Changed
- `AssetsAPI.create_hierarchy` now uses `AssetHierarchy` under the hood to offer concrete feedback on asset hierarchy issues, accessible through attributes on the raised exception, e.g. invalid assets, duplicates, orphans, or any cyclical asset references.

### Fixed
- `AssetsAPI.create_hierarchy`...:
  - Now respects `max_workers` when spawning worker threads.
  - Can no longer raise `RecursionError`. Used to be an issue for asset hierarchies deeper than `sys.getrecursionlimit()` (typically set at 1000 to avoid stack overflow).
  - Is now `pyodide` compatible.

## [5.8.0] - 2023-03-20
### Added
- Support for client certificate authentication to Azure AD.

## [5.7.4] - 2023-03-20
### Added
- Use `X-Job-Token` header for contextualization jobs to reduce required capabilities.

## [5.7.3] - 2023-03-14
### Improved
- For users unknowingly using a too old version of `numpy` (against the SDK dependency requirements), an exception could be raised (`NameError: name 'np' is not defined`). This has been fixed.

## [5.7.2] - 2023-03-10
### Fixed
- Fix method dump in TransformationDestination to ignore None.

## [5.7.1] - 2023-03-10
### Changed
- Split `instances` destination type of Transformations to `nodes` and `edges`.

## [5.7.0] - 2023-03-08
### Removed
- `ExtractionPipelineRunUpdate` was removed as runs are immutable.

### Fixed
- `ExtractionPipelinesRunsAPI` was hiding `id` of runs because `ExtractionPipelineRun` only defined `external_id` which doesn't exist for the "run resource", only for the "parent" ext.pipe (but this is not returned by the API; only used to query).

### Changed
- Rename and deprecate `external_id` in `ExtractionPipelinesRunsAPI` in favour of the more descriptive `extpipe_external_id`. The change is backwards-compatible, but will issue a `UserWarning` for the old usage pattern.

## [5.6.4] - 2023-02-28
### Added
- Input validation on `DatapointsAPI.[insert, insert_multiple, delete_ranges]` now raise on missing keys, not just invalid keys.

## [5.6.3] - 2023-02-23
### Added
- Make the SDK compatible with `pandas` major version 2 ahead of release.

## [5.6.2] - 2023-02-21
### Fixed
- Fixed an issue where `Content-Type` was not correctly set on file uploads to Azure.

## [5.6.1] - 2023-02-20
### Fixed
- Fixed an issue where `IndexError` was raised when a user queried `DatapointsAPI.retrieve_latest` for a single, non-existent time series while also passing `ignore_unknown_ids=True`. Changed to returning `None`, inline with other `retrieve` methods.

## [5.6.0] - 2023-02-16
### Added
- The SDK has been made `pyodide` compatible (to allow running natively in browsers). Missing features are `CredentialProvider`s with token refresh and `AssetsAPI.create_hierarchy`.

## [5.5.2] - 2023-02-15
### Fixed
- Fixed JSON dumps serialization error of instances of `ExtractionPipelineConfigRevision` and all subclasses (`ExtractionPipelineConfig`) as they stored a reference to the CogniteClient as a non-private attribute.

## [5.5.1] - 2023-02-14
### Changed
- Change `CredentialProvider` `Token` to be thread safe when given a callable that does token refresh.

## [5.5.0] - 2023-02-10
### Added
- Support `instances` destination type on Transformations.

## [5.4.4] - 2023-02-06
### Added
- Added user warnings when wrongly calling `/login/status` (i.e. without an API key) and `/token/inspect` (without OIDC credentials).

## [5.4.3] - 2023-02-05
### Fixed
- `OAuthDeviceCode` and `OAuthInteractive` now respect `global_config.disable_ssl` setting.

## [5.4.2] - 2023-02-03
### Changed
- Improved error handling (propagate IDP error message) for `OAuthDeviceCode` and `OAuthInteractive` upon authentication failure.

## [5.4.1] - 2023-02-02
### Fixed
- Bug where create_hierarchy would stop progressing after encountering more than `config.max_workers` failures.

## [5.4.0] - 2023-02-02
### Added
- Support for aggregating metadata keys/values for assets

## [5.3.7] - 2023-02-01
### Improved
- Issues with the SessionsAPI documentation have been addressed, and the `.create()` have been further clarified.

## [5.3.6] - 2023-01-30
### Changed
- A file-not-found error has been changed from `TypeError` to `FileNotFoundError` as part of the validation in FunctionsAPI.

## [5.3.5] - 2023-01-27
### Fixed
- Fixed an atexit-exception (`TypeError: '<' not supported between instances of 'tuple' and 'NoneType'`) that could be raised on PY39+ after fetching datapoints (which uses a custom thread pool implementation).

## [5.3.4] - 2023-01-25
### Fixed
- Displaying Cognite resources like an `Asset` or a `TimeSeriesList` in a Jupyter notebook or similar environments depending on `._repr_html_`, no longer raises `CogniteImportError` stating that `pandas` is required. Instead, a warning is issued and `.dump()` is used as fallback.

## [5.3.3] - 2023-01-24
### Added
- New parameter `token_cache_path` now accepted by `OAuthInteractive` and `OAuthDeviceCode` to allow overriding location of token cache.

### Fixed
- Platform dependent temp directory for the caching of the token in `OAuthInteractive` and `OAuthDeviceCode` (no longer crashes at exit on Windows).

## [5.3.2] - 2023-01-24
### Security
- Update `pytest` and other dependencies to get rid of dependency on the `py` package (CVE-2022-42969).

## [5.3.1] - 2023-01-20
### Fixed
- Last possible valid timestamp would not be returned as first (if first by some miracle...) by the `TimeSeries.first` method due to `end` being exclusive.

## [5.3.0] - 2023-01-20
### Added
- `DatapointsAPI.retrieve_latest` now support customising the `before` argument, by passing one or more objects of the newly added `LatestDatapointQuery` class.

## [5.2.0] - 2023-01-19
### Changed
- The SDK has been refactored to support `protobuf>=3.16.0` (no longer requires v4 or higher). This was done to fix dependency conflicts with several popular Python packages like `tensorflow` and `streamlit` - and also Azure Functions - that required major version 3.x of `protobuf`.

## [5.1.1] - 2023-01-19
### Changed
- Change RAW rows insert chunk size to make individual requests faster.

## [5.1.0] - 2023-01-03
### Added
- The diagram detect function can take file reference objects that contain file (external) id as well as a page range. This is an alternative to the lists of file ids or file external ids that are still possible to use. Page ranges were not possible to specify before.

## [5.0.2] - 2022-12-21
### Changed
- The valid time range for datapoints has been increased to support timestamps up to end of the year 2099 in the TimeSeriesAPI. The utility function `ms_to_datetime` has been updated accordingly.

## [5.0.1] - 2022-12-07
### Fixed
- `DatapointsArray.dump` would return timestamps in nanoseconds instead of milliseconds when `convert_timestamps=False`.
- Converting a `Datapoints` object coming from a synthetic datapoints query to a `pandas.DataFrame` would, when passed `include_errors=True`, starting in version `5.0.0`, erroneously cast the `error` column to a numeric data type and sort it *before* the returned values. Both of these behaviours have been reverted.
- Several documentation issues: Missing methods, wrong descriptions through inheritance and some pure visual/aesthetic.

## [5.0.0] - 2022-12-06
### Improved
- Greatly increased speed of datapoints fetching (new adaptable implementation and change from `JSON` to `protobuf`), especially when asking for... (measured in fetched `dps/sec` using the new `retrieve_arrays` method, with default settings for concurrency):
  - A large number of time series
    - 200 ts: ~1-4x speedup
    - 8000 ts: ~4-7x speedup
    - 20k-100k ts: Up to 20x faster
  - Very few time series (1-3)
    - Up to 4x faster
  - Very dense time series (>>10k dps/day)
    - Up to 5x faster
  - Any query for `string` datapoints
    - Faster the more dps, e.g. single ts, 500k: 6x speedup
- Peak memory consumption (for numeric data) is 0-55 % lower when using `retrieve` and 65-75 % lower for the new `retrieve_arrays` method.
- Fetching newly inserted datapoints no longer suffers from (potentially) very long wait times (or timeout risk).
- Converting fetched datapoints to a Pandas `DataFrame` via `to_pandas()` has changed from `O(N)` to `O(1)`, i.e., speedup no longer depends on the number of datapoints and is typically 4-5 orders of magnitude faster (!). NB: Only applies to `DatapointsArray` as returned by the `retrieve_arrays` method.
- Full customizability of queries is now available for *all retrieve* endpoints, thus the `query()` is no longer needed and has been removed. Previously only `aggregates` could be individually specified. Now all parameters can be passed either as top-level or as *individual settings*, even `ignore_unknown_ids`. This is now aligned with the API (except `ignore_unknown_ids` making the SDK arguably better!).
- Documentation for the retrieve endpoints has been overhauled with lots of new usage patterns and better examples. **Check it out**!
- Vastly better test coverage for datapoints fetching logic. You may have increased trust in the results from the SDK!

### Added
- New required dependency, `protobuf`. This is currently only used by the DatapointsAPI, but other endpoints may be changed without needing to release a new major version.
- New optional dependency, `numpy`.
- A new datapoints fetching method, `retrieve_arrays`, that loads data directly into NumPy arrays for improved speed and *much* lower memory usage.
- These arrays are stored in the new resource types `DatapointsArray` with corresponding container (list) type, `DatapointsArrayList` which offer much more efficient memory usage. `DatapointsArray` also offer zero-overhead pandas-conversion.
- `DatapointsAPI.insert` now also accepts `DatapointsArray`. It also does basic error checking like making sure the number of datapoints match the number of timestamps, and that it contains raw datapoints (as opposed to aggregate data which raises an error). This also applies to `Datapoints` input.
- `DatapointsAPI.insert_multiple` now accepts `Datapoints` and `DatapointsArray` as part of the (possibly) multiple inputs. Applies the same error checking as `insert`.

### Changed
- Datapoints are no longer fetched using `JSON`: the age of `protobuf` has begun.
- The main way to interact with the `DatapointsAPI` has been moved from `client.datapoints` to `client.time_series.data` to align and unify with the `SequenceAPI`. All example code has been updated to reflect this change. Note, however, that the `client.datapoints` will still work until the next major release, but will until then issue a `DeprecationWarning`.
- All parameters to all retrieve methods are now keyword-only (meaning no positional arguments are supported).
- All retrieve methods now accept a string for the `aggregates` parameter when asking for just one, e.g. `aggregates="max"`. This short-cut avoids having to wrap it inside a list. Both `snake_case` and `camelCase` are supported.
- The utility function `datetime_to_ms` no longer issues a `FutureWarning` on missing timezone information. It will now interpret naive `datetime`s as local time as is Python's default interpretation.
- The utility function `ms_to_datetime` no longer issues a `FutureWarning` on returning a naive `datetime` in UTC. It will now return an aware `datetime` object in UTC.
- All data classes in the SDK that represent a Cognite resource type have a `to_pandas` (or `to_geopandas`) method. Previously, these had various defaults for the `camel_case` parameter, but they have all been changed to `False`.
- All retrieve methods (when passing dict(s) with query settings) now accept identifier and aggregates in snake case (and camel case for convenience / backwards compatibility). Note that all newly added/supported customisable parameters (e.g. `include_outside_points` or `ignore_unknown_ids` *must* be passed in snake case or a `KeyError` will be raised.)
- The method `DatapointsAPI.insert_dataframe` has new default values for `dropna` (now `True`, still being applied on a per-column basis to not lose any data) and `external_id_headers` (now `True`, disincentivizing the use of internal IDs).
- The previous fetching logic awaited and collected all errors before raising (through the use of an "initiate-and-forget" thread pool). This is great, e.g., updates/inserts to make sure you are aware of all partial changes. However, when reading datapoints, a better option is to just fail fast (which it does now).
- `DatapointsAPI.[retrieve/retrieve_arrays/retrieve_dataframe]` no longer requires `start` (default: `0`, i.e. 1970-01-01) and `end` (default: `now`). This is now aligned with the API.
- Additionally, `DatapointsAPI.retrieve_dataframe` no longer requires `granularity` and `aggregates`.
- All retrieve methods accept a list of full query dictionaries for `id` and `external_id` giving full flexibility for all individual settings: `start`, `end`, `aggregates`, `granularity`, `limit`, `include_outside_points`, `ignore_unknown_ids`.
- Aggregates returned now include the time period(s) (given by the `granularity` unit) that `start` and `end` are part of (as opposed to only "fully in-between" points). This change is the *only breaking change* to the `DatapointsAPI.retrieve` method for aggregates and makes it so that the SDK match manual queries sent using e.g. `curl` or Postman. In other words, this is now aligned with the API.
Note also that this is a **bugfix**: Due to the SDK rounding differently than the API, you could supply `start` and `end` (with `start < end`) and still be given an error that `start is not before end`. This can no longer happen.
- Fetching raw datapoints using `include_outside_points=True` now returns both outside points (if they exist), regardless of `limit` setting (this is the *only breaking change* for limited raw datapoint queries; unlimited queries are fully backwards compatible). Previously the total number of points was capped at `limit`, thus typically only returning the first. Now up to `limit+2` datapoints are always returned. This is now aligned with the API.
- When passing a relative or absolute time specifier string like `"2w-ago"` or `"now"`, all time series in the same query will use the exact same value for 'now' to avoid any inconsistencies in the results.
- Fetching newly inserted datapoints no longer suffers from very long wait times (or timeout risk) as the code's dependency on `count` aggregates has been removed entirely (implementation detail) which could delay fetching by anything between a few seconds to several minutes/go to timeout while the aggregate was computed on-the-fly. This was mostly a problem for datapoints inserted into low-priority time periods (far away from current time).
- Asking for the same time series any number of times no longer raises an error (from the SDK), which is useful for instance when fetching disconnected time periods. This is now aligned with the API. Thus, the custom exception `CogniteDuplicateColumnsError` is no longer needed and has been removed from the SDK.
- ...this change also causes the `.get` method of `DatapointsList` and `DatapointsArrayList` to now return a list of `Datapoints` or `DatapointsArray` respectively *when duplicated identifiers are queried*. For data scientists and others used to `pandas`, this syntax is familiar to the slicing logic of `Series` and `DataFrame` when used with non-unique indices.
There is also a very subtle **bugfix** here: since the previous implementation allowed the same time series to be specified by both its `id` and `external_id`, using `.get` to access it would always yield the settings that were specified by the `external_id`. This will now return a `list` as explained above.
- `Datapoints` and `DatapointsArray` now store the `granularity` string given by the user (when querying aggregates) which allows both `to_pandas` methods (on `DatapointsList` and `DatapointsArrayList` as well) to accept `include_granularity_name` that appends this to the end of the column name(s).
- Datapoints fetching algorithm has changed from one that relies on up-to-date and correct `count` aggregates to be fast (with fallback on serial fetching when missing/unavailable), to recursively (and reactively) splitting the time-domain into smaller and smaller pieces, depending on the discovered-as-fetched density-distribution of datapoints in time and the number of available workers/threads. The new approach also has the ability to group more than 1 (one) time series per API request (when beneficial) and short-circuit once a user-given limit has been reached (if/when given). This method is now used for *all types of queries*; numeric raw-, string raw-, and aggregate datapoints.

#### Change: `retrieve_dataframe`
- Previously, fetching was constricted (🐍) to either raw- OR aggregate datapoints. This restriction has been lifted and the method now works exactly like the other retrieve-methods (with a few extra options relevant only for pandas `DataFrame`s).
- Used to fetch time series given by `id` and `external_id` separately - this is no longer the case. This gives a significant, additional speedup when both are supplied.
- The `complete` parameter has been removed and partially replaced by `uniform_index (bool)` which covers a subset of the previous features (with some modifications: now gives a uniform index all the way from the first given `start` to the last given `end`). Rationale: Old method had a weird and had unintuitive syntax (passing a string using commas to separate options).
- Interpolating, forward-filling or in general, imputation (also prev. controlled via the `complete` parameter) is completely removed as the resampling logic *really* should be up to the user fetching the data to decide, not the SDK.
- New parameter `column_names` (as already used in several existing `to_pandas` methods) decides whether to pick `id`s or `external_id`s as the dataframe column names. Previously, when both were supplied, the dataframe ended up with a mix.
Read more below in the removed section or check out the method's updated documentation.
- The ordering of columns for aggregates is now always chronological instead of the somewhat arbitrary choice made in `Datapoints.__init__`, (since `dict`s keep insertion order in newer python versions and instance variables lives in `__dict__`)).
- New parameter `include_granularity_name` that appends the specified granularity to the column names if passed as `True`. Mimics the behaviour of the older, well-known argument `include_aggregate_name`, but adds after: `my-ts|average|13m`.

### Fixed
- `CogniteClientMock` has been updated with 24 missing APIs (including sub-composited APIs like `FunctionsAPI.schedules`) and is now used internally in testing instead of a similar, additional implementation.
- Loads of `assert`s meant for the SDK user have been changed to raising exceptions instead as a safeguard since `assert`s are ignored when running in optimized mode `-O` (or `-OO`).

### Fixed: Extended time domain
- `TimeSeries.[first/count/latest]()` now work with the expanded time domain (minimum age of datapoints was moved from 1970 to 1900, see [4.2.1]).
  - `TimeSeries.latest()` now supports the `before` argument similar to `DatapointsAPI.retrieve_latest`.
  - `TimeSeries.first()` now considers datapoints before 1970 and after "now".
  - `TimeSeries.count()` now considers datapoints before 1970 and after "now" and will raise an error for string time series as `count` (or any other aggregate) is not defined.
- `DatapointsAPI.retrieve_latest` would give latest datapoint `before="now"` when given `before=0` (1970) because of a bad boolean check. Used to not be a problem since there were no data before epoch.
- The utility function `ms_to_datetime` no longer raises `ValueError` for inputs from before 1970, but will raise for input outside the allowed minimum- and maximum supported timestamps in the API.
**Note**: that support for `datetime`s before 1970 may be limited on Windows, but `ms_to_datetime` should still work (magic!).

### Fixed: Datapoints-related
- **Critical**: Fetching aggregate datapoints now works properly with the `limit` parameter. In the old implementation, `count` aggregates were first fetched to split the time domain efficiently - but this has little-to-no informational value when fetching *aggregates* with a granularity, as the datapoints distribution can take on "any shape or form". This often led to just a few returned batches of datapoints due to miscounting (e.g. as little as 10% of the actual data could be returned(!)).
- Fetching datapoints using `limit=0` now returns zero datapoints, instead of "unlimited". This is now aligned with the API.
- Removing aggregate names from the columns in a Pandas `DataFrame` in the previous implementation used `Datapoints._strip_aggregate_name()`, but this had a bug: Whenever raw datapoints were fetched all characters after the last pipe character (`|`) in the tag name would be removed completely. In the new version, the aggregate name is only added when asked for.
- The method `Datapoints.to_pandas` could return `dtype=object` for numeric time series when all aggregate datapoints were missing; which is not *that* unlikely, e.g., when using `interpolation` aggregate on a `is_step=False` time series with datapoints spacing above one hour on average. In such cases, an object array only containing `None` would be returned instead of float array dtype with `NaN`s. Correct dtype is now enforced by an explicit `pandas.to_numeric()` cast.
- Fixed a bug in all `DatapointsAPI` retrieve-methods when no time series was/were found, a single identifier was *not* given (either list of length 1 or all given were missing), `ignore_unknown_ids=True`, and `.get` was used on the empty returned `DatapointsList` object. This would raise an exception (`AttributeError`) because the mappings from `id` or `external_id` to `Datapoints` were not defined on the object (only set when containing at least 1 resource).

### Removed
- Method: `DatapointsAPI.query`. No longer needed as all "optionality" has been moved to the three `retrieve` methods.
- Method: `DatapointsAPI.retrieve_dataframe_dict`. Rationale: Due to its slightly confusing syntax and return value, it basically saw no use "in the wild".
- Custom exception: `CogniteDuplicateColumnsError`. No longer needed as the retrieve endpoints now support duplicated identifiers to be passed (similar to the API).
- All convenience methods related to plotting and the use of `matplotlib`. Rationale: No usage and low utility value: the SDK should not be a data science library.

## [4.11.3] - 2022-11-17
### Fixed
- Fix FunctionCallsAPI filtering

## [4.11.2] - 2022-11-16
### Changed
- Detect endpoint (for Engineering Diagram detect jobs) is updated to spawn and handle multiple jobs.
### Added
- `DetectJobBundle` dataclass: A way to manage multiple files and jobs.

## [4.11.1] - 2022-11-15
### Changed
- Update doc for Vision extract method
- Improve error message in `VisionExtractJob.save_annotations`

## [4.11.0] - 2022-10-17
### Added
- Add `compute` method to `cognite.client.geospatial`

## [4.10.0] - 2022-10-13
### Added
- Add `retrieve_latest` method to `cognite.client.sequences`
- Add support for extending the expiration time of download links returned by `cognite.client.files.retrieve_download_urls()`

## [4.9.0] - 2022-10-10
### Added
- Add support for extraction pipeline configuration files
### Deprecated
- Extraction pipeline runs has been moved from `client.extraction_pipeline_runs` to `client.extraction_pipelines.runs`

## [4.8.1] - 2022-10-06
### Fixed
- Fix `__str__` method of `TransformationSchedule`

## [4.8.0] - 2022-09-30
### Added
- Add operations for geospatial rasters

## [4.7.1] - 2022-09-29
### Fixed
- Fixed the `FunctionsAPI.create` method for Windows-users by removing
  validation of `requirements.txt`.

## [4.7.0] - 2022-09-28
### Added
- Support `tags` on `transformations`.

### Changed
- Change geospatial.aggregate_features to support `aggregate_output`

## [4.5.4] - 2022-09-19
### Fixed
- The raw rows insert endpoint is now subject to the same retry logic as other idempotent endpoints.

## [4.5.3] - 2022-09-15
### Fixed
- Fixes the OS specific issue where the `requirements.txt`-validation failed
  with `Permission Denied` on Windows.

## [4.5.2] - 2022-09-09
### Fixed
- Fixes the issue when updating transformations with new nonce credentials

## [4.5.1] - 2022-09-08
### Fixed
- Don't depend on typing_extensions module, since we don't have it as a dependency.

## [4.5.0] - 2022-09-08
### Added
- Vision extract implementation, providing access to the corresponding [Vision Extract API](https://docs.cognite.com/api/v1/#tag/Vision).

## [4.4.3] - 2022-09-08
### Fixed
- Fixed NaN/NA value check in geospatial FeatureList

## [4.4.2] - 2022-09-07
### Fixed
- Don't import numpy in the global space in geospatial module as it's an optional dependency

## [4.4.1] - 2022-09-06
### Fixed
- Fixed FeatureList.from_geopandas to handle NaN values

## [4.4.0] - 2022-09-06
### Changed
- Change geospatial.aggregate_features to support order_by

## [4.3.0] - 2022-09-06
### Added
- Add geospatial.list_features

## [4.2.1] - 2022-08-23
### Changed
- Change timeseries datapoints' time range to start from 01.01.1900

## [4.2.0] - 2022-08-23
### Added
- OAuthInteractive credential provider. This credential provider will redirect you to a login page
and require that the user authenticates. It will also cache the token between runs.
- OAuthDeviceCode credential provider. Display a device code to enter into a trusted device.
It will also cache the token between runs.

## [4.1.2] - 2022-08-22
### Fixed
- geospatial: support asset links for features

## [4.1.1] - 2022-08-19
### Fixed
- Fixed the issue on SDK when Python installation didn't include pip.

### Added
- Added Optional dependency called functions. Usage: `pip install "cognite-sdk[functions]"`

## [4.1.0] - 2022-08-18
### Added
- ensure_parent parameter to client.raw.insert_dataframe method

## [4.0.1] - 2022-08-17
### Added
- OAuthClientCredentials now supports token_custom_args.

## [4.0.0] - 2022-08-15
### Changed
- Client configuration no longer respects any environment variables. There are other libraries better
suited for loading configuration from the environment (such as builtin `os` or `pydantic`). There have also
been several reports of ennvar name clash issues in tools built on top the SDK. We therefore
consider this something that should be handled by the application consuming the SDK. All configuration of
`cognite.client.CogniteClient` now happens using a `cognite.client.ClientConfig` object. Global configuration such as
`max_connection_pool_size` and other options which apply to all client instances are now configured through
the `cognite.client.global_config` object which is an instance of `cognite.client.GlobalConfig`. Examples
have been added to the docs.
- Auth has been reworked. The client configuration no longer accepts the `api_key` and `token_...` arguments.
It accepts only a single `credentials` argument which must be a `CredentialProvider` object. A few
implementations have been provided (`APIKey`, `Token`, `OAuthClientCredentials`). Example usage has
been added to the docs. More credential provider implementations will be added in the future to accommodate
other OAuth flows.

### Fixed
- A bug in the Functions SDK where the lifecycle of temporary files was not properly managed.

## [3.9.0] - 2022-08-11
### Added
- Moved Cognite Functions from Experimental SDK to Main SDK.

## [3.8.0] - 2022-08-11
### Added
- Add ignore_unknown_ids parameter to sequences.retrieve_multiple

## [3.7.0] - 2022-08-10
### Changed
- Changed grouping of Sequence rows on insert. Each group now contains at most 100k values and at most 10k rows.

## [3.6.1] - 2022-08-10
### Fixed
- Fixed a minor casing error for the geo_location field on files

### Added
- Add ignore_unknown_ids parameter to files.retrieve_multiple

## [3.5.0] - 2022-08-10
### Changed
- Improve type annotations. Use overloads in more places to help static type checkers.

## [3.4.3] - 2022-08-10
### Changed
- Cache result from pypi version check so it's not executed for every client instantiation.

## [3.4.2] - 2022-08-09
### Fixed
- Fix the wrong destination name in transformations.

## [3.4.1] - 2022-08-01
### Fixed
- fixed exception when printing exceptions generated on transformations creation/update.

## [3.4.0] - 2022-07-25
### Added
- added support for nonce authentication on transformations

### Changed
- if no source or destination credentials are provided on transformation create, an attempt will be made to create a session with the CogniteClient credentials, if it succeeds, the acquired nonce will be used.
- if OIDC credentials are provided on transformation create/update, an attempt will be made to create a session with the given credentials. If it succeeds, the acquired nonce credentials will replace the given client credentials before sending the request.

## [3.3.0] - 2022-07-21
### Added
- added the sessions API

## [3.2.0] - 2022-07-15
### Removed
- Unused cognite.client.experimental module

## [3.1.0] - 2022-07-13
### Changed
- Helper functions for conversion to/from datetime now warns on naive datetimes and their interpretation.
### Fixed
- Helper function `datetime_to_ms` now accepts timezone aware datetimes.

## [3.0.1] - 2022-07-13
### Fixed
- fixed missing README.md in package

## [3.0.0] - 2022-07-12
### Changed
- Poetry build, one single package "cognite-sdk"
- Require python 3.8 or greater (used to be 3.5 or greater)
### Removed
- support for root_asset_id and root_asset_external_id filters. use asset subtree filters instead.

## [2.56.1] - 2022-06-22
### Added
- Time series property `is_step` can now be updated.

## [2.56.0] - 2022-06-21
### Added
- added the diagrams API

## [2.55.0] - 2022-06-20
### Fixed
- Improve geospatial documentation and implement better parameter resilience for filter and feature type update

## [2.54.0] - 2022-06-17
### Added
- Allow to set the chunk size when creating or updating geospatial features

## [2.53.1] - 2022-06-17
### Fixed
- Fixed destination type decoding of `transformation.destination`

## [2.53.0] - 2022-06-16
### Added
- Annotations implementation, providing access to the corresponding [Annotations API](https://docs.cognite.com/api/v1/#tag/Annotations).
    - Added `Annotation`, `AnnotationFilter`, `AnnotationUpdate` dataclasses to `cognite.client.data_classes`
    - Added `annotations` API to `cognite.client.CogniteClient`
    - **Create** annotations with `client.annotations.create` passing `Annotation` instance(s)
    - **Suggest** annotations with `client.annotations.suggest` passing `Annotation` instance(s)
    - **Delete** annotations with `client.annotations.delete` passing the id(s) of annotation(s) to delete
    - **Filter** annotations with `client.annotations.list` passing a `AnnotationFilter `dataclass instance or a filter `dict`
    - **Update** annotations with `client.annotations.update` passing updated `Annotation` or `AnnotationUpdate` instance(s)
    - **Get single** annotation with `client.annotations.retrieve` passing the id
    - **Get multiple** annotations with `client.annotations.retrieve_multiple` passing the ids

### Changed
- Reverted the optimizations introduced to datapoints fetching in 2.47.0 due to buggy implementation.

## [2.51.0] - 2022-06-13
### Added
- added the new geo_location field to the Asset resource

## [2.50.2] - 2022-06-09
### Fixed
- Geospatial: fix FeatureList.from_geopandas issue with optional properties

## [2.50.1] - 2022-06-09
### Fixed
- Geospatial: keep feature properties as is

## [2.50.0] - 2022-05-30
### Changed
- Geospatial: deprecate update_feature_types and add patch_feature_types

## [2.49.1] - 2022-05-19
### Changed
- Geospatial: Support dataset

## [2.49.0] - 2022-05-09
### Changed
- Geospatial: Support output selection for getting features by ids

## [2.48.0] - 2022-05-09
### Removed
- Experimental model hosting API

## [2.47.0] - 2022-05-02
### Changed
- Performance gain for `datapoints.retrieve` by grouping together time series in single requests against the underlying API.

## [2.46.1] - 2022-04-22
### Changed
- POST requests to the `sessions/revoke`-endpoint are now automatically retried
- Fix retrieval of empty raster in experimental geospatial api: http 204 as ok status

## [2.45.0] - 2022-03-25
### Added
- support `sequence_rows` destination type on Transformations.

## [2.44.1] - 2022-03-24
### Fixed
- fix typo in `data_set_ids` parameter type on `transformations.list`.

## [2.44.0] - 2022-03-24
### Added
- support conflict mode parameter on `transformations.schema.retrieve`.

## [2.43.1] - 2022-03-24
### Added
- update pillow dependency 9.0.0 -> 9.0.1

## [2.43.0] - 2022-03-24
### Added
- new list parameters added to `transformations.list`.

## [2.42.0] - 2022-02-25
### Added
- FeatureList.from_geopandas() improvements

### Fixed
- example for templates view.

## [2.41.0] - 2022-02-16
### Added
- support for deleting properties and search specs in GeospatialAPI.update_feature_types(...).

## [2.40.1] - 2022-02-15
### Fixed
- geospatial examples.

## [2.40.0] - 2022-02-11
### Added
- dataSetId support for transformations.

## [2.39.1] - 2022-01-25
### Added
- pandas and geospatial dependencies optional for cognite-sdk-core.

## [2.39.0] - 2022-01-20
### Added
- geospatial API support

## [2.38.6] - 2022-01-14
### Added
- add the possibility to cancel transformation jobs.

## [2.38.5] - 2022-01-12
### Fixed
- Bug where creating/updating/deleting more than 5 transformation schedules in a single call would fail.

## [2.38.4] - 2021-12-23
### Fixed
- Bug where list generator helper will return more than chunk_size items.

## [2.38.3] - 2021-12-13
### Fixed
- Bug where client consumes all streaming content when logging request.

## [2.38.2] - 2021-12-09
### Added
- add the possibility to pass extra body fields to APIClient._create_multiple.

## [2.38.1] - 2021-12-07
### Fixed
- Bug where loading `transformations.jobs` from JSON fails for raw destinations.

## [2.38.0] - 2021-12-06
### Added
- `transformations` api client, which allows the creation, deletion, update, run and retrieval of transformations.
- `transformations.schedules` api client, which allows the schedule, unschedule and retrieval of recurring runs of a transformation.
- `transformations.notifications` api client, which allows the creation, deletion and retrieval of transformation email notifications.
- `transformations.schema` api client, which allows the retrieval of the expected schema of sql transformations based on the destination data type.
- `transformations.jobs` api client, which retrieves the  status of transformation runs.

## [2.37.1] - 2021-12-01
### Fixed
- Bug where `sequences` full update attempts to "set" column spec. "set" is not supported for sequence column spec.

## [2.37.0] - 2021-11-30
### Added
- Added support for retrieving file download urls

## [2.36.0] - 2021-11-30
### Fixed
- Changes default JSON `.dumps()` behaviour to be in strict compliance with the standard: if any NaNs or +/- Infs are encountered, an exception will now be raised.

## [2.35.0] - 2021-11-29
### Added
- Added support for `columns` update on sequences
- Added support for `data_set_id` on template views

### Security
- Disallow downloading files to path outside download directory in `files.download()`.

## [2.32.0] - 2021-10-04
### Added
 - Support for extraction pipelines

## [2.31.1] - 2021-09-30
### Fixed
- Fixed a bug related to handling of binary response payloads.

## [2.31.0] - 2021-08-26
### Added
- View resolver for template fields.

## [2.30.0] - 2021-08-25
### Added
- Support for Template Views

## [2.29.0] - 2021-08-16
### Added
- Raw rows are retrieved using parallel cursors when no limit is set.

## [2.28.2] - 2021-08-12
### Added
- Relationships now supports `partitions` parameter for [parallel retrieval](https://docs.cognite.com/api/v1/#section/Parallel-retrieval)

## [2.28.1] - 2021-08-10
### Changed
- debug mode now logs response payload and headers.

## [2.27.0] - 2021-07-20

### Fixed
- When using CogniteClient with the client-secret auth flow, the object would not be pickle-able (e.g. when using multiprocessing) because of an anonymous function.

## [2.26.1] - 2021-07-20

### Changed
- Optimization. Do not get windows if remaining data points is 0. Reduces number of requests when asking for 100k data points/10k aggregates from 2 to 1.

## [2.26.0] - 2021-07-08

### Added
- Support for set labels on AssetUpdate

## [2.25.0] - 2021-07-06

### Added
- filter_nodes function to ThreeDRevisionsAPI

## [2.24.0] - 2021-06-28

### Added
- ignore_unknown_ids flag to Relationships delete method

## [2.23.0] - 2021-06-25

### Added
- insert_dataframe and retrieve_dataframe methods to the Raw client

## [2.22.0] - 2021-06-22

### Added
- More contextualization job statuses
### Changed
- Refactor contextualization constant representation

## [2.21.0] - 2021-06-21

### Added
- Datasets support for labels

## [2.20.0] - 2021-06-18

### Added
- rows() in RawRowsAPI support filtering with `columns` and `min/maxLastUpdatedTime`

## [2.19.0] - 2021-05-11

### Added
- Support for /token/inspect endpoint

## [2.18.2] - 2021-04-23

### Fixed
- Bug in templates instances filter that would cause `template_names` to be ignored.

## [2.18.1] - 2021-04-22

### Added
- Configure file download/upload timeouts with `COGNITE_FILE_TRANSFER_TIMEOUT` environment variable or
`file_transfer_timeout` parameter on `CogniteClient`.

### Changed
- Increased default file transfer timeout from 180 to 600 seconds
- Retry more failure modes (read timeouts, 502, 503, 504) for files upload/download requests.

## [2.18.0] - 2021-04-20

### Changed
- `COGNITE_DISABLE_SSL` now also covers ssl verification on IDP endpoints used for generating tokens.


## [2.17.1] - 2021-04-15

### Added
- `created_time`, and `last_updated_time` to template data classes.
- `data_set_id` to template instance data class.


## [2.17.0] - 2021-03-26

### Changed
- Ignore exceptions from pypi version check and reduce its timeout to 5 seconds.

### Fixed
- Only 200/201/202 is treated as successful response. 301 led to json decoding errors -
now handled gracefully.
- datasets create limit was set to 1000 in the sdk, leading to cases of 400 from the api where the limit is 10.

### Added
- Support for specifying proxies in the CogniteClient constructor

### Removed
- py.typed file. Will not declare library as typed until we run a typechecker on the codebase.


## [2.16.0] - 2021-03-26

### Added
- support for templates.
- date-based `cdf-version` header.

## [2.15.0] - 2021-03-22

### Added
- `createdTime` field on raw dbs and tables.

## [2.14.0] - 2021-03-18

### Added
- dropna argument to insert_dataframe method in DatapointsAPI

## [2.13.0] - 2021-03-16

### Added
- `sortByNodeId` and `partitions` query parameters to `list_nodes` method.

## [2.12.2] - 2021-03-11

### Fixed
- CogniteAPIError raised (instead of internal KeyError) when inserting a RAW row without a key.

## [2.12.1] - 2021-03-09

### Fixed
- CogniteMissingClientError raised when creating relationship with malformed body.

## [2.12.0] - 2021-03-08

### Changed
- Move Entity matching API from beta to v1.

## [2.11.1] - 2021-02-18

### Changed
- Resources are now more lenient on which types they accept in for labels
- Entity matching fit will flatten dictionaries and resources to "metadata.subfield" similar to pipelines.

### Added
- Relationships now support update

## [2.10.7] - 2021-02-02

### Fixed
- Relationships API list calls via the generator now support `chunk_size` as parameter.

## [2.10.6] - 2021-02-02

### Fixed
- Retry urllib3.NewConnectionError when it isn't in the context of a ConnectionRefusedError

## [2.10.5] - 2021-01-25

### Fixed
- Fixed asset subtree not returning an object with id->item cache for use in .get

## [2.10.4] - 2020-12-14

### Changed
- Relationships filter will now chain filters on large amounts of sources or targets in batches of 1000 rather than 100.


## [2.10.3] - 2020-12-09

### Fixed
- Retries now have backup time tracking per request, rather than occasionally shared between threads.
- Sequences delete ranges now no longer gives an error if no data is present

## [2.10.2] - 2020-12-08

### Fixed
- Set geoLocation.type in files to "Feature" if missing

## [2.10.1] - 2020-12-03

### Added
- Chaining of requests to the relationships list method,
allowing the method to take arbitrarily long lists for `source_external_ids` and `target_external_ids`

## [2.10.0] - 2020-12-01

### Added
- Authentication token generation and lifecycle management

## [2.9.0] - 2020-11-25

### Added
- Entity matching API is now available in the beta client.

## [2.8.0] - 2020-11-23

### Changed
- Move relationships to release python SDK

## [2.7.0] - 2020-11-10

### Added
- `fetch_resources` parameter to the relationships `list` and `retrieve_multiple` methods, which attempts to fetch the resource referenced in the relationship.

## [2.6.4] - 2020-11-10

### Fixed
- Fixed a bug where 429 was not retried on all endpoints

## [2.6.3] - 2020-11-10

### Fixed
- Resource metadata should be able to set empty using `.metadata.set(None)` or `.metadata.set({})`.

## [2.6.2] - 2020-11-05

### Fixed
- Asset retrieve subtree should return empty AssetList if asset does not exist.

## [2.6.1] - 2020-10-30

### Added
- `geospatial` to list of valid relationship resource types.

## [2.6.0] - 2020-10-26

### Changed
- Relationships list should take dataset internal and external id as different parameters.

## [2.5.4] - 2020-10-22

### Fixed
- `_is_retryable` didn't handle clusters with a dash in the name.

## [2.5.3] - 2020-10-14

### Fixed
- `delete_ranges` didn't cast string timestamp into number properly.

## [2.5.2] - 2020-10-06

### Fixed
- `labels` in FileMetadata is not cast correctly to a list of `Label` objects.

## [2.5.1] - 2020-10-01
- Include `py.typed` file in sdk distribution

## [2.5.0] - 2020-09-29

### Added
- Relationships beta support.

### Removed
- Experimental Model Hosting client.

## [2.4.3] - 2020-09-18
- Increase raw rows list limit to 10,000

## [2.4.2] - 2020-09-10
- Fixed a bug where urls with query parameters were excluded from the retryable endpoints.

## [2.4.1] - 2020-09-09

### Changed
- Generator-based listing now supports partitions. Example:
  ``` python
  for asset in client.assets(partitions=10):
    # do something
  ```

## [2.4.0] - 2020-08-31

### Added
- New 'directory' in Files

## [2.3.0] - 2020-08-25

### Changed
- Add support for mypy and other type checking tools by adding packaging type information

## [2.2.2] - 2020-08-18

### Fixed
- HTTP transport logic to better handle retrying of connection errors
- read timeouts will now raise a CogniteReadTimeout
- connection errors will now raise a CogniteConnectionError, while connection refused errors will raise the more
 specific CogniteConnectionRefused exception.

### Added
- Jitter to exponential backoff on retries

### Changed
- Make HTTP requests no longer follow redirects by default
- All exceptions now inherit from CogniteException

## [2.2.1] - 2020-08-17

### Added
- Fixed a bug where `/timeseries/list` was missing from the retryable endpoints.

## [2.2.0] - 2020-08-17

### Added
- Files labelling support

## [2.1.2] - 2020-08-13

### Fixed
- Fixed a bug where only v1 endpoints (not playground) could be added as retryable

## [2.1.1] - 2020-08-13

### Fixed
- Calls to datapoints `retrieve_dataframe` with `complete="fill"` would break using Pandas version 1.1.0 because it raises TypeError when calling `.interpolate(...)` on a dataframe with no columns.

## [2.1.0] - 2020-07-22

### Added
- Support for passing a single string to `AssetUpdate().labels.add` and `AssetUpdate().labels.remove`. Both a single string and a list of strings is supported. Example:
  ```python
  # using a single string
  my_update = AssetUpdate(id=1).labels.add("PUMP").labels.remove("VALVE")
  res = c.assets.update(my_update)

  # using a list of strings
  my_update = AssetUpdate(id=1).labels.add(["PUMP", "ROTATING_EQUIPMENT"]).labels.remove(["VALVE"])
  res = c.assets.update(my_update)
  ```

## [2.0.0] - 2020-07-21

### Changed
- The interface to interact with labels has changed. A new, improved interface is now in place to make it easier to work with CDF labels. The new interface behaves this way:
  ```python
  # crate label definition(s)
  client.labels.create(LabelDefinition(external_id="PUMP", name="Pump", description="Pump equipment"))
  # ... or multiple
  client.labels.create([LabelDefinition(external_id="PUMP"), LabelDefinition(external_id="VALVE")])

  # list label definitions
  label_definitions = client.labels.list(name="Pump")

  # delete label definitions
  client.labels.delete("PUMP")
  # ... or multiple
  client.labels.delete(["PUMP", "VALVE"])

  # create an asset with label
  asset = Asset(name="my_pump", labels=[Label(external_id="PUMP")])
  client.assets.create(assets)

  # filter assets by labels
  my_label_filter = LabelFilter(contains_all=["PUMP", "VERIFIED"])
  asset_list = client.assets.list(labels=my_label_filter)

  # attach/detach labels to/from assets
  my_update = AssetUpdate(id=1).labels.add(["PUMP"]).labels.remove(["VALVE"])
  res = c.assets.update(my_update)
  ```

### Fixed
- Fixed bug where `_call_` in SequencesAPI (`client.sequences`) was incorrectly returning a `GET` method instead of `POST`.

## [1.8.1] - 2020-07-07
### Changed
- For 3d mappings delete, only use node_id and asset_id pairs in delete request to avoid potential bad request.
- Support attaching/detaching multiple labels on assets in a single method

## [1.8.0] - 2020-06-30
### Added
- Synthetic timeseries endpoint for DatapointsApi
- Labels endpoint support
- Assets labelling support
- Support for unique value aggregation for events.

### Changed
- When `debug=true`, redirects are shown more clearly.

## [1.7.0] - 2020-06-03
### Fixed
- datasetId is kept as an integer in dataframes.

### Changed
- Internal list of retryable endpoints was changed to a class variable so it can be modified.

## [1.6.0] - 2020-04-28
### Added
- Support events filtering by ongoing events (events without `end_time` defined)
- Support events filtering by active timerange of event
- Support files metadata filtering by `asset_external_ids`
- Aggregation endpoint for Assets, DataSets, Events, Files, Sequences and TimeSeries API

## [1.5.2] - 2020-04-02
### Added
- Support for security categories on file methods

## [1.5.1] - 2020-04-01
### Added
- Support for security categories on files
- active_at_time on relationships

### Fixed
- No longer retry calls to /files/initupload
- Retry retryable POST endpoints in datasets API

## [1.5.0] - 2020-03-12
### Added
- DataSets API and support for this in assets, events, time series, files and sequences.
- .asset helper function on time series.
- asset external id filter on time series.

## [1.4.13] - 2020-03-03
### Added
- Relationship list supports multiple sources, targets, relationship types and datasets.

## [1.4.12] - 2020-03-02

### Fixed
- Fixed a bug in file uploads where fields other than name were not being passed to uploaded directories.

## [1.4.11] - 2020-02-21

### Changed
- Datapoint insertion changed to be less memory intensive.

### Fixed
- Fixed a bug where add service account to group expected items in response.
- Jupyter notebook output and non-camel cased to_pandas uses nullable int fields instead of float for relevant fields.

## [1.4.10] - 2020-01-27
### Added
- Support for the error field for synthetic time series query in the experimental client.
- Support for retrieving data from multiple sequences at once.

## [1.4.9] - 2020-01-08

### Fixed
- Fixed a bug where datapoints `retrieve` could return less than limit even if there were more datapoints.
- Fixed an issue where `insert_dataframe` would give an error with older pandas versions.

## [1.4.8] - 2019-12-19

### Added
- Support for `ignore_unknown_ids` on time series `retrieve_multiple`, `delete` and datapoints `retrieve` and `latest` and related endpoints.
- Support for asset subtree filters on files, sequences, and time series.
- Support for parent external id filters on assets.
- Synthetic datapoints retrieve has additional functions including variable replacement and sympy support.

### Changed
- Synthetic datapoints now return errors in the `.error` field, in the jupyter output, and optionally in pandas dataframes if `include_errors` is set.

## [1.4.7] - 2019-12-05

### Added
- Support for synthetic time series queries in the experimental client.
- parent external id filter added for assets.

### Fixed
- startTime in event dataframes is now a nullable int dtype, consistent with endTime.

## [1.4.6] - 2019-12-02

### Fixed
- Fixed notebook output for Asset, Datapoint and Raw.

## [1.4.5] - 2019-12-02

### Changed

- The ModelHostingAPI now calls Model Hosting endpoints in playground instead of 0.6.

## [1.4.4] - 2019-11-29

### Added
 - Option to turn off version checking from CogniteClient constructor

### Changed
- In sequences create, the column definitions object accepts both camelCased and snake_cased keys.
- Retry 429 on all endpoints

### Fixed
- Fixed notebook output for DatapointsList

## [1.4.3] - 2019-11-27
### Fixed
- In Jupyter notebooks, the output from built-in list types is no longer camel cased.

## [1.4.2] - 2019-11-27

### Changed
- In the 3D API, the call and list methods now include all models by default instead of only unpublished ones.
- In Jupyter notebooks, the output from built-in types is no longer camel cased.

### Added
- Support for filtering events by asset subtree ids.

## [1.4.1] - 2019-11-18

### Added
- Support for filtering events by asset external id.
- query parameter on asset search.
- `ignore_unknown_ids` parameter on asset and events method `delete` and `retrieve_multiple`.

## [1.4.0] - 2019-11-14

### Changed
- In the ModelHostingAPI, models, versions and schedules are now referenced by name instead of id. The ids are no longer available.
- In the ModelHostingAPI, functions related to model versions are moved from the ModelsAPI to the new ModelVersionsAPI.
- In the ModelHostingAPI, the model names must be unique. Also, the version names and schedule names must be unique per model.
- Default value for `limit` in search method is now 100 instead of None to clarify api default behaviour when no limit is passed.

## [1.3.4] - 2019-11-07

### Changed
- Error 500's are no longer retried by default, only HTTP 429, 502, 503, 504 are.
- Optimized HTTP calls by caching user agent.
- Relationship filtering is now integrated into `list` instead of `search`.
- Sequences `insert_dataframe` parameter `external_id_headers` documentation updated.
- Type hints for several objects formerly `Dict[str, Any]` improved along with introducing matching dict derived classes.

### Fixed
- `source_created_time` and `source_modified_time` on files now displayed as time fields.
- Fixed pagination for `include_outside_points` and other edge cases in datapoints.
- Fixed a bug where `insert_dataframe` with strings caused a numpy error.

### Added
- Relationships can now have sequences as source or target.

## [1.3.3] - 2019-10-21

### Changed
- Datapoints insert dataframe function will check for infinity values.
- Allow for multiple calls to .add / .remove in object updates such as metadata, without later calls overwriting former.
- List time series now ignores the include_metadata parameter.

### Added
- Advanced list endpoint is used for listing time series, adding several new filters and partitions.

## [1.3.2] - 2019-10-16

### Added
- Datapoints objects now store is_string, is_step and unit to allow for better interpretation of the data.
- Sorting when listing events
- Added a search function in the relationships API.

### Changed
- `list` and `__call__` methods for files now support list parameters for `root_ids`, `root_external_ids`.
- retrieve_dataframe with `complete` using Datapoints fields instead of retrieving time series metadata.

### Fixed
- Fixed chunking logic in list_generator to always return last partial chunk.
- Fixed an error on missing target/source in relationships.

## [1.3.1] - 2019-10-09
### Fixed
- Fixed support for totalVariation aggregate completion.
- Changed conversion of raw RowList to pandas DataFrame to handle missing values (in columns) across the rows. This also fixes the bug where one-off values would be distributed to all rows in the DataFrame (unknown bug).

## [1.3.0] - 2019-10-03
### Changed
- Sequences officially released and no longer considered experimental.
- Sequences data insert no longer takes a default value for columns.

## [1.2.1] - 2019-10-01
### Fixed
- Tokens are sent with the correct "Authorization" header instead of "Authentication".

## [1.2.0] - 2019-10-01
### Added
- Support for authenticating with bearer tokens. Can now supply a jwt or jwt-factory to CogniteClient. This token will override any api-key which has been set.

## [1.1.12] - 2019-10-01
### Fixed
- Fixed a bug in time series pagination where getting 100k datapoints could cause a missing id error when using include_outside_points.
- SequencesData `to_pandas` no longer returns NaN on integer zero columns.
- Fixed a bug where the JSON encoder would throw circular reference errors on unknown data types, including numpy floats.

## [1.1.11] - 2019-09-23
### Fixed
- Fix testing.CogniteClientMock so it is possible to get attributes on child which have not been explicitly in the CogniteClientMock constructor

## [1.1.10] - 2019-09-23
### Fixed
- Fix testing.CogniteClientMock so it is possible to get child mock not explicitly defined

### Added
- `list` and `__call__` methods for events now support list parameters for `root_asset_ids`, `root_asset_external_ids`.

## [1.1.9] - 2019-09-20
### Changed
- Renamed testing.mock_cognite_client to testing.monkeypatch_cognite_client

### Added
- testing.CogniteClientMock object

## [1.1.8] - 2019-09-19
### Added
- Support for aggregated properties of assets.
- `Asset` and `AssetList` classes now have a `sequences` function which retrieves related sequences.
- Support for partitioned listing of assets and events.

### Changed
- `list` and `__call__` methods for assets now support list parameters for `root_ids`, `root_external_ids`.
- Sequences API no longer supports column ids, all relevant functions have been changed to only use external ids.

### Fixed
- Fixed a bug in time series pagination where getting 100k dense datapoints would cause a missing id error.
- Sequences retrieve functions fixed to match API change, to single item per retrieve.
- Sequences retrieve/insert functions fixed to match API change to take lists of external ids.

## [1.1.7] - 2019-09-13
### Fixed
- `testing.mock_cognite_client()` so that it still accepts arguments after exiting from mock context.

## [1.1.6] - 2019-09-12
### Fixed
- `testing.mock_cognite_client()` so that the mocked CogniteClient may accept arguments.

## [1.1.5] - 2019-09-12
### Added
- Method `files.download_to_path` for streaming a file to a specific path

## [1.1.4] - 2019-09-12
### Added
- `root_asset_ids` parameter for time series list.

### Changed
- Formatted output in jupyter notebooks for `SequenceData`.
- `retrieve_latest` function in theDatapoints API extended to support more than 100 items.
- Log requests at DEBUG level instead of INFO.

## [1.1.3] - 2019-09-05
### Changed
- Disabled automatic handling of cookies on the requests session objects

### Fixed
- `to_pandas` method on CogniteResource in the case of objects without metadata

## [1.1.2] - 2019-08-28
### Added
- `limit` parameter on sequence data retrieval.
- Support for relationships exposed through experimental client.
- `end` parameter of sequence.data retrieval and range delete accepts -1 to indicate last index of sequence.

### Changed
- Output in jupyter notebooks is now pandas-like by default, instead of outputting long json strings.

### Fixed
- id parameters and timestamps now accept any integer type including numpy.int64, so values from dataframes can be passed directly.
- Compatibility fix for renaming of sequences cursor and start/end parameters in the API.

## [1.1.1] - 2019-08-23
### Added
- `complete` parameter on `datapoints.retrieve_dataframe`, used for forward-filling/interpolating intervals with missing data.
- `include_aggregate_name` option on `datapoints.retrieve_dataframe` and `DatapointsList.to_pandas`, used for removing the `|<aggregate-name>` postfix on dataframe column headers.
- datapoints.retrieve_dataframe_dict function, which returns {aggregate:dataframe} without adding aggregate names to columns
- source_created_time and source_modified_time support for files

## [1.1.0] - 2019-08-21
### Added
- New method create_hierarchy() added to assets API.
- SequencesAPI.list now accepts an asset_ids parameter for searching by asset
- SequencesDataAPI.insert now accepts a SequenceData object for easier copying
- DatapointsAPI.insert now accepts a Datapoints object for easier copying
- helper method `cognite.client.testing.mock_cognite_client()` for mocking CogniteClient
- parent_id and parent_external_id to AssetUpdate class.

### Changed
- assets.create() no longer validates asset hierarchy and sorts assets before posting. This functionality has been moved to assets.create_hierarchy().
- AssetList.files() and AssetList.events() now deduplicate results while fetching related resources, significantly reducing memory load.

## [1.0.5] - 2019-08-15
### Added
- files.create() method to enable creating a file without uploading content.
- `recursive` parameter to raw.databases.delete() for recursively deleting tables.

### Changed
- Renamed .iteritems() on SequenceData to .items()
- raw.insert() now chunks raw rows into batches of 10,000 instead of 1,000

### Fixed
- Sequences queries are now retried if safe
- .update() in all APIs now accept a subclass of CogniteResourceList as input
- Sequences datapoint retrieval updated to use the new cursor feature in the API
- Json serializiation in `__str__()` of base data classes. Now handles Decimal and Number objects.
- Now possible to create asset hierarchy using parent external id when the parent is not part of the batch being inserted.
- `name` parameter of files.upload_bytes is now required, so as not to raise an exception in the underlying API.

## [1.0.4] - 2019-08-05
### Added
- Variety of useful helper functions for Sequence and SequenceData objects, including .column_ids and .column_external_ids properties, iterators and slice operators.
- Sequences insert_dataframe function.
- Sequences delete_range function.
- Support for external id column headers in datapoints.insert_dataframe()

### Changed
- Sequences data retrieval now returns a SequenceData object.
- Sequences insert takes its parameters row data first, and no longer requires columns to be passed.
- Sequences insert now accepts tuples and raw-style data input.
- Sequences create now clears invalid fields such as 'id' in columns specification, so sequences can more easily re-use existing specifications.
- Sequence data function now require column_ids or column_external_ids to be explicitly set, rather than both being passed through a single columns field

## [1.0.3] - 2019-07-26
### Fixed
- Renamed Model.schedule_data_spec to Model.data_spec so the field from the API will be included on the object.
- Handling edge case in Sequences pagination when last datapoint retrieved is at requested end
- Fixing data points retrieval when count aggregates are missing
- Displays unexpected fields on error response from API when raising CogniteAPIError

## [1.0.2] - 2019-07-22
### Added
- Support for model hosting exposed through experimental client

### Fixed
- Handling dynamic limits in Sequences API

## [1.0.1] - 2019-07-19
### Added
- Experimental client
- Support for sequences exposed through experimental client

## [1.0.0] - 2019-07-11
### Added
- Support for all endpoints in Cognite API
- Generator with hidden cursor for all resource types
- Concurrent writes for all resources
- Distribution of "core" sdk which does not depend on pandas and numpy
- Typehints for all methods
- Support for posting an entire asset hierarchy, resolving ref_id/parent_ref_id automatically
- config attribute on CogniteClient to view current configuration.

### Changed
- Renamed methods so they reflect what the method does instead of what http method is used
- Updated documentation with automatically tested examples
- Renamed `stable` namespace to `api`
- Rewrote logic for concurrent reads of datapoints
- Renamed CogniteClient parameter `num_of_workers` to `max_workers`

### Removed
- `experimental` client in order to ensure sdk stability.<|MERGE_RESOLUTION|>--- conflicted
+++ resolved
@@ -17,13 +17,12 @@
 - `Fixed` for any bug fixes.
 - `Security` in case of vulnerabilities.
 
-<<<<<<< HEAD
 ### Fixed
 - Bugfix for `FilesAPI.upload` and `FilesAPI.upload_bytes` not raising an error on file contents upload failure. Now `CogniteFileUploadError` is raised based on upload response.
 
 ------------------------------------------------------------------------------------------------------------------------------------------
 
-=======
+
 ## [6.23.0] - 2023-09-08
 ### Added
 - Supporting for deleting constraints and indexes on containers.
@@ -44,7 +43,6 @@
 ## [6.21.0] - 2023-09-06
 ### Added
 - Supporting pattern mode and extra configuration for diagram detect in beta.
->>>>>>> 7961af20
 
 ## [6.20.0] - 2023-09-05
 ### Fixed
