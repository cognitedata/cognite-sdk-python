--- conflicted
+++ resolved
@@ -14,15 +14,13 @@
 - `Fixed` for any bug fixes.
 - `Security` in case of vulnerabilities.
 
-<<<<<<< HEAD
 ## [2.36.0] - 2021-11-30
 ### Fixed
 - Changes default JSON `.dumps()` behaviour to be in strict compliance with the standard: if any NaNs or +/- Infs are encountered, an exception will now be raised.
-=======
+
 ## [2.35.0] - 2021-11-29
 ### Added
 - Added support for `columns` update on sequences
->>>>>>> 45f33fbb
 
 ## [2.34.0] - 2021-11-5
 ### Added
