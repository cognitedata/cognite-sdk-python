--- conflicted
+++ resolved
@@ -17,17 +17,15 @@
 - `Fixed` for any bug fixes.
 - `Security` in case of vulnerabilities.
 
-<<<<<<< HEAD
-## [7.51.2] - 2024-06-18
+## [7.52.1] - 2024-06-18
 ### Fixed
 
 -  Calling `.extend` on a `NodeListWithCursor` or `EdgeListWithCursor` would raise a `TypeError`. This is now fixed.
-=======
+
 ## [7.52.0] - 2024-06-19
 ### Added
 
 - Support the `immutable` flag on container/view properties
->>>>>>> e191223d
 
 ## [7.51.1] - 2024-06-18
 ### Added
