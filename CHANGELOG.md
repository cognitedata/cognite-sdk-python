# Changelog
All notable changes to this project will be documented in this file.

The format is based on [Keep a Changelog](https://keepachangelog.com/en/1.0.0/),
and this project adheres to [Semantic Versioning](https://semver.org/spec/v2.0.0.html).

The changelog for SDK version 0.x.x can be found [here](https://github.com/cognitedata/cognite-sdk-python/blob/0.13/CHANGELOG.md).

For users wanting to upgrade major version, a migration guide can be found [here](MIGRATION_GUIDE.md).

Changes are grouped as follows
- `Added` for new features.
- `Changed` for changes in existing functionality.
- `Deprecated` for soon-to-be removed features.
- `Improved` for transparent changes, e.g. better performance.
- `Removed` for now removed features.
- `Fixed` for any bug fixes.
- `Security` in case of vulnerabilities.

<<<<<<< HEAD
## [7.64.12] - 2024-11-11
### Added
- [Feature Preview - beta] Adding data modeling triggers support for data workflows.
=======
## [7.64.13] - 2024-11-12
### Added
- Added new `SAPWriteback` and `SAPWritebackRequests` capabilities.

## [7.64.12] - 2024-11-11
### Fixed
- `FunctionSchedulesAPI.__call__()` calls `FunctionSchedulesAPI.list()` instead of `APIClient._list_generator()`.
  (The latter relied on pagination, which was not implemented by `/schedules/list`). 
>>>>>>> ea8b81c9

## [7.64.11] - 2024-11-10
### Added
- [Feature Preview - alpha] Support for `PostgresGateway` `Tables` `client.postegres_gateway.tables`.

## [7.64.10] - 2024-11-10
### Fixed
- [Feature Preview - alpha] Updated `PostgresGateway` `Users` `client.postegres_gateway.users` to changes in the API.

## [7.64.9] - 2024-11-12
### Fixed
- Fixed an IndexError that could be raised in an edge cases where datapoints methods should return None.

## [7.64.8] - 2024-11-06
### Fixed
- Made `compression` and `encoding` of hosted extractor job formats optional to conform with the API.

## [7.64.7] - 2024-11-04
### Fixed
- Set batch size to 10 for `create` and `update` of hosted extractor jobs, destinations, sources and mappings to avoid hitting the API limits.

## [7.64.6] - 2024-10-22
### Added
- Data modeling filters now support the use of `NodeId` (and `EdgeId`) directly.

## [7.64.5] - 2024-11-01
### Fixed
- The `client.functions.schedules.create` method no longer mutates the input `FunctionScheduleWrite` object.

## [7.64.4] - 2024-11-01
### Fixed
- Data Workflows: apply more robust path parameter encoding.

## [7.64.3] - 2024-11-01
### Fixed
- Removed superfluous properties from authentication subclass read objects

## [7.64.2] - 2024-10-31
### Fixed
- `HostedExtractor` REST source `authentication` property updated to follow API change.

## [7.64.1] - 2024-10-30
### Fixed
- Loading `HostedExtractor` class `RestSourceWrite` no longer requires the optional `scheme` parameter.

## [7.64.0] - 2024-10-28
### Added
- New instance inspection endpoint `client.data_modeling.instances.inspect` enabling easy reverse
  lookup to find which views and containers they have data in.

## [7.63.11] - 2024-10-26
### Fixed
- The `/context/diagram/` endpoints are now retried on 5xx and 429 errors.

## [7.63.10] - 2024-10-22
### Fixed
- The Not() filter now only accepts a single filter (and no longer silently ignores the rest).
- The And(), Or() and Not() filter now requires at least one argument.

## [7.63.9] - 2024-10-21
### Added
- Filters can now be combined using `And` and `Or` by using the operators `&` and `|`.
- Filters can now be negated by using the `~` operator (instead of using the `Not` filter)

## [7.63.8] - 2024-10-21
### Fixed
- Data Workflows: workflow external ID and version are now URL encoded to allow characters like `/`  when calling `workflows.executions.run`

## [7.63.7] - 2024-10-18
### Fixed
- Calling `cognite_client.data_modeling.instances(..., chunk_size=False, include_typing=False)` no longer raises a
  `TypeError`.

## [7.63.6] - 2024-10-17
### Fixed
- Files, or other resources with geo.location data, created long ago before the current API restriction(s) were in-place
  now load as UnknownCogniteObject, rather than throwing an exception (typically `KeyError`).

## [7.63.5] - 2024-10-15
### Fixed
- Added missing parameter `notification_config` to `ExtractionPipeline`.

## [7.63.4] - 2024-10-14
### Fixed
- Using `OAuthDeviceCode.load` now includes the missing parameters `oauth_discovery_url`, `clear_cache`, and `mem_cache_only`.
- All unknown parameters to `OAuthDeviceCode.load` are now passed on as `token_custom_args`.

## [7.63.3] - 2024-10-13
### Fixed
- NodeList and EdgeList (and subclasses) now support using `.get` with an `external_id` as a shortcut over
  using `instance_id`. When the `external_id` is ambiguous (non-unique, multiple spaces), a ValueError
  is raised. Thus, using `external_id` is no longer deprecated.

## [7.63.2] - 2024-10-11
### Fixed
- Setting up interactive `OAuthInteractive` sessions no longer raises `TypeError` as the lower bound for the `msal`
  dependency has been increased to `1.31`.

## [7.63.1] - 2024-10-10
### Fixed
- [Feature Preview - alpha] Dumping `HostedExtractor` `Job` and `Source` data classes creates valid JSON/YAML
  even when unknown fields are present.

## [7.63.0] - 2024-10-10
### Removed
- Dropped support for Python 3.8 and 3.9.

## [7.62.8] - 2024-10-07
### Added
- [Feature Preview - alpha] Support for `PostgresGateway` `Users` `client.postegres_gateway.users`.

## [7.62.7] - 2024-10-07
### Fixed
- Several bugfixes for the filter `InAssetSubtree`:
  - No longer causes `CogniteAPIError` when used, by accepting a list of values rather than a single value.
  - Loading via `Filter.load` now works as expected (a regression introduced in 7.38.3).

## [7.62.6] - 2024-09-27
### Fixed
- Instances with a single property no longer fail `to_pandas()` with `TypeError`, when using `expand_properties=True`.

## [7.62.5] - 2024-09-26
### Added
- Add new `client.workflows.triggers.upsert`, this allows upserts of triggers.
### Deprecated
- Deprecate `client.workflows.triggers.create`, as its functionality is covered by the new `client.workflows.triggers.upsert`

## [7.62.4] - 2024-09-25
### Fixed
- In the CoreModel, `client.data_classes.data_modeling.cdm` the fields `isUploaded` and `uploadedTime` in
  `CogniteFile` are  now considered read-only

## [7.62.3] - 2024-09-24
### Added
- [Feature Preview - alpha] Support for `Kafka` and `Rest` sources in `client.hosted_extractors.sources`.

## [7.62.2] - 2024-09-24
### Added
- [Feature Preview - alpha] Support for `client.hosted_extractors.mappings`.

## [7.62.1] - 2024-09-23
### Changed
- Support for `OAuthDeviceCode` now supports non Entra IdPs

## [7.62.0] - 2024-09-19
### Added
- All `update` methods now accept a new parameter `mode` that controls how non-update objects should be
  interpreted. For example, should we do a partial update or a full replacement.

## [7.61.1] - 2024-09-19
### Added
- [Feature Preview - alpha] Support for `client.hosted_extractors.jobs`.

## [7.61.0] - 2024-09-18
### Changed
- TimeSeriesAPI and DatapointsAPI support for `instance_id` reaches general availability (GA).
### Added
- `instance_id` can now be used freely alongside `id` and `external_id`, and is now accepted by
  retrieve/retrieve_array/retrieve_dataframe.
- `instance_id` now works in `to_pandas` methods, with fallbacks on `external_id` and `id`.
### Fixed
- A bug caused all datapoints objects to load an empty instance_id.

## [7.60.6] - 2024-09-17
### Fixed
- Fixed bug in `replace` upsert mode which caused objects to not be cleared.

## [7.60.5] - 2024-09-17
### Changed
- Remove beta notice on the Data Workflows `WorkflowTriggerAPI`

## [7.60.4] - 2024-09-15
### Added
- Fix bug in column name remapping for `TypedInstance.to_pandas()`

## [7.60.3] - 2024-09-14
### Changed
- The Core Model and Extractor Extension (`cognite.client.data_classes.data_modeling.cdm/extractor_extension`) are
  now implemented as composition and no longer inherits from each other. This is to reflect the underlying API.

## [7.60.2] - 2024-09-14
### Added
- [Feature Preview - alpha] Support for `client.hosted_extractors.destinations`.

## [7.60.1] - 2024-09-13
### Fixed
- LocationFiltersACl.Scope.SpaceID changed to ID

## [7.60.0] - 2024-09-12
### Changed
- Some changes to the typed instances functionality in the data modeling client
  - The `TypedNode`, `TypedEdge`, etc. classes are moved from `data_classes.data_modeling.typed_instances` to `data_classes.data_modeling.instances`
  - The `properties` attribute on `TypedNode`/`TypedEdge` now return data
  - The `sources` attribute on `TypedNodeApply`/`TypedEdgeApply` now returns data

## [7.59.3] - 2024-09-12
### Fixed
- JSONDecodeError can no longer be raised in environments where simplejson is used instead of built-in json.

## [7.59.2] - 2024-09-12
### Fixed
- A bug in `client.sequences.data.retrieve_dataframe(...)` where passing a column to `column_external_ids` caused a TypeError.

## [7.59.1] - 2024-09-12
### Fixed
- Creating a function using files dated before 1980 no longer raises ValueError,
  by overriding the timestamps to 1980-01-01.

## [7.59.0] - 2024-09-12
### Added
- Added `ignore_unknown_ids` to `client.files.delete`.

## [7.58.8] - 2024-09-10
### Added
- Added missing `WorkflowTriggerCreateList` to `cognite.client.data_classes.workflows`.

## [7.58.7] - 2024-09-06
### Changed
- [Feature Preview - alpha] Updated the `Core Model` and added `ExtractorExtension` model handling of the reserved
  property names `type` and `version` (`cognite.client.data_classed.data_modeling.cdm` and
  `cognite.client.data_classed.data_modeling.extractor_extension`). Now, these properties are prefixed with
  the original view external id instead of suffixed with underscore. For example, `CogniteAsset` now has
  `asset_type` instead of `type_` attribute. This is to avoid confusion with the node type, which is
  the `type` attribute.

## [7.58.6] - 2024-09-05
### Fixed
- Data modeling convenience filter `SpaceFilter` now allows listing of global nodes by using `equals`
  (when a single space is requested (requirement)). This also affects the `space` parameter to e.g.
  `client.data_modeling.instances.list(...)`

## [7.58.5] - 2024-09-04
### Added
- Data modeling filters now support properties that are lists.
### Fixed
- Read-only properties on CogniteAssetApply (root, path and last_updated_time) are now removed.

## [7.58.4] - 2024-09-03
### Fixed
- The deserialization `datetime` properties in `TypedNode`/`TypedEdge` now correctly handles truncated milliseconds.

## [7.58.3] - 2024-09-03
### Fixed
- The parameter `query` is now optional in `client.data_modeling.instances.search(...)`.

## [7.58.2] - 2024-09-03
### Added
- [Feature Preview - alpha] Support for `client.hosted_extractors.sources`.

## [7.58.1] - 2024-09-03
### Fixed
- [Feature Preview - beta] data workflows: `workflowExecutionId` in `cognite.client.data_classes.workflows.WorkflowTriggerRun`
 can be null or missing, as according to the API spec.

## [7.58.0] - 2024-09-03
### Added
- Data Workflows: add support for `SubworkflowReferenceParameters` subworkflow task type. Allowing embedding other workflows into a workflow.

## [7.57.0] - 2024-09-03
### Added
- Add a `load` method to CogniteClient, ClientConfig, and CredenitalProvider (and all it's subclasses).
- Add `apply_settings` method to `global_config` to pass in a dict of settings

## [7.56.0] - 2024-09-02
### Added
- Support for referencing files by instance id when running diagrams.detect

## [7.55.2] - 2024-08-29
### Fixed
- Turn workflow_orchestration into data_workflows and add trigger doc, fix attribute names in data classes

## [7.55.1] - 2024-08-29
### Fixed
- Missing exports for workflow triggers

## [7.55.0] - 2024-08-23
### Added
- Support for creating a session using a one-shot token in the `client.iam.session.create` method.
- Parameter `nonce` to the `client.functions.call()` and `client.workflow.executions.run()` methods to allow passing
  a custom nonce instead of letting the SDK generate it from your current credentials.

## [7.54.19] - 2024-08-23
### Added
- [Feature Preview - beta] Support for `client.workflows.triggers`.

## [7.54.18] - 2024-08-26
### Added
- When retrieving datapoints, `instance_id` is now set on the objects (for time series created
  through Data Modelling).

## [7.54.17] - 2024-08-22
### Added
- [Feature Preview]  Added `ExtractorExtension` model of the Core Model.

## [7.54.16] - 2024-08-22
### Added
- Added new LocationFiltersAcl capability.

## [7.54.15] - 2024-08-21
### Fixed
- [Feature Preview]  Updated the Core Model to latest version.

## [7.54.14] - 2024-08-19
### Fixed
- [Feature Preview - alpha] fix `files.upload_content`, `files.upload_content_bytes` and
  `files.multipart_upload_content_session`

## [7.54.13] - 2024-08-13
### Added
- [Feature Preview - alpha] Support for `instanceId` in the `client.files.retrieve`, `client.files.retrieve_multiple`,
  `client.files.update`, `client.files.retrieve_download_urls`, `client.files.download_bytes`, `client.files.download_to_path`,
  `client.files.download`.
- [Feature Preview - alpha] Add three new methods for uploading content: `client.files.upload_content`,
  `client.files.upload_content_bytes`, `client.files.multipart_upload_content_session`.

  This is an experimental feature and may change without warning.

## [7.54.12] - 2024-08-08
### Fixed
- NodeList and EdgeList (and subclasses) now expects an instance ID, `(space, external_id)` in the `.get` method.
  Using just an `external_id` is still possible, but deprecated as it is ambiguous in the absence of the space
  identifier, and will just return the last matching instance (as previously).
- SpaceList.get now works and expects a space identifier in the `.get` method.

## [7.54.11] - 2024-07-26
### Fixed
- Creating a Group with an `UnknownAcl` supported by the API no longer raises a client-side `ValueError` after
  successfully creating the group.

## [7.54.10] - 2024-07-26
### Changed
- Added option to add last_updated_time to the index of client.raw.rows.retrieve_dataframe.

## [7.54.9] - 2024-07-22
### Changed
- [Feature Preview] Updated the Core Model to require keyword arguments for all classes and include
  docstring.

## [7.54.8] - 2024-07-22
### Added
- The method `client.functions.schedules.retrieve` now accepts the missing parameter `ignore_unknown_ids` as well
  as retrieving multiple schedules at once.
- The method `client.functions.schedules.create` now supports creating using a `FunctionScheduleWrite` object.

### Changed
- When creating a new function schedule without specifying `description`, the default value is now
  correctly set to `None` instead of `""`.

## [7.54.7] - 2024-07-22
### Fixed
- The method `client.three_d.models.update` no longer accepts `ThreeDModelWrite` as this will raise a `ValueError`.
- The method `client.three_d.models.create` now supports creating multiple models with different metdata fields
  in a single call.

## [7.54.6] - 2024-07-19
### Fixed
- In the data classe, `NodeApply` and `EdgeApply` the argument `camel_case=False` is now
  respected in `.dump()`.

## [7.54.5] - 2024-07-19
### Changed
- [Feature Preview] Updated the Core Model to the newest version released on July 12th, 2024. The
  introduction of the `Cognite` prefix for all classes.

## [7.54.4] - 2024-07-19
### Changed
- Instance classes like `Node` and `NodeList` now expand properties by default in notebook-like environments.

## [7.54.3] - 2024-07-18
### Added
- [Feature Preview] Support for `enum` as container property type in the data modeling APIs. Note that this is not
  yet supported in the API, and is an experimental feature that may change without warning.

## [7.54.2] - 2024-07-16
### Fixed
- A bug in the list method of the RelationshipsAPI that could cause a thread deadlock.

## [7.54.1] - 2024-07-15
### Fixed
- Calling `client.functions.retrieve` or `client.functions.delete` with more than 10 ids no longer
  raises a `CogniteAPIError`.
- Iterating over functions using `client.functions` or `client.functions(...)` no longer raises a `CogniteAPIError`.
### Added
- Added missing filter parameter `metadata` to `client.functions.list`.
### Changed
- When creating a new function without specifying `description` or `owner`, the default values are now
  correctly set to `None` instead of `""`.

## [7.54.0] - 2024-07-12
### Added
- In the `client.data_modeling.instances` the methods `.search`, `.retrieve`,`.list`, `.query`, and `.sync` now
  support the `include_typing` parameter. This parameter is used to include typing information in the response,
  that can be accessed via the `.typing` attribute on the result object.

## [7.53.4] - 2024-07-11
### Added
- `FilesAPI.upload_bytes` and `FilesAPI.upload` are updated to be compatible with Private Link projects.

## [7.53.3] - 2024-07-11
### Added
- [Feature Preview - alpha] Support for `instanceId` in the `client.time_series` `.retrieve`, `.retrieve_multiple`,
  and `.update` methods. This is an experimental feature and may change without warning.

## [7.53.2] - 2024-07-03
### Fixed
- If you derived from `TypedNode` or `TypedEdge`, and then derived the `load` method would not include the parent
  class properties. Same if you used multiple inheritance. This is now fixed.
### Added
- [Feature Preview - alpha] Core Model, available `cognite.client.data_classes import cdm`.

## [7.53.1] - 2024-07-02
### Fixed
- In the new `retrieve_nodes` and `retrieve_edges` methods in the `client.data_modeling.instances` module, if you
  give the identifier of a single node or edge, you will now get a single `TypedNode` or `TypedEdge` instance back.

## [7.53.0] - 2024-07-02
### Added
- New classes `TypedNode` and `TypedEdge` (in addition to `TypedNodeApply` and `TypedEdgeApply`) to be used as
  base classes for user created classes that represent nodes and edges with properties in a specific view. For example,
  is you have a view `Person` with properties `name` and `age`, you can create a class `Person` that inherits from
  `TypedNode` and add properties `name` and `age` to it. This class can then be used with the
  `client.data_modeling.instances.retrieve(..)`, `.apply(...)`, `.list(...)` and `.search(...)` methods.

## [7.52.3] - 2024-06-27
### Added
- Added `partitions` parameter to `retrieve_dataframe()` method of the `RawRowsAPI`.

## [7.52.2] - 2024-06-26
### Added
- Alpha feature: `client.time_series.data` support for `instance_id` in `insert`, `insert_multiple`,
  `delete`, and `retrieve` methods. This is an experimental feature and may change without warning.

## [7.52.1] - 2024-06-26
### Fixed
- Calling `.extend` on a `NodeListWithCursor` or `EdgeListWithCursor` no longer raises a `TypeError`.

## [7.52.0] - 2024-06-19
### Added
- Support the `immutable` flag on container/view properties

## [7.51.1] - 2024-06-18
### Added
- Added support for serializing Node/Edge properties of type `list` of `NodeId` and `DirectRelationReference`,
  `date`, `datetime` and list of `date` and `datetime` to `json` format.

## [7.51.0] - 2024-06-16
### Added
- Support for iterating over `Functions`, `FunctionSchedules`, `DatapointSubscriptions`, `Transformations`,
  `TransformationSchedules`, `TransformationNotifications`, `ExtractionPipelines`, `Workflows`, `WorkflowVersions`.

## [7.50.0] - 2024-06-14
### Changed
- DatapointsAPI support for timezones and calendar-based aggregates reaches general availability (GA).
### Deprecated
- The function `DatapointsAPI.retrieve_dataframe_in_tz` is deprecated. Use the other retrieve methods instead
  and pass in `timezone`.

## [7.49.2] - 2024-06-12
### Fixed
- Converting rows (`RowList` and `RowListWrite`) to a pandas DataFrame no longer silently drops rows that do not have
  any columnar data.

## [7.49.1] - 2024-06-11
### Fixed
- Fixes resetting dataSetId to None in a ThreeDModelUpdate.

## [7.49.0] - 2024-06-05
### Added
- `WorkfowExecutionAPI.list` now allows filtering by execution status.

## [7.48.1] - 2024-06-04
### Fixed
- A bug introduced in `7.45.0` that would short-circuit raw datapoint queries too early when a lot of time series was
  requested at the same time, and `include_outside_points=True` was used (empty cursor are to be expected).

## [7.48.0] - 2024-06-04
### Changed
- Mark Data Workflows SDK implementation as Generally Available.

## [7.47.0] - 2024-06-04
### Added
- Support for retrieving `Labels`, `client.labels.retrieve`.

## [7.46.2] - 2024-06-03
### Added
- Added option for silencing `FeaturePreviewWarnings` in the `cognite.client.global_config`.

## [7.46.1] - 2024-05-31
### Fixed
- Pyodide issue related to missing tzdata package.

## [7.46.0] - 2024-05-31
### Added
- `RawRowsAPI.insert_dataframe` now has a new `dropna` setting (defaulting to True, as this would otherwise raise later).

## [7.45.0] - 2024-05-31
### Added
- DatapointsAPI now support `timezone` and new calendar-based granularities like `month`, `quarter` and `year`.
  These API features are in beta, and the SDK implementation in alpha, meaning breaking changes can
  occur without warning. Set beta header to avoid warning. Users of `retrieve_dataframe_in_tz` should
  consider preparing to upgrade as soon as the features reach general availability (GA).

## [7.44.1] - 2024-05-24
### Added
- Missing parameter `timeout` to `client.transformations.preview`.

## [7.44.0] - 2024-05-24
### Added
- New utility function `datetime_to_ms_iso_timestamp` in `cognite.client.utils` to convert a datetime object
  to a string representing a timestamp in the format expected by the Cognite GraphQL API.

## [7.43.6] - 2024-05-27
### Improved
- JSON is no longer attempted decoded when e.g. expecting protobuf, which currently leads to a small performance
  improvement for datapoints fetching.

## [7.43.5] - 2024-05-22
### Fixed
- Transformation schemas no longer raise when loaded into its resource type.

## [7.43.4] - 2024-05-20
### Fixed
- The data modeling APIs (Views, Containers, Data Models and Spaces) limits for create, retrieve, delete,
  and list were not matching the API spec, causing the SDK to wrongly split large calls into too few requests.
  This means that the SDK will no longer raise a `CogniteAPIError` if you, for example, try to delete
  more than 100 containers in a single method call.

## [7.43.3] - 2024-05-15
### Fixed
- Identity providers that return `expires_in` as a string no longer causes `TypeError` when authenticating.

## [7.43.2] - 2024-05-10
### Fixed
- In containers, `PropertyType` `Text` required parameter `collation` is now optional when `load()`ing, matching the API spec.

## [7.43.1] - 2024-05-10
### Fixed
- `RawRowsAPI.insert()` silently ignored rows of type `RowWriteList`.

## [7.43.0] - 2024-05-09
### Added
- Added new data classes to the contextualization module to simplify configuring diagram detect options: `DiagramDetectConfig`,`ConnectionFlags`, `CustomizeFuzziness`, `DirectionWeights`.
- `DiagramsAPI.detect()` method's parameter `configuration` now also accepts `DiagramDetectConfig` instances.

## [7.42.0] - 2024-05-06
### Changed
- Breaking change: the `workflows.executions.cancel` method now only allows cancelling one execution at a time to reflect its non-atomic operation.

## [7.41.1] - 2024-05-06
### Fixed
- An edge case when a request for datapoints from several hundred time series (with specific finite limits) would return
  more datapoints than the user-specified limit.

## [7.41.0] - 2024-04-30
### Added
- Support for Status Codes in the DatapointsAPI and DatapointSubscriptionsAPI reaches General Availability (GA).
  - You can read more in the Cognite Data Fusion developer documentation: [Status Codes reference](https://developer.cognite.com/dev/concepts/reference/quality_codes/).

## [7.40.2] - 2024-04-30
### Fixed
- `InAssetSubtree` is no longer (mistakenly) accepted as a time series filter.

## [7.40.1] - 2024-04-30
### Fixed
- Deleting multiple Datapoint Subscriptions now work as expected.

## [7.40.0] - 2024-04-30
### Added
- Datapoint Subscriptions now support status codes.

## [7.39.0] - 2024-04-25
### Added
- Support for internally managed groups (inside CDF, as opposed to the external identity provider).

## [7.38.3] - 2024-04-25
### Improved
- The classes `WorkflowUpsert`, `Filter`, `Query`, `Node`, `Edge`, `Container`, `Document`, and
  `Transformation` which are used for parsing API responses were not handling adding new parameters in
  the API correctly. These are now future-proofed.

## [7.38.2] - 2024-04-24
### Added
- Added new parameter `function_external_id` to `FunctionScheduleAPI.create` as a convenience to the user. Note
  that schedules must be attached to a Function by (internal) ID, so a lookup is first done on behalf of the user.

## [7.38.1] - 2024-04-23
### Added
- Added missing `partitions` parameter to `list()` and `__call__()` methods for `FilesAPI`.

## [7.38.0] - 2024-04-22
### Added
- Support for `workflows.executions.retry`

## [7.37.4] - 2024-04-22
### Improved
- Enabled automatic retries on Data Workflows POST endpoints

## [7.37.3] - 2024-04-18
### Improved
- Minor quality of life change for comparing capabilities involving `DataModelInstancesAcl.WRITE_PROPERTIES`; any
  ACL already covered by `WRITE` will not be reported as missing.

## [7.37.2] - 2024-04-18
### Fixed
- Datapoints inserted into non-existent time series, no longer get their identifier hidden in the `failed` attribute
  on the raised `CogniteNotFoundError`. Any `successful` now also gets reported correctly.

## [7.37.1] - 2024-04-17
### Fixed
- Updating data set ID now works as expected for `ThreeDModelUpdate`.

## [7.37.0] - 2024-04-16
### Fixed
- Now handle unknown data types in DM

## [7.36.0] - 2024-04-16
### Fixed
- Now handle unknown filter types in DM
- Add support for the "invalid" filter type in DM

## [7.35.0] - 2024-04-16
### Added
- Datapoints insert methods `insert` and `insert_multiple` now support ingesting (optional) status codes.

## [7.34.0] - 2024-04-11
### Added
- Datapoints method `retrieve_latest` now supports status codes.
- Slicing or indexing a `Datapoints` or `DatapointsArray` instance, now propagates status codes (when present).

## [7.33.1] - 2024-04-10
### Fixed
- Ordering of elements from calls to `retrieve_multiple` now match the requested elements. For SDK versions between
  7.0.0 and 7.33.1, the ordering has been broken when >> 1k elements has been requested (the more requests used, the
  more likely that a chunk was out of order).

## [7.33.0] - 2024-04-08
### Added
- All datapoints retrieve methods (except `retrieve_latest`) now support status codes. Note: Support for *inserting*
  datapoints with status codes will be released shortly. There are three new arguments:
    * `include_status (bool)`: Toggle the return of status code and -symbol on/off, only valid for raw datapoints.
    * `ignore_bad_datapoints (bool)`: For raw datapoints: Whether to return those marked bad (or not).
      For aggregates: Whether the time periods of bad datapoints should affect aggregate calculations (or not).
    * `treat_uncertain_as_bad (bool)`: Toggle whether datapoints marked uncertain should be regarded as good or bad.
- The `to_pandas` method for `Datapoints`, `DatapointsList`, `DatapointsArray` and `DatapointsArrayList` now accepts
  a new parameter, `include_status (bool)`, that controls whether to include status codes & -symbols as separate columns.
- New datapoints query class, `DatapointsQuery`, to make writing custom queries easier, type-safe and more robust,
  as opposed to passing dictionaries (of settings).
### Deprecated
- Passing *custom* datapoints queries using dictionaries is deprecated and will be removed in the next major release.
  Consider refactoring already to `DatapointsQuery`. Example: `{"id": 12, "aggregates" : "min", "granularity": "6h"} ->
  DatapointsQuery(id=12, aggregates="min", granularity="6h")`.

## [7.32.8] - 2024-04-08
### Fixed
- When using TimeSeries objects without `external_id` as part of the `variables` parameter in a synthetic datapoints
  query, a `CogniteNotFoundError` would most likely be raised, due to `None` being silently cast to a string. It now
  raises a friendly `ValueError`.
- An invalid expression could be created when using multiple variables in a synthetic datapoints query. This happened
  while substituting the variables into the expression; this was done one at a time, leading to later replacements
  possibly affecting earlier ones. Now all variables are substituted at the same time/in a single call.
### Improved
- Passing sympy symbols as part of the variables mapping (in synthetic datapoints queries) is now documented properly
  and "officially supported".

## [7.32.7] - 2024-04-05
### Fixed
- Inserting sequence data using `insert_dataframe` would by default drop all rows that contained at least one missing value.
  This has now been fixed to only remove rows where all values are missing.

## [7.32.6] - 2024-04-05
### Fixed
- `AssetsAPI.create_hierarchy` now properly supports `AssetWrite`.

## [7.32.5] - 2024-04-04
### Improved
- Type validation of identifiers

## [7.32.4] - 2024-03-28
### Fixed
- Several methods for `DatapointsArray` that previously failed for string datapoints due to bad handling
  of numpy `dtype`-to-native conversion.

## [7.32.3] - 2024-03-27
### Removed
- Support for `protobuf==3.*` was dropped.

## [7.32.2] - 2024-03-26
### Added
- Missing filterable properties `unit_external_id` and `unit_quantity` to `DatapointSubscriptionProperty`.
  Note: was renamed from `DatapointSubscriptionFilterProperties`, which is now a deprecated alias.

## [7.32.1] - 2024-03-25
### Fixed
- Fix type hints for functions data classes Function/FunctionSchedule/FunctionCall

## [7.32.0] - 2024-03-25
### Changed
- Type hint for `id`, `last_updated_time`, and `create_time` attributes are no longer `Optional` on
  subclasses of `CogniteResource`. This is to reflect that these attributes are always set when the
  object is returned by the SDK.

## [7.31.0] - 2024-03-24
### Added
- Retrieve method for session, `client.iam.session.retrieve`
- The parameter `limit` to the method `client.iam.session.list`.
### Fixed
- The method `client.iam.session.revoke` is now overloaded correctly and returns a `Session` for single id
  and a `SessionList` for multiple ids.

## [7.30.1] - 2024-03-23
### Fixed
- When calling `client.sequences.data.retrieve` in a Jupyter Notebook the returning `SequenceRowsList` no longer raises
  `AttributeError: 'dict' object has no attribute '_repr_html_'` (the HTML representation of `SequenceRowsList` was failing).

## [7.30.0] - 2024-03-20
### Added
- `Properties` class, as used on e.g. `Node` and `Edge`, now renders in Jupyter Notebooks (`_repr_html_` added).

## [7.29.0] - 2024-03-20
### Added
- Direct access to the columns/data stored on raw rows have been added (alongside a `.get` method). Example usage:
  `row["my_col"]` (short-cut for: `row.columns["my_col"]`).

## [7.28.2] - 2024-03-14
### Fixed
- Retrieving more than 100 containers, views, data models, or spaces no longer raises a `CogniteAPIError`.

## [7.28.1] - 2024-03-13
### Fixed
- Fixed issue causing multipart file upload to fail when mime-type was set.

## [7.28.0] - 2024-03-13
### Added
- Added support for advanced filter query in the `list()` (and `__call__()`) method of `assets`, `events`, `sequences`,
  and `time_series` APIs. Now you are able to use advanced filter (like in `filter()`) at the same time as the simple
  filter properties, allowing for more complex requests.
- Added missing `sort` parameter to `list()` and `__call__()` methods for `AssetsAPI`.
- Added missing `sort` parameter to `list()` and `__call__()` methods for `TimeSeriesAPI`.
- Added missing `sort` and `partitions` parameters to `list()` and `__call__()` methods for `SequencesAPI`.
### Deprecated
- Added a deprecation warning on the `filter()` method of `assets`, `events`, `sequences`, and `time_series` APIs as
  its functionality is fully covered by the `list()` method.

## [7.27.2] - 2024-03-08
### Added
- Retry 429s on graphql endpoints

## [7.27.1] - 2024-03-08
### Improved
- When iterating raw rows concurrently, a max queue size for pending results have been added to keep a stable low
  bounded memory usage profile (for when the caller's code isn't processing fast enough to keep up). Worth noting
  that this has no effect on the total retrieval time.

## [7.27.0] - 2024-03-04
### Added
- Added support for multipart file uploads using the `client.files.multipart_upload_session` method.

## [7.26.2] - 2024-03-05
### Fixed
- Fixed a regression from 7.26.1 in the logic for when to refresh token.

## [7.26.1] - 2024-03-05
### Fixed
- The `CredentialProvider` class for client credentials, `OAuthClientCredentials`, was switched from using the non-standard
  field `expires_at` to `expires_in` that's part of the OAuth 2.0 standard (RFC 6749).

## [7.26.0] - 2024-02-29
### Added
- In data modeling, added support for setting floats with units in containers. In addition, added support for retrieving,
  listing, searching, aggregating, querying and syncing nodes/edges with a target unit or target unit system.

## [7.25.0] - 2024-02-29
### Added
- Support for sorting on `client.data_modeling.instances.search`

## [7.24.4] - 2024-02-28
### Fixed
- Unknown ACLs, actions or scopes no longer causes `IAMAPI.[groups.list(...), token.inspect()]` to raise.
### Added
- New action for `DataModelInstancesAcl` added: `Write_Properties`.

## [7.24.3] - 2024-02-28
### Fixed
- Fix handling of GeometryCollection objects in the Documents API.

## [7.24.2] - 2024-02-25
### Fixed
- [Pyodide/WASM only] The list method for raw rows now works for non-finite queries (got broken in `7.24.1`).

## [7.24.1] - 2024-02-25
### Fixed
- [Pyodide/WASM only] The iteration method for raw rows now yields rows _while running_ (instead of waiting for tasks to finish first).

## [7.24.0] - 2024-02-25
### Added
- New parameter for `client.raw.rows(...)`: `partitions`. This enables greater throughput thorough concurrent reads when using
  the generator method (while still keeping a low memory impact). For backwards compatibility, the default is _no concurrency_.
  When specified, can be used together with a finite limit, as opposed to most (if not all) other resources/APIs.
- New parameter for `client.raw.rows.list(...)`: `partitions`. For backwards compatibility, the default is _no concurrency_ when
  a finite `limit` is given, and _"max" concurrency_ (`partitions=max_workers`) otherwise. Partitions can be used with finite limits.
  With this change it is easy to set an appropriate level of concurrency without messing with the global client configuration.
### Changed
- Default configuration setting of `max_workers` has been changed from 10 to 5 (to match the documentation).

## [7.23.1] - 2024-02-23
### Fixed
- Add missing `partition` scope to `seismicAcl`.

## [7.23.0] - 2024-02-23
### Added
- Make properties on instances (`Node`, `Edge`) easier to work with, by implementing support for direct indexing (and a `.get` method).
  If the instances have properties from no source or multiple sources, an error is raised instead. Example usage: `instance["my_prop"]`
  (short-cut for: `instance.properties[ViewId("space", "ext.id", "version")]["my_prop"]`)

## [7.22.0] - 2024-02-21
### Added
- Data point subscriptions reaches General Availability (GA).
  - Use the new [Data point subscriptions](https://developer.cognite.com/dev/concepts/data_point_subscriptions/)
    feature to configure a subscription to listen to changes in one or more time series (in ingestion order).
    The feature is intended to be used where data points consumers need to keep up to date with
    changes to one or more time series without the need to read the entire time series again.
### Changed
- Removed the `ignore_unknown_ids` flag from `client.time_series.subscriptions.retrieve()` to stay consistent with other resource types.

## [7.21.1] - 2024-02-20
### Fixed
- Data Workflows: mark parameter `jobId` as optional in `TransformationTaskOutput`, as it may not be populated in case of a failure.

## [7.21.0] - 2024-02-10
### Added
- Parameter `sort` to `client.documents.list`.

## [7.20.1] - 2024-02-19
### Fixed
- `DMLApplyResult` no longer fails when converted to a string (representation).

## [7.20.0] - 2024-02-13
### Fixed
- internal json encoder now understands CogniteObject and CogniteFilter objects, so that they are
  correctly serialized when used in nested structures.

## [7.19.2] - 2024-02-13
### Fixed
- Addressed `FutureWarning` coming from pandas dependency (granularity to pandas frequency translation of sec/min/hour and 'year start')
- Fixed `granularity` setting in `DatapointsAPI.retrieve_dataframe_in_tz` showing up as number of hours instead of e.g. week or year.

## [7.19.1] - 2024-02-12
### Fixed
- Calls to ... are now retried automatically:
    * Functions API: `list`, `retrieve`, `retrieve_multiple`, `activate`
    * FunctionCalls API: `list`, `retrieve`
    * FunctionSchedules API: `list`, `retrieve`
    * ExtractionPipelines API: `retrieve_multiple`
    * ExtractionPipelineRuns API: `list`
    * Transformations API: `list`, `retrieve`, `retrieve_multiple`, `preview`
    * TransformationJobs API: `retrieve`, `retrieve_multiple`
    * TransformationSchedules API: `retrieve`, `retrieve_multiple`
    * Geospatial API:  `list_feature_types`, `retrieve_feature_types`, `retrieve_features`, `list_features`,
      `search_features`, `stream_features`, `aggregate_features`, `get_coordinate_reference_systems`, `get_raster`, `compute`,
    * UserProfiles API: `retrieve`, `search`
    * Documents API: `search`, `list`, `__call__`, `aggregate_count`, `aggregate_cardinality_values`, `aggregate_cardinality_properties`,
      `aggregate_unique_values`, `aggregate_unique_properties`
    * ThreeDRevisions API: `filter_nodes`

## [7.19.0] - 2024-02-12
### Added
- Helper methods to `View`, `ViewApply`, `ViewList` and `ViewApplyList` `referenced_containers` which returns the
  containers referenced by in the view(s).

## [7.18.0] - 2024-02-08
### Added
- Support for `target_unit` and `target_unit_system` in synthetic time series.

## [7.17.4] - 2024-02-07
### Added
- Allow using container property reference in `NodeResultSetExpression.through` in addition to view property reference

## [7.17.3] - 2024-02-06
### Fixed
- Creating a Cognite Function from a directory with `skip_folder_validation=False` no longer raises `ModuleNotFoundError`
  for Pyodide (WASM) users.

## [7.17.2] - 2024-02-04
### Fixed
- Uploading files now accepts Labels again as part of file metadata. This addresses a bug introduced in v7, which caused
  a `ValueError` to be raised.

## [7.17.1] - 2024-02-02
### Fixed
- An (extreme) edge case where an empty, unnecessary API request for datapoints would be sent leading to a `CogniteAPIError`.
- Certain granularity inputs (when using the `DatapointsAPI`) no longer cause a `ValueError` to be raised with confusing/wrong wording.

## [7.17.0] - 2024-02-01
### Fixed
- Calls to `AnnotationsAPI.[list|retrieve|retrieve_multiple|reverse_lookup]` are now retried automatically.
- Calls to `AnnotationsAPI.reverse_lookup` now also accept the standard values (`-1, inf`) to indicate 'no limit'.
### Improved
- Calls to `AnnotationsAPI.list` with more than 1000 `annotated_resource_ids` are now batched automatically for the user.
  Previously these would raise an API error.

## [7.16.0] - 2024-01-30
### Added
- When listing instances (and when using `search`, `aggregate` and `histogram`), a new `space` parameter has been added;
  you may pass either a single space identifier (or a list of several). Note that this is just for convenience, using
  `filter` still works (and is necessary for more complex queries).
- New convenience filter, `SpaceFilter`, makes filtering on space simpler.

## [7.15.1] - 2024-01-23
### Fixed
- When calling `to_pandas` with `expand_properties=True` on an instance or instance list with no properties, the SDK will
  no longer raise ValueError, but drop the empty properties row/column.

## [7.15.0] - 2024-01-22
### Improved
- Only run pypi version check once, despite instantiating multiple clients. And make it async too.

## [7.14.0] - 2024-01-22
### Changed
- Helper methods to get related resources on `Asset` class now accept `asset_ids` as part of keyword arguments.
### Added
- Helper methods to get related resources on `AssetList` class now accept keyword arguments that are passed on to
  the list endpoint (for server-side filtering).

## [7.13.8] - 2024-01-19
### Fixed
- `FilesAPI.upload` when using `geo_location` (serialize error).

## [7.13.7] - 2024-01-19
### Fixed
- Type hints for all `.update` and `.upsert` methods accept Write classes in addition to Read and Update classes.
- Missing overloading of the `.update` methods on `client.three_d.models.update`, `client.transformations.update`,
  `client.transformations.schedules.update`, `client.relationships.update`, and `client.data_sets.update`.

## [7.13.6] - 2024-01-18
### Added
- Helper method `as_tuple` to `NodeId` and `EdgeId`.

## [7.13.5] - 2024-01-16
### Added
- EdgeConnection, MultiEdgeConnection, MultiReverseDirectRelation and their corresponding Apply View dataclasses are now importable from `cognite.client.dataclasses.data_modeling`.

## [7.13.4] - 2024-01-11
### Fixed
- When calling `WorkflowExecution.load` not having a `schedule` would raise a `KeyError` even though it is optional. This is now fixed.
- When calling `Datapoints.load` not having a `isString` would raise a `KeyError` even though it is optional. This is now fixed.
- Most `CogniteResourceList.as_write()` would raise a `CogniteMissingClientError` when called from a class with missing cognite_client. This is now fixed.

## [7.13.3] - 2024-01-12
### Added
- `View.as_property_ref` and `Container.as_property_ref` to make it easier to create property references
  (used to only be available on `ViewId` and `ContainerId`).

## [7.13.2] - 2024-01-11
### Fixed
- When calling `ExtractionPipeline.load` not having a `schedule` would raise a `KeyError` even though it is optional. This is now fixed.

## [7.13.1] - 2024-01-10
### Improved
- Respect the `isAutoRetryable` flag on error responses from the API when retrying requests.

## [7.13.0] - 2024-01-09
### Changed
- Units on Time Series (including unit conversion) is out of beta and will no longer issue warnings on usage.

## [7.12.0] - 2024-01-09
### Added
- `DatapointsAPI.retrieve_latest` now accepts `target_unit` or `target_unit_system` parameter.
### Fixed
- `DatapointsAPI.retrieve_latest` when given `LatestDatapointQuery`(s) without a setting for `before`, now correctly use
  the (default) `before` setting as specified in the method call.

## [7.11.0] - 2024-01-09
### Added
- All Cognite resources now have write-version. For example, we have `Asset` and `AssetWrite`, `Event` and `EventWrite`, and so on.
  The new write class reflects the required/optional fields in the API, and is now recommended when creating resources. In addition,
  all read classes and list classes now have a convenience method `as_write` that returns the write class with the same data.
  For example, if you have a `assets` of type `AssetList` you can call `assets.as_write()` which will return a `AssetWriteList`,
  and thus removing all server set fields (like `created_time` and `last_updated_time`). This is useful if you want to
  compare a resource from CDF with a local configuration. In addition, this makes it easier to create a new resource
  using an existing resource as a template.
- Missing overloading of the `.create` methods on `client.iam.security_categories.create`, `client.iam.groups.create`,
  `client.labels.create`, `client.three_d.models.create`, `client.three_d.revisions.create`, `client.three_d.asset_mappings.create`,
  `client.transformations.create`, `client.transformations.schedules.create`, and `client.relationships.create`.
### Changed
- The class `DatapointSubscriptionCreate` has been renamed to `DatapointSubscriptionWrite` to be consistent with the other write classes.
  This is not a breaking change, as the old class is still available for backwards compatibility, but will be removed in the next major version.
### Fixed
- The `node.type` was not set when calling `.as_apply()` or `.as_write()` on a `Node` or `NodeList`. This is now fixed.

## [7.10.1] - 2024-01-08
### Added
- Fix retries for `POST /raw/rows`.

## [7.10.0] - 2024-01-08
### Added
- `geospatial.search_features` and `geospatial.stream_features` now accept the `allow_dimensionality_mismatch` parameter.

## [7.9.0] - 2024-01-05
### Added
- You can now enable or disable user profiles for your CDF project with `client.iam.user_profiles.[enable/disable]`.

## [7.8.10] - 2024-01-04
### Changed
- When using `OidcCredentials` to create a transformation, `cdf_project_name` is no longer optional as required
  by the API.

## [7.8.9] - 2024-01-04
### Fixed
- Pyodide-users of the SDK can now create Transformations with non-nonce credentials without a `pyodide.JsException`
  exception being raised.

## [7.8.8] - 2024-01-03
### Added
- Support for `workflows.cancel`.

## [7.8.7] - 2024-01-03
### Fixed
- Added back `InstancesApply` that was removed in 7.8.6.

## [7.8.6] - 2023-12-27
### Improved
- SDK dependency on the `sortedcontainers` package was dropped.

## [7.8.5] - 2023-12-22
### Fixed
- `DirectRelationReference` is now immutable.
- `DirectRelationReference.load` now correctly handles unknown parameters.

## [7.8.4] - 2023-12-22
### Fixed
- Listing annotations now also accepts `None` and `inf` for the `limit` parameter (to return all), matching what
  was already described in the documentation for the endpoint (for the parameter).
- Calling `to_pandas(...)` on an `DiagramDetectItem` no longer raises `KeyError`.

## [7.8.3] - 2023-12-21
### Fixed
- Revert `SingleHopConnectionDefinition` from a string to child class of `ViewProperty`.
- If a `ViewProperty` or `ViewPropertyApply` dumped before version `7.6` was dumped and loaded after `7.6`, the
  user got a `KeyError: 'container'`. The `load` methods are now backwards compatible with the old format.

## [7.8.2] - 2023-12-21
### Fixed
- Revert `SingleHopConnectionDefinitionApply` from a string to child class of `ViewPropertyApply`.

## [7.8.1] - 2023-12-21
### Fixed
- Calling `to_pandas` with `expand_aggregates=True` on an Asset with aggregated properties would yield a pandas DataFrame
  with the column name `0` instead of `"value"`.
### Improved
- Specification of aggregated properties to `AssetsAPI.[list,filter,__call__]`.

## [7.8.0] - 2023-12-21
### Added
- Instance classes `Node`, `Edge`, `NodeList` and `EdgeList` now supports a new flag `expand_properties` in their `to_pandas` method,
  that makes it much simpler to work with the fetched properties. Additionally, `remove_property_prefix` allows easy prefix
  removal (of the view ID, e.g. `space.external_id/version.my_prop` -> `my_prop`).

## [7.7.1] - 2023-12-20
### Fixed
- Missing legacy capability ACLs: `modelHostingAcl` and `genericsAcl`.
- The `IAMAPI.compare_capabilities` fails with a `AttributeError: 'UnknownAcl' object has no attribute '_capability_name'`
  if the user has an unknwon ACL. This is now fixed by skipping comparison of unknown ACLs and issuing a warning.

## [7.7.0] - 2023-12-20
### Added
- Support for `ViewProperty` types `SingleReverseDirectRelation` and `MultiReverseDirectRelation` in data modeling.

## [7.6.0] - 2023-12-13
### Added
- Support for querying data models through graphql. See `client.data_modeling.graphql.query`.

## [7.5.7] - 2023-12-12
### Fixed
- Certain combinations of `start`/`end` and `granularity` would cause `retrieve_dataframe_in_tz` to raise due to
  a bug in the calender-arithmetic (`MonthAligner`).

## [7.5.6] - 2023-12-11
### Added
- Missing legacy scopes for `Capability`: `LegacySpaceScope` and `LegacyDataModelScope`.

## [7.5.5] - 2023-12-11
### Added
- Added `poll_timeout` parameter on `time_series.subscriptions.iterate_data`. Will keep the connection open and waiting,
  until new data is available, up to `poll_timeout` seconds.

## [7.5.4] - 2023-12-06
### Changed
- The `partitions` parameter is no longer respected when using generator methods to list resources
- The `max_workers` config option has been moved from ClientConfig to the global config.

## [7.5.3] - 2023-12-06
### Added
- Support for `subworkflow` tasks in `workflows`.

## [7.5.2] - 2023-12-05
### Fixed
- The built-in `hash` function was mistakenly stored on `WorkflowDefinitionUpsert` instances after `__init__` and has been removed.

## [7.5.1] - 2023-12-01
### Changed
- Raise an exception if `ClientConfig:base_url` is set to `None` or an empty string

## [7.5.0] - 2023-11-30
### Added
- `chain_to` to `NodeResultSetExpression` and `NodeResultSetExpression`, and `direction` to `NodeResultSetExpression`.

## [7.4.2] - 2023-11-28
### Improved
- Quality of life improvement to `client.extraction_pipelines.runs.list` method. The `statuses` parameter now accepts
  a single value and the annotation is improved. The parameter `created_time` can now be given on the format `12d-ago`.

## [7.4.1] - 2023-11-28
### Fixed
- Error in validation logic when creating a `Transformation` caused many calls to `client.transformations.update` to fail.

## [7.4.0] - 2023-11-27
### Changed
- Unit Catalog API is out of beta and will no longer issue warnings on usage. Access is unchanged: `client.units`.

## [7.3.3] - 2023-11-22
### Fixed
- Added action `Delete` in `ProjectsAcl`.

## [7.3.2] - 2023-11-21
### Fixed
- `workflows.retrieve` and `workflows.versions.retrieve` returned None if the provided workflow external id contained special characters. This is now fixed.

## [7.3.1] - 2023-11-21
### Fixed
- Replaced action `Write` with `Create` in `ProjectsAcl`, as `Write` is not a valid action and `Create` is the correct one.

## [7.3.0] - 2023-11-20
### Added
- Added Scope `DataSet` for `TimeSeriesSubscriptionsAcl`.
- Added `data_set_id` to `DatapointSubscription`.

## [7.2.1] - 2023-11-17
### Fixed
- The new compare methods for capabilities in major version 7, `IAMAPI.verify_capabilities` and `IAMAPI.compare_capabilities`
  now works correctly for rawAcl with database scope ("all tables").
### Removed
- Capability scopes no longer have the `is_within` method, and capabilities no longer have `has_capability`. Use the more
  general `IAMAPI.compare_capabilities` instead.

## [7.2.0] - 2023-11-16
### Added
- The `trigger` method of the Workflow Execution API, now accepts a `client_credentials` to allow specifying specific
  credentials to run with. Previously, the current credentials set on the CogniteClient object doing the call would be used.

## [7.1.0] - 2023-11-16
### Added
- The list method for asset mappings in the 3D API now supports `intersects_bounding_box`, allowing users to only
  return asset mappings for assets whose bounding box intersects with the given bounding box.

## [7.0.3] - 2023-11-15
### Fixed
- Bug when `cognite.client.data_classes.filter` used with any `data_modeling` endpoint raised a `CogniteAPIError` for
  snake_cased properties. This is now fixed.
- When calling `client.relationships.retrieve`, `.retrieve_multiple`, or `.list` with `fetch_resources=True`, the
  `target` and `source` resources were not instantiated with a `cognite_client`. This is now fixed.

## [7.0.2] - 2023-11-15
### Fixed
- Missing Scope `DataSet` for `TemplateGroupAcl` and `TemplateInstancesAcl`.

## [7.0.1] - 2023-11-14
### Fixed
- Data modeling APIs now work in WASM-like environments missing the threading module.

## [7.0.0] - 2023-11-14
This release ensure that all CogniteResources have `.dump` and `.load` methods, and that calling these two methods
in sequence produces an equal object to the original, for example,
`my_asset == Asset.load(my_asset.dump(camel_case=True)`. In addition, this ensures that the output of all `.dump`
methods are `json` and `yaml` serializable. Additionally, the default for `camel_case` has been changed to `True`.

### Improved
- Read operations, like `retrieve_multiple` will now fast-fail. Previously, all requests would be executed
  before the error was raised, potentially fetching thousands of unneccesary resources.

### Added
- `CogniteResource.to_pandas` and `CogniteResourceList.to_pandas` now converts known timestamps to `datetime` by
  default. Can be turned off with the new parameter `convert_timestamps`. Note: To comply with older pandas v1, the
  dtype will always be `datetime64[ns]`, although in v2 this could have been `datetime64[ms]`.
- `CogniteImportError` can now be caught as `ImportError`.

### Deprecated
- The Templates API (migrate to Data Modeling).
- The `client.assets.aggregate` use `client.assets.aggregate_count` instead.
- The `client.events.aggregate` use `client.events.aggregate_count` instead.
- The `client.sequence.aggregate` use `client.sequence.aggregate_count` instead.
- The `client.time_series.aggregate` use `client.time_series.aggregate_count` instead.
- In `Transformations` attributes `has_source_oidc_credentials` and `has_destination_oidc_credentials` are deprecated,
  and replaced by properties with the same names.

### Changed
- All `.dump` methods now uses `camel_case=True` by default. This is to match the intended use case, preparing the
  object to be sent in an API request.
- `CogniteResource.to_pandas` now more closely resembles `CogniteResourceList.to_pandas` with parameters
`expand_metadata` and `metadata_prefix`, instead of accepting a sequence of column names (`expand`) to expand,
with no easy way to add a prefix. Also, it no longer expands metadata by default.
- Additionally, `Asset.to_pandas`, now accepts the parameters `expand_aggregates` and `aggregates_prefix`. Since
  the possible `aggregates` keys are known, `camel_case` will also apply to these (if expanded) as opposed to
  the metadata keys.
- More narrow exception types like `CogniteNotFoundError` and `CogniteDuplicatedError` are now raised instead of
  `CogniteAPIError` for the following methods: `DatapointsAPI.retrieve_latest`, `RawRowsAPI.list`,
  `RelationshipsAPI.list`, `SequencesDataAPI.retrieve`, `SyntheticDatapointsAPI.query`. Additionally, all calls
  using `partitions` to API methods like `list` (or the generator version) now do the same.
- The `CogniteResource._load` has been made public, i.e., it is now `CogniteResource.load`.
- The `CogniteResourceList._load` has been made public, i.e., it is now `CogniteResourceList.load`.
- All `.delete` and `.retrieve_multiple` methods now accepts an empty sequence, and will return an empty `CogniteResourceList`.
- All `assert`s meant for the SDK user, now raise appropriate errors instead (`ValueError`, `RuntimeError`...).
- `CogniteAssetHierarchyError` is no longer possible to catch as an `AssertionError`.
- Several methods in the data modelling APIs have had parameter names now correctly reflect whether they accept
  a single or multiple items (i.e. id -> ids).
- `client.data_modeling.instances.aggregate` returns `AggregatedNumberedValue | list[AggregatedNumberedValue] | InstanceAggregationResultList` depending
  on the `aggregates` and `group_by` parameters. Previously, it always returned `InstanceAggregationResultList`.
- The `Group` attribute `capabilities` is now a `Capabilities` object, instead of a `dict`.
- Support for `YAML` in all `CogniteResource.load()` and `CogniteResourceList.load()` methods.
- The `client.sequences.data` methods `.retrieve`, `.retrieve_last_row` (previously `retrieve_latest`), `.insert`  method has changed signature:
  The parameter `column_external_ids` is renamed `columns`. The old parameter `column_external_ids` is still there, but is
  deprecated. In addition, int the `.retrieve` method, the parameters `id` and `external_id` have
  been moved to the beginning of the signature. This is to better match the API and have a consistent overload
  implementation.
- The class `SequenceData` has been replaced by `SequenceRows`. The old `SequenceData` class is still available for
  backwards compatibility, but will be removed in the next major version. However, all API methods now return
  `SequenceRows` instead of `SequenceData`.
- The attribute `columns` in `Sequence` has been changed from `typing.Sequence[dict]` to `SequnceColumnList`.
- The class `SequenceRows` in `client.data_classes.transformations.common` has been renamed to `SequenceRowsDestination`.
- The `client.sequences.data.retrieve_latest` is renamed `client.sequences.data.retrieve_last_row`.
- Classes `Geometry`, `AssetAggregate`, `AggregateResultItem`, `EndTimeFilter`, `Label`, `LabelFilter`, `ExtractionPipelineContact`,
  `TimestampRange`, `AggregateResult`, `GeometryFilter`, `GeoLocation`, `RevisionCameraProperties`, `BoundingBox3D` are no longer
  `dict` but classes with attributes matching the API.
- Calling `client.iam.token.inspect()` now gives an object `TokenInspection` with attribute `capabilities` of type `ProjectCapabilityList`
  instead of `list[dict]`
- In data class `Transformation` the attribute `schedule`, `running_job`, and `last_running_job`, `external_id` and `id`
  are set to the `Transformation` `id` and `external_id` if not set. If they are set to a different value, a `ValueError` is raised

### Added
- Added `load` implementation for `VisionResource`s: `ObjectDetection`, `TextRegion`, `AssetLink`, `BoundingBox`,
  `CdfRerourceRef`, `Polygon`, `Polyline`, `VisionExtractPredictions`, `FeatureParameters`.
- Missing `dump` and `load` methods for `ClientCredentials`.
- Literal annotation for `source_type` and `target_type` in `Relationship`
- In transformations, `NonceCredentials` was missing `load` method.
- In transformations, `TransformationBlockedInfo` was missing `.dump` method
- `capabilities` in `cognite.client.data_classes` with data classes for all CDF capabilities.
- All `CogniteResource` and `CogniteResourcelist` objects have `.dump_yaml` methods, for example, `my_asset_list.dump_yaml()`.

### Removed
- Deprecated methods `aggregate_metadata_keys` and `aggregate_metadata_values` on AssetsAPI.
- Deprecated method `update_feature_types` on GeospatialAPI.
- Parameters `property` and `aggregates` for method `aggregate_unique_values` on GeospatialAPI.
- Parameter `fields` for method `aggregate_unique_values` on EventsAPI.
- Parameter `function_external_id` for method `create` on FunctionSchedulesAPI (function_id has been required
  since the deprecation of API keys).
- The `SequenceColumns` no longer set the `external_id` to `column{no}` if it is missing. It now must be set
  explicitly by the user.
- Dataclasses `ViewDirectRelation` and `ContainerDirectRelation` are replaced by `DirectRelation`.
- Dataclasses `MappedPropertyDefinition` and `MappedApplyPropertyDefinition` are replaced by `MappedProperty` and `MappedPropertyApply`.
- Dataclasses `RequiresConstraintDefinition` and `UniquenessConstraintDefinition` are replaced by `RequiresConstraint` and `UniquenessConstraint`.
- In data class `Transformation` attributes `has_source_oidc_credentials` and `has_destination_oidc_credentials` are replaced by properties.

### Fixed
- Passing `limit=0` no longer returns `DEFAULT_LIMIT_READ` (25) resources, but raises a `ValueError`.
- `Asset.dump()` was not dumping attributes `geo_location` and `aggregates` to `json` serializable data structures.
- In data modeling, `NodeOrEdgeData.load` method was not loading the `source` attribute to `ContainerId` or `ViewId`. This is now fixed.
- In data modeling, the attribute `property` used in `Node` and `Edge` was not `yaml` serializable.
- In `DatapointsArray`, `load` method was not compatible with `.dump` method.
- In extraction pipelines, `ExtractionPipelineContact.dump` was not `yaml` serializable
- `ExtractionPipeline.dump` attribute `contacts` was not `json` serializable.
- `FileMetadata.dump` attributes `labels` and `geo_location` was not `json` serializable.
- In filtering, filter `ContainsAll` was missing in `Filter.load` method.
- Annotation for `cpu` and `memory` in `Function`.
- `GeospatialComputedResponse.dump` attribute `items` was not `yaml` serializable
- `Relationship.dump` was not `json` serializable.
- `Geometry.dump` was not `json` serializable.
- In templates, `GraphQlResponse.dump` was not `json` serializable, and `GraphQlResponse.dump` failed to load
  `errors` `GraphQlError`.
- `ThreeDModelRevision` attribute `camera` was not dumped as `yaml` serializable and
  not loaded as `RevisionCameraProperties`.
- `ThreeDNode` attribute `bounding_box` was not dumped as `yaml` serializable and
  not loaded as `BoundingBox3D`.
- `Transformation` attributes `source_nonce`, `source_oidc_credential`, `destination_nonce`,
  and `destination_oidc_credentials` were not dumped as `json` serializable and `loaded` with
  the appropriate data structure. In addition, `TransformationBlockedInfo` and `TransformationJob`
  were not dumped as `json` serializable.
- `TransformationPreviewResult` was not dumping attribute `schema` as `yaml` serializable, and the
  `load` and `dump` methods were not compatible.
- In transformations, `TransformationJob.dump` was not `json` serializable, and attributes
  `destination` and `status` were not loaded into appropriate data structures.
- In transformations, `TransformationSchemaMapType.dump` was not `json` serializable.
- In `annotation_types_images`, implemented `.load` for `KeypointCollection` and `KeypointCollectionWithObjectDetection`.
- Bug when dumping `documents.SourceFile.dump(camel_case=True)`.
- Bug in `WorkflowExecution.dump`
- Bug in `PropertyType.load`

## [6.39.6] - 2023-11-13
## Fixed
- HTTP status code retry strategy for RAW and labels. `/rows/insert` and `/rows/delete` will now
  be retried for all status codes in `config.status_forcelist` (default 429, 502, 503, 504), while
  `/dbs/{db}` and `/tables/{table}` will now only be retried for 429s and connection errors as those
  endpoints are not idempotent.
- Also, `labels/list` will now also be retried.

## [6.39.5] - 2023-11-12
## Fixed
- The `.apply()` methods of `MappedProperty` now has the missing property `source`.

## [6.39.4] - 2023-11-09
## Fixed
- Fetching datapoints from dense time series using a `targetUnit` or a target `targetUnitSystem` could result
  in some batches not being converted to the new unit.

## [6.39.3] - 2023-11-08
## Fixed
- The newly introduced parameter `connectionType` was assumed to be required from the API. This is not the case.

## [6.39.2] - 2023-11-08
## Fixed
- When listing `client.data_modeling.views` the SDK raises a `TypeError`. This is now fixed.

## [6.39.1] - 2023-11-01
## Fixed
- When creating transformations using backup auth. flow (aka a session could not be created for any reason),
  the scopes for the credentials would not be passed correctly (bug introduced in 6.25.1).

## [6.39.0] - 2023-11-01
## Added
- Support for `concurrencyPolicy` property in Workflows `TransformationsWorker`.

## [6.38.1] - 2023-10-31
### Fixed
- `onFailure` property in Workflows was expected as mandatory and was raising KeyError if it was not returned by the API.
  The SDK now assumes the field to be optional and loads it as None instead of raising an error.

## [6.38.0] - 2023-10-30
### Added
- Support `onFailure` property in Workflows, allowing marking Tasks as optional in a Workflow.

## [6.37.0] - 2023-10-27
### Added
- Support for `type` property in `NodeApply` and `Node`.

## [6.36.0] - 2023-10-25
### Added
- Support for listing members of Data Point Subscription, `client.time_series.subscriptions.list_member_time_series()`. Note this is an experimental feature.

## [6.35.0] - 2023-10-25
### Added
- Support for `through` on node result set expressions.

### Fixed
- `unit` on properties in data modeling. This was typed as a string, but it is in fact a direct relation.

## [6.34.2] - 2023-10-23
### Fixed
- Loading a `ContainerApply` from source failed with `KeyError` if `nullable`, `autoIncrement`, or `cursorable` were not set
  in the `ContainerProperty` and `BTreeIndex` classes even though they are optional. This is now fixed.

## [6.34.1] - 2023-10-23
### Added
- Support for setting `data_set_id` and `metadata` in `ThreeDModelsAPI.create`.
- Support for updating `data_set_id` in `ThreeDModelsAPI.update`.

## [6.34.0] - 2023-10-20
### Fixed
- `PropertyType`s no longer fail on instantiation, but warn on missing SDK support for the new property(-ies).

### Added
- `PropertyType`s `Float32`, `Float64`, `Int32`, `Int64` now support `unit`.

## [6.33.3] - 2023-10-18
### Added
- `functions.create()` now accepts a `data_set_id` parameter. Note: This is not for the Cognite function, but for the zipfile containing
  the source code files that is uploaded on the user's behalf (from which the function is then created). Specifying a data set may
  help resolve the error 'Resource not found' (403) that happens when a user is not allowed to create files outside a data set.

## [6.33.2] - 2023-10-16
### Fixed
- When fetching datapoints from "a few time series" (implementation detail), all missing, non-ignorable time series
  are now raised together in a `CogniteNotFoundError` rather than only the first encountered.

### Improved
- Datapoints fetching has a lower peak memory consumption when fetching from multiple time series simultaneously.

## [6.33.1] - 2023-10-14
### Fixed
- `Function.list_schedules()` would return schedules unrelated to the function if the function did not have an external id.

## [6.33.0] - 2023-10-13
### Added
- Support for providing `DirectRelationReference` and `NodeId` as direct relation values when
ingesting node and edge data.

## [6.32.4] - 2023-10-12
### Fixed
- Filters using e.g. metadata keys no longer dumps the key in camel case.

## [6.32.3] - 2023-10-12
### Added
- Ability to toggle the SDK debug logging on/off by setting `config.debug` property on a CogniteClient to True (enable) or False (disable).

## [6.32.2] - 2023-10-10
### Added
- The credentials class used in TransformationsAPI, `OidcCredentials`, now also accepts `scopes` as a list of strings
  (used to be comma separated string only).

## [6.32.1] - 2023-10-10
### Added
- Missing `unit_external_id` and `unit_quantity` fields on `TimeSeriesProperty`.

## [6.32.0] - 2023-10-09
### Fixed
- Ref to openapi doc in Vision extract docstring
- Parameters to Vision models can be given as Python dict (updated doc accordingly).
- Don't throw exception when trying to save empty list of vision extract predictions as annotations. This is to avoid having to wrap this method in try-except for every invocation of the method.

### Added
- Support for new computer vision models in Vision extract service: digital gauge reader, dial gauge reader, level gauge reader and valve state detection.

## [6.31.0] - 2023-10-09
### Added
Support for setting and fetching TimeSeries and Datapoints with "real" units (`unit_external_id`).
- TimeSeries has a new field `unit_external_id`, which can be set when creating or updating it. This ID must refer to a
  valid unit in the UnitCatalog, see `client.units.list` for reference.
- If the `unit_external_id` is set for a TimeSeries, then you may retrieve datapoints from that time series in any compatible
  units. You do this by specifying the `target_unit` (or `target_unit_system`) in a call to any of the datapoints `retrieve`
  methods, `retrieve`, `retrieve_arrays`, `retrieve_dataframe`, or `retrieve_dataframe_in_tz`.

## [6.30.2] - 2023-10-09
### Fixed
- Serialization of `Transformation` or `TransformationList` no longer fails in `json.dumps` due to unhandled composite objects.

## [6.30.1] - 2023-10-06
### Added
- Support for metadata on Workflow executions. Set custom metadata when triggering a workflow (`workflows.executions.trigger()`). The metadata is included in results from `workflows.executions.list()` and `workflows.executions.retrieve_detailed()`.

## [6.30.0] - 2023-10-06
### Added
- Support for the UnitCatalog with the implementation `client.units`.

## [6.29.2] - 2023-10-04
### Fixed
- Calling some of the methods `assets.filter()`, `events.filter()`, `sequences.filter()`, `time_series.filter()` without a `sort` parameter could cause a `CogniteAPIError` with a 400 code. This is now fixed.

## [6.29.1] - 2023-10-04
### Added
- Convenience method `to_text` on the `FunctionCallLog` class which simplifies printing out function call logs.

## [6.29.0] - 2023-10-04
### Added
- Added parameter `resolve_duplicate_file_names` to `client.files.download`.
  This will keep all the files when downloading to local machine, even if they have the same name.

## [6.28.5] - 2023-10-03
### Fixed
- Bugfix for serialization of Workflows' `DynamicTasksParameters` during `workflows.versions.upsert` and `workflows.execution.retrieve_detailed`

## [6.28.4] - 2023-10-03
### Fixed
- Overload data_set/create for improved type safety

## [6.28.3] - 2023-10-03
### Fixed
- When uploading files as strings using `client.files.upload_bytes` the wrong encoding is used on Windows, which is causing
  part of the content to be lost when uploading. This is now fixed.

## [6.28.2] - 2023-10-02
### Fixed
- When cache lookup did not yield a token for `CredentialProvider`s like `OAuthDeviceCode` or `OAuthInteractive`, a
  `TypeError` could be raised instead of initiating their authentication flow.

## [6.28.1] - 2023-09-30
### Improved
- Warning when using alpha/beta features.

## [6.28.0] - 2023-09-26
### Added
- Support for the WorkflowOrchestrationAPI with the implementation `client.workflows`.

## [6.27.0] - 2023-09-13
### Changed
- Reduce concurrency in data modeling client to 1

## [6.26.0] - 2023-09-22
### Added
- Support `partition` and `cursor` parameters on `time_series.subscriptions.iterate_data`
- Include the `cursor` attribute on `DatapointSubscriptionBatch`, which is yielded in every iteration
of `time_series.subscriptions.iterate_data`.

## [6.25.3] - 2023-09-19
### Added
- Support for setting and retrieving `data_set_id` in data class `client.data_classes.ThreeDModel`.

## [6.25.2] - 2023-09-12
### Fixed
- Using the `HasData` filter would raise an API error in CDF.

## [6.25.1] - 2023-09-15
### Fixed
- Using nonce credentials now works as expected for `transformations.[create, update]`. Previously, the attempt to create
  a session would always fail, leading to nonce credentials never being used (full credentials were passed to- and
  stored in the transformations backend service).
- Additionally, the automatic creation of a session no longer fails silently when an `CogniteAuthError` is encountered
  (which happens when the credentials are invalid).
- While processing source- and destination credentials in `client.transformations.[create, update]`, an `AttributeError`
  can no longer be raised (by not specifying project).
### Added
- `TransformationList` now correctly inherits the two (missing) helper methods `as_ids()` and `as_external_ids()`.

## [6.25.0] - 2023-09-14
### Added
- Support for `ignore_unknown_ids` in `client.functions.retrieve_multiple` method.

## [6.24.1] - 2023-09-13
### Fixed
- Bugfix for `AssetsAPI.create_hierarchy` when running in upsert mode: It could skip certain updates above
  the single-request create limit (currently 1000 assets).

## [6.24.0] - 2023-09-12
### Fixed
- Bugfix for `FilesAPI.upload` and `FilesAPI.upload_bytes` not raising an error on file contents upload failure. Now `CogniteFileUploadError` is raised based on upload response.

## [6.23.0] - 2023-09-08
### Added
- Supporting for deleting constraints and indexes on containers.

### Changed
- The abstract class `Index` can no longer be instantiated. Use BTreeIndex or InvertedIndex instead.

## [6.22.0] - 2023-09-08
### Added
- `client.data_modeling.instances.subscribe` which lets you subscribe to a given
data modeling query and receive updates through a provided callback.
- Example on how to use the subscribe method to sync nodes to a local sqlite db.

## [6.21.1] - 2023-09-07
### Fixed
- Concurrent usage of the `CogniteClient` could result in API calls being made with the wrong value for `api_subversion`.

## [6.21.0] - 2023-09-06
### Added
- Supporting pattern mode and extra configuration for diagram detect in beta.

## [6.20.0] - 2023-09-05
### Fixed
- When creating functions with `client.functions.create` using the `folder` argument, a trial-import is executed as part of
  the verification process. This could leave leftover modules still in scope, possibly affecting subsequent calls. This is
  now done in a separate process to guarantee it has no side-effects on the main process.
- For pyodide/WASM users, a backup implementation is used, with an improved cleanup procedure.

### Added
- The import-check in `client.functions.create` (when `folder` is used) can now be disabled by passing
  `skip_folder_validation=True`. Basic validation is still done, now additionally by parsing the AST.

## [6.19.0] - 2023-09-04
## Added
- Now possible to retrieve and update translation and scale of 3D model revisions.

## [6.18.0] - 2023-09-04
### Added
- Added parameter `keep_directory_structure` to `client.files.download` to allow downloading files to a folder structure matching the one in CDF.

### Improved
- Using `client.files.download` will still skip files with the same name when writing to disk, but now a `UserWarning` is raised, specifying which files are affected.

## [6.17.0] - 2023-09-01
### Added
- Support for the UserProfilesAPI with the implementation `client.iam.user_profiles`.

## [6.16.0] - 2023-09-01
### Added
- Support for `ignore_unknown_ids` in `client.relationships.retrieve_multiple` method.

## [6.15.3] - 2023-08-30
### Fixed
- Uploading files using `client.files.upload` now works when running with `pyodide`.

## [6.15.2] - 2023-08-29
### Improved
- Improved error message for `CogniteMissingClientError`. Now includes the type of object missing the `CogniteClient` reference.

## [6.15.1] - 2023-08-29
### Fixed
- Bugfix for `InstanceSort._load` that always raised `TypeError` (now public, `.load`). Also, indirect fix for `Select.load` for non-empty `sort`.

## [6.15.0] - 2023-08-23
### Added
- Support for the DocumentsAPI with the implementation `client.documents`.
- Support for advanced filtering for `Events`, `TimeSeries`, `Assets` and `Sequences`. This is available through the
  `.filter()` method, for example, `client.events.filter`.
- Extended aggregation support for `Events`, `TimeSeries`, `Assets` and `Sequences`. This is available through the five
  methods `.aggregate_count(...)`, `aggregate_cardinality_values(...)`, `aggregate_cardinality_properties(...)`,
  `.aggregate_unique_values(...)`, and `.aggregate_unique_properties(...)`. For example,
  `client.assets.aggregate_count(...)`.
- Added helper methods `as_external_ids` and `as_ids` for `EventList`, `TimeSeriesList`, `AssetList`, `SequenceList`,
  `FileMetaDataList`, `FunctionList`, `ExtractionPipelineList`, and `DataSetList`.

### Deprecated
- Added `DeprecationWarning` to methods `client.assets.aggregate_metadata_keys` and
  `client.assets.aggregate_metadata_values`. The use parameter the `fields` in
  `client.events.aggregate_unique_values` will also lead to a deprecation warning. The reason is that the endpoints
  these methods are using have been deprecated in the CDF API.

## [6.14.2] - 2023-08-22
### Fixed
- All data modeling endpoints will now be retried. This was not the case for POST endpoints.

## [6.14.1] - 2023-08-19
### Fixed
- Passing `sources` as a tuple no longer raises `ValueError` in `InstancesAPI.retrieve`.

## [6.14.0] - 2023-08-14
### Changed
- Don't terminate client.time_series.subscriptions.iterate_data() when `has_next=false` as more data
may be returned in the future. Instead we return the `has_next` field in the batch, and let the user
decide whether to terminate iteration. This is a breaking change, but this particular API is still
in beta and thus we reserve the right to break it without bumping the major version.

## [6.13.3] - 2023-08-14
### Fixed
- Fixed bug in `ViewApply.properties` had type hint `ConnectionDefinition` instead of `ConnectionDefinitionApply`.
- Fixed bug in `dump` methods of `ViewApply.properties` causing the return code `400` with message
  `Request had 1 constraint violations. Please fix the request and try again. [type must not be null]` to be returned
  from the CDF API.

## [6.13.2] - 2023-08-11
### Fixed
- Fixed bug in `Index.load` that would raise `TypeError` when trying to load `indexes`, when an unexpected field was
  encountered (e.g. during a call to `client.data_modeling.container.list`).

## [6.13.1] - 2023-08-09
### Fixed
- Fixed bug when calling a `retrieve`, `list`, or `create` in `client.data_modeling.container` raised a `TypeError`.
  This is caused by additions of fields to the API, this is now fixed by ignoring unknown fields.

## [6.13.0] - 2023-08-07
### Fixed
- Fixed a bug raising a `KeyError` when calling `client.data_modeling.graphql.apply_dml` with an invalid `DataModelingId`.
- Fixed a bug raising `AttributeError` in `SpaceList.to_space_apply_list`, `DataModelList.to_data_model_apply_list`,
  `ViewList.to_view_apply`. These methods have also been renamed to `.as_apply` for consistency
  with the other data modeling resources.

### Removed
- The method `.as_apply` from `ContainerApplyList` as this method should be on the `ContainerList` instead.

### Added
- Missing `as_ids()` for `DataModelApplyList`, `ContainerList`, `ContainerApplyList`, `SpaceApplyList`, `SpaceList`,
  `ViewApplyList`, `ViewList`.
- Added helper method `.as_id` to `DMLApplyResult`.
- Added helper method `.latest_version` to `DataModelList`.
- Added helper method `.as_apply` to `ContainerList`.
- Added container classes `NodeApplyList`, `EdgeApplyList`, and `InstancesApply`.

## [6.12.2] - 2023-08-04
### Fixed
- Certain errors that were previously silently ignored in calls to `client.data_modeling.graphql.apply_dml` are now properly raised (used to fail as the API error was passed nested inside the API response).

## [6.12.1] - 2023-08-03
### Fixed
- Changed the structure of the GraphQL query used when updating DML models through `client.data_modeling.graphql.apply_dml` to properly handle (i.e. escape) all valid symbols/characters.

## [6.12.0] - 2023-07-26
### Added
- Added option `expand_metadata` to `.to_pandas()` method for list resource types which converts the metadata (if any) into separate columns in the returned dataframe. Also added `metadata_prefix` to control the naming of these columns (default is "metadata.").

## [6.11.1] - 2023-07-19
### Changed
- Return type `SubscriptionTimeSeriesUpdate` in `client.time_series.subscriptions.iterate_data` is now required and not optional.

## [6.11.0] - 2023-07-19
### Added
- Support for Data Point Subscription, `client.time_series.subscriptions`. Note this is an experimental feature.


## [6.10.0] - 2023-07-19
### Added
- Upsert method for `assets`, `events`, `timeseries`, `sequences`, and `relationships`.
- Added `ignore_unknown_ids` flag to `client.sequences.delete`

## [6.9.0] - 2023-07-19
### Added
- Basic runtime validation of ClientConfig.project

## [6.8.7] - 2023-07-18
### Fixed
- Dumping of `Relationship` with `labels` is not `yaml` serializable. This is now fixed.

## [6.8.6] - 2023-07-18
### Fixed
- Include `version` in __repr__ for View and DataModel

## [6.8.5] - 2023-07-18
### Fixed
- Change all implicit Optional types to explicit Optional types.

## [6.8.4] - 2023-07-12
### Fixed
- `max_worker` limit match backend for `client.data_modeling`.

## [6.8.3] - 2023-07-12
### Fixed
- `last_updated_time` and `created_time` are no longer optional on InstanceApplyResult

## [6.8.2] - 2023-07-12
### Fixed
- The `.dump()` method for `InstanceAggregationResult` caused an `AttributeError` when called.

## [6.8.1] - 2023-07-08
### Changed
- The `AssetHierarchy` class would consider assets linking their parent by ID only as orphans, contradicting the
  docstring stating "All assets linking a parent by ID are assumed valid". This is now true (they are no longer
  considered orphans).

## [6.8.0] - 2023-07-07
### Added
- Support for annotations reverse lookup.

## [6.7.1] - 2023-07-07
### Fixed
- Needless function "as_id" on View as it was already inherited
### Added
- Flag "all_versions" on data_modeling.data_models.retrieve() to retrieve all versions of a data model or only the latest one
- Extra documentation on how to delete edges and nodes.
- Support for using full Node and Edge objects when deleting instances.

## [6.7.0] - 2023-07-07
### Added
- Support for applying graphql dml using `client.data_modeling.graphql.apply_dml()`.

## [6.6.1] - 2023-07-07
### Improved
- Added convenience function to instantiate a `CogniteClient.default(...)` to save the users from typing the
  default URLs.

## [6.6.0] - 2023-07-06
### Fixed
- Support for query and sync endpoints across instances in the Data Modeling API with the implementation
  `client.data_modeling.instances`, the methods `query` and `sync`.

## [6.5.8] - 2023-06-30
### Fixed
- Serialization of `DataModel`. The bug caused `DataModel.load(data_model.dump(camel_case=True))` to fail with
  a `TypeError`. This is now fixed.

## [6.5.7] - 2023-06-29
### Fixed
- A bug caused by use of snake case in field types causing `NodeApply.dump(camel_case=True)`
  trigger a 400 response from the API.

## [6.5.6] - 2023-06-29
### Fixed
- A bug causing `ClientConfig(debug=True)` to raise an AttributeError

## [6.5.5] - 2023-06-28
### Fixed
- A bug where we would raise the wrong exception when errors on occurred on `data_modeling.spaces.delete`
- A bug causing inconsistent MRO in DataModelList

## [6.5.4] - 2023-06-28
### Added
- Missing query parameters:
     * `inline_views` in `data_modeling.data_models.retrieve()`.
     * `include_global` in `data_modeling.spaces.list()`.
     * `include_inherited_properties` in `data_modeling.views.retrieve()`.

## [6.5.3] - 2023-06-28
### Fixed
- Only validate `space` and `external_id` for `data_modeling` write classes.


## [6.5.2] - 2023-06-27
### Fixed
- Added missing `metadata` attribute to `iam.Group`

## [6.5.1] - 2023-06-27
### Fixed
- Fix typehints on `data_modeling.instances.aggregate()` to not allow Histogram aggregate.
- Moved `ViewDirectRelation.source` property to `MappedProperty.source` where it belongs.

## [6.5.0] - 2023-06-27
### Added
- Support for searching and aggregating across instances in the Data Modeling API with the implementation
  `client.data_modeling.instances`, the methods `search`, `histogram` and `aggregate`.

## [6.4.8] - 2023-06-23
### Fixed
- Handling non 200 responses in `data_modeling.spaces.apply`, `data_modeling.data_models.apply`,
  `data_modeling.views.apply` and `data_modeling.containers.apply`

## [6.4.7] - 2023-06-22
### Fixed
- Consistently return the correct id types in data modeling resource clients

## [6.4.6] - 2023-06-22
### Fixed
- Don't swallow keyword args on Apply classes in Data Modeling client

## [6.4.5] - 2023-06-21
### Added
- Included tuple-notation when retrieving or listing data model instances

### Improved
- Fixed docstring for retrieving data model instances and extended the examples.

## [6.4.4] - 2023-06-21
Some breaking changes to the datamodeling client. We don't expect any more breaking changes,
but we accept the cost of breaking a few consumers now early on the really nail the user experience.
### Added
- ViewId:as_property_ref and ContainerId:as_property_ref to make it easier to create property references.

### Changed
- Renamed ViewCore:as_reference and ContainerCore:as_reference to :as_id() for consistency with other resources.
- Change Instance:properties to be a `MutableMapping[ViewIdentifier, MutableMapping[PropertyIdentifier, PropertyValue]]`, in order to make it easier to consume
- Make VersionedDataModelingId:load accept `tuple[str, str]`
- Rename ConstraintIdentifier to Constraint - it was not an id but the definition itself
- Rename IndexIdentifier to Index - it was not an id but the definition itself
- Rename ContainerPropertyIdentifier to ContainerProperty - it was not an id but the definition itself

### Removed
- Redundant EdgeApply:create method. It simply mirrored the EdgeApply constructor.


## [6.4.3] - 2023-06-15
### Added
- Accept direct relation values as tuples in `EdgeApply`

## [6.4.2] - 2023-06-15
### Changed
- When providing ids as tuples in `instances.retrieve` and `instances.delete` you should not
have to specify the instance type in each tuple

### Fixed
- Bug where edges and nodes would get mixed up on `instances.retrieve`

## [6.4.1] - 2023-06-14
### Fixed
- Add the missing page_count field for diagram detect items.

## [6.4.0] - 2023-06-12
### Added
- Partial support for the instance resource in the Data Modeling API with the implementation
  `client.data_modeling.instances`, the endpoints `list`, `delete`, `retrieve`, and `apply`

## [6.3.2] - 2023-06-08
### Fixed
- Requests being retried around a token refresh cycle, no longer risk getting stuck with an outdated token.

### Added
- `CredentialProviders` subclassing `_OAuthCredentialProviderWithTokenRefresh`, now accepts a new parameter, `token_expiry_leeway_seconds`, controlling how early a token refresh request should be initiated (before it expires).

### Changed
- `CredentialProviders` subclassing `_OAuthCredentialProviderWithTokenRefresh` now uses a safer default of 15 seconds (up from 3 sec) to control how early a token refresh request should be initiated (before it expires).

## [6.3.1] - 2023-06-07
### Fixed
- Signature of `client.data_modeling.views.retrieve` and `client.data_modeling.data_models.retrieve` to always return a list.

## [6.3.0] - 2023-06-07
### Added
- Support for the container resource in the Data Modeling API with the implementation `client.data_modeling.containers`.
- Support for the view resource in the Data Modeling API with the implementation `client.data_modeling.views`.
- Support for the data models resource in the Data Modeling API with the implementation `client.data_modeling.data_models`.

### Removed
- Removed `retrieve_multiple` from the `SpacesAPI` to have a consistent API with the `views`, `containers`, and `data_models`.

## [6.2.2] - 2023-06-05
### Fixed
- Creating function schedules with current user credentials now works (used to fail at runtime with "Could not fetch a valid token (...)" because a session was never created.)

## [6.2.1] - 2023-05-26
### Added
- Data model centric support in transformation

## [6.2.0] - 2023-05-25
### Added
- Support for the spaces resource in the Data Modeling API with the implementation `client.data_modeling.spaces`.

### Improved
- Reorganized documentation to match API documentation.

## [6.1.10] - 2023-05-22
### Fixed
- Data modelling is now GA. Renaming instance_nodes -> nodes and instance_edges -> edges to make the naming in SDK consistent with Transformation API and CLI

## [6.1.9] - 2023-05-16
### Fixed
- Fixed a rare issue with datapoints fetching that could raise `AttributeError` when running with `pyodide`.

## [6.1.8] - 2023-05-12
### Fixed
- ExtractionPipelinesRun:dump method will not throw an error when camel_case=True anymore

## [6.1.7] - 2023-05-11
### Removed
- Removed DMS v2 destination in transformations

## [6.1.6] - 2023-05-11
### Fixed
- `FunctionsAPI.create` now work in Wasm-like Python runtimes such as `pyodide`.

## [6.1.5] - 2023-05-10
### Fixed
- When creating a transformation with a different source- and destination CDF project, the project setting is no longer overridden by the setting in the `CogniteClient` configuration allowing the user to read from the specified source project and write to the specified and potentially different destination project.

## [6.1.4] - 2023-05-08
### Fixed
- Pickling a `CogniteClient` instance with certain `CredentialProvider`s no longer causes a `TypeError: cannot pickle ...` to be raised.

## [6.1.3] - 2023-05-08
### Added
- Add the license of the package in poetry build.

## [6.1.2] - 2023-05-04
### Improved
- The SDK has received several minor bugfixes to be more user-friendly on Windows.

### Fixed
- The utility function `cognite.client.utils.datetime_to_ms` now raises an understandable `ValueError` when unable to convert pre-epoch datetimes.
- Several functions reading and writing to disk now explicitly use UTF-8 encoding

## [6.1.1] - 2023-05-02
### Fixed
- `AttributeError` when passing `pandas.Timestamp`s with different timezones (*of which one was UTC*) to `DatapointsAPI.retrieve_dataframe_in_tz`.
- A `ValueError` is no longer raised when passing `pandas.Timestamp`s in the same timezone, but with different underlying implementations (e.g. `datetime.timezone.utc` / `pytz.UTC` / `ZoneInfo("UTC")`) to `DatapointsAPI.retrieve_dataframe_in_tz`.

## [6.1.0] - 2023-04-28
### Added
- Support for giving `start` and `end` arguments as `pandas.Timestamp` in `DatapointsAPI.retrieve_dataframe_in_tz`.

### Improved
- Type hints for the `DatapointsAPI` methods.

## [6.0.2] - 2023-04-27
### Fixed
- Fixed a bug in `DatapointsAPI.retrieve_dataframe_in_tz` that could raise `AmbiguousTimeError` when subdividing the user-specified time range into UTC intervals (with fixed offset).

## [6.0.1] - 2023-04-20
### Fixed
- Fixed a bug that would cause `DatapointsAPI.retrieve_dataframe_in_tz` to raise an `IndexError` if there were only empty time series in the response.

## [6.0.0] - 2023-04-19
### Removed
- Removed support for legacy auth (API keys, service accounts, login.status)
- Removed the deprecated `extractionPipeline` argument to `client.extraction_pipelines.create`. Only `extraction_pipeline` is accepted now.
- Removed the deprecated `client.datapoints` accessor attribute. The datapoints API can only be accessed through `client.time_series.data` now.
- Removed the deprecated `client.extraction_pipeline_runs` accessor attribute. The extraction pipeline run API can only be accessed through `client.extraction_pipelines.runs` now.
- Removed the deprecated `external_id` attribute on `ExtractionPipelineRun`. This has been replaced with `extpipe_external_id`.

## [5.12.0] - 2023-04-18
### Changed
- Enforce that types are explicitly exported in order to make very strict type checkers happy.

## [5.11.1] - 2023-04-17
### Fixed
- List (and `__call__`) methods for assets, events, files, labels, relationships, sequences and time series now raise if given bad input for `data_set_ids`, `data_set_external_ids`, `asset_subtree_ids` and `asset_subtree_external_ids` instead of ignoring/returning everything.

### Improved
- The listed parameters above have silently accepted non-list input, i.e. single `int` (for `ids`) or single `str` (for `external_ids`). Function signatures and docstrings have now been updated to reflect this "hidden functionality".

## [5.11.0] - 2023-04-17
### Added
- The `DatapointsAPI` now supports time zones with the addition of a new method, `retrieve_dataframe_in_tz`. It does not support individual customization of query parameters (for good reasons, e.g. a DataFrame has a single index).
- Asking for datapoints in a specific time zone, e.g. `America/New_York` or `Europe/London` is now easily accomplished: the user can just pass in their `datetimes` localized to their time zone directly.
- Queries for aggregate datapoints are also supported, with the key feature being automatic handling of daylight savings time (DST) transitions, as this is not supported by the official API. Example usage: A user living in Oslo, Norway, wants daily averages in their local time. In Oslo, the standard time is UTC+1, with UTC+2 during the summer. This means during spring, there is a 23-hour long day when clocks roll 1 hour forward and a 25-hour day during fall.
- New granularities with a longer time span have been added (only to this new method, for now): 'week', 'month', 'quarter' and 'year'. These do not all represent a fixed frequency, but like the example above, neither does for example 'day' when we use time zones without a fixed UTC offset.

## [5.10.5] - 2023-04-13
### Fixed
- Subclasses of `VisionResource` inheriting `.dump` and `to_pandas` now work as expected for attributes storing lists of subclass instances like `Polygon`, `PolyLine`, `ObjectDetection` or `VisionExtractPredictions` directly or indirectly.

## [5.10.4] - 2023-04-13
### Fixed
- A lot of nullable integer attributes ended up as float after calling `.to_pandas`. These are now correctly converted to `dtype=Int64`.

## [5.10.3] - 2023-04-13
### Fixed
- When passing `CogniteResource` classes (like `Asset` or `Event`) to `update`, any labels were skipped in the update (passing `AssetUpdate` works). This has been fixed for all Cognite resource classes.

## [5.10.2] - 2023-04-12
### Fixed
- Fixed a bug that would cause `AssetsAPI.create_hierarchy` to not respect `upsert=False`.

## [5.10.1] - 2023-04-04
### Fixed
- Add missing field `when` (human readable version of the CRON expression) to `FunctionSchedule` class.

## [5.10.0] - 2023-04-03
### Fixed
- Implemented automatic retries for connection errors by default, improving the reliability of the connection to the Cognite API.
- Added a user-readable message to `CogniteConnectionRefused` error for improved user experience.

### Changed
- Introduce a `max_retries_connect` attribute on the global config, and default it to 3.

## [5.9.3] - 2023-03-27
### Fixed
- After creating a schedule for a function, the returned `FunctionSchedule` was missing a reference to the `CogniteClient`, meaning later calls to `.get_input_data()` would fail and raise `CogniteMissingClientError`.
- When calling `.get_input_data()` on a `FunctionSchedule` instance, it would fail and raise `KeyError` if no input data was specified for the schedule. This now returns `None`.

## [5.9.2] - 2023-03-27
### Fixed
- After calling e.g. `.time_series()` or `.events()` on an `AssetList` instance, the resulting resource list would be missing the lookup tables that allow for quick lookups by ID or external ID through the `.get()` method. Additionally, for future-proofing, the resulting resource list now also correctly has a `CogniteClient` reference.

## [5.9.1] - 2023-03-23
### Fixed
- `FunctionsAPI.call` now also works for clients using auth flow `OAuthInteractive`, `OAuthDeviceCode`, and any user-made subclass of `CredentialProvider`.

### Improved
- `FunctionSchedulesAPI.create` now also accepts an instance of `ClientCredentials` (used to be dictionary only).

## [5.9.0] - 2023-03-21
### Added
- New class `AssetHierarchy` for easy verification and reporting on asset hierarchy issues without explicitly trying to insert them.
- Orphan assets can now be reported on (orphan is an asset whose parent is not part of the given assets). Also, `AssetHierarchy` accepts an `ignore_orphans` argument to mimic the old behaviour where all orphans were assumed to be valid.
- `AssetsAPI.create_hierarchy` now accepts two new parameters: `upsert` and `upsert_mode`. These allow the user to do "insert or update" instead of an error being raised when trying to create an already existing asset. Upsert mode controls whether updates should replace/overwrite or just patch (partial update to non-null values only).
- `AssetsAPI.create_hierarchy` now also verifies the `name` parameter which is required and that `id` has not been set.

### Changed
- `AssetsAPI.create_hierarchy` now uses `AssetHierarchy` under the hood to offer concrete feedback on asset hierarchy issues, accessible through attributes on the raised exception, e.g. invalid assets, duplicates, orphans, or any cyclical asset references.

### Fixed
- `AssetsAPI.create_hierarchy`...:
  - Now respects `max_workers` when spawning worker threads.
  - Can no longer raise `RecursionError`. Used to be an issue for asset hierarchies deeper than `sys.getrecursionlimit()` (typically set at 1000 to avoid stack overflow).
  - Is now `pyodide` compatible.

## [5.8.0] - 2023-03-20
### Added
- Support for client certificate authentication to Azure AD.

## [5.7.4] - 2023-03-20
### Added
- Use `X-Job-Token` header for contextualization jobs to reduce required capabilities.

## [5.7.3] - 2023-03-14
### Improved
- For users unknowingly using a too old version of `numpy` (against the SDK dependency requirements), an exception could be raised (`NameError: name 'np' is not defined`). This has been fixed.

## [5.7.2] - 2023-03-10
### Fixed
- Fix method dump in TransformationDestination to ignore None.

## [5.7.1] - 2023-03-10
### Changed
- Split `instances` destination type of Transformations to `nodes` and `edges`.

## [5.7.0] - 2023-03-08
### Removed
- `ExtractionPipelineRunUpdate` was removed as runs are immutable.

### Fixed
- `ExtractionPipelinesRunsAPI` was hiding `id` of runs because `ExtractionPipelineRun` only defined `external_id` which doesn't exist for the "run resource", only for the "parent" ext.pipe (but this is not returned by the API; only used to query).

### Changed
- Rename and deprecate `external_id` in `ExtractionPipelinesRunsAPI` in favour of the more descriptive `extpipe_external_id`. The change is backwards-compatible, but will issue a `UserWarning` for the old usage pattern.

## [5.6.4] - 2023-02-28
### Added
- Input validation on `DatapointsAPI.[insert, insert_multiple, delete_ranges]` now raise on missing keys, not just invalid keys.

## [5.6.3] - 2023-02-23
### Added
- Make the SDK compatible with `pandas` major version 2 ahead of release.

## [5.6.2] - 2023-02-21
### Fixed
- Fixed an issue where `Content-Type` was not correctly set on file uploads to Azure.

## [5.6.1] - 2023-02-20
### Fixed
- Fixed an issue where `IndexError` was raised when a user queried `DatapointsAPI.retrieve_latest` for a single, non-existent time series while also passing `ignore_unknown_ids=True`. Changed to returning `None`, inline with other `retrieve` methods.

## [5.6.0] - 2023-02-16
### Added
- The SDK has been made `pyodide` compatible (to allow running natively in browsers). Missing features are `CredentialProvider`s with token refresh and `AssetsAPI.create_hierarchy`.

## [5.5.2] - 2023-02-15
### Fixed
- Fixed JSON dumps serialization error of instances of `ExtractionPipelineConfigRevision` and all subclasses (`ExtractionPipelineConfig`) as they stored a reference to the CogniteClient as a non-private attribute.

## [5.5.1] - 2023-02-14
### Changed
- Change `CredentialProvider` `Token` to be thread safe when given a callable that does token refresh.

## [5.5.0] - 2023-02-10
### Added
- Support `instances` destination type on Transformations.

## [5.4.4] - 2023-02-06
### Added
- Added user warnings when wrongly calling `/login/status` (i.e. without an API key) and `/token/inspect` (without OIDC credentials).

## [5.4.3] - 2023-02-05
### Fixed
- `OAuthDeviceCode` and `OAuthInteractive` now respect `global_config.disable_ssl` setting.

## [5.4.2] - 2023-02-03
### Changed
- Improved error handling (propagate IDP error message) for `OAuthDeviceCode` and `OAuthInteractive` upon authentication failure.

## [5.4.1] - 2023-02-02
### Fixed
- Bug where create_hierarchy would stop progressing after encountering more than `config.max_workers` failures.

## [5.4.0] - 2023-02-02
### Added
- Support for aggregating metadata keys/values for assets

## [5.3.7] - 2023-02-01
### Improved
- Issues with the SessionsAPI documentation have been addressed, and the `.create()` have been further clarified.

## [5.3.6] - 2023-01-30
### Changed
- A file-not-found error has been changed from `TypeError` to `FileNotFoundError` as part of the validation in FunctionsAPI.

## [5.3.5] - 2023-01-27
### Fixed
- Fixed an atexit-exception (`TypeError: '<' not supported between instances of 'tuple' and 'NoneType'`) that could be raised on PY39+ after fetching datapoints (which uses a custom thread pool implementation).

## [5.3.4] - 2023-01-25
### Fixed
- Displaying Cognite resources like an `Asset` or a `TimeSeriesList` in a Jupyter notebook or similar environments depending on `._repr_html_`, no longer raises `CogniteImportError` stating that `pandas` is required. Instead, a warning is issued and `.dump()` is used as fallback.

## [5.3.3] - 2023-01-24
### Added
- New parameter `token_cache_path` now accepted by `OAuthInteractive` and `OAuthDeviceCode` to allow overriding location of token cache.

### Fixed
- Platform dependent temp directory for the caching of the token in `OAuthInteractive` and `OAuthDeviceCode` (no longer crashes at exit on Windows).

## [5.3.2] - 2023-01-24
### Security
- Update `pytest` and other dependencies to get rid of dependency on the `py` package (CVE-2022-42969).

## [5.3.1] - 2023-01-20
### Fixed
- Last possible valid timestamp would not be returned as first (if first by some miracle...) by the `TimeSeries.first` method due to `end` being exclusive.

## [5.3.0] - 2023-01-20
### Added
- `DatapointsAPI.retrieve_latest` now support customising the `before` argument, by passing one or more objects of the newly added `LatestDatapointQuery` class.

## [5.2.0] - 2023-01-19
### Changed
- The SDK has been refactored to support `protobuf>=3.16.0` (no longer requires v4 or higher). This was done to fix dependency conflicts with several popular Python packages like `tensorflow` and `streamlit` - and also Azure Functions - that required major version 3.x of `protobuf`.

## [5.1.1] - 2023-01-19
### Changed
- Change RAW rows insert chunk size to make individual requests faster.

## [5.1.0] - 2023-01-03
### Added
- The diagram detect function can take file reference objects that contain file (external) id as well as a page range. This is an alternative to the lists of file ids or file external ids that are still possible to use. Page ranges were not possible to specify before.

## [5.0.2] - 2022-12-21
### Changed
- The valid time range for datapoints has been increased to support timestamps up to end of the year 2099 in the TimeSeriesAPI. The utility function `ms_to_datetime` has been updated accordingly.

## [5.0.1] - 2022-12-07
### Fixed
- `DatapointsArray.dump` would return timestamps in nanoseconds instead of milliseconds when `convert_timestamps=False`.
- Converting a `Datapoints` object coming from a synthetic datapoints query to a `pandas.DataFrame` would, when passed `include_errors=True`, starting in version `5.0.0`, erroneously cast the `error` column to a numeric data type and sort it *before* the returned values. Both of these behaviours have been reverted.
- Several documentation issues: Missing methods, wrong descriptions through inheritance and some pure visual/aesthetic.

## [5.0.0] - 2022-12-06
### Improved
- Greatly increased speed of datapoints fetching (new adaptable implementation and change from `JSON` to `protobuf`), especially when asking for... (measured in fetched `dps/sec` using the new `retrieve_arrays` method, with default settings for concurrency):
  - A large number of time series
    - 200 ts: ~1-4x speedup
    - 8000 ts: ~4-7x speedup
    - 20k-100k ts: Up to 20x faster
  - Very few time series (1-3)
    - Up to 4x faster
  - Very dense time series (>>10k dps/day)
    - Up to 5x faster
  - Any query for `string` datapoints
    - Faster the more dps, e.g. single ts, 500k: 6x speedup
- Peak memory consumption (for numeric data) is 0-55 % lower when using `retrieve` and 65-75 % lower for the new `retrieve_arrays` method.
- Fetching newly inserted datapoints no longer suffers from (potentially) very long wait times (or timeout risk).
- Converting fetched datapoints to a Pandas `DataFrame` via `to_pandas()` has changed from `O(N)` to `O(1)`, i.e., speedup no longer depends on the number of datapoints and is typically 4-5 orders of magnitude faster (!). NB: Only applies to `DatapointsArray` as returned by the `retrieve_arrays` method.
- Full customizability of queries is now available for *all retrieve* endpoints, thus the `query()` is no longer needed and has been removed. Previously only `aggregates` could be individually specified. Now all parameters can be passed either as top-level or as *individual settings*, even `ignore_unknown_ids`. This is now aligned with the API (except `ignore_unknown_ids` making the SDK arguably better!).
- Documentation for the retrieve endpoints has been overhauled with lots of new usage patterns and better examples. **Check it out**!
- Vastly better test coverage for datapoints fetching logic. You may have increased trust in the results from the SDK!

### Added
- New required dependency, `protobuf`. This is currently only used by the DatapointsAPI, but other endpoints may be changed without needing to release a new major version.
- New optional dependency, `numpy`.
- A new datapoints fetching method, `retrieve_arrays`, that loads data directly into NumPy arrays for improved speed and *much* lower memory usage.
- These arrays are stored in the new resource types `DatapointsArray` with corresponding container (list) type, `DatapointsArrayList` which offer much more efficient memory usage. `DatapointsArray` also offer zero-overhead pandas-conversion.
- `DatapointsAPI.insert` now also accepts `DatapointsArray`. It also does basic error checking like making sure the number of datapoints match the number of timestamps, and that it contains raw datapoints (as opposed to aggregate data which raises an error). This also applies to `Datapoints` input.
- `DatapointsAPI.insert_multiple` now accepts `Datapoints` and `DatapointsArray` as part of the (possibly) multiple inputs. Applies the same error checking as `insert`.

### Changed
- Datapoints are no longer fetched using `JSON`: the age of `protobuf` has begun.
- The main way to interact with the `DatapointsAPI` has been moved from `client.datapoints` to `client.time_series.data` to align and unify with the `SequenceAPI`. All example code has been updated to reflect this change. Note, however, that the `client.datapoints` will still work until the next major release, but will until then issue a `DeprecationWarning`.
- All parameters to all retrieve methods are now keyword-only (meaning no positional arguments are supported).
- All retrieve methods now accept a string for the `aggregates` parameter when asking for just one, e.g. `aggregates="max"`. This short-cut avoids having to wrap it inside a list. Both `snake_case` and `camelCase` are supported.
- The utility function `datetime_to_ms` no longer issues a `FutureWarning` on missing timezone information. It will now interpret naive `datetime`s as local time as is Python's default interpretation.
- The utility function `ms_to_datetime` no longer issues a `FutureWarning` on returning a naive `datetime` in UTC. It will now return an aware `datetime` object in UTC.
- All data classes in the SDK that represent a Cognite resource type have a `to_pandas` (or `to_geopandas`) method. Previously, these had various defaults for the `camel_case` parameter, but they have all been changed to `False`.
- All retrieve methods (when passing dict(s) with query settings) now accept identifier and aggregates in snake case (and camel case for convenience / backwards compatibility). Note that all newly added/supported customisable parameters (e.g. `include_outside_points` or `ignore_unknown_ids` *must* be passed in snake case or a `KeyError` will be raised.)
- The method `DatapointsAPI.insert_dataframe` has new default values for `dropna` (now `True`, still being applied on a per-column basis to not lose any data) and `external_id_headers` (now `True`, disincentivizing the use of internal IDs).
- The previous fetching logic awaited and collected all errors before raising (through the use of an "initiate-and-forget" thread pool). This is great, e.g., updates/inserts to make sure you are aware of all partial changes. However, when reading datapoints, a better option is to just fail fast (which it does now).
- `DatapointsAPI.[retrieve/retrieve_arrays/retrieve_dataframe]` no longer requires `start` (default: `0`, i.e. 1970-01-01) and `end` (default: `now`). This is now aligned with the API.
- Additionally, `DatapointsAPI.retrieve_dataframe` no longer requires `granularity` and `aggregates`.
- All retrieve methods accept a list of full query dictionaries for `id` and `external_id` giving full flexibility for all individual settings: `start`, `end`, `aggregates`, `granularity`, `limit`, `include_outside_points`, `ignore_unknown_ids`.
- Aggregates returned now include the time period(s) (given by the `granularity` unit) that `start` and `end` are part of (as opposed to only "fully in-between" points). This change is the *only breaking change* to the `DatapointsAPI.retrieve` method for aggregates and makes it so that the SDK match manual queries sent using e.g. `curl` or Postman. In other words, this is now aligned with the API.
Note also that this is a **bugfix**: Due to the SDK rounding differently than the API, you could supply `start` and `end` (with `start < end`) and still be given an error that `start is not before end`. This can no longer happen.
- Fetching raw datapoints using `include_outside_points=True` now returns both outside points (if they exist), regardless of `limit` setting (this is the *only breaking change* for limited raw datapoint queries; unlimited queries are fully backwards compatible). Previously the total number of points was capped at `limit`, thus typically only returning the first. Now up to `limit+2` datapoints are always returned. This is now aligned with the API.
- When passing a relative or absolute time specifier string like `"2w-ago"` or `"now"`, all time series in the same query will use the exact same value for 'now' to avoid any inconsistencies in the results.
- Fetching newly inserted datapoints no longer suffers from very long wait times (or timeout risk) as the code's dependency on `count` aggregates has been removed entirely (implementation detail) which could delay fetching by anything between a few seconds to several minutes/go to timeout while the aggregate was computed on-the-fly. This was mostly a problem for datapoints inserted into low-priority time periods (far away from current time).
- Asking for the same time series any number of times no longer raises an error (from the SDK), which is useful for instance when fetching disconnected time periods. This is now aligned with the API. Thus, the custom exception `CogniteDuplicateColumnsError` is no longer needed and has been removed from the SDK.
- ...this change also causes the `.get` method of `DatapointsList` and `DatapointsArrayList` to now return a list of `Datapoints` or `DatapointsArray` respectively *when duplicated identifiers are queried*. For data scientists and others used to `pandas`, this syntax is familiar to the slicing logic of `Series` and `DataFrame` when used with non-unique indices.
There is also a very subtle **bugfix** here: since the previous implementation allowed the same time series to be specified by both its `id` and `external_id`, using `.get` to access it would always yield the settings that were specified by the `external_id`. This will now return a `list` as explained above.
- `Datapoints` and `DatapointsArray` now store the `granularity` string given by the user (when querying aggregates) which allows both `to_pandas` methods (on `DatapointsList` and `DatapointsArrayList` as well) to accept `include_granularity_name` that appends this to the end of the column name(s).
- Datapoints fetching algorithm has changed from one that relies on up-to-date and correct `count` aggregates to be fast (with fallback on serial fetching when missing/unavailable), to recursively (and reactively) splitting the time-domain into smaller and smaller pieces, depending on the discovered-as-fetched density-distribution of datapoints in time and the number of available workers/threads. The new approach also has the ability to group more than 1 (one) time series per API request (when beneficial) and short-circuit once a user-given limit has been reached (if/when given). This method is now used for *all types of queries*; numeric raw-, string raw-, and aggregate datapoints.

#### Change: `retrieve_dataframe`
- Previously, fetching was constricted (🐍) to either raw- OR aggregate datapoints. This restriction has been lifted and the method now works exactly like the other retrieve-methods (with a few extra options relevant only for pandas `DataFrame`s).
- Used to fetch time series given by `id` and `external_id` separately - this is no longer the case. This gives a significant, additional speedup when both are supplied.
- The `complete` parameter has been removed and partially replaced by `uniform_index (bool)` which covers a subset of the previous features (with some modifications: now gives a uniform index all the way from the first given `start` to the last given `end`). Rationale: Old method had a weird and had unintuitive syntax (passing a string using commas to separate options).
- Interpolating, forward-filling or in general, imputation (also prev. controlled via the `complete` parameter) is completely removed as the resampling logic *really* should be up to the user fetching the data to decide, not the SDK.
- New parameter `column_names` (as already used in several existing `to_pandas` methods) decides whether to pick `id`s or `external_id`s as the dataframe column names. Previously, when both were supplied, the dataframe ended up with a mix.
Read more below in the removed section or check out the method's updated documentation.
- The ordering of columns for aggregates is now always chronological instead of the somewhat arbitrary choice made in `Datapoints.__init__`, (since `dict`s keep insertion order in newer python versions and instance variables lives in `__dict__`)).
- New parameter `include_granularity_name` that appends the specified granularity to the column names if passed as `True`. Mimics the behaviour of the older, well-known argument `include_aggregate_name`, but adds after: `my-ts|average|13m`.

### Fixed
- `CogniteClientMock` has been updated with 24 missing APIs (including sub-composited APIs like `FunctionsAPI.schedules`) and is now used internally in testing instead of a similar, additional implementation.
- Loads of `assert`s meant for the SDK user have been changed to raising exceptions instead as a safeguard since `assert`s are ignored when running in optimized mode `-O` (or `-OO`).

### Fixed: Extended time domain
- `TimeSeries.[first/count/latest]()` now work with the expanded time domain (minimum age of datapoints was moved from 1970 to 1900, see [4.2.1]).
  - `TimeSeries.latest()` now supports the `before` argument similar to `DatapointsAPI.retrieve_latest`.
  - `TimeSeries.first()` now considers datapoints before 1970 and after "now".
  - `TimeSeries.count()` now considers datapoints before 1970 and after "now" and will raise an error for string time series as `count` (or any other aggregate) is not defined.
- `DatapointsAPI.retrieve_latest` would give latest datapoint `before="now"` when given `before=0` (1970) because of a bad boolean check. Used to not be a problem since there were no data before epoch.
- The utility function `ms_to_datetime` no longer raises `ValueError` for inputs from before 1970, but will raise for input outside the allowed minimum- and maximum supported timestamps in the API.
**Note**: that support for `datetime`s before 1970 may be limited on Windows, but `ms_to_datetime` should still work (magic!).

### Fixed: Datapoints-related
- **Critical**: Fetching aggregate datapoints now works properly with the `limit` parameter. In the old implementation, `count` aggregates were first fetched to split the time domain efficiently - but this has little-to-no informational value when fetching *aggregates* with a granularity, as the datapoints distribution can take on "any shape or form". This often led to just a few returned batches of datapoints due to miscounting (e.g. as little as 10% of the actual data could be returned(!)).
- Fetching datapoints using `limit=0` now returns zero datapoints, instead of "unlimited". This is now aligned with the API.
- Removing aggregate names from the columns in a Pandas `DataFrame` in the previous implementation used `Datapoints._strip_aggregate_name()`, but this had a bug: Whenever raw datapoints were fetched all characters after the last pipe character (`|`) in the tag name would be removed completely. In the new version, the aggregate name is only added when asked for.
- The method `Datapoints.to_pandas` could return `dtype=object` for numeric time series when all aggregate datapoints were missing; which is not *that* unlikely, e.g., when using `interpolation` aggregate on a `is_step=False` time series with datapoints spacing above one hour on average. In such cases, an object array only containing `None` would be returned instead of float array dtype with `NaN`s. Correct dtype is now enforced by an explicit `pandas.to_numeric()` cast.
- Fixed a bug in all `DatapointsAPI` retrieve-methods when no time series was/were found, a single identifier was *not* given (either list of length 1 or all given were missing), `ignore_unknown_ids=True`, and `.get` was used on the empty returned `DatapointsList` object. This would raise an exception (`AttributeError`) because the mappings from `id` or `external_id` to `Datapoints` were not defined on the object (only set when containing at least 1 resource).

### Removed
- Method: `DatapointsAPI.query`. No longer needed as all "optionality" has been moved to the three `retrieve` methods.
- Method: `DatapointsAPI.retrieve_dataframe_dict`. Rationale: Due to its slightly confusing syntax and return value, it basically saw no use "in the wild".
- Custom exception: `CogniteDuplicateColumnsError`. No longer needed as the retrieve endpoints now support duplicated identifiers to be passed (similar to the API).
- All convenience methods related to plotting and the use of `matplotlib`. Rationale: No usage and low utility value: the SDK should not be a data science library.

## [4.11.3] - 2022-11-17
### Fixed
- Fix FunctionCallsAPI filtering

## [4.11.2] - 2022-11-16
### Changed
- Detect endpoint (for Engineering Diagram detect jobs) is updated to spawn and handle multiple jobs.
### Added
- `DetectJobBundle` dataclass: A way to manage multiple files and jobs.

## [4.11.1] - 2022-11-15
### Changed
- Update doc for Vision extract method
- Improve error message in `VisionExtractJob.save_annotations`

## [4.11.0] - 2022-10-17
### Added
- Add `compute` method to `cognite.client.geospatial`

## [4.10.0] - 2022-10-13
### Added
- Add `retrieve_latest` method to `cognite.client.sequences`
- Add support for extending the expiration time of download links returned by `cognite.client.files.retrieve_download_urls()`

## [4.9.0] - 2022-10-10
### Added
- Add support for extraction pipeline configuration files
### Deprecated
- Extraction pipeline runs has been moved from `client.extraction_pipeline_runs` to `client.extraction_pipelines.runs`

## [4.8.1] - 2022-10-06
### Fixed
- Fix `__str__` method of `TransformationSchedule`

## [4.8.0] - 2022-09-30
### Added
- Add operations for geospatial rasters

## [4.7.1] - 2022-09-29
### Fixed
- Fixed the `FunctionsAPI.create` method for Windows-users by removing
  validation of `requirements.txt`.

## [4.7.0] - 2022-09-28
### Added
- Support `tags` on `transformations`.

### Changed
- Change geospatial.aggregate_features to support `aggregate_output`

## [4.5.4] - 2022-09-19
### Fixed
- The raw rows insert endpoint is now subject to the same retry logic as other idempotent endpoints.

## [4.5.3] - 2022-09-15
### Fixed
- Fixes the OS specific issue where the `requirements.txt`-validation failed
  with `Permission Denied` on Windows.

## [4.5.2] - 2022-09-09
### Fixed
- Fixes the issue when updating transformations with new nonce credentials

## [4.5.1] - 2022-09-08
### Fixed
- Don't depend on typing_extensions module, since we don't have it as a dependency.

## [4.5.0] - 2022-09-08
### Added
- Vision extract implementation, providing access to the corresponding [Vision Extract API](https://docs.cognite.com/api/v1/#tag/Vision).

## [4.4.3] - 2022-09-08
### Fixed
- Fixed NaN/NA value check in geospatial FeatureList

## [4.4.2] - 2022-09-07
### Fixed
- Don't import numpy in the global space in geospatial module as it's an optional dependency

## [4.4.1] - 2022-09-06
### Fixed
- Fixed FeatureList.from_geopandas to handle NaN values

## [4.4.0] - 2022-09-06
### Changed
- Change geospatial.aggregate_features to support order_by

## [4.3.0] - 2022-09-06
### Added
- Add geospatial.list_features

## [4.2.1] - 2022-08-23
### Changed
- Change timeseries datapoints' time range to start from 01.01.1900

## [4.2.0] - 2022-08-23
### Added
- OAuthInteractive credential provider. This credential provider will redirect you to a login page
and require that the user authenticates. It will also cache the token between runs.
- OAuthDeviceCode credential provider. Display a device code to enter into a trusted device.
It will also cache the token between runs.

## [4.1.2] - 2022-08-22
### Fixed
- geospatial: support asset links for features

## [4.1.1] - 2022-08-19
### Fixed
- Fixed the issue on SDK when Python installation didn't include pip.

### Added
- Added Optional dependency called functions. Usage: `pip install "cognite-sdk[functions]"`

## [4.1.0] - 2022-08-18
### Added
- ensure_parent parameter to client.raw.insert_dataframe method

## [4.0.1] - 2022-08-17
### Added
- OAuthClientCredentials now supports token_custom_args.

## [4.0.0] - 2022-08-15
### Changed
- Client configuration no longer respects any environment variables. There are other libraries better
suited for loading configuration from the environment (such as builtin `os` or `pydantic`). There have also
been several reports of envvar name clash issues in tools built on top the SDK. We therefore
consider this something that should be handled by the application consuming the SDK. All configuration of
`cognite.client.CogniteClient` now happens using a `cognite.client.ClientConfig` object. Global configuration such as
`max_connection_pool_size` and other options which apply to all client instances are now configured through
the `cognite.client.global_config` object which is an instance of `cognite.client.GlobalConfig`. Examples
have been added to the docs.
- Auth has been reworked. The client configuration no longer accepts the `api_key` and `token_...` arguments.
It accepts only a single `credentials` argument which must be a `CredentialProvider` object. A few
implementations have been provided (`APIKey`, `Token`, `OAuthClientCredentials`). Example usage has
been added to the docs. More credential provider implementations will be added in the future to accommodate
other OAuth flows.

### Fixed
- A bug in the Functions SDK where the lifecycle of temporary files was not properly managed.

## [3.9.0] - 2022-08-11
### Added
- Moved Cognite Functions from Experimental SDK to Main SDK.

## [3.8.0] - 2022-08-11
### Added
- Add ignore_unknown_ids parameter to sequences.retrieve_multiple

## [3.7.0] - 2022-08-10
### Changed
- Changed grouping of Sequence rows on insert. Each group now contains at most 100k values and at most 10k rows.

## [3.6.1] - 2022-08-10
### Fixed
- Fixed a minor casing error for the geo_location field on files

### Added
- Add ignore_unknown_ids parameter to files.retrieve_multiple

## [3.5.0] - 2022-08-10
### Changed
- Improve type annotations. Use overloads in more places to help static type checkers.

## [3.4.3] - 2022-08-10
### Changed
- Cache result from pypi version check so it's not executed for every client instantiation.

## [3.4.2] - 2022-08-09
### Fixed
- Fix the wrong destination name in transformations.

## [3.4.1] - 2022-08-01
### Fixed
- fixed exception when printing exceptions generated on transformations creation/update.

## [3.4.0] - 2022-07-25
### Added
- added support for nonce authentication on transformations

### Changed
- if no source or destination credentials are provided on transformation create, an attempt will be made to create a session with the CogniteClient credentials, if it succeeds, the acquired nonce will be used.
- if OIDC credentials are provided on transformation create/update, an attempt will be made to create a session with the given credentials. If it succeeds, the acquired nonce credentials will replace the given client credentials before sending the request.

## [3.3.0] - 2022-07-21
### Added
- added the sessions API

## [3.2.0] - 2022-07-15
### Removed
- Unused cognite.client.experimental module

## [3.1.0] - 2022-07-13
### Changed
- Helper functions for conversion to/from datetime now warns on naive datetimes and their interpretation.
### Fixed
- Helper function `datetime_to_ms` now accepts timezone aware datetimes.

## [3.0.1] - 2022-07-13
### Fixed
- fixed missing README.md in package

## [3.0.0] - 2022-07-12
### Changed
- Poetry build, one single package "cognite-sdk"
- Require python 3.8 or greater (used to be 3.5 or greater)
### Removed
- support for root_asset_id and root_asset_external_id filters. use asset subtree filters instead.

## [2.56.1] - 2022-06-22
### Added
- Time series property `is_step` can now be updated.

## [2.56.0] - 2022-06-21
### Added
- added the diagrams API

## [2.55.0] - 2022-06-20
### Fixed
- Improve geospatial documentation and implement better parameter resilience for filter and feature type update

## [2.54.0] - 2022-06-17
### Added
- Allow to set the chunk size when creating or updating geospatial features

## [2.53.1] - 2022-06-17
### Fixed
- Fixed destination type decoding of `transformation.destination`

## [2.53.0] - 2022-06-16
### Added
- Annotations implementation, providing access to the corresponding [Annotations API](https://docs.cognite.com/api/v1/#tag/Annotations).
    - Added `Annotation`, `AnnotationFilter`, `AnnotationUpdate` dataclasses to `cognite.client.data_classes`
    - Added `annotations` API to `cognite.client.CogniteClient`
    - **Create** annotations with `client.annotations.create` passing `Annotation` instance(s)
    - **Suggest** annotations with `client.annotations.suggest` passing `Annotation` instance(s)
    - **Delete** annotations with `client.annotations.delete` passing the id(s) of annotation(s) to delete
    - **Filter** annotations with `client.annotations.list` passing a `AnnotationFilter `dataclass instance or a filter `dict`
    - **Update** annotations with `client.annotations.update` passing updated `Annotation` or `AnnotationUpdate` instance(s)
    - **Get single** annotation with `client.annotations.retrieve` passing the id
    - **Get multiple** annotations with `client.annotations.retrieve_multiple` passing the ids

### Changed
- Reverted the optimizations introduced to datapoints fetching in 2.47.0 due to buggy implementation.

## [2.51.0] - 2022-06-13
### Added
- added the new geo_location field to the Asset resource

## [2.50.2] - 2022-06-09
### Fixed
- Geospatial: fix FeatureList.from_geopandas issue with optional properties

## [2.50.1] - 2022-06-09
### Fixed
- Geospatial: keep feature properties as is

## [2.50.0] - 2022-05-30
### Changed
- Geospatial: deprecate update_feature_types and add patch_feature_types

## [2.49.1] - 2022-05-19
### Changed
- Geospatial: Support dataset

## [2.49.0] - 2022-05-09
### Changed
- Geospatial: Support output selection for getting features by ids

## [2.48.0] - 2022-05-09
### Removed
- Experimental model hosting API

## [2.47.0] - 2022-05-02
### Changed
- Performance gain for `datapoints.retrieve` by grouping together time series in single requests against the underlying API.

## [2.46.1] - 2022-04-22
### Changed
- POST requests to the `sessions/revoke`-endpoint are now automatically retried
- Fix retrieval of empty raster in experimental geospatial api: http 204 as ok status

## [2.45.0] - 2022-03-25
### Added
- support `sequence_rows` destination type on Transformations.

## [2.44.1] - 2022-03-24
### Fixed
- fix typo in `data_set_ids` parameter type on `transformations.list`.

## [2.44.0] - 2022-03-24
### Added
- support conflict mode parameter on `transformations.schema.retrieve`.

## [2.43.1] - 2022-03-24
### Added
- update pillow dependency 9.0.0 -> 9.0.1

## [2.43.0] - 2022-03-24
### Added
- new list parameters added to `transformations.list`.

## [2.42.0] - 2022-02-25
### Added
- FeatureList.from_geopandas() improvements

### Fixed
- example for templates view.

## [2.41.0] - 2022-02-16
### Added
- support for deleting properties and search specs in GeospatialAPI.update_feature_types(...).

## [2.40.1] - 2022-02-15
### Fixed
- geospatial examples.

## [2.40.0] - 2022-02-11
### Added
- dataSetId support for transformations.

## [2.39.1] - 2022-01-25
### Added
- pandas and geospatial dependencies optional for cognite-sdk-core.

## [2.39.0] - 2022-01-20
### Added
- geospatial API support

## [2.38.6] - 2022-01-14
### Added
- add the possibility to cancel transformation jobs.

## [2.38.5] - 2022-01-12
### Fixed
- Bug where creating/updating/deleting more than 5 transformation schedules in a single call would fail.

## [2.38.4] - 2021-12-23
### Fixed
- Bug where list generator helper will return more than chunk_size items.

## [2.38.3] - 2021-12-13
### Fixed
- Bug where client consumes all streaming content when logging request.

## [2.38.2] - 2021-12-09
### Added
- add the possibility to pass extra body fields to APIClient._create_multiple.

## [2.38.1] - 2021-12-07
### Fixed
- Bug where loading `transformations.jobs` from JSON fails for raw destinations.

## [2.38.0] - 2021-12-06
### Added
- `transformations` api client, which allows the creation, deletion, update, run and retrieval of transformations.
- `transformations.schedules` api client, which allows the schedule, unschedule and retrieval of recurring runs of a transformation.
- `transformations.notifications` api client, which allows the creation, deletion and retrieval of transformation email notifications.
- `transformations.schema` api client, which allows the retrieval of the expected schema of sql transformations based on the destination data type.
- `transformations.jobs` api client, which retrieves the  status of transformation runs.

## [2.37.1] - 2021-12-01
### Fixed
- Bug where `sequences` full update attempts to "set" column spec. "set" is not supported for sequence column spec.

## [2.37.0] - 2021-11-30
### Added
- Added support for retrieving file download urls

## [2.36.0] - 2021-11-30
### Fixed
- Changes default JSON `.dumps()` behaviour to be in strict compliance with the standard: if any NaNs or +/- Infs are encountered, an exception will now be raised.

## [2.35.0] - 2021-11-29
### Added
- Added support for `columns` update on sequences
- Added support for `data_set_id` on template views

### Security
- Disallow downloading files to path outside download directory in `files.download()`.

## [2.32.0] - 2021-10-04
### Added
 - Support for extraction pipelines

## [2.31.1] - 2021-09-30
### Fixed
- Fixed a bug related to handling of binary response payloads.

## [2.31.0] - 2021-08-26
### Added
- View resolver for template fields.

## [2.30.0] - 2021-08-25
### Added
- Support for Template Views

## [2.29.0] - 2021-08-16
### Added
- Raw rows are retrieved using parallel cursors when no limit is set.

## [2.28.2] - 2021-08-12
### Added
- Relationships now supports `partitions` parameter for [parallel retrieval](https://docs.cognite.com/api/v1/#section/Parallel-retrieval)

## [2.28.1] - 2021-08-10
### Changed
- debug mode now logs response payload and headers.

## [2.27.0] - 2021-07-20

### Fixed
- When using CogniteClient with the client-secret auth flow, the object would not be pickle-able (e.g. when using multiprocessing) because of an anonymous function.

## [2.26.1] - 2021-07-20

### Changed
- Optimization. Do not get windows if remaining data points is 0. Reduces number of requests when asking for 100k data points/10k aggregates from 2 to 1.

## [2.26.0] - 2021-07-08

### Added
- Support for set labels on AssetUpdate

## [2.25.0] - 2021-07-06

### Added
- filter_nodes function to ThreeDRevisionsAPI

## [2.24.0] - 2021-06-28

### Added
- ignore_unknown_ids flag to Relationships delete method

## [2.23.0] - 2021-06-25

### Added
- insert_dataframe and retrieve_dataframe methods to the Raw client

## [2.22.0] - 2021-06-22

### Added
- More contextualization job statuses
### Changed
- Refactor contextualization constant representation

## [2.21.0] - 2021-06-21

### Added
- Datasets support for labels

## [2.20.0] - 2021-06-18

### Added
- rows() in RawRowsAPI support filtering with `columns` and `min/maxLastUpdatedTime`

## [2.19.0] - 2021-05-11

### Added
- Support for /token/inspect endpoint

## [2.18.2] - 2021-04-23

### Fixed
- Bug in templates instances filter that would cause `template_names` to be ignored.

## [2.18.1] - 2021-04-22

### Added
- Configure file download/upload timeouts with `COGNITE_FILE_TRANSFER_TIMEOUT` environment variable or
`file_transfer_timeout` parameter on `CogniteClient`.

### Changed
- Increased default file transfer timeout from 180 to 600 seconds
- Retry more failure modes (read timeouts, 502, 503, 504) for files upload/download requests.

## [2.18.0] - 2021-04-20

### Changed
- `COGNITE_DISABLE_SSL` now also covers ssl verification on IDP endpoints used for generating tokens.


## [2.17.1] - 2021-04-15

### Added
- `created_time`, and `last_updated_time` to template data classes.
- `data_set_id` to template instance data class.


## [2.17.0] - 2021-03-26

### Changed
- Ignore exceptions from pypi version check and reduce its timeout to 5 seconds.

### Fixed
- Only 200/201/202 is treated as successful response. 301 led to json decoding errors -
now handled gracefully.
- datasets create limit was set to 1000 in the sdk, leading to cases of 400 from the api where the limit is 10.

### Added
- Support for specifying proxies in the CogniteClient constructor

### Removed
- py.typed file. Will not declare library as typed until we run a typechecker on the codebase.


## [2.16.0] - 2021-03-26

### Added
- support for templates.
- date-based `cdf-version` header.

## [2.15.0] - 2021-03-22

### Added
- `createdTime` field on raw dbs and tables.

## [2.14.0] - 2021-03-18

### Added
- dropna argument to insert_dataframe method in DatapointsAPI

## [2.13.0] - 2021-03-16

### Added
- `sortByNodeId` and `partitions` query parameters to `list_nodes` method.

## [2.12.2] - 2021-03-11

### Fixed
- CogniteAPIError raised (instead of internal KeyError) when inserting a RAW row without a key.

## [2.12.1] - 2021-03-09

### Fixed
- CogniteMissingClientError raised when creating relationship with malformed body.

## [2.12.0] - 2021-03-08

### Changed
- Move Entity matching API from beta to v1.

## [2.11.1] - 2021-02-18

### Changed
- Resources are now more lenient on which types they accept in for labels
- Entity matching fit will flatten dictionaries and resources to "metadata.subfield" similar to pipelines.

### Added
- Relationships now support update

## [2.10.7] - 2021-02-02

### Fixed
- Relationships API list calls via the generator now support `chunk_size` as parameter.

## [2.10.6] - 2021-02-02

### Fixed
- Retry urllib3.NewConnectionError when it isn't in the context of a ConnectionRefusedError

## [2.10.5] - 2021-01-25

### Fixed
- Fixed asset subtree not returning an object with id->item cache for use in .get

## [2.10.4] - 2020-12-14

### Changed
- Relationships filter will now chain filters on large amounts of sources or targets in batches of 1000 rather than 100.


## [2.10.3] - 2020-12-09

### Fixed
- Retries now have backup time tracking per request, rather than occasionally shared between threads.
- Sequences delete ranges now no longer gives an error if no data is present

## [2.10.2] - 2020-12-08

### Fixed
- Set geoLocation.type in files to "Feature" if missing

## [2.10.1] - 2020-12-03

### Added
- Chaining of requests to the relationships list method,
allowing the method to take arbitrarily long lists for `source_external_ids` and `target_external_ids`

## [2.10.0] - 2020-12-01

### Added
- Authentication token generation and lifecycle management

## [2.9.0] - 2020-11-25

### Added
- Entity matching API is now available in the beta client.

## [2.8.0] - 2020-11-23

### Changed
- Move relationships to release python SDK

## [2.7.0] - 2020-11-10

### Added
- `fetch_resources` parameter to the relationships `list` and `retrieve_multiple` methods, which attempts to fetch the resource referenced in the relationship.

## [2.6.4] - 2020-11-10

### Fixed
- Fixed a bug where 429 was not retried on all endpoints

## [2.6.3] - 2020-11-10

### Fixed
- Resource metadata should be able to set empty using `.metadata.set(None)` or `.metadata.set({})`.

## [2.6.2] - 2020-11-05

### Fixed
- Asset retrieve subtree should return empty AssetList if asset does not exist.

## [2.6.1] - 2020-10-30

### Added
- `geospatial` to list of valid relationship resource types.

## [2.6.0] - 2020-10-26

### Changed
- Relationships list should take dataset internal and external id as different parameters.

## [2.5.4] - 2020-10-22

### Fixed
- `_is_retryable` didn't handle clusters with a dash in the name.

## [2.5.3] - 2020-10-14

### Fixed
- `delete_ranges` didn't cast string timestamp into number properly.

## [2.5.2] - 2020-10-06

### Fixed
- `labels` in FileMetadata is not cast correctly to a list of `Label` objects.

## [2.5.1] - 2020-10-01
- Include `py.typed` file in sdk distribution

## [2.5.0] - 2020-09-29

### Added
- Relationships beta support.

### Removed
- Experimental Model Hosting client.

## [2.4.3] - 2020-09-18
- Increase raw rows list limit to 10,000

## [2.4.2] - 2020-09-10
- Fixed a bug where urls with query parameters were excluded from the retryable endpoints.

## [2.4.1] - 2020-09-09

### Changed
- Generator-based listing now supports partitions. Example:
  ``` python
  for asset in client.assets(partitions=10):
    # do something
  ```

## [2.4.0] - 2020-08-31

### Added
- New 'directory' in Files

## [2.3.0] - 2020-08-25

### Changed
- Add support for mypy and other type checking tools by adding packaging type information

## [2.2.2] - 2020-08-18

### Fixed
- HTTP transport logic to better handle retrying of connection errors
- read timeouts will now raise a CogniteReadTimeout
- connection errors will now raise a CogniteConnectionError, while connection refused errors will raise the more
 specific CogniteConnectionRefused exception.

### Added
- Jitter to exponential backoff on retries

### Changed
- Make HTTP requests no longer follow redirects by default
- All exceptions now inherit from CogniteException

## [2.2.1] - 2020-08-17

### Added
- Fixed a bug where `/timeseries/list` was missing from the retryable endpoints.

## [2.2.0] - 2020-08-17

### Added
- Files labelling support

## [2.1.2] - 2020-08-13

### Fixed
- Fixed a bug where only v1 endpoints (not playground) could be added as retryable

## [2.1.1] - 2020-08-13

### Fixed
- Calls to datapoints `retrieve_dataframe` with `complete="fill"` would break using Pandas version 1.1.0 because it raises TypeError when calling `.interpolate(...)` on a dataframe with no columns.

## [2.1.0] - 2020-07-22

### Added
- Support for passing a single string to `AssetUpdate().labels.add` and `AssetUpdate().labels.remove`. Both a single string and a list of strings is supported. Example:
  ```python
  # using a single string
  my_update = AssetUpdate(id=1).labels.add("PUMP").labels.remove("VALVE")
  res = client.assets.update(my_update)

  # using a list of strings
  my_update = AssetUpdate(id=1).labels.add(["PUMP", "ROTATING_EQUIPMENT"]).labels.remove(["VALVE"])
  res = client.assets.update(my_update)
  ```

## [2.0.0] - 2020-07-21

### Changed
- The interface to interact with labels has changed. A new, improved interface is now in place to make it easier to work with CDF labels. The new interface behaves this way:
  ```python
  # crate label definition(s)
  client.labels.create(LabelDefinition(external_id="PUMP", name="Pump", description="Pump equipment"))
  # ... or multiple
  client.labels.create([LabelDefinition(external_id="PUMP"), LabelDefinition(external_id="VALVE")])

  # list label definitions
  label_definitions = client.labels.list(name="Pump")

  # delete label definitions
  client.labels.delete("PUMP")
  # ... or multiple
  client.labels.delete(["PUMP", "VALVE"])

  # create an asset with label
  asset = Asset(name="my_pump", labels=[Label(external_id="PUMP")])
  client.assets.create(assets)

  # filter assets by labels
  my_label_filter = LabelFilter(contains_all=["PUMP", "VERIFIED"])
  asset_list = client.assets.list(labels=my_label_filter)

  # attach/detach labels to/from assets
  my_update = AssetUpdate(id=1).labels.add(["PUMP"]).labels.remove(["VALVE"])
  res = client.assets.update(my_update)
  ```

### Fixed
- Fixed bug where `_call_` in SequencesAPI (`client.sequences`) was incorrectly returning a `GET` method instead of `POST`.

## [1.8.1] - 2020-07-07
### Changed
- For 3d mappings delete, only use node_id and asset_id pairs in delete request to avoid potential bad request.
- Support attaching/detaching multiple labels on assets in a single method

## [1.8.0] - 2020-06-30
### Added
- Synthetic timeseries endpoint for DatapointsApi
- Labels endpoint support
- Assets labelling support
- Support for unique value aggregation for events.

### Changed
- When `debug=true`, redirects are shown more clearly.

## [1.7.0] - 2020-06-03
### Fixed
- datasetId is kept as an integer in dataframes.

### Changed
- Internal list of retryable endpoints was changed to a class variable so it can be modified.

## [1.6.0] - 2020-04-28
### Added
- Support events filtering by ongoing events (events without `end_time` defined)
- Support events filtering by active timerange of event
- Support files metadata filtering by `asset_external_ids`
- Aggregation endpoint for Assets, DataSets, Events, Files, Sequences and TimeSeries API

## [1.5.2] - 2020-04-02
### Added
- Support for security categories on file methods

## [1.5.1] - 2020-04-01
### Added
- Support for security categories on files
- active_at_time on relationships

### Fixed
- No longer retry calls to /files/initupload
- Retry retryable POST endpoints in datasets API

## [1.5.0] - 2020-03-12
### Added
- DataSets API and support for this in assets, events, time series, files and sequences.
- .asset helper function on time series.
- asset external id filter on time series.

## [1.4.13] - 2020-03-03
### Added
- Relationship list supports multiple sources, targets, relationship types and datasets.

## [1.4.12] - 2020-03-02

### Fixed
- Fixed a bug in file uploads where fields other than name were not being passed to uploaded directories.

## [1.4.11] - 2020-02-21

### Changed
- Datapoint insertion changed to be less memory intensive.

### Fixed
- Fixed a bug where add service account to group expected items in response.
- Jupyter notebook output and non-camel cased to_pandas uses nullable int fields instead of float for relevant fields.

## [1.4.10] - 2020-01-27
### Added
- Support for the error field for synthetic time series query in the experimental client.
- Support for retrieving data from multiple sequences at once.

## [1.4.9] - 2020-01-08

### Fixed
- Fixed a bug where datapoints `retrieve` could return less than limit even if there were more datapoints.
- Fixed an issue where `insert_dataframe` would give an error with older pandas versions.

## [1.4.8] - 2019-12-19

### Added
- Support for `ignore_unknown_ids` on time series `retrieve_multiple`, `delete` and datapoints `retrieve` and `latest` and related endpoints.
- Support for asset subtree filters on files, sequences, and time series.
- Support for parent external id filters on assets.
- Synthetic datapoints retrieve has additional functions including variable replacement and sympy support.

### Changed
- Synthetic datapoints now return errors in the `.error` field, in the jupyter output, and optionally in pandas dataframes if `include_errors` is set.

## [1.4.7] - 2019-12-05

### Added
- Support for synthetic time series queries in the experimental client.
- parent external id filter added for assets.

### Fixed
- startTime in event dataframes is now a nullable int dtype, consistent with endTime.

## [1.4.6] - 2019-12-02

### Fixed
- Fixed notebook output for Asset, Datapoint and Raw.

## [1.4.5] - 2019-12-02

### Changed

- The ModelHostingAPI now calls Model Hosting endpoints in playground instead of 0.6.

## [1.4.4] - 2019-11-29

### Added
 - Option to turn off version checking from CogniteClient constructor

### Changed
- In sequences create, the column definitions object accepts both camelCased and snake_cased keys.
- Retry 429 on all endpoints

### Fixed
- Fixed notebook output for DatapointsList

## [1.4.3] - 2019-11-27
### Fixed
- In Jupyter notebooks, the output from built-in list types is no longer camel cased.

## [1.4.2] - 2019-11-27

### Changed
- In the 3D API, the call and list methods now include all models by default instead of only unpublished ones.
- In Jupyter notebooks, the output from built-in types is no longer camel cased.

### Added
- Support for filtering events by asset subtree ids.

## [1.4.1] - 2019-11-18

### Added
- Support for filtering events by asset external id.
- query parameter on asset search.
- `ignore_unknown_ids` parameter on asset and events method `delete` and `retrieve_multiple`.

## [1.4.0] - 2019-11-14

### Changed
- In the ModelHostingAPI, models, versions and schedules are now referenced by name instead of id. The ids are no longer available.
- In the ModelHostingAPI, functions related to model versions are moved from the ModelsAPI to the new ModelVersionsAPI.
- In the ModelHostingAPI, the model names must be unique. Also, the version names and schedule names must be unique per model.
- Default value for `limit` in search method is now 100 instead of None to clarify api default behaviour when no limit is passed.

## [1.3.4] - 2019-11-07

### Changed
- Error 500's are no longer retried by default, only HTTP 429, 502, 503, 504 are.
- Optimized HTTP calls by caching user agent.
- Relationship filtering is now integrated into `list` instead of `search`.
- Sequences `insert_dataframe` parameter `external_id_headers` documentation updated.
- Type hints for several objects formerly `Dict[str, Any]` improved along with introducing matching dict derived classes.

### Fixed
- `source_created_time` and `source_modified_time` on files now displayed as time fields.
- Fixed pagination for `include_outside_points` and other edge cases in datapoints.
- Fixed a bug where `insert_dataframe` with strings caused a numpy error.

### Added
- Relationships can now have sequences as source or target.

## [1.3.3] - 2019-10-21

### Changed
- Datapoints insert dataframe function will check for infinity values.
- Allow for multiple calls to .add / .remove in object updates such as metadata, without later calls overwriting former.
- List time series now ignores the include_metadata parameter.

### Added
- Advanced list endpoint is used for listing time series, adding several new filters and partitions.

## [1.3.2] - 2019-10-16

### Added
- Datapoints objects now store is_string, is_step and unit to allow for better interpretation of the data.
- Sorting when listing events
- Added a search function in the relationships API.

### Changed
- `list` and `__call__` methods for files now support list parameters for `root_ids`, `root_external_ids`.
- retrieve_dataframe with `complete` using Datapoints fields instead of retrieving time series metadata.

### Fixed
- Fixed chunking logic in list_generator to always return last partial chunk.
- Fixed an error on missing target/source in relationships.

## [1.3.1] - 2019-10-09
### Fixed
- Fixed support for totalVariation aggregate completion.
- Changed conversion of raw RowList to pandas DataFrame to handle missing values (in columns) across the rows. This also fixes the bug where one-off values would be distributed to all rows in the DataFrame (unknown bug).

## [1.3.0] - 2019-10-03
### Changed
- Sequences officially released and no longer considered experimental.
- Sequences data insert no longer takes a default value for columns.

## [1.2.1] - 2019-10-01
### Fixed
- Tokens are sent with the correct "Authorization" header instead of "Authentication".

## [1.2.0] - 2019-10-01
### Added
- Support for authenticating with bearer tokens. Can now supply a jwt or jwt-factory to CogniteClient. This token will override any api-key which has been set.

## [1.1.12] - 2019-10-01
### Fixed
- Fixed a bug in time series pagination where getting 100k datapoints could cause a missing id error when using include_outside_points.
- SequencesData `to_pandas` no longer returns NaN on integer zero columns.
- Fixed a bug where the JSON encoder would throw circular reference errors on unknown data types, including numpy floats.

## [1.1.11] - 2019-09-23
### Fixed
- Fix testing.CogniteClientMock so it is possible to get attributes on child which have not been explicitly in the CogniteClientMock constructor

## [1.1.10] - 2019-09-23
### Fixed
- Fix testing.CogniteClientMock so it is possible to get child mock not explicitly defined

### Added
- `list` and `__call__` methods for events now support list parameters for `root_asset_ids`, `root_asset_external_ids`.

## [1.1.9] - 2019-09-20
### Changed
- Renamed testing.mock_cognite_client to testing.monkeypatch_cognite_client

### Added
- testing.CogniteClientMock object

## [1.1.8] - 2019-09-19
### Added
- Support for aggregated properties of assets.
- `Asset` and `AssetList` classes now have a `sequences` function which retrieves related sequences.
- Support for partitioned listing of assets and events.

### Changed
- `list` and `__call__` methods for assets now support list parameters for `root_ids`, `root_external_ids`.
- Sequences API no longer supports column ids, all relevant functions have been changed to only use external ids.

### Fixed
- Fixed a bug in time series pagination where getting 100k dense datapoints would cause a missing id error.
- Sequences retrieve functions fixed to match API change, to single item per retrieve.
- Sequences retrieve/insert functions fixed to match API change to take lists of external ids.

## [1.1.7] - 2019-09-13
### Fixed
- `testing.mock_cognite_client()` so that it still accepts arguments after exiting from mock context.

## [1.1.6] - 2019-09-12
### Fixed
- `testing.mock_cognite_client()` so that the mocked CogniteClient may accept arguments.

## [1.1.5] - 2019-09-12
### Added
- Method `files.download_to_path` for streaming a file to a specific path

## [1.1.4] - 2019-09-12
### Added
- `root_asset_ids` parameter for time series list.

### Changed
- Formatted output in jupyter notebooks for `SequenceData`.
- `retrieve_latest` function in theDatapoints API extended to support more than 100 items.
- Log requests at DEBUG level instead of INFO.

## [1.1.3] - 2019-09-05
### Changed
- Disabled automatic handling of cookies on the requests session objects

### Fixed
- `to_pandas` method on CogniteResource in the case of objects without metadata

## [1.1.2] - 2019-08-28
### Added
- `limit` parameter on sequence data retrieval.
- Support for relationships exposed through experimental client.
- `end` parameter of sequence.data retrieval and range delete accepts -1 to indicate last index of sequence.

### Changed
- Output in jupyter notebooks is now pandas-like by default, instead of outputting long json strings.

### Fixed
- id parameters and timestamps now accept any integer type including numpy.int64, so values from dataframes can be passed directly.
- Compatibility fix for renaming of sequences cursor and start/end parameters in the API.

## [1.1.1] - 2019-08-23
### Added
- `complete` parameter on `datapoints.retrieve_dataframe`, used for forward-filling/interpolating intervals with missing data.
- `include_aggregate_name` option on `datapoints.retrieve_dataframe` and `DatapointsList.to_pandas`, used for removing the `|<aggregate-name>` postfix on dataframe column headers.
- datapoints.retrieve_dataframe_dict function, which returns {aggregate:dataframe} without adding aggregate names to columns
- source_created_time and source_modified_time support for files

## [1.1.0] - 2019-08-21
### Added
- New method create_hierarchy() added to assets API.
- SequencesAPI.list now accepts an asset_ids parameter for searching by asset
- SequencesDataAPI.insert now accepts a SequenceData object for easier copying
- DatapointsAPI.insert now accepts a Datapoints object for easier copying
- helper method `cognite.client.testing.mock_cognite_client()` for mocking CogniteClient
- parent_id and parent_external_id to AssetUpdate class.

### Changed
- assets.create() no longer validates asset hierarchy and sorts assets before posting. This functionality has been moved to assets.create_hierarchy().
- AssetList.files() and AssetList.events() now deduplicate results while fetching related resources, significantly reducing memory load.

## [1.0.5] - 2019-08-15
### Added
- files.create() method to enable creating a file without uploading content.
- `recursive` parameter to raw.databases.delete() for recursively deleting tables.

### Changed
- Renamed .iteritems() on SequenceData to .items()
- raw.insert() now chunks raw rows into batches of 10,000 instead of 1,000

### Fixed
- Sequences queries are now retried if safe
- .update() in all APIs now accept a subclass of CogniteResourceList as input
- Sequences datapoint retrieval updated to use the new cursor feature in the API
- Json serializiation in `__str__()` of base data classes. Now handles Decimal and Number objects.
- Now possible to create asset hierarchy using parent external id when the parent is not part of the batch being inserted.
- `name` parameter of files.upload_bytes is now required, so as not to raise an exception in the underlying API.

## [1.0.4] - 2019-08-05
### Added
- Variety of useful helper functions for Sequence and SequenceData objects, including .column_ids and .column_external_ids properties, iterators and slice operators.
- Sequences insert_dataframe function.
- Sequences delete_range function.
- Support for external id column headers in datapoints.insert_dataframe()

### Changed
- Sequences data retrieval now returns a SequenceData object.
- Sequences insert takes its parameters row data first, and no longer requires columns to be passed.
- Sequences insert now accepts tuples and raw-style data input.
- Sequences create now clears invalid fields such as 'id' in columns specification, so sequences can more easily re-use existing specifications.
- Sequence data function now require column_ids or column_external_ids to be explicitly set, rather than both being passed through a single columns field

## [1.0.3] - 2019-07-26
### Fixed
- Renamed Model.schedule_data_spec to Model.data_spec so the field from the API will be included on the object.
- Handling edge case in Sequences pagination when last datapoint retrieved is at requested end
- Fixing data points retrieval when count aggregates are missing
- Displays unexpected fields on error response from API when raising CogniteAPIError

## [1.0.2] - 2019-07-22
### Added
- Support for model hosting exposed through experimental client

### Fixed
- Handling dynamic limits in Sequences API

## [1.0.1] - 2019-07-19
### Added
- Experimental client
- Support for sequences exposed through experimental client

## [1.0.0] - 2019-07-11
### Added
- Support for all endpoints in Cognite API
- Generator with hidden cursor for all resource types
- Concurrent writes for all resources
- Distribution of "core" sdk which does not depend on pandas and numpy
- Typehints for all methods
- Support for posting an entire asset hierarchy, resolving ref_id/parent_ref_id automatically
- config attribute on CogniteClient to view current configuration.

### Changed
- Renamed methods so they reflect what the method does instead of what http method is used
- Updated documentation with automatically tested examples
- Renamed `stable` namespace to `api`
- Rewrote logic for concurrent reads of datapoints
- Renamed CogniteClient parameter `num_of_workers` to `max_workers`

### Removed
- `experimental` client in order to ensure sdk stability.<|MERGE_RESOLUTION|>--- conflicted
+++ resolved
@@ -17,11 +17,10 @@
 - `Fixed` for any bug fixes.
 - `Security` in case of vulnerabilities.
 
-<<<<<<< HEAD
-## [7.64.12] - 2024-11-11
+## [7.64.14] - 2024-11-11
 ### Added
 - [Feature Preview - beta] Adding data modeling triggers support for data workflows.
-=======
+
 ## [7.64.13] - 2024-11-12
 ### Added
 - Added new `SAPWriteback` and `SAPWritebackRequests` capabilities.
@@ -30,7 +29,6 @@
 ### Fixed
 - `FunctionSchedulesAPI.__call__()` calls `FunctionSchedulesAPI.list()` instead of `APIClient._list_generator()`.
   (The latter relied on pagination, which was not implemented by `/schedules/list`). 
->>>>>>> ea8b81c9
 
 ## [7.64.11] - 2024-11-10
 ### Added
