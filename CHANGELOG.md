--- conflicted
+++ resolved
@@ -17,15 +17,10 @@
 - `Fixed` for any bug fixes.
 - `Security` in case of vulnerabilities.
 
-<<<<<<< HEAD
 ## [7.66.1] - 2023-11-18
 ### Removed
 - The Core Data Model (v1) is now considered stable and the alpha warning has been removed.
-=======
-## [Unreleased]
-## Removed
 - Usage of `instance_id` in the FilesAPI is considered stable and the alpha warning has been removed.
->>>>>>> eb2f572a
 
 ## [7.66.0] - 2023-11-15
 ### Added
