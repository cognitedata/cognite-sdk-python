--- conflicted
+++ resolved
@@ -14,11 +14,10 @@
 - `Fixed` for any bug fixes.
 - `Security` in case of vulnerabilities.
 
-<<<<<<< HEAD
-## [4.6.0] - 2022-09-15
+## [4.6.0] - 2022-09-26
 ### Changed
 - Change geospatial.aggregate_features to support `aggregate_output`
-=======
+
 ## [4.5.4] - 2022-09-19
 ### Fixed
 - The raw rows insert endpoint is now subject to the same retry logic as other idempotent endpoints.
@@ -27,7 +26,6 @@
 ### Fixed
 - Fixes the OS specific issue where the `requirements.txt`-validation failed 
   with `Permission Denied` on Windows.
->>>>>>> 9f1316ef
 
 ## [4.5.2] - 2022-09-09
 ### Fixed
