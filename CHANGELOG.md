# Changelog
All notable changes to this project will be documented in this file.

The format is based on [Keep a Changelog](https://keepachangelog.com/en/1.0.0/),
and this project adheres to [Semantic Versioning](https://semver.org/spec/v2.0.0.html).

The changelog for SDK version 0.x.x can be found [here](https://github.com/cognitedata/cognite-sdk-python/blob/0.13/CHANGELOG.md).

For users wanting to upgrade major version, a migration guide can be found [here](MIGRATION_GUIDE.md).

Changes are grouped as follows
- `Added` for new features.
- `Changed` for changes in existing functionality.
- `Deprecated` for soon-to-be removed features.
- `Improved` for transparent changes, e.g. better performance.
- `Removed` for now removed features.
- `Fixed` for any bug fixes.
- `Security` in case of vulnerabilities.

<<<<<<< HEAD
## [6.26.0] - 2023-09-20
### Added
- Support for the WorkflowOrchestrationAPI with the implementation `client.workflows`.
=======
## [6.27.0] - 2023-09-13
### Changed
- Reduce concurrency in data modeling client to 1 

## [6.26.0] - 2023-09-22
### Added
- Support `partition` and `cursor` parameters on `time_series.subscriptions.iterate_data`
- Include the `cursor` attribute on `DatapointSubscriptionBatch`, which is yielded in every iteration
of `time_series.subscriptions.iterate_data`.
>>>>>>> 159b75d9

## [6.25.3] - 2023-09-19
### Added
- Support for setting and retrieving `data_set_id` in data class `client.data_classes.ThreeDModel`.

## [6.25.2] - 2023-09-12
### Fixed
- Using the `HasData` filter would raise an API error in CDF.

## [6.25.1] - 2023-09-15
### Fixed
- Using nonce credentials now works as expected for `transformations.[create, update]`. Previously, the attempt to create
  a session would always fail, leading to nonce credentials never being used (full credentials were passed to- and
  stored in the transformations backend service).
- Additionally, the automatic creation of a session no longer fails silently when an `CogniteAuthError` is encountered
  (which happens when the credentials are invalid).
- While processing source- and destination credentials in `client.transformations.[create, update]`, an `AttributeError`
  can no longer be raised (by not specifying project).
### Added
- `TransformationList` now correctly inherits the two (missing) helper methods `as_ids()` and `as_external_ids()`.

## [6.25.0] - 2023-09-14
### Added
- Support for `ignore_unknown_ids` in `client.functions.retrieve_multiple` method.

## [6.24.1] - 2023-09-13
### Fixed
- Bugfix for `AssetsAPI.create_hierarchy` when running in upsert mode: It could skip certain updates above
  the single-request create limit (currently 1000 assets).

## [6.24.0] - 2023-09-12
### Fixed
- Bugfix for `FilesAPI.upload` and `FilesAPI.upload_bytes` not raising an error on file contents upload failure. Now `CogniteFileUploadError` is raised based on upload response.

## [6.23.0] - 2023-09-08
### Added
- Supporting for deleting constraints and indexes on containers.

### Changed
- The abstract class `Index` can no longer be instantiated. Use BTreeIndex or InvertedIndex instead.

## [6.22.0] - 2023-09-08
### Added
- `client.data_modeling.instances.subscribe` which lets you subscribe to a given
data modeling query and receive updates through a provided callback.
- Example on how to use the subscribe method to sync nodes to a local sqlite db.

## [6.21.1] - 2023-09-07
### Fixed
- Concurrent usage of the `CogniteClient` could result in API calls being made with the wrong value for `api_subversion`.

## [6.21.0] - 2023-09-06
### Added
- Supporting pattern mode and extra configuration for diagram detect in beta.

## [6.20.0] - 2023-09-05
### Fixed
- When creating functions with `client.functions.create` using the `folder` argument, a trial-import is executed as part of
  the verification process. This could leave leftover modules still in scope, possibly affecting subsequent calls. This is
  now done in a separate process to guarantee it has no side-effects on the main process.
- For pyodide/WASM users, a backup implementation is used, with an improved cleanup procedure.

### Added
- The import-check in `client.functions.create` (when `folder` is used) can now be disabled by passing
  `skip_folder_validation=True`. Basic validation is still done, now additionally by parsing the AST.

## [6.19.0] - 2023-09-04
## Added
- Now possible to retrieve and update translation and scale of 3D model revisions.

## [6.18.0] - 2023-09-04
### Added
- Added parameter `keep_directory_structure` to `client.files.download` to allow downloading files to a folder structure matching the one in CDF.

### Improved
- Using `client.files.download` will still skip files with the same name when writing to disk, but now a `UserWarning` is raised, specifying which files are affected.

## [6.17.0] - 2023-09-01
### Added
- Support for the UserProfilesAPI with the implementation `client.iam.user_profiles`.

## [6.16.0] - 2023-09-01
### Added
- Support for `ignore_unknown_ids` in `client.relationships.retrieve_multiple` method.

## [6.15.3] - 2023-08-30
### Fixed
- Uploading files using `client.files.upload` now works when running with `pyodide`.

## [6.15.2] - 2023-08-29
### Improved
- Improved error message for `CogniteMissingClientError`. Now includes the type of object missing the `CogniteClient` reference.

## [6.15.1] - 2023-08-29
### Fixed
- Bugfix for `InstanceSort._load` that always raised `TypeError` (now public, `.load`). Also, indirect fix for `Select.load` for non-empty `sort`.

## [6.15.0] - 2023-08-23
### Added
- Support for the DocumentsAPI with the implementation `client.documents`.
- Support for advanced filtering for `Events`, `TimeSeries`, `Assets` and `Sequences`. This is available through the
  `.filter()` method, for example, `client.events.filter`.
- Extended aggregation support for `Events`, `TimeSeries`, `Assets` and `Sequences`. This is available through the five
  methods `.aggregate_count(...)`, `aggregate_cardinality_values(...)`, `aggregate_cardinality_properties(...)`,
  `.aggregate_unique_values(...)`, and `.aggregate_unique_properties(...)`. For example,
  `client.assets.aggregate_count(...)`.
- Added helper methods `as_external_ids` and `as_ids` for `EventList`, `TimeSeriesList`, `AssetList`, `SequenceList`,
  `FileMetaDataList`, `FunctionList`, `ExtractionPipelineList`, and `DataSetList`.

### Deprecated
- Added `DeprecationWarning` to methods `client.assets.aggregate_metadata_keys` and
  `client.assets.aggregate_metadata_values`. The use parameter the `fields` in
  `client.events.aggregate_unique_values` will also lead to a deprecation warning. The reason is that the endpoints
  these methods are using have been deprecated in the CDF API.

## [6.14.2] - 2023-08-22
### Fixed
- All data modeling endpoints will now be retried. This was not the case for POST endpoints.

## [6.14.1] - 2023-08-19
### Fixed
- Passing `sources` as a tuple no longer raises `ValueError` in `InstancesAPI.retrieve`.

## [6.14.0] - 2023-08-14
### Changed
- Don't terminate client.time_series.subscriptions.iterate_data() when `has_next=false` as more data
may be returned in the future. Instead we return the `has_next` field in the batch, and let the user
decide whether to terminate iteration. This is a breaking change, but this particular API is still
in beta and thus we reserve the right to break it without bumping the major version.

## [6.13.3] - 2023-08-14
### Fixed
- Fixed bug in `ViewApply.properties` had type hint `ConnectionDefinition` instead of `ConnectionDefinitionApply`.
- Fixed bug in `dump` methods of `ViewApply.properties` causing the return code `400` with message
  `Request had 1 constraint violations. Please fix the request and try again. [type must not be null]` to be returned
  from the CDF API.

## [6.13.2] - 2023-08-11
### Fixed
- Fixed bug in `Index.load` that would raise `TypeError` when trying to load `indexes`, when an unexpected field was
  encountered (e.g. during a call to `client.data_modeling.container.list`).

## [6.13.1] - 2023-08-09
### Fixed
- Fixed bug when calling a `retrieve`, `list`, or `create` in `client.data_modeling.container` raised a `TypeError`.
  This is caused by additions of fields to the API, this is now fixed by ignoring unknown fields.

## [6.13.0] - 2023-08-07
### Fixed
- Fixed a bug raising a `KeyError` when calling `client.data_modeling.graphql.apply_dml` with an invalid `DataModelingId`.
- Fixed a bug raising `AttributeError` in `SpaceList.to_space_apply_list`, `DataModelList.to_data_model_apply_list`,
  `ViewList.to_view_apply`. These methods have also been renamed to `.as_apply` for consistency
  with the other data modeling resources.

### Removed
- The method `.as_apply` from `ContainerApplyList` as this method should be on the `ContainerList` instead.

### Added
- Missing `as_ids()` for `DataModelApplyList`, `ContainerList`, `ContainerApplyList`, `SpaceApplyList`, `SpaceList`,
  `ViewApplyList`, `ViewList`.
- Added helper method `.as_id` to `DMLApplyResult`.
- Added helper method `.latest_version` to `DataModelList`.
- Added helper method `.as_apply` to `ContainerList`.
- Added container classes `NodeApplyList`, `EdgeApplyList`, and `InstancesApply`.

## [6.12.2] - 2023-08-04
### Fixed
- Certain errors that were previously silently ignored in calls to `client.data_modeling.graphql.apply_dml` are now properly raised (used to fail as the API error was passed nested inside the API response).

## [6.12.1] - 2023-08-03
### Fixed
- Changed the structure of the GraphQL query used when updating DML models through `client.data_modeling.graphql.apply_dml` to properly handle (i.e. escape) all valid symbols/characters.

## [6.12.0] - 2023-07-26
### Added
- Added option `expand_metadata` to `.to_pandas()` method for list resource types which converts the metadata (if any) into separate columns in the returned dataframe. Also added `metadata_prefix` to control the naming of these columns (default is "metadata.").

## [6.11.1] - 2023-07-19
### Changed
- Return type `SubscriptionTimeSeriesUpdate` in `client.time_series.subscriptions.iterate_data` is now required and not optional.

## [6.11.0] - 2023-07-19
### Added
- Support for Data Point Subscription, `client.time_series.subscriptions`. Note this is an experimental feature.


## [6.10.0] - 2023-07-19
### Added
- Upsert method for `assets`, `events`, `timeseries`, `sequences`, and `relationships`.
- Added `ignore_unknown_ids` flag to `client.sequences.delete`

## [6.9.0] - 2023-07-19
### Added
- Basic runtime validation of ClientConfig.project

## [6.8.7] - 2023-07-18
### Fixed
- Dumping of `Relationship` with `labels` is not `yaml` serializable. This is now fixed.

## [6.8.6] - 2023-07-18
### Fixed
- Include `version` in __repr__ for View and DataModel

## [6.8.5] - 2023-07-18
### Fixed
- Change all implicit Optional types to explicit Optional types.

## [6.8.4] - 2023-07-12
### Fixed
- `max_worker` limit match backend for `client.data_modeling`.

## [6.8.3] - 2023-07-12
### Fixed
- `last_updated_time` and `created_time` are no longer optional on InstanceApplyResult

## [6.8.2] - 2023-07-12
### Fixed
- The `.dump()` method for `InstanceAggregationResult` caused an `AttributeError` when called.

## [6.8.1] - 2023-07-08
### Changed
- The `AssetHierarchy` class would consider assets linking their parent by ID only as orphans, contradicting the
  docstring stating "All assets linking a parent by ID are assumed valid". This is now true (they are no longer
  considered orphans).

## [6.8.0] - 2023-07-07
### Added
- Support for annotations reverse lookup.

## [6.7.1] - 2023-07-07
### Fixed
- Needless function "as_id" on View as it was already inherited
### Added
- Flag "all_versions" on data_modeling.data_models.retrieve() to retrieve all versions of a data model or only the latest one
- Extra documentation on how to delete edges and nodes.
- Support for using full Node and Edge objects when deleting instances.

## [6.7.0] - 2023-07-07
### Added
- Support for applying graphql dml using `client.data_modeling.graphql.apply_dml()`.

## [6.6.1] - 2023-07-07
### Improved
- Added convenience function to instantiate a `CogniteClient.default(...)` to save the users from typing the
  default URLs.

## [6.6.0] - 2023-07-06
### Fixed
- Support for query and sync endpoints across instances in the Data Modeling API with the implementation
  `client.data_modeling.instances`, the methods `query` and `sync`.

## [6.5.8] - 2023-06-30
### Fixed
- Serialization of `DataModel`. The bug caused `DataModel.load(data_model.dump(camel_case=True))` to fail with
  a `TypeError`. This is now fixed.

## [6.5.7] - 2023-06-29
### Fixed
- A bug caused by use of snake case in field types causing `NodeApply.dump(camel_case=True)`
  trigger a 400 response from the API.

## [6.5.6] - 2023-06-29
### Fixed
- A bug causing `ClientConfig(debug=True)` to raise an AttributeError

## [6.5.5] - 2023-06-28
### Fixed
- A bug where we would raise the wrong exception when errors on occured on `data_modeling.spaces.delete`
- A bug causing incosistent MRO in DataModelList

## [6.5.4] - 2023-06-28
### Added
- Missing query parameters:
     * `inline_views` in `data_modeling.data_models.retrieve()`.
     * `include_global` in `data_modeling.spaces.list()`.
     * `include_inherited_properties` in `data_modeling.views.retrieve()`.

## [6.5.3] - 2023-06-28
### Fixed
- Only validate `space` and `external_id` for `data_modeling` write classes.


## [6.5.2] - 2023-06-27
### Fixed
- Added missing `metadata` attribute to `iam.Group`

## [6.5.1] - 2023-06-27
### Fixed
- Fix typehints on `data_modeling.instances.aggregate()` to not allow Histogram aggregate.
- Moved `ViewDirectRelation.source` property to `MappedProperty.source` where it belongs.

## [6.5.0] - 2023-06-27
### Added
- Support for searching and aggregating across instances in the Data Modeling API with the implementation
  `client.data_modeling.instances`, the methods `search`, `histogram` and `aggregate`.

## [6.4.8] - 2023-06-23
### Fixed
- Handling non 200 responses in `data_modeling.spaces.apply`, `data_modeling.data_models.apply`,
  `data_modeling.views.apply` and `data_modeling.containers.apply`

## [6.4.7] - 2023-06-22
### Fixed
- Consistently return the correct id types in data modeling resource clients

## [6.4.6] - 2023-06-22
### Fixed
- Don't swallow keyword args on Apply classes in Data Modeling client

## [6.4.5] - 2023-06-21
### Added
- Included tuple-notation when retrieving or listing data model instances

### Improved
- Fixed docstring for retrieving data model instances and extended the examples.

## [6.4.4] - 2023-06-21
Some breaking changes to the datamodeling client. We don't expect any more breaking changes,
but we accept the cost of breaking a few consumers now early on the really nail the user experience.
### Added
- ViewId:as_property_ref and ContainerId:as_property_ref to make it easier to create property references.

### Changed
- Renamed ViewCore:as_reference and ContainerCore:as_reference to :as_id() for consistency with other resources.
- Change Instance:properties to be a `MutableMapping[ViewIdentifier, MutableMapping[PropertyIdentifier, PropertyValue]]`, in order to make it easier to consume
- Make VersionedDataModelingId:load accept `tuple[str, str]`
- Rename ConstraintIdentifier to Constraint - it was not an id but the definition itself
- Rename IndexIdentifier to Index - it was not an id but the definition itself
- Rename ContainerPropertyIdentifier to ContaienrProperty - it was not an id but the definition itself

### Removed
- Redundant EdgeApply:create method. It simply mirrored the EdgeApply constructor.


## [6.4.3] - 2023-06-15
### Added
- Accept direct relation values as tuples in `EdgeApply`

## [6.4.2] - 2023-06-15
### Changed
- When providing ids as tuples in `instances.retrieve` and `instances.delete` you should not
have to specify the instance type in each tuple

### Fixed
- Bug where edges and nodes would get mixed up on `instances.retrieve`

## [6.4.1] - 2023-06-14
### Fixed
- Add the missing page_count field for diagram detect items.

## [6.4.0] - 2023-06-12
### Added
- Partial support for the instance resource in the Data Modeling API with the implementation
  `client.data_modeling.instances`, the endpoints `list`, `delete`, `retrieve`, and `apply`

## [6.3.2] - 2023-06-08
### Fixed
- Requests being retried around a token refresh cycle, no longer risk getting stuck with an outdated token.

### Added
- `CredentialProviders` subclassing `_OAuthCredentialProviderWithTokenRefresh`, now accepts a new parameter, `token_expiry_leeway_seconds`, controlling how early a token refresh request should be initiated (before it expires).

### Changed
- `CredentialProviders` subclassing `_OAuthCredentialProviderWithTokenRefresh` now uses a safer default of 15 seconds (up from 3 sec) to control how early a token refresh request should be initiated (before it expires).

## [6.3.1] - 2023-06-07
### Fixed
- Signature of `client.data_modeling.views.retrieve` and `client.data_modeling.data_models.retrieve` to always return a list.

## [6.3.0] - 2023-06-07
### Added
- Support for the container resource in the Data Modeling API with the implementation `client.data_modeling.containers`.
- Support for the view resource in the Data Modeling API with the implementation `client.data_modeling.views`.
- Support for the data models resource in the Data Modeling API with the implementation `client.data_modeling.data_models`.

### Removed
- Removed `retrieve_multiple` from the `SpacesAPI` to have a consistent API with the `views`, `containers`, and `data_models`.

## [6.2.2] - 2023-06-05
### Fixed
- Creating function schedules with current user credentials now works (used to fail at runtime with "Could not fetch a valid token (...)" because a session was never created.)

## [6.2.1] - 2023-05-26
### Added
- Data model centric support in transformation

## [6.2.0] - 2023-05-25
### Added
- Support for the spaces resource in the Data Modeling API with the implementation `client.data_modeling.spaces`.

### Improved
- Reorganized documentation to match API documentation.

## [6.1.10] - 2023-05-22
### Fixed
- Data modelling is now GA. Renaming instance_nodes -> nodes and instance_edges -> edges to make the naming in SDK consistent with Transformation API and CLI

## [6.1.9] - 2023-05-16
### Fixed
- Fixed a rare issue with datapoints fetching that could raise `AttributeError` when running with `pyodide`.

## [6.1.8] - 2023-05-12
### Fixed
- ExtractionPipelinesRun:dump method will not throw an error when camel_case=True anymore

## [6.1.7] - 2023-05-11
### Removed
- Removed DMS v2 destination in transformations

## [6.1.6] - 2023-05-11
### Fixed
- `FunctionsAPI.create` now work in Wasm-like Python runtimes such as `pyodide`.

## [6.1.5] - 2023-05-10
### Fixed
- When creating a transformation with a different source- and destination CDF project, the project setting is no longer overridden by the setting in the `CogniteClient` configuration allowing the user to read from the specified source project and write to the specified and potentially different destination project.

## [6.1.4] - 2023-05-08
### Fixed
- Pickling a `CogniteClient` instance with certain `CredentialProvider`s no longer causes a `TypeError: cannot pickle ...` to be raised.

## [6.1.3] - 2023-05-08
### Added
- Add the license of the package in poetry build.

## [6.1.2] - 2023-05-04
### Improved
- The SDK has received several minor bugfixes to be more user-friendly on Windows.

### Fixed
- The utility function `cognite.client.utils.datetime_to_ms` now raises an understandable `ValueError` when unable to convert pre-epoch datetimes.
- Several functions reading and writing to disk now explicitly use UTF-8 encoding

## [6.1.1] - 2023-05-02
### Fixed
- `AttributeError` when passing `pandas.Timestamp`s with different timezones (*of which one was UTC*) to `DatapointsAPI.retrieve_dataframe_in_tz`.
- A `ValueError` is no longer raised when passing `pandas.Timestamp`s in the same timezone, but with different underlying implementations (e.g. `datetime.timezone.utc` / `pytz.UTC` / `ZoneInfo("UTC")`) to `DatapointsAPI.retrieve_dataframe_in_tz`.

## [6.1.0] - 2023-04-28
### Added
- Support for giving `start` and `end` arguments as `pandas.Timestamp` in `DatapointsAPI.retrieve_dataframe_in_tz`.

### Improved
- Type hints for the `DatapointsAPI` methods.

## [6.0.2] - 2023-04-27
### Fixed
- Fixed a bug in `DatapointsAPI.retrieve_dataframe_in_tz` that could raise `AmbiguousTimeError` when subdividing the user-specified time range into UTC intervals (with fixed offset).

## [6.0.1] - 2023-04-20
### Fixed
- Fixed a bug that would cause `DatapointsAPI.retrieve_dataframe_in_tz` to raise an `IndexError` if there were only empty time series in the response.

## [6.0.0] - 2023-04-19
### Removed
- Removed support for legacy auth (API keys, service accounts, login.status)
- Removed the deprecated `extractionPipeline` argument to `client.extraction_pipelines.create`. Only `extraction_pipeline` is accepted now.
- Removed the deprecated `client.datapoints` accessor attribute. The datapoints API can only be accessed through `client.time_series.data` now.
- Removed the deprecated `client.extraction_pipeline_runs` accessor attribute. The extraction pipeline run API can only be accessed through `client.extraction_pipelines.runs` now.
- Removed the deprecated `external_id` attribute on `ExtractionPipelineRun`. This has been replaced with `extpipe_external_id`.

## [5.12.0] - 2023-04-18
### Changed
- Enforce that types are explicitly exported in order to make very strict type checkers happy.

## [5.11.1] - 2023-04-17
### Fixed
- List (and `__call__`) methods for assets, events, files, labels, relationships, sequences and time series now raise if given bad input for `data_set_ids`, `data_set_external_ids`, `asset_subtree_ids` and `asset_subtree_external_ids` instead of ignoring/returning everything.

### Improved
- The listed parameters above have silently accepted non-list input, i.e. single `int` (for `ids`) or single `str` (for `external_ids`). Function signatures and docstrings have now been updated to reflect this "hidden functionality".

## [5.11.0] - 2023-04-17
### Added
- The `DatapointsAPI` now supports time zones with the addition of a new method, `retrieve_dataframe_in_tz`. It does not support individual customization of query parameters (for good reasons, e.g. a DataFrame has a single index).
- Asking for datapoints in a specific time zone, e.g. `America/New_York` or `Europe/London` is now easily accomplished: the user can just pass in their `datetimes` localized to their time zone directly.
- Queries for aggregate datapoints are also supported, with the key feature being automatic handling of daylight savings time (DST) transitions, as this is not supported by the official API. Example usage: A user living in Oslo, Norway, wants daily averages in their local time. In Oslo, the standard time is UTC+1, with UTC+2 during the summer. This means during spring, there is a 23-hour long day when clocks roll 1 hour forward and a 25-hour day during fall.
- New granularities with a longer time span have been added (only to this new method, for now): 'week', 'month', 'quarter' and 'year'. These do not all represent a fixed frequency, but like the example above, neither does for example 'day' when we use time zones without a fixed UTC offset.

## [5.10.5] - 2023-04-13
### Fixed
- Subclasses of `VisionResource` inheriting `.dump` and `to_pandas` now work as expected for attributes storing lists of subclass instances like `Polygon`, `PolyLine`, `ObjectDetection` or `VisionExtractPredictions` directly or indirectly.

## [5.10.4] - 2023-04-13
### Fixed
- A lot of nullable integer attributes ended up as float after calling `.to_pandas`. These are now correctly converted to `dtype=Int64`.

## [5.10.3] - 2023-04-13
### Fixed
- When passing `CogniteResource` classes (like `Asset` or `Event`) to `update`, any labels were skipped in the update (passing `AssetUpdate` works). This has been fixed for all Cognite resource classes.

## [5.10.2] - 2023-04-12
### Fixed
- Fixed a bug that would cause `AssetsAPI.create_hierarchy` to not respect `upsert=False`.

## [5.10.1] - 2023-04-04
### Fixed
- Add missing field `when` (human readable version of the CRON expression) to `FunctionSchedule` class.

## [5.10.0] - 2023-04-03
### Fixed
- Implemented automatic retries for connection errors by default, improving the reliability of the connection to the Cognite API.
- Added a user-readable message to `CogniteConnectionRefused` error for improved user experience.

### Changed
- Introduce a `max_retries_connect` attribute on the global config, and default it to 3.

## [5.9.3] - 2023-03-27
### Fixed
- After creating a schedule for a function, the returned `FunctionSchedule` was missing a reference to the `CogniteClient`, meaning later calls to `.get_input_data()` would fail and raise `CogniteMissingClientError`.
- When calling `.get_input_data()` on a `FunctionSchedule` instance, it would fail and raise `KeyError` if no input data was specified for the schedule. This now returns `None`.

## [5.9.2] - 2023-03-27
### Fixed
- After calling e.g. `.time_series()` or `.events()` on an `AssetList` instance, the resulting resource list would be missing the lookup tables that allow for quick lookups by ID or external ID through the `.get()` method. Additionally, for future-proofing, the resulting resource list now also correctly has a `CogniteClient` reference.

## [5.9.1] - 2023-03-23
### Fixed
- `FunctionsAPI.call` now also works for clients using auth flow `OAuthInteractive`, `OAuthDeviceCode`, and any user-made subclass of `CredentialProvider`.

### Improved
- `FunctionSchedulesAPI.create` now also accepts an instance of `ClientCredentials` (used to be dictionary only).

## [5.9.0] - 2023-03-21
### Added
- New class `AssetHierarchy` for easy verification and reporting on asset hierarchy issues without explicitly trying to insert them.
- Orphan assets can now be reported on (orphan is an asset whose parent is not part of the given assets). Also, `AssetHierarchy` accepts an `ignore_orphans` argument to mimic the old behaviour where all orphans were assumed to be valid.
- `AssetsAPI.create_hierarchy` now accepts two new parameters: `upsert` and `upsert_mode`. These allow the user to do "insert or update" instead of an error being raised when trying to create an already existing asset. Upsert mode controls whether updates should replace/overwrite or just patch (partial update to non-null values only).
- `AssetsAPI.create_hierarchy` now also verifies the `name` parameter which is required and that `id` has not been set.

### Changed
- `AssetsAPI.create_hierarchy` now uses `AssetHierarchy` under the hood to offer concrete feedback on asset hierarchy issues, accessible through attributes on the raised exception, e.g. invalid assets, duplicates, orphans, or any cyclical asset references.

### Fixed
- `AssetsAPI.create_hierarchy`...:
  - Now respects `max_workers` when spawning worker threads.
  - Can no longer raise `RecursionError`. Used to be an issue for asset hierarchies deeper than `sys.getrecursionlimit()` (typically set at 1000 to avoid stack overflow).
  - Is now `pyodide` compatible.

## [5.8.0] - 2023-03-20
### Added
- Support for client certificate authentication to Azure AD.

## [5.7.4] - 2023-03-20
### Added
- Use `X-Job-Token` header for contextualization jobs to reduce required capabilities.

## [5.7.3] - 2023-03-14
### Improved
- For users unknowingly using a too old version of `numpy` (against the SDK dependency requirements), an exception could be raised (`NameError: name 'np' is not defined`). This has been fixed.

## [5.7.2] - 2023-03-10
### Fixed
- Fix method dump in TransformationDestination to ignore None.

## [5.7.1] - 2023-03-10
### Changed
- Split `instances` destination type of Transformations to `nodes` and `edges`.

## [5.7.0] - 2023-03-08
### Removed
- `ExtractionPipelineRunUpdate` was removed as runs are immutable.

### Fixed
- `ExtractionPipelinesRunsAPI` was hiding `id` of runs because `ExtractionPipelineRun` only defined `external_id` which doesn't exist for the "run resource", only for the "parent" ext.pipe (but this is not returned by the API; only used to query).

### Changed
- Rename and deprecate `external_id` in `ExtractionPipelinesRunsAPI` in favour of the more descriptive `extpipe_external_id`. The change is backwards-compatible, but will issue a `UserWarning` for the old usage pattern.

## [5.6.4] - 2023-02-28
### Added
- Input validation on `DatapointsAPI.[insert, insert_multiple, delete_ranges]` now raise on missing keys, not just invalid keys.

## [5.6.3] - 2023-02-23
### Added
- Make the SDK compatible with `pandas` major version 2 ahead of release.

## [5.6.2] - 2023-02-21
### Fixed
- Fixed an issue where `Content-Type` was not correctly set on file uploads to Azure.

## [5.6.1] - 2023-02-20
### Fixed
- Fixed an issue where `IndexError` was raised when a user queried `DatapointsAPI.retrieve_latest` for a single, non-existent time series while also passing `ignore_unknown_ids=True`. Changed to returning `None`, inline with other `retrieve` methods.

## [5.6.0] - 2023-02-16
### Added
- The SDK has been made `pyodide` compatible (to allow running natively in browsers). Missing features are `CredentialProvider`s with token refresh and `AssetsAPI.create_hierarchy`.

## [5.5.2] - 2023-02-15
### Fixed
- Fixed JSON dumps serialization error of instances of `ExtractionPipelineConfigRevision` and all subclasses (`ExtractionPipelineConfig`) as they stored a reference to the CogniteClient as a non-private attribute.

## [5.5.1] - 2023-02-14
### Changed
- Change `CredentialProvider` `Token` to be thread safe when given a callable that does token refresh.

## [5.5.0] - 2023-02-10
### Added
- Support `instances` destination type on Transformations.

## [5.4.4] - 2023-02-06
### Added
- Added user warnings when wrongly calling `/login/status` (i.e. without an API key) and `/token/inspect` (without OIDC credentials).

## [5.4.3] - 2023-02-05
### Fixed
- `OAuthDeviceCode` and `OAuthInteractive` now respect `global_config.disable_ssl` setting.

## [5.4.2] - 2023-02-03
### Changed
- Improved error handling (propagate IDP error message) for `OAuthDeviceCode` and `OAuthInteractive` upon authentication failure.

## [5.4.1] - 2023-02-02
### Fixed
- Bug where create_hierarchy would stop progressing after encountering more than `config.max_workers` failures.

## [5.4.0] - 2023-02-02
### Added
- Support for aggregating metadata keys/values for assets

## [5.3.7] - 2023-02-01
### Improved
- Issues with the SessionsAPI documentation have been addressed, and the `.create()` have been further clarified.

## [5.3.6] - 2023-01-30
### Changed
- A file-not-found error has been changed from `TypeError` to `FileNotFoundError` as part of the validation in FunctionsAPI.

## [5.3.5] - 2023-01-27
### Fixed
- Fixed an atexit-exception (`TypeError: '<' not supported between instances of 'tuple' and 'NoneType'`) that could be raised on PY39+ after fetching datapoints (which uses a custom thread pool implementation).

## [5.3.4] - 2023-01-25
### Fixed
- Displaying Cognite resources like an `Asset` or a `TimeSeriesList` in a Jupyter notebook or similar environments depending on `._repr_html_`, no longer raises `CogniteImportError` stating that `pandas` is required. Instead, a warning is issued and `.dump()` is used as fallback.

## [5.3.3] - 2023-01-24
### Added
- New parameter `token_cache_path` now accepted by `OAuthInteractive` and `OAuthDeviceCode` to allow overriding location of token cache.

### Fixed
- Platform dependent temp directory for the caching of the token in `OAuthInteractive` and `OAuthDeviceCode` (no longer crashes at exit on Windows).

## [5.3.2] - 2023-01-24
### Security
- Update `pytest` and other dependencies to get rid of dependency on the `py` package (CVE-2022-42969).

## [5.3.1] - 2023-01-20
### Fixed
- Last possible valid timestamp would not be returned as first (if first by some miracle...) by the `TimeSeries.first` method due to `end` being exclusive.

## [5.3.0] - 2023-01-20
### Added
- `DatapointsAPI.retrieve_latest` now support customising the `before` argument, by passing one or more objects of the newly added `LatestDatapointQuery` class.

## [5.2.0] - 2023-01-19
### Changed
- The SDK has been refactored to support `protobuf>=3.16.0` (no longer requires v4 or higher). This was done to fix dependency conflicts with several popular Python packages like `tensorflow` and `streamlit` - and also Azure Functions - that required major version 3.x of `protobuf`.

## [5.1.1] - 2023-01-19
### Changed
- Change RAW rows insert chunk size to make individual requests faster.

## [5.1.0] - 2023-01-03
### Added
- The diagram detect function can take file reference objects that contain file (external) id as well as a page range. This is an alternative to the lists of file ids or file external ids that are still possible to use. Page ranges were not possible to specify before.

## [5.0.2] - 2022-12-21
### Changed
- The valid time range for datapoints has been increased to support timestamps up to end of the year 2099 in the TimeSeriesAPI. The utility function `ms_to_datetime` has been updated accordingly.

## [5.0.1] - 2022-12-07
### Fixed
- `DatapointsArray.dump` would return timestamps in nanoseconds instead of milliseconds when `convert_timestamps=False`.
- Converting a `Datapoints` object coming from a synthetic datapoints query to a `pandas.DataFrame` would, when passed `include_errors=True`, starting in version `5.0.0`, erroneously cast the `error` column to a numeric data type and sort it *before* the returned values. Both of these behaviours have been reverted.
- Several documentation issues: Missing methods, wrong descriptions through inheritance and some pure visual/aesthetic.

## [5.0.0] - 2022-12-06
### Improved
- Greatly increased speed of datapoints fetching (new adaptable implementation and change from `JSON` to `protobuf`), especially when asking for... (measured in fetched `dps/sec` using the new `retrieve_arrays` method, with default settings for concurrency):
  - A large number of time series
    - 200 ts: ~1-4x speedup
    - 8000 ts: ~4-7x speedup
    - 20k-100k ts: Up to 20x faster
  - Very few time series (1-3)
    - Up to 4x faster
  - Very dense time series (>>10k dps/day)
    - Up to 5x faster
  - Any query for `string` datapoints
    - Faster the more dps, e.g. single ts, 500k: 6x speedup
- Peak memory consumption (for numeric data) is 0-55 % lower when using `retrieve` and 65-75 % lower for the new `retrieve_arrays` method.
- Fetching newly inserted datapoints no longer suffers from (potentially) very long wait times (or timeout risk).
- Converting fetched datapoints to a Pandas `DataFrame` via `to_pandas()` has changed from `O(N)` to `O(1)`, i.e., speedup no longer depends on the number of datapoints and is typically 4-5 orders of magnitude faster (!). NB: Only applies to `DatapointsArray` as returned by the `retrieve_arrays` method.
- Full customizability of queries is now available for *all retrieve* endpoints, thus the `query()` is no longer needed and has been removed. Previously only `aggregates` could be individually specified. Now all parameters can be passed either as top-level or as *individual settings*, even `ignore_unknown_ids`. This is now aligned with the API (except `ignore_unknown_ids` making the SDK arguably better!).
- Documentation for the retrieve endpoints has been overhauled with lots of new usage patterns and better examples. **Check it out**!
- Vastly better test coverage for datapoints fetching logic. You may have increased trust in the results from the SDK!

### Added
- New required dependency, `protobuf`. This is currently only used by the DatapointsAPI, but other endpoints may be changed without needing to release a new major version.
- New optional dependency, `numpy`.
- A new datapoints fetching method, `retrieve_arrays`, that loads data directly into NumPy arrays for improved speed and *much* lower memory usage.
- These arrays are stored in the new resource types `DatapointsArray` with corresponding container (list) type, `DatapointsArrayList` which offer much more efficient memory usage. `DatapointsArray` also offer zero-overhead pandas-conversion.
- `DatapointsAPI.insert` now also accepts `DatapointsArray`. It also does basic error checking like making sure the number of datapoints match the number of timestamps, and that it contains raw datapoints (as opposed to aggregate data which raises an error). This also applies to `Datapoints` input.
- `DatapointsAPI.insert_multiple` now accepts `Datapoints` and `DatapointsArray` as part of the (possibly) multiple inputs. Applies the same error checking as `insert`.

### Changed
- Datapoints are no longer fetched using `JSON`: the age of `protobuf` has begun.
- The main way to interact with the `DatapointsAPI` has been moved from `client.datapoints` to `client.time_series.data` to align and unify with the `SequenceAPI`. All example code has been updated to reflect this change. Note, however, that the `client.datapoints` will still work until the next major release, but will until then issue a `DeprecationWarning`.
- All parameters to all retrieve methods are now keyword-only (meaning no positional arguments are supported).
- All retrieve methods now accept a string for the `aggregates` parameter when asking for just one, e.g. `aggregates="max"`. This short-cut avoids having to wrap it inside a list. Both `snake_case` and `camelCase` are supported.
- The utility function `datetime_to_ms` no longer issues a `FutureWarning` on missing timezone information. It will now interpret naive `datetime`s as local time as is Python's default interpretation.
- The utility function `ms_to_datetime` no longer issues a `FutureWarning` on returning a naive `datetime` in UTC. It will now return an aware `datetime` object in UTC.
- All data classes in the SDK that represent a Cognite resource type have a `to_pandas` (or `to_geopandas`) method. Previously, these had various defaults for the `camel_case` parameter, but they have all been changed to `False`.
- All retrieve methods (when passing dict(s) with query settings) now accept identifier and aggregates in snake case (and camel case for convenience / backwards compatibility). Note that all newly added/supported customisable parameters (e.g. `include_outside_points` or `ignore_unknown_ids` *must* be passed in snake case or a `KeyError` will be raised.)
- The method `DatapointsAPI.insert_dataframe` has new default values for `dropna` (now `True`, still being applied on a per-column basis to not lose any data) and `external_id_headers` (now `True`, disincentivizing the use of internal IDs).
- The previous fetching logic awaited and collected all errors before raising (through the use of an "initiate-and-forget" thread pool). This is great, e.g., updates/inserts to make sure you are aware of all partial changes. However, when reading datapoints, a better option is to just fail fast (which it does now).
- `DatapointsAPI.[retrieve/retrieve_arrays/retrieve_dataframe]` no longer requires `start` (default: `0`, i.e. 1970-01-01) and `end` (default: `now`). This is now aligned with the API.
- Additionally, `DatapointsAPI.retrieve_dataframe` no longer requires `granularity` and `aggregates`.
- All retrieve methods accept a list of full query dictionaries for `id` and `external_id` giving full flexibility for all individual settings: `start`, `end`, `aggregates`, `granularity`, `limit`, `include_outside_points`, `ignore_unknown_ids`.
- Aggregates returned now include the time period(s) (given by the `granularity` unit) that `start` and `end` are part of (as opposed to only "fully in-between" points). This change is the *only breaking change* to the `DatapointsAPI.retrieve` method for aggregates and makes it so that the SDK match manual queries sent using e.g. `curl` or Postman. In other words, this is now aligned with the API.
Note also that this is a **bugfix**: Due to the SDK rounding differently than the API, you could supply `start` and `end` (with `start < end`) and still be given an error that `start is not before end`. This can no longer happen.
- Fetching raw datapoints using `include_outside_points=True` now returns both outside points (if they exist), regardless of `limit` setting (this is the *only breaking change* for limited raw datapoint queries; unlimited queries are fully backwards compatible). Previously the total number of points was capped at `limit`, thus typically only returning the first. Now up to `limit+2` datapoints are always returned. This is now aligned with the API.
- When passing a relative or absolute time specifier string like `"2w-ago"` or `"now"`, all time series in the same query will use the exact same value for 'now' to avoid any inconsistencies in the results.
- Fetching newly inserted datapoints no longer suffers from very long wait times (or timeout risk) as the code's dependency on `count` aggregates has been removed entirely (implementation detail) which could delay fetching by anything between a few seconds to several minutes/go to timeout while the aggregate was computed on-the-fly. This was mostly a problem for datapoints inserted into low-priority time periods (far away from current time).
- Asking for the same time series any number of times no longer raises an error (from the SDK), which is useful for instance when fetching disconnected time periods. This is now aligned with the API. Thus, the custom exception `CogniteDuplicateColumnsError` is no longer needed and has been removed from the SDK.
- ...this change also causes the `.get` method of `DatapointsList` and `DatapointsArrayList` to now return a list of `Datapoints` or `DatapointsArray` respectively *when duplicated identifiers are queried*. For data scientists and others used to `pandas`, this syntax is familiar to the slicing logic of `Series` and `DataFrame` when used with non-unique indices.
There is also a very subtle **bugfix** here: since the previous implementation allowed the same time series to be specified by both its `id` and `external_id`, using `.get` to access it would always yield the settings that were specified by the `external_id`. This will now return a `list` as explained above.
- `Datapoints` and `DatapointsArray` now store the `granularity` string given by the user (when querying aggregates) which allows both `to_pandas` methods (on `DatapointsList` and `DatapointsArrayList` as well) to accept `include_granularity_name` that appends this to the end of the column name(s).
- Datapoints fetching algorithm has changed from one that relies on up-to-date and correct `count` aggregates to be fast (with fallback on serial fetching when missing/unavailable), to recursively (and reactively) splitting the time-domain into smaller and smaller pieces, depending on the discovered-as-fetched density-distribution of datapoints in time and the number of available workers/threads. The new approach also has the ability to group more than 1 (one) time series per API request (when beneficial) and short-circuit once a user-given limit has been reached (if/when given). This method is now used for *all types of queries*; numeric raw-, string raw-, and aggregate datapoints.

#### Change: `retrieve_dataframe`
- Previously, fetching was constricted (🐍) to either raw- OR aggregate datapoints. This restriction has been lifted and the method now works exactly like the other retrieve-methods (with a few extra options relevant only for pandas `DataFrame`s).
- Used to fetch time series given by `id` and `external_id` separately - this is no longer the case. This gives a significant, additional speedup when both are supplied.
- The `complete` parameter has been removed and partially replaced by `uniform_index (bool)` which covers a subset of the previous features (with some modifications: now gives a uniform index all the way from the first given `start` to the last given `end`). Rationale: Old method had a weird and had unintuitive syntax (passing a string using commas to separate options).
- Interpolating, forward-filling or in general, imputation (also prev. controlled via the `complete` parameter) is completely removed as the resampling logic *really* should be up to the user fetching the data to decide, not the SDK.
- New parameter `column_names` (as already used in several existing `to_pandas` methods) decides whether to pick `id`s or `external_id`s as the dataframe column names. Previously, when both were supplied, the dataframe ended up with a mix.
Read more below in the removed section or check out the method's updated documentation.
- The ordering of columns for aggregates is now always chronological instead of the somewhat arbitrary choice made in `Datapoints.__init__`, (since `dict`s keep insertion order in newer python versions and instance variables lives in `__dict__`)).
- New parameter `include_granularity_name` that appends the specified granularity to the column names if passed as `True`. Mimics the behaviour of the older, well-known argument `include_aggregate_name`, but adds after: `my-ts|average|13m`.

### Fixed
- `CogniteClientMock` has been updated with 24 missing APIs (including sub-composited APIs like `FunctionsAPI.schedules`) and is now used internally in testing instead of a similar, additional implementation.
- Loads of `assert`s meant for the SDK user have been changed to raising exceptions instead as a safeguard since `assert`s are ignored when running in optimized mode `-O` (or `-OO`).

### Fixed: Extended time domain
- `TimeSeries.[first/count/latest]()` now work with the expanded time domain (minimum age of datapoints was moved from 1970 to 1900, see [4.2.1]).
  - `TimeSeries.latest()` now supports the `before` argument similar to `DatapointsAPI.retrieve_latest`.
  - `TimeSeries.first()` now considers datapoints before 1970 and after "now".
  - `TimeSeries.count()` now considers datapoints before 1970 and after "now" and will raise an error for string time series as `count` (or any other aggregate) is not defined.
- `DatapointsAPI.retrieve_latest` would give latest datapoint `before="now"` when given `before=0` (1970) because of a bad boolean check. Used to not be a problem since there were no data before epoch.
- The utility function `ms_to_datetime` no longer raises `ValueError` for inputs from before 1970, but will raise for input outside the allowed minimum- and maximum supported timestamps in the API.
**Note**: that support for `datetime`s before 1970 may be limited on Windows, but `ms_to_datetime` should still work (magic!).

### Fixed: Datapoints-related
- **Critical**: Fetching aggregate datapoints now works properly with the `limit` parameter. In the old implementation, `count` aggregates were first fetched to split the time domain efficiently - but this has little-to-no informational value when fetching *aggregates* with a granularity, as the datapoints distribution can take on "any shape or form". This often led to just a few returned batches of datapoints due to miscounting (e.g. as little as 10% of the actual data could be returned(!)).
- Fetching datapoints using `limit=0` now returns zero datapoints, instead of "unlimited". This is now aligned with the API.
- Removing aggregate names from the columns in a Pandas `DataFrame` in the previous implementation used `Datapoints._strip_aggregate_name()`, but this had a bug: Whenever raw datapoints were fetched all characters after the last pipe character (`|`) in the tag name would be removed completely. In the new version, the aggregate name is only added when asked for.
- The method `Datapoints.to_pandas` could return `dtype=object` for numeric time series when all aggregate datapoints were missing; which is not *that* unlikely, e.g., when using `interpolation` aggregate on a `is_step=False` time series with datapoints spacing above one hour on average. In such cases, an object array only containing `None` would be returned instead of float array dtype with `NaN`s. Correct dtype is now enforced by an explicit `pandas.to_numeric()` cast.
- Fixed a bug in all `DatapointsAPI` retrieve-methods when no time series was/were found, a single identifier was *not* given (either list of length 1 or all given were missing), `ignore_unknown_ids=True`, and `.get` was used on the empty returned `DatapointsList` object. This would raise an exception (`AttributeError`) because the mappings from `id` or `external_id` to `Datapoints` were not defined on the object (only set when containing at least 1 resource).

### Removed
- Method: `DatapointsAPI.query`. No longer needed as all "optionality" has been moved to the three `retrieve` methods.
- Method: `DatapointsAPI.retrieve_dataframe_dict`. Rationale: Due to its slightly confusing syntax and return value, it basically saw no use "in the wild".
- Custom exception: `CogniteDuplicateColumnsError`. No longer needed as the retrieve endpoints now support duplicated identifiers to be passed (similar to the API).
- All convenience methods related to plotting and the use of `matplotlib`. Rationale: No usage and low utility value: the SDK should not be a data science library.

## [4.11.3] - 2022-11-17
### Fixed
- Fix FunctionCallsAPI filtering

## [4.11.2] - 2022-11-16
### Changed
- Detect endpoint (for Engineering Diagram detect jobs) is updated to spawn and handle multiple jobs.
### Added
- `DetectJobBundle` dataclass: A way to manage multiple files and jobs.

## [4.11.1] - 2022-11-15
### Changed
- Update doc for Vision extract method
- Improve error message in `VisionExtractJob.save_annotations`

## [4.11.0] - 2022-10-17
### Added
- Add `compute` method to `cognite.client.geospatial`

## [4.10.0] - 2022-10-13
### Added
- Add `retrieve_latest` method to `cognite.client.sequences`
- Add support for extending the expiration time of download links returned by `cognite.client.files.retrieve_download_urls()`

## [4.9.0] - 2022-10-10
### Added
- Add support for extraction pipeline configuration files
### Deprecated
- Extraction pipeline runs has been moved from `client.extraction_pipeline_runs` to `client.extraction_pipelines.runs`

## [4.8.1] - 2022-10-06
### Fixed
- Fix `__str__` method of `TransformationSchedule`

## [4.8.0] - 2022-09-30
### Added
- Add operations for geospatial rasters

## [4.7.1] - 2022-09-29
### Fixed
- Fixed the `FunctionsAPI.create` method for Windows-users by removing
  validation of `requirements.txt`.

## [4.7.0] - 2022-09-28
### Added
- Support `tags` on `transformations`.

### Changed
- Change geospatial.aggregate_features to support `aggregate_output`

## [4.5.4] - 2022-09-19
### Fixed
- The raw rows insert endpoint is now subject to the same retry logic as other idempotent endpoints.

## [4.5.3] - 2022-09-15
### Fixed
- Fixes the OS specific issue where the `requirements.txt`-validation failed
  with `Permission Denied` on Windows.

## [4.5.2] - 2022-09-09
### Fixed
- Fixes the issue when updating transformations with new nonce credentials

## [4.5.1] - 2022-09-08
### Fixed
- Don't depend on typing_extensions module, since we don't have it as a dependency.

## [4.5.0] - 2022-09-08
### Added
- Vision extract implementation, providing access to the corresponding [Vision Extract API](https://docs.cognite.com/api/v1/#tag/Vision).

## [4.4.3] - 2022-09-08
### Fixed
- Fixed NaN/NA value check in geospatial FeatureList

## [4.4.2] - 2022-09-07
### Fixed
- Don't import numpy in the global space in geospatial module as it's an optional dependency

## [4.4.1] - 2022-09-06
### Fixed
- Fixed FeatureList.from_geopandas to handle NaN values

## [4.4.0] - 2022-09-06
### Changed
- Change geospatial.aggregate_features to support order_by

## [4.3.0] - 2022-09-06
### Added
- Add geospatial.list_features

## [4.2.1] - 2022-08-23
### Changed
- Change timeseries datapoints' time range to start from 01.01.1900

## [4.2.0] - 2022-08-23
### Added
- OAuthInteractive credential provider. This credential provider will redirect you to a login page
and require that the user authenticates. It will also cache the token between runs.
- OAuthDeviceCode credential provider. Display a device code to enter into a trusted device.
It will also cache the token between runs.

## [4.1.2] - 2022-08-22
### Fixed
- geospatial: support asset links for features

## [4.1.1] - 2022-08-19
### Fixed
- Fixed the issue on SDK when Python installation didn't include pip.

### Added
- Added Optional dependency called functions. Usage: `pip install "cognite-sdk[functions]"`

## [4.1.0] - 2022-08-18
### Added
- ensure_parent parameter to client.raw.insert_dataframe method

## [4.0.1] - 2022-08-17
### Added
- OAuthClientCredentials now supports token_custom_args.

## [4.0.0] - 2022-08-15
### Changed
- Client configuration no longer respects any environment variables. There are other libraries better
suited for loading configuration from the environment (such as builtin `os` or `pydantic`). There have also
been several reports of ennvar name clash issues in tools built on top the SDK. We therefore
consider this something that should be handled by the application consuming the SDK. All configuration of
`cognite.client.CogniteClient` now happens using a `cognite.client.ClientConfig` object. Global configuration such as
`max_connection_pool_size` and other options which apply to all client instances are now configured through
the `cognite.client.global_config` object which is an instance of `cognite.client.GlobalConfig`. Examples
have been added to the docs.
- Auth has been reworked. The client configuration no longer accepts the `api_key` and `token_...` arguments.
It accepts only a single `credentials` argument which must be a `CredentialProvider` object. A few
implementations have been provided (`APIKey`, `Token`, `OAuthClientCredentials`). Example usage has
been added to the docs. More credential provider implementations will be added in the future to accommodate
other OAuth flows.

### Fixed
- A bug in the Functions SDK where the lifecycle of temporary files was not properly managed.

## [3.9.0] - 2022-08-11
### Added
- Moved Cognite Functions from Experimental SDK to Main SDK.

## [3.8.0] - 2022-08-11
### Added
- Add ignore_unknown_ids parameter to sequences.retrieve_multiple

## [3.7.0] - 2022-08-10
### Changed
- Changed grouping of Sequence rows on insert. Each group now contains at most 100k values and at most 10k rows.

## [3.6.1] - 2022-08-10
### Fixed
- Fixed a minor casing error for the geo_location field on files

### Added
- Add ignore_unknown_ids parameter to files.retrieve_multiple

## [3.5.0] - 2022-08-10
### Changed
- Improve type annotations. Use overloads in more places to help static type checkers.

## [3.4.3] - 2022-08-10
### Changed
- Cache result from pypi version check so it's not executed for every client instantiation.

## [3.4.2] - 2022-08-09
### Fixed
- Fix the wrong destination name in transformations.

## [3.4.1] - 2022-08-01
### Fixed
- fixed exception when printing exceptions generated on transformations creation/update.

## [3.4.0] - 2022-07-25
### Added
- added support for nonce authentication on transformations

### Changed
- if no source or destination credentials are provided on transformation create, an attempt will be made to create a session with the CogniteClient credentials, if it succeeds, the acquired nonce will be used.
- if OIDC credentials are provided on transformation create/update, an attempt will be made to create a session with the given credentials. If it succeeds, the acquired nonce credentials will replace the given client credentials before sending the request.

## [3.3.0] - 2022-07-21
### Added
- added the sessions API

## [3.2.0] - 2022-07-15
### Removed
- Unused cognite.client.experimental module

## [3.1.0] - 2022-07-13
### Changed
- Helper functions for conversion to/from datetime now warns on naive datetimes and their interpretation.
### Fixed
- Helper function `datetime_to_ms` now accepts timezone aware datetimes.

## [3.0.1] - 2022-07-13
### Fixed
- fixed missing README.md in package

## [3.0.0] - 2022-07-12
### Changed
- Poetry build, one single package "cognite-sdk"
- Require python 3.8 or greater (used to be 3.5 or greater)
### Removed
- support for root_asset_id and root_asset_external_id filters. use asset subtree filters instead.

## [2.56.1] - 2022-06-22
### Added
- Time series property `is_step` can now be updated.

## [2.56.0] - 2022-06-21
### Added
- added the diagrams API

## [2.55.0] - 2022-06-20
### Fixed
- Improve geospatial documentation and implement better parameter resilience for filter and feature type update

## [2.54.0] - 2022-06-17
### Added
- Allow to set the chunk size when creating or updating geospatial features

## [2.53.1] - 2022-06-17
### Fixed
- Fixed destination type decoding of `transformation.destination`

## [2.53.0] - 2022-06-16
### Added
- Annotations implementation, providing access to the corresponding [Annotations API](https://docs.cognite.com/api/v1/#tag/Annotations).
    - Added `Annotation`, `AnnotationFilter`, `AnnotationUpdate` dataclasses to `cognite.client.data_classes`
    - Added `annotations` API to `cognite.client.CogniteClient`
    - **Create** annotations with `client.annotations.create` passing `Annotation` instance(s)
    - **Suggest** annotations with `client.annotations.suggest` passing `Annotation` instance(s)
    - **Delete** annotations with `client.annotations.delete` passing the id(s) of annotation(s) to delete
    - **Filter** annotations with `client.annotations.list` passing a `AnnotationFilter `dataclass instance or a filter `dict`
    - **Update** annotations with `client.annotations.update` passing updated `Annotation` or `AnnotationUpdate` instance(s)
    - **Get single** annotation with `client.annotations.retrieve` passing the id
    - **Get multiple** annotations with `client.annotations.retrieve_multiple` passing the ids

### Changed
- Reverted the optimizations introduced to datapoints fetching in 2.47.0 due to buggy implementation.

## [2.51.0] - 2022-06-13
### Added
- added the new geo_location field to the Asset resource

## [2.50.2] - 2022-06-09
### Fixed
- Geospatial: fix FeatureList.from_geopandas issue with optional properties

## [2.50.1] - 2022-06-09
### Fixed
- Geospatial: keep feature properties as is

## [2.50.0] - 2022-05-30
### Changed
- Geospatial: deprecate update_feature_types and add patch_feature_types

## [2.49.1] - 2022-05-19
### Changed
- Geospatial: Support dataset

## [2.49.0] - 2022-05-09
### Changed
- Geospatial: Support output selection for getting features by ids

## [2.48.0] - 2022-05-09
### Removed
- Experimental model hosting API

## [2.47.0] - 2022-05-02
### Changed
- Performance gain for `datapoints.retrieve` by grouping together time series in single requests against the underlying API.

## [2.46.1] - 2022-04-22
### Changed
- POST requests to the `sessions/revoke`-endpoint are now automatically retried
- Fix retrieval of empty raster in experimental geospatial api: http 204 as ok status

## [2.45.0] - 2022-03-25
### Added
- support `sequence_rows` destination type on Transformations.

## [2.44.1] - 2022-03-24
### Fixed
- fix typo in `data_set_ids` parameter type on `transformations.list`.

## [2.44.0] - 2022-03-24
### Added
- support conflict mode parameter on `transformations.schema.retrieve`.

## [2.43.1] - 2022-03-24
### Added
- update pillow dependency 9.0.0 -> 9.0.1

## [2.43.0] - 2022-03-24
### Added
- new list parameters added to `transformations.list`.

## [2.42.0] - 2022-02-25
### Added
- FeatureList.from_geopandas() improvements

### Fixed
- example for templates view.

## [2.41.0] - 2022-02-16
### Added
- support for deleting properties and search specs in GeospatialAPI.update_feature_types(...).

## [2.40.1] - 2022-02-15
### Fixed
- geospatial examples.

## [2.40.0] - 2022-02-11
### Added
- dataSetId support for transformations.

## [2.39.1] - 2022-01-25
### Added
- pandas and geospatial dependencies optional for cognite-sdk-core.

## [2.39.0] - 2022-01-20
### Added
- geospatial API support

## [2.38.6] - 2022-01-14
### Added
- add the possibility to cancel transformation jobs.

## [2.38.5] - 2022-01-12
### Fixed
- Bug where creating/updating/deleting more than 5 transformation schedules in a single call would fail.

## [2.38.4] - 2021-12-23
### Fixed
- Bug where list generator helper will return more than chunk_size items.

## [2.38.3] - 2021-12-13
### Fixed
- Bug where client consumes all streaming content when logging request.

## [2.38.2] - 2021-12-09
### Added
- add the possibility to pass extra body fields to APIClient._create_multiple.

## [2.38.1] - 2021-12-07
### Fixed
- Bug where loading `transformations.jobs` from JSON fails for raw destinations.

## [2.38.0] - 2021-12-06
### Added
- `transformations` api client, which allows the creation, deletion, update, run and retrieval of transformations.
- `transformations.schedules` api client, which allows the schedule, unschedule and retrieval of recurring runs of a transformation.
- `transformations.notifications` api client, which allows the creation, deletion and retrieval of transformation email notifications.
- `transformations.schema` api client, which allows the retrieval of the expected schema of sql transformations based on the destination data type.
- `transformations.jobs` api client, which retrieves the  status of transformation runs.

## [2.37.1] - 2021-12-01
### Fixed
- Bug where `sequences` full update attempts to "set" column spec. "set" is not supported for sequence column spec.

## [2.37.0] - 2021-11-30
### Added
- Added support for retrieving file download urls

## [2.36.0] - 2021-11-30
### Fixed
- Changes default JSON `.dumps()` behaviour to be in strict compliance with the standard: if any NaNs or +/- Infs are encountered, an exception will now be raised.

## [2.35.0] - 2021-11-29
### Added
- Added support for `columns` update on sequences
- Added support for `data_set_id` on template views

### Security
- Disallow downloading files to path outside download directory in `files.download()`.

## [2.32.0] - 2021-10-04
### Added
 - Support for extraction pipelines

## [2.31.1] - 2021-09-30
### Fixed
- Fixed a bug related to handling of binary response payloads.

## [2.31.0] - 2021-08-26
### Added
- View resolver for template fields.

## [2.30.0] - 2021-08-25
### Added
- Support for Template Views

## [2.29.0] - 2021-08-16
### Added
- Raw rows are retrieved using parallel cursors when no limit is set.

## [2.28.2] - 2021-08-12
### Added
- Relationships now supports `partitions` parameter for [parallel retrieval](https://docs.cognite.com/api/v1/#section/Parallel-retrieval)

## [2.28.1] - 2021-08-10
### Changed
- debug mode now logs response payload and headers.

## [2.27.0] - 2021-07-20

### Fixed
- When using CogniteClient with the client-secret auth flow, the object would not be pickle-able (e.g. when using multiprocessing) because of an anonymous function.

## [2.26.1] - 2021-07-20

### Changed
- Optimization. Do not get windows if remaining data points is 0. Reduces number of requests when asking for 100k data points/10k aggregates from 2 to 1.

## [2.26.0] - 2021-07-08

### Added
- Support for set labels on AssetUpdate

## [2.25.0] - 2021-07-06

### Added
- filter_nodes function to ThreeDRevisionsAPI

## [2.24.0] - 2021-06-28

### Added
- ignore_unknown_ids flag to Relationships delete method

## [2.23.0] - 2021-06-25

### Added
- insert_dataframe and retrieve_dataframe methods to the Raw client

## [2.22.0] - 2021-06-22

### Added
- More contextualization job statuses
### Changed
- Refactor contextualization constant representation

## [2.21.0] - 2021-06-21

### Added
- Datasets support for labels

## [2.20.0] - 2021-06-18

### Added
- rows() in RawRowsAPI support filtering with `columns` and `min/maxLastUpdatedTime`

## [2.19.0] - 2021-05-11

### Added
- Support for /token/inspect endpoint

## [2.18.2] - 2021-04-23

### Fixed
- Bug in templates instances filter that would cause `template_names` to be ignored.

## [2.18.1] - 2021-04-22

### Added
- Configure file download/upload timeouts with `COGNITE_FILE_TRANSFER_TIMEOUT` environment variable or
`file_transfer_timeout` parameter on `CogniteClient`.

### Changed
- Increased default file transfer timeout from 180 to 600 seconds
- Retry more failure modes (read timeouts, 502, 503, 504) for files upload/download requests.

## [2.18.0] - 2021-04-20

### Changed
- `COGNITE_DISABLE_SSL` now also covers ssl verification on IDP endpoints used for generating tokens.


## [2.17.1] - 2021-04-15

### Added
- `created_time`, and `last_updated_time` to template data classes.
- `data_set_id` to template instance data class.


## [2.17.0] - 2021-03-26

### Changed
- Ignore exceptions from pypi version check and reduce its timeout to 5 seconds.

### Fixed
- Only 200/201/202 is treated as successful response. 301 led to json decoding errors -
now handled gracefully.
- datasets create limit was set to 1000 in the sdk, leading to cases of 400 from the api where the limit is 10.

### Added
- Support for specifying proxies in the CogniteClient constructor

### Removed
- py.typed file. Will not declare library as typed until we run a typechecker on the codebase.


## [2.16.0] - 2021-03-26

### Added
- support for templates.
- date-based `cdf-version` header.

## [2.15.0] - 2021-03-22

### Added
- `createdTime` field on raw dbs and tables.

## [2.14.0] - 2021-03-18

### Added
- dropna argument to insert_dataframe method in DatapointsAPI

## [2.13.0] - 2021-03-16

### Added
- `sortByNodeId` and `partitions` query parameters to `list_nodes` method.

## [2.12.2] - 2021-03-11

### Fixed
- CogniteAPIError raised (instead of internal KeyError) when inserting a RAW row without a key.

## [2.12.1] - 2021-03-09

### Fixed
- CogniteMissingClientError raised when creating relationship with malformed body.

## [2.12.0] - 2021-03-08

### Changed
- Move Entity matching API from beta to v1.

## [2.11.1] - 2021-02-18

### Changed
- Resources are now more lenient on which types they accept in for labels
- Entity matching fit will flatten dictionaries and resources to "metadata.subfield" similar to pipelines.

### Added
- Relationships now support update

## [2.10.7] - 2021-02-02

### Fixed
- Relationships API list calls via the generator now support `chunk_size` as parameter.

## [2.10.6] - 2021-02-02

### Fixed
- Retry urllib3.NewConnectionError when it isn't in the context of a ConnectionRefusedError

## [2.10.5] - 2021-01-25

### Fixed
- Fixed asset subtree not returning an object with id->item cache for use in .get

## [2.10.4] - 2020-12-14

### Changed
- Relationships filter will now chain filters on large amounts of sources or targets in batches of 1000 rather than 100.


## [2.10.3] - 2020-12-09

### Fixed
- Retries now have backup time tracking per request, rather than occasionally shared between threads.
- Sequences delete ranges now no longer gives an error if no data is present

## [2.10.2] - 2020-12-08

### Fixed
- Set geoLocation.type in files to "Feature" if missing

## [2.10.1] - 2020-12-03

### Added
- Chaining of requests to the relationships list method,
allowing the method to take arbitrarily long lists for `source_external_ids` and `target_external_ids`

## [2.10.0] - 2020-12-01

### Added
- Authentication token generation and lifecycle management

## [2.9.0] - 2020-11-25

### Added
- Entity matching API is now available in the beta client.

## [2.8.0] - 2020-11-23

### Changed
- Move relationships to release python SDK

## [2.7.0] - 2020-11-10

### Added
- `fetch_resources` parameter to the relationships `list` and `retrieve_multiple` methods, which attempts to fetch the resource referenced in the relationship.

## [2.6.4] - 2020-11-10

### Fixed
- Fixed a bug where 429 was not retried on all endpoints

## [2.6.3] - 2020-11-10

### Fixed
- Resource metadata should be able to set empty using `.metadata.set(None)` or `.metadata.set({})`.

## [2.6.2] - 2020-11-05

### Fixed
- Asset retrieve subtree should return empty AssetList if asset does not exist.

## [2.6.1] - 2020-10-30

### Added
- `geospatial` to list of valid relationship resource types.

## [2.6.0] - 2020-10-26

### Changed
- Relationships list should take dataset internal and external id as different parameters.

## [2.5.4] - 2020-10-22

### Fixed
- `_is_retryable` didn't handle clusters with a dash in the name.

## [2.5.3] - 2020-10-14

### Fixed
- `delete_ranges` didn't cast string timestamp into number properly.

## [2.5.2] - 2020-10-06

### Fixed
- `labels` in FileMetadata is not cast correctly to a list of `Label` objects.

## [2.5.1] - 2020-10-01
- Include `py.typed` file in sdk distribution

## [2.5.0] - 2020-09-29

### Added
- Relationships beta support.

### Removed
- Experimental Model Hosting client.

## [2.4.3] - 2020-09-18
- Increase raw rows list limit to 10,000

## [2.4.2] - 2020-09-10
- Fixed a bug where urls with query parameters were excluded from the retryable endpoints.

## [2.4.1] - 2020-09-09

### Changed
- Generator-based listing now supports partitions. Example:
  ``` python
  for asset in client.assets(partitions=10):
    # do something
  ```

## [2.4.0] - 2020-08-31

### Added
- New 'directory' in Files

## [2.3.0] - 2020-08-25

### Changed
- Add support for mypy and other type checking tools by adding packaging type information

## [2.2.2] - 2020-08-18

### Fixed
- HTTP transport logic to better handle retrying of connection errors
- read timeouts will now raise a CogniteReadTimeout
- connection errors will now raise a CogniteConnectionError, while connection refused errors will raise the more
 specific CogniteConnectionRefused exception.

### Added
- Jitter to exponential backoff on retries

### Changed
- Make HTTP requests no longer follow redirects by default
- All exceptions now inherit from CogniteException

## [2.2.1] - 2020-08-17

### Added
- Fixed a bug where `/timeseries/list` was missing from the retryable endpoints.

## [2.2.0] - 2020-08-17

### Added
- Files labelling support

## [2.1.2] - 2020-08-13

### Fixed
- Fixed a bug where only v1 endpoints (not playground) could be added as retryable

## [2.1.1] - 2020-08-13

### Fixed
- Calls to datapoints `retrieve_dataframe` with `complete="fill"` would break using Pandas version 1.1.0 because it raises TypeError when calling `.interpolate(...)` on a dataframe with no columns.

## [2.1.0] - 2020-07-22

### Added
- Support for passing a single string to `AssetUpdate().labels.add` and `AssetUpdate().labels.remove`. Both a single string and a list of strings is supported. Example:
  ```python
  # using a single string
  my_update = AssetUpdate(id=1).labels.add("PUMP").labels.remove("VALVE")
  res = c.assets.update(my_update)

  # using a list of strings
  my_update = AssetUpdate(id=1).labels.add(["PUMP", "ROTATING_EQUIPMENT"]).labels.remove(["VALVE"])
  res = c.assets.update(my_update)
  ```

## [2.0.0] - 2020-07-21

### Changed
- The interface to interact with labels has changed. A new, improved interface is now in place to make it easier to work with CDF labels. The new interface behaves this way:
  ```python
  # crate label definition(s)
  client.labels.create(LabelDefinition(external_id="PUMP", name="Pump", description="Pump equipment"))
  # ... or multiple
  client.labels.create([LabelDefinition(external_id="PUMP"), LabelDefinition(external_id="VALVE")])

  # list label definitions
  label_definitions = client.labels.list(name="Pump")

  # delete label definitions
  client.labels.delete("PUMP")
  # ... or multiple
  client.labels.delete(["PUMP", "VALVE"])

  # create an asset with label
  asset = Asset(name="my_pump", labels=[Label(external_id="PUMP")])
  client.assets.create(assets)

  # filter assets by labels
  my_label_filter = LabelFilter(contains_all=["PUMP", "VERIFIED"])
  asset_list = client.assets.list(labels=my_label_filter)

  # attach/detach labels to/from assets
  my_update = AssetUpdate(id=1).labels.add(["PUMP"]).labels.remove(["VALVE"])
  res = c.assets.update(my_update)
  ```

### Fixed
- Fixed bug where `_call_` in SequencesAPI (`client.sequences`) was incorrectly returning a `GET` method instead of `POST`.

## [1.8.1] - 2020-07-07
### Changed
- For 3d mappings delete, only use node_id and asset_id pairs in delete request to avoid potential bad request.
- Support attaching/detaching multiple labels on assets in a single method

## [1.8.0] - 2020-06-30
### Added
- Synthetic timeseries endpoint for DatapointsApi
- Labels endpoint support
- Assets labelling support
- Support for unique value aggregation for events.

### Changed
- When `debug=true`, redirects are shown more clearly.

## [1.7.0] - 2020-06-03
### Fixed
- datasetId is kept as an integer in dataframes.

### Changed
- Internal list of retryable endpoints was changed to a class variable so it can be modified.

## [1.6.0] - 2020-04-28
### Added
- Support events filtering by ongoing events (events without `end_time` defined)
- Support events filtering by active timerange of event
- Support files metadata filtering by `asset_external_ids`
- Aggregation endpoint for Assets, DataSets, Events, Files, Sequences and TimeSeries API

## [1.5.2] - 2020-04-02
### Added
- Support for security categories on file methods

## [1.5.1] - 2020-04-01
### Added
- Support for security categories on files
- active_at_time on relationships

### Fixed
- No longer retry calls to /files/initupload
- Retry retryable POST endpoints in datasets API

## [1.5.0] - 2020-03-12
### Added
- DataSets API and support for this in assets, events, time series, files and sequences.
- .asset helper function on time series.
- asset external id filter on time series.

## [1.4.13] - 2020-03-03
### Added
- Relationship list supports multiple sources, targets, relationship types and datasets.

## [1.4.12] - 2020-03-02

### Fixed
- Fixed a bug in file uploads where fields other than name were not being passed to uploaded directories.

## [1.4.11] - 2020-02-21

### Changed
- Datapoint insertion changed to be less memory intensive.

### Fixed
- Fixed a bug where add service account to group expected items in response.
- Jupyter notebook output and non-camel cased to_pandas uses nullable int fields instead of float for relevant fields.

## [1.4.10] - 2020-01-27
### Added
- Support for the error field for synthetic time series query in the experimental client.
- Support for retrieving data from multiple sequences at once.

## [1.4.9] - 2020-01-08

### Fixed
- Fixed a bug where datapoints `retrieve` could return less than limit even if there were more datapoints.
- Fixed an issue where `insert_dataframe` would give an error with older pandas versions.

## [1.4.8] - 2019-12-19

### Added
- Support for `ignore_unknown_ids` on time series `retrieve_multiple`, `delete` and datapoints `retrieve` and `latest` and related endpoints.
- Support for asset subtree filters on files, sequences, and time series.
- Support for parent external id filters on assets.
- Synthetic datapoints retrieve has additional functions including variable replacement and sympy support.

### Changed
- Synthetic datapoints now return errors in the `.error` field, in the jupyter output, and optionally in pandas dataframes if `include_errors` is set.

## [1.4.7] - 2019-12-05

### Added
- Support for synthetic time series queries in the experimental client.
- parent external id filter added for assets.

### Fixed
- startTime in event dataframes is now a nullable int dtype, consistent with endTime.

## [1.4.6] - 2019-12-02

### Fixed
- Fixed notebook output for Asset, Datapoint and Raw.

## [1.4.5] - 2019-12-02

### Changed

- The ModelHostingAPI now calls Model Hosting endpoints in playground instead of 0.6.

## [1.4.4] - 2019-11-29

### Added
 - Option to turn off version checking from CogniteClient constructor

### Changed
- In sequences create, the column definitions object accepts both camelCased and snake_cased keys.
- Retry 429 on all endpoints

### Fixed
- Fixed notebook output for DatapointsList

## [1.4.3] - 2019-11-27
### Fixed
- In Jupyter notebooks, the output from built-in list types is no longer camel cased.

## [1.4.2] - 2019-11-27

### Changed
- In the 3D API, the call and list methods now include all models by default instead of only unpublished ones.
- In Jupyter notebooks, the output from built-in types is no longer camel cased.

### Added
- Support for filtering events by asset subtree ids.

## [1.4.1] - 2019-11-18

### Added
- Support for filtering events by asset external id.
- query parameter on asset search.
- `ignore_unknown_ids` parameter on asset and events method `delete` and `retrieve_multiple`.

## [1.4.0] - 2019-11-14

### Changed
- In the ModelHostingAPI, models, versions and schedules are now referenced by name instead of id. The ids are no longer available.
- In the ModelHostingAPI, functions related to model versions are moved from the ModelsAPI to the new ModelVersionsAPI.
- In the ModelHostingAPI, the model names must be unique. Also, the version names and schedule names must be unique per model.
- Default value for `limit` in search method is now 100 instead of None to clarify api default behaviour when no limit is passed.

## [1.3.4] - 2019-11-07

### Changed
- Error 500's are no longer retried by default, only HTTP 429, 502, 503, 504 are.
- Optimized HTTP calls by caching user agent.
- Relationship filtering is now integrated into `list` instead of `search`.
- Sequences `insert_dataframe` parameter `external_id_headers` documentation updated.
- Type hints for several objects formerly `Dict[str, Any]` improved along with introducing matching dict derived classes.

### Fixed
- `source_created_time` and `source_modified_time` on files now displayed as time fields.
- Fixed pagination for `include_outside_points` and other edge cases in datapoints.
- Fixed a bug where `insert_dataframe` with strings caused a numpy error.

### Added
- Relationships can now have sequences as source or target.

## [1.3.3] - 2019-10-21

### Changed
- Datapoints insert dataframe function will check for infinity values.
- Allow for multiple calls to .add / .remove in object updates such as metadata, without later calls overwriting former.
- List time series now ignores the include_metadata parameter.

### Added
- Advanced list endpoint is used for listing time series, adding several new filters and partitions.

## [1.3.2] - 2019-10-16

### Added
- Datapoints objects now store is_string, is_step and unit to allow for better interpretation of the data.
- Sorting when listing events
- Added a search function in the relationships API.

### Changed
- `list` and `__call__` methods for files now support list parameters for `root_ids`, `root_external_ids`.
- retrieve_dataframe with `complete` using Datapoints fields instead of retrieving time series metadata.

### Fixed
- Fixed chunking logic in list_generator to always return last partial chunk.
- Fixed an error on missing target/source in relationships.

## [1.3.1] - 2019-10-09
### Fixed
- Fixed support for totalVariation aggregate completion.
- Changed conversion of raw RowList to pandas DataFrame to handle missing values (in columns) across the rows. This also fixes the bug where one-off values would be distributed to all rows in the DataFrame (unknown bug).

## [1.3.0] - 2019-10-03
### Changed
- Sequences officially released and no longer considered experimental.
- Sequences data insert no longer takes a default value for columns.

## [1.2.1] - 2019-10-01
### Fixed
- Tokens are sent with the correct "Authorization" header instead of "Authentication".

## [1.2.0] - 2019-10-01
### Added
- Support for authenticating with bearer tokens. Can now supply a jwt or jwt-factory to CogniteClient. This token will override any api-key which has been set.

## [1.1.12] - 2019-10-01
### Fixed
- Fixed a bug in time series pagination where getting 100k datapoints could cause a missing id error when using include_outside_points.
- SequencesData `to_pandas` no longer returns NaN on integer zero columns.
- Fixed a bug where the JSON encoder would throw circular reference errors on unknown data types, including numpy floats.

## [1.1.11] - 2019-09-23
### Fixed
- Fix testing.CogniteClientMock so it is possible to get attributes on child which have not been explicitly in the CogniteClientMock constructor

## [1.1.10] - 2019-09-23
### Fixed
- Fix testing.CogniteClientMock so it is possible to get child mock not explicitly defined

### Added
- `list` and `__call__` methods for events now support list parameters for `root_asset_ids`, `root_asset_external_ids`.

## [1.1.9] - 2019-09-20
### Changed
- Renamed testing.mock_cognite_client to testing.monkeypatch_cognite_client

### Added
- testing.CogniteClientMock object

## [1.1.8] - 2019-09-19
### Added
- Support for aggregated properties of assets.
- `Asset` and `AssetList` classes now have a `sequences` function which retrieves related sequences.
- Support for partitioned listing of assets and events.

### Changed
- `list` and `__call__` methods for assets now support list parameters for `root_ids`, `root_external_ids`.
- Sequences API no longer supports column ids, all relevant functions have been changed to only use external ids.

### Fixed
- Fixed a bug in time series pagination where getting 100k dense datapoints would cause a missing id error.
- Sequences retrieve functions fixed to match API change, to single item per retrieve.
- Sequences retrieve/insert functions fixed to match API change to take lists of external ids.

## [1.1.7] - 2019-09-13
### Fixed
- `testing.mock_cognite_client()` so that it still accepts arguments after exiting from mock context.

## [1.1.6] - 2019-09-12
### Fixed
- `testing.mock_cognite_client()` so that the mocked CogniteClient may accept arguments.

## [1.1.5] - 2019-09-12
### Added
- Method `files.download_to_path` for streaming a file to a specific path

## [1.1.4] - 2019-09-12
### Added
- `root_asset_ids` parameter for time series list.

### Changed
- Formatted output in jupyter notebooks for `SequenceData`.
- `retrieve_latest` function in theDatapoints API extended to support more than 100 items.
- Log requests at DEBUG level instead of INFO.

## [1.1.3] - 2019-09-05
### Changed
- Disabled automatic handling of cookies on the requests session objects

### Fixed
- `to_pandas` method on CogniteResource in the case of objects without metadata

## [1.1.2] - 2019-08-28
### Added
- `limit` parameter on sequence data retrieval.
- Support for relationships exposed through experimental client.
- `end` parameter of sequence.data retrieval and range delete accepts -1 to indicate last index of sequence.

### Changed
- Output in jupyter notebooks is now pandas-like by default, instead of outputting long json strings.

### Fixed
- id parameters and timestamps now accept any integer type including numpy.int64, so values from dataframes can be passed directly.
- Compatibility fix for renaming of sequences cursor and start/end parameters in the API.

## [1.1.1] - 2019-08-23
### Added
- `complete` parameter on `datapoints.retrieve_dataframe`, used for forward-filling/interpolating intervals with missing data.
- `include_aggregate_name` option on `datapoints.retrieve_dataframe` and `DatapointsList.to_pandas`, used for removing the `|<aggregate-name>` postfix on dataframe column headers.
- datapoints.retrieve_dataframe_dict function, which returns {aggregate:dataframe} without adding aggregate names to columns
- source_created_time and source_modified_time support for files

## [1.1.0] - 2019-08-21
### Added
- New method create_hierarchy() added to assets API.
- SequencesAPI.list now accepts an asset_ids parameter for searching by asset
- SequencesDataAPI.insert now accepts a SequenceData object for easier copying
- DatapointsAPI.insert now accepts a Datapoints object for easier copying
- helper method `cognite.client.testing.mock_cognite_client()` for mocking CogniteClient
- parent_id and parent_external_id to AssetUpdate class.

### Changed
- assets.create() no longer validates asset hierarchy and sorts assets before posting. This functionality has been moved to assets.create_hierarchy().
- AssetList.files() and AssetList.events() now deduplicate results while fetching related resources, significantly reducing memory load.

## [1.0.5] - 2019-08-15
### Added
- files.create() method to enable creating a file without uploading content.
- `recursive` parameter to raw.databases.delete() for recursively deleting tables.

### Changed
- Renamed .iteritems() on SequenceData to .items()
- raw.insert() now chunks raw rows into batches of 10,000 instead of 1,000

### Fixed
- Sequences queries are now retried if safe
- .update() in all APIs now accept a subclass of CogniteResourceList as input
- Sequences datapoint retrieval updated to use the new cursor feature in the API
- Json serializiation in `__str__()` of base data classes. Now handles Decimal and Number objects.
- Now possible to create asset hierarchy using parent external id when the parent is not part of the batch being inserted.
- `name` parameter of files.upload_bytes is now required, so as not to raise an exception in the underlying API.

## [1.0.4] - 2019-08-05
### Added
- Variety of useful helper functions for Sequence and SequenceData objects, including .column_ids and .column_external_ids properties, iterators and slice operators.
- Sequences insert_dataframe function.
- Sequences delete_range function.
- Support for external id column headers in datapoints.insert_dataframe()

### Changed
- Sequences data retrieval now returns a SequenceData object.
- Sequences insert takes its parameters row data first, and no longer requires columns to be passed.
- Sequences insert now accepts tuples and raw-style data input.
- Sequences create now clears invalid fields such as 'id' in columns specification, so sequences can more easily re-use existing specifications.
- Sequence data function now require column_ids or column_external_ids to be explicitly set, rather than both being passed through a single columns field

## [1.0.3] - 2019-07-26
### Fixed
- Renamed Model.schedule_data_spec to Model.data_spec so the field from the API will be included on the object.
- Handling edge case in Sequences pagination when last datapoint retrieved is at requested end
- Fixing data points retrieval when count aggregates are missing
- Displays unexpected fields on error response from API when raising CogniteAPIError

## [1.0.2] - 2019-07-22
### Added
- Support for model hosting exposed through experimental client

### Fixed
- Handling dynamic limits in Sequences API

## [1.0.1] - 2019-07-19
### Added
- Experimental client
- Support for sequences exposed through experimental client

## [1.0.0] - 2019-07-11
### Added
- Support for all endpoints in Cognite API
- Generator with hidden cursor for all resource types
- Concurrent writes for all resources
- Distribution of "core" sdk which does not depend on pandas and numpy
- Typehints for all methods
- Support for posting an entire asset hierarchy, resolving ref_id/parent_ref_id automatically
- config attribute on CogniteClient to view current configuration.

### Changed
- Renamed methods so they reflect what the method does instead of what http method is used
- Updated documentation with automatically tested examples
- Renamed `stable` namespace to `api`
- Rewrote logic for concurrent reads of datapoints
- Renamed CogniteClient parameter `num_of_workers` to `max_workers`

### Removed
- `experimental` client in order to ensure sdk stability.<|MERGE_RESOLUTION|>--- conflicted
+++ resolved
@@ -17,11 +17,10 @@
 - `Fixed` for any bug fixes.
 - `Security` in case of vulnerabilities.
 
-<<<<<<< HEAD
-## [6.26.0] - 2023-09-20
+## [6.28.0] - 2023-09-26
 ### Added
 - Support for the WorkflowOrchestrationAPI with the implementation `client.workflows`.
-=======
+
 ## [6.27.0] - 2023-09-13
 ### Changed
 - Reduce concurrency in data modeling client to 1 
@@ -31,7 +30,6 @@
 - Support `partition` and `cursor` parameters on `time_series.subscriptions.iterate_data`
 - Include the `cursor` attribute on `DatapointSubscriptionBatch`, which is yielded in every iteration
 of `time_series.subscriptions.iterate_data`.
->>>>>>> 159b75d9
 
 ## [6.25.3] - 2023-09-19
 ### Added
