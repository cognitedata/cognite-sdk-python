--- conflicted
+++ resolved
@@ -17,79 +17,6 @@
 - `Fixed` for any bug fixes.
 - `Security` in case of vulnerabilities.
 
-<<<<<<< HEAD
-## [7.0.0] - 2023-08-24 
-This release ensure that all CogniteResources have `.dump` and `.load` methods, and that calling these two methods
-in sequence produces an equal object to the original, for example, 
-`my_asset == Asset.load(my_asset.dump(camel_case=True)`. In addition, this ensures that the output of all `.dump` 
-methods is `json` and `yaml` serializable. 
-
-### Changed
-* The `CogniteResource._load` has been made public, i.e., it is now `CogniteResource.load`.
-* The `CogniteResourceList._load` has been made public, i.e., it is now `CogniteResourceList.load`.
-* The `client.sequences.data.retrieve` method has changed signature: 
-  The parameter `columns_external_id` is renamed `columns`, the parameters `id` and `external_id` have 
-  been moved to the beginning of the signature. This is to better match the API and have a consistent overload 
-  implementation.
-* The class `SequenceData` has been replaced by `SequenceRows`. The old `SequenceData` class is still available for
-  backwards compatibility, but will be removed in the next major version. However, all API methods now return
-  `SequenceRows` instead of `SequenceData`.
-* The attribute `columns` in `Sequence` has been changed from `SequenceType[dict]` to `SequnceColumnList`.
-* The class `SequenceRows` in `client.data_classes.transformations.common` has been renamed to `SequenceRowsDestination`.
-
-### Removed
-* The method `client.sequences.data.retrieve_dataframe` is removed. The same is achieved with 
-  `client.sequences.data.retrieve(...).to_pandas(...)`
-* The `SequenceColumns` no longer set the `external_id` to `column{no}` if it is missing. It now must be set 
-  explicitly by the user.
-
-### Added
-
-* Added `load` implementation for `VisionResource`s: `ObjectDetection`, `TextRegion`, `AssetLink`, `BoundingBox`, 
-  `CdfRerourceRef`, `Polygon`, `Polyline`, `VisionExtractPredictions`, `FeatureParameters`.  
-* Added missing type annotations for `DiagramConvertItem` and `DiagramDetectItem` in `contextualization.
-* Missing `dump` and `load` methods for `ClientCredentials`.
-* Literal annotation for `source_type` and `target_type` in `Relationship`
-* Type annotation for `SequenceData` attribute `rows`.
-* Type annotation for `Geometry` attribute `coordinates`
-* In transformations, `NonceCredentials` was missing `load` method. 
-* In transformations, `TransformationBlockedInfo` was missing `.dump` method
-
-### Fixed
-
-* `Asset.dump()` was not dumping attributes `geo_location` and `aggregates` to `json` serializable data structures.
-* In data modeling, `NodeOrEdgeData.load` method was not loading the `source` attribute to `ContainerId` or `ViewId`. This is now fixed.
-* In data modeling, the attribute `property` used in `Node` and `Edge` was not `yaml` serializable.
-* In `DatapointsArray`, `load` method was not compatible with `.dump` method.
-* In extraction pipelines, `ExtractionPipelineContact.dump` was not `yaml` serializable
-* `ExtractionPipeline.dump` attribute `contacts` was not `json` serializable.
-* `FileMetadata.dump` attributes `labels` and `geo_location` was not `json` serializable.
-* In filtering, filter `ContainsAll` was missing in `Filter.load` method.
-* Annotation for `cpu` and `memory` in `Function`.
-* `GeospatialComputedResponse.dump` attribute `items` was not `yaml` serializable
-* `Relationship.dump` was not `json` serializable. 
-* `Geometry.dump` was not `json` serializable.
-* In templates, `GraphQlResponse.dump` was not `json` serializable, and `GraphQlResponse.dump` failed to load `errors`
-  `GraphQlError`.
-* `ThreeDModelRevision` attribute `camera` was not dumped as `yaml` serializable and 
-  not loaded as `RevisionCameraProperties`.
-* `ThreeDNode` attribute `bounding_box` was not dumped as `yaml` serializable and 
-  not loaded as `BoundingBox3D`.
-* `Transformation` attributes `source_nonce`, `source_oidc_credential`, `destination_nonce`, 
-  and `destination_oidc_credentials` were not dumped as `json` serializable and `loaded` with 
-  the appropriate data structure. In addition, `TransformationBlockedInfo` and `TransformationJob`
-  were not dumped as `json` serializable.
-* `TransformationPreviewResult` was not dumping attribute `schema` as `yaml` serializable, and the 
-  `load` and `dump` methods were not compatible.
-* In transformations, `TransformationJob.dump` was not `json` serializable, and attributes
-  `destination` and `status` were not loaded into appropriate data structures. 
-* In transformations, `TransformationSchemaMapType.dump` was not `json` serializable.
-* In `annotation_types_images`, implemented `.load` for `KeypointCollection` and `KeypointCollectionWithObjectDetection`.
-* Bug when dumping `documents.SourceFile.dump(camel_case=True)`.
-* Bug in `WorkflowExecution.dump`
-* Bug in `PropertyType.load`
-
-=======
 ## [7.0.0] - 2023-11-01
 This release ensures that all CogniteResource's have `.dump` and `.load` methods, and that calling these two methods
 in sequence produces an equal object to the original, for example,
@@ -121,6 +48,15 @@
 - `client.data_modeling.instances.aggregate` returns `AggregatedNumberedValue | list[AggregatedNumberedValue] | InstanceAggregationResultList` depending
   on the `aggregates` and `group_by` parameters. Previously, it always returned `InstanceAggregationResultList`.
 - The `Group` attribute `capabilities` is now a `Capabilities` object, instead of a `dict`.
+- The `client.sequences.data.retrieve` method has changed signature: 
+  The parameter `columns_external_id` is renamed `columns`, the parameters `id` and `external_id` have 
+  been moved to the beginning of the signature. This is to better match the API and have a consistent overload 
+  implementation.
+- The class `SequenceData` has been replaced by `SequenceRows`. The old `SequenceData` class is still available for
+  backwards compatibility, but will be removed in the next major version. However, all API methods now return
+  `SequenceRows` instead of `SequenceData`.
+- The attribute `columns` in `Sequence` has been changed from `SequenceType[dict]` to `SequnceColumnList`.
+- The class `SequenceRows` in `client.data_classes.transformations.common` has been renamed to `SequenceRowsDestination`.
 
 
 ### Added
@@ -139,6 +75,10 @@
 - Parameter `fields` for method `aggregate_unique_values` on EventsAPI.
 - Parameter `function_external_id` for method `create` on FunctionSchedulesAPI (function_id has been required
   since the deprecation of API keys).
+- The method `client.sequences.data.retrieve_dataframe` is removed. The same is achieved with 
+  `client.sequences.data.retrieve(...).to_pandas(...)`
+- The `SequenceColumns` no longer set the `external_id` to `column{no}` if it is missing. It now must be set 
+  explicitly by the user.
 
 ### Fixed
 - `Asset.dump()` was not dumping attributes `geo_location` and `aggregates` to `json` serializable data structures.
@@ -180,7 +120,6 @@
 ## [6.36.0] - 2023-10-25
 ### Added
 - Support for listing members of Data Point Subscription, `client.time_series.subscriptions.list_member_time_series()`. Note this is an experimental feature.
->>>>>>> 82de5b7b
 
 ## [6.35.0] - 2023-10-25
 ### Added
