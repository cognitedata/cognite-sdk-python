--- conflicted
+++ resolved
@@ -19,12 +19,8 @@
 
 ## [Unreleased]
 ### Added
-<<<<<<< HEAD
+- Support for the `/simulators/logs` API endpoint.
 - Support for the `/simulators/routines` and `/simulators/routines/revisions` API endpoints.
-=======
-- Support for the `/simulators/logs` API endpoint.
-- Support for the `/simulators/routines` API endpoints.
->>>>>>> 8b4cac40
 - Support for the `/simulators/models` and `/simulators/models/revisions` API endpoints.
 - Support for the `/simulators` and `/simulators/integration` API endpoints.
 
