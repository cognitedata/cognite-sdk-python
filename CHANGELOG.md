--- conflicted
+++ resolved
@@ -17,11 +17,10 @@
 - `Fixed` for any bug fixes.
 - `Security` in case of vulnerabilities.
 
-<<<<<<< HEAD
 ## [7.18.0] - 2024-02-01
 ### Added
 - Support for `target_unit` and `target_unit_system` in synthetic time series.
-=======
+
 ## [7.17.4] - 2024-02-07
 ### Added
 - Allow using container property reference in `NodeResultSetExpression.through` in addition to view property reference
@@ -40,7 +39,6 @@
 ### Fixed
 - An (extreme) edge case where an empty, unnecessary API request for datapoints would be sent leading to a `CogniteAPIError`.
 - Certain granularity inputs (when using the `DatapointsAPI`) no longer cause a `ValueError` to be raised with confusing/wrong wording.
->>>>>>> a6e6c1c6
 
 ## [7.17.0] - 2024-02-01
 ### Fixed
