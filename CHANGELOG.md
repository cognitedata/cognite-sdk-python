--- conflicted
+++ resolved
@@ -17,16 +17,16 @@
 - `Fixed` for any bug fixes.
 - `Security` in case of vulnerabilities.
 
-## [7.8.4] - 2023-12-22
-### Fixed
-<<<<<<< HEAD
+## [7.8.5] - 2023-12-22
+### Fixed
 - `DirectRelationReference` is now immutable.
 - `DirectRelationReference.load` now correctly handles unknown parameters.
-=======
+
+## [7.8.4] - 2023-12-22
+### Fixed
 - Listing annotations now also accepts `None` and `inf` for the `limit` parameter (to return all), matching what
   was already described in the documentation for the endpoint (for the parameter).
 - Calling `to_pandas(...)` on an `DiagramDetectItem` no longer raises `KeyError`.
->>>>>>> ff5116e9
 
 ## [7.8.3] - 2023-12-21
 ### Fixed
