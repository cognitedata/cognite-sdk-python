--- conflicted
+++ resolved
@@ -14,15 +14,13 @@
 - `Fixed` for any bug fixes.
 - `Security` in case of vulnerabilities.
 
-<<<<<<< HEAD
-## [2.42.1] - 2022-03-24
+## [2.43.1] - 2022-03-24
 ### Added
 - update pillow dependency 9.0.0 -> 9.0.1 
-=======
+ 
 ## [2.43.0] - 2022-03-21
 ### Added
 - New list parameters added to `transformations.list`.
->>>>>>> 5bc7d4b3
 
 ## [2.42.0] - 2022-02-11
 ### Added
