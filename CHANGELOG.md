--- conflicted
+++ resolved
@@ -22,13 +22,10 @@
 ## Unreleased
 
 ### Added
-<<<<<<< HEAD
 - Support for `ignore_unknown_ids` on time series `retrieve_multiple`, `delete` and datapoints `retrieve` and `latest` and related endpoints.
 - Support for asset subtree filters on files, sequences, and time series.
 - Support for parent external id filters on assets.
-=======
 - Synthetic datapoints retrieve has additional functions including variable replacement and sympy support.
->>>>>>> ed2c858e
 
 ## [1.4.7] - 2019-12-05
 
