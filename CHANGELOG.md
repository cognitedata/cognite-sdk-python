--- conflicted
+++ resolved
@@ -17,13 +17,10 @@
 - `Fixed` for any bug fixes.
 - `Security` in case of vulnerabilities.
 
-<<<<<<< HEAD
-## [6.28.6] - 2023-10-05
+## [6.29.2] - 2023-10-04
 ### Fixed
 - Calling some of the methods `assets.filter()`, `events.filter()`, `sequences.filter()`, `time_series.filter()` without a `sort` parameter could cause a `CogniteAPIError` with a 400 code. This is now fixed. 
 
-## [6.28.5] - 2023-10-04
-=======
 ## [6.29.1] - 2023-10-04
 ### Added
 - Convenience method `to_text` on the `FunctionCallLog` class which simplifies printing out function call logs.
@@ -34,7 +31,6 @@
   This will keep all the files when downloading to local machine, even if they have the same name.
 
 ## [6.28.5] - 2023-10-03
->>>>>>> 312eb176
 ### Fixed
 - Bugfix for serialization of Workflows' `DynamicTasksParameters` during `workflows.versions.upsert` and `workflows.execution.retrieve_detailed`
 
