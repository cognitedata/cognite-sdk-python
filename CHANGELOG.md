# Changelog
All notable changes to this project will be documented in this file.

The format is based on [Keep a Changelog](https://keepachangelog.com/en/1.0.0/),
and this project adheres to [Semantic Versioning](https://semver.org/spec/v2.0.0.html).

The changelog for SDK version 0.x.x can be found [here](https://github.com/cognitedata/cognite-sdk-python/blob/0.13/CHANGELOG.md).

For users wanting to upgrade major version, a migration guide can be found [here](MIGRATION_GUIDE.md).

Changes are grouped as follows
- `Added` for new features.
- `Changed` for changes in existing functionality.
- `Deprecated` for soon-to-be removed features.
- `Improved` for transparent changes, e.g. better performance.
- `Removed` for now removed features.
- `Fixed` for any bug fixes.
- `Security` in case of vulnerabilities.

<<<<<<< HEAD
## [7.7.2] - 2023-12-21
### Fixed
- Removed bogus quotes for `SingleHopConnectionDefinitionApply` type.  
=======
## [7.8.0] - 2023-12-20
### Added
- Instance classes `Node`, `Edge`, `NodeList` and `EdgeList` now supports a new flag `expand_properties` in their `to_pandas` method,
  that makes it much simpler to work with the fetched properties. Additionally, `remove_property_prefix` allows easy prefix
  removal (of the view ID, e.g. `space.external_id/version.my_prop` -> `my_prop`).
>>>>>>> 35eeac56

## [7.7.1] - 2023-12-20
### Fixed
- Missing legacy capability ACLs: `modelHostingAcl` and `genericsAcl`.  
- The `IAMAPI.compare_capabilities` fails with a `AttributeError: 'UnknownAcl' object has no attribute '_capability_name'`
  if the user has an unknwon ACL. This is now fixed by skipping comparison of unknown ACLs and issuing a warning.

## [7.7.0] - 2023-12-20
### Added
- Support for `ViewProperty` types `SingleReverseDirectRelation` and `MultiReverseDirectRelation` in data modeling.

## [7.6.0] - 2023-12-13
### Added
- Support for querying data models through graphql. See `client.data_modeling.graphql.query`.

## [7.5.7] - 2023-12-12
### Fixed
- Certain combinations of `start`/`end` and `granularity` would cause `retrieve_dataframe_in_tz` to raise due to
  a bug in the calender-arithmetic (`MonthAligner`).

## [7.5.6] - 2023-12-11
### Added
- Missing legacy scopes for `Capability`: `LegacySpaceScope` and `LegacyDataModelScope`.

## [7.5.5] - 2023-12-11
### Added
- Added `poll_timeout` parameter on `time_series.subscriptions.iterate_data`. Will keep the connection open and waiting,
  until new data is available, up to `poll_timeout` seconds.

## [7.5.4] - 2023-12-06
### Changed
- The `partitions` parameter is no longer respected when using generator methods to list resources
- The `max_workers` config option has been moved from ClientConfig to the global config.

## [7.5.3] - 2023-12-06
### Added
- Support for `subworkflow` tasks in `workflows`.

## [7.5.2] - 2023-12-05
### Fixed
- The built-in `hash` function was mistakenly stored on `WorkflowDefinitionUpsert` instances after `__init__` and has been removed.

## [7.5.1] - 2023-12-01
### Changed
- Raise an exception if `ClientConfig:base_url` is set to `None` or an empty string

## [7.5.0] - 2023-11-30
### Added
- `chain_to` to `NodeResultSetExpression` and `NodeResultSetExpression`, and `direction` to `NodeResultSetExpression`.

## [7.4.2] - 2023-11-28
### Improved
- Quality of life improvement to `client.extraction_pipelines.runs.list` method. The `statuses` parameter now accepts
  a single value and the annotation is improved. The parameter `created_time` can now be given on the format `12d-ago`.

## [7.4.1] - 2023-11-28
### Fixed
- Error in validation logic when creating a `Transformation` caused many calls to `client.transformations.update` to fail.

## [7.4.0] - 2023-11-27
### Changed
- Unit Catalog API is out of beta and will no longer issue warnings on usage. Access is unchanged: `client.units`.

## [7.3.3] - 2023-11-22
### Fixed
- Added action `Delete` in `ProjectsAcl`.

## [7.3.2] - 2023-11-21
### Fixed
- `workflows.retrieve` and `workflows.versions.retrieve` returned None if the provided workflow external id contained special characters. This is now fixed.

## [7.3.1] - 2023-11-21
### Fixed
- Replaced action `Write` with `Create` in `ProjectsAcl`, as `Write` is not a valid action and `Create` is the correct one.

## [7.3.0] - 2023-11-20
### Added
- Added Scope `DataSet` for `TimeSeriesSubscriptionsAcl`.
- Added `data_set_id` to `DatapointSubscription`.

## [7.2.1] - 2023-11-17
### Fixed
- The new compare methods for capabilities in major version 7, `IAMAPI.verify_capabilities` and `IAMAPI.compare_capabilities`
  now works correctly for rawAcl with database scope ("all tables").
### Removed
- Capability scopes no longer have the `is_within` method, and capabilities no longer have `has_capability`. Use the more
  general `IAMAPI.compare_capabilities` instead.

## [7.2.0] - 2023-11-16
### Added
- The `trigger` method of the Workflow Execution API, now accepts a `client_credentials` to allow specifying specific
  credentials to run with. Previously, the current credentials set on the CogniteClient object doing the call would be used.

## [7.1.0] - 2023-11-16
### Added
- The list method for asset mappings in the 3D API now supports `intersects_bounding_box`, allowing users to only
  return asset mappings for assets whose bounding box intersects with the given bounding box.

## [7.0.3] - 2023-11-15
### Fixed
- Bug when `cognite.client.data_classes.filter` used with any `data_modeling` endpoint raised a `CogniteAPIError` for
  snake_cased properties. This is now fixed.
- When calling `client.relationships.retrieve`, `.retrieve_multiple`, or `.list` with `fetch_resources=True`, the
  `target` and `source` resources were not instantiated with a `cognite_client`. This is now fixed.

## [7.0.2] - 2023-11-15
### Fixed
- Missing Scope `DataSet` for `TemplateGroupAcl` and `TemplateInstancesAcl`.

## [7.0.1] - 2023-11-14
### Fixed
- Data modeling APIs now work in WASM-like environments missing the threading module.

## [7.0.0] - 2023-11-14
This release ensure that all CogniteResources have `.dump` and `.load` methods, and that calling these two methods
in sequence produces an equal object to the original, for example,
`my_asset == Asset.load(my_asset.dump(camel_case=True)`. In addition, this ensures that the output of all `.dump`
methods are `json` and `yaml` serializable. Additionally, the default for `camel_case` has been changed to `True`.

### Improved
- Read operations, like `retrieve_multiple` will now fast-fail. Previously, all requests would be executed
  before the error was raised, potentially fetching thousands of unneccesary resources.

### Added
- `CogniteResource.to_pandas` and `CogniteResourceList.to_pandas` now converts known timestamps to `datetime` by
  default. Can be turned off with the new parameter `convert_timestamps`. Note: To comply with older pandas v1, the
  dtype will always be `datetime64[ns]`, although in v2 this could have been `datetime64[ms]`.
- `CogniteImportError` can now be caught as `ImportError`.

### Deprecated
- The Templates API (migrate to Data Modeling).
- The `client.assets.aggregate` use `client.assets.aggregate_count` instead.
- The `client.events.aggregate` use `client.events.aggregate_count` instead.
- The `client.sequence.aggregate` use `client.sequence.aggregate_count` instead.
- The `client.time_series.aggregate` use `client.time_series.aggregate_count` instead.
- In `Transformations` attributes `has_source_oidc_credentials` and `has_destination_oidc_credentials` are deprecated,
  and replaced by properties with the same names.

### Changed
- All `.dump` methods now uses `camel_case=True` by default. This is to match the intended use case, preparing the
  object to be sent in an API request.
- `CogniteResource.to_pandas` now more closely resembles `CogniteResourceList.to_pandas` with parameters
`expand_metadata` and `metadata_prefix`, instead of accepting a sequence of column names (`expand`) to expand,
with no easy way to add a prefix. Also, it no longer expands metadata by default.
- Additionally, `Asset.to_pandas`, now accepts the parameters `expand_aggregates` and `aggregates_prefix`. Since
  the possible `aggregates` keys are known, `camel_case` will also apply to these (if expanded) as opposed to
  the metadata keys.
- More narrow exception types like `CogniteNotFoundError` and `CogniteDuplicatedError` are now raised instead of
  `CogniteAPIError` for the following methods: `DatapointsAPI.retrieve_latest`, `RawRowsAPI.list`,
  `RelationshipsAPI.list`, `SequencesDataAPI.retrieve`, `SyntheticDatapointsAPI.query`. Additionally, all calls
  using `partitions` to API methods like `list` (or the generator version) now do the same.
- The `CogniteResource._load` has been made public, i.e., it is now `CogniteResource.load`.
- The `CogniteResourceList._load` has been made public, i.e., it is now `CogniteResourceList.load`.
- All `.delete` and `.retrieve_multiple` methods now accepts an empty sequence, and will return an empty `CogniteResourceList`.
- All `assert`s meant for the SDK user, now raise appropriate errors instead (`ValueError`, `RuntimeError`...).
- `CogniteAssetHierarchyError` is no longer possible to catch as an `AssertionError`.
- Several methods in the data modelling APIs have had parameter names now correctly reflect whether they accept
  a single or multiple items (i.e. id -> ids).
- `client.data_modeling.instances.aggregate` returns `AggregatedNumberedValue | list[AggregatedNumberedValue] | InstanceAggregationResultList` depending
  on the `aggregates` and `group_by` parameters. Previously, it always returned `InstanceAggregationResultList`.
- The `Group` attribute `capabilities` is now a `Capabilities` object, instead of a `dict`.
- Support for `YAML` in all `CogniteResource.load()` and `CogniteResourceList.load()` methods.
- The `client.sequences.data` methods `.retrieve`, `.retrieve_last_row` (previously `retrieve_latest`), `.insert`  method has changed signature:
  The parameter `column_external_ids` is renamed `columns`. The old parameter `column_external_ids` is still there, but is
  deprecated. In addition, int the `.retrieve` method, the parameters `id` and `external_id` have
  been moved to the beginning of the signature. This is to better match the API and have a consistent overload
  implementation.
- The class `SequenceData` has been replaced by `SequenceRows`. The old `SequenceData` class is still available for
  backwards compatibility, but will be removed in the next major version. However, all API methods now return
  `SequenceRows` instead of `SequenceData`.
- The attribute `columns` in `Sequence` has been changed from `typing.Sequence[dict]` to `SequnceColumnList`.
- The class `SequenceRows` in `client.data_classes.transformations.common` has been renamed to `SequenceRowsDestination`.
- The `client.sequences.data.retrieve_latest` is renamed `client.sequences.data.retrieve_last_row`.
- Classes `Geometry`, `AssetAggregate`, `AggregateResultItem`, `EndTimeFilter`, `Label`, `LabelFilter`, `ExtractionPipelineContact`,
  `TimestampRange`, `AggregateResult`, `GeometryFilter`, `GeoLocation`, `RevisionCameraProperties`, `BoundingBox3D` are no longer
  `dict` but classes with attributes matching the API.
- Calling `client.iam.token.inspect()` now gives an object `TokenInspection` with attribute `cababilities` of type `ProjectCapabilityList`
  instead of `list[dict]`
- In data class `Transformation` the attribute `schedule`, `running_job`, and `last_running_job`, `external_id` and `id`
  are set to the `Transformation` `id` and `external_id` if not set. If they are set to a different value, a `ValueError` is raised

### Added
- Added `load` implementation for `VisionResource`s: `ObjectDetection`, `TextRegion`, `AssetLink`, `BoundingBox`,
  `CdfRerourceRef`, `Polygon`, `Polyline`, `VisionExtractPredictions`, `FeatureParameters`.
- Missing `dump` and `load` methods for `ClientCredentials`.
- Literal annotation for `source_type` and `target_type` in `Relationship`
- In transformations, `NonceCredentials` was missing `load` method.
- In transformations, `TransformationBlockedInfo` was missing `.dump` method
- `capabilities` in `cognite.client.data_classes` with data classes for all CDF capabilities.
- All `CogniteResource` and `CogniteResourcelist` objects have `.dump_yaml` methods, for example, `my_asset_list.dump_yaml()`.

### Removed
- Deprecated methods `aggregate_metadata_keys` and `aggregate_metadata_values` on AssetsAPI.
- Deprecated method `update_feature_types` on GeospatialAPI.
- Parameters `property` and `aggregates` for method `aggregate_unique_values` on GeospatialAPI.
- Parameter `fields` for method `aggregate_unique_values` on EventsAPI.
- Parameter `function_external_id` for method `create` on FunctionSchedulesAPI (function_id has been required
  since the deprecation of API keys).
- The `SequenceColumns` no longer set the `external_id` to `column{no}` if it is missing. It now must be set
  explicitly by the user.
- Dataclasses `ViewDirectRelation` and `ContainerDirectRelation` are replaced by `DirectRelation`.
- Dataclasses `MappedPropertyDefinition` and `MappedApplyPropertyDefinition` are replaced by `MappedProperty` and `MappedPropertyApply`.
- Dataclasses `RequiresConstraintDefinition` and `UniquenessConstraintDefinition` are replaced by `RequiresConstraint` and `UniquenessConstraint`.
- In data class `Transformation` attributes `has_source_oidc_credentials` and `has_destination_oidc_credentials` are replaced by properties.

### Fixed
- Passing `limit=0` no longer returns `DEFAULT_LIMIT_READ` (25) resources, but raises a `ValueError`.
- `Asset.dump()` was not dumping attributes `geo_location` and `aggregates` to `json` serializable data structures.
- In data modeling, `NodeOrEdgeData.load` method was not loading the `source` attribute to `ContainerId` or `ViewId`. This is now fixed.
- In data modeling, the attribute `property` used in `Node` and `Edge` was not `yaml` serializable.
- In `DatapointsArray`, `load` method was not compatible with `.dump` method.
- In extraction pipelines, `ExtractionPipelineContact.dump` was not `yaml` serializable
- `ExtractionPipeline.dump` attribute `contacts` was not `json` serializable.
- `FileMetadata.dump` attributes `labels` and `geo_location` was not `json` serializable.
- In filtering, filter `ContainsAll` was missing in `Filter.load` method.
- Annotation for `cpu` and `memory` in `Function`.
- `GeospatialComputedResponse.dump` attribute `items` was not `yaml` serializable
- `Relationship.dump` was not `json` serializable.
- `Geometry.dump` was not `json` serializable.
- In templates, `GraphQlResponse.dump` was not `json` serializable, and `GraphQlResponse.dump` failed to load
  `errors` `GraphQlError`.
- `ThreeDModelRevision` attribute `camera` was not dumped as `yaml` serializable and
  not loaded as `RevisionCameraProperties`.
- `ThreeDNode` attribute `bounding_box` was not dumped as `yaml` serializable and
  not loaded as `BoundingBox3D`.
- `Transformation` attributes `source_nonce`, `source_oidc_credential`, `destination_nonce`,
  and `destination_oidc_credentials` were not dumped as `json` serializable and `loaded` with
  the appropriate data structure. In addition, `TransformationBlockedInfo` and `TransformationJob`
  were not dumped as `json` serializable.
- `TransformationPreviewResult` was not dumping attribute `schema` as `yaml` serializable, and the
  `load` and `dump` methods were not compatible.
- In transformations, `TransformationJob.dump` was not `json` serializable, and attributes
  `destination` and `status` were not loaded into appropriate data structures.
- In transformations, `TransformationSchemaMapType.dump` was not `json` serializable.
- In `annotation_types_images`, implemented `.load` for `KeypointCollection` and `KeypointCollectionWithObjectDetection`.
- Bug when dumping `documents.SourceFile.dump(camel_case=True)`.
- Bug in `WorkflowExecution.dump`
- Bug in `PropertyType.load`

## [6.39.6] - 2023-11-13
## Fixed
- HTTP status code retry strategy for RAW and labels. `/rows/insert` and `/rows/delete` will now
  be retried for all status codes in `config.status_forcelist` (default 429, 502, 503, 504), while
  `/dbs/{db}` and `/tables/{table}` will now only be retried for 429s and connection errors as those
  endpoints are not idempotent.
- Also, `labels/list` will now also be retried.

## [6.39.5] - 2023-11-12
## Fixed
- The `.apply()` methods of `MappedProperty` now has the missing property `source`.

## [6.39.4] - 2023-11-09
## Fixed
- Fetching datapoints from dense time series using a `targetUnit` or a target `targetUnitSystem` could result
  in some batches not being converted to the new unit.

## [6.39.3] - 2023-11-08
## Fixed
- The newly introduced parameter `connectionType` was assumed to be required from the API. This is not the case.

## [6.39.2] - 2023-11-08
## Fixed
- When listing `client.data_modeling.views` the SDK raises a `TypeError`. This is now fixed.

## [6.39.1] - 2023-11-01
## Fixed
- When creating transformations using backup auth. flow (aka a session could not be created for any reason),
  the scopes for the credentials would not be passed correctly (bug introduced in 6.25.1).

## [6.39.0] - 2023-11-01
## Added
- Support for `concurrencyPolicy` property in Workflows `TransformationsWorker`.

## [6.38.1] - 2023-10-31
### Fixed
- `onFailure` property in Workflows was expected as mandatory and was raising KeyError if it was not returned by the API.
  The SDK now assumes the field to be optional and loads it as None instead of raising an error.

## [6.38.0] - 2023-10-30
### Added
- Support `onFailure` property in Workflows, allowing marking Tasks as optional in a Workflow.

## [6.37.0] - 2023-10-27
### Added
- Support for `type` property in `NodeApply` and `Node`.

## [6.36.0] - 2023-10-25
### Added
- Support for listing members of Data Point Subscription, `client.time_series.subscriptions.list_member_time_series()`. Note this is an experimental feature.

## [6.35.0] - 2023-10-25
### Added
- Support for `through` on node result set expressions.

### Fixed
- `unit` on properties in data modeling. This was typed as a string, but it is in fact a direct relation.

## [6.34.2] - 2023-10-23
### Fixed
- Loading a `ContainerApply` from source failed with `KeyError` if `nullable`, `autoIncrement`, or `cursorable` were not set
  in the `ContainerProperty` and `BTreeIndex` classes even though they are optional. This is now fixed.

## [6.34.1] - 2023-10-23
### Added
- Support for setting `data_set_id` and `metadata` in `ThreeDModelsAPI.create`.
- Support for updating `data_set_id` in `ThreeDModelsAPI.update`.

## [6.34.0] - 2023-10-20
### Fixed
- `PropertyType`s no longer fail on instantiation, but warn on missing SDK support for the new property(-ies).

### Added
- `PropertyType`s `Float32`, `Float64`, `Int32`, `Int64` now support `unit`.

## [6.33.3] - 2023-10-18
### Added
- `functions.create()` now accepts a `data_set_id` parameter. Note: This is not for the Cognite function, but for the zipfile containing
  the source code files that is uploaded on the user's behalf (from which the function is then created). Specifying a data set may
  help resolve the error 'Resource not found' (403) that happens when a user is not allowed to create files outside a data set.

## [6.33.2] - 2023-10-16
### Fixed
- When fetching datapoints from "a few time series" (implementation detail), all missing, non-ignorable time series
  are now raised together in a `CogniteNotFoundError` rather than only the first encountered.

### Improved
- Datapoints fetching has a lower peak memory consumption when fetching from multiple time series simultaneously.

## [6.33.1] - 2023-10-14
### Fixed
- `Function.list_schedules()` would return schedules unrelated to the function if the function did not have an external id.

## [6.33.0] - 2023-10-13
### Added
- Support for providing `DirectRelationReference` and `NodeId` as direct relation values when
ingesting node and edge data.

## [6.32.4] - 2023-10-12
### Fixed
- Filters using e.g. metadata keys no longer dumps the key in camel case.

## [6.32.3] - 2023-10-12
### Added
- Ability to toggle the SDK debug logging on/off by setting `config.debug` property on a CogniteClient to True (enable) or False (disable).

## [6.32.2] - 2023-10-10
### Added
- The credentials class used in TransformationsAPI, `OidcCredentials`, now also accepts `scopes` as a list of strings
  (used to be comma separated string only).

## [6.32.1] - 2023-10-10
### Added
- Missing `unit_external_id` and `unit_quantity` fields on `TimeSeriesProperty`.

## [6.32.0] - 2023-10-09
### Fixed
- Ref to openapi doc in Vision extract docstring
- Parameters to Vision models can be given as Python dict (updated doc accordingly).
- Don't throw exception when trying to save empty list of vision extract predictions as annotations. This is to avoid having to wrap this method in try-except for every invocation of the method.

### Added
- Support for new computer vision models in Vision extract service: digital gauge reader, dial gauge reader, level gauge reader and valve state detection.

## [6.31.0] - 2023-10-09
### Added
Support for setting and fetching TimeSeries and Datapoints with "real" units (`unit_external_id`).
- TimeSeries has a new field `unit_external_id`, which can be set when creating or updating it. This ID must refer to a
  valid unit in the UnitCatalog, see `client.units.list` for reference.
- If the `unit_external_id` is set for a TimeSeries, then you may retrieve datapoints from that time series in any compatible
  units. You do this by specifying the `target_unit` (or `target_unit_system`) in a call to any of the datapoints `retrieve`
  methods, `retrieve`, `retrieve_arrays`, `retrieve_dataframe`, or `retrieve_dataframe_in_tz`.

## [6.30.2] - 2023-10-09
### Fixed
- Serialization of `Transformation` or `TransformationList` no longer fails in `json.dumps` due to unhandled composite objects.

## [6.30.1] - 2023-10-06
### Added
- Support for metadata on Workflow executions. Set custom metadata when triggering a workflow (`workflows.executions.trigger()`). The metadata is included in results from `workflows.executions.list()` and `workflows.executions.retrieve_detailed()`.

## [6.30.0] - 2023-10-06
### Added
- Support for the UnitCatalog with the implementation `client.units`.

## [6.29.2] - 2023-10-04
### Fixed
- Calling some of the methods `assets.filter()`, `events.filter()`, `sequences.filter()`, `time_series.filter()` without a `sort` parameter could cause a `CogniteAPIError` with a 400 code. This is now fixed.

## [6.29.1] - 2023-10-04
### Added
- Convenience method `to_text` on the `FunctionCallLog` class which simplifies printing out function call logs.

## [6.29.0] - 2023-10-04
### Added
- Added parameter `resolve_duplicate_file_names` to `client.files.download`.
  This will keep all the files when downloading to local machine, even if they have the same name.

## [6.28.5] - 2023-10-03
### Fixed
- Bugfix for serialization of Workflows' `DynamicTasksParameters` during `workflows.versions.upsert` and `workflows.execution.retrieve_detailed`

## [6.28.4] - 2023-10-03
### Fixed
- Overload data_set/create for improved type safety

## [6.28.3] - 2023-10-03
### Fixed
- When uploading files as strings using `client.files.upload_bytes` the wrong encoding is used on Windows, which is causing
  part of the content to be lost when uploading. This is now fixed.

## [6.28.2] - 2023-10-02
### Fixed
- When cache lookup did not yield a token for `CredentialProvider`s like `OAuthDeviceCode` or `OAuthInteractive`, a
  `TypeError` could be raised instead of initiating their authentication flow.

## [6.28.1] - 2023-09-30
### Improved
- Warning when using alpha/beta features.

## [6.28.0] - 2023-09-26
### Added
- Support for the WorkflowOrchestrationAPI with the implementation `client.workflows`.

## [6.27.0] - 2023-09-13
### Changed
- Reduce concurrency in data modeling client to 1

## [6.26.0] - 2023-09-22
### Added
- Support `partition` and `cursor` parameters on `time_series.subscriptions.iterate_data`
- Include the `cursor` attribute on `DatapointSubscriptionBatch`, which is yielded in every iteration
of `time_series.subscriptions.iterate_data`.

## [6.25.3] - 2023-09-19
### Added
- Support for setting and retrieving `data_set_id` in data class `client.data_classes.ThreeDModel`.

## [6.25.2] - 2023-09-12
### Fixed
- Using the `HasData` filter would raise an API error in CDF.

## [6.25.1] - 2023-09-15
### Fixed
- Using nonce credentials now works as expected for `transformations.[create, update]`. Previously, the attempt to create
  a session would always fail, leading to nonce credentials never being used (full credentials were passed to- and
  stored in the transformations backend service).
- Additionally, the automatic creation of a session no longer fails silently when an `CogniteAuthError` is encountered
  (which happens when the credentials are invalid).
- While processing source- and destination credentials in `client.transformations.[create, update]`, an `AttributeError`
  can no longer be raised (by not specifying project).
### Added
- `TransformationList` now correctly inherits the two (missing) helper methods `as_ids()` and `as_external_ids()`.

## [6.25.0] - 2023-09-14
### Added
- Support for `ignore_unknown_ids` in `client.functions.retrieve_multiple` method.

## [6.24.1] - 2023-09-13
### Fixed
- Bugfix for `AssetsAPI.create_hierarchy` when running in upsert mode: It could skip certain updates above
  the single-request create limit (currently 1000 assets).

## [6.24.0] - 2023-09-12
### Fixed
- Bugfix for `FilesAPI.upload` and `FilesAPI.upload_bytes` not raising an error on file contents upload failure. Now `CogniteFileUploadError` is raised based on upload response.

## [6.23.0] - 2023-09-08
### Added
- Supporting for deleting constraints and indexes on containers.

### Changed
- The abstract class `Index` can no longer be instantiated. Use BTreeIndex or InvertedIndex instead.

## [6.22.0] - 2023-09-08
### Added
- `client.data_modeling.instances.subscribe` which lets you subscribe to a given
data modeling query and receive updates through a provided callback.
- Example on how to use the subscribe method to sync nodes to a local sqlite db.

## [6.21.1] - 2023-09-07
### Fixed
- Concurrent usage of the `CogniteClient` could result in API calls being made with the wrong value for `api_subversion`.

## [6.21.0] - 2023-09-06
### Added
- Supporting pattern mode and extra configuration for diagram detect in beta.

## [6.20.0] - 2023-09-05
### Fixed
- When creating functions with `client.functions.create` using the `folder` argument, a trial-import is executed as part of
  the verification process. This could leave leftover modules still in scope, possibly affecting subsequent calls. This is
  now done in a separate process to guarantee it has no side-effects on the main process.
- For pyodide/WASM users, a backup implementation is used, with an improved cleanup procedure.

### Added
- The import-check in `client.functions.create` (when `folder` is used) can now be disabled by passing
  `skip_folder_validation=True`. Basic validation is still done, now additionally by parsing the AST.

## [6.19.0] - 2023-09-04
## Added
- Now possible to retrieve and update translation and scale of 3D model revisions.

## [6.18.0] - 2023-09-04
### Added
- Added parameter `keep_directory_structure` to `client.files.download` to allow downloading files to a folder structure matching the one in CDF.

### Improved
- Using `client.files.download` will still skip files with the same name when writing to disk, but now a `UserWarning` is raised, specifying which files are affected.

## [6.17.0] - 2023-09-01
### Added
- Support for the UserProfilesAPI with the implementation `client.iam.user_profiles`.

## [6.16.0] - 2023-09-01
### Added
- Support for `ignore_unknown_ids` in `client.relationships.retrieve_multiple` method.

## [6.15.3] - 2023-08-30
### Fixed
- Uploading files using `client.files.upload` now works when running with `pyodide`.

## [6.15.2] - 2023-08-29
### Improved
- Improved error message for `CogniteMissingClientError`. Now includes the type of object missing the `CogniteClient` reference.

## [6.15.1] - 2023-08-29
### Fixed
- Bugfix for `InstanceSort._load` that always raised `TypeError` (now public, `.load`). Also, indirect fix for `Select.load` for non-empty `sort`.

## [6.15.0] - 2023-08-23
### Added
- Support for the DocumentsAPI with the implementation `client.documents`.
- Support for advanced filtering for `Events`, `TimeSeries`, `Assets` and `Sequences`. This is available through the
  `.filter()` method, for example, `client.events.filter`.
- Extended aggregation support for `Events`, `TimeSeries`, `Assets` and `Sequences`. This is available through the five
  methods `.aggregate_count(...)`, `aggregate_cardinality_values(...)`, `aggregate_cardinality_properties(...)`,
  `.aggregate_unique_values(...)`, and `.aggregate_unique_properties(...)`. For example,
  `client.assets.aggregate_count(...)`.
- Added helper methods `as_external_ids` and `as_ids` for `EventList`, `TimeSeriesList`, `AssetList`, `SequenceList`,
  `FileMetaDataList`, `FunctionList`, `ExtractionPipelineList`, and `DataSetList`.

### Deprecated
- Added `DeprecationWarning` to methods `client.assets.aggregate_metadata_keys` and
  `client.assets.aggregate_metadata_values`. The use parameter the `fields` in
  `client.events.aggregate_unique_values` will also lead to a deprecation warning. The reason is that the endpoints
  these methods are using have been deprecated in the CDF API.

## [6.14.2] - 2023-08-22
### Fixed
- All data modeling endpoints will now be retried. This was not the case for POST endpoints.

## [6.14.1] - 2023-08-19
### Fixed
- Passing `sources` as a tuple no longer raises `ValueError` in `InstancesAPI.retrieve`.

## [6.14.0] - 2023-08-14
### Changed
- Don't terminate client.time_series.subscriptions.iterate_data() when `has_next=false` as more data
may be returned in the future. Instead we return the `has_next` field in the batch, and let the user
decide whether to terminate iteration. This is a breaking change, but this particular API is still
in beta and thus we reserve the right to break it without bumping the major version.

## [6.13.3] - 2023-08-14
### Fixed
- Fixed bug in `ViewApply.properties` had type hint `ConnectionDefinition` instead of `ConnectionDefinitionApply`.
- Fixed bug in `dump` methods of `ViewApply.properties` causing the return code `400` with message
  `Request had 1 constraint violations. Please fix the request and try again. [type must not be null]` to be returned
  from the CDF API.

## [6.13.2] - 2023-08-11
### Fixed
- Fixed bug in `Index.load` that would raise `TypeError` when trying to load `indexes`, when an unexpected field was
  encountered (e.g. during a call to `client.data_modeling.container.list`).

## [6.13.1] - 2023-08-09
### Fixed
- Fixed bug when calling a `retrieve`, `list`, or `create` in `client.data_modeling.container` raised a `TypeError`.
  This is caused by additions of fields to the API, this is now fixed by ignoring unknown fields.

## [6.13.0] - 2023-08-07
### Fixed
- Fixed a bug raising a `KeyError` when calling `client.data_modeling.graphql.apply_dml` with an invalid `DataModelingId`.
- Fixed a bug raising `AttributeError` in `SpaceList.to_space_apply_list`, `DataModelList.to_data_model_apply_list`,
  `ViewList.to_view_apply`. These methods have also been renamed to `.as_apply` for consistency
  with the other data modeling resources.

### Removed
- The method `.as_apply` from `ContainerApplyList` as this method should be on the `ContainerList` instead.

### Added
- Missing `as_ids()` for `DataModelApplyList`, `ContainerList`, `ContainerApplyList`, `SpaceApplyList`, `SpaceList`,
  `ViewApplyList`, `ViewList`.
- Added helper method `.as_id` to `DMLApplyResult`.
- Added helper method `.latest_version` to `DataModelList`.
- Added helper method `.as_apply` to `ContainerList`.
- Added container classes `NodeApplyList`, `EdgeApplyList`, and `InstancesApply`.

## [6.12.2] - 2023-08-04
### Fixed
- Certain errors that were previously silently ignored in calls to `client.data_modeling.graphql.apply_dml` are now properly raised (used to fail as the API error was passed nested inside the API response).

## [6.12.1] - 2023-08-03
### Fixed
- Changed the structure of the GraphQL query used when updating DML models through `client.data_modeling.graphql.apply_dml` to properly handle (i.e. escape) all valid symbols/characters.

## [6.12.0] - 2023-07-26
### Added
- Added option `expand_metadata` to `.to_pandas()` method for list resource types which converts the metadata (if any) into separate columns in the returned dataframe. Also added `metadata_prefix` to control the naming of these columns (default is "metadata.").

## [6.11.1] - 2023-07-19
### Changed
- Return type `SubscriptionTimeSeriesUpdate` in `client.time_series.subscriptions.iterate_data` is now required and not optional.

## [6.11.0] - 2023-07-19
### Added
- Support for Data Point Subscription, `client.time_series.subscriptions`. Note this is an experimental feature.


## [6.10.0] - 2023-07-19
### Added
- Upsert method for `assets`, `events`, `timeseries`, `sequences`, and `relationships`.
- Added `ignore_unknown_ids` flag to `client.sequences.delete`

## [6.9.0] - 2023-07-19
### Added
- Basic runtime validation of ClientConfig.project

## [6.8.7] - 2023-07-18
### Fixed
- Dumping of `Relationship` with `labels` is not `yaml` serializable. This is now fixed.

## [6.8.6] - 2023-07-18
### Fixed
- Include `version` in __repr__ for View and DataModel

## [6.8.5] - 2023-07-18
### Fixed
- Change all implicit Optional types to explicit Optional types.

## [6.8.4] - 2023-07-12
### Fixed
- `max_worker` limit match backend for `client.data_modeling`.

## [6.8.3] - 2023-07-12
### Fixed
- `last_updated_time` and `created_time` are no longer optional on InstanceApplyResult

## [6.8.2] - 2023-07-12
### Fixed
- The `.dump()` method for `InstanceAggregationResult` caused an `AttributeError` when called.

## [6.8.1] - 2023-07-08
### Changed
- The `AssetHierarchy` class would consider assets linking their parent by ID only as orphans, contradicting the
  docstring stating "All assets linking a parent by ID are assumed valid". This is now true (they are no longer
  considered orphans).

## [6.8.0] - 2023-07-07
### Added
- Support for annotations reverse lookup.

## [6.7.1] - 2023-07-07
### Fixed
- Needless function "as_id" on View as it was already inherited
### Added
- Flag "all_versions" on data_modeling.data_models.retrieve() to retrieve all versions of a data model or only the latest one
- Extra documentation on how to delete edges and nodes.
- Support for using full Node and Edge objects when deleting instances.

## [6.7.0] - 2023-07-07
### Added
- Support for applying graphql dml using `client.data_modeling.graphql.apply_dml()`.

## [6.6.1] - 2023-07-07
### Improved
- Added convenience function to instantiate a `CogniteClient.default(...)` to save the users from typing the
  default URLs.

## [6.6.0] - 2023-07-06
### Fixed
- Support for query and sync endpoints across instances in the Data Modeling API with the implementation
  `client.data_modeling.instances`, the methods `query` and `sync`.

## [6.5.8] - 2023-06-30
### Fixed
- Serialization of `DataModel`. The bug caused `DataModel.load(data_model.dump(camel_case=True))` to fail with
  a `TypeError`. This is now fixed.

## [6.5.7] - 2023-06-29
### Fixed
- A bug caused by use of snake case in field types causing `NodeApply.dump(camel_case=True)`
  trigger a 400 response from the API.

## [6.5.6] - 2023-06-29
### Fixed
- A bug causing `ClientConfig(debug=True)` to raise an AttributeError

## [6.5.5] - 2023-06-28
### Fixed
- A bug where we would raise the wrong exception when errors on occurred on `data_modeling.spaces.delete`
- A bug causing inconsistent MRO in DataModelList

## [6.5.4] - 2023-06-28
### Added
- Missing query parameters:
     * `inline_views` in `data_modeling.data_models.retrieve()`.
     * `include_global` in `data_modeling.spaces.list()`.
     * `include_inherited_properties` in `data_modeling.views.retrieve()`.

## [6.5.3] - 2023-06-28
### Fixed
- Only validate `space` and `external_id` for `data_modeling` write classes.


## [6.5.2] - 2023-06-27
### Fixed
- Added missing `metadata` attribute to `iam.Group`

## [6.5.1] - 2023-06-27
### Fixed
- Fix typehints on `data_modeling.instances.aggregate()` to not allow Histogram aggregate.
- Moved `ViewDirectRelation.source` property to `MappedProperty.source` where it belongs.

## [6.5.0] - 2023-06-27
### Added
- Support for searching and aggregating across instances in the Data Modeling API with the implementation
  `client.data_modeling.instances`, the methods `search`, `histogram` and `aggregate`.

## [6.4.8] - 2023-06-23
### Fixed
- Handling non 200 responses in `data_modeling.spaces.apply`, `data_modeling.data_models.apply`,
  `data_modeling.views.apply` and `data_modeling.containers.apply`

## [6.4.7] - 2023-06-22
### Fixed
- Consistently return the correct id types in data modeling resource clients

## [6.4.6] - 2023-06-22
### Fixed
- Don't swallow keyword args on Apply classes in Data Modeling client

## [6.4.5] - 2023-06-21
### Added
- Included tuple-notation when retrieving or listing data model instances

### Improved
- Fixed docstring for retrieving data model instances and extended the examples.

## [6.4.4] - 2023-06-21
Some breaking changes to the datamodeling client. We don't expect any more breaking changes,
but we accept the cost of breaking a few consumers now early on the really nail the user experience.
### Added
- ViewId:as_property_ref and ContainerId:as_property_ref to make it easier to create property references.

### Changed
- Renamed ViewCore:as_reference and ContainerCore:as_reference to :as_id() for consistency with other resources.
- Change Instance:properties to be a `MutableMapping[ViewIdentifier, MutableMapping[PropertyIdentifier, PropertyValue]]`, in order to make it easier to consume
- Make VersionedDataModelingId:load accept `tuple[str, str]`
- Rename ConstraintIdentifier to Constraint - it was not an id but the definition itself
- Rename IndexIdentifier to Index - it was not an id but the definition itself
- Rename ContainerPropertyIdentifier to ContainerProperty - it was not an id but the definition itself

### Removed
- Redundant EdgeApply:create method. It simply mirrored the EdgeApply constructor.


## [6.4.3] - 2023-06-15
### Added
- Accept direct relation values as tuples in `EdgeApply`

## [6.4.2] - 2023-06-15
### Changed
- When providing ids as tuples in `instances.retrieve` and `instances.delete` you should not
have to specify the instance type in each tuple

### Fixed
- Bug where edges and nodes would get mixed up on `instances.retrieve`

## [6.4.1] - 2023-06-14
### Fixed
- Add the missing page_count field for diagram detect items.

## [6.4.0] - 2023-06-12
### Added
- Partial support for the instance resource in the Data Modeling API with the implementation
  `client.data_modeling.instances`, the endpoints `list`, `delete`, `retrieve`, and `apply`

## [6.3.2] - 2023-06-08
### Fixed
- Requests being retried around a token refresh cycle, no longer risk getting stuck with an outdated token.

### Added
- `CredentialProviders` subclassing `_OAuthCredentialProviderWithTokenRefresh`, now accepts a new parameter, `token_expiry_leeway_seconds`, controlling how early a token refresh request should be initiated (before it expires).

### Changed
- `CredentialProviders` subclassing `_OAuthCredentialProviderWithTokenRefresh` now uses a safer default of 15 seconds (up from 3 sec) to control how early a token refresh request should be initiated (before it expires).

## [6.3.1] - 2023-06-07
### Fixed
- Signature of `client.data_modeling.views.retrieve` and `client.data_modeling.data_models.retrieve` to always return a list.

## [6.3.0] - 2023-06-07
### Added
- Support for the container resource in the Data Modeling API with the implementation `client.data_modeling.containers`.
- Support for the view resource in the Data Modeling API with the implementation `client.data_modeling.views`.
- Support for the data models resource in the Data Modeling API with the implementation `client.data_modeling.data_models`.

### Removed
- Removed `retrieve_multiple` from the `SpacesAPI` to have a consistent API with the `views`, `containers`, and `data_models`.

## [6.2.2] - 2023-06-05
### Fixed
- Creating function schedules with current user credentials now works (used to fail at runtime with "Could not fetch a valid token (...)" because a session was never created.)

## [6.2.1] - 2023-05-26
### Added
- Data model centric support in transformation

## [6.2.0] - 2023-05-25
### Added
- Support for the spaces resource in the Data Modeling API with the implementation `client.data_modeling.spaces`.

### Improved
- Reorganized documentation to match API documentation.

## [6.1.10] - 2023-05-22
### Fixed
- Data modelling is now GA. Renaming instance_nodes -> nodes and instance_edges -> edges to make the naming in SDK consistent with Transformation API and CLI

## [6.1.9] - 2023-05-16
### Fixed
- Fixed a rare issue with datapoints fetching that could raise `AttributeError` when running with `pyodide`.

## [6.1.8] - 2023-05-12
### Fixed
- ExtractionPipelinesRun:dump method will not throw an error when camel_case=True anymore

## [6.1.7] - 2023-05-11
### Removed
- Removed DMS v2 destination in transformations

## [6.1.6] - 2023-05-11
### Fixed
- `FunctionsAPI.create` now work in Wasm-like Python runtimes such as `pyodide`.

## [6.1.5] - 2023-05-10
### Fixed
- When creating a transformation with a different source- and destination CDF project, the project setting is no longer overridden by the setting in the `CogniteClient` configuration allowing the user to read from the specified source project and write to the specified and potentially different destination project.

## [6.1.4] - 2023-05-08
### Fixed
- Pickling a `CogniteClient` instance with certain `CredentialProvider`s no longer causes a `TypeError: cannot pickle ...` to be raised.

## [6.1.3] - 2023-05-08
### Added
- Add the license of the package in poetry build.

## [6.1.2] - 2023-05-04
### Improved
- The SDK has received several minor bugfixes to be more user-friendly on Windows.

### Fixed
- The utility function `cognite.client.utils.datetime_to_ms` now raises an understandable `ValueError` when unable to convert pre-epoch datetimes.
- Several functions reading and writing to disk now explicitly use UTF-8 encoding

## [6.1.1] - 2023-05-02
### Fixed
- `AttributeError` when passing `pandas.Timestamp`s with different timezones (*of which one was UTC*) to `DatapointsAPI.retrieve_dataframe_in_tz`.
- A `ValueError` is no longer raised when passing `pandas.Timestamp`s in the same timezone, but with different underlying implementations (e.g. `datetime.timezone.utc` / `pytz.UTC` / `ZoneInfo("UTC")`) to `DatapointsAPI.retrieve_dataframe_in_tz`.

## [6.1.0] - 2023-04-28
### Added
- Support for giving `start` and `end` arguments as `pandas.Timestamp` in `DatapointsAPI.retrieve_dataframe_in_tz`.

### Improved
- Type hints for the `DatapointsAPI` methods.

## [6.0.2] - 2023-04-27
### Fixed
- Fixed a bug in `DatapointsAPI.retrieve_dataframe_in_tz` that could raise `AmbiguousTimeError` when subdividing the user-specified time range into UTC intervals (with fixed offset).

## [6.0.1] - 2023-04-20
### Fixed
- Fixed a bug that would cause `DatapointsAPI.retrieve_dataframe_in_tz` to raise an `IndexError` if there were only empty time series in the response.

## [6.0.0] - 2023-04-19
### Removed
- Removed support for legacy auth (API keys, service accounts, login.status)
- Removed the deprecated `extractionPipeline` argument to `client.extraction_pipelines.create`. Only `extraction_pipeline` is accepted now.
- Removed the deprecated `client.datapoints` accessor attribute. The datapoints API can only be accessed through `client.time_series.data` now.
- Removed the deprecated `client.extraction_pipeline_runs` accessor attribute. The extraction pipeline run API can only be accessed through `client.extraction_pipelines.runs` now.
- Removed the deprecated `external_id` attribute on `ExtractionPipelineRun`. This has been replaced with `extpipe_external_id`.

## [5.12.0] - 2023-04-18
### Changed
- Enforce that types are explicitly exported in order to make very strict type checkers happy.

## [5.11.1] - 2023-04-17
### Fixed
- List (and `__call__`) methods for assets, events, files, labels, relationships, sequences and time series now raise if given bad input for `data_set_ids`, `data_set_external_ids`, `asset_subtree_ids` and `asset_subtree_external_ids` instead of ignoring/returning everything.

### Improved
- The listed parameters above have silently accepted non-list input, i.e. single `int` (for `ids`) or single `str` (for `external_ids`). Function signatures and docstrings have now been updated to reflect this "hidden functionality".

## [5.11.0] - 2023-04-17
### Added
- The `DatapointsAPI` now supports time zones with the addition of a new method, `retrieve_dataframe_in_tz`. It does not support individual customization of query parameters (for good reasons, e.g. a DataFrame has a single index).
- Asking for datapoints in a specific time zone, e.g. `America/New_York` or `Europe/London` is now easily accomplished: the user can just pass in their `datetimes` localized to their time zone directly.
- Queries for aggregate datapoints are also supported, with the key feature being automatic handling of daylight savings time (DST) transitions, as this is not supported by the official API. Example usage: A user living in Oslo, Norway, wants daily averages in their local time. In Oslo, the standard time is UTC+1, with UTC+2 during the summer. This means during spring, there is a 23-hour long day when clocks roll 1 hour forward and a 25-hour day during fall.
- New granularities with a longer time span have been added (only to this new method, for now): 'week', 'month', 'quarter' and 'year'. These do not all represent a fixed frequency, but like the example above, neither does for example 'day' when we use time zones without a fixed UTC offset.

## [5.10.5] - 2023-04-13
### Fixed
- Subclasses of `VisionResource` inheriting `.dump` and `to_pandas` now work as expected for attributes storing lists of subclass instances like `Polygon`, `PolyLine`, `ObjectDetection` or `VisionExtractPredictions` directly or indirectly.

## [5.10.4] - 2023-04-13
### Fixed
- A lot of nullable integer attributes ended up as float after calling `.to_pandas`. These are now correctly converted to `dtype=Int64`.

## [5.10.3] - 2023-04-13
### Fixed
- When passing `CogniteResource` classes (like `Asset` or `Event`) to `update`, any labels were skipped in the update (passing `AssetUpdate` works). This has been fixed for all Cognite resource classes.

## [5.10.2] - 2023-04-12
### Fixed
- Fixed a bug that would cause `AssetsAPI.create_hierarchy` to not respect `upsert=False`.

## [5.10.1] - 2023-04-04
### Fixed
- Add missing field `when` (human readable version of the CRON expression) to `FunctionSchedule` class.

## [5.10.0] - 2023-04-03
### Fixed
- Implemented automatic retries for connection errors by default, improving the reliability of the connection to the Cognite API.
- Added a user-readable message to `CogniteConnectionRefused` error for improved user experience.

### Changed
- Introduce a `max_retries_connect` attribute on the global config, and default it to 3.

## [5.9.3] - 2023-03-27
### Fixed
- After creating a schedule for a function, the returned `FunctionSchedule` was missing a reference to the `CogniteClient`, meaning later calls to `.get_input_data()` would fail and raise `CogniteMissingClientError`.
- When calling `.get_input_data()` on a `FunctionSchedule` instance, it would fail and raise `KeyError` if no input data was specified for the schedule. This now returns `None`.

## [5.9.2] - 2023-03-27
### Fixed
- After calling e.g. `.time_series()` or `.events()` on an `AssetList` instance, the resulting resource list would be missing the lookup tables that allow for quick lookups by ID or external ID through the `.get()` method. Additionally, for future-proofing, the resulting resource list now also correctly has a `CogniteClient` reference.

## [5.9.1] - 2023-03-23
### Fixed
- `FunctionsAPI.call` now also works for clients using auth flow `OAuthInteractive`, `OAuthDeviceCode`, and any user-made subclass of `CredentialProvider`.

### Improved
- `FunctionSchedulesAPI.create` now also accepts an instance of `ClientCredentials` (used to be dictionary only).

## [5.9.0] - 2023-03-21
### Added
- New class `AssetHierarchy` for easy verification and reporting on asset hierarchy issues without explicitly trying to insert them.
- Orphan assets can now be reported on (orphan is an asset whose parent is not part of the given assets). Also, `AssetHierarchy` accepts an `ignore_orphans` argument to mimic the old behaviour where all orphans were assumed to be valid.
- `AssetsAPI.create_hierarchy` now accepts two new parameters: `upsert` and `upsert_mode`. These allow the user to do "insert or update" instead of an error being raised when trying to create an already existing asset. Upsert mode controls whether updates should replace/overwrite or just patch (partial update to non-null values only).
- `AssetsAPI.create_hierarchy` now also verifies the `name` parameter which is required and that `id` has not been set.

### Changed
- `AssetsAPI.create_hierarchy` now uses `AssetHierarchy` under the hood to offer concrete feedback on asset hierarchy issues, accessible through attributes on the raised exception, e.g. invalid assets, duplicates, orphans, or any cyclical asset references.

### Fixed
- `AssetsAPI.create_hierarchy`...:
  - Now respects `max_workers` when spawning worker threads.
  - Can no longer raise `RecursionError`. Used to be an issue for asset hierarchies deeper than `sys.getrecursionlimit()` (typically set at 1000 to avoid stack overflow).
  - Is now `pyodide` compatible.

## [5.8.0] - 2023-03-20
### Added
- Support for client certificate authentication to Azure AD.

## [5.7.4] - 2023-03-20
### Added
- Use `X-Job-Token` header for contextualization jobs to reduce required capabilities.

## [5.7.3] - 2023-03-14
### Improved
- For users unknowingly using a too old version of `numpy` (against the SDK dependency requirements), an exception could be raised (`NameError: name 'np' is not defined`). This has been fixed.

## [5.7.2] - 2023-03-10
### Fixed
- Fix method dump in TransformationDestination to ignore None.

## [5.7.1] - 2023-03-10
### Changed
- Split `instances` destination type of Transformations to `nodes` and `edges`.

## [5.7.0] - 2023-03-08
### Removed
- `ExtractionPipelineRunUpdate` was removed as runs are immutable.

### Fixed
- `ExtractionPipelinesRunsAPI` was hiding `id` of runs because `ExtractionPipelineRun` only defined `external_id` which doesn't exist for the "run resource", only for the "parent" ext.pipe (but this is not returned by the API; only used to query).

### Changed
- Rename and deprecate `external_id` in `ExtractionPipelinesRunsAPI` in favour of the more descriptive `extpipe_external_id`. The change is backwards-compatible, but will issue a `UserWarning` for the old usage pattern.

## [5.6.4] - 2023-02-28
### Added
- Input validation on `DatapointsAPI.[insert, insert_multiple, delete_ranges]` now raise on missing keys, not just invalid keys.

## [5.6.3] - 2023-02-23
### Added
- Make the SDK compatible with `pandas` major version 2 ahead of release.

## [5.6.2] - 2023-02-21
### Fixed
- Fixed an issue where `Content-Type` was not correctly set on file uploads to Azure.

## [5.6.1] - 2023-02-20
### Fixed
- Fixed an issue where `IndexError` was raised when a user queried `DatapointsAPI.retrieve_latest` for a single, non-existent time series while also passing `ignore_unknown_ids=True`. Changed to returning `None`, inline with other `retrieve` methods.

## [5.6.0] - 2023-02-16
### Added
- The SDK has been made `pyodide` compatible (to allow running natively in browsers). Missing features are `CredentialProvider`s with token refresh and `AssetsAPI.create_hierarchy`.

## [5.5.2] - 2023-02-15
### Fixed
- Fixed JSON dumps serialization error of instances of `ExtractionPipelineConfigRevision` and all subclasses (`ExtractionPipelineConfig`) as they stored a reference to the CogniteClient as a non-private attribute.

## [5.5.1] - 2023-02-14
### Changed
- Change `CredentialProvider` `Token` to be thread safe when given a callable that does token refresh.

## [5.5.0] - 2023-02-10
### Added
- Support `instances` destination type on Transformations.

## [5.4.4] - 2023-02-06
### Added
- Added user warnings when wrongly calling `/login/status` (i.e. without an API key) and `/token/inspect` (without OIDC credentials).

## [5.4.3] - 2023-02-05
### Fixed
- `OAuthDeviceCode` and `OAuthInteractive` now respect `global_config.disable_ssl` setting.

## [5.4.2] - 2023-02-03
### Changed
- Improved error handling (propagate IDP error message) for `OAuthDeviceCode` and `OAuthInteractive` upon authentication failure.

## [5.4.1] - 2023-02-02
### Fixed
- Bug where create_hierarchy would stop progressing after encountering more than `config.max_workers` failures.

## [5.4.0] - 2023-02-02
### Added
- Support for aggregating metadata keys/values for assets

## [5.3.7] - 2023-02-01
### Improved
- Issues with the SessionsAPI documentation have been addressed, and the `.create()` have been further clarified.

## [5.3.6] - 2023-01-30
### Changed
- A file-not-found error has been changed from `TypeError` to `FileNotFoundError` as part of the validation in FunctionsAPI.

## [5.3.5] - 2023-01-27
### Fixed
- Fixed an atexit-exception (`TypeError: '<' not supported between instances of 'tuple' and 'NoneType'`) that could be raised on PY39+ after fetching datapoints (which uses a custom thread pool implementation).

## [5.3.4] - 2023-01-25
### Fixed
- Displaying Cognite resources like an `Asset` or a `TimeSeriesList` in a Jupyter notebook or similar environments depending on `._repr_html_`, no longer raises `CogniteImportError` stating that `pandas` is required. Instead, a warning is issued and `.dump()` is used as fallback.

## [5.3.3] - 2023-01-24
### Added
- New parameter `token_cache_path` now accepted by `OAuthInteractive` and `OAuthDeviceCode` to allow overriding location of token cache.

### Fixed
- Platform dependent temp directory for the caching of the token in `OAuthInteractive` and `OAuthDeviceCode` (no longer crashes at exit on Windows).

## [5.3.2] - 2023-01-24
### Security
- Update `pytest` and other dependencies to get rid of dependency on the `py` package (CVE-2022-42969).

## [5.3.1] - 2023-01-20
### Fixed
- Last possible valid timestamp would not be returned as first (if first by some miracle...) by the `TimeSeries.first` method due to `end` being exclusive.

## [5.3.0] - 2023-01-20
### Added
- `DatapointsAPI.retrieve_latest` now support customising the `before` argument, by passing one or more objects of the newly added `LatestDatapointQuery` class.

## [5.2.0] - 2023-01-19
### Changed
- The SDK has been refactored to support `protobuf>=3.16.0` (no longer requires v4 or higher). This was done to fix dependency conflicts with several popular Python packages like `tensorflow` and `streamlit` - and also Azure Functions - that required major version 3.x of `protobuf`.

## [5.1.1] - 2023-01-19
### Changed
- Change RAW rows insert chunk size to make individual requests faster.

## [5.1.0] - 2023-01-03
### Added
- The diagram detect function can take file reference objects that contain file (external) id as well as a page range. This is an alternative to the lists of file ids or file external ids that are still possible to use. Page ranges were not possible to specify before.

## [5.0.2] - 2022-12-21
### Changed
- The valid time range for datapoints has been increased to support timestamps up to end of the year 2099 in the TimeSeriesAPI. The utility function `ms_to_datetime` has been updated accordingly.

## [5.0.1] - 2022-12-07
### Fixed
- `DatapointsArray.dump` would return timestamps in nanoseconds instead of milliseconds when `convert_timestamps=False`.
- Converting a `Datapoints` object coming from a synthetic datapoints query to a `pandas.DataFrame` would, when passed `include_errors=True`, starting in version `5.0.0`, erroneously cast the `error` column to a numeric data type and sort it *before* the returned values. Both of these behaviours have been reverted.
- Several documentation issues: Missing methods, wrong descriptions through inheritance and some pure visual/aesthetic.

## [5.0.0] - 2022-12-06
### Improved
- Greatly increased speed of datapoints fetching (new adaptable implementation and change from `JSON` to `protobuf`), especially when asking for... (measured in fetched `dps/sec` using the new `retrieve_arrays` method, with default settings for concurrency):
  - A large number of time series
    - 200 ts: ~1-4x speedup
    - 8000 ts: ~4-7x speedup
    - 20k-100k ts: Up to 20x faster
  - Very few time series (1-3)
    - Up to 4x faster
  - Very dense time series (>>10k dps/day)
    - Up to 5x faster
  - Any query for `string` datapoints
    - Faster the more dps, e.g. single ts, 500k: 6x speedup
- Peak memory consumption (for numeric data) is 0-55 % lower when using `retrieve` and 65-75 % lower for the new `retrieve_arrays` method.
- Fetching newly inserted datapoints no longer suffers from (potentially) very long wait times (or timeout risk).
- Converting fetched datapoints to a Pandas `DataFrame` via `to_pandas()` has changed from `O(N)` to `O(1)`, i.e., speedup no longer depends on the number of datapoints and is typically 4-5 orders of magnitude faster (!). NB: Only applies to `DatapointsArray` as returned by the `retrieve_arrays` method.
- Full customizability of queries is now available for *all retrieve* endpoints, thus the `query()` is no longer needed and has been removed. Previously only `aggregates` could be individually specified. Now all parameters can be passed either as top-level or as *individual settings*, even `ignore_unknown_ids`. This is now aligned with the API (except `ignore_unknown_ids` making the SDK arguably better!).
- Documentation for the retrieve endpoints has been overhauled with lots of new usage patterns and better examples. **Check it out**!
- Vastly better test coverage for datapoints fetching logic. You may have increased trust in the results from the SDK!

### Added
- New required dependency, `protobuf`. This is currently only used by the DatapointsAPI, but other endpoints may be changed without needing to release a new major version.
- New optional dependency, `numpy`.
- A new datapoints fetching method, `retrieve_arrays`, that loads data directly into NumPy arrays for improved speed and *much* lower memory usage.
- These arrays are stored in the new resource types `DatapointsArray` with corresponding container (list) type, `DatapointsArrayList` which offer much more efficient memory usage. `DatapointsArray` also offer zero-overhead pandas-conversion.
- `DatapointsAPI.insert` now also accepts `DatapointsArray`. It also does basic error checking like making sure the number of datapoints match the number of timestamps, and that it contains raw datapoints (as opposed to aggregate data which raises an error). This also applies to `Datapoints` input.
- `DatapointsAPI.insert_multiple` now accepts `Datapoints` and `DatapointsArray` as part of the (possibly) multiple inputs. Applies the same error checking as `insert`.

### Changed
- Datapoints are no longer fetched using `JSON`: the age of `protobuf` has begun.
- The main way to interact with the `DatapointsAPI` has been moved from `client.datapoints` to `client.time_series.data` to align and unify with the `SequenceAPI`. All example code has been updated to reflect this change. Note, however, that the `client.datapoints` will still work until the next major release, but will until then issue a `DeprecationWarning`.
- All parameters to all retrieve methods are now keyword-only (meaning no positional arguments are supported).
- All retrieve methods now accept a string for the `aggregates` parameter when asking for just one, e.g. `aggregates="max"`. This short-cut avoids having to wrap it inside a list. Both `snake_case` and `camelCase` are supported.
- The utility function `datetime_to_ms` no longer issues a `FutureWarning` on missing timezone information. It will now interpret naive `datetime`s as local time as is Python's default interpretation.
- The utility function `ms_to_datetime` no longer issues a `FutureWarning` on returning a naive `datetime` in UTC. It will now return an aware `datetime` object in UTC.
- All data classes in the SDK that represent a Cognite resource type have a `to_pandas` (or `to_geopandas`) method. Previously, these had various defaults for the `camel_case` parameter, but they have all been changed to `False`.
- All retrieve methods (when passing dict(s) with query settings) now accept identifier and aggregates in snake case (and camel case for convenience / backwards compatibility). Note that all newly added/supported customisable parameters (e.g. `include_outside_points` or `ignore_unknown_ids` *must* be passed in snake case or a `KeyError` will be raised.)
- The method `DatapointsAPI.insert_dataframe` has new default values for `dropna` (now `True`, still being applied on a per-column basis to not lose any data) and `external_id_headers` (now `True`, disincentivizing the use of internal IDs).
- The previous fetching logic awaited and collected all errors before raising (through the use of an "initiate-and-forget" thread pool). This is great, e.g., updates/inserts to make sure you are aware of all partial changes. However, when reading datapoints, a better option is to just fail fast (which it does now).
- `DatapointsAPI.[retrieve/retrieve_arrays/retrieve_dataframe]` no longer requires `start` (default: `0`, i.e. 1970-01-01) and `end` (default: `now`). This is now aligned with the API.
- Additionally, `DatapointsAPI.retrieve_dataframe` no longer requires `granularity` and `aggregates`.
- All retrieve methods accept a list of full query dictionaries for `id` and `external_id` giving full flexibility for all individual settings: `start`, `end`, `aggregates`, `granularity`, `limit`, `include_outside_points`, `ignore_unknown_ids`.
- Aggregates returned now include the time period(s) (given by the `granularity` unit) that `start` and `end` are part of (as opposed to only "fully in-between" points). This change is the *only breaking change* to the `DatapointsAPI.retrieve` method for aggregates and makes it so that the SDK match manual queries sent using e.g. `curl` or Postman. In other words, this is now aligned with the API.
Note also that this is a **bugfix**: Due to the SDK rounding differently than the API, you could supply `start` and `end` (with `start < end`) and still be given an error that `start is not before end`. This can no longer happen.
- Fetching raw datapoints using `include_outside_points=True` now returns both outside points (if they exist), regardless of `limit` setting (this is the *only breaking change* for limited raw datapoint queries; unlimited queries are fully backwards compatible). Previously the total number of points was capped at `limit`, thus typically only returning the first. Now up to `limit+2` datapoints are always returned. This is now aligned with the API.
- When passing a relative or absolute time specifier string like `"2w-ago"` or `"now"`, all time series in the same query will use the exact same value for 'now' to avoid any inconsistencies in the results.
- Fetching newly inserted datapoints no longer suffers from very long wait times (or timeout risk) as the code's dependency on `count` aggregates has been removed entirely (implementation detail) which could delay fetching by anything between a few seconds to several minutes/go to timeout while the aggregate was computed on-the-fly. This was mostly a problem for datapoints inserted into low-priority time periods (far away from current time).
- Asking for the same time series any number of times no longer raises an error (from the SDK), which is useful for instance when fetching disconnected time periods. This is now aligned with the API. Thus, the custom exception `CogniteDuplicateColumnsError` is no longer needed and has been removed from the SDK.
- ...this change also causes the `.get` method of `DatapointsList` and `DatapointsArrayList` to now return a list of `Datapoints` or `DatapointsArray` respectively *when duplicated identifiers are queried*. For data scientists and others used to `pandas`, this syntax is familiar to the slicing logic of `Series` and `DataFrame` when used with non-unique indices.
There is also a very subtle **bugfix** here: since the previous implementation allowed the same time series to be specified by both its `id` and `external_id`, using `.get` to access it would always yield the settings that were specified by the `external_id`. This will now return a `list` as explained above.
- `Datapoints` and `DatapointsArray` now store the `granularity` string given by the user (when querying aggregates) which allows both `to_pandas` methods (on `DatapointsList` and `DatapointsArrayList` as well) to accept `include_granularity_name` that appends this to the end of the column name(s).
- Datapoints fetching algorithm has changed from one that relies on up-to-date and correct `count` aggregates to be fast (with fallback on serial fetching when missing/unavailable), to recursively (and reactively) splitting the time-domain into smaller and smaller pieces, depending on the discovered-as-fetched density-distribution of datapoints in time and the number of available workers/threads. The new approach also has the ability to group more than 1 (one) time series per API request (when beneficial) and short-circuit once a user-given limit has been reached (if/when given). This method is now used for *all types of queries*; numeric raw-, string raw-, and aggregate datapoints.

#### Change: `retrieve_dataframe`
- Previously, fetching was constricted (🐍) to either raw- OR aggregate datapoints. This restriction has been lifted and the method now works exactly like the other retrieve-methods (with a few extra options relevant only for pandas `DataFrame`s).
- Used to fetch time series given by `id` and `external_id` separately - this is no longer the case. This gives a significant, additional speedup when both are supplied.
- The `complete` parameter has been removed and partially replaced by `uniform_index (bool)` which covers a subset of the previous features (with some modifications: now gives a uniform index all the way from the first given `start` to the last given `end`). Rationale: Old method had a weird and had unintuitive syntax (passing a string using commas to separate options).
- Interpolating, forward-filling or in general, imputation (also prev. controlled via the `complete` parameter) is completely removed as the resampling logic *really* should be up to the user fetching the data to decide, not the SDK.
- New parameter `column_names` (as already used in several existing `to_pandas` methods) decides whether to pick `id`s or `external_id`s as the dataframe column names. Previously, when both were supplied, the dataframe ended up with a mix.
Read more below in the removed section or check out the method's updated documentation.
- The ordering of columns for aggregates is now always chronological instead of the somewhat arbitrary choice made in `Datapoints.__init__`, (since `dict`s keep insertion order in newer python versions and instance variables lives in `__dict__`)).
- New parameter `include_granularity_name` that appends the specified granularity to the column names if passed as `True`. Mimics the behaviour of the older, well-known argument `include_aggregate_name`, but adds after: `my-ts|average|13m`.

### Fixed
- `CogniteClientMock` has been updated with 24 missing APIs (including sub-composited APIs like `FunctionsAPI.schedules`) and is now used internally in testing instead of a similar, additional implementation.
- Loads of `assert`s meant for the SDK user have been changed to raising exceptions instead as a safeguard since `assert`s are ignored when running in optimized mode `-O` (or `-OO`).

### Fixed: Extended time domain
- `TimeSeries.[first/count/latest]()` now work with the expanded time domain (minimum age of datapoints was moved from 1970 to 1900, see [4.2.1]).
  - `TimeSeries.latest()` now supports the `before` argument similar to `DatapointsAPI.retrieve_latest`.
  - `TimeSeries.first()` now considers datapoints before 1970 and after "now".
  - `TimeSeries.count()` now considers datapoints before 1970 and after "now" and will raise an error for string time series as `count` (or any other aggregate) is not defined.
- `DatapointsAPI.retrieve_latest` would give latest datapoint `before="now"` when given `before=0` (1970) because of a bad boolean check. Used to not be a problem since there were no data before epoch.
- The utility function `ms_to_datetime` no longer raises `ValueError` for inputs from before 1970, but will raise for input outside the allowed minimum- and maximum supported timestamps in the API.
**Note**: that support for `datetime`s before 1970 may be limited on Windows, but `ms_to_datetime` should still work (magic!).

### Fixed: Datapoints-related
- **Critical**: Fetching aggregate datapoints now works properly with the `limit` parameter. In the old implementation, `count` aggregates were first fetched to split the time domain efficiently - but this has little-to-no informational value when fetching *aggregates* with a granularity, as the datapoints distribution can take on "any shape or form". This often led to just a few returned batches of datapoints due to miscounting (e.g. as little as 10% of the actual data could be returned(!)).
- Fetching datapoints using `limit=0` now returns zero datapoints, instead of "unlimited". This is now aligned with the API.
- Removing aggregate names from the columns in a Pandas `DataFrame` in the previous implementation used `Datapoints._strip_aggregate_name()`, but this had a bug: Whenever raw datapoints were fetched all characters after the last pipe character (`|`) in the tag name would be removed completely. In the new version, the aggregate name is only added when asked for.
- The method `Datapoints.to_pandas` could return `dtype=object` for numeric time series when all aggregate datapoints were missing; which is not *that* unlikely, e.g., when using `interpolation` aggregate on a `is_step=False` time series with datapoints spacing above one hour on average. In such cases, an object array only containing `None` would be returned instead of float array dtype with `NaN`s. Correct dtype is now enforced by an explicit `pandas.to_numeric()` cast.
- Fixed a bug in all `DatapointsAPI` retrieve-methods when no time series was/were found, a single identifier was *not* given (either list of length 1 or all given were missing), `ignore_unknown_ids=True`, and `.get` was used on the empty returned `DatapointsList` object. This would raise an exception (`AttributeError`) because the mappings from `id` or `external_id` to `Datapoints` were not defined on the object (only set when containing at least 1 resource).

### Removed
- Method: `DatapointsAPI.query`. No longer needed as all "optionality" has been moved to the three `retrieve` methods.
- Method: `DatapointsAPI.retrieve_dataframe_dict`. Rationale: Due to its slightly confusing syntax and return value, it basically saw no use "in the wild".
- Custom exception: `CogniteDuplicateColumnsError`. No longer needed as the retrieve endpoints now support duplicated identifiers to be passed (similar to the API).
- All convenience methods related to plotting and the use of `matplotlib`. Rationale: No usage and low utility value: the SDK should not be a data science library.

## [4.11.3] - 2022-11-17
### Fixed
- Fix FunctionCallsAPI filtering

## [4.11.2] - 2022-11-16
### Changed
- Detect endpoint (for Engineering Diagram detect jobs) is updated to spawn and handle multiple jobs.
### Added
- `DetectJobBundle` dataclass: A way to manage multiple files and jobs.

## [4.11.1] - 2022-11-15
### Changed
- Update doc for Vision extract method
- Improve error message in `VisionExtractJob.save_annotations`

## [4.11.0] - 2022-10-17
### Added
- Add `compute` method to `cognite.client.geospatial`

## [4.10.0] - 2022-10-13
### Added
- Add `retrieve_latest` method to `cognite.client.sequences`
- Add support for extending the expiration time of download links returned by `cognite.client.files.retrieve_download_urls()`

## [4.9.0] - 2022-10-10
### Added
- Add support for extraction pipeline configuration files
### Deprecated
- Extraction pipeline runs has been moved from `client.extraction_pipeline_runs` to `client.extraction_pipelines.runs`

## [4.8.1] - 2022-10-06
### Fixed
- Fix `__str__` method of `TransformationSchedule`

## [4.8.0] - 2022-09-30
### Added
- Add operations for geospatial rasters

## [4.7.1] - 2022-09-29
### Fixed
- Fixed the `FunctionsAPI.create` method for Windows-users by removing
  validation of `requirements.txt`.

## [4.7.0] - 2022-09-28
### Added
- Support `tags` on `transformations`.

### Changed
- Change geospatial.aggregate_features to support `aggregate_output`

## [4.5.4] - 2022-09-19
### Fixed
- The raw rows insert endpoint is now subject to the same retry logic as other idempotent endpoints.

## [4.5.3] - 2022-09-15
### Fixed
- Fixes the OS specific issue where the `requirements.txt`-validation failed
  with `Permission Denied` on Windows.

## [4.5.2] - 2022-09-09
### Fixed
- Fixes the issue when updating transformations with new nonce credentials

## [4.5.1] - 2022-09-08
### Fixed
- Don't depend on typing_extensions module, since we don't have it as a dependency.

## [4.5.0] - 2022-09-08
### Added
- Vision extract implementation, providing access to the corresponding [Vision Extract API](https://docs.cognite.com/api/v1/#tag/Vision).

## [4.4.3] - 2022-09-08
### Fixed
- Fixed NaN/NA value check in geospatial FeatureList

## [4.4.2] - 2022-09-07
### Fixed
- Don't import numpy in the global space in geospatial module as it's an optional dependency

## [4.4.1] - 2022-09-06
### Fixed
- Fixed FeatureList.from_geopandas to handle NaN values

## [4.4.0] - 2022-09-06
### Changed
- Change geospatial.aggregate_features to support order_by

## [4.3.0] - 2022-09-06
### Added
- Add geospatial.list_features

## [4.2.1] - 2022-08-23
### Changed
- Change timeseries datapoints' time range to start from 01.01.1900

## [4.2.0] - 2022-08-23
### Added
- OAuthInteractive credential provider. This credential provider will redirect you to a login page
and require that the user authenticates. It will also cache the token between runs.
- OAuthDeviceCode credential provider. Display a device code to enter into a trusted device.
It will also cache the token between runs.

## [4.1.2] - 2022-08-22
### Fixed
- geospatial: support asset links for features

## [4.1.1] - 2022-08-19
### Fixed
- Fixed the issue on SDK when Python installation didn't include pip.

### Added
- Added Optional dependency called functions. Usage: `pip install "cognite-sdk[functions]"`

## [4.1.0] - 2022-08-18
### Added
- ensure_parent parameter to client.raw.insert_dataframe method

## [4.0.1] - 2022-08-17
### Added
- OAuthClientCredentials now supports token_custom_args.

## [4.0.0] - 2022-08-15
### Changed
- Client configuration no longer respects any environment variables. There are other libraries better
suited for loading configuration from the environment (such as builtin `os` or `pydantic`). There have also
been several reports of envvar name clash issues in tools built on top the SDK. We therefore
consider this something that should be handled by the application consuming the SDK. All configuration of
`cognite.client.CogniteClient` now happens using a `cognite.client.ClientConfig` object. Global configuration such as
`max_connection_pool_size` and other options which apply to all client instances are now configured through
the `cognite.client.global_config` object which is an instance of `cognite.client.GlobalConfig`. Examples
have been added to the docs.
- Auth has been reworked. The client configuration no longer accepts the `api_key` and `token_...` arguments.
It accepts only a single `credentials` argument which must be a `CredentialProvider` object. A few
implementations have been provided (`APIKey`, `Token`, `OAuthClientCredentials`). Example usage has
been added to the docs. More credential provider implementations will be added in the future to accommodate
other OAuth flows.

### Fixed
- A bug in the Functions SDK where the lifecycle of temporary files was not properly managed.

## [3.9.0] - 2022-08-11
### Added
- Moved Cognite Functions from Experimental SDK to Main SDK.

## [3.8.0] - 2022-08-11
### Added
- Add ignore_unknown_ids parameter to sequences.retrieve_multiple

## [3.7.0] - 2022-08-10
### Changed
- Changed grouping of Sequence rows on insert. Each group now contains at most 100k values and at most 10k rows.

## [3.6.1] - 2022-08-10
### Fixed
- Fixed a minor casing error for the geo_location field on files

### Added
- Add ignore_unknown_ids parameter to files.retrieve_multiple

## [3.5.0] - 2022-08-10
### Changed
- Improve type annotations. Use overloads in more places to help static type checkers.

## [3.4.3] - 2022-08-10
### Changed
- Cache result from pypi version check so it's not executed for every client instantiation.

## [3.4.2] - 2022-08-09
### Fixed
- Fix the wrong destination name in transformations.

## [3.4.1] - 2022-08-01
### Fixed
- fixed exception when printing exceptions generated on transformations creation/update.

## [3.4.0] - 2022-07-25
### Added
- added support for nonce authentication on transformations

### Changed
- if no source or destination credentials are provided on transformation create, an attempt will be made to create a session with the CogniteClient credentials, if it succeeds, the acquired nonce will be used.
- if OIDC credentials are provided on transformation create/update, an attempt will be made to create a session with the given credentials. If it succeeds, the acquired nonce credentials will replace the given client credentials before sending the request.

## [3.3.0] - 2022-07-21
### Added
- added the sessions API

## [3.2.0] - 2022-07-15
### Removed
- Unused cognite.client.experimental module

## [3.1.0] - 2022-07-13
### Changed
- Helper functions for conversion to/from datetime now warns on naive datetimes and their interpretation.
### Fixed
- Helper function `datetime_to_ms` now accepts timezone aware datetimes.

## [3.0.1] - 2022-07-13
### Fixed
- fixed missing README.md in package

## [3.0.0] - 2022-07-12
### Changed
- Poetry build, one single package "cognite-sdk"
- Require python 3.8 or greater (used to be 3.5 or greater)
### Removed
- support for root_asset_id and root_asset_external_id filters. use asset subtree filters instead.

## [2.56.1] - 2022-06-22
### Added
- Time series property `is_step` can now be updated.

## [2.56.0] - 2022-06-21
### Added
- added the diagrams API

## [2.55.0] - 2022-06-20
### Fixed
- Improve geospatial documentation and implement better parameter resilience for filter and feature type update

## [2.54.0] - 2022-06-17
### Added
- Allow to set the chunk size when creating or updating geospatial features

## [2.53.1] - 2022-06-17
### Fixed
- Fixed destination type decoding of `transformation.destination`

## [2.53.0] - 2022-06-16
### Added
- Annotations implementation, providing access to the corresponding [Annotations API](https://docs.cognite.com/api/v1/#tag/Annotations).
    - Added `Annotation`, `AnnotationFilter`, `AnnotationUpdate` dataclasses to `cognite.client.data_classes`
    - Added `annotations` API to `cognite.client.CogniteClient`
    - **Create** annotations with `client.annotations.create` passing `Annotation` instance(s)
    - **Suggest** annotations with `client.annotations.suggest` passing `Annotation` instance(s)
    - **Delete** annotations with `client.annotations.delete` passing the id(s) of annotation(s) to delete
    - **Filter** annotations with `client.annotations.list` passing a `AnnotationFilter `dataclass instance or a filter `dict`
    - **Update** annotations with `client.annotations.update` passing updated `Annotation` or `AnnotationUpdate` instance(s)
    - **Get single** annotation with `client.annotations.retrieve` passing the id
    - **Get multiple** annotations with `client.annotations.retrieve_multiple` passing the ids

### Changed
- Reverted the optimizations introduced to datapoints fetching in 2.47.0 due to buggy implementation.

## [2.51.0] - 2022-06-13
### Added
- added the new geo_location field to the Asset resource

## [2.50.2] - 2022-06-09
### Fixed
- Geospatial: fix FeatureList.from_geopandas issue with optional properties

## [2.50.1] - 2022-06-09
### Fixed
- Geospatial: keep feature properties as is

## [2.50.0] - 2022-05-30
### Changed
- Geospatial: deprecate update_feature_types and add patch_feature_types

## [2.49.1] - 2022-05-19
### Changed
- Geospatial: Support dataset

## [2.49.0] - 2022-05-09
### Changed
- Geospatial: Support output selection for getting features by ids

## [2.48.0] - 2022-05-09
### Removed
- Experimental model hosting API

## [2.47.0] - 2022-05-02
### Changed
- Performance gain for `datapoints.retrieve` by grouping together time series in single requests against the underlying API.

## [2.46.1] - 2022-04-22
### Changed
- POST requests to the `sessions/revoke`-endpoint are now automatically retried
- Fix retrieval of empty raster in experimental geospatial api: http 204 as ok status

## [2.45.0] - 2022-03-25
### Added
- support `sequence_rows` destination type on Transformations.

## [2.44.1] - 2022-03-24
### Fixed
- fix typo in `data_set_ids` parameter type on `transformations.list`.

## [2.44.0] - 2022-03-24
### Added
- support conflict mode parameter on `transformations.schema.retrieve`.

## [2.43.1] - 2022-03-24
### Added
- update pillow dependency 9.0.0 -> 9.0.1

## [2.43.0] - 2022-03-24
### Added
- new list parameters added to `transformations.list`.

## [2.42.0] - 2022-02-25
### Added
- FeatureList.from_geopandas() improvements

### Fixed
- example for templates view.

## [2.41.0] - 2022-02-16
### Added
- support for deleting properties and search specs in GeospatialAPI.update_feature_types(...).

## [2.40.1] - 2022-02-15
### Fixed
- geospatial examples.

## [2.40.0] - 2022-02-11
### Added
- dataSetId support for transformations.

## [2.39.1] - 2022-01-25
### Added
- pandas and geospatial dependencies optional for cognite-sdk-core.

## [2.39.0] - 2022-01-20
### Added
- geospatial API support

## [2.38.6] - 2022-01-14
### Added
- add the possibility to cancel transformation jobs.

## [2.38.5] - 2022-01-12
### Fixed
- Bug where creating/updating/deleting more than 5 transformation schedules in a single call would fail.

## [2.38.4] - 2021-12-23
### Fixed
- Bug where list generator helper will return more than chunk_size items.

## [2.38.3] - 2021-12-13
### Fixed
- Bug where client consumes all streaming content when logging request.

## [2.38.2] - 2021-12-09
### Added
- add the possibility to pass extra body fields to APIClient._create_multiple.

## [2.38.1] - 2021-12-07
### Fixed
- Bug where loading `transformations.jobs` from JSON fails for raw destinations.

## [2.38.0] - 2021-12-06
### Added
- `transformations` api client, which allows the creation, deletion, update, run and retrieval of transformations.
- `transformations.schedules` api client, which allows the schedule, unschedule and retrieval of recurring runs of a transformation.
- `transformations.notifications` api client, which allows the creation, deletion and retrieval of transformation email notifications.
- `transformations.schema` api client, which allows the retrieval of the expected schema of sql transformations based on the destination data type.
- `transformations.jobs` api client, which retrieves the  status of transformation runs.

## [2.37.1] - 2021-12-01
### Fixed
- Bug where `sequences` full update attempts to "set" column spec. "set" is not supported for sequence column spec.

## [2.37.0] - 2021-11-30
### Added
- Added support for retrieving file download urls

## [2.36.0] - 2021-11-30
### Fixed
- Changes default JSON `.dumps()` behaviour to be in strict compliance with the standard: if any NaNs or +/- Infs are encountered, an exception will now be raised.

## [2.35.0] - 2021-11-29
### Added
- Added support for `columns` update on sequences
- Added support for `data_set_id` on template views

### Security
- Disallow downloading files to path outside download directory in `files.download()`.

## [2.32.0] - 2021-10-04
### Added
 - Support for extraction pipelines

## [2.31.1] - 2021-09-30
### Fixed
- Fixed a bug related to handling of binary response payloads.

## [2.31.0] - 2021-08-26
### Added
- View resolver for template fields.

## [2.30.0] - 2021-08-25
### Added
- Support for Template Views

## [2.29.0] - 2021-08-16
### Added
- Raw rows are retrieved using parallel cursors when no limit is set.

## [2.28.2] - 2021-08-12
### Added
- Relationships now supports `partitions` parameter for [parallel retrieval](https://docs.cognite.com/api/v1/#section/Parallel-retrieval)

## [2.28.1] - 2021-08-10
### Changed
- debug mode now logs response payload and headers.

## [2.27.0] - 2021-07-20

### Fixed
- When using CogniteClient with the client-secret auth flow, the object would not be pickle-able (e.g. when using multiprocessing) because of an anonymous function.

## [2.26.1] - 2021-07-20

### Changed
- Optimization. Do not get windows if remaining data points is 0. Reduces number of requests when asking for 100k data points/10k aggregates from 2 to 1.

## [2.26.0] - 2021-07-08

### Added
- Support for set labels on AssetUpdate

## [2.25.0] - 2021-07-06

### Added
- filter_nodes function to ThreeDRevisionsAPI

## [2.24.0] - 2021-06-28

### Added
- ignore_unknown_ids flag to Relationships delete method

## [2.23.0] - 2021-06-25

### Added
- insert_dataframe and retrieve_dataframe methods to the Raw client

## [2.22.0] - 2021-06-22

### Added
- More contextualization job statuses
### Changed
- Refactor contextualization constant representation

## [2.21.0] - 2021-06-21

### Added
- Datasets support for labels

## [2.20.0] - 2021-06-18

### Added
- rows() in RawRowsAPI support filtering with `columns` and `min/maxLastUpdatedTime`

## [2.19.0] - 2021-05-11

### Added
- Support for /token/inspect endpoint

## [2.18.2] - 2021-04-23

### Fixed
- Bug in templates instances filter that would cause `template_names` to be ignored.

## [2.18.1] - 2021-04-22

### Added
- Configure file download/upload timeouts with `COGNITE_FILE_TRANSFER_TIMEOUT` environment variable or
`file_transfer_timeout` parameter on `CogniteClient`.

### Changed
- Increased default file transfer timeout from 180 to 600 seconds
- Retry more failure modes (read timeouts, 502, 503, 504) for files upload/download requests.

## [2.18.0] - 2021-04-20

### Changed
- `COGNITE_DISABLE_SSL` now also covers ssl verification on IDP endpoints used for generating tokens.


## [2.17.1] - 2021-04-15

### Added
- `created_time`, and `last_updated_time` to template data classes.
- `data_set_id` to template instance data class.


## [2.17.0] - 2021-03-26

### Changed
- Ignore exceptions from pypi version check and reduce its timeout to 5 seconds.

### Fixed
- Only 200/201/202 is treated as successful response. 301 led to json decoding errors -
now handled gracefully.
- datasets create limit was set to 1000 in the sdk, leading to cases of 400 from the api where the limit is 10.

### Added
- Support for specifying proxies in the CogniteClient constructor

### Removed
- py.typed file. Will not declare library as typed until we run a typechecker on the codebase.


## [2.16.0] - 2021-03-26

### Added
- support for templates.
- date-based `cdf-version` header.

## [2.15.0] - 2021-03-22

### Added
- `createdTime` field on raw dbs and tables.

## [2.14.0] - 2021-03-18

### Added
- dropna argument to insert_dataframe method in DatapointsAPI

## [2.13.0] - 2021-03-16

### Added
- `sortByNodeId` and `partitions` query parameters to `list_nodes` method.

## [2.12.2] - 2021-03-11

### Fixed
- CogniteAPIError raised (instead of internal KeyError) when inserting a RAW row without a key.

## [2.12.1] - 2021-03-09

### Fixed
- CogniteMissingClientError raised when creating relationship with malformed body.

## [2.12.0] - 2021-03-08

### Changed
- Move Entity matching API from beta to v1.

## [2.11.1] - 2021-02-18

### Changed
- Resources are now more lenient on which types they accept in for labels
- Entity matching fit will flatten dictionaries and resources to "metadata.subfield" similar to pipelines.

### Added
- Relationships now support update

## [2.10.7] - 2021-02-02

### Fixed
- Relationships API list calls via the generator now support `chunk_size` as parameter.

## [2.10.6] - 2021-02-02

### Fixed
- Retry urllib3.NewConnectionError when it isn't in the context of a ConnectionRefusedError

## [2.10.5] - 2021-01-25

### Fixed
- Fixed asset subtree not returning an object with id->item cache for use in .get

## [2.10.4] - 2020-12-14

### Changed
- Relationships filter will now chain filters on large amounts of sources or targets in batches of 1000 rather than 100.


## [2.10.3] - 2020-12-09

### Fixed
- Retries now have backup time tracking per request, rather than occasionally shared between threads.
- Sequences delete ranges now no longer gives an error if no data is present

## [2.10.2] - 2020-12-08

### Fixed
- Set geoLocation.type in files to "Feature" if missing

## [2.10.1] - 2020-12-03

### Added
- Chaining of requests to the relationships list method,
allowing the method to take arbitrarily long lists for `source_external_ids` and `target_external_ids`

## [2.10.0] - 2020-12-01

### Added
- Authentication token generation and lifecycle management

## [2.9.0] - 2020-11-25

### Added
- Entity matching API is now available in the beta client.

## [2.8.0] - 2020-11-23

### Changed
- Move relationships to release python SDK

## [2.7.0] - 2020-11-10

### Added
- `fetch_resources` parameter to the relationships `list` and `retrieve_multiple` methods, which attempts to fetch the resource referenced in the relationship.

## [2.6.4] - 2020-11-10

### Fixed
- Fixed a bug where 429 was not retried on all endpoints

## [2.6.3] - 2020-11-10

### Fixed
- Resource metadata should be able to set empty using `.metadata.set(None)` or `.metadata.set({})`.

## [2.6.2] - 2020-11-05

### Fixed
- Asset retrieve subtree should return empty AssetList if asset does not exist.

## [2.6.1] - 2020-10-30

### Added
- `geospatial` to list of valid relationship resource types.

## [2.6.0] - 2020-10-26

### Changed
- Relationships list should take dataset internal and external id as different parameters.

## [2.5.4] - 2020-10-22

### Fixed
- `_is_retryable` didn't handle clusters with a dash in the name.

## [2.5.3] - 2020-10-14

### Fixed
- `delete_ranges` didn't cast string timestamp into number properly.

## [2.5.2] - 2020-10-06

### Fixed
- `labels` in FileMetadata is not cast correctly to a list of `Label` objects.

## [2.5.1] - 2020-10-01
- Include `py.typed` file in sdk distribution

## [2.5.0] - 2020-09-29

### Added
- Relationships beta support.

### Removed
- Experimental Model Hosting client.

## [2.4.3] - 2020-09-18
- Increase raw rows list limit to 10,000

## [2.4.2] - 2020-09-10
- Fixed a bug where urls with query parameters were excluded from the retryable endpoints.

## [2.4.1] - 2020-09-09

### Changed
- Generator-based listing now supports partitions. Example:
  ``` python
  for asset in client.assets(partitions=10):
    # do something
  ```

## [2.4.0] - 2020-08-31

### Added
- New 'directory' in Files

## [2.3.0] - 2020-08-25

### Changed
- Add support for mypy and other type checking tools by adding packaging type information

## [2.2.2] - 2020-08-18

### Fixed
- HTTP transport logic to better handle retrying of connection errors
- read timeouts will now raise a CogniteReadTimeout
- connection errors will now raise a CogniteConnectionError, while connection refused errors will raise the more
 specific CogniteConnectionRefused exception.

### Added
- Jitter to exponential backoff on retries

### Changed
- Make HTTP requests no longer follow redirects by default
- All exceptions now inherit from CogniteException

## [2.2.1] - 2020-08-17

### Added
- Fixed a bug where `/timeseries/list` was missing from the retryable endpoints.

## [2.2.0] - 2020-08-17

### Added
- Files labelling support

## [2.1.2] - 2020-08-13

### Fixed
- Fixed a bug where only v1 endpoints (not playground) could be added as retryable

## [2.1.1] - 2020-08-13

### Fixed
- Calls to datapoints `retrieve_dataframe` with `complete="fill"` would break using Pandas version 1.1.0 because it raises TypeError when calling `.interpolate(...)` on a dataframe with no columns.

## [2.1.0] - 2020-07-22

### Added
- Support for passing a single string to `AssetUpdate().labels.add` and `AssetUpdate().labels.remove`. Both a single string and a list of strings is supported. Example:
  ```python
  # using a single string
  my_update = AssetUpdate(id=1).labels.add("PUMP").labels.remove("VALVE")
  res = c.assets.update(my_update)

  # using a list of strings
  my_update = AssetUpdate(id=1).labels.add(["PUMP", "ROTATING_EQUIPMENT"]).labels.remove(["VALVE"])
  res = c.assets.update(my_update)
  ```

## [2.0.0] - 2020-07-21

### Changed
- The interface to interact with labels has changed. A new, improved interface is now in place to make it easier to work with CDF labels. The new interface behaves this way:
  ```python
  # crate label definition(s)
  client.labels.create(LabelDefinition(external_id="PUMP", name="Pump", description="Pump equipment"))
  # ... or multiple
  client.labels.create([LabelDefinition(external_id="PUMP"), LabelDefinition(external_id="VALVE")])

  # list label definitions
  label_definitions = client.labels.list(name="Pump")

  # delete label definitions
  client.labels.delete("PUMP")
  # ... or multiple
  client.labels.delete(["PUMP", "VALVE"])

  # create an asset with label
  asset = Asset(name="my_pump", labels=[Label(external_id="PUMP")])
  client.assets.create(assets)

  # filter assets by labels
  my_label_filter = LabelFilter(contains_all=["PUMP", "VERIFIED"])
  asset_list = client.assets.list(labels=my_label_filter)

  # attach/detach labels to/from assets
  my_update = AssetUpdate(id=1).labels.add(["PUMP"]).labels.remove(["VALVE"])
  res = c.assets.update(my_update)
  ```

### Fixed
- Fixed bug where `_call_` in SequencesAPI (`client.sequences`) was incorrectly returning a `GET` method instead of `POST`.

## [1.8.1] - 2020-07-07
### Changed
- For 3d mappings delete, only use node_id and asset_id pairs in delete request to avoid potential bad request.
- Support attaching/detaching multiple labels on assets in a single method

## [1.8.0] - 2020-06-30
### Added
- Synthetic timeseries endpoint for DatapointsApi
- Labels endpoint support
- Assets labelling support
- Support for unique value aggregation for events.

### Changed
- When `debug=true`, redirects are shown more clearly.

## [1.7.0] - 2020-06-03
### Fixed
- datasetId is kept as an integer in dataframes.

### Changed
- Internal list of retryable endpoints was changed to a class variable so it can be modified.

## [1.6.0] - 2020-04-28
### Added
- Support events filtering by ongoing events (events without `end_time` defined)
- Support events filtering by active timerange of event
- Support files metadata filtering by `asset_external_ids`
- Aggregation endpoint for Assets, DataSets, Events, Files, Sequences and TimeSeries API

## [1.5.2] - 2020-04-02
### Added
- Support for security categories on file methods

## [1.5.1] - 2020-04-01
### Added
- Support for security categories on files
- active_at_time on relationships

### Fixed
- No longer retry calls to /files/initupload
- Retry retryable POST endpoints in datasets API

## [1.5.0] - 2020-03-12
### Added
- DataSets API and support for this in assets, events, time series, files and sequences.
- .asset helper function on time series.
- asset external id filter on time series.

## [1.4.13] - 2020-03-03
### Added
- Relationship list supports multiple sources, targets, relationship types and datasets.

## [1.4.12] - 2020-03-02

### Fixed
- Fixed a bug in file uploads where fields other than name were not being passed to uploaded directories.

## [1.4.11] - 2020-02-21

### Changed
- Datapoint insertion changed to be less memory intensive.

### Fixed
- Fixed a bug where add service account to group expected items in response.
- Jupyter notebook output and non-camel cased to_pandas uses nullable int fields instead of float for relevant fields.

## [1.4.10] - 2020-01-27
### Added
- Support for the error field for synthetic time series query in the experimental client.
- Support for retrieving data from multiple sequences at once.

## [1.4.9] - 2020-01-08

### Fixed
- Fixed a bug where datapoints `retrieve` could return less than limit even if there were more datapoints.
- Fixed an issue where `insert_dataframe` would give an error with older pandas versions.

## [1.4.8] - 2019-12-19

### Added
- Support for `ignore_unknown_ids` on time series `retrieve_multiple`, `delete` and datapoints `retrieve` and `latest` and related endpoints.
- Support for asset subtree filters on files, sequences, and time series.
- Support for parent external id filters on assets.
- Synthetic datapoints retrieve has additional functions including variable replacement and sympy support.

### Changed
- Synthetic datapoints now return errors in the `.error` field, in the jupyter output, and optionally in pandas dataframes if `include_errors` is set.

## [1.4.7] - 2019-12-05

### Added
- Support for synthetic time series queries in the experimental client.
- parent external id filter added for assets.

### Fixed
- startTime in event dataframes is now a nullable int dtype, consistent with endTime.

## [1.4.6] - 2019-12-02

### Fixed
- Fixed notebook output for Asset, Datapoint and Raw.

## [1.4.5] - 2019-12-02

### Changed

- The ModelHostingAPI now calls Model Hosting endpoints in playground instead of 0.6.

## [1.4.4] - 2019-11-29

### Added
 - Option to turn off version checking from CogniteClient constructor

### Changed
- In sequences create, the column definitions object accepts both camelCased and snake_cased keys.
- Retry 429 on all endpoints

### Fixed
- Fixed notebook output for DatapointsList

## [1.4.3] - 2019-11-27
### Fixed
- In Jupyter notebooks, the output from built-in list types is no longer camel cased.

## [1.4.2] - 2019-11-27

### Changed
- In the 3D API, the call and list methods now include all models by default instead of only unpublished ones.
- In Jupyter notebooks, the output from built-in types is no longer camel cased.

### Added
- Support for filtering events by asset subtree ids.

## [1.4.1] - 2019-11-18

### Added
- Support for filtering events by asset external id.
- query parameter on asset search.
- `ignore_unknown_ids` parameter on asset and events method `delete` and `retrieve_multiple`.

## [1.4.0] - 2019-11-14

### Changed
- In the ModelHostingAPI, models, versions and schedules are now referenced by name instead of id. The ids are no longer available.
- In the ModelHostingAPI, functions related to model versions are moved from the ModelsAPI to the new ModelVersionsAPI.
- In the ModelHostingAPI, the model names must be unique. Also, the version names and schedule names must be unique per model.
- Default value for `limit` in search method is now 100 instead of None to clarify api default behaviour when no limit is passed.

## [1.3.4] - 2019-11-07

### Changed
- Error 500's are no longer retried by default, only HTTP 429, 502, 503, 504 are.
- Optimized HTTP calls by caching user agent.
- Relationship filtering is now integrated into `list` instead of `search`.
- Sequences `insert_dataframe` parameter `external_id_headers` documentation updated.
- Type hints for several objects formerly `Dict[str, Any]` improved along with introducing matching dict derived classes.

### Fixed
- `source_created_time` and `source_modified_time` on files now displayed as time fields.
- Fixed pagination for `include_outside_points` and other edge cases in datapoints.
- Fixed a bug where `insert_dataframe` with strings caused a numpy error.

### Added
- Relationships can now have sequences as source or target.

## [1.3.3] - 2019-10-21

### Changed
- Datapoints insert dataframe function will check for infinity values.
- Allow for multiple calls to .add / .remove in object updates such as metadata, without later calls overwriting former.
- List time series now ignores the include_metadata parameter.

### Added
- Advanced list endpoint is used for listing time series, adding several new filters and partitions.

## [1.3.2] - 2019-10-16

### Added
- Datapoints objects now store is_string, is_step and unit to allow for better interpretation of the data.
- Sorting when listing events
- Added a search function in the relationships API.

### Changed
- `list` and `__call__` methods for files now support list parameters for `root_ids`, `root_external_ids`.
- retrieve_dataframe with `complete` using Datapoints fields instead of retrieving time series metadata.

### Fixed
- Fixed chunking logic in list_generator to always return last partial chunk.
- Fixed an error on missing target/source in relationships.

## [1.3.1] - 2019-10-09
### Fixed
- Fixed support for totalVariation aggregate completion.
- Changed conversion of raw RowList to pandas DataFrame to handle missing values (in columns) across the rows. This also fixes the bug where one-off values would be distributed to all rows in the DataFrame (unknown bug).

## [1.3.0] - 2019-10-03
### Changed
- Sequences officially released and no longer considered experimental.
- Sequences data insert no longer takes a default value for columns.

## [1.2.1] - 2019-10-01
### Fixed
- Tokens are sent with the correct "Authorization" header instead of "Authentication".

## [1.2.0] - 2019-10-01
### Added
- Support for authenticating with bearer tokens. Can now supply a jwt or jwt-factory to CogniteClient. This token will override any api-key which has been set.

## [1.1.12] - 2019-10-01
### Fixed
- Fixed a bug in time series pagination where getting 100k datapoints could cause a missing id error when using include_outside_points.
- SequencesData `to_pandas` no longer returns NaN on integer zero columns.
- Fixed a bug where the JSON encoder would throw circular reference errors on unknown data types, including numpy floats.

## [1.1.11] - 2019-09-23
### Fixed
- Fix testing.CogniteClientMock so it is possible to get attributes on child which have not been explicitly in the CogniteClientMock constructor

## [1.1.10] - 2019-09-23
### Fixed
- Fix testing.CogniteClientMock so it is possible to get child mock not explicitly defined

### Added
- `list` and `__call__` methods for events now support list parameters for `root_asset_ids`, `root_asset_external_ids`.

## [1.1.9] - 2019-09-20
### Changed
- Renamed testing.mock_cognite_client to testing.monkeypatch_cognite_client

### Added
- testing.CogniteClientMock object

## [1.1.8] - 2019-09-19
### Added
- Support for aggregated properties of assets.
- `Asset` and `AssetList` classes now have a `sequences` function which retrieves related sequences.
- Support for partitioned listing of assets and events.

### Changed
- `list` and `__call__` methods for assets now support list parameters for `root_ids`, `root_external_ids`.
- Sequences API no longer supports column ids, all relevant functions have been changed to only use external ids.

### Fixed
- Fixed a bug in time series pagination where getting 100k dense datapoints would cause a missing id error.
- Sequences retrieve functions fixed to match API change, to single item per retrieve.
- Sequences retrieve/insert functions fixed to match API change to take lists of external ids.

## [1.1.7] - 2019-09-13
### Fixed
- `testing.mock_cognite_client()` so that it still accepts arguments after exiting from mock context.

## [1.1.6] - 2019-09-12
### Fixed
- `testing.mock_cognite_client()` so that the mocked CogniteClient may accept arguments.

## [1.1.5] - 2019-09-12
### Added
- Method `files.download_to_path` for streaming a file to a specific path

## [1.1.4] - 2019-09-12
### Added
- `root_asset_ids` parameter for time series list.

### Changed
- Formatted output in jupyter notebooks for `SequenceData`.
- `retrieve_latest` function in theDatapoints API extended to support more than 100 items.
- Log requests at DEBUG level instead of INFO.

## [1.1.3] - 2019-09-05
### Changed
- Disabled automatic handling of cookies on the requests session objects

### Fixed
- `to_pandas` method on CogniteResource in the case of objects without metadata

## [1.1.2] - 2019-08-28
### Added
- `limit` parameter on sequence data retrieval.
- Support for relationships exposed through experimental client.
- `end` parameter of sequence.data retrieval and range delete accepts -1 to indicate last index of sequence.

### Changed
- Output in jupyter notebooks is now pandas-like by default, instead of outputting long json strings.

### Fixed
- id parameters and timestamps now accept any integer type including numpy.int64, so values from dataframes can be passed directly.
- Compatibility fix for renaming of sequences cursor and start/end parameters in the API.

## [1.1.1] - 2019-08-23
### Added
- `complete` parameter on `datapoints.retrieve_dataframe`, used for forward-filling/interpolating intervals with missing data.
- `include_aggregate_name` option on `datapoints.retrieve_dataframe` and `DatapointsList.to_pandas`, used for removing the `|<aggregate-name>` postfix on dataframe column headers.
- datapoints.retrieve_dataframe_dict function, which returns {aggregate:dataframe} without adding aggregate names to columns
- source_created_time and source_modified_time support for files

## [1.1.0] - 2019-08-21
### Added
- New method create_hierarchy() added to assets API.
- SequencesAPI.list now accepts an asset_ids parameter for searching by asset
- SequencesDataAPI.insert now accepts a SequenceData object for easier copying
- DatapointsAPI.insert now accepts a Datapoints object for easier copying
- helper method `cognite.client.testing.mock_cognite_client()` for mocking CogniteClient
- parent_id and parent_external_id to AssetUpdate class.

### Changed
- assets.create() no longer validates asset hierarchy and sorts assets before posting. This functionality has been moved to assets.create_hierarchy().
- AssetList.files() and AssetList.events() now deduplicate results while fetching related resources, significantly reducing memory load.

## [1.0.5] - 2019-08-15
### Added
- files.create() method to enable creating a file without uploading content.
- `recursive` parameter to raw.databases.delete() for recursively deleting tables.

### Changed
- Renamed .iteritems() on SequenceData to .items()
- raw.insert() now chunks raw rows into batches of 10,000 instead of 1,000

### Fixed
- Sequences queries are now retried if safe
- .update() in all APIs now accept a subclass of CogniteResourceList as input
- Sequences datapoint retrieval updated to use the new cursor feature in the API
- Json serializiation in `__str__()` of base data classes. Now handles Decimal and Number objects.
- Now possible to create asset hierarchy using parent external id when the parent is not part of the batch being inserted.
- `name` parameter of files.upload_bytes is now required, so as not to raise an exception in the underlying API.

## [1.0.4] - 2019-08-05
### Added
- Variety of useful helper functions for Sequence and SequenceData objects, including .column_ids and .column_external_ids properties, iterators and slice operators.
- Sequences insert_dataframe function.
- Sequences delete_range function.
- Support for external id column headers in datapoints.insert_dataframe()

### Changed
- Sequences data retrieval now returns a SequenceData object.
- Sequences insert takes its parameters row data first, and no longer requires columns to be passed.
- Sequences insert now accepts tuples and raw-style data input.
- Sequences create now clears invalid fields such as 'id' in columns specification, so sequences can more easily re-use existing specifications.
- Sequence data function now require column_ids or column_external_ids to be explicitly set, rather than both being passed through a single columns field

## [1.0.3] - 2019-07-26
### Fixed
- Renamed Model.schedule_data_spec to Model.data_spec so the field from the API will be included on the object.
- Handling edge case in Sequences pagination when last datapoint retrieved is at requested end
- Fixing data points retrieval when count aggregates are missing
- Displays unexpected fields on error response from API when raising CogniteAPIError

## [1.0.2] - 2019-07-22
### Added
- Support for model hosting exposed through experimental client

### Fixed
- Handling dynamic limits in Sequences API

## [1.0.1] - 2019-07-19
### Added
- Experimental client
- Support for sequences exposed through experimental client

## [1.0.0] - 2019-07-11
### Added
- Support for all endpoints in Cognite API
- Generator with hidden cursor for all resource types
- Concurrent writes for all resources
- Distribution of "core" sdk which does not depend on pandas and numpy
- Typehints for all methods
- Support for posting an entire asset hierarchy, resolving ref_id/parent_ref_id automatically
- config attribute on CogniteClient to view current configuration.

### Changed
- Renamed methods so they reflect what the method does instead of what http method is used
- Updated documentation with automatically tested examples
- Renamed `stable` namespace to `api`
- Rewrote logic for concurrent reads of datapoints
- Renamed CogniteClient parameter `num_of_workers` to `max_workers`

### Removed
- `experimental` client in order to ensure sdk stability.<|MERGE_RESOLUTION|>--- conflicted
+++ resolved
@@ -17,17 +17,15 @@
 - `Fixed` for any bug fixes.
 - `Security` in case of vulnerabilities.
 
-<<<<<<< HEAD
-## [7.7.2] - 2023-12-21
+## [7.8.1] - 2023-12-21
 ### Fixed
 - Removed bogus quotes for `SingleHopConnectionDefinitionApply` type.  
-=======
+
 ## [7.8.0] - 2023-12-20
 ### Added
 - Instance classes `Node`, `Edge`, `NodeList` and `EdgeList` now supports a new flag `expand_properties` in their `to_pandas` method,
   that makes it much simpler to work with the fetched properties. Additionally, `remove_property_prefix` allows easy prefix
   removal (of the view ID, e.g. `space.external_id/version.my_prop` -> `my_prop`).
->>>>>>> 35eeac56
 
 ## [7.7.1] - 2023-12-20
 ### Fixed
