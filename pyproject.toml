[tool.poetry]
name = "cognite-sdk"

<<<<<<< HEAD
version = "4.4.4"
=======
version = "4.5.0"
>>>>>>> 673ee23b

description = "Cognite Python SDK"
readme = "README.md"
documentation = "https://cognite-sdk-python.readthedocs-hosted.com"
authors = ["Erlend Vollset <erlend.vollset@cognite.com>"]

packages = [{ include="cognite", from="." }]

[tool.poetry.dependencies]
python = "^3.8"

requests = "^2"
requests_oauthlib = "^1"
msal = "^1"
sympy = { version = "*", optional = true }
pandas = { version = "*", optional = true }
geopandas = { version = ">=0.10.0", optional = true }
shapely = { version = ">=1.7.0", optional = true }
pip = { version = ">=20.0.0", optional = true}

[tool.poetry.extras]
pandas = ["pandas"]
geo = ["geopandas", "shapely"]
sympy = ["sympy"]
functions = ["pip"]
all = ["pandas", "geopandas", "shapely", "sympy", "pip"]

[tool.poetry.dev-dependencies]
docutils = "==0.15.2"
sphinx = "^5.0.1"
sphinx-rtd-theme = "^1.0.0"
pytest = "^6.2.5"
pytest-cov = "^3.0.0"
twine = "^4.0.1"
pre-commit = "^2.20.0"
responses = "^0.21.0"
pytest-rerunfailures = "^10.2"
pytest-asyncio = "^0.18.3"
toml = "^0.10.2"
matplotlib = "^3.5.2"
python-dotenv = "^0.20.0"
pytest-xdist = "^2.5.0"
mypy = "^0.961"
types-urllib3 = "^1.26.16"
types-requests = "^2.28.1"

[[tool.poetry.source]]
name = "snakepit"
url = "https://cognite.jfrog.io/cognite/api/pypi/snakepit/simple"

[build-system]
requires = ["poetry>=1.0"]
build-backend = "poetry.masonry.api"<|MERGE_RESOLUTION|>--- conflicted
+++ resolved
@@ -1,11 +1,7 @@
 [tool.poetry]
 name = "cognite-sdk"
 
-<<<<<<< HEAD
-version = "4.4.4"
-=======
-version = "4.5.0"
->>>>>>> 673ee23b
+version = "4.5.1"
 
 description = "Cognite Python SDK"
 readme = "README.md"
