[tool.poetry]
name = "cognite-sdk"

<<<<<<< HEAD
version = "4.5.5"
=======
version = "4.6.0"
>>>>>>> aa3f52b5

description = "Cognite Python SDK"
readme = "README.md"
documentation = "https://cognite-sdk-python.readthedocs-hosted.com"
authors = ["Erlend Vollset <erlend.vollset@cognite.com>"]

packages = [{ include="cognite", from="." }]

[tool.poetry.dependencies]
python = "^3.8"

requests = "^2"
requests_oauthlib = "^1"
msal = "^1"
sympy = { version = "*", optional = true }
pandas = { version = "*", optional = true }
geopandas = { version = ">=0.10.0", optional = true }
shapely = { version = ">=1.7.0", optional = true }
pip = { version = ">=20.0.0", optional = true}

[tool.poetry.extras]
pandas = ["pandas"]
geo = ["geopandas", "shapely"]
sympy = ["sympy"]
functions = ["pip"]
all = ["pandas", "geopandas", "shapely", "sympy", "pip"]

[tool.poetry.dev-dependencies]
docutils = "==0.15.2"
sphinx = "^5.0.1"
sphinx-rtd-theme = "^1.0.0"
pytest = "^6.2.5"
pytest-cov = "^3.0.0"
twine = "^4.0.1"
pre-commit = "^2.20.0"
responses = "^0.21.0"
pytest-rerunfailures = "^10.2"
pytest-asyncio = "^0.18.3"
toml = "^0.10.2"
matplotlib = "^3.5.2"
python-dotenv = "^0.20.0"
pytest-xdist = "^2.5.0"
mypy = "^0.961"
types-urllib3 = "^1.26.16"
types-requests = "^2.28.1"

[[tool.poetry.source]]
name = "snakepit"
url = "https://cognite.jfrog.io/cognite/api/pypi/snakepit/simple"

[build-system]
requires = ["poetry>=1.0"]
build-backend = "poetry.masonry.api"<|MERGE_RESOLUTION|>--- conflicted
+++ resolved
@@ -1,11 +1,7 @@
 [tool.poetry]
 name = "cognite-sdk"
 
-<<<<<<< HEAD
-version = "4.5.5"
-=======
-version = "4.6.0"
->>>>>>> aa3f52b5
+version = "4.6.1"
 
 description = "Cognite Python SDK"
 readme = "README.md"
