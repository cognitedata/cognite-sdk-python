--- conflicted
+++ resolved
@@ -1,11 +1,7 @@
 [tool.poetry]
 name = "cognite-sdk"
 
-<<<<<<< HEAD
-version = "7.72.2"
-=======
 version = "7.73.1"
->>>>>>> 705ea61e
 
 description = "Cognite Python SDK"
 readme = "README.md"
