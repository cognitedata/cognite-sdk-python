--- conflicted
+++ resolved
@@ -1,11 +1,7 @@
 [tool.poetry]
 name = "cognite-sdk"
 
-<<<<<<< HEAD
-version = "7.57.1"
-=======
-version = "7.58.0"
->>>>>>> 2c7ec920
+version = "7.58.1"
 description = "Cognite Python SDK"
 readme = "README.md"
 documentation = "https://cognite-sdk-python.readthedocs-hosted.com"
