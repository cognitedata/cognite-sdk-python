--- conflicted
+++ resolved
@@ -1,11 +1,8 @@
 [tool.poetry]
 name = "cognite-sdk"
 
-<<<<<<< HEAD
 version = "6.1.11"
-=======
-version = "6.2.0"
->>>>>>> 58d2dc9c
+
 
 description = "Cognite Python SDK"
 readme = "README.md"
