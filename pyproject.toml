--- conflicted
+++ resolved
@@ -1,13 +1,11 @@
 [tool.poetry]
 name = "cognite-sdk"
 
-<<<<<<< HEAD
 
-version = "6.4.2"
 
-=======
-version = "6.4.3"
->>>>>>> 491a22a4
+version = "6.4.4"
+
+
 
 description = "Cognite Python SDK"
 readme = "README.md"
