--- conflicted
+++ resolved
@@ -1,12 +1,8 @@
 [tool.poetry]
 name = "cognite-sdk"
 
-<<<<<<< HEAD
 version = "7.0.0"
 
-=======
-version = "6.34.0"
->>>>>>> 41ec76fb
 description = "Cognite Python SDK"
 readme = "README.md"
 documentation = "https://cognite-sdk-python.readthedocs-hosted.com"
@@ -72,13 +68,9 @@
 types-backports = "^0.1.3"
 types-protobuf = "^4.22.0.2"
 packaging = ">=23"
-<<<<<<< HEAD
-PyYAML = "^6.0"
-=======
 # Used in docstring examples
 IPython = ">=7.0.0"
-
->>>>>>> 41ec76fb
+PyYAML = "^6.0"
 
 [build-system]
 requires = ["poetry>=1.0"]
