--- conflicted
+++ resolved
@@ -1,11 +1,6 @@
 [tool.poetry]
 name = "cognite-sdk"
-
-<<<<<<< HEAD
-version = "6.28.1"
-=======
-version = "6.28.4"
->>>>>>> 96d99c5e
+version = "6.28.5"
 description = "Cognite Python SDK"
 readme = "README.md"
 documentation = "https://cognite-sdk-python.readthedocs-hosted.com"
