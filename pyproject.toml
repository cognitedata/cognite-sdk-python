--- conflicted
+++ resolved
@@ -2,10 +2,6 @@
 name = "cognite-sdk"
 
 version = "7.0.0"
-<<<<<<< HEAD
-
-=======
->>>>>>> a6979da4
 description = "Cognite Python SDK"
 readme = "README.md"
 documentation = "https://cognite-sdk-python.readthedocs-hosted.com"
