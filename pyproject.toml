[tool.poetry]
name = "cognite-sdk"
<<<<<<< HEAD
version = "7.84.0"
=======
version = "7.83.1"
>>>>>>> 70e35518

description = "Cognite Python SDK"
readme = "README.md"
documentation = "https://cognite-sdk-python.readthedocs-hosted.com"
authors = [
    "Erlend Vollset <erlend.vollset@cognite.com>",
    "Håkon Treider <hakon.treider@cognite.com>",
    "Anders Albert <anders.albert@cognite.com>"
]
license = "Apache-2.0"

packages = [{ include="cognite", from="." }]

[tool.ruff.lint.per-file-ignores]
# let scripts use print statements
"scripts/*" = ["T201"]

[tool.poetry.dependencies]
python = "^3.10"

requests = "^2.27"
requests_oauthlib = "^1"
msal = "^1.31"
protobuf = ">=4"
packaging = ">=20"
pip = ">=20.0.0"  # make optional once poetry doesn't auto-remove it on "simple install"
typing_extensions = ">= 4"
# Windows does not have a ANSI database and need tzdata... pyodide also needs it:
tzdata = { version = ">=2024.1", markers = "platform_system == 'Windows' or platform_system == 'Emscripten'" }
numpy = { version = ">=1.25", optional = true }
sympy = { version = "*", optional = true }
pandas = { version = ">=2.1", optional = true }
geopandas = { version = ">=0.14", optional = true }
shapely = { version = ">=1.7.0", optional = true }
pyodide-http = { version = "^0.2.1", optional = true }
PyYAML = { version = "^6.0", optional = true }

[tool.poetry.extras]
pandas = ["pandas"]
numpy = ["numpy"]
geo = ["geopandas", "shapely"]
sympy = ["sympy"]
functions = ["pip"]
yaml = ["PyYAML"]
pyodide = ["pyodide-http", "tzdata"]  # keep pyodide related dependencies outside of 'all'
all = ["numpy", "pandas", "geopandas", "shapely", "sympy", "pip", "PyYAML"]

[tool.poetry.group.dev.dependencies]
docutils = "==0.15.2"
sphinx = "^5.0.1"
sphinx-rtd-theme = ">=1.0.0"
pytest = ">=7"
pytest-cov = ">=3"
pytest-rerunfailures = ">=10"
pytest-asyncio = ">=0.23.5a0"
pytest-xdist = ">=2"
twine = ">=4.0.1"
pre-commit = "^3"
responses = "^0, <0.25.5"
toml = "^0"
python-dotenv = "^1"
mypy = "^1"
types-urllib3 = "^1.26.16"
types-requests = "^2.28.1"
pep8-naming = "^0"
types-backports = "^0"
types-protobuf = "^4.22.0.2"
types-PyYAML = "^6"
packaging = ">=23"
IPython = ">=7.0.0"  # Used in docstring examples
PyYAML = "^6.0"
pytest-icdiff = "*"  # Used for better diffs in pytest
types-simplejson = "^3.19.0.20240801"
types-pytz = "^2025.2.0.20250516"
tenacity = "^9.1.2"

[build-system]
requires = ["poetry-core"]
build-backend = "poetry.core.masonry.api"<|MERGE_RESOLUTION|>--- conflicted
+++ resolved
@@ -1,10 +1,6 @@
 [tool.poetry]
 name = "cognite-sdk"
-<<<<<<< HEAD
-version = "7.84.0"
-=======
 version = "7.83.1"
->>>>>>> 70e35518
 
 description = "Cognite Python SDK"
 readme = "README.md"
