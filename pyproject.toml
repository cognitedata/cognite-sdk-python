[tool.poetry]
name = "cognite-sdk"

<<<<<<< HEAD
version = "6.24.1"
=======
version = "6.25.1"
>>>>>>> 34e9eac1

description = "Cognite Python SDK"
readme = "README.md"
documentation = "https://cognite-sdk-python.readthedocs-hosted.com"
authors = ["Erlend Vollset <erlend.vollset@cognite.com>"]
license = "Apache-2.0"

packages = [{ include="cognite", from="." }]

[tool.ruff.per-file-ignores]
# let scripts use print statements
"scripts/*" = ["T201"]

[tool.poetry.dependencies]
python = "^3.8"

requests = "^2"
requests_oauthlib = "^1"
msal = "^1"
sortedcontainers = "^2.2"
protobuf = ">=3.16.0"
pip = ">=20.0.0"  # make optional once poetry doesnt auto-remove it on "simple install"
typing_extensions = ">= 4"
numpy = { version = "^1.20", optional = true }
sympy = { version = "*", optional = true }
pandas = { version = ">=1.4", optional = true }
backports-zoneinfo = { version = ">=0.2.1",  python = "<3.9", extras = ["tzdata"], optional = true}
# Windows does not have a ANSI database and need tzdata
tzdata = {version = ">=2023.3", markers = "sys_platform == 'win32'", optional = true }
geopandas = { version = ">=0.10.0", optional = true }
shapely = { version = ">=1.7.0", optional = true }
pyodide-http = {version = "^0.2.0", optional = true }
graphlib-backport = {version = "^1.0.0", python = "<3.9"}
PyYAML = {version = "^6.0", optional = true}

[tool.poetry.extras]
pandas = ["pandas", "backports-zoneinfo"]
numpy = ["numpy"]
geo = ["geopandas", "shapely"]
sympy = ["sympy"]
functions = ["pip"]
yaml = ["PyYAML"]
pyodide = ["pyodide-http"]  # keep pyodide related dependencies outside of 'all'
all = ["pandas", "geopandas", "shapely", "sympy", "pip", "backports-zoneinfo", "yaml"]

[tool.poetry.group.dev.dependencies]
docutils = "==0.15.2"
sphinx = "^5.0.1"
sphinx-rtd-theme = ">=1.0.0"
pytest = ">=7"
pytest-cov = ">=3"
pytest-rerunfailures = ">=10"
pytest-asyncio = ">=0"
pytest-xdist = ">=2"
twine = "^4.0.1"
pre-commit = "^2.20.0"
responses = "^0.21.0"
toml = "^0.10.2"
python-dotenv = "^0.20.0"
mypy = "^1"
types-urllib3 = "^1.26.16"
types-requests = "^2.28.1"
pep8-naming = "^0"
types-backports = "^0.1.3"
types-protobuf = "^4.22.0.2"
packaging = ">=23"
# Used in docstring examples
IPython = ">=7.0.0"


[build-system]
requires = ["poetry>=1.0"]
build-backend = "poetry.masonry.api"<|MERGE_RESOLUTION|>--- conflicted
+++ resolved
@@ -1,11 +1,7 @@
 [tool.poetry]
 name = "cognite-sdk"
 
-<<<<<<< HEAD
-version = "6.24.1"
-=======
-version = "6.25.1"
->>>>>>> 34e9eac1
+version = "6.25.2"
 
 description = "Cognite Python SDK"
 readme = "README.md"
