--- conflicted
+++ resolved
@@ -1,11 +1,8 @@
 [tool.poetry]
 name = "cognite-sdk"
 
-<<<<<<< HEAD
-version = "7.5.0"
-=======
-version = "7.9.0"
->>>>>>> 5eeaac41
+
+version = "7.10.0"
 description = "Cognite Python SDK"
 readme = "README.md"
 documentation = "https://cognite-sdk-python.readthedocs-hosted.com"
