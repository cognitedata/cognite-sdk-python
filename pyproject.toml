[tool.poetry]
name = "cognite-sdk"

<<<<<<< HEAD
version = "6.16.0"
=======
version = "6.17.0"
>>>>>>> 0ee39e15

description = "Cognite Python SDK"
readme = "README.md"
documentation = "https://cognite-sdk-python.readthedocs-hosted.com"
authors = ["Erlend Vollset <erlend.vollset@cognite.com>"]
license = "Apache-2.0"

packages = [{ include="cognite", from="." }]

[tool.ruff.per-file-ignores]
# let scripts use print statements
"scripts/*" = ["T201"]

[tool.poetry.dependencies]
python = "^3.8"

requests = "^2"
requests_oauthlib = "^1"
msal = "^1"
sortedcontainers = "^2.2"
protobuf = ">=3.16.0"
pip = ">=20.0.0"  # make optional once poetry doesnt auto-remove it on "simple install"
typing_extensions = ">= 4"
numpy = { version = "^1.20", optional = true }
sympy = { version = "*", optional = true }
pandas = { version = ">=1.4", optional = true }
backports-zoneinfo = { version = ">=0.2.1",  python = "<3.9", extras = ["tzdata"], optional = true}
# Windows does not have a ANSI database and need tzdata
tzdata = {version = ">=2023.3", markers = "sys_platform == 'win32'", optional = true }
geopandas = { version = ">=0.10.0", optional = true }
shapely = { version = ">=1.7.0", optional = true }
pyodide-http = {version = "^0.2.0", optional = true }
graphlib-backport = {version = "^1.0.0", python = "<3.9"}
PyYAML = {version = "^6.0", optional = true}

[tool.poetry.extras]
pandas = ["pandas", "backports-zoneinfo"]
numpy = ["numpy"]
geo = ["geopandas", "shapely"]
sympy = ["sympy"]
functions = ["pip"]
yaml = ["PyYAML"]
pyodide = ["pyodide-http"]  # keep pyodide related dependencies outside of 'all'
all = ["pandas", "geopandas", "shapely", "sympy", "pip", "backports-zoneinfo", "yaml"]

[tool.poetry.group.dev.dependencies]
docutils = "==0.15.2"
sphinx = "^5.0.1"
sphinx-rtd-theme = ">=1.0.0"
pytest = ">=7"
pytest-cov = ">=3"
pytest-rerunfailures = ">=10"
pytest-asyncio = ">=0"
pytest-xdist = ">=2"
twine = "^4.0.1"
pre-commit = "^2.20.0"
responses = "^0.21.0"
toml = "^0.10.2"
python-dotenv = "^0.20.0"
mypy = "^0.981"
types-urllib3 = "^1.26.16"
types-requests = "^2.28.1"
pep8-naming = "^0"
types-backports = "^0.1.3"
types-protobuf = "^4.22.0.2"
packaging = ">=23"
# Used in docstring examples
IPython = ">=7.0.0"


[build-system]
requires = ["poetry>=1.0"]
build-backend = "poetry.masonry.api"<|MERGE_RESOLUTION|>--- conflicted
+++ resolved
@@ -1,11 +1,7 @@
 [tool.poetry]
 name = "cognite-sdk"
 
-<<<<<<< HEAD
-version = "6.16.0"
-=======
-version = "6.17.0"
->>>>>>> 0ee39e15
+version = "6.18.0"
 
 description = "Cognite Python SDK"
 readme = "README.md"
