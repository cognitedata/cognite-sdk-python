--- conflicted
+++ resolved
@@ -1,11 +1,7 @@
 [tool.poetry]
 name = "cognite-sdk"
 
-<<<<<<< HEAD
-version = "3.2.1"
-=======
-version = "3.4.0"
->>>>>>> d3235ce0
+version = "3.4.1"
 
 description = "Cognite Python SDK"
 readme = "README.md"
