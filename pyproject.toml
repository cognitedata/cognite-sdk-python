[tool.poetry]
name = "cognite-sdk"

<<<<<<< HEAD

version = "6.4.1"

=======
version = "6.4.1"
>>>>>>> 956c6bb6

description = "Cognite Python SDK"
readme = "README.md"
documentation = "https://cognite-sdk-python.readthedocs-hosted.com"
authors = ["Erlend Vollset <erlend.vollset@cognite.com>"]
license = "Apache-2.0"

packages = [{ include="cognite", from="." }]

[tool.ruff.pyupgrade]
keep-runtime-typing = true

[tool.ruff.per-file-ignores]
# let scripts use print statements
"scripts/*" = ["T201"]

[tool.poetry.dependencies]
python = "^3.8"

requests = "^2"
requests_oauthlib = "^1"
msal = "^1"
sortedcontainers = "^2.2"
protobuf = ">=3.16.0"
pip = ">=20.0.0"  # make optional once poetry doesnt auto-remove it on "simple install"
numpy = { version = "^1.20", optional = true }
sympy = { version = "*", optional = true }
pandas = { version = ">=1.4", optional = true }
backports-zoneinfo = { version = ">=0.2.1",  python = "<3.9", extras = ["tzdata"], optional = true}
# Windows does not have a ANSI database and need tzdata
tzdata = {version = ">=2023.3", markers = "sys_platform == 'win32'", optional = true }
geopandas = { version = ">=0.10.0", optional = true }
shapely = { version = ">=1.7.0", optional = true }
pyodide-http = {version = "^0.2.0", optional = true }
graphlib-backport = {version = "^1.0.0", python = "<3.9"}

[tool.poetry.extras]
pandas = ["pandas", "backports-zoneinfo"]
numpy = ["numpy"]
geo = ["geopandas", "shapely"]
sympy = ["sympy"]
functions = ["pip"]
pyodide = ["pyodide-http"]  # keep pyodide related dependencies outside of 'all'
all = ["pandas", "geopandas", "shapely", "sympy", "pip", "backports-zoneinfo"]

[tool.poetry.group.dev.dependencies]
docutils = "==0.15.2"
sphinx = "^5.0.1"
sphinx-rtd-theme = ">=1.0.0"
pytest = ">=7"
pytest-cov = ">=3"
pytest-rerunfailures = ">=10"
pytest-asyncio = ">=0"
pytest-xdist = ">=2"
twine = "^4.0.1"
pre-commit = "^2.20.0"
responses = "^0.21.0"
toml = "^0.10.2"
python-dotenv = "^0.20.0"
mypy = "^0.981"
types-urllib3 = "^1.26.16"
types-requests = "^2.28.1"
pep8-naming = "^0"
types-backports = "^0.1.3"
types-protobuf = "^4.22.0.2"
packaging = ">=23"

[build-system]
requires = ["poetry>=1.0"]
build-backend = "poetry.masonry.api"<|MERGE_RESOLUTION|>--- conflicted
+++ resolved
@@ -1,13 +1,9 @@
 [tool.poetry]
 name = "cognite-sdk"
 
-<<<<<<< HEAD
 
-version = "6.4.1"
+version = "6.4.2"
 
-=======
-version = "6.4.1"
->>>>>>> 956c6bb6
 
 description = "Cognite Python SDK"
 readme = "README.md"
