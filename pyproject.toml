[tool.poetry]
name = "cognite-sdk"

<<<<<<< HEAD

version = "6.3.2"

=======
version = "6.3.2"
>>>>>>> d0a6885c

description = "Cognite Python SDK"
readme = "README.md"
documentation = "https://cognite-sdk-python.readthedocs-hosted.com"
authors = ["Erlend Vollset <erlend.vollset@cognite.com>"]
license = "Apache-2.0"

packages = [{ include="cognite", from="." }]

[tool.ruff.pyupgrade]
keep-runtime-typing = true

[tool.ruff.per-file-ignores]
# let scripts use print statements
"scripts/*" = ["T201"]

[tool.poetry.dependencies]
python = "^3.8"

requests = "^2"
requests_oauthlib = "^1"
msal = "^1"
sortedcontainers = "^2.2"
protobuf = ">=3.16.0"
pip = ">=20.0.0"  # make optional once poetry doesnt auto-remove it on "simple install"
numpy = { version = "^1.20", optional = true }
sympy = { version = "*", optional = true }
pandas = { version = ">=1.4", optional = true }
backports-zoneinfo = { version = ">=0.2.1",  python = "<3.9", extras = ["tzdata"], optional = true}
# Windows does not have a ANSI database and need tzdata
tzdata = {version = ">=2023.3", markers = "sys_platform == 'win32'", optional = true }
geopandas = { version = ">=0.10.0", optional = true }
shapely = { version = ">=1.7.0", optional = true }
pyodide-http = {version = "^0.2.0", optional = true }
graphlib-backport = {version = "^1.0.0", python = "<3.9"}

[tool.poetry.extras]
pandas = ["pandas", "backports-zoneinfo"]
numpy = ["numpy"]
geo = ["geopandas", "shapely"]
sympy = ["sympy"]
functions = ["pip"]
pyodide = ["pyodide-http"]  # keep pyodide related dependencies outside of 'all'
all = ["pandas", "geopandas", "shapely", "sympy", "pip", "backports-zoneinfo"]

[tool.poetry.group.dev.dependencies]
docutils = "==0.15.2"
sphinx = "^5.0.1"
sphinx-rtd-theme = ">=1.0.0"
pytest = ">=7"
pytest-cov = ">=3"
pytest-rerunfailures = ">=10"
pytest-asyncio = ">=0"
pytest-xdist = ">=2"
twine = "^4.0.1"
pre-commit = "^2.20.0"
responses = "^0.21.0"
toml = "^0.10.2"
python-dotenv = "^0.20.0"
mypy = "^0.981"
types-urllib3 = "^1.26.16"
types-requests = "^2.28.1"
pep8-naming = "^0"
types-backports = "^0.1.3"
types-protobuf = "^4.22.0.2"
packaging = ">=23"

[build-system]
requires = ["poetry>=1.0"]
build-backend = "poetry.masonry.api"<|MERGE_RESOLUTION|>--- conflicted
+++ resolved
@@ -1,13 +1,10 @@
 [tool.poetry]
 name = "cognite-sdk"
 
-<<<<<<< HEAD
 
-version = "6.3.2"
 
-=======
-version = "6.3.2"
->>>>>>> d0a6885c
+version = "6.3.3"
+
 
 description = "Cognite Python SDK"
 readme = "README.md"
