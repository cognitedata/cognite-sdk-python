[tool.poetry]
name = "cognite-sdk"

<<<<<<< HEAD
version = "4.1.3"
=======
version = "4.2.0"
>>>>>>> 38ee8892

description = "Cognite Python SDK"
readme = "README.md"
documentation = "https://cognite-sdk-python.readthedocs-hosted.com"
authors = ["Erlend Vollset <erlend.vollset@cognite.com>"]

packages = [{ include="cognite", from="." }]

[tool.poetry.dependencies]
python = "^3.8"

requests = "^2"
requests_oauthlib = "^1"
msal = "^1"
sympy = { version = "*", optional = true }
pandas = { version = "*", optional = true }
geopandas = { version = ">=0.10.0", optional = true }
shapely = { version = ">=1.7.0", optional = true }
pip = { version = ">=20.0.0", optional = true}

[tool.poetry.extras]
pandas = ["pandas"]
geo = ["geopandas", "shapely"]
sympy = ["sympy"]
functions = ["pip"]
all = ["pandas", "geopandas", "shapely", "sympy", "pip"]

[tool.poetry.dev-dependencies]
docutils = "==0.15.2"
sphinx = "^5.0.1"
sphinx-rtd-theme = "^1.0.0"
pytest = "^6.2.5"
pytest-cov = "^3.0.0"
twine = "^4.0.1"
pre-commit = "^2.20.0"
responses = "^0.21.0"
pytest-rerunfailures = "^10.2"
pytest-asyncio = "^0.18.3"
toml = "^0.10.2"
matplotlib = "^3.5.2"
python-dotenv = "^0.20.0"
pytest-xdist = "^2.5.0"
mypy = "^0.961"
types-urllib3 = "^1.26.16"
types-requests = "^2.28.1"

[[tool.poetry.source]]
name = "snakepit"
url = "https://cognite.jfrog.io/cognite/api/pypi/snakepit/simple"

[build-system]
requires = ["poetry>=1.0"]
build-backend = "poetry.masonry.api"<|MERGE_RESOLUTION|>--- conflicted
+++ resolved
@@ -1,11 +1,7 @@
 [tool.poetry]
 name = "cognite-sdk"
 
-<<<<<<< HEAD
-version = "4.1.3"
-=======
-version = "4.2.0"
->>>>>>> 38ee8892
+version = "4.2.1"
 
 description = "Cognite Python SDK"
 readme = "README.md"
