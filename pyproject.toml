--- conflicted
+++ resolved
@@ -1,10 +1,6 @@
 [tool.poetry]
 name = "cognite-sdk"
-<<<<<<< HEAD
-version = "7.81.0"
-=======
-version = "7.81.3"
->>>>>>> 76cbc61d
+version = "7.82.0"
 
 description = "Cognite Python SDK"
 readme = "README.md"
