--- conflicted
+++ resolved
@@ -1,10 +1,6 @@
 [tool.poetry]
 name = "cognite-sdk"
-<<<<<<< HEAD
-version = "7.82.0"
-=======
-version = "7.83.0"
->>>>>>> 4d72b0c9
+version = "7.84.0"
 
 description = "Cognite Python SDK"
 readme = "README.md"
