--- conflicted
+++ resolved
@@ -1,11 +1,7 @@
 [tool.poetry]
 name = "cognite-sdk"
 
-<<<<<<< HEAD
-version = "6.28.5"
-=======
-version = "7.4.1"
->>>>>>> c84e1589
+version = "7.5.0"
 description = "Cognite Python SDK"
 readme = "README.md"
 documentation = "https://cognite-sdk-python.readthedocs-hosted.com"
