[tool.poetry]
name = "cognite-sdk"
<<<<<<< HEAD
=======

>>>>>>> 72b474cf
version = "6.28.5"
description = "Cognite Python SDK"
readme = "README.md"
documentation = "https://cognite-sdk-python.readthedocs-hosted.com"
authors = ["Erlend Vollset <erlend.vollset@cognite.com>"]
license = "Apache-2.0"

packages = [{ include="cognite", from="." }]

[tool.ruff.per-file-ignores]
# let scripts use print statements
"scripts/*" = ["T201"]

[tool.poetry.dependencies]
python = "^3.8"

requests = "^2"
requests_oauthlib = "^1"
msal = "^1"
sortedcontainers = "^2.2"
protobuf = ">=3.16.0"
pip = ">=20.0.0"  # make optional once poetry doesn't auto-remove it on "simple install"
typing_extensions = ">= 4"
numpy = { version = "^1.20", optional = true }
sympy = { version = "*", optional = true }
pandas = { version = ">=1.4", optional = true }
backports-zoneinfo = { version = ">=0.2.1",  python = "<3.9", extras = ["tzdata"], optional = true}
# Windows does not have a ANSI database and need tzdata
tzdata = {version = ">=2023.3", markers = "sys_platform == 'win32'", optional = true }
geopandas = { version = ">=0.10.0", optional = true }
shapely = { version = ">=1.7.0", optional = true }
pyodide-http = {version = "^0.2.0", optional = true }
graphlib-backport = {version = "^1.0.0", python = "<3.9"}
PyYAML = {version = "^6.0", optional = true}

[tool.poetry.extras]
pandas = ["pandas", "backports-zoneinfo"]
numpy = ["numpy"]
geo = ["geopandas", "shapely"]
sympy = ["sympy"]
functions = ["pip"]
yaml = ["PyYAML"]
pyodide = ["pyodide-http"]  # keep pyodide related dependencies outside of 'all'
all = ["pandas", "geopandas", "shapely", "sympy", "pip", "backports-zoneinfo", "yaml"]

[tool.poetry.group.dev.dependencies]
docutils = "==0.15.2"
sphinx = "^5.0.1"
sphinx-rtd-theme = ">=1.0.0"
pytest = ">=7"
pytest-cov = ">=3"
pytest-rerunfailures = ">=10"
pytest-asyncio = ">=0"
pytest-xdist = ">=2"
twine = "^4.0.1"
pre-commit = "^2.20.0"
responses = "^0.21.0"
toml = "^0.10.2"
python-dotenv = "^0.20.0"
mypy = "^1"
types-urllib3 = "^1.26.16"
types-requests = "^2.28.1"
pep8-naming = "^0"
types-backports = "^0.1.3"
types-protobuf = "^4.22.0.2"
packaging = ">=23"
# Used in docstring examples
IPython = ">=7.0.0"


[build-system]
requires = ["poetry>=1.0"]
build-backend = "poetry.masonry.api"<|MERGE_RESOLUTION|>--- conflicted
+++ resolved
@@ -1,10 +1,6 @@
 [tool.poetry]
 name = "cognite-sdk"
-<<<<<<< HEAD
-=======
-
->>>>>>> 72b474cf
-version = "6.28.5"
+version = "6.28.6"
 description = "Cognite Python SDK"
 readme = "README.md"
 documentation = "https://cognite-sdk-python.readthedocs-hosted.com"
