[tool.poetry]
name = "cognite-sdk"

<<<<<<< HEAD

version = "7.70.0"
=======
version = "7.69.4"
>>>>>>> 1ccd6b17
description = "Cognite Python SDK"
readme = "README.md"
documentation = "https://cognite-sdk-python.readthedocs-hosted.com"
authors = [
    "Erlend Vollset <erlend.vollset@cognite.com>",
    "Håkon Treider <hakon.treider@cognite.com>",
    "Anders Albert <anders.albert@cognite.com>"
]
license = "Apache-2.0"

packages = [{ include="cognite", from="." }]

[tool.ruff.lint.per-file-ignores]
# let scripts use print statements
"scripts/*" = ["T201"]

[tool.poetry.dependencies]
python = "^3.10"

requests = "^2.27"
requests_oauthlib = "^1"
msal = "^1.31"
protobuf = ">=4"
pip = ">=20.0.0"  # make optional once poetry doesn't auto-remove it on "simple install"
typing_extensions = ">= 4"
backports-zoneinfo = { version = ">=0.2.1",  python = "<3.9" }
# Windows does not have a ANSI database and need tzdata... pyodide also needs it:
tzdata = { version = ">=2024.1", markers = "platform_system == 'Windows' or platform_system == 'Emscripten'" }
numpy = { version = ">=1.25", optional = true }
sympy = { version = "*", optional = true }
pandas = { version = ">=2.1", optional = true }
geopandas = { version = ">=0.14", optional = true }
shapely = { version = ">=1.7.0", optional = true }
pyodide-http = { version = "^0.2.1", optional = true }
graphlib-backport = { version = "^1.0.0", python = "<3.9" }
PyYAML = { version = "^6.0", optional = true }

[tool.poetry.extras]
pandas = ["pandas"]
numpy = ["numpy"]
geo = ["geopandas", "shapely"]
sympy = ["sympy"]
functions = ["pip"]
yaml = ["PyYAML"]
pyodide = ["pyodide-http", "tzdata"]  # keep pyodide related dependencies outside of 'all'
all = ["numpy", "pandas", "geopandas", "shapely", "sympy", "pip", "PyYAML"]

[tool.poetry.group.dev.dependencies]
docutils = "==0.15.2"
sphinx = "^5.0.1"
sphinx-rtd-theme = ">=1.0.0"
pytest = ">=7"
pytest-cov = ">=3"
pytest-rerunfailures = ">=10"
pytest-asyncio = ">=0.23.5a0"
pytest-xdist = ">=2"
twine = ">=4.0.1"
pre-commit = "^3"
responses = "^0"
toml = "^0"
python-dotenv = "^0"
mypy = "^1"
types-urllib3 = "^1.26.16"
types-requests = "^2.28.1"
pep8-naming = "^0"
types-backports = "^0"
types-protobuf = "^4.22.0.2"
types-PyYAML = "^6"
packaging = ">=23"
IPython = ">=7.0.0"  # Used in docstring examples
PyYAML = "^6.0"
pytest-icdiff = "*"  # Used for better diffs in pytest
types-simplejson = "^3.19.0.20240801"

[build-system]
requires = ["poetry-core"]
build-backend = "poetry.core.masonry.api"<|MERGE_RESOLUTION|>--- conflicted
+++ resolved
@@ -1,12 +1,8 @@
 [tool.poetry]
 name = "cognite-sdk"
 
-<<<<<<< HEAD
+version = "7.70.0"
 
-version = "7.70.0"
-=======
-version = "7.69.4"
->>>>>>> 1ccd6b17
 description = "Cognite Python SDK"
 readme = "README.md"
 documentation = "https://cognite-sdk-python.readthedocs-hosted.com"
