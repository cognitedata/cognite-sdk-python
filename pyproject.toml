[tool.poetry]
name = "cognite-sdk"

<<<<<<< HEAD
=======

>>>>>>> 66879d4e
version = "7.59.1"
description = "Cognite Python SDK"
readme = "README.md"
documentation = "https://cognite-sdk-python.readthedocs-hosted.com"
authors = [
    "Erlend Vollset <erlend.vollset@cognite.com>",
    "Håkon Treider <hakon.treider@cognite.com>",
    "Anders Albert <anders.albert@cognite.com>"
]
license = "Apache-2.0"

packages = [{ include="cognite", from="." }]

[tool.ruff]
line-length = 120

[tool.ruff.lint.per-file-ignores]
# let scripts use print statements
"scripts/*" = ["T201"]

[tool.poetry.dependencies]
python = "^3.8"

requests = "^2"
requests_oauthlib = "^1"
msal = "^1"
protobuf = ">=4"
pip = ">=20.0.0"  # make optional once poetry doesn't auto-remove it on "simple install"
typing_extensions = ">= 4"
backports-zoneinfo = { version = ">=0.2.1",  python = "<3.9" }
# Windows does not have a ANSI database and need tzdata... pyodide also needs it:
tzdata = { version = ">=2024.1", markers = "platform_system == 'Windows' or platform_system == 'Emscripten'" }
numpy = [
    { version = ">=1.20, <1.25", python = "~3.8", optional = true },
    { version = "^1.25", python = ">=3.9, <3.12", optional = true },
    { version = "^1.26", python = "^3.12", optional = true },
]
sympy = { version = "*", optional = true }
pandas = [
    { version = ">=1.4, <2.1", python = "~3.8", optional = true },
    { version = ">=2.1", python = ">=3.9", optional = true },
]
geopandas = [
    { version = ">=0.10, <0.14", python = "~3.8", optional = true },
    { version = ">=0.14", python = ">=3.9", optional = true },
]
shapely = { version = ">=1.7.0", optional = true }
pyodide-http = { version = "^0.2.1", optional = true }
graphlib-backport = { version = "^1.0.0", python = "<3.9" }
PyYAML = { version = "^6.0", optional = true }

[tool.poetry.extras]
pandas = ["pandas"]
numpy = ["numpy"]
geo = ["geopandas", "shapely"]
sympy = ["sympy"]
functions = ["pip"]
yaml = ["PyYAML"]
pyodide = ["pyodide-http", "tzdata"]  # keep pyodide related dependencies outside of 'all'
all = ["numpy", "pandas", "geopandas", "shapely", "sympy", "pip", "PyYAML"]

[tool.poetry.group.dev.dependencies]
docutils = "==0.15.2"
sphinx = "^5.0.1"
sphinx-rtd-theme = ">=1.0.0"
pytest = ">=7"
pytest-cov = ">=3"
pytest-rerunfailures = ">=10"
pytest-asyncio = ">=0.23.5a0"
pytest-xdist = ">=2"
twine = ">=4.0.1"
pre-commit = "^3"
responses = "^0"
toml = "^0"
python-dotenv = "^0"
mypy = "^1"
types-urllib3 = "^1.26.16"
types-requests = "^2.28.1"
pep8-naming = "^0"
types-backports = "^0"
types-protobuf = "^4.22.0.2"
types-PyYAML = "^6"
packaging = ">=23"
IPython = ">=7.0.0"  # Used in docstring examples
PyYAML = "^6.0"
pytest-icdiff = "*"  # Used for better diffs in pytest

[build-system]
requires = ["poetry-core"]
build-backend = "poetry.core.masonry.api"<|MERGE_RESOLUTION|>--- conflicted
+++ resolved
@@ -1,11 +1,8 @@
 [tool.poetry]
 name = "cognite-sdk"
 
-<<<<<<< HEAD
-=======
 
->>>>>>> 66879d4e
-version = "7.59.1"
+version = "7.59.2"
 description = "Cognite Python SDK"
 readme = "README.md"
 documentation = "https://cognite-sdk-python.readthedocs-hosted.com"
