[tool.poetry]
name = "cognite-sdk"
<<<<<<< HEAD

version = "6.29.0"
=======
version = "6.29.2"
>>>>>>> 2372eeb9
description = "Cognite Python SDK"
readme = "README.md"
documentation = "https://cognite-sdk-python.readthedocs-hosted.com"
authors = ["Erlend Vollset <erlend.vollset@cognite.com>"]
license = "Apache-2.0"

packages = [{ include="cognite", from="." }]

[tool.ruff.per-file-ignores]
# let scripts use print statements
"scripts/*" = ["T201"]

[tool.poetry.dependencies]
python = "^3.8"

requests = "^2"
requests_oauthlib = "^1"
msal = "^1"
sortedcontainers = "^2.2"
protobuf = ">=3.16.0"
pip = ">=20.0.0"  # make optional once poetry doesn't auto-remove it on "simple install"
typing_extensions = ">= 4"
numpy = { version = "^1.20", optional = true }
sympy = { version = "*", optional = true }
pandas = { version = ">=1.4", optional = true }
backports-zoneinfo = { version = ">=0.2.1",  python = "<3.9", extras = ["tzdata"], optional = true}
# Windows does not have a ANSI database and need tzdata
tzdata = {version = ">=2023.3", markers = "sys_platform == 'win32'", optional = true }
geopandas = { version = ">=0.10.0", optional = true }
shapely = { version = ">=1.7.0", optional = true }
pyodide-http = {version = "^0.2.0", optional = true }
graphlib-backport = {version = "^1.0.0", python = "<3.9"}
PyYAML = {version = "^6.0", optional = true}

[tool.poetry.extras]
pandas = ["pandas", "backports-zoneinfo"]
numpy = ["numpy"]
geo = ["geopandas", "shapely"]
sympy = ["sympy"]
functions = ["pip"]
yaml = ["PyYAML"]
pyodide = ["pyodide-http"]  # keep pyodide related dependencies outside of 'all'
all = ["pandas", "geopandas", "shapely", "sympy", "pip", "backports-zoneinfo", "yaml"]

[tool.poetry.group.dev.dependencies]
docutils = "==0.15.2"
sphinx = "^5.0.1"
sphinx-rtd-theme = ">=1.0.0"
pytest = ">=7"
pytest-cov = ">=3"
pytest-rerunfailures = ">=10"
pytest-asyncio = ">=0"
pytest-xdist = ">=2"
twine = "^4.0.1"
pre-commit = "^2.20.0"
responses = "^0.21.0"
toml = "^0.10.2"
python-dotenv = "^0.20.0"
mypy = "^1"
types-urllib3 = "^1.26.16"
types-requests = "^2.28.1"
pep8-naming = "^0"
types-backports = "^0.1.3"
types-protobuf = "^4.22.0.2"
packaging = ">=23"
# Used in docstring examples
IPython = ">=7.0.0"


[build-system]
requires = ["poetry>=1.0"]
build-backend = "poetry.masonry.api"<|MERGE_RESOLUTION|>--- conflicted
+++ resolved
@@ -1,11 +1,7 @@
 [tool.poetry]
 name = "cognite-sdk"
-<<<<<<< HEAD
 
-version = "6.29.0"
-=======
-version = "6.29.2"
->>>>>>> 2372eeb9
+version = "6.30.0"
 description = "Cognite Python SDK"
 readme = "README.md"
 documentation = "https://cognite-sdk-python.readthedocs-hosted.com"
