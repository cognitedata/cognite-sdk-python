[tool.poetry]
name = "cognite-sdk"

<<<<<<< HEAD
version = "6.2.3"

=======
version = "6.3.1"
>>>>>>> 37348b37

description = "Cognite Python SDK"
readme = "README.md"
documentation = "https://cognite-sdk-python.readthedocs-hosted.com"
authors = ["Erlend Vollset <erlend.vollset@cognite.com>"]
license = "Apache-2.0"

packages = [{ include="cognite", from="." }]

[tool.ruff.pyupgrade]
keep-runtime-typing = true

[tool.ruff.per-file-ignores]
# let scripts use print statements
"scripts/*" = ["T201"]

[tool.poetry.dependencies]
python = "^3.8"

requests = "^2"
requests_oauthlib = "^1"
msal = "^1"
sortedcontainers = "^2.2"
protobuf = ">=3.16.0"
pip = ">=20.0.0"  # make optional once poetry doesnt auto-remove it on "simple install"
numpy = { version = "^1.20", optional = true }
sympy = { version = "*", optional = true }
pandas = { version = ">=1.4", optional = true }
backports-zoneinfo = { version = ">=0.2.1",  python = "<3.9", extras = ["tzdata"], optional = true}
# Windows does not have a ANSI database and need tzdata
tzdata = {version = ">=2023.3", markers = "sys_platform == 'win32'", optional = true }
geopandas = { version = ">=0.10.0", optional = true }
shapely = { version = ">=1.7.0", optional = true }
pyodide-http = {version = "^0.2.0", optional = true }
graphlib-backport = {version = "^1.0.0", python = "<3.9"}

[tool.poetry.extras]
pandas = ["pandas", "backports-zoneinfo"]
numpy = ["numpy"]
geo = ["geopandas", "shapely"]
sympy = ["sympy"]
functions = ["pip"]
pyodide = ["pyodide-http"]  # keep pyodide related dependencies outside of 'all'
all = ["pandas", "geopandas", "shapely", "sympy", "pip", "backports-zoneinfo"]

[tool.poetry.group.dev.dependencies]
docutils = "==0.15.2"
sphinx = "^5.0.1"
sphinx-rtd-theme = ">=1.0.0"
pytest = ">=7"
pytest-cov = ">=3"
pytest-rerunfailures = ">=10"
pytest-asyncio = ">=0"
pytest-xdist = ">=2"
twine = "^4.0.1"
pre-commit = "^2.20.0"
responses = "^0.21.0"
toml = "^0.10.2"
python-dotenv = "^0.20.0"
mypy = "^0.981"
types-urllib3 = "^1.26.16"
types-requests = "^2.28.1"
pep8-naming = "^0"
types-backports = "^0.1.3"
types-protobuf = "^4.22.0.2"
packaging = ">=23"

[build-system]
requires = ["poetry>=1.0"]
build-backend = "poetry.masonry.api"<|MERGE_RESOLUTION|>--- conflicted
+++ resolved
@@ -1,12 +1,9 @@
 [tool.poetry]
 name = "cognite-sdk"
 
-<<<<<<< HEAD
-version = "6.2.3"
 
-=======
-version = "6.3.1"
->>>>>>> 37348b37
+version = "6.3.2"
+
 
 description = "Cognite Python SDK"
 readme = "README.md"
