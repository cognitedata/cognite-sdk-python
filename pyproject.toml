[tool.poetry]
name = "cognite-sdk"

<<<<<<< HEAD
version = "7.62.9"
=======
version = "7.63.2"
>>>>>>> 05eadc94
description = "Cognite Python SDK"
readme = "README.md"
documentation = "https://cognite-sdk-python.readthedocs-hosted.com"
authors = [
    "Erlend Vollset <erlend.vollset@cognite.com>",
    "Håkon Treider <hakon.treider@cognite.com>",
    "Anders Albert <anders.albert@cognite.com>"
]
license = "Apache-2.0"

packages = [{ include="cognite", from="." }]

[tool.ruff.lint.per-file-ignores]
# let scripts use print statements
"scripts/*" = ["T201"]

[tool.poetry.dependencies]
python = "^3.10"

requests = "^2.27"
requests_oauthlib = "^1"
msal = "^1.31"
protobuf = ">=4"
pip = ">=20.0.0"  # make optional once poetry doesn't auto-remove it on "simple install"
typing_extensions = ">= 4"
backports-zoneinfo = { version = ">=0.2.1",  python = "<3.9" }
# Windows does not have a ANSI database and need tzdata... pyodide also needs it:
tzdata = { version = ">=2024.1", markers = "platform_system == 'Windows' or platform_system == 'Emscripten'" }
numpy = [
    { version = "^1.25", python = ">=3.10, <3.12", optional = true },
    { version = "^1.26", python = "^3.12", optional = true },
]
sympy = { version = "*", optional = true }
pandas = { version = ">=2.1", optional = true }
geopandas = { version = ">=0.14", optional = true }
shapely = { version = ">=1.7.0", optional = true }
pyodide-http = { version = "^0.2.1", optional = true }
graphlib-backport = { version = "^1.0.0", python = "<3.9" }
PyYAML = { version = "^6.0", optional = true }

[tool.poetry.extras]
pandas = ["pandas"]
numpy = ["numpy"]
geo = ["geopandas", "shapely"]
sympy = ["sympy"]
functions = ["pip"]
yaml = ["PyYAML"]
pyodide = ["pyodide-http", "tzdata"]  # keep pyodide related dependencies outside of 'all'
all = ["numpy", "pandas", "geopandas", "shapely", "sympy", "pip", "PyYAML"]

[tool.poetry.group.dev.dependencies]
docutils = "==0.15.2"
sphinx = "^5.0.1"
sphinx-rtd-theme = ">=1.0.0"
pytest = ">=7"
pytest-cov = ">=3"
pytest-rerunfailures = ">=10"
pytest-asyncio = ">=0.23.5a0"
pytest-xdist = ">=2"
twine = ">=4.0.1"
pre-commit = "^3"
responses = "^0"
toml = "^0"
python-dotenv = "^0"
mypy = "^1"
types-urllib3 = "^1.26.16"
types-requests = "^2.28.1"
pep8-naming = "^0"
types-backports = "^0"
types-protobuf = "^4.22.0.2"
types-PyYAML = "^6"
packaging = ">=23"
IPython = ">=7.0.0"  # Used in docstring examples
PyYAML = "^6.0"
pytest-icdiff = "*"  # Used for better diffs in pytest
types-simplejson = "^3.19.0.20240801"

[build-system]
requires = ["poetry-core"]
build-backend = "poetry.core.masonry.api"<|MERGE_RESOLUTION|>--- conflicted
+++ resolved
@@ -1,11 +1,7 @@
 [tool.poetry]
 name = "cognite-sdk"
 
-<<<<<<< HEAD
-version = "7.62.9"
-=======
-version = "7.63.2"
->>>>>>> 05eadc94
+version = "7.63.3"
 description = "Cognite Python SDK"
 readme = "README.md"
 documentation = "https://cognite-sdk-python.readthedocs-hosted.com"
