[tool.poetry]
name = "cognite-sdk"

version = "7.0.0"
description = "Cognite Python SDK"
readme = "README.md"
documentation = "https://cognite-sdk-python.readthedocs-hosted.com"
authors = ["Erlend Vollset <erlend.vollset@cognite.com>"]
license = "Apache-2.0"

packages = [{ include="cognite", from="." }]

[tool.ruff.per-file-ignores]
# let scripts use print statements
"scripts/*" = ["T201"]

[tool.poetry.dependencies]
python = "^3.8"

requests = "^2"
requests_oauthlib = "^1"
msal = "^1"
sortedcontainers = "^2.2"
protobuf = ">=3.16.0"
pip = ">=20.0.0"  # make optional once poetry doesn't auto-remove it on "simple install"
typing_extensions = ">= 4"
numpy = { version = "^1.20", optional = true }
sympy = { version = "*", optional = true }
pandas = { version = ">=1.4", optional = true }
backports-zoneinfo = { version = ">=0.2.1",  python = "<3.9", extras = ["tzdata"], optional = true}
# Windows does not have a ANSI database and need tzdata
tzdata = {version = ">=2023.3", markers = "sys_platform == 'win32'", optional = true }
geopandas = { version = ">=0.10.0", optional = true }
shapely = { version = ">=1.7.0", optional = true }
pyodide-http = {version = "^0.2.0", optional = true }
graphlib-backport = {version = "^1.0.0", python = "<3.9"}
PyYAML = {version = "^6.0", optional = true}

[tool.poetry.extras]
pandas = ["pandas", "backports-zoneinfo"]
numpy = ["numpy"]
geo = ["geopandas", "shapely"]
sympy = ["sympy"]
functions = ["pip"]
yaml = ["PyYAML"]
pyodide = ["pyodide-http"]  # keep pyodide related dependencies outside of 'all'
all = ["pandas", "geopandas", "shapely", "sympy", "pip", "backports-zoneinfo", "yaml"]

[tool.poetry.group.dev.dependencies]
docutils = "==0.15.2"
sphinx = "^5.0.1"
sphinx-rtd-theme = ">=1.0.0"
pytest = ">=7"
pytest-cov = ">=3"
pytest-rerunfailures = ">=10"
pytest-asyncio = ">=0"
pytest-xdist = ">=2"
twine = "^4.0.1"
pre-commit = "^2.20.0"
responses = "^0.21.0"
toml = "^0.10.2"
python-dotenv = "^0.20.0"
mypy = "^1"
types-urllib3 = "^1.26.16"
types-requests = "^2.28.1"
pep8-naming = "^0"
types-backports = "^0.1.3"
types-protobuf = "^4.22.0.2"
packaging = ">=23"
<<<<<<< HEAD
# Used in docstring examples
IPython = ">=7.0.0"
# Used for better diffs in pytest
pytest-icdiff = "^0.8"
=======
IPython = ">=7.0.0"  # Used in docstring examples
PyYAML = "^6.0"
pytest-icdiff = "*"  # Used for better diffs in pytest
>>>>>>> 8e91114e

[build-system]
requires = ["poetry>=1.0"]
build-backend = "poetry.masonry.api"<|MERGE_RESOLUTION|>--- conflicted
+++ resolved
@@ -67,16 +67,9 @@
 types-backports = "^0.1.3"
 types-protobuf = "^4.22.0.2"
 packaging = ">=23"
-<<<<<<< HEAD
-# Used in docstring examples
-IPython = ">=7.0.0"
-# Used for better diffs in pytest
-pytest-icdiff = "^0.8"
-=======
 IPython = ">=7.0.0"  # Used in docstring examples
 PyYAML = "^6.0"
 pytest-icdiff = "*"  # Used for better diffs in pytest
->>>>>>> 8e91114e
 
 [build-system]
 requires = ["poetry>=1.0"]
