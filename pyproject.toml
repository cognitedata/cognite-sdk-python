[tool.poetry]
name = "cognite-sdk"

<<<<<<< HEAD
version = "7.5.5"
=======
version = "7.8.7"
>>>>>>> b7bd0b3c
description = "Cognite Python SDK"
readme = "README.md"
documentation = "https://cognite-sdk-python.readthedocs-hosted.com"
authors = [
    "Erlend Vollset <erlend.vollset@cognite.com>",
    "Håkon Treider <hakon.treider@cognite.com>",
    "Anders Albert <anders.albert@cognite.com>"
]
license = "Apache-2.0"

packages = [{ include="cognite", from="." }]

[tool.ruff.per-file-ignores]
# let scripts use print statements
"scripts/*" = ["T201"]

[tool.poetry.dependencies]
python = "^3.8"

requests = "^2"
requests_oauthlib = "^1"
msal = "^1"
protobuf = ">=3.16.0"
pip = ">=20.0.0"  # make optional once poetry doesn't auto-remove it on "simple install"
typing_extensions = ">= 4"
numpy = { version = "^1.20", optional = true }
sympy = { version = "*", optional = true }
pandas = { version = ">=1.4", optional = true }
backports-zoneinfo = { version = ">=0.2.1",  python = "<3.9", extras = ["tzdata"], optional = true}
# Windows does not have a ANSI database and need tzdata
tzdata = {version = ">=2023.3", markers = "sys_platform == 'win32'", optional = true }
geopandas = { version = ">=0.10.0", optional = true }
shapely = { version = ">=1.7.0", optional = true }
pyodide-http = {version = "^0.2.0", optional = true }
graphlib-backport = {version = "^1.0.0", python = "<3.9"}
PyYAML = {version = "^6.0", optional = true}

[tool.poetry.extras]
pandas = ["pandas", "backports-zoneinfo"]
numpy = ["numpy"]
geo = ["geopandas", "shapely"]
sympy = ["sympy"]
functions = ["pip"]
yaml = ["PyYAML"]
pyodide = ["pyodide-http"]  # keep pyodide related dependencies outside of 'all'
all = ["pandas", "geopandas", "shapely", "sympy", "pip", "backports-zoneinfo", "yaml"]

[tool.poetry.group.dev.dependencies]
docutils = "==0.15.2"
sphinx = "^5.0.1"
sphinx-rtd-theme = ">=1.0.0"
pytest = ">=7"
pytest-cov = ">=3"
pytest-rerunfailures = ">=10"
pytest-asyncio = ">=0"
pytest-xdist = ">=2"
twine = "^4.0.1"
pre-commit = "^2.20.0"
responses = "^0.21.0"
toml = "^0.10.2"
python-dotenv = "^0.20.0"
mypy = "^1"
types-urllib3 = "^1.26.16"
types-requests = "^2.28.1"
pep8-naming = "^0"
types-backports = "^0.1.3"
types-protobuf = "^4.22.0.2"
types-PyYAML = "^6"
packaging = ">=23"
IPython = ">=7.0.0"  # Used in docstring examples
PyYAML = "^6.0"
pytest-icdiff = "*"  # Used for better diffs in pytest

[build-system]
requires = ["poetry>=1.0"]
build-backend = "poetry.masonry.api"<|MERGE_RESOLUTION|>--- conflicted
+++ resolved
@@ -1,11 +1,7 @@
 [tool.poetry]
 name = "cognite-sdk"
 
-<<<<<<< HEAD
-version = "7.5.5"
-=======
-version = "7.8.7"
->>>>>>> b7bd0b3c
+version = "7.8.8"
 description = "Cognite Python SDK"
 readme = "README.md"
 documentation = "https://cognite-sdk-python.readthedocs-hosted.com"
