[tool.poetry]
name = "cognite-sdk"

<<<<<<< HEAD
version = "7.10.0"
=======

version = "7.10.1"
>>>>>>> a48c67cd
description = "Cognite Python SDK"
readme = "README.md"
documentation = "https://cognite-sdk-python.readthedocs-hosted.com"
authors = [
    "Erlend Vollset <erlend.vollset@cognite.com>",
    "Håkon Treider <hakon.treider@cognite.com>",
    "Anders Albert <anders.albert@cognite.com>"
]
license = "Apache-2.0"

packages = [{ include="cognite", from="." }]

[tool.ruff.per-file-ignores]
# let scripts use print statements
"scripts/*" = ["T201"]

[tool.poetry.dependencies]
python = "^3.8"

requests = "^2"
requests_oauthlib = "^1"
msal = "^1"
protobuf = ">=3.16.0"
pip = ">=20.0.0"  # make optional once poetry doesn't auto-remove it on "simple install"
typing_extensions = ">= 4"
numpy = { version = "^1.20", optional = true }
sympy = { version = "*", optional = true }
pandas = { version = ">=1.4", optional = true }
backports-zoneinfo = { version = ">=0.2.1",  python = "<3.9", extras = ["tzdata"], optional = true}
# Windows does not have a ANSI database and need tzdata
tzdata = {version = ">=2023.3", markers = "sys_platform == 'win32'", optional = true }
geopandas = { version = ">=0.10.0", optional = true }
shapely = { version = ">=1.7.0", optional = true }
pyodide-http = {version = "^0.2.0", optional = true }
graphlib-backport = {version = "^1.0.0", python = "<3.9"}
PyYAML = {version = "^6.0", optional = true}

[tool.poetry.extras]
pandas = ["pandas", "backports-zoneinfo"]
numpy = ["numpy"]
geo = ["geopandas", "shapely"]
sympy = ["sympy"]
functions = ["pip"]
yaml = ["PyYAML"]
pyodide = ["pyodide-http"]  # keep pyodide related dependencies outside of 'all'
all = ["pandas", "geopandas", "shapely", "sympy", "pip", "backports-zoneinfo", "yaml"]

[tool.poetry.group.dev.dependencies]
docutils = "==0.15.2"
sphinx = "^5.0.1"
sphinx-rtd-theme = ">=1.0.0"
pytest = ">=7"
pytest-cov = ">=3"
pytest-rerunfailures = ">=10"
pytest-asyncio = ">=0"
pytest-xdist = ">=2"
twine = "^4.0.1"
pre-commit = "^2.20.0"
responses = "^0.21.0"
toml = "^0.10.2"
python-dotenv = "^0.20.0"
mypy = "^1"
types-urllib3 = "^1.26.16"
types-requests = "^2.28.1"
pep8-naming = "^0"
types-backports = "^0.1.3"
types-protobuf = "^4.22.0.2"
types-PyYAML = "^6"
packaging = ">=23"
IPython = ">=7.0.0"  # Used in docstring examples
PyYAML = "^6.0"
pytest-icdiff = "*"  # Used for better diffs in pytest

[build-system]
requires = ["poetry>=1.0"]
build-backend = "poetry.masonry.api"<|MERGE_RESOLUTION|>--- conflicted
+++ resolved
@@ -1,12 +1,7 @@
 [tool.poetry]
 name = "cognite-sdk"
 
-<<<<<<< HEAD
-version = "7.10.0"
-=======
-
-version = "7.10.1"
->>>>>>> a48c67cd
+version = "7.11.0"
 description = "Cognite Python SDK"
 readme = "README.md"
 documentation = "https://cognite-sdk-python.readthedocs-hosted.com"
