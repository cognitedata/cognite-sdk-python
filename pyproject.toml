--- conflicted
+++ resolved
@@ -1,11 +1,7 @@
 [tool.poetry]
 name = "cognite-sdk"
 
-<<<<<<< HEAD
-version = "7.63.10"
-=======
-version = "7.64.5"
->>>>>>> 0941557a
+version = "7.64.6"
 description = "Cognite Python SDK"
 readme = "README.md"
 documentation = "https://cognite-sdk-python.readthedocs-hosted.com"
