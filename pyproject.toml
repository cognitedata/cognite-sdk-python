[tool.poetry]
name = "cognite-sdk"

<<<<<<< HEAD
version = "7.38.0"
=======
version = "7.37.3"
>>>>>>> c22ce35d
description = "Cognite Python SDK"
readme = "README.md"
documentation = "https://cognite-sdk-python.readthedocs-hosted.com"
authors = [
    "Erlend Vollset <erlend.vollset@cognite.com>",
    "Håkon Treider <hakon.treider@cognite.com>",
    "Anders Albert <anders.albert@cognite.com>"
]
license = "Apache-2.0"

packages = [{ include="cognite", from="." }]

[tool.ruff]
line-length = 120

[tool.ruff.lint.per-file-ignores]
# let scripts use print statements
"scripts/*" = ["T201"]

[tool.poetry.dependencies]
python = "^3.8"

requests = "^2"
requests_oauthlib = "^1"
msal = "^1"
protobuf = ">=4"
pip = ">=20.0.0"  # make optional once poetry doesn't auto-remove it on "simple install"
typing_extensions = ">= 4"
numpy = { version = "^1.20", optional = true }
sympy = { version = "*", optional = true }
pandas = { version = ">=1.4", optional = true }
backports-zoneinfo = { version = ">=0.2.1",  python = "<3.9", extras = ["tzdata"], optional = true}
# Windows does not have a ANSI database and need tzdata
tzdata = {version = ">=2023.3", markers = "sys_platform == 'win32'", optional = true }
geopandas = { version = ">=0.10.0", optional = true }
shapely = { version = ">=1.7.0", optional = true }
pyodide-http = {version = "^0.2.1", optional = true }
graphlib-backport = {version = "^1.0.0", python = "<3.9"}
PyYAML = {version = "^6.0", optional = true}

[tool.poetry.extras]
pandas = ["pandas", "backports-zoneinfo"]
numpy = ["numpy"]
geo = ["geopandas", "shapely"]
sympy = ["sympy"]
functions = ["pip"]
yaml = ["PyYAML"]
pyodide = ["pyodide-http"]  # keep pyodide related dependencies outside of 'all'
all = ["numpy", "pandas", "geopandas", "shapely", "sympy", "pip", "backports-zoneinfo", "PyYAML"]

[tool.poetry.group.dev.dependencies]
docutils = "==0.15.2"
sphinx = "^5.0.1"
sphinx-rtd-theme = ">=1.0.0"
pytest = ">=7"
pytest-cov = ">=3"
pytest-rerunfailures = ">=10"
pytest-asyncio = ">=0.23.5a0"
pytest-xdist = ">=2"
twine = "^4.0.1"
pre-commit = "^2.20.0"
responses = "^0"
toml = "^0"
python-dotenv = "^0"
mypy = "^1"
types-urllib3 = "^1.26.16"
types-requests = "^2.28.1"
pep8-naming = "^0"
types-backports = "^0"
types-protobuf = "^4.22.0.2"
types-PyYAML = "^6"
packaging = ">=23"
IPython = ">=7.0.0"  # Used in docstring examples
PyYAML = "^6.0"
pytest-icdiff = "*"  # Used for better diffs in pytest

[build-system]
requires = ["poetry>=1.0"]
build-backend = "poetry.masonry.api"<|MERGE_RESOLUTION|>--- conflicted
+++ resolved
@@ -1,11 +1,7 @@
 [tool.poetry]
 name = "cognite-sdk"
 
-<<<<<<< HEAD
-version = "7.38.0"
-=======
-version = "7.37.3"
->>>>>>> c22ce35d
+version = "7.37.4"
 description = "Cognite Python SDK"
 readme = "README.md"
 documentation = "https://cognite-sdk-python.readthedocs-hosted.com"
