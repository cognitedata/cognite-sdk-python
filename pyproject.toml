[tool.poetry]
name = "cognite-sdk"

<<<<<<< HEAD
version = "7.55.3"
=======
version = "7.56.0"
>>>>>>> bdde64c8
description = "Cognite Python SDK"
readme = "README.md"
documentation = "https://cognite-sdk-python.readthedocs-hosted.com"
authors = [
    "Erlend Vollset <erlend.vollset@cognite.com>",
    "Håkon Treider <hakon.treider@cognite.com>",
    "Anders Albert <anders.albert@cognite.com>"
]
license = "Apache-2.0"

packages = [{ include="cognite", from="." }]

[tool.ruff]
line-length = 120

[tool.ruff.lint.per-file-ignores]
# let scripts use print statements
"scripts/*" = ["T201"]

[tool.poetry.dependencies]
python = "^3.8"

requests = "^2"
requests_oauthlib = "^1"
msal = "^1"
protobuf = ">=4"
pip = ">=20.0.0"  # make optional once poetry doesn't auto-remove it on "simple install"
typing_extensions = ">= 4"
backports-zoneinfo = { version = ">=0.2.1",  python = "<3.9" }
# Windows does not have a ANSI database and need tzdata... pyodide also needs it:
tzdata = { version = ">=2024.1", markers = "platform_system == 'Windows' or platform_system == 'Emscripten'" }
numpy = [
    { version = ">=1.20, <1.25", python = "~3.8", optional = true },
    { version = "^1.25", python = ">=3.9, <3.12", optional = true },
    { version = "^1.26", python = "^3.12", optional = true },
]
sympy = { version = "*", optional = true }
pandas = [
    { version = ">=1.4, <2.1", python = "~3.8", optional = true },
    { version = ">=2.1", python = ">=3.9", optional = true },
]
geopandas = [
    { version = ">=0.10, <0.14", python = "~3.8", optional = true },
    { version = ">=0.14", python = ">=3.9", optional = true },
]
shapely = { version = ">=1.7.0", optional = true }
pyodide-http = { version = "^0.2.1", optional = true }
graphlib-backport = { version = "^1.0.0", python = "<3.9" }
PyYAML = { version = "^6.0", optional = true }

[tool.poetry.extras]
pandas = ["pandas"]
numpy = ["numpy"]
geo = ["geopandas", "shapely"]
sympy = ["sympy"]
functions = ["pip"]
yaml = ["PyYAML"]
pyodide = ["pyodide-http", "tzdata"]  # keep pyodide related dependencies outside of 'all'
all = ["numpy", "pandas", "geopandas", "shapely", "sympy", "pip", "PyYAML"]

[tool.poetry.group.dev.dependencies]
docutils = "==0.15.2"
sphinx = "^5.0.1"
sphinx-rtd-theme = ">=1.0.0"
pytest = ">=7"
pytest-cov = ">=3"
pytest-rerunfailures = ">=10"
pytest-asyncio = ">=0.23.5a0"
pytest-xdist = ">=2"
twine = ">=4.0.1"
pre-commit = "^3"
responses = "^0"
toml = "^0"
python-dotenv = "^0"
mypy = "^1"
types-urllib3 = "^1.26.16"
types-requests = "^2.28.1"
pep8-naming = "^0"
types-backports = "^0"
types-protobuf = "^4.22.0.2"
types-PyYAML = "^6"
packaging = ">=23"
IPython = ">=7.0.0"  # Used in docstring examples
PyYAML = "^6.0"
pytest-icdiff = "*"  # Used for better diffs in pytest

[build-system]
requires = ["poetry-core"]
build-backend = "poetry.core.masonry.api"<|MERGE_RESOLUTION|>--- conflicted
+++ resolved
@@ -1,11 +1,7 @@
 [tool.poetry]
 name = "cognite-sdk"
 
-<<<<<<< HEAD
-version = "7.55.3"
-=======
-version = "7.56.0"
->>>>>>> bdde64c8
+version = "7.56.1"
 description = "Cognite Python SDK"
 readme = "README.md"
 documentation = "https://cognite-sdk-python.readthedocs-hosted.com"
