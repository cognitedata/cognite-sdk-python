[tool.poetry]
name = "cognite-sdk"

<<<<<<< HEAD
version = "7.38.2"
=======
version = "7.39.0"
>>>>>>> 35fa6c1c
description = "Cognite Python SDK"
readme = "README.md"
documentation = "https://cognite-sdk-python.readthedocs-hosted.com"
authors = [
    "Erlend Vollset <erlend.vollset@cognite.com>",
    "Håkon Treider <hakon.treider@cognite.com>",
    "Anders Albert <anders.albert@cognite.com>"
]
license = "Apache-2.0"

packages = [{ include="cognite", from="." }]

[tool.ruff]
line-length = 120

[tool.ruff.lint.per-file-ignores]
# let scripts use print statements
"scripts/*" = ["T201"]

[tool.poetry.dependencies]
python = "^3.8"

requests = "^2"
requests_oauthlib = "^1"
msal = "^1"
protobuf = ">=4"
pip = ">=20.0.0"  # make optional once poetry doesn't auto-remove it on "simple install"
typing_extensions = ">= 4"
numpy = { version = "^1.20", optional = true }
sympy = { version = "*", optional = true }
pandas = { version = ">=1.4", optional = true }
backports-zoneinfo = { version = ">=0.2.1",  python = "<3.9", extras = ["tzdata"], optional = true}
# Windows does not have a ANSI database and need tzdata
tzdata = {version = ">=2023.3", markers = "sys_platform == 'win32'", optional = true }
geopandas = { version = ">=0.10.0", optional = true }
shapely = { version = ">=1.7.0", optional = true }
pyodide-http = {version = "^0.2.1", optional = true }
graphlib-backport = {version = "^1.0.0", python = "<3.9"}
PyYAML = {version = "^6.0", optional = true}

[tool.poetry.extras]
pandas = ["pandas", "backports-zoneinfo"]
numpy = ["numpy"]
geo = ["geopandas", "shapely"]
sympy = ["sympy"]
functions = ["pip"]
yaml = ["PyYAML"]
pyodide = ["pyodide-http"]  # keep pyodide related dependencies outside of 'all'
all = ["numpy", "pandas", "geopandas", "shapely", "sympy", "pip", "backports-zoneinfo", "PyYAML"]

[tool.poetry.group.dev.dependencies]
docutils = "==0.15.2"
sphinx = "^5.0.1"
sphinx-rtd-theme = ">=1.0.0"
pytest = ">=7"
pytest-cov = ">=3"
pytest-rerunfailures = ">=10"
pytest-asyncio = ">=0.23.5a0"
pytest-xdist = ">=2"
twine = "^4.0.1"
pre-commit = "^2.20.0"
responses = "^0"
toml = "^0"
python-dotenv = "^0"
mypy = "^1"
types-urllib3 = "^1.26.16"
types-requests = "^2.28.1"
pep8-naming = "^0"
types-backports = "^0"
types-protobuf = "^4.22.0.2"
types-PyYAML = "^6"
packaging = ">=23"
IPython = ">=7.0.0"  # Used in docstring examples
PyYAML = "^6.0"
pytest-icdiff = "*"  # Used for better diffs in pytest

[build-system]
requires = ["poetry>=1.0"]
build-backend = "poetry.masonry.api"<|MERGE_RESOLUTION|>--- conflicted
+++ resolved
@@ -1,11 +1,8 @@
 [tool.poetry]
 name = "cognite-sdk"
 
-<<<<<<< HEAD
 version = "7.38.2"
-=======
-version = "7.39.0"
->>>>>>> 35fa6c1c
+version = "7.39.1"
 description = "Cognite Python SDK"
 readme = "README.md"
 documentation = "https://cognite-sdk-python.readthedocs-hosted.com"
