--- conflicted
+++ resolved
@@ -1,11 +1,7 @@
 [tool.poetry]
 name = "cognite-sdk"
 
-<<<<<<< HEAD
-version = "6.34.3"
-=======
-version = "6.35.0"
->>>>>>> e8b74a70
+version = "6.35.1"
 description = "Cognite Python SDK"
 readme = "README.md"
 documentation = "https://cognite-sdk-python.readthedocs-hosted.com"
