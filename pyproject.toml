[tool.poetry]
name = "cognite-sdk"

<<<<<<< HEAD
version = "6.5.3"
=======
version = "6.5.8"
>>>>>>> abf2211d

description = "Cognite Python SDK"
readme = "README.md"
documentation = "https://cognite-sdk-python.readthedocs-hosted.com"
authors = ["Erlend Vollset <erlend.vollset@cognite.com>"]
license = "Apache-2.0"

packages = [{ include="cognite", from="." }]

[tool.ruff.pyupgrade]
keep-runtime-typing = true

[tool.ruff.per-file-ignores]
# let scripts use print statements
"scripts/*" = ["T201"]

[tool.poetry.dependencies]
python = "^3.8"

requests = "^2"
requests_oauthlib = "^1"
msal = "^1"
sortedcontainers = "^2.2"
protobuf = ">=3.16.0"
pip = ">=20.0.0"  # make optional once poetry doesnt auto-remove it on "simple install"
numpy = { version = "^1.20", optional = true }
sympy = { version = "*", optional = true }
pandas = { version = ">=1.4", optional = true }
backports-zoneinfo = { version = ">=0.2.1",  python = "<3.9", extras = ["tzdata"], optional = true}
# Windows does not have a ANSI database and need tzdata
tzdata = {version = ">=2023.3", markers = "sys_platform == 'win32'", optional = true }
geopandas = { version = ">=0.10.0", optional = true }
shapely = { version = ">=1.7.0", optional = true }
pyodide-http = {version = "^0.2.0", optional = true }
graphlib-backport = {version = "^1.0.0", python = "<3.9"}

[tool.poetry.extras]
pandas = ["pandas", "backports-zoneinfo"]
numpy = ["numpy"]
geo = ["geopandas", "shapely"]
sympy = ["sympy"]
functions = ["pip"]
pyodide = ["pyodide-http"]  # keep pyodide related dependencies outside of 'all'
all = ["pandas", "geopandas", "shapely", "sympy", "pip", "backports-zoneinfo"]

[tool.poetry.group.dev.dependencies]
docutils = "==0.15.2"
sphinx = "^5.0.1"
sphinx-rtd-theme = ">=1.0.0"
pytest = ">=7"
pytest-cov = ">=3"
pytest-rerunfailures = ">=10"
pytest-asyncio = ">=0"
pytest-xdist = ">=2"
twine = "^4.0.1"
pre-commit = "^2.20.0"
responses = "^0.21.0"
toml = "^0.10.2"
python-dotenv = "^0.20.0"
mypy = "^0.981"
types-urllib3 = "^1.26.16"
types-requests = "^2.28.1"
pep8-naming = "^0"
types-backports = "^0.1.3"
types-protobuf = "^4.22.0.2"
packaging = ">=23"

[build-system]
requires = ["poetry>=1.0"]
build-backend = "poetry.masonry.api"<|MERGE_RESOLUTION|>--- conflicted
+++ resolved
@@ -1,11 +1,7 @@
 [tool.poetry]
 name = "cognite-sdk"
 
-<<<<<<< HEAD
-version = "6.5.3"
-=======
-version = "6.5.8"
->>>>>>> abf2211d
+version = "6.5.9"
 
 description = "Cognite Python SDK"
 readme = "README.md"
