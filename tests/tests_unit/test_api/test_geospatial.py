--- conflicted
+++ resolved
@@ -113,19 +113,15 @@
         df = pd.DataFrame(
             [
                 {"externalId": "12", "temperature": 11.0, "pressure": 10.0, "volume": 12.0, "weight": 10.0},
-<<<<<<< HEAD
-                {"externalId": "13", "temperature": 0.0, "pressure": 1.0, "volume": 11.0, "weight": math.nan},
-=======
                 {
                     "externalId": "13",
                     "temperature": 0.0,
                     "pressure": 1.0,
                     "volume": 11.0,
-                    "weight": np.nan,
+                    "weight": math.nan,
                     "description": "string",
                     "assetIds": [1, 2],
                 },
->>>>>>> 44a88aa1
             ]
         )
         geopandas = utils._auxiliary.local_import("geopandas")
