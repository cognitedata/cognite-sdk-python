import json
import queue
import re
import time
from collections import OrderedDict

import pytest

from cognite.client import CogniteClient
from cognite.client._api.assets import Asset, AssetList, AssetUpdate, _AssetPoster, _AssetPosterWorker
from cognite.client.data_classes import AssetFilter
from cognite.client.exceptions import CogniteAPIError
from tests.utils import jsgz_load, profilectx, set_request_limit

COGNITE_CLIENT = CogniteClient()
ASSETS_API = COGNITE_CLIENT.assets


@pytest.fixture
def mock_assets_response(rsps):
    response_body = {
        "items": [
            {
                "externalId": "string",
                "name": "string",
                "parentId": 1,
                "description": "string",
                "metadata": {"metadata-key": "metadata-value"},
                "source": "string",
                "id": 1,
                "lastUpdatedTime": 0,
                "rootId": 1,
            }
        ]
    }

    url_pattern = re.compile(re.escape(ASSETS_API._get_base_url_with_base_path()) + "/.+")
    rsps.add(rsps.POST, url_pattern, status=200, json=response_body)
    yield rsps


@pytest.fixture
def mock_get_subtree_base(rsps):
    rsps.add(
        rsps.POST, ASSETS_API._get_base_url_with_base_path() + "/assets/byids", status=200, json={"items": [{"id": 1}]}
    )
    rsps.add(
        rsps.POST,
        ASSETS_API._get_base_url_with_base_path() + "/assets/list",
        status=200,
        json={"items": [{"id": 2, "parentId": 1}, {"id": 3, "parentId": 1}, {"id": 4, "parentId": 1}]},
    )
    rsps.add(
        rsps.POST,
        ASSETS_API._get_base_url_with_base_path() + "/assets/list",
        status=200,
        json={"items": [{"id": 5, "parentId": 2}, {"id": 6, "parentId": 2}]},
    )
    rsps.add(
        rsps.POST,
        ASSETS_API._get_base_url_with_base_path() + "/assets/list",
        status=200,
        json={"items": [{"id": 7, "parentId": 3}, {"id": 8, "parentId": 3}]},
    )
    rsps.add(
        rsps.POST,
        ASSETS_API._get_base_url_with_base_path() + "/assets/list",
        status=200,
        json={"items": [{"id": 9, "parentId": 4}, {"id": 10, "parentId": 4}]},
    )
    yield rsps


@pytest.fixture
def mock_get_subtree(mock_get_subtree_base):
    mock_get_subtree_base.add(
        mock_get_subtree_base.POST,
        ASSETS_API._get_base_url_with_base_path() + "/assets/list",
        status=200,
        json={"items": []},
    )
    yield mock_get_subtree_base


@pytest.fixture
def mock_get_subtree_w_request_failure(mock_get_subtree_base):
    mock_get_subtree_base.add(
        mock_get_subtree_base.POST,
        ASSETS_API._get_base_url_with_base_path() + "/assets/list",
        status=503,
        json={"error": {"message": "Service Unavailable"}},
    )
    yield mock_get_subtree_base


class TestAssets:
    def test_retrieve_single(self, mock_assets_response):
        res = ASSETS_API.retrieve(id=1)
        assert isinstance(res, Asset)
        assert mock_assets_response.calls[0].response.json()["items"][0] == res.dump(camel_case=True)

    def test_retrieve_multiple(self, mock_assets_response):
        res = ASSETS_API.retrieve_multiple(ids=[1])
        assert isinstance(res, AssetList)
        assert mock_assets_response.calls[0].response.json()["items"] == res.dump(camel_case=True)

    def test_list(self, mock_assets_response):
        res = ASSETS_API.list(name="bla")
        assert "bla" == jsgz_load(mock_assets_response.calls[0].request.body)["filter"]["name"]
        assert mock_assets_response.calls[0].response.json()["items"] == res.dump(camel_case=True)

<<<<<<< HEAD
    def test_list_ag(self, mock_assets_response):
        res = ASSETS_API.list(name="bla",aggregated_properties=["childCount"])
        assert ["childCount"] == jsgz_load(mock_assets_response.calls[0].request.body)["aggregatedProperties"]

    def test_list_ag_camel(self, mock_assets_response):
        res = ASSETS_API.list(name="bla",aggregated_properties=["child_count"])
        assert ["childCount"] == jsgz_load(mock_assets_response.calls[0].request.body)["aggregatedProperties"]
=======
    def test_list_root(self, mock_assets_response):
        ASSETS_API.list(root_ids=[{"id": 1}, {"externalId": "abc"}], limit=10)
        calls = mock_assets_response.calls
        assert 1 == len(calls)
        assert {"cursor": None, "limit": 10, "filter": {"rootIds": [{"id": 1}, {"externalId": "abc"}]}} == jsgz_load(
            calls[0].request.body
        )

    def test_call_root(self, mock_assets_response):
        list(ASSETS_API.__call__(root_ids=[{"id": 1}, {"externalId": "abc"}], limit=10))
        calls = mock_assets_response.calls
        assert 1 == len(calls)
        assert {"cursor": None, "limit": 10, "filter": {"rootIds": [{"id": 1}, {"externalId": "abc"}]}} == jsgz_load(
            calls[0].request.body
        )

    def test_list_root_ids_list(self, mock_assets_response):
        ASSETS_API.list(root_ids=[1, 2], limit=10)
        calls = mock_assets_response.calls
        assert 1 == len(calls)
        assert {"cursor": None, "limit": 10, "filter": {"rootIds": [{"id": 1}, {"id": 2}]}} == jsgz_load(
            calls[0].request.body
        )

    def test_list_root_extids_list(self, mock_assets_response):
        ASSETS_API.list(root_external_ids=["1", "2"], limit=10)
        calls = mock_assets_response.calls
        assert 1 == len(calls)
        assert {
            "cursor": None,
            "limit": 10,
            "filter": {"rootIds": [{"externalId": "1"}, {"externalId": "2"}]},
        } == jsgz_load(calls[0].request.body)
>>>>>>> 806d3bda

    def test_create_single(self, mock_assets_response):
        res = ASSETS_API.create(Asset(external_id="1", name="blabla"))
        assert isinstance(res, Asset)
        assert mock_assets_response.calls[0].response.json()["items"][0] == res.dump(camel_case=True)

    def test_create_multiple(self, mock_assets_response):
        res = ASSETS_API.create([Asset(external_id="1", name="blabla")])
        assert isinstance(res, AssetList)
        assert mock_assets_response.calls[0].response.json()["items"] == res.dump(camel_case=True)

    def test_iter_single(self, mock_assets_response):
        for asset in ASSETS_API:
            assert mock_assets_response.calls[0].response.json()["items"][0] == asset.dump(camel_case=True)

    def test_iter_chunk(self, mock_assets_response):
        for assets in ASSETS_API(chunk_size=1):
            assert mock_assets_response.calls[0].response.json()["items"] == assets.dump(camel_case=True)

    def test_delete_single(self, mock_assets_response):
        res = ASSETS_API.delete(id=1)
        assert {"items": [{"id": 1}], "recursive": False} == jsgz_load(mock_assets_response.calls[0].request.body)
        assert res is None

    def test_delete_single_recursive(self, mock_assets_response):
        res = ASSETS_API.delete(id=1, recursive=True)
        assert {"items": [{"id": 1}], "recursive": True} == jsgz_load(mock_assets_response.calls[0].request.body)
        assert res is None

    def test_delete_multiple(self, mock_assets_response):
        res = ASSETS_API.delete(id=[1])
        assert {"items": [{"id": 1}], "recursive": False} == jsgz_load(mock_assets_response.calls[0].request.body)
        assert res is None

    def test_update_with_resource_class(self, mock_assets_response):
        res = ASSETS_API.update(Asset(id=1))
        assert isinstance(res, Asset)
        assert mock_assets_response.calls[0].response.json()["items"][0] == res.dump(camel_case=True)

    def test_update_with_update_class(self, mock_assets_response):
        res = ASSETS_API.update(AssetUpdate(id=1).description.set("blabla"))
        assert isinstance(res, Asset)
        assert mock_assets_response.calls[0].response.json()["items"][0] == res.dump(camel_case=True)

    def test_update_multiple(self, mock_assets_response):
        res = ASSETS_API.update([AssetUpdate(id=1).description.set("blabla")])
        assert isinstance(res, AssetList)
        assert mock_assets_response.calls[0].response.json()["items"] == res.dump(camel_case=True)

    def test_search(self, mock_assets_response):
        res = ASSETS_API.search(filter=AssetFilter(name="1"))
        assert mock_assets_response.calls[0].response.json()["items"] == res.dump(camel_case=True)
        assert {"search": {"name": None, "description": None}, "filter": {"name": "1"}, "limit": None} == jsgz_load(
            mock_assets_response.calls[0].request.body
        )

    @pytest.mark.parametrize("filter_field", ["parent_ids", "parentIds"])
    def test_search_dict_filter(self, mock_assets_response, filter_field):
        res = ASSETS_API.search(filter={filter_field: "bla"})
        assert mock_assets_response.calls[0].response.json()["items"] == res.dump(camel_case=True)
        assert {
            "search": {"name": None, "description": None},
            "filter": {"parentIds": "bla"},
            "limit": None,
        } == jsgz_load(mock_assets_response.calls[0].request.body)

    def test_get_subtree(self, mock_get_subtree):
        assets = COGNITE_CLIENT.assets.retrieve_subtree(id=1)
        assert len(assets) == 10
        for i, asset in enumerate(assets):
            assert asset.id == i + 1

    def test_get_subtree_w_depth(self, mock_get_subtree):
        mock_get_subtree.assert_all_requests_are_fired = False
        assets = COGNITE_CLIENT.assets.retrieve_subtree(id=1, depth=1)
        assert len(assets) == 4
        for i, asset in enumerate(assets):
            assert asset.id == i + 1

    def test_get_subtree_w_error(self, mock_get_subtree_w_request_failure):
        with pytest.raises(CogniteAPIError):
            COGNITE_CLIENT.assets.retrieve_subtree(id=1)

    def test_assets_update_object(self):
        assert isinstance(
            AssetUpdate(1)
            .description.set("")
            .description.set(None)
            .external_id.set("1")
            .external_id.set(None)
            .metadata.add({})
            .metadata.remove([])
            .metadata.set({})
            .metadata.set(None)
            .name.set("")
            .name.set(None)
            .source.set(1)
            .source.set(None),
            AssetUpdate,
        )


class TestAssetPosterWorker:
    def test_run(self, mock_assets_response):
        q_req = queue.Queue()
        q_res = queue.Queue()

        w = _AssetPosterWorker(request_queue=q_req, response_queue=q_res, client=ASSETS_API)
        w.start()
        q_req.put([Asset()])
        time.sleep(0.1)
        w.stop = True
        assert [Asset._load(mock_assets_response.calls[0].response.json()["items"][0])] == q_res.get()
        assert 1 == len(mock_assets_response.calls)


def generate_asset_tree(root_external_id: str, depth: int, children_per_node: int, current_depth=1):
    assert 1 <= children_per_node <= 10, "children_per_node must be between 1 and 10"
    assets = []
    if current_depth == 1:
        assets = [Asset(external_id=root_external_id)]
    if depth > current_depth:
        for i in range(children_per_node):
            asset = Asset(parent_external_id=root_external_id, external_id="{}{}".format(root_external_id, i))
            assets.append(asset)
            if depth > current_depth + 1:
                assets.extend(
                    generate_asset_tree(root_external_id + str(i), depth, children_per_node, current_depth + 1)
                )
    return assets


class TestAssetPoster:
    def test_validate_asset_hierarchy_asset_has_parent_id_and_parent_ref_id(self):
        assets = [Asset(external_id="1"), Asset(parent_external_id="1", parent_id=1, external_id="2")]
        with pytest.raises(AssertionError, match="has both"):
            _AssetPoster(assets, ASSETS_API)

    def test_validate_asset_hierarchy_duplicate_ref_ids(self):
        assets = [Asset(external_id="1"), Asset(parent_external_id="1", external_id="1")]
        with pytest.raises(AssertionError, match="Duplicate"):
            _AssetPoster(assets, ASSETS_API)

    def test_validate_asset_hierarchy__more_than_limit_only_resolved_assets(self):
        with set_request_limit(ASSETS_API, 1):
            _AssetPoster([Asset(external_id="a1", parent_id=1), Asset(external_id="a2", parent_id=2)], ASSETS_API)

    def test_validate_asset_hierarchy_circular_dependencies(self):
        assets = [
            Asset(external_id="1", parent_external_id="3"),
            Asset(external_id="2", parent_external_id="1"),
            Asset(external_id="3", parent_external_id="2"),
        ]
        with set_request_limit(ASSETS_API, 1):
            with pytest.raises(AssertionError, match="circular dependencies"):
                _AssetPoster(assets, ASSETS_API)

    def test_validate_asset_hierarchy_self_dependency(self):
        assets = [Asset(external_id="1"), Asset(external_id="2", parent_external_id="2")]
        with set_request_limit(ASSETS_API, 1):
            with pytest.raises(AssertionError, match="circular dependencies"):
                _AssetPoster(assets, ASSETS_API)

    def test_initialize(self):
        assets = [
            Asset(external_id="1"),
            Asset(external_id="3", parent_external_id="1"),
            Asset(external_id="2", parent_external_id="1"),
            Asset(external_id="4", parent_external_id="2"),
        ]

        ap = _AssetPoster(assets, ASSETS_API)
        assert OrderedDict({str(i): None for i in range(1, 5)}) == ap.remaining_external_ids
        assert {
            "1": {Asset(external_id="2", parent_external_id="1"), Asset(external_id="3", parent_external_id="1")},
            "2": {Asset(external_id="4", parent_external_id="2")},
            "3": set(),
            "4": set(),
        } == ap.external_id_to_children
        assert {"1": 3, "2": 1, "3": 0, "4": 0} == ap.external_id_to_descendent_count
        assert ap.assets_remaining() is True
        assert 0 == len(ap.posted_assets)
        assert ap.request_queue.empty()
        assert ap.response_queue.empty()
        assert {"1", "2", "3", "4"} == ap.remaining_external_ids_set

    def test_get_unblocked_assets__assets_unblocked_by_default_less_than_limit(self):
        assets = generate_asset_tree(root_external_id="0", depth=4, children_per_node=10)
        ap = _AssetPoster(assets=assets, client=ASSETS_API)
        unblocked_assets_lists = ap._get_unblocked_assets()
        assert 1 == len(unblocked_assets_lists)
        assert 1000 == len(unblocked_assets_lists[0])

    def test_get_unblocked_assets__assets_unblocked_by_default_more_than_limit(self):
        assets = []
        for i in range(4):
            assets.extend(generate_asset_tree(root_external_id=str(i), depth=2, children_per_node=2))
        with set_request_limit(ASSETS_API, 3):
            ap = _AssetPoster(assets=assets, client=ASSETS_API)
            unblocked_assets_lists = ap._get_unblocked_assets()
        assert 4 == len(unblocked_assets_lists)
        for li in unblocked_assets_lists:
            assert 3 == len(li)

    def test_get_unblocked_assets_parent_ref_null_pointer(self):
        assets = [Asset(parent_external_id="1", external_id="2")]
        ap = _AssetPoster(assets, ASSETS_API)
        asset_list = ap._get_unblocked_assets()
        assert len(asset_list) == 1

    @pytest.fixture
    def mock_post_asset_hierarchy(self, rsps):
        ASSETS_API._config.max_workers = 1

        def request_callback(request):
            items = jsgz_load(request.body)["items"]
            response_assets = []
            for item in items:
                parent_id = None
                if "parentId" in item:
                    parent_id = item["parentId"]
                if "parentExternalId" in item:
                    parent_id = item["parentExternalId"] + "id"
                id = item.get("externalId", "root_") + "id"
                response_assets.append(
                    {
                        "id": id,
                        "parentId": parent_id,
                        "externalId": item["externalId"],
                        "parentExternalId": item.get("parentExternalId"),
                    }
                )
            return 200, {}, json.dumps({"items": response_assets})

        rsps.add_callback(
            rsps.POST,
            ASSETS_API._get_base_url_with_base_path() + "/assets",
            callback=request_callback,
            content_type="application/json",
        )
        yield rsps
        ASSETS_API._config.max_workers = 10

    @pytest.mark.parametrize(
        "limit, depth, children_per_node, expected_num_calls",
        [(100, 4, 10, 13), (9, 3, 9, 11), (100, 101, 1, 2), (1, 10, 1, 10)],
    )
    def test_post_hierarchy(self, limit, depth, children_per_node, expected_num_calls, mock_post_asset_hierarchy):
        assets = generate_asset_tree(root_external_id="0", depth=depth, children_per_node=children_per_node)
        with set_request_limit(ASSETS_API, limit):
            created_assets = ASSETS_API.create_hierarchy(assets)

        assert len(assets) == len(created_assets)
        assert expected_num_calls - 1 <= len(mock_post_asset_hierarchy.calls) <= expected_num_calls + 1
        for asset in created_assets:
            if asset.id == "0id":
                assert asset.parent_id is None
            else:
                assert asset.id[:-3] == asset.parent_id[:-2]

    def test_post_assets_over_limit_only_resolved(self, mock_post_asset_hierarchy):
        with set_request_limit(ASSETS_API, 1):
            _AssetPoster(
                [Asset(external_id="a1", parent_id=1), Asset(external_id="a2", parent_id=2)], ASSETS_API
            ).post()
        assert 2 == len(mock_post_asset_hierarchy.calls)

    @pytest.fixture
    def mock_post_assets_failures(self, rsps):
        def request_callback(request):
            items = jsgz_load(request.body)["items"]
            response_assets = []
            item = items[0]
            parent_id = None
            if "parentId" in item:
                parent_id = item["parentId"]
            if "parentExternalId" in item:
                parent_id = item["parentExternalId"] + "id"
            id = item.get("refId", "root_") + "id"
            response_assets.append(
                {
                    "id": id,
                    "parentId": parent_id,
                    "externalId": item["externalId"],
                    "parentExternalId": item.get("parentExternalId"),
                }
            )

            if item["name"] == "400":
                return 400, {}, json.dumps({"error": {"message": "user error", "code": 400}})

            if item["name"] == "500":
                return 500, {}, json.dumps({"error": {"message": "internal server error", "code": 500}})

            return 200, {}, json.dumps({"items": response_assets})

        rsps.add_callback(
            rsps.POST,
            ASSETS_API._get_base_url_with_base_path() + "/assets",
            callback=request_callback,
            content_type="application/json",
        )
        with set_request_limit(ASSETS_API, 1):
            yield rsps

    def test_post_with_failures(self, mock_post_assets_failures):
        assets = [
            Asset(name="200", external_id="0"),
            Asset(name="200", parent_external_id="0", external_id="01"),
            Asset(name="400", parent_external_id="0", external_id="02"),
            Asset(name="200", parent_external_id="02", external_id="021"),
            Asset(name="200", parent_external_id="021", external_id="0211"),
            Asset(name="500", parent_external_id="0", external_id="03"),
            Asset(name="200", parent_external_id="03", external_id="031"),
        ]
        with pytest.raises(CogniteAPIError) as e:
            ASSETS_API.create_hierarchy(assets)

        assert {a.external_id for a in e.value.unknown} == {"03"}
        assert {a.external_id for a in e.value.failed} == {"02", "021", "0211", "031"}
        assert {a.external_id for a in e.value.successful} == {"0", "01"}


@pytest.fixture
def mock_assets_empty(rsps):
    url_pattern = re.compile(re.escape(ASSETS_API._get_base_url_with_base_path()) + "/.+")
    rsps.add(rsps.POST, url_pattern, status=200, json={"items": []})
    yield rsps


@pytest.mark.dsl
class TestPandasIntegration:
    def test_asset_list_to_pandas(self, mock_assets_response):
        import pandas as pd

        df = ASSETS_API.list().to_pandas()
        assert isinstance(df, pd.DataFrame)
        assert 1 == df.shape[0]
        assert {"metadata-key": "metadata-value"} == df["metadata"][0]

    def test_asset_list_to_pandas_empty(self, mock_assets_empty):
        import pandas as pd

        df = ASSETS_API.list().to_pandas()
        assert isinstance(df, pd.DataFrame)
        assert df.empty

    def test_asset_to_pandas(self, mock_assets_response):
        import pandas as pd

        df = ASSETS_API.retrieve(id=1).to_pandas()
        assert isinstance(df, pd.DataFrame)
        assert "metadata" not in df.columns
        assert 1 == df.loc["id"][0]
        assert "metadata-value" == df.loc["metadata-key"][0]

    # need subtree here to get list, since to_pandas on a single Asset gives int for id, but on AssetList it gives int64
    def test_asset_id_from_to_pandas(self, mock_get_subtree):
        df = COGNITE_CLIENT.assets.retrieve_subtree(id=1).to_pandas()
        ASSETS_API.retrieve(id=df.iloc[0]["id"])<|MERGE_RESOLUTION|>--- conflicted
+++ resolved
@@ -109,7 +109,6 @@
         assert "bla" == jsgz_load(mock_assets_response.calls[0].request.body)["filter"]["name"]
         assert mock_assets_response.calls[0].response.json()["items"] == res.dump(camel_case=True)
 
-<<<<<<< HEAD
     def test_list_ag(self, mock_assets_response):
         res = ASSETS_API.list(name="bla",aggregated_properties=["childCount"])
         assert ["childCount"] == jsgz_load(mock_assets_response.calls[0].request.body)["aggregatedProperties"]
@@ -117,7 +116,7 @@
     def test_list_ag_camel(self, mock_assets_response):
         res = ASSETS_API.list(name="bla",aggregated_properties=["child_count"])
         assert ["childCount"] == jsgz_load(mock_assets_response.calls[0].request.body)["aggregatedProperties"]
-=======
+
     def test_list_root(self, mock_assets_response):
         ASSETS_API.list(root_ids=[{"id": 1}, {"externalId": "abc"}], limit=10)
         calls = mock_assets_response.calls
@@ -151,7 +150,6 @@
             "limit": 10,
             "filter": {"rootIds": [{"externalId": "1"}, {"externalId": "2"}]},
         } == jsgz_load(calls[0].request.body)
->>>>>>> 806d3bda
 
     def test_create_single(self, mock_assets_response):
         res = ASSETS_API.create(Asset(external_id="1", name="blabla"))
