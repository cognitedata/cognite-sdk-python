from __future__ import annotations

import json
import os
import re
from io import BufferedReader
from pathlib import Path
from tempfile import TemporaryDirectory

import pytest

from cognite.client._api.files import FileMetadata, FileMetadataList, FileMetadataUpdate
from cognite.client.data_classes import (
    FileMetadataFilter,
    GeoLocation,
    GeoLocationFilter,
    Geometry,
    GeometryFilter,
    Label,
    LabelFilter,
    TimestampRange,
)
from cognite.client.exceptions import CogniteAPIError, CogniteAuthorizationError
from tests.utils import jsgz_load, set_request_limit


@pytest.fixture
def mock_geo_location():
    geometry = Geometry(type="Point", coordinates=[35, 10])
    yield GeoLocation(type="Feature", geometry=geometry)


@pytest.fixture
def mock_files_response(rsps, cognite_client, mock_geo_location):
    response_body = {
        "items": [
            {
                "externalId": "string",
                "name": "string",
                "source": "string",
                "mimeType": "string",
                "metadata": {"metadata-key": "metadata-value"},
                "assetIds": [1],
                "labels": [{"externalId": "WELL LOG"}],
                "geoLocation": mock_geo_location,
                "id": 1,
                "uploaded": True,
                "uploadedTime": 0,
                "createdTime": 0,
                "lastUpdatedTime": 0,
            }
        ]
    }

    url_pattern = re.compile(re.escape(cognite_client.files._get_base_url_with_base_path()) + "/.+")
    rsps.assert_all_requests_are_fired = False

    rsps.add(rsps.POST, url_pattern, status=200, json=response_body)
    rsps.add(rsps.GET, url_pattern, status=200, json=response_body)
    yield rsps


@pytest.fixture
def mock_file_upload_response(rsps, cognite_client, mock_geo_location):
    response_body = {
        "externalId": "string",
        "name": "string",
        "source": "string",
        "mimeType": "string",
        "metadata": {},
        "assetIds": [1],
        "labels": [{"externalId": "WELL LOG"}],
        "geoLocation": mock_geo_location,
        "id": 1,
        "uploaded": True,
        "uploadedTime": 0,
        "createdTime": 0,
        "lastUpdatedTime": 0,
        "uploadUrl": "https://upload.here",
    }
    rsps.add(rsps.POST, cognite_client.files._get_base_url_with_base_path() + "/files", status=200, json=response_body)
    rsps.add(rsps.PUT, "https://upload.here", status=200)
    yield rsps


@pytest.fixture
def mock_file_create_response(rsps, cognite_client, mock_geo_location):
    response_body = {
        "externalId": "string",
        "name": "string",
        "source": "string",
        "mimeType": "string",
        "metadata": {},
        "assetIds": [1],
        "labels": [{"externalId": "WELL LOG"}],
        "geoLocation": mock_geo_location,
        "id": 1,
        "uploaded": False,
        "uploadedTime": 0,
        "createdTime": 0,
        "lastUpdatedTime": 0,
        "uploadUrl": "https://upload.here",
    }
    rsps.add(rsps.POST, cognite_client.files._get_base_url_with_base_path() + "/files", status=200, json=response_body)
    yield rsps


@pytest.fixture
def mock_file_download_response(rsps, cognite_client):
    rsps.add(
        rsps.POST,
        cognite_client.files._get_base_url_with_base_path() + "/files/byids",
        status=200,
        json={"items": [{"id": 1, "name": "file1"}, {"id": 10, "externalId": "2", "name": "file2"}]},
    )

    def download_link_callback(request):
        identifier = jsgz_load(request.body)["items"][0]
        response = {}
        if identifier.get("id") == 1:
            response = {"items": [{"id": 1, "downloadUrl": "https://download.file1.here"}]}
        if identifier.get("id") == 10:
            response = {"items": [{"id": 10, "externalId": "2", "downloadUrl": "https://download.file2.here"}]}
        return 200, {}, json.dumps(response)

    rsps.add_callback(
        rsps.POST,
        cognite_client.files._get_base_url_with_base_path() + "/files/downloadlink",
        callback=download_link_callback,
        content_type="application/json",
    )
    rsps.add(rsps.GET, "https://download.file1.here", status=200, body="content1")
    rsps.add(rsps.GET, "https://download.file2.here", status=200, body="content2")
    yield rsps


@pytest.fixture
def mock_file_download_response_with_folder_structure_same_name(rsps, cognite_client):
    rsps.add(
        rsps.POST,
        cognite_client.files._get_base_url_with_base_path() + "/files/byids",
        status=200,
        json={
            "items": [
                {"id": 1, "name": "file_a", "directory": "/rootdir/subdir"},
                {"id": 10, "externalId": "2", "name": "file_a"},
            ]
        },
    )

    def download_link_callback(request):
        identifier = jsgz_load(request.body)["items"][0]
        response = {}
        if identifier.get("id") == 1:
            response = {"items": [{"id": 1, "downloadUrl": "https://download.fileFromSubdir.here"}]}
        if identifier.get("id") == 10:
            response = {"items": [{"id": 10, "externalId": "2", "downloadUrl": "https://download.fileNoDir.here"}]}
        return 200, {}, json.dumps(response)

    rsps.add_callback(
        rsps.POST,
        cognite_client.files._get_base_url_with_base_path() + "/files/downloadlink",
        callback=download_link_callback,
        content_type="application/json",
    )
    rsps.add(rsps.GET, "https://download.fileFromSubdir.here", status=200, body="contentSubDir")
    rsps.add(rsps.GET, "https://download.fileNoDir.here", status=200, body="contentNoDir")
    yield rsps


@pytest.fixture
def mock_file_download_response_one_fails(rsps, cognite_client):
    rsps.add(
        rsps.POST,
        cognite_client.files._get_base_url_with_base_path() + "/files/byids",
        status=200,
        json={
            "items": [
                {"id": 1, "externalId": "success", "name": "file1"},
                {"externalId": "fail", "id": 2, "name": "file2"},
            ]
        },
    )

    def download_link_callback(request):
        identifier = jsgz_load(request.body)["items"][0]
        if identifier.get("id") == 1:
            return 200, {}, json.dumps({"items": [{"id": 1, "downloadUrl": "https://download.file1.here"}]})
        elif identifier.get("id") == 2:
            return (400, {}, json.dumps({"error": {"message": "User error", "code": 400}}))

    rsps.add_callback(
        rsps.POST,
        cognite_client.files._get_base_url_with_base_path() + "/files/downloadlink",
        callback=download_link_callback,
        content_type="application/json",
    )
    rsps.add(rsps.GET, "https://download.file1.here", status=200, body="content1")
    yield rsps


class TestFilesAPI:
    def test_create(self, cognite_client, mock_file_create_response):
        file_metadata = FileMetadata(name="bla")
        returned_file_metadata, upload_url = cognite_client.files.create(file_metadata)
        response_body = mock_file_create_response.calls[0].response.json()
        assert FileMetadata.load(response_body) == returned_file_metadata
        assert response_body["uploadUrl"] == upload_url

    def test_create_with_label(self, cognite_client, mock_file_create_response):
        file_metadata = FileMetadata(name="bla", labels=[Label(external_id="WELL LOG")])
        returned_file_metadata, upload_url = cognite_client.files.create(file_metadata)
        response_body = mock_file_create_response.calls[0].response.json()
        assert FileMetadata.load(response_body) == returned_file_metadata
        assert response_body["uploadUrl"] == upload_url
        assert response_body["labels"][0]["externalId"] == "WELL LOG"

    def test_create_with_label_request(self, cognite_client, mock_file_create_response):
        file_metadata = FileMetadata(name="bla", labels=[Label(external_id="WELL LOG")])
        returned_file_metadata, upload_url = cognite_client.files.create(file_metadata)
        response_body = mock_file_create_response.calls[0].response.json()
        request_body = jsgz_load(mock_file_create_response.calls[0].request.body)
        assert FileMetadata.load(response_body) == returned_file_metadata
        assert all(body["labels"][0]["externalId"] == "WELL LOG" for body in [request_body, response_body])

    def test_create_with_geoLocation(self, cognite_client, mock_file_create_response, mock_geo_location):
        file_metadata = FileMetadata(name="bla", geo_location=mock_geo_location)
        returned_file_metadata, upload_url = cognite_client.files.create(file_metadata)
        response_body = mock_file_create_response.calls[0].response.json()
        assert FileMetadata.load(response_body) == returned_file_metadata
        assert response_body["geoLocation"] == mock_geo_location

    def test_create_geoLocation_with_invalid_geometry_type(self):
        with pytest.raises(ValueError):
            _ = Geometry(type="someInvalidType", coordinates=[1, 2])

    def test_create_geoLocation_with_invalid_geojson_type(self):
        g = Geometry(type="Point", coordinates=[1, 2])
        with pytest.raises(ValueError):
            _ = GeoLocation(type="FeatureCollection", geometry=g)

    def test_create_with_geoLocation_request(self, cognite_client, mock_file_create_response, mock_geo_location):
        file_metadata = FileMetadata(name="bla", geo_location=mock_geo_location)
        returned_file_metadata, upload_url = cognite_client.files.create(file_metadata)
        response_body = mock_file_create_response.calls[0].response.json()
        request_body = jsgz_load(mock_file_create_response.calls[0].request.body)
        assert FileMetadata.load(response_body) == returned_file_metadata
        assert all(body["geoLocation"] == mock_geo_location for body in [request_body, response_body])

    def test_retrieve_single(self, cognite_client, mock_files_response):
        res = cognite_client.files.retrieve(id=1)
        assert isinstance(res, FileMetadata)
        assert mock_files_response.calls[0].response.json()["items"][0] == res.dump(camel_case=True)

    def test_retrieve_multiple(self, cognite_client, mock_files_response):
        res = cognite_client.files.retrieve_multiple(ids=[1])
        assert isinstance(res, FileMetadataList)
        assert mock_files_response.calls[0].response.json()["items"] == res.dump(camel_case=True)

    def test_list(self, cognite_client, mock_files_response):
        res = cognite_client.files.list(source="bla", limit=10)
        assert isinstance(res, FileMetadataList)
        assert mock_files_response.calls[0].response.json()["items"] == res.dump(camel_case=True)
        assert "bla" == jsgz_load(mock_files_response.calls[0].request.body)["filter"]["source"]
        assert 10 == jsgz_load(mock_files_response.calls[0].request.body)["limit"]

    def test_list_params(self, cognite_client, mock_files_response):
        cognite_client.files.list(data_set_external_ids=["x"], limit=10)
        calls = mock_files_response.calls
        assert 1 == len(calls)
        assert {
            "cursor": None,
            "limit": 10,
            "filter": {
                "dataSetIds": [{"externalId": "x"}],
            },
        } == jsgz_load(calls[0].request.body)

    def test_list_subtrees(self, cognite_client, mock_files_response):
        cognite_client.files.list(asset_subtree_ids=[1], asset_subtree_external_ids=["a"], limit=10)
        calls = mock_files_response.calls
        assert 1 == len(calls)
        assert {
            "cursor": None,
            "limit": 10,
            "filter": {"assetSubtreeIds": [{"id": 1}, {"externalId": "a"}]},
        } == jsgz_load(calls[0].request.body)

    def test_filter_directory(self, cognite_client, mock_files_response):
        cognite_client.files.list(directory_prefix="/test", limit=10)
        calls = mock_files_response.calls
        assert len(calls) == 1
        assert jsgz_load(calls[0].request.body) == {"cursor": None, "filter": {"directoryPrefix": "/test"}, "limit": 10}

    def test_filter_geoLocation(self, cognite_client, mock_files_response):
        cognite_client.files.list(
            geo_location=GeoLocationFilter(relation="within", shape=GeometryFilter(type="Point", coordinates=[35, 10])),
            limit=10,
        )
        calls = mock_files_response.calls
        assert len(calls) == 1
        assert jsgz_load(calls[0].request.body) == {
            "cursor": None,
            "filter": {"geoLocation": {"relation": "within", "shape": {"type": "Point", "coordinates": [35, 10]}}},
            "limit": 10,
        }

    def test_list_with_time_dict(self, cognite_client, mock_files_response):
        cognite_client.files.list(created_time={"min": 20})
        assert 20 == jsgz_load(mock_files_response.calls[0].request.body)["filter"]["createdTime"]["min"]
        assert "max" not in jsgz_load(mock_files_response.calls[0].request.body)["filter"]["createdTime"]

    def test_list_with_timestamp_range(self, cognite_client, mock_files_response):
        cognite_client.files.list(created_time=TimestampRange(min=20))
        assert 20 == jsgz_load(mock_files_response.calls[0].request.body)["filter"]["createdTime"]["min"]
        assert "max" not in jsgz_load(mock_files_response.calls[0].request.body)["filter"]["createdTime"]

    def test_delete_single(self, cognite_client, mock_files_response):
        res = cognite_client.files.delete(id=1)
        assert {"items": [{"id": 1}]} == jsgz_load(mock_files_response.calls[0].request.body)
        assert res is None

    def test_delete_multiple(self, cognite_client, mock_files_response):
        res = cognite_client.files.delete(id=[1])
        assert {"items": [{"id": 1}]} == jsgz_load(mock_files_response.calls[0].request.body)
        assert res is None

    def test_update_with_resource_class(self, cognite_client, mock_files_response):
        res = cognite_client.files.update(FileMetadata(id=1, source="bla"))
        assert isinstance(res, FileMetadata)
        assert {"items": [{"id": 1, "update": {"source": {"set": "bla"}}}]} == jsgz_load(
            mock_files_response.calls[0].request.body
        )

    def test_update_with_update_class(self, cognite_client, mock_files_response):
        res = cognite_client.files.update(FileMetadataUpdate(id=1).source.set("bla"))
        assert isinstance(res, FileMetadata)
        assert {"items": [{"id": 1, "update": {"source": {"set": "bla"}}}]} == jsgz_load(
            mock_files_response.calls[0].request.body
        )

    def test_update_labels_single(self, cognite_client, mock_files_response):
        cognite_client.files.update([FileMetadataUpdate(id=1).labels.add("PUMP").labels.remove("WELL LOG")])
        expected = {"labels": {"add": [{"externalId": "PUMP"}], "remove": [{"externalId": "WELL LOG"}]}}
        assert jsgz_load(mock_files_response.calls[0].request.body)["items"][0]["update"] == expected

    def test_update_labels_multiple(self, cognite_client, mock_files_response):
        cognite_client.files.update(
            [FileMetadataUpdate(id=1).labels.add(["PUMP", "ROTATING_EQUIPMENT"]).labels.remove(["WELL LOG"])]
        )
        expected = {
            "labels": {
                "add": [{"externalId": "PUMP"}, {"externalId": "ROTATING_EQUIPMENT"}],
                "remove": [{"externalId": "WELL LOG"}],
            }
        }
        assert jsgz_load(mock_files_response.calls[0].request.body)["items"][0]["update"] == expected

    def test_update_labels_resource_class(self, cognite_client, mock_files_response):
        cognite_client.files.update(FileMetadata(id=1, labels=[Label(external_id="Pump")], external_id="newId"))
        expected = {"externalId": {"set": "newId"}, "labels": {"set": [{"externalId": "Pump"}]}}
        assert expected == jsgz_load(mock_files_response.calls[0].request.body)["items"][0]["update"]

    def test_labels_filter_contains_all(self, cognite_client, mock_files_response):
        my_label_filter = LabelFilter(contains_all=["WELL LOG", "VERIFIED"])
        cognite_client.files.list(labels=my_label_filter)
        assert jsgz_load(mock_files_response.calls[0].request.body)["filter"]["labels"] == {
            "containsAll": [{"externalId": "WELL LOG"}, {"externalId": "VERIFIED"}]
        }

    def test_labels_filter_contains_any(self, cognite_client, mock_files_response):
        my_label_filter = LabelFilter(contains_any=["WELL LOG", "WELL REPORT"])
        cognite_client.files.list(labels=my_label_filter)
        assert jsgz_load(mock_files_response.calls[0].request.body)["filter"]["labels"] == {
            "containsAny": [{"externalId": "WELL LOG"}, {"externalId": "WELL REPORT"}]
        }

    def test_update_multiple(self, cognite_client, mock_files_response):
        res = cognite_client.files.update(
            [FileMetadataUpdate(id=1).source.set(None), FileMetadata(external_id="2", source="bla")]
        )
        assert isinstance(res, FileMetadataList)
        assert {
            "items": [
                {"id": 1, "update": {"source": {"setNull": True}}},
                {"externalId": "2", "update": {"source": {"set": "bla"}}},
            ]
        } == jsgz_load(mock_files_response.calls[0].request.body)

    def test_iter_single(self, cognite_client, mock_files_response):
        for file in cognite_client.files:
            assert isinstance(file, FileMetadata)
            assert mock_files_response.calls[0].response.json()["items"][0] == file.dump(camel_case=True)

    def test_iter_chunk(self, cognite_client, mock_files_response):
        for file in cognite_client.files(chunk_size=1):
            assert isinstance(file, FileMetadataList)
            assert mock_files_response.calls[0].response.json()["items"] == file.dump(camel_case=True)

    def test_search(self, cognite_client, mock_files_response):
        res = cognite_client.files.search(filter=FileMetadataFilter(external_id_prefix="abc"))
        assert mock_files_response.calls[0].response.json()["items"] == res.dump(camel_case=True)
        assert {"search": {"name": None}, "filter": {"externalIdPrefix": "abc"}, "limit": 25} == jsgz_load(
            mock_files_response.calls[0].request.body
        )

    @pytest.mark.parametrize("filter_field", ["external_id_prefix", "externalIdPrefix"])
    def test_search_dict_filter(self, cognite_client, mock_files_response, filter_field):
        res = cognite_client.files.search(filter={filter_field: "abc"})
        assert mock_files_response.calls[0].response.json()["items"] == res.dump(camel_case=True)
        assert {"search": {"name": None}, "filter": {"externalIdPrefix": "abc"}, "limit": 25} == jsgz_load(
            mock_files_response.calls[0].request.body
        )

    def test_upload(self, cognite_client, mock_file_upload_response):
        dir = os.path.join(os.path.dirname(__file__), "files_for_test_upload")
        path = os.path.join(dir, "file_for_test_upload_1.txt")
        res = cognite_client.files.upload(path, name="bla", directory=dir)
        response_body = mock_file_upload_response.calls[0].response.json()
        del response_body["uploadUrl"]
        assert FileMetadata.load(response_body) == res
        assert "https://upload.here/" == mock_file_upload_response.calls[1].request.url
        assert {"name": "bla", "directory": dir} == jsgz_load(mock_file_upload_response.calls[0].request.body)
        assert isinstance(mock_file_upload_response.calls[1].request.body, BufferedReader)

    def test_upload_with_external_id(self, cognite_client, mock_file_upload_response):
        path = os.path.join(os.path.dirname(__file__), "files_for_test_upload", "file_for_test_upload_1.txt")
        cognite_client.files.upload(path, external_id="blabla", name="bla", data_set_id=42)

    def test_upload_no_name(self, cognite_client, mock_file_upload_response):
        dir = os.path.join(os.path.dirname(__file__), "files_for_test_upload")
        path = os.path.join(dir, "file_for_test_upload_1.txt")
        cognite_client.files.upload(path, directory=dir)
        assert {"name": "file_for_test_upload_1.txt", "directory": dir} == jsgz_load(
            mock_file_upload_response.calls[0].request.body
        )

    def test_upload_set_directory(self, cognite_client, mock_file_upload_response):
        set_dir = "/Some/custom/directory"
        dir = os.path.join(os.path.dirname(__file__), "files_for_test_upload")
        path = os.path.join(dir, "file_for_test_upload_1.txt")
        cognite_client.files.upload(path, directory=set_dir)
        assert {"name": "file_for_test_upload_1.txt", "directory": set_dir} == jsgz_load(
            mock_file_upload_response.calls[0].request.body
        )

    def test_upload_from_directory(self, cognite_client, mock_file_upload_response):
        path = os.path.join(os.path.dirname(__file__), "files_for_test_upload")
        res = cognite_client.files.upload(path=path, asset_ids=[1, 2])
        response_body = mock_file_upload_response.calls[0].response.json()
        del response_body["uploadUrl"]
<<<<<<< HEAD
        assert FileMetadataList([FileMetadata.load(response_body), FileMetadata._load(response_body)]) == res
=======
        assert FileMetadataList([FileMetadata.load(response_body), FileMetadata.load(response_body)]) == res
>>>>>>> 82de5b7b
        assert 4 == len(mock_file_upload_response.calls)
        for call in mock_file_upload_response.calls:
            payload = call.request.body
            if isinstance(payload, BufferedReader):
                continue
            else:
                json = jsgz_load(payload)
                assert [1, 2] == json["assetIds"]
                assert json["name"] in ["file_for_test_upload_1.txt", "file_for_test_upload_2.txt"]

    def test_upload_from_directory_fails(self, cognite_client, rsps):
        rsps.add(rsps.POST, cognite_client.files._get_base_url_with_base_path() + "/files", status=400, json={})
        path = os.path.join(os.path.dirname(__file__), "files_for_test_upload")
        with pytest.raises(CogniteAPIError) as e:
            cognite_client.files.upload(path=path)
        assert "file_for_test_upload_1.txt" in e.value.failed
        assert "file_for_test_upload_2.txt" in e.value.failed

    def test_upload_from_directory_recursively(self, cognite_client, mock_file_upload_response):
        path = os.path.join(os.path.dirname(__file__), "files_for_test_upload")
        res = cognite_client.files.upload(path=path, recursive=True, asset_ids=[1, 2])
        response_body = mock_file_upload_response.calls[0].response.json()
        del response_body["uploadUrl"]
        assert FileMetadataList([FileMetadata.load(response_body) for _ in range(3)]) == res
        assert 6 == len(mock_file_upload_response.calls)
        for call in mock_file_upload_response.calls:
            payload = call.request.body
            if isinstance(payload, BufferedReader):
                continue
            else:
                json = jsgz_load(payload)
                assert json["name"] in [
                    "file_for_test_upload_1.txt",
                    "file_for_test_upload_2.txt",
                    "file_for_test_upload_3.txt",
                ]
            assert [1, 2] == json["assetIds"]

    def test_upload_from_memory(self, cognite_client, mock_file_upload_response):
        res = cognite_client.files.upload_bytes(content=b"content", name="bla")
        response_body = mock_file_upload_response.calls[0].response.json()
        del response_body["uploadUrl"]
        assert FileMetadata.load(response_body) == res
        assert "https://upload.here/" == mock_file_upload_response.calls[1].request.url
        assert {"name": "bla"} == jsgz_load(mock_file_upload_response.calls[0].request.body)
        assert b"content" == mock_file_upload_response.calls[1].request.body

    def test_upload_using_file_handle(self, cognite_client, mock_file_upload_response):
        path = os.path.join(os.path.dirname(__file__), "files_for_test_upload", "file_for_test_upload_1.txt")
        with open(path, "rb") as fh:
            res = cognite_client.files.upload_bytes(fh, name="bla")
        response_body = mock_file_upload_response.calls[0].response.json()
        del response_body["uploadUrl"]
        assert FileMetadata.load(response_body) == res
        assert "https://upload.here/" == mock_file_upload_response.calls[1].request.url
        assert {"name": "bla"} == jsgz_load(mock_file_upload_response.calls[0].request.body)
        assert isinstance(mock_file_upload_response.calls[1].request.body, BufferedReader)

    def test_upload_path_does_not_exist(self, cognite_client):
        with pytest.raises(ValueError, match="does not exist"):
            cognite_client.files.upload(path="/no/such/path")

    def test_download(self, cognite_client, mock_file_download_response):
        with TemporaryDirectory() as dir:
            res = cognite_client.files.download(directory=dir, id=[1], external_id=["2"])
            assert {"ignoreUnknownIds": False, "items": [{"id": 1}, {"externalId": "2"}]} == jsgz_load(
                mock_file_download_response.calls[0].request.body
            )
            assert res is None
            fp1 = os.path.join(dir, "file1")
            fp2 = os.path.join(dir, "file2")
            assert os.path.isfile(fp1)
            assert os.path.isfile(fp2)
            with open(fp1, "rb") as fh:
                assert b"content1" == fh.read()
            with open(fp2, "rb") as fh:
                assert b"content2" == fh.read()

    @pytest.mark.parametrize(
        "input_list,expected_output_list",
        [
            (["a.txt", "a.txt"], ["a.txt", "a(1).txt"]),
            (["a.txt", "a.txt", "a(1).txt"], ["a.txt", "a(2).txt", "a(1).txt"]),
            (["a.txt", "file", "a(1).txt", "a.txt", "file"], ["a.txt", "file", "a(1).txt", "a(2).txt", "file(1)"]),
            (
                [
                    str(Path("posixfolder/a.txt")),
                    str(Path("posixfolder/a.txt")),
                    str(Path(r"winfolder\a.txt")),
                    str(Path(r"winfolder\a.txt")),
                ],
                [
                    str(Path("posixfolder/a.txt")),
                    str(Path("posixfolder/a(1).txt")),
                    str(Path(r"winfolder\a.txt")),
                    str(Path(r"winfolder\a(1).txt")),
                ],
            ),
            (
                [str(Path("folder/sub.folder/arch.tar.gz")), str(Path("folder/sub.folder/arch.tar.gz"))],
                [str(Path("folder/sub.folder/arch.tar.gz")), str(Path("folder/sub.folder/arch(1).tar.gz"))],
            ),
        ],
    )
    def test_create_unique_file_names(self, cognite_client, input_list, expected_output_list):
        assert cognite_client.files._create_unique_file_names(input_list) == expected_output_list

    def test_download_with_duplicate_names(
        self, tmp_path, cognite_client, mock_file_download_response_with_folder_structure_same_name
    ):
        cognite_client.files.download(
            directory=tmp_path,
            id=[1],
            external_id=["2"],
            keep_directory_structure=False,
            resolve_duplicate_file_names=True,
        )
        assert {"ignoreUnknownIds": False, "items": [{"id": 1}, {"externalId": "2"}]} == jsgz_load(
            mock_file_download_response_with_folder_structure_same_name.calls[0].request.body
        )
        fp1 = tmp_path / "file_a"
        fp2 = tmp_path / "file_a(1)"
        assert fp1.is_file()
        assert fp2.is_file()

    def test_download_with_folder_structure(
        self, tmp_path, cognite_client, mock_file_download_response_with_folder_structure_same_name
    ):
        cognite_client.files.download(directory=tmp_path, id=[1], external_id=["2"], keep_directory_structure=True)
        assert {"ignoreUnknownIds": False, "items": [{"id": 1}, {"externalId": "2"}]} == jsgz_load(
            mock_file_download_response_with_folder_structure_same_name.calls[0].request.body
        )
        fp1 = tmp_path / "rootdir/subdir/file_a"
        fp2 = tmp_path / "file_a"
        assert fp1.is_file()
        assert fp2.is_file()
        assert fp1.read_text() == "contentSubDir"
        assert fp2.read_text() == "contentNoDir"

    @pytest.fixture
    def mock_byids_response__file_with_double_dots(self, rsps, cognite_client):
        filename = "../file1"
        rsps.add(
            rsps.POST,
            cognite_client.files._get_base_url_with_base_path() + "/files/byids",
            status=200,
            json={"items": [{"id": 1, "name": filename}]},
        )
        yield rsps

    def test_download_file_outside_download_directory(self, cognite_client, mock_byids_response__file_with_double_dots):
        with TemporaryDirectory() as dir:
            with pytest.raises(RuntimeError, match="not inside download directory"):
                cognite_client.files.download(directory=dir, id=[1])

    def test_download_one_file_fails(self, cognite_client, mock_file_download_response_one_fails):
        with TemporaryDirectory() as dir:
            with pytest.raises(CogniteAPIError) as e:
                cognite_client.files.download(directory=dir, id=[1], external_id="fail")
            assert [FileMetadata(id=1, name="file1", external_id="success")] == e.value.successful
            assert [FileMetadata(id=2, name="file2", external_id="fail")] == e.value.failed
            assert os.path.isfile(os.path.join(dir, "file1"))

    def test_download_file_to_path(self, cognite_client, mock_file_download_response):
        mock_file_download_response.assert_all_requests_are_fired = False
        with TemporaryDirectory() as dir:
            file_path = os.path.join(dir, "my_downloaded_file.txt")
            res = cognite_client.files.download_to_path(path=file_path, id=1)
            assert res is None
            assert os.path.isfile(file_path)
            with open(file_path, "rb") as f:
                assert b"content1" == f.read()

    def test_download_to_memory(self, cognite_client, mock_file_download_response):
        mock_file_download_response.assert_all_requests_are_fired = False
        res = cognite_client.files.download_bytes(id=1)
        assert {"items": [{"id": 1}]} == jsgz_load(mock_file_download_response.calls[0].request.body)
        assert res == b"content1"

    def test_download_ids_over_limit(self, cognite_client, mock_file_download_response):
        with set_request_limit(cognite_client.files, 1):
            with TemporaryDirectory() as dir:
                res = cognite_client.files.download(directory=dir, id=[1], external_id=["2"])
                bodies = [jsgz_load(mock_file_download_response.calls[i].request.body) for i in range(2)]
                assert {"ignoreUnknownIds": False, "items": [{"id": 1}]} in bodies
                assert {"ignoreUnknownIds": False, "items": [{"externalId": "2"}]} in bodies
                assert res is None
                assert os.path.isfile(os.path.join(dir, "file1"))
                assert os.path.isfile(os.path.join(dir, "file2"))

    def test_files_update_object(self):
        assert isinstance(
            FileMetadataUpdate(1)
            .asset_ids.add([])
            .asset_ids.remove([])
            .external_id.set("1")
            .external_id.set(None)
            .directory.set("/some/new/directory")
            .metadata.add({})
            .metadata.remove([])
            .labels.add(["WELL LOG"])
            .labels.remove(["CV"])
            .geo_location.set(mock_geo_location)
            .geo_location.set(None)
            .source.set(1)
            .source.set(None),
            FileMetadataUpdate,
        )

    @pytest.mark.parametrize(
        ["data_set_id", "api_error", "expected_error", "expected_error_message"],
        [
            (
                12345,
                CogniteAPIError(
                    message="Resource not found. This may also be due to insufficient access rights.",
                    code=403,
                    x_request_id="abc123",
                ),
                CogniteAuthorizationError,
                "Could not create a file due to insufficient access rights.",
            ),
            (
                None,
                CogniteAPIError(
                    message="Resource not found. This may also be due to insufficient access rights.",
                    code=403,
                    x_request_id="abc123",
                ),
                CogniteAuthorizationError,
                "Could not create a file due to insufficient access rights. Try to provide a data_set_id.",
            ),
            (
                12345,
                CogniteAPIError(message="Bad request.", code=400, x_request_id="abc123"),
                CogniteAPIError,
                "Bad request.",
            ),
            (
                None,
                CogniteAPIError(message="Bad request.", code=400, x_request_id="abc123"),
                CogniteAPIError,
                "Bad request.",
            ),
        ],
    )
    def test_upload_bytes_post_error(
        self,
        cognite_client,
        data_set_id: int,
        api_error: CogniteAPIError,
        expected_error: type[CogniteAPIError],
        expected_error_message: str,
    ):
        def raise_api_error(*args, **kwargs):
            raise api_error

        cognite_client.files._post = raise_api_error

        with pytest.raises(expected_error) as e:
            cognite_client.files.upload_bytes(content=b"content", name="bla", data_set_id=data_set_id)

        assert e.value.message == expected_error_message
        assert e.value.code == api_error.code
        assert e.value.x_request_id == api_error.x_request_id


@pytest.fixture
def mock_files_empty(rsps, cognite_client):
    url_pattern = re.compile(re.escape(cognite_client.files._get_base_url_with_base_path()) + "/.+")
    rsps.add(rsps.POST, url_pattern, status=200, json={"items": []})
    yield rsps


@pytest.mark.dsl
class TestPandasIntegration:
    def test_file_list_to_pandas(self, cognite_client, mock_files_response):
        import pandas as pd

        df = cognite_client.files.list().to_pandas()
        assert isinstance(df, pd.DataFrame)
        assert 1 == df.shape[0]
        assert {"metadata-key": "metadata-value"} == df["metadata"][0]

    def test_file_list_to_pandas_empty(self, cognite_client, mock_files_empty):
        import pandas as pd

        df = cognite_client.files.list().to_pandas()
        assert isinstance(df, pd.DataFrame)
        assert df.empty

    def test_file_to_pandas(self, cognite_client, mock_files_response):
        import pandas as pd

        df = cognite_client.files.retrieve(id=1).to_pandas(expand_metadata=True, metadata_prefix="", camel_case=True)
        assert isinstance(df, pd.DataFrame)
        assert "metadata" not in df.columns
        assert [1] == df.loc["assetIds"][0]
        assert "metadata-value" == df.loc["metadata-key"][0]<|MERGE_RESOLUTION|>--- conflicted
+++ resolved
@@ -449,11 +449,7 @@
         res = cognite_client.files.upload(path=path, asset_ids=[1, 2])
         response_body = mock_file_upload_response.calls[0].response.json()
         del response_body["uploadUrl"]
-<<<<<<< HEAD
-        assert FileMetadataList([FileMetadata.load(response_body), FileMetadata._load(response_body)]) == res
-=======
         assert FileMetadataList([FileMetadata.load(response_body), FileMetadata.load(response_body)]) == res
->>>>>>> 82de5b7b
         assert 4 == len(mock_file_upload_response.calls)
         for call in mock_file_upload_response.calls:
             payload = call.request.body
