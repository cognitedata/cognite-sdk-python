--- conflicted
+++ resolved
@@ -117,7 +117,6 @@
     "scheduleId": 6789,
     "functionId": FUNCTION_ID,
 }
-SESSION_REVOKED = {"creationTime": 0, "expirationTime": 0, "id": 123, "status": "REVOKED", "type": "TOKEN_EXCHANGE"}
 
 
 @pytest.fixture
@@ -135,15 +134,6 @@
         match=[post_body_matcher({"items": [{"clientId": creds.client_id, "clientSecret": creds.client_secret}]})],
     )
 
-    url = full_url(cognite_client_with_client_credentials_flow, "/sessions/revoke", api="iam.sessions")
-    rsps.add(
-        rsps.POST,
-        url=url,
-        status=200,
-        json={"items": [SESSION_REVOKED]},
-        match=[post_body_matcher({"items": [{"id": 123}]})],
-    )
-
     return rsps
 
 
@@ -157,14 +147,6 @@
         status=200,
         json={"items": [{"nonce": "aabbccdd", "id": 123, "status": "mocky"}]},
         match=[post_body_matcher({"items": [{"tokenExchange": True}]})],
-    )
-
-    rsps.add(
-        rsps.POST,
-        url=full_url(cognite_client, "/sessions/revoke"),
-        status=200,
-        json={"items": [SESSION_REVOKED]},
-        match=[post_body_matcher({"items": [{"id": 123}]})],
     )
 
     return rsps
@@ -588,13 +570,12 @@
 
     @pytest.mark.usefixtures("mock_sessions_with_client_credentials")
     def test_function_call_from_oidc_client_credentials_flow(
-        self, mock_functions_call_responses, cognite_client_with_client_credentials_flow: CogniteClient
+        self, mock_functions_call_responses, cognite_client_with_client_credentials_flow
     ):
         res = cognite_client_with_client_credentials_flow.functions.call(id=FUNCTION_ID)
 
         assert isinstance(res, FunctionCall)
-        # The last call is to revoke the session
-        assert mock_functions_call_responses.calls[-2].response.json()["items"][0] == res.dump(camel_case=True)
+        assert mock_functions_call_responses.calls[-1].response.json()["items"][0] == res.dump(camel_case=True)
 
     @pytest.mark.usefixtures("mock_sessions_with_client_credentials")
     def test_function_call_by_external_id_from_oidc_client_credentials_flow(
@@ -603,8 +584,7 @@
         res = cognite_client_with_client_credentials_flow.functions.call(external_id=f"func-no-{FUNCTION_ID}")
 
         assert isinstance(res, FunctionCall)
-        # The last call is to revoke the session
-        expected = mock_functions_call_by_external_id_responses.calls[-2].response.json()["items"][0]
+        expected = mock_functions_call_by_external_id_responses.calls[-1].response.json()["items"][0]
         assert expected == res.dump(camel_case=True)
 
     @pytest.mark.usefixtures("mock_sessions_bad_request_response")
@@ -619,8 +599,7 @@
     ):
         res = cognite_client_with_client_credentials_flow.functions.call(id=FUNCTION_ID)
         assert isinstance(res, FunctionCall)
-        # The last call is to revoke the session
-        assert mock_functions_call_timeout_response.calls[-2].response.json() == res.dump(camel_case=True)
+        assert mock_functions_call_timeout_response.calls[-1].response.json() == res.dump(camel_case=True)
 
     @pytest.mark.usefixtures("mock_sessions_with_token_exchange")
     def test_function_call_from_oidc_token_exchange_flow(
@@ -826,12 +805,7 @@
     rsps.assert_all_requests_are_fired = False
     rsps.add(rsps.GET, url, status=200, json={"items": [SCHEDULE_WITH_FUNCTION_EXTERNAL_ID]})
     rsps.add(rsps.POST, url, status=200, json={"items": [SCHEDULE_WITH_FUNCTION_EXTERNAL_ID]})
-    rsps.add(
-        rsps.POST,
-        full_url(cognite_client, "/sessions/revoke"),
-        status=200,
-        json={"items": [{"id": 123, "status": "mocky"}]},
-    )
+
     yield rsps
 
 
@@ -855,12 +829,6 @@
             }
         },
     )
-    rsps.add(
-        rsps.POST,
-        full_url(cognite_client, "/sessions/revoke"),
-        status=200,
-        json={"items": [{"id": 123, "status": "mocky"}]},
-    )
     yield rsps
 
 
@@ -878,13 +846,6 @@
 
     url = full_url(cognite_client, "/functions/schedules")
     rsps.add(rsps.POST, url, status=200, json={"items": [SCHEDULE_WITH_FUNCTION_ID_AND_SESSION]})
-    rsps.add(
-        rsps.POST,
-        full_url(cognite_client, "/sessions/revoke"),
-        status=200,
-        json={"items": [{"id": 123, "status": "mocky"}]},
-        match=[post_body_matcher({"items": [{"id": 123}]})],
-    )
     yield rsps
 
 
@@ -949,29 +910,6 @@
             == excinfo.value.args[0]
         )
 
-<<<<<<< HEAD
-    def test_create_schedules_with_function_external_id(
-        self, mock_function_schedules_response_xid_not_valid_with_oidc, cognite_client
-    ):
-        with pytest.raises(CogniteAPIError) as excinfo:
-            cognite_client.functions.schedules.create(
-                name="my-schedule",
-                function_external_id="user/hello-cognite/hello-cognite:latest",
-                cron_expression="*/5 * * * *",
-                description="Hi",
-            )
-        exp_err = "When creating a schedule with OIDC-tokens, you must use 'function_id' and not 'function_external_id'"
-        assert excinfo.value.message == exp_err
-        assert excinfo.value.code == 400
-
-        # Verify that the mocked nonce from the first call is sent in the create-schedule call:
-        _, schedule_create_call, _ = mock_function_schedules_response_xid_not_valid_with_oidc.calls
-        req_body = jsgz_load(schedule_create_call.request.body)["items"][0]
-        assert req_body["nonce"] == "very noncy"
-        assert req_body["functionId"] is None
-
-=======
->>>>>>> 17b2c326
     def test_create_schedules_with_function_id_and_client_credentials(
         self, mock_function_schedules_response_oidc_client_credentials, cognite_client
     ):
