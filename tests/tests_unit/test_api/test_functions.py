--- conflicted
+++ resolved
@@ -17,11 +17,7 @@
     _extract_requirements_from_file,
     _get_fn_docstring_requirements,
     _validate_and_parse_requirements,
-<<<<<<< HEAD
     _validate_function_handle,
-=======
-    get_handle_function_node,
->>>>>>> d949a9a9
     validate_function_folder,
 )
 from cognite.client.credentials import OAuthClientCredentials, Token
@@ -1323,172 +1319,6 @@
     assert file_id == 123
 
 
-<<<<<<< HEAD
-class TestSkipValidationFunctionality:
-    """Test skip_validation parameter functionality"""
-
-    def test_validate_function_handle_with_skip_validation_true(self):
-        """Test that we don't call _validate_function_handle when skip_validation=True"""
-        # This test shows the validation function itself still works for valid cases
-        valid_func_def = ast.FunctionDef(
-            name="handle",
-            args=ast.arguments(
-                posonlyargs=[],
-                args=[ast.arg(arg="data", annotation=None)],
-                vararg=None,
-                kwonlyargs=[],
-                kw_defaults=[],
-                kwarg=None,
-                defaults=[],
-            ),
-            body=[],
-            decorator_list=[],
-            returns=None,
-        )
-
-        # Should not raise exception for valid function
-        _validate_function_handle(valid_func_def)
-
-    def test_validate_function_handle_with_skip_validation_false(self):
-        """Test that _validate_function_handle validates arguments when called directly"""
-        # Create a function def with invalid arguments
-        func_def = ast.FunctionDef(
-            name="handle",
-            args=ast.arguments(
-                posonlyargs=[],
-                args=[ast.arg(arg="invalid_arg1", annotation=None), ast.arg(arg="invalid_arg2", annotation=None)],
-                vararg=None,
-                kwonlyargs=[],
-                kw_defaults=[],
-                kwarg=None,
-                defaults=[],
-            ),
-            body=[],
-            decorator_list=[],
-            returns=None,
-        )
-
-        # Should raise TypeError when called directly (which happens when skip_validation=False)
-        with pytest.raises(TypeError, match=r"Arguments .* must be a subset of"):
-            _validate_function_handle(func_def)
-
-    def test_validate_function_handle_name_node_with_skip_validation(self):
-        """Test that callable handle objects work correctly"""
-
-        # Create a mock callable that would normally fail validation but has correct name
-        def handle(wrong_arg1, wrong_arg2):
-            pass
-
-        # Should raise exception when called directly (validation function always validates)
-        with pytest.raises(TypeError, match=r"Arguments .* must be a subset of"):
-            _validate_function_handle(handle)
-
-    def test_validate_function_folder_with_skip_validation(self):
-        """Test that validate_function_folder passes skip_validation parameter correctly"""
-        folder = os.path.join(os.path.dirname(__file__), "function_test_resources", "function_code")
-
-        # Should not raise exception when skip_validation=True
-        validate_function_folder(folder, "handler.py", skip_folder_validation=True, skip_validation=True)
-
-        # Should also not raise exception when skip_validation=False for normal function def
-        validate_function_folder(folder, "handler.py", skip_folder_validation=True, skip_validation=False)
-
-    def test_create_function_with_skip_validation(self, mock_functions_create_response, cognite_client):
-        """Test that create method accepts skip_validation parameter"""
-        folder = os.path.join(os.path.dirname(__file__), "function_test_resources", "function_code")
-
-        # Should not raise exception
-        res = cognite_client.functions.create(
-            name="myfunction", folder=folder, function_path="handler.py", skip_validation=True
-        )
-
-        assert isinstance(res, Function)
-        assert mock_functions_create_response.calls[3].response.json()["items"][0] == res.dump(camel_case=True)
-
-    def test_create_function_with_invalid_handle_and_skip_validation_true(
-        self, mock_functions_create_response, cognite_client
-    ):
-        """Test Functions v2 / Cognite Typed Functions use case: invalid handle args with skip_validation=True"""
-
-        # Create a handle function that would normally fail validation (invalid args)
-        def handle(custom_arg1, custom_arg2, invalid_arg):
-            """This handle has invalid arguments that don't match ALLOWED_HANDLE_ARGS"""
-            return {"result": "success"}
-
-        # Should NOT raise exception when skip_validation=True
-        res = cognite_client.functions.create(name="typed_function", function_handle=handle, skip_validation=True)
-
-        assert isinstance(res, Function)
-        assert mock_functions_create_response.calls[3].response.json()["items"][0] == res.dump(camel_case=True)
-
-    def test_create_function_with_invalid_handle_and_skip_validation_false(
-        self, mock_functions_create_response, cognite_client
-    ):
-        """Test that invalid handle args fail validation when skip_validation=False"""
-
-        # Create a handle function that would fail validation (invalid args)
-        def handle(custom_arg1, custom_arg2, invalid_arg):
-            """This handle has invalid arguments that don't match ALLOWED_HANDLE_ARGS"""
-            return {"result": "success"}
-
-        # Should raise TypeError when skip_validation=False (default)
-        with pytest.raises(TypeError, match=r"Arguments .* must be a subset of"):
-            cognite_client.functions.create(name="typed_function", function_handle=handle, skip_validation=False)
-
-    def test_create_function_with_handle_assignment_and_skip_validation(
-        self, mock_functions_create_response, cognite_client
-    ):
-        """Test Functions v2 folder-based deployment with handle assignment and skip_validation=True"""
-        folder = os.path.join(os.path.dirname(__file__), "function_test_resources", "function_with_handle_assignment")
-
-        # This should work with skip_validation=True even though get_handle_function_node returns None
-        res = cognite_client.functions.create(
-            name="typed_function_folder", folder=folder, function_path="handler.py", skip_validation=True
-        )
-
-        assert isinstance(res, Function)
-        assert mock_functions_create_response.calls[3].response.json()["items"][0] == res.dump(camel_case=True)
-
-    def test_create_function_with_handle_assignment_fails_without_skip_validation(
-        self, mock_functions_create_response, cognite_client
-    ):
-        """Test that handle assignment fails validation when skip_validation=False"""
-        folder = os.path.join(os.path.dirname(__file__), "function_test_resources", "function_with_handle_assignment")
-
-        # Test validate_function_folder directly
-        with pytest.raises(TypeError, match="must contain a function named 'handle'"):
-            validate_function_folder(folder, "handler.py", skip_folder_validation=True, skip_validation=False)
-
-    def test_create_function_with_wrong_name_callable_and_skip_validation_true(
-        self, mock_functions_create_response, cognite_client
-    ):
-        """Test that callables with wrong names work when skip_validation=True"""
-
-        def wrong_name_function(data, client, secrets):
-            """This function has the wrong name but should work with skip_validation=True"""
-            return {"result": "success"}
-
-        # Should NOT raise exception when skip_validation=True, even with wrong function name
-        res = cognite_client.functions.create(
-            name="typed_function_wrong_name", function_handle=wrong_name_function, skip_validation=True
-        )
-
-        assert isinstance(res, Function)
-        assert mock_functions_create_response.calls[3].response.json()["items"][0] == res.dump(camel_case=True)
-
-    def test_create_function_with_wrong_name_callable_and_skip_validation_false(self, cognite_client):
-        """Test that callables with wrong names fail when skip_validation=False"""
-
-        def wrong_name_function(data, client, secrets):
-            """This function has the wrong name and should fail with skip_validation=False"""
-            return {"result": "success"}
-
-        # Should raise TypeError when skip_validation=False (default) because of wrong name
-        with pytest.raises(TypeError, match="Function is named 'wrong_name_function' but must be named 'handle'"):
-            cognite_client.functions.create(
-                name="typed_function_wrong_name", function_handle=wrong_name_function, skip_validation=False
-            )
-=======
 class TestGetHandleFunctionNode:
     """Test cases for get_handle_function_node function."""
 
@@ -1603,5 +1433,4 @@
 
         assert result is not None
         assert result.name == "handle"
-        assert "Top-level handle function" in ast.get_docstring(result)
->>>>>>> d949a9a9
+        assert "Top-level handle function" in ast.get_docstring(result)