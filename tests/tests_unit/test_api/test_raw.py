import re

import pytest

from cognite.client._api.raw import Database, DatabaseList, Row, RowList, Table, TableList
from cognite.client.exceptions import CogniteAPIError
from tests.utils import jsgz_load


@pytest.fixture
def mock_raw_db_response(rsps, cognite_client):
    response_body = {"items": [{"name": "db1"}]}

    url_pattern = re.compile(
        re.escape(cognite_client.raw._get_base_url_with_base_path()) + r"/raw/dbs(?:/delete|$|\?.+)"
    )
    rsps.assert_all_requests_are_fired = False

    rsps.add(rsps.POST, url_pattern, status=200, json=response_body)
    rsps.add(rsps.GET, url_pattern, status=200, json=response_body)
    yield rsps


@pytest.fixture
def mock_raw_table_response(rsps, cognite_client):
    response_body = {"items": [{"name": "table1"}]}

    url_pattern = re.compile(
        re.escape(cognite_client.raw._get_base_url_with_base_path()) + r"/raw/dbs/db1/tables(?:/delete|$|\?.+)"
    )
    rsps.assert_all_requests_are_fired = False

    rsps.add(rsps.POST, url_pattern, status=200, json=response_body)
    rsps.add(rsps.GET, url_pattern, status=200, json=response_body)
    yield rsps


@pytest.fixture
def mock_raw_row_response(rsps, cognite_client):
    response_body = {"items": [{"key": "row1", "columns": {"c1": 1, "c2": "2"}}]}

    raw_path_prefix = re.escape(cognite_client.raw._get_base_url_with_base_path()) + "/raw/dbs/db1/tables/table1"
    url_pattern = re.compile(raw_path_prefix + r"/rows(?:/delete|/row1|$|\?.+)")
    cursors_url_pattern = re.compile(raw_path_prefix + "/cursors")
    rsps.assert_all_requests_are_fired = False

    rsps.add(rsps.GET, cursors_url_pattern, status=200, json=response_body)
    rsps.add(rsps.POST, url_pattern, status=200, json=response_body)
    rsps.add(rsps.GET, url_pattern, status=200, json=response_body)
    yield rsps


@pytest.fixture
def mock_retrieve_raw_row_response(rsps, cognite_client):
    response_body = {"key": "row1", "columns": {"c1": 1, "c2": "2"}}
    rsps.add(
        rsps.GET,
        cognite_client.raw._get_base_url_with_base_path() + "/raw/dbs/db1/tables/table1/rows/row1",
        status=200,
        json=response_body,
    )
    yield rsps


class TestRawDatabases:
    def test_create_single(self, cognite_client, mock_raw_db_response):
        res = cognite_client.raw.databases.create(name="db1")
        assert isinstance(res, Database)
        assert cognite_client == res._cognite_client
        assert mock_raw_db_response.calls[0].response.json()["items"][0] == res.dump(camel_case=True)
        assert [{"name": "db1"}] == jsgz_load(mock_raw_db_response.calls[0].request.body)["items"]

    def test_create_multiple(self, cognite_client, mock_raw_db_response):
        res_list = cognite_client.raw.databases.create(name=["db1"])
        assert isinstance(res_list, DatabaseList)
        for res in res_list:
            assert cognite_client == res._cognite_client
        assert cognite_client == res_list._cognite_client
        assert [{"name": "db1"}] == jsgz_load(mock_raw_db_response.calls[0].request.body)["items"]
        assert mock_raw_db_response.calls[0].response.json()["items"] == res_list.dump(camel_case=True)

    def test_list(self, cognite_client, mock_raw_db_response):
        res_list = cognite_client.raw.databases.list()
        assert DatabaseList([Database("db1")]) == res_list

    def test_iter_single(self, cognite_client, mock_raw_db_response):
        for db in cognite_client.raw.databases:
            assert mock_raw_db_response.calls[0].response.json()["items"][0] == db.dump(camel_case=True)

    def test_iter_chunk(self, cognite_client, mock_raw_db_response):
        for db in cognite_client.raw.databases(chunk_size=1):
            assert mock_raw_db_response.calls[0].response.json()["items"] == db.dump(camel_case=True)

    def test_delete(self, cognite_client, mock_raw_db_response):
        res = cognite_client.raw.databases.delete(name="db1")
        assert res is None
        assert [{"name": "db1"}] == jsgz_load(mock_raw_db_response.calls[0].request.body)["items"]

    def test_delete_multiple(self, cognite_client, mock_raw_db_response):
        res = cognite_client.raw.databases.delete(name=["db1"])
        assert res is None
        assert [{"name": "db1"}] == jsgz_load(mock_raw_db_response.calls[0].request.body)["items"]

    def test_delete_fail(self, cognite_client, rsps):
        rsps.add(
            rsps.POST,
            cognite_client.raw._get_base_url_with_base_path() + "/raw/dbs/delete",
            status=400,
            json={"error": {"message": "User Error", "code": 400}},
        )
        with pytest.raises(CogniteAPIError) as e:
            cognite_client.raw.databases.delete("db1")
        assert e.value.failed == ["db1"]

    def test_get_tables_in_db(self, cognite_client, mock_raw_db_response, mock_raw_table_response):
        db = cognite_client.raw.databases.list()[0]
        tables = db.tables()
        assert TableList([Table(name="table1")]) == tables


class TestRawTables:
    def test_create_single(self, cognite_client, mock_raw_table_response):
        res = cognite_client.raw.tables.create("db1", name="table1")
        assert isinstance(res, Table)
        assert cognite_client == res._cognite_client
        assert mock_raw_table_response.calls[0].response.json()["items"][0] == res.dump(camel_case=True)
        assert [{"name": "table1"}] == jsgz_load(mock_raw_table_response.calls[0].request.body)["items"]
        assert "db1" == res._db_name

    def test_create_multiple(self, cognite_client, mock_raw_table_response):
        res_list = cognite_client.raw.tables.create("db1", name=["table1"])
        assert isinstance(res_list, TableList)
        for res in res_list:
            assert cognite_client == res._cognite_client
            assert "db1" == res._db_name
        assert cognite_client == res_list._cognite_client
        assert [{"name": "table1"}] == jsgz_load(mock_raw_table_response.calls[0].request.body)["items"]
        assert mock_raw_table_response.calls[0].response.json()["items"] == res_list.dump(camel_case=True)

    def test_list(self, cognite_client, mock_raw_table_response):
        res_list = cognite_client.raw.tables.list(db_name="db1")
        for res in res_list:
            assert "db1" == res._db_name
            assert cognite_client == res._cognite_client
        assert TableList([Table("table1")]) == res_list

    def test_iter_single(self, cognite_client, mock_raw_table_response):
        for table in cognite_client.raw.tables(db_name="db1"):
            assert mock_raw_table_response.calls[0].response.json()["items"][0] == table.dump(camel_case=True)

    def test_iter_chunk(self, cognite_client, mock_raw_table_response):
        for table_list in cognite_client.raw.tables("db1", chunk_size=1):
            for table in table_list:
                assert "db1" == table._db_name
                assert cognite_client == table._cognite_client
            assert mock_raw_table_response.calls[0].response.json()["items"] == table_list.dump(camel_case=True)

    def test_delete(self, cognite_client, mock_raw_table_response):
        res = cognite_client.raw.tables.delete("db1", name="table1")
        assert res is None
        assert [{"name": "table1"}] == jsgz_load(mock_raw_table_response.calls[0].request.body)["items"]

    def test_delete_multiple(self, cognite_client, mock_raw_table_response):
        res = cognite_client.raw.tables.delete(db_name="db1", name=["table1"])
        assert res is None
        assert [{"name": "table1"}] == jsgz_load(mock_raw_table_response.calls[0].request.body)["items"]

    def test_delete_fail(self, cognite_client, rsps):
        rsps.add(
            rsps.POST,
            cognite_client.raw._get_base_url_with_base_path() + "/raw/dbs/db1/tables/delete",
            status=400,
            json={"error": {"message": "User Error", "code": 400}},
        )
        with pytest.raises(CogniteAPIError) as e:
            cognite_client.raw.tables.delete("db1", "table1")
        assert e.value.failed == ["table1"]

    def test_get_rows_in_table(self, cognite_client, mock_raw_table_response, mock_raw_row_response):
        tables = cognite_client.raw.tables.list(db_name="db1")
<<<<<<< HEAD
        rows = tables[0].rows()
        assert RowList([Row.load({"key": "row1", "columns": {"c1": 1, "c2": "2"}})]) == rows
=======
        exp_rows = RowList._load([{"key": "row1", "columns": {"c1": 1, "c2": "2"}}])
        assert tables[0].rows() == exp_rows
>>>>>>> 41ec76fb


class TestRawRows:
    def test_retrieve(self, cognite_client, mock_retrieve_raw_row_response):
        res = cognite_client.raw.rows.retrieve(db_name="db1", table_name="table1", key="row1")
        assert mock_retrieve_raw_row_response.calls[0].response.json() == res.dump(camel_case=True)
        assert mock_retrieve_raw_row_response.calls[0].request.url.endswith("/rows/row1")

    def test_insert_w_rows_as_dict(self, cognite_client, mock_raw_row_response):
        res = cognite_client.raw.rows.insert(
            db_name="db1", table_name="table1", row={"row1": {"c1": 1, "c2": "2"}}, ensure_parent=True
        )
        assert res is None
        assert [{"key": "row1", "columns": {"c1": 1, "c2": "2"}}] == jsgz_load(
            mock_raw_row_response.calls[0].request.body
        )["items"]

    def test_insert_single_DTO(self, cognite_client, mock_raw_row_response):
        res = cognite_client.raw.rows.insert(
            db_name="db1", table_name="table1", row=Row(key="row1", columns={"c1": 1, "c2": "2"}), ensure_parent=False
        )
        assert res is None
        assert [{"key": "row1", "columns": {"c1": 1, "c2": "2"}}] == jsgz_load(
            mock_raw_row_response.calls[0].request.body
        )["items"]

    def test_insert_multiple_DTO(self, cognite_client, mock_raw_row_response):
        res = cognite_client.raw.rows.insert("db1", "table1", row=[Row(key="row1", columns={"c1": 1, "c2": "2"})])
        assert res is None
        assert [{"key": "row1", "columns": {"c1": 1, "c2": "2"}}] == jsgz_load(
            mock_raw_row_response.calls[0].request.body
        )["items"]

    def test_insert_fail(self, cognite_client, rsps):
        rsps.add(
            rsps.POST,
            cognite_client.raw._get_base_url_with_base_path() + "/raw/dbs/db1/tables/table1/rows",
            status=400,
            json={},
        )
        with pytest.raises(CogniteAPIError) as e:
            cognite_client.raw.rows.insert("db1", "table1", {"row1": {"c1": 1}})
        assert e.value.failed == ["row1"]

    def test_list(self, cognite_client, mock_raw_row_response):
        res_list = cognite_client.raw.rows.list(db_name="db1", table_name="table1")
        assert RowList([Row(key="row1", columns={"c1": 1, "c2": "2"})]) == res_list
        assert "columns=" not in mock_raw_row_response.calls[0].request.path_url

    def test_list_cols(self, cognite_client, mock_raw_row_response):
        cognite_client.raw.rows.list(db_name="db1", table_name="table1", columns=["a", 1])
        assert "columns=a%2C1" in mock_raw_row_response.calls[0].request.path_url

    def test_list_cols_empty(self, cognite_client, mock_raw_row_response):
        cognite_client.raw.rows.list(db_name="db1", table_name="table1", columns=[])
        assert "columns=%2C&" in mock_raw_row_response.calls[0].request.path_url + "&"

    def test_list_cols_str_not_supported(self, cognite_client, mock_raw_row_response):
        with pytest.raises(TypeError):
            cognite_client.raw.rows.list(db_name="db1", table_name="table1", columns="a,b")

    def test_iter_single(self, cognite_client, mock_raw_row_response):
        for db in cognite_client.raw.rows(db_name="db1", table_name="table1"):
            assert mock_raw_row_response.calls[0].response.json()["items"][0] == db.dump(camel_case=True)

    def test_iter_chunk(self, cognite_client, mock_raw_row_response):
        for db in cognite_client.raw.rows("db1", "table1", chunk_size=1):
            assert mock_raw_row_response.calls[0].response.json()["items"] == db.dump(camel_case=True)

    def test_delete(self, cognite_client, mock_raw_row_response):
        res = cognite_client.raw.rows.delete("db1", table_name="table1", key="row1")
        assert res is None
        assert [{"key": "row1"}] == jsgz_load(mock_raw_row_response.calls[0].request.body)["items"]

    def test_delete_multiple(self, cognite_client, mock_raw_row_response):
        res = cognite_client.raw.rows.delete(db_name="db1", table_name="table1", key=["row1"])
        assert res is None
        assert [{"key": "row1"}] == jsgz_load(mock_raw_row_response.calls[0].request.body)["items"]

    def test_delete_fail(self, cognite_client, rsps):
        rsps.add(
            rsps.POST,
            cognite_client.raw._get_base_url_with_base_path() + "/raw/dbs/db1/tables/table1/rows/delete",
            status=400,
            json={"error": {"message": "User Error", "code": 400}},
        )
        with pytest.raises(CogniteAPIError) as e:
            cognite_client.raw.rows.delete("db1", "table1", "key1")
        assert e.value.failed == ["key1"]

    def test_iter(self, cognite_client, mock_raw_row_response):
        res_generator = cognite_client.raw.rows(db_name="db1", table_name="table1")
        row = next(res_generator)
        assert Row(key="row1", columns={"c1": 1, "c2": "2"}) == row
        assert "columns=" not in mock_raw_row_response.calls[0].request.path_url

    def test_iter_cols(self, cognite_client, mock_raw_row_response):
        res_generator = cognite_client.raw.rows(db_name="db1", table_name="table1", columns=["a", 1])
        next(res_generator)
        assert "columns=a%2C1" in mock_raw_row_response.calls[0].request.path_url

    def test_iter_cols_empty(self, cognite_client, mock_raw_row_response):
        res_generator = cognite_client.raw.rows(db_name="db1", table_name="table1", columns=[])
        next(res_generator)
        assert "columns=%2C&" in mock_raw_row_response.calls[0].request.path_url + "&"

    def test_iter_cols_str_not_supported(self, cognite_client, mock_raw_row_response):
        with pytest.raises(TypeError):
            cognite_client.raw.rows(db_name="db1", table_name="table1", columns="a,b")


@pytest.mark.dsl
class TestPandasIntegration:
    def test_dbs_to_pandas(self):
        import pandas as pd

        db_list = DatabaseList([Database("kar"), Database("car"), Database("dar")])

        pd.testing.assert_frame_equal(pd.DataFrame({"name": ["kar", "car", "dar"]}), db_list.to_pandas())
        pd.testing.assert_frame_equal(pd.DataFrame({"value": ["kar"]}, index=["name"]), db_list[0].to_pandas())

    def test_tables_to_pandas(self):
        import pandas as pd

        table_list = TableList([Table("kar"), Table("car"), Table("dar")])

        pd.testing.assert_frame_equal(pd.DataFrame({"name": ["kar", "car", "dar"]}), table_list.to_pandas())
        pd.testing.assert_frame_equal(pd.DataFrame({"value": ["kar"]}, index=["name"]), table_list[0].to_pandas())

    def test_rows_to_pandas(self):
        import pandas as pd

        row_list = RowList([Row("k1", {"c1": "v1", "c2": "v1"}), Row("k2", {"c1": "v2", "c2": "v2"})])
        pd.testing.assert_frame_equal(
            pd.DataFrame({"c1": ["v1", "v2"], "c2": ["v1", "v2"]}, index=["k1", "k2"]),
            row_list.to_pandas().sort_index(axis=1),
        )
        pd.testing.assert_frame_equal(pd.DataFrame({"c1": ["v1"], "c2": ["v1"]}, index=["k1"]), row_list[0].to_pandas())

    def test_rows_to_pandas_missing_cols(self):
        import pandas as pd

        row_list = RowList([Row("k1", {"c1": "v1", "c2": "v1"}), Row("k2", {"c1": "v2", "c2": "v2", "c3": "v2"})])
        pd.testing.assert_frame_equal(
            pd.DataFrame({"c1": ["v1", "v2"], "c2": ["v1", "v2"], "c3": [None, "v2"]}, index=["k1", "k2"]),
            row_list.to_pandas().sort_index(axis=1),
        )
        pd.testing.assert_frame_equal(pd.DataFrame({"c1": ["v1"], "c2": ["v1"]}, index=["k1"]), row_list[0].to_pandas())<|MERGE_RESOLUTION|>--- conflicted
+++ resolved
@@ -178,13 +178,8 @@
 
     def test_get_rows_in_table(self, cognite_client, mock_raw_table_response, mock_raw_row_response):
         tables = cognite_client.raw.tables.list(db_name="db1")
-<<<<<<< HEAD
-        rows = tables[0].rows()
-        assert RowList([Row.load({"key": "row1", "columns": {"c1": 1, "c2": "2"}})]) == rows
-=======
-        exp_rows = RowList._load([{"key": "row1", "columns": {"c1": 1, "c2": "2"}}])
+        exp_rows = RowList.load([{"key": "row1", "columns": {"c1": 1, "c2": "2"}}])
         assert tables[0].rows() == exp_rows
->>>>>>> 41ec76fb
 
 
 class TestRawRows:
