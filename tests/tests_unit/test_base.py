from __future__ import annotations

from copy import deepcopy
from decimal import Decimal
from inspect import signature
from typing import Any, Callable
from unittest.mock import MagicMock

import pytest
import yaml

from cognite.client import ClientConfig, CogniteClient
from cognite.client.credentials import Token
from cognite.client.data_classes._base import (
    CogniteFilter,
    CogniteLabelUpdate,
    CogniteListUpdate,
    CogniteObject,
    CogniteObjectUpdate,
    CognitePrimitiveUpdate,
    CogniteResource,
    CogniteResourceList,
    CogniteResponse,
    CogniteUpdate,
    HasExternalAndInternalId,
    HasExternalId,
    HasInternalId,
    HasName,
    PropertySpec,
    WriteableCogniteResource,
    WriteableCogniteResourceList,
)
from cognite.client.data_classes.data_modeling import (
    EdgeListWithCursor,
    NodeListWithCursor,
)
from cognite.client.data_classes.datapoints import DatapointsArray
from cognite.client.data_classes.events import Event, EventList
<<<<<<< HEAD
from cognite.client.data_classes.hosted_extractors import Destination, DestinationList, Source, SourceList
=======
from cognite.client.data_classes.hosted_extractors import Source, SourceList
>>>>>>> 8a8ed129
from cognite.client.exceptions import CogniteMissingClientError
from cognite.client.testing import CogniteClientMock
from cognite.client.utils import _json
from tests.utils import FakeCogniteResourceGenerator, all_concrete_subclasses


class MyResource(CogniteResource):
    def __init__(
        self,
        var_a=None,
        var_b=None,
        id=None,
        external_id=None,
        last_updated_time=None,
        cognite_client=None,
    ):
        self.var_a = var_a
        self.var_b = var_b
        self.id = id
        self.external_id = external_id
        self.last_updated_time = last_updated_time
        self._cognite_client = cognite_client

    def use(self):
        return self._cognite_client


class MyUpdate(CogniteUpdate):
    @property
    def string(self):
        return PrimitiveUpdate(self, "string")

    @property
    def list(self):
        return ListUpdate(self, "list")

    @property
    def object(self):
        return ObjectUpdate(self, "object")

    @property
    def labels(self):
        return LabelUpdate(self, "labels")

    @property
    def columns(self):
        # Not really a PrimitiveUpdate, but we have this to ensure it is skipped from updates
        return PrimitiveUpdate(self, "columns")

    @classmethod
    def _get_update_properties(cls) -> list[PropertySpec]:
        return [
            PropertySpec("string", is_nullable=False),
            PropertySpec("list", is_container=True),
            PropertySpec("object", is_container=True),
            PropertySpec("labels", is_container=True),
            # Columns are not supported
            # PropertySpec("columns", is_nullable=False),
        ]


class PrimitiveUpdate(CognitePrimitiveUpdate):
    def set(self, value: Any) -> MyUpdate:
        return self._set(value)


class ObjectUpdate(CogniteObjectUpdate):
    def set(self, value: dict) -> MyUpdate:
        return self._set(value)

    def add(self, value: dict) -> MyUpdate:
        return self._add(value)

    def remove(self, value: list) -> MyUpdate:
        return self._remove(value)


class ListUpdate(CogniteListUpdate):
    def set(self, value: list) -> MyUpdate:
        return self._set(value)

    def add(self, value: list) -> MyUpdate:
        return self._add(value)

    def remove(self, value: list) -> MyUpdate:
        return self._remove(value)


class LabelUpdate(CogniteLabelUpdate):
    def add(self, value: list) -> MyUpdate:
        return self._add(value)

    def remove(self, value: list) -> MyUpdate:
        return self._remove(value)


class MyFilter(CogniteFilter):
    def __init__(self, var_a=None, var_b=None):
        self.var_a = var_a
        self.var_b = var_b


class MyResourceList(CogniteResourceList):
    _RESOURCE = MyResource

    def use(self):
        return self._cognite_client


class MyResponse(CogniteResponse):
    def __init__(self, var_a=None):
        self.var_a = var_a


@pytest.fixture()
def cognite_mock_client() -> CogniteClientMock:
    return CogniteClientMock()


class TestCogniteObject:
    @pytest.mark.dsl
    @pytest.mark.parametrize(
        "cognite_object_subclass",
        [pytest.param(cls, id=f"{cls.__name__} in {cls.__module__}") for cls in all_concrete_subclasses(CogniteObject)],
    )
    def test_json_serialize(self, cognite_object_subclass: type[CogniteObject], cognite_mock_client_placeholder):
        instance_generator = FakeCogniteResourceGenerator(seed=42, cognite_client=cognite_mock_client_placeholder)
        instance = instance_generator.create_instance(cognite_object_subclass)

        dumped = instance.dump(camel_case=True)
        json_serialised = _json.dumps(dumped)
        loaded = instance.load(json_serialised, cognite_client=cognite_mock_client_placeholder)

        assert loaded.dump() == instance.dump()

    @pytest.mark.dsl
    @pytest.mark.parametrize(
        "cognite_object_subclass",
        [pytest.param(cls, id=f"{cls.__name__} in {cls.__module__}") for cls in all_concrete_subclasses(CogniteObject)],
    )
    def test_dump_load_only_required(
        self, cognite_object_subclass: type[CogniteObject], cognite_mock_client_placeholder
    ):
        instance_generator = FakeCogniteResourceGenerator(seed=42, cognite_client=cognite_mock_client_placeholder)
        instance = instance_generator.create_instance(cognite_object_subclass, skip_defaulted_args=True)

        dumped = instance.dump()
        loaded = instance.load(dumped, cognite_client=cognite_mock_client_placeholder)

        assert loaded.dump() == instance.dump()

    @pytest.mark.dsl
    @pytest.mark.parametrize(
        "cognite_writable_cls",
        [
            pytest.param(cls, id=f"{cls.__name__} in {cls.__module__}")
            # Hosted extractors does not support the as_write method
            for cls in all_concrete_subclasses(WriteableCogniteResource)
<<<<<<< HEAD
            # Hosted extractors does not support the as_write method
            if cls not in {Destination} and not issubclass(cls, Source)
=======
            if not issubclass(cls, Source)
>>>>>>> 8a8ed129
        ],
    )
    def test_writable_as_write(
        self, cognite_writable_cls: type[WriteableCogniteResource], cognite_mock_client_placeholder
    ):
        instance_generator = FakeCogniteResourceGenerator(seed=69_1337, cognite_client=cognite_mock_client_placeholder)
        instance = instance_generator.create_instance(cognite_writable_cls)

        write_format = instance.as_write()
        assert isinstance(write_format, CogniteResource)

    @pytest.mark.dsl
    @pytest.mark.parametrize(
        "writable_list",
        [
            pytest.param(cls, id=f"{cls.__name__} in {cls.__module__}")
            for cls in all_concrete_subclasses(WriteableCogniteResourceList)
<<<<<<< HEAD
            if cls not in [EdgeListWithCursor, NodeListWithCursor, SourceList, DestinationList]
=======
            if cls not in [EdgeListWithCursor, NodeListWithCursor, SourceList]
>>>>>>> 8a8ed129
        ],
    )
    def test_writable_list_as_write(
        self, writable_list: type[WriteableCogniteResourceList], cognite_mock_client_placeholder
    ):
        resource_cls = writable_list._RESOURCE
        instance_generator = FakeCogniteResourceGenerator(seed=53, cognite_client=cognite_mock_client_placeholder)
        instance = instance_generator.create_instance(resource_cls)
        # Setting the cognite_client to None as the `as_write` should not fail if the client is not set.
        instance_list = writable_list([instance], cognite_client=None)

        write_format = instance_list.as_write()
        assert isinstance(write_format, CogniteResourceList)

    @pytest.mark.dsl
    @pytest.mark.parametrize(
        "cognite_object_subclass",
        [pytest.param(cls, id=f"{cls.__name__} in {cls.__module__}") for cls in all_concrete_subclasses(CogniteObject)],
    )
    def test_load_has_no_side_effects(
        self, cognite_object_subclass: type[CogniteObject], cognite_mock_client_placeholder
    ):
        # TODO: Fix _load methods of the following classes:
        to_skip = {
            DatapointsArray,
        }
        if cognite_object_subclass in to_skip:
            pytest.skip(f"TODO: Fix _load method for {cognite_object_subclass}")

        instance_generator = FakeCogniteResourceGenerator(seed=69_420, cognite_client=cognite_mock_client_placeholder)
        instance = instance_generator.create_instance(cognite_object_subclass)

        dumped = instance.dump(camel_case=True)
        original_dumped = deepcopy(dumped)
        _ = instance.load(dumped, cognite_client=cognite_mock_client_placeholder)

        # Ensure no part of load mutates the input dict:
        assert dumped == original_dumped

    @pytest.mark.dsl
    @pytest.mark.parametrize(
        "cognite_object_subclass",
        [pytest.param(cls, id=f"{cls.__name__} in {cls.__module__}") for cls in all_concrete_subclasses(CogniteObject)],
    )
    def test_handle_unknown_arguments_when_loading(
        self, cognite_object_subclass: type[CogniteObject], cognite_mock_client_placeholder
    ):
        instance_generator = FakeCogniteResourceGenerator(seed=42, cognite_client=cognite_mock_client_placeholder)
        instance = instance_generator.create_instance(cognite_object_subclass)

        dumped = instance.dump(camel_case=True)

        def _add_unknown_key(obj: dict) -> None:
            other_value = next(iter(obj.values())) if len(obj) > 0 else None
            obj["some-new-unknown-key"] = other_value

        def _remove_unknown_key(obj: dict) -> None:
            obj.pop("some-new-unknown-key", None)

        self._for_all_nested_dicts(dumped, _add_unknown_key)

        loaded = instance.load(dumped, cognite_client=cognite_mock_client_placeholder)
        loaded_dump = loaded.dump()

        self._for_all_nested_dicts(loaded_dump, _remove_unknown_key)

        assert loaded_dump == instance.dump()

    @staticmethod
    def _for_all_nested_dicts(obj: dict, func: Callable[[dict], None]) -> None:
        to_check = [obj]
        while to_check:
            case = to_check.pop()
            if isinstance(case, dict):
                to_check.extend(case.values())
                func(case)
            elif isinstance(case, list):
                to_check.extend(case)

    @pytest.mark.dsl
    @pytest.mark.parametrize(
        "cognite_object_subclass",
        [pytest.param(cls, id=f"{cls.__name__} in {cls.__module__}") for cls in all_concrete_subclasses(CogniteObject)],
    )
    def test_yaml_serialize(self, cognite_object_subclass: type[CogniteObject], cognite_mock_client_placeholder):
        instance = FakeCogniteResourceGenerator(
            seed=65, cognite_client=cognite_mock_client_placeholder
        ).create_instance(cognite_object_subclass)

        dumped = instance.dump(camel_case=True)
        yaml_serialised = yaml.safe_dump(dumped)
        loaded = instance.load(yaml_serialised, cognite_client=cognite_mock_client_placeholder)

        assert loaded.dump() == instance.dump()

    @pytest.mark.dsl
    @pytest.mark.parametrize(
        "cognite_object_subclass",
        [pytest.param(cls, id=f"{cls.__name__} in {cls.__module__}") for cls in all_concrete_subclasses(CogniteObject)],
    )
    def test_dump_default_camel_case_false(
        self, cognite_object_subclass: type[CogniteObject], cognite_mock_client_placeholder
    ):
        # This test ensures all camel_case args default to False
        parameters = signature(cognite_object_subclass.dump).parameters
        assert parameters["camel_case"].default is True


class TestCogniteResource:
    def test_dump(self):
        assert {"varA": 1} == MyResource(1).dump()
        assert {"var_a": 1} == MyResource(1).dump(camel_case=False)

    def test_dump_camel_case(self):
        assert {"varA": 1} == MyResource(1).dump(camel_case=True)

    def test_load(self):
        assert MyResource(1).dump() == MyResource.load({"varA": 1}).dump()
        assert MyResource().dump() == MyResource.load({"var_a": 1, "var_b": 2}).dump()
        assert {"varA": 1} == MyResource.load({"varA": 1, "varC": 1}).dump()

    def test_load_unknown_attribute(self):
        assert {"varA": 1, "varB": 2} == MyResource.load({"varA": 1, "varB": 2, "varC": 3}).dump()
        assert {"var_a": 1, "var_b": 2} == MyResource.load({"varA": 1, "varB": 2, "varC": 3}).dump(camel_case=False)

    def test_load_object_attr(self):
        assert {"varA": 1, "varB": {"camelCase": 1}} == MyResource.load({"varA": 1, "varB": {"camelCase": 1}}).dump()
        assert {"var_a": 1, "var_b": {"camelCase": 1}} == MyResource.load({"varA": 1, "varB": {"camelCase": 1}}).dump(
            camel_case=False
        )

    def test_eq(self):
        assert MyResource(1, "s") == MyResource(1, "s")
        assert MyResource(1, "s") == MyResource(1, "s", cognite_client=MagicMock(spec=CogniteClient))
        assert MyResource() == MyResource()
        assert MyResource(1, "s") != MyResource(1)
        assert MyResource(1, "s") != MyResource(2, "t")

    def test_str_repr(self):
        assert _json.dumps({"var_a": 1}, indent=4) == str(MyResource(1))
        assert _json.dumps({"var_a": 1.0}, indent=4) == str(MyResource(Decimal(1)))

    @pytest.mark.dsl
    def test_to_pandas(self):
        import pandas as pd

        class SomeResource(CogniteResource):
            def __init__(self, a_list, ob, metadata, ob_ignore, prim, prim_ignore):
                self.a_list = a_list
                self.ob = ob
                self.metadata = metadata
                self.ob_ignore = ob_ignore
                self.prim = prim
                self.prim_ignore = prim_ignore

        expected_df = pd.DataFrame(
            {"value": ["abc", [1, 2, 3], {"x": "y"}, "md_value"]},
            index=["prim", "aList", "ob", "md_key"],
        )
        res = SomeResource([1, 2, 3], {"x": "y"}, {"md_key": "md_value"}, {"bla": "bla"}, "abc", 1)
        actual_df = res.to_pandas(
            expand_metadata=True, metadata_prefix="", ignore=["primIgnore", "obIgnore"], camel_case=True
        )
        pd.testing.assert_frame_equal(expected_df, actual_df, check_like=True)

    @pytest.mark.dsl
    def test_to_pandas_no_camels(self):
        import pandas as pd

        class SomeResource(CogniteResource):
            def __init__(self):
                self.snakes_are_better_anyway = 42

        expected_df = pd.DataFrame(columns=["value"])
        expected_df.loc["snakes_are_better_anyway"] = [42]

        actual_df = SomeResource().to_pandas(camel_case=False)
        pd.testing.assert_frame_equal(expected_df, actual_df, check_like=True)

    def test_resource_client_correct(self):
        client = CogniteClient(ClientConfig(client_name="bla", project="bla", credentials=Token("bla")))
        with pytest.raises(CogniteMissingClientError):
            MyResource(1)._cognite_client
        assert MyResource(1, cognite_client=client)._cognite_client == client

    def test_use_method_which_requires_cognite_client__client_not_set(self):
        mr = MyResource()
        with pytest.raises(CogniteMissingClientError):
            mr.use()

    @pytest.mark.dsl
    @pytest.mark.parametrize(
        "cognite_resource_subclass",
        [
            pytest.param(cls, id=f"{cls.__name__} in {cls.__module__}")
            for cls in all_concrete_subclasses(CogniteResource)
        ],
    )
    def test_json_serialize(self, cognite_resource_subclass: type[CogniteResource], cognite_mock_client_placeholder):
        instance = FakeCogniteResourceGenerator(
            seed=42, cognite_client=cognite_mock_client_placeholder
        ).create_instance(cognite_resource_subclass)

        dumped = instance.dump(camel_case=True)
        json_serialised = _json.dumps(dumped)
        loaded = instance.load(json_serialised, cognite_client=cognite_mock_client_placeholder)
        assert loaded.dump() == instance.dump()

    @pytest.mark.dsl
    @pytest.mark.parametrize(
        "cognite_resource_subclass",
        [
            pytest.param(cls, id=f"{cls.__name__} in {cls.__module__}")
            for cls in all_concrete_subclasses(CogniteResource)
        ],
    )
    def test_yaml_serialize(self, cognite_resource_subclass: type[CogniteResource], cognite_mock_client_placeholder):
        instance = FakeCogniteResourceGenerator(
            seed=64, cognite_client=cognite_mock_client_placeholder
        ).create_instance(cognite_resource_subclass)

        yaml_serialised = instance.dump_yaml()
        loaded = instance.load(yaml_serialised, cognite_client=cognite_mock_client_placeholder)

        assert loaded.dump() == instance.dump()

    @pytest.mark.dsl
    @pytest.mark.parametrize(
        "cognite_resource_subclass",
        [
            pytest.param(cls, id=f"{cls.__name__} in {cls.__module__}")
            for cls in all_concrete_subclasses(CogniteResource)
        ],
    )
    def test_dump_default_camel_case_false(self, cognite_resource_subclass: type[CogniteResource]):
        # This test ensures all camel_case args default to False
        parameters = signature(cognite_resource_subclass.dump).parameters
        assert parameters["camel_case"].default is True


class TestCogniteResourceList:
    def test_dump(self):
        res_lst = MyResourceList([MyResource(1, 2), MyResource(2, 3)])
        assert [{"varA": 1, "varB": 2}, {"varA": 2, "varB": 3}] == res_lst.dump()
        assert [{"var_a": 1, "var_b": 2}, {"var_a": 2, "var_b": 3}] == res_lst.dump(camel_case=False)

    @pytest.mark.dsl
    def test_to_pandas(self):
        import pandas as pd

        resource_list = MyResourceList([MyResource(1, last_updated_time=60), MyResource(2, 3)])
        expected_df = pd.DataFrame(
            {
                "varA": [1, 2],
                "lastUpdatedTime": [pd.Timestamp(60, unit="ms"), pd.NaT],
                "varB": [None, 3],
            },
        )
        pd.testing.assert_frame_equal(resource_list.to_pandas(camel_case=True), expected_df)

    @pytest.mark.dsl
    def test_to_pandas_no_camels(self):
        import pandas as pd

        resource_list = MyResourceList([MyResource(1), MyResource(2, 3)])
        expected_df = pd.DataFrame({"var_a": [1, 2], "var_b": [None, 3]})
        pd.testing.assert_frame_equal(resource_list.to_pandas(camel_case=False), expected_df)

    @pytest.mark.dsl
    def test_to_pandas_metadata(self):
        import pandas as pd

        event_list = EventList(
            [
                Event(external_id="ev1", metadata={"value1": 1, "value2": "hello"}),
                Event(external_id="ev2", metadata={"value1": 2, "value2": "world"}),
            ]
        )

        expected_df = pd.DataFrame(
            data={"external_id": ["ev1", "ev2"], "metadata.value1": [1, 2], "metadata.value2": ["hello", "world"]},
        )

        actual_df = event_list.to_pandas(expand_metadata=True)
        pd.testing.assert_frame_equal(expected_df, actual_df, check_like=False)

    @pytest.mark.dsl
    def test_to_pandas_metadata_some_nulls(self):
        import pandas as pd

        event_list = EventList(
            [Event(external_id="ev1", metadata={"val1": 1}), Event(external_id="ev2", metadata={"val2": 2})]
        )
        expected_df = pd.DataFrame(
            data={
                "external_id": ["ev1", "ev2"],
                "metadata.val1": [1, None],
                "metadata.val2": [None, 2],
            }
        )

        actual_df = event_list.to_pandas(expand_metadata=True)
        pd.testing.assert_frame_equal(expected_df, actual_df)

    def test_load(self):
        resource_list = MyResourceList.load([{"varA": 1, "varB": 2}, {"varA": 2, "varB": 3}, {"varA": 3}])

        assert {"varA": 1, "varB": 2} == resource_list[0].dump()
        assert {"var_a": 1, "var_b": 2} == resource_list[0].dump(camel_case=False)
        assert [{"varA": 1, "varB": 2}, {"varA": 2, "varB": 3}, {"varA": 3}] == resource_list.dump()
        assert [{"var_a": 1, "var_b": 2}, {"var_a": 2, "var_b": 3}, {"var_a": 3}] == resource_list.dump(
            camel_case=False
        )

    def test_load_unknown_attribute(self):
        assert [{"varA": 1, "varB": 2}] == MyResourceList.load([{"varA": 1, "varB": 2, "varC": 3}]).dump()
        assert [{"var_a": 1, "var_b": 2}] == MyResourceList.load([{"varA": 1, "varB": 2, "varC": 3}]).dump(
            camel_case=False
        )

    def test_indexing(self):
        resource_list = MyResourceList([MyResource(1, 2), MyResource(2, 3)])
        assert MyResource(1, 2) == resource_list[0]
        assert MyResource(2, 3) == resource_list[1]
        assert MyResourceList([MyResource(1, 2), MyResource(2, 3)]) == resource_list[:]
        assert isinstance(resource_list[:], MyResourceList)

    def test_slice_list_client_remains(self):
        rl = MyResourceList([MyResource(1, 2)], cognite_client=MagicMock(spec=CogniteClient))
        rl_sliced = rl[:]
        assert rl._cognite_client == rl_sliced._cognite_client

    def test_extend__no_identifiers(self):
        resource_list = MyResourceList([MyResource(1, 2), MyResource(2, 3)])
        another_resource_list = MyResourceList([MyResource(4, 5), MyResource(6, 7)])
        resource_list.extend(another_resource_list)

        expected = MyResourceList([MyResource(1, 2), MyResource(2, 3), MyResource(4, 5), MyResource(6, 7)])
        assert expected == resource_list
        assert resource_list._id_to_item == {}
        assert resource_list._external_id_to_item == {}

    def test_extend__with_identifiers(self):
        resource_list = MyResourceList([MyResource(id=1, external_id="2"), MyResource(id=2, external_id="3")])
        another_resource_list = MyResourceList([MyResource(id=4, external_id="5"), MyResource(id=6, external_id="7")])
        resource_list.extend(another_resource_list)

        expected = MyResourceList(
            [
                MyResource(id=1, external_id="2"),
                MyResource(id=2, external_id="3"),
                MyResource(id=4, external_id="5"),
                MyResource(id=6, external_id="7"),
            ]
        )
        assert expected == resource_list
        assert expected._id_to_item == resource_list._id_to_item
        assert expected._external_id_to_item == resource_list._external_id_to_item

    def test_extend__fails_with_overlapping_identifiers(self):
        resource_list = MyResourceList([MyResource(id=1), MyResource(id=2)])
        another_resource_list = MyResourceList([MyResource(id=2), MyResource(id=6)])
        with pytest.raises(ValueError, match="^Unable to extend as this would introduce duplicates$"):
            resource_list.extend(another_resource_list)

    def test_len(self):
        resource_list = MyResourceList([MyResource(1, 2), MyResource(2, 3)])
        assert 2 == len(resource_list)

    def test_eq(self):
        assert MyResourceList([MyResource(1, 2), MyResource(2, 3)]) == MyResourceList(
            [MyResource(1, 2), MyResource(2, 3)]
        )
        assert MyResourceList([MyResource(1, 2), MyResource(2, 3)]) != MyResourceList(
            [MyResource(2, 3), MyResource(1, 2)]
        )
        assert MyResourceList([MyResource(1, 2), MyResource(2, 3)]) != MyResourceList(
            [MyResource(2, 3), MyResource(1, 4)]
        )
        assert MyResourceList([MyResource(1, 2), MyResource(2, 3)]) != MyResourceList([MyResource(1, 2)])

    def test_iter(self):
        resource_list = MyResourceList([MyResource(1, 2), MyResource(2, 3)])
        counter = 0
        for resource in resource_list:
            counter += 1
            assert resource in [MyResource(1, 2), MyResource(2, 3)]
        assert 2 == counter

    def test_get_item_by_id(self):
        resource_list = MyResourceList([MyResource(id=1, external_id="1"), MyResource(id=2, external_id="2")])
        assert MyResource(id=1, external_id="1") == resource_list.get(id=1)
        assert MyResource(id=2, external_id="2") == resource_list.get(id=2)

    def test_str_repr(self):
        assert _json.dumps([{"var_a": 1}], indent=4) == str(MyResourceList([MyResource(1)]))
        assert _json.dumps([{"var_a": 1.0}], indent=4) == str(MyResourceList([MyResource(Decimal(1))]))

    def test_get_item_by_external_id(self):
        resource_list = MyResourceList([MyResource(id=1, external_id="1"), MyResource(id=2, external_id="2")])
        assert MyResource(id=1, external_id="1") == resource_list.get(external_id="1")
        assert MyResource(id=2, external_id="2") == resource_list.get(external_id="2")

    def test_constructor_bad_type(self):
        with pytest.raises(TypeError, match="must be of type 'MyResource'"):
            MyResourceList([1, 2, 3])

    def test_resource_list_client_correct(self):
        client = CogniteClient(ClientConfig(client_name="bla", project="bla", credentials=Token("bla")))
        with pytest.raises(CogniteMissingClientError):
            MyResource(1)._cognite_client
        assert MyResource(1, cognite_client=client)._cognite_client == client

    def test_use_method_which_requires_cognite_client__client_not_set(self):
        mr = MyResourceList([])
        with pytest.raises(CogniteMissingClientError):
            mr.use()

    @pytest.mark.dsl
    def test_to_pandas_method(self):
        import pandas as pd

        from cognite.client.data_classes import Asset, Label

        result_df = Asset(
            external_id="test-1",
            name="test 1",
            parent_external_id="parent-test-1",
            description="A test asset",
            data_set_id=123,
            labels=[Label(external_id="ROTATING_EQUIPMENT")],
        ).to_pandas()

        expected_df = pd.DataFrame(
            {
                "value": [
                    "test-1",
                    "test 1",
                    "parent-test-1",
                    "A test asset",
                    123,
                    [{"external_id": "ROTATING_EQUIPMENT"}],
                ]
            },
            index=["external_id", "name", "parent_external_id", "description", "data_set_id", "labels"],
        )
        pd.testing.assert_frame_equal(result_df, expected_df)


class TestCogniteFilter:
    def test_dump(self):
        assert MyFilter(1, 2).dump() == {"varA": 1, "varB": 2}
        assert MyFilter(1, 2).dump(camel_case=True) == {"varA": 1, "varB": 2}
        assert MyFilter(1, 2).dump(camel_case=False) == {"var_a": 1, "var_b": 2}

    def test_eq(self):
        assert MyFilter(1, 2) == MyFilter(1, 2)
        assert MyFilter(1) != MyFilter(1, 2)
        assert MyFilter() == MyFilter()

    def test_str(self):
        assert _json.dumps({"var_a": 1}, indent=4) == str(MyFilter(1))
        assert _json.dumps({"var_a": 1.0}, indent=4) == str(MyFilter(Decimal(1)))

    def test_repr(self):
        assert _json.dumps({"var_a": 1}, indent=4) == repr(MyFilter(1))


class TestCogniteUpdate:
    def test_dump_id(self):
        assert {"id": 1, "update": {}} == MyUpdate(id=1).dump()

    def test_dump_external_id(self):
        assert {"externalId": "1", "update": {}} == MyUpdate(external_id="1").dump()

    def test_dump_both_ids_set(self):
        assert {"id": 1, "update": {}} == MyUpdate(id=1, external_id="1").dump()

    def test_eq(self):
        assert MyUpdate() == MyUpdate()
        assert MyUpdate(1) == MyUpdate(1)
        assert MyUpdate(1).string.set("1") == MyUpdate(1).string.set("1")
        assert MyUpdate(1) != MyUpdate(2)
        assert MyUpdate(1) != MyUpdate(1).string.set("1")

    def test_str(self):
        assert _json.dumps(MyUpdate(1).dump(), indent=4) == str(MyUpdate(1))
        assert _json.dumps(MyUpdate(1.0).dump(), indent=4) == str(MyUpdate(Decimal(1)))
        assert _json.dumps(MyUpdate(1).string.set("1").dump(), indent=4) == str(MyUpdate(1).string.set("1"))

    def test_set_string(self):
        assert {"id": 1, "update": {"string": {"set": "bla"}}} == MyUpdate(1).string.set("bla").dump()

    def test_add_to_list(self):
        assert {"id": 1, "update": {"list": {"add": [1, 2, 3]}}} == MyUpdate(1).list.add([1, 2, 3]).dump()

    def test_set_list(self):
        assert {"id": 1, "update": {"list": {"set": [1, 2, 3]}}} == MyUpdate(1).list.set([1, 2, 3]).dump()

    def test_remove_from_list(self):
        assert {"id": 1, "update": {"list": {"remove": [1, 2, 3]}}} == MyUpdate(1).list.remove([1, 2, 3]).dump()

    def test_set_object(self):
        assert {"id": 1, "update": {"object": {"set": {"key": "value"}}}} == MyUpdate(1).object.set(
            {"key": "value"}
        ).dump()

    def test_add_object(self):
        assert {"id": 1, "update": {"object": {"add": {"key": "value"}}}} == MyUpdate(1).object.add(
            {"key": "value"}
        ).dump()

    def test_add_or_remove_after_set_raises_error(self):
        update = MyUpdate(1).object.set({"key": "value"})
        with pytest.raises(RuntimeError):
            update.object.add({"key2": "value2"})
        with pytest.raises(RuntimeError):
            update.object.remove(["key2"])

    def test_set_after_add_or_removeraises_error(self):
        update = MyUpdate(1).object.add({"key": "value"})
        with pytest.raises(RuntimeError):
            update.object.set({"key2": "value2"})

    def test_add_object_and_remove(self):
        update = MyUpdate(1).object.add({"key": "value"})
        update.object.remove(["key2"])
        assert {"id": 1, "update": {"object": {"add": {"key": "value"}, "remove": ["key2"]}}} == update.dump()
        with pytest.raises(RuntimeError):
            update.object.add({"key": "overwrite"})
        with pytest.raises(RuntimeError):
            update.object.remove(["key2", "key4"])

    def test_remove_object(self):
        assert {"id": 1, "update": {"object": {"remove": ["value"]}}} == MyUpdate(1).object.remove(["value"]).dump()

    def test_set_string_null(self):
        assert {"externalId": "1", "update": {"string": {"setNull": True}}} == MyUpdate(external_id="1").string.set(
            None
        ).dump()

    def test_chain_setters(self):
        assert {"id": 1, "update": {"object": {"set": {"bla": "bla"}}, "string": {"set": "bla"}}} == MyUpdate(
            id=1
        ).object.set({"bla": "bla"}).string.set("bla").dump()

    def test_get_update_properties(self):
        props = {prop.name for prop in MyUpdate._get_update_properties()}
        assert hasattr(MyUpdate, "columns") and "columns" not in props
        assert {"string", "list", "object", "labels"} == set(props)

    @pytest.mark.parametrize("cognite_update_subclass", all_concrete_subclasses(CogniteUpdate))
    def test_correct_implementation_get_update_properties(self, cognite_update_subclass: CogniteUpdate):
        expected = sorted(
            key
            for key in cognite_update_subclass.__dict__
            if not key.startswith("_") and key not in {"columns", "dump"}
        )
        if not expected:
            # Check parent class if there are no attributes in the subclass
            expected = sorted(
                key
                for key in cognite_update_subclass.__bases__[0].__dict__
                if not key.startswith("_") and key != "dump"
            )
        actual = sorted(prop.name for prop in cognite_update_subclass._get_update_properties())
        assert expected == actual


class TestCogniteResponse:
    def test_load(self):
        # No base implementation of _load for CogniteResponse subclasses
        with pytest.raises(NotImplementedError):
            MyResponse.load({"varA": 1})

    def test_dump(self):
        assert {"varA": 1} == MyResponse(1).dump()
        assert {"varA": 1} == MyResponse(1).dump(camel_case=True)
        assert {"var_a": 1} == MyResponse(1).dump(camel_case=False)
        assert {} == MyResponse().dump()

    def test_str(self):
        assert _json.dumps(MyResponse(1).dump(camel_case=False), indent=4, sort_keys=True) == str(MyResponse(1))
        assert _json.dumps(MyResponse(1.0).dump(camel_case=False), indent=4, sort_keys=True) == str(
            MyResponse(Decimal(1))
        )

    def test_repr(self):
        assert _json.dumps(MyResponse(1).dump(camel_case=False), indent=4, sort_keys=True) == repr(MyResponse(1))

    def test_eq(self):
        assert MyResponse(1) == MyResponse(1)
        assert MyResponse(1) != MyResponse(2)
        assert MyResponse(1) != MyResponse()

    def test_response_client_correct(self):
        client = CogniteClient(ClientConfig(client_name="bla", project="bla", credentials=Token("bla")))
        with pytest.raises(CogniteMissingClientError):
            MyResource(1)._cognite_client
        assert MyResource(1, cognite_client=client)._cognite_client == client

    def test_response_no_cogclient_ref(self):
        # CogniteResponse does not have a reference to the cognite client:
        with pytest.raises(AttributeError):
            MyResponse(1)._cognite_client


class TestHasIdProtocols:
    class WithIdAndExternalId:
        def __init__(self):
            self.id: int = 1
            self.external_id: str | None = None

    class WithName:
        def __init__(self):
            self.name: str = "name"

    def test_has_id_protocols(self) -> None:
        obj = self.WithIdAndExternalId()
        assert isinstance(obj, HasInternalId)
        assert isinstance(obj, HasExternalId)
        assert isinstance(obj, HasExternalAndInternalId)
        assert not isinstance(obj, HasName)

    def test_has_name_protocol(self) -> None:
        obj = self.WithName()
        assert not isinstance(obj, HasInternalId)
        assert not isinstance(obj, HasExternalId)
        assert not isinstance(obj, HasExternalAndInternalId)
        assert isinstance(obj, HasName)<|MERGE_RESOLUTION|>--- conflicted
+++ resolved
@@ -36,11 +36,7 @@
 )
 from cognite.client.data_classes.datapoints import DatapointsArray
 from cognite.client.data_classes.events import Event, EventList
-<<<<<<< HEAD
 from cognite.client.data_classes.hosted_extractors import Destination, DestinationList, Source, SourceList
-=======
-from cognite.client.data_classes.hosted_extractors import Source, SourceList
->>>>>>> 8a8ed129
 from cognite.client.exceptions import CogniteMissingClientError
 from cognite.client.testing import CogniteClientMock
 from cognite.client.utils import _json
@@ -199,12 +195,8 @@
             pytest.param(cls, id=f"{cls.__name__} in {cls.__module__}")
             # Hosted extractors does not support the as_write method
             for cls in all_concrete_subclasses(WriteableCogniteResource)
-<<<<<<< HEAD
             # Hosted extractors does not support the as_write method
             if cls not in {Destination} and not issubclass(cls, Source)
-=======
-            if not issubclass(cls, Source)
->>>>>>> 8a8ed129
         ],
     )
     def test_writable_as_write(
@@ -222,11 +214,7 @@
         [
             pytest.param(cls, id=f"{cls.__name__} in {cls.__module__}")
             for cls in all_concrete_subclasses(WriteableCogniteResourceList)
-<<<<<<< HEAD
             if cls not in [EdgeListWithCursor, NodeListWithCursor, SourceList, DestinationList]
-=======
-            if cls not in [EdgeListWithCursor, NodeListWithCursor, SourceList]
->>>>>>> 8a8ed129
         ],
     )
     def test_writable_list_as_write(
