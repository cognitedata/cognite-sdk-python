from __future__ import annotations

import json
from decimal import Decimal
<<<<<<< HEAD
from typing import Any, Dict, List, Type
from unittest import mock
=======
from typing import Any
from unittest.mock import MagicMock
>>>>>>> 41ec76fb

import pytest
import yaml

from cognite.client import ClientConfig, CogniteClient
from cognite.client.credentials import Token
from cognite.client.data_classes._base import (
    CogniteFilter,
    CogniteLabelUpdate,
    CogniteListUpdate,
    CogniteObjectUpdate,
    CognitePrimitiveUpdate,
    CogniteResource,
    CogniteResourceList,
    CogniteResponse,
    CogniteUpdate,
    PropertySpec,
)
from cognite.client.data_classes.events import Event, EventList
from cognite.client.exceptions import CogniteMissingClientError
from cognite.client.testing import CogniteClientMock
from tests.utils import FakeCogniteResourceGenerator, all_concrete_subclasses, all_subclasses


class MyResource(CogniteResource):
    def __init__(self, var_a=None, var_b=None, id=None, external_id=None, cognite_client=None):
        self.var_a = var_a
        self.var_b = var_b
        self.id = id
        self.external_id = external_id
        self._cognite_client = cognite_client

    def use(self):
        return self._cognite_client


class MyUpdate(CogniteUpdate):
    @property
    def string(self):
        return PrimitiveUpdate(self, "string")

    @property
    def list(self):
        return ListUpdate(self, "list")

    @property
    def object(self):
        return ObjectUpdate(self, "object")

    @property
    def labels(self):
        return LabelUpdate(self, "labels")

    @property
    def columns(self):
        # Not really a PrimitiveUpdate, but we have this to ensure it is skipped from updates
        return PrimitiveUpdate(self, "columns")

    @classmethod
    def _get_update_properties(cls) -> list[PropertySpec]:
        return [
            PropertySpec("string", is_nullable=False),
            PropertySpec("list", is_container=True),
            PropertySpec("object", is_container=True),
            PropertySpec("labels", is_container=True),
            # Columns are not supported
            # PropertySpec("columns", is_nullable=False),
        ]


class PrimitiveUpdate(CognitePrimitiveUpdate):
    def set(self, value: Any) -> MyUpdate:
        return self._set(value)


class ObjectUpdate(CogniteObjectUpdate):
    def set(self, value: dict) -> MyUpdate:
        return self._set(value)

    def add(self, value: dict) -> MyUpdate:
        return self._add(value)

    def remove(self, value: list) -> MyUpdate:
        return self._remove(value)


class ListUpdate(CogniteListUpdate):
    def set(self, value: list) -> MyUpdate:
        return self._set(value)

    def add(self, value: list) -> MyUpdate:
        return self._add(value)

    def remove(self, value: list) -> MyUpdate:
        return self._remove(value)


class LabelUpdate(CogniteLabelUpdate):
    def add(self, value: list) -> MyUpdate:
        return self._add(value)

    def remove(self, value: list) -> MyUpdate:
        return self._remove(value)


class MyFilter(CogniteFilter):
    def __init__(self, var_a=None, var_b=None):
        self.var_a = var_a
        self.var_b = var_b


class MyResourceList(CogniteResourceList):
    _RESOURCE = MyResource

    def use(self):
        return self._cognite_client


class MyResponse(CogniteResponse):
    def __init__(self, var_a=None):
        self.var_a = var_a


@pytest.fixture(scope="session")
def cognite_mock_client() -> CogniteClientMock:
    return CogniteClientMock()


class TestCogniteResource:
    def test_dump(self):
        assert {"var_a": 1} == MyResource(1).dump()
        assert {"var_a": 1} == MyResource(1).dump(camel_case=False)

    def test_dump_camel_case(self):
        assert {"varA": 1} == MyResource(1).dump(camel_case=True)

    def test_load(self):
<<<<<<< HEAD
        assert MyResource(1).dump() == MyResource.load({"varA": 1}).dump()
        assert MyResource(1, 2).dump() == MyResource.load({"var_a": 1, "var_b": 2}).dump()
        assert {"var_a": 1} == MyResource.load({"var_a": 1, "var_c": 1}).dump()
=======
        assert MyResource(1).dump() == MyResource._load({"varA": 1}).dump()
        assert MyResource().dump() == MyResource._load({"var_a": 1, "var_b": 2}).dump()
        assert {"var_a": 1} == MyResource._load({"varA": 1, "varC": 1}).dump()
>>>>>>> 41ec76fb

    def test_load_unknown_attribute(self):
        assert {"var_a": 1, "var_b": 2} == MyResource.load({"varA": 1, "varB": 2, "varC": 3}).dump()

    def test_load_object_attr(self):
        assert {"var_a": 1, "var_b": {"camelCase": 1}} == MyResource.load({"varA": 1, "varB": {"camelCase": 1}}).dump()

    def test_eq(self):
        assert MyResource(1, "s") == MyResource(1, "s")
        assert MyResource(1, "s") == MyResource(1, "s", cognite_client=MagicMock(spec=CogniteClient))
        assert MyResource() == MyResource()
        assert MyResource(1, "s") != MyResource(1)
        assert MyResource(1, "s") != MyResource(2, "t")

    def test_str_repr(self):
        assert json.dumps({"var_a": 1}, indent=4) == str(MyResource(1))
        assert json.dumps({"var_a": 1.0}, indent=4) == str(MyResource(Decimal(1)))

    @pytest.mark.dsl
    def test_to_pandas(self):
        import pandas as pd

        class SomeResource(CogniteResource):
            def __init__(self, a_list, ob, ob_expand, ob_ignore, prim, prim_ignore):
                self.a_list = a_list
                self.ob = ob
                self.ob_expand = ob_expand
                self.ob_ignore = ob_ignore
                self.prim = prim
                self.prim_ignore = prim_ignore

        expected_df = pd.DataFrame(columns=["value"])
        expected_df.loc["prim"] = ["abc"]
        expected_df.loc["aList"] = [[1, 2, 3]]
        expected_df.loc["ob"] = [{"x": "y"}]
        expected_df.loc["md_key"] = ["md_value"]

        res = SomeResource([1, 2, 3], {"x": "y"}, {"md_key": "md_value"}, {"bla": "bla"}, "abc", 1)
        actual_df = res.to_pandas(expand=["obExpand"], ignore=["primIgnore", "obIgnore"], camel_case=True)
        pd.testing.assert_frame_equal(expected_df, actual_df, check_like=True)
        res.to_pandas()

    @pytest.mark.dsl
    def test_to_pandas_no_camels(self):
        import pandas as pd

        class SomeResource(CogniteResource):
            def __init__(self):
                self.snakes_are_better_anyway = 42

        expected_df = pd.DataFrame(columns=["value"])
        expected_df.loc["snakes_are_better_anyway"] = [42]

        actual_df = SomeResource().to_pandas(camel_case=False)
        pd.testing.assert_frame_equal(expected_df, actual_df, check_like=True)

    def test_resource_client_correct(self):
        c = CogniteClient(ClientConfig(client_name="bla", project="bla", credentials=Token("bla")))
        with pytest.raises(CogniteMissingClientError):
            MyResource(1)._cognite_client
        assert MyResource(1, cognite_client=c)._cognite_client == c

    def test_use_method_which_requires_cognite_client__client_not_set(self):
        mr = MyResource()
        with pytest.raises(CogniteMissingClientError):
            mr.use()

    @pytest.mark.dsl
    @pytest.mark.parametrize("cognite_resource_subclass", all_concrete_subclasses(CogniteResource))
    def test_json_serialize(self, cognite_resource_subclass: Type[CogniteResource], cognite_mock_client):
        # Arrange
        instance = FakeCogniteResourceGenerator(seed=42, cognite_client=cognite_mock_client).create_instance(
            cognite_resource_subclass
        )

        # Act
        dumped = instance.dump(camel_case=True)
        json_serialised = json.dumps(dumped)
        json_deserialised = json.loads(json_serialised)
        loaded = instance.load(json_deserialised, cognite_client=cognite_mock_client)

        # Assert
        assert loaded.dump() == instance.dump()

    @pytest.mark.dsl
    @pytest.mark.parametrize("cognite_resource_subclass", all_concrete_subclasses(CogniteResource))
    def test_yaml_serialize(self, cognite_resource_subclass: Type[CogniteResource], cognite_mock_client):
        # Arrange
        instance = FakeCogniteResourceGenerator(seed=66, cognite_client=cognite_mock_client).create_instance(
            cognite_resource_subclass
        )

        # Act
        dumped = instance.dump(camel_case=True)
        yaml_serialised = yaml.safe_dump(dumped)
        yaml_deserialised = yaml.safe_load(yaml_serialised)
        loaded = instance.load(yaml_deserialised, cognite_client=cognite_mock_client)

        # Assert
        assert loaded.dump() == instance.dump()


class TestCogniteResourceList:
    def test_dump(self):
        assert [{"var_a": 1, "var_b": 2}, {"var_a": 2, "var_b": 3}] == MyResourceList(
            [MyResource(1, 2), MyResource(2, 3)]
        ).dump()

    @pytest.mark.dsl
    def test_to_pandas(self):
        import pandas as pd

        resource_list = MyResourceList([MyResource(1), MyResource(2, 3)])
        expected_df = pd.DataFrame({"varA": [1, 2], "varB": [None, 3]})
        pd.testing.assert_frame_equal(resource_list.to_pandas(camel_case=True), expected_df)

    @pytest.mark.dsl
    def test_to_pandas_no_camels(self):
        import pandas as pd

        resource_list = MyResourceList([MyResource(1), MyResource(2, 3)])
        expected_df = pd.DataFrame({"var_a": [1, 2], "var_b": [None, 3]})
        pd.testing.assert_frame_equal(resource_list.to_pandas(camel_case=False), expected_df)

    @pytest.mark.dsl
    def test_to_pandas_metadata(self):
        import pandas as pd

        event_list = EventList(
            [
                Event(external_id="ev1", metadata={"value1": 1, "value2": "hello"}),
                Event(external_id="ev2", metadata={"value1": 2, "value2": "world"}),
            ]
        )

        expected_df = pd.DataFrame(
            data={"external_id": ["ev1", "ev2"], "metadata.value1": [1, 2], "metadata.value2": ["hello", "world"]},
        )

        actual_df = event_list.to_pandas(expand_metadata=True)
        pd.testing.assert_frame_equal(expected_df, actual_df, check_like=False)

    @pytest.mark.dsl
    def test_to_pandas_metadata_some_nulls(self):
        import pandas as pd

        event_list = EventList(
            [Event(external_id="ev1", metadata={"val1": 1}), Event(external_id="ev2", metadata={"val2": 2})]
        )
        expected_df = pd.DataFrame(
            data={
                "external_id": ["ev1", "ev2"],
                "metadata.val1": [1, None],
                "metadata.val2": [None, 2],
            }
        )

        actual_df = event_list.to_pandas(expand_metadata=True)
        pd.testing.assert_frame_equal(expected_df, actual_df)

    def test_load(self):
        resource_list = MyResourceList.load([{"varA": 1, "varB": 2}, {"varA": 2, "varB": 3}, {"varA": 3}])

        assert {"var_a": 1, "var_b": 2} == resource_list[0].dump()
        assert [{"var_a": 1, "var_b": 2}, {"var_a": 2, "var_b": 3}, {"var_a": 3}] == resource_list.dump()

    def test_load_unknown_attribute(self):
        assert [{"var_a": 1, "var_b": 2}] == MyResourceList.load([{"varA": 1, "varB": 2, "varC": 3}]).dump()

    def test_indexing(self):
        resource_list = MyResourceList([MyResource(1, 2), MyResource(2, 3)])
        assert MyResource(1, 2) == resource_list[0]
        assert MyResource(2, 3) == resource_list[1]
        assert MyResourceList([MyResource(1, 2), MyResource(2, 3)]) == resource_list[:]
        assert isinstance(resource_list[:], MyResourceList)

    def test_slice_list_client_remains(self):
        rl = MyResourceList([MyResource(1, 2)], cognite_client=MagicMock(spec=CogniteClient))
        rl_sliced = rl[:]
        assert rl._cognite_client == rl_sliced._cognite_client

    def test_extend__no_identifiers(self):
        resource_list = MyResourceList([MyResource(1, 2), MyResource(2, 3)])
        another_resource_list = MyResourceList([MyResource(4, 5), MyResource(6, 7)])
        resource_list.extend(another_resource_list)

        expected = MyResourceList([MyResource(1, 2), MyResource(2, 3), MyResource(4, 5), MyResource(6, 7)])
        assert expected == resource_list
        assert resource_list._id_to_item == {}
        assert resource_list._external_id_to_item == {}

    def test_extend__with_identifiers(self):
        resource_list = MyResourceList([MyResource(id=1, external_id="2"), MyResource(id=2, external_id="3")])
        another_resource_list = MyResourceList([MyResource(id=4, external_id="5"), MyResource(id=6, external_id="7")])
        resource_list.extend(another_resource_list)

        expected = MyResourceList(
            [
                MyResource(id=1, external_id="2"),
                MyResource(id=2, external_id="3"),
                MyResource(id=4, external_id="5"),
                MyResource(id=6, external_id="7"),
            ]
        )
        assert expected == resource_list
        assert expected._id_to_item == resource_list._id_to_item
        assert expected._external_id_to_item == resource_list._external_id_to_item

    def test_extend__fails_with_overlapping_identifiers(self):
        resource_list = MyResourceList([MyResource(id=1), MyResource(id=2)])
        another_resource_list = MyResourceList([MyResource(id=2), MyResource(id=6)])
        with pytest.raises(ValueError, match="^Unable to extend as this would introduce duplicates$"):
            resource_list.extend(another_resource_list)

    def test_len(self):
        resource_list = MyResourceList([MyResource(1, 2), MyResource(2, 3)])
        assert 2 == len(resource_list)

    def test_eq(self):
        assert MyResourceList([MyResource(1, 2), MyResource(2, 3)]) == MyResourceList(
            [MyResource(1, 2), MyResource(2, 3)]
        )
        assert MyResourceList([MyResource(1, 2), MyResource(2, 3)]) != MyResourceList(
            [MyResource(2, 3), MyResource(1, 2)]
        )
        assert MyResourceList([MyResource(1, 2), MyResource(2, 3)]) != MyResourceList(
            [MyResource(2, 3), MyResource(1, 4)]
        )
        assert MyResourceList([MyResource(1, 2), MyResource(2, 3)]) != MyResourceList([MyResource(1, 2)])

    def test_iter(self):
        resource_list = MyResourceList([MyResource(1, 2), MyResource(2, 3)])
        counter = 0
        for resource in resource_list:
            counter += 1
            assert resource in [MyResource(1, 2), MyResource(2, 3)]
        assert 2 == counter

    def test_get_item_by_id(self):
        resource_list = MyResourceList([MyResource(id=1, external_id="1"), MyResource(id=2, external_id="2")])
        assert MyResource(id=1, external_id="1") == resource_list.get(id=1)
        assert MyResource(id=2, external_id="2") == resource_list.get(id=2)

    def test_str_repr(self):
        assert json.dumps([{"var_a": 1}], indent=4) == str(MyResourceList([MyResource(1)]))
        assert json.dumps([{"var_a": 1.0}], indent=4) == str(MyResourceList([MyResource(Decimal(1))]))

    def test_get_item_by_external_id(self):
        resource_list = MyResourceList([MyResource(id=1, external_id="1"), MyResource(id=2, external_id="2")])
        assert MyResource(id=1, external_id="1") == resource_list.get(external_id="1")
        assert MyResource(id=2, external_id="2") == resource_list.get(external_id="2")

    def test_constructor_bad_type(self):
        with pytest.raises(TypeError, match="must be of type 'MyResource'"):
            MyResourceList([1, 2, 3])

    def test_resource_list_client_correct(self):
        c = CogniteClient(ClientConfig(client_name="bla", project="bla", credentials=Token("bla")))
        with pytest.raises(CogniteMissingClientError):
            MyResource(1)._cognite_client
        assert MyResource(1, cognite_client=c)._cognite_client == c

    def test_use_method_which_requires_cognite_client__client_not_set(self):
        mr = MyResourceList([])
        with pytest.raises(CogniteMissingClientError):
            mr.use()

    @pytest.mark.dsl
    def test_to_pandas_method(self):
        import pandas as pd

        from cognite.client.data_classes import Asset, Label

        asset = Asset(
            external_id="test-1",
            name="test 1",
            parent_external_id="parent-test-1",
            description="A test asset",
            data_set_id=123,
            labels=[Label(external_id="ROTATING_EQUIPMENT", name="Rotating equipment")],
        )

        result_df = asset.to_pandas()

        data = {
            "value": [
                "test-1",
                "test 1",
                "parent-test-1",
                "A test asset",
                123,
                [{"externalId": "ROTATING_EQUIPMENT", "name": "Rotating equipment"}],
            ]
        }

        index_labels = ["external_id", "name", "parent_external_id", "description", "data_set_id", "labels"]

        expected_df = pd.DataFrame(data, index=index_labels)

        # Assert that the resultant DataFrame is equal to the expected DataFrame
        pd.testing.assert_frame_equal(result_df, expected_df)


class TestCogniteFilter:
    def test_dump(self):
        assert MyFilter(1, 2).dump() == {"var_a": 1, "var_b": 2}
        assert MyFilter(1, 2).dump(camel_case=True) == {"varA": 1, "varB": 2}

    def test_eq(self):
        assert MyFilter(1, 2) == MyFilter(1, 2)
        assert MyFilter(1) != MyFilter(1, 2)
        assert MyFilter() == MyFilter()

    def test_str(self):
        assert json.dumps({"var_a": 1}, indent=4) == str(MyFilter(1))
        assert json.dumps({"var_a": 1.0}, indent=4) == str(MyFilter(Decimal(1)))

    def test_repr(self):
        assert json.dumps({"var_a": 1}, indent=4) == repr(MyFilter(1))


class TestCogniteUpdate:
    def test_dump_id(self):
        assert {"id": 1, "update": {}} == MyUpdate(id=1).dump()

    def test_dump_external_id(self):
        assert {"externalId": "1", "update": {}} == MyUpdate(external_id="1").dump()

    def test_dump_both_ids_set(self):
        assert {"id": 1, "update": {}} == MyUpdate(id=1, external_id="1").dump()

    def test_eq(self):
        assert MyUpdate() == MyUpdate()
        assert MyUpdate(1) == MyUpdate(1)
        assert MyUpdate(1).string.set("1") == MyUpdate(1).string.set("1")
        assert MyUpdate(1) != MyUpdate(2)
        assert MyUpdate(1) != MyUpdate(1).string.set("1")

    def test_str(self):
        assert json.dumps(MyUpdate(1).dump(), indent=4) == str(MyUpdate(1))
        assert json.dumps(MyUpdate(1.0).dump(), indent=4) == str(MyUpdate(Decimal(1)))
        assert json.dumps(MyUpdate(1).string.set("1").dump(), indent=4) == str(MyUpdate(1).string.set("1"))

    def test_set_string(self):
        assert {"id": 1, "update": {"string": {"set": "bla"}}} == MyUpdate(1).string.set("bla").dump()

    def test_add_to_list(self):
        assert {"id": 1, "update": {"list": {"add": [1, 2, 3]}}} == MyUpdate(1).list.add([1, 2, 3]).dump()

    def test_set_list(self):
        assert {"id": 1, "update": {"list": {"set": [1, 2, 3]}}} == MyUpdate(1).list.set([1, 2, 3]).dump()

    def test_remove_from_list(self):
        assert {"id": 1, "update": {"list": {"remove": [1, 2, 3]}}} == MyUpdate(1).list.remove([1, 2, 3]).dump()

    def test_set_object(self):
        assert {"id": 1, "update": {"object": {"set": {"key": "value"}}}} == MyUpdate(1).object.set(
            {"key": "value"}
        ).dump()

    def test_add_object(self):
        assert {"id": 1, "update": {"object": {"add": {"key": "value"}}}} == MyUpdate(1).object.add(
            {"key": "value"}
        ).dump()

    def test_add_or_remove_after_set_raises_error(self):
        update = MyUpdate(1).object.set({"key": "value"})
        with pytest.raises(AssertionError):
            update.object.add({"key2": "value2"})
        with pytest.raises(AssertionError):
            update.object.remove(["key2"])

    def test_set_after_add_or_removeraises_error(self):
        update = MyUpdate(1).object.add({"key": "value"})
        with pytest.raises(AssertionError):
            update.object.set({"key2": "value2"})

    def test_add_object_and_remove(self):
        update = MyUpdate(1).object.add({"key": "value"})
        update.object.remove(["key2"])
        assert {"id": 1, "update": {"object": {"add": {"key": "value"}, "remove": ["key2"]}}} == update.dump()
        with pytest.raises(AssertionError):
            update.object.add({"key": "overwrite"})
        with pytest.raises(AssertionError):
            update.object.remove(["key2", "key4"])

    def test_remove_object(self):
        assert {"id": 1, "update": {"object": {"remove": ["value"]}}} == MyUpdate(1).object.remove(["value"]).dump()

    def test_set_string_null(self):
        assert {"externalId": "1", "update": {"string": {"setNull": True}}} == MyUpdate(external_id="1").string.set(
            None
        ).dump()

    def test_chain_setters(self):
        assert {"id": 1, "update": {"object": {"set": {"bla": "bla"}}, "string": {"set": "bla"}}} == MyUpdate(
            id=1
        ).object.set({"bla": "bla"}).string.set("bla").dump()

    def test_get_update_properties(self):
        props = {prop.name for prop in MyUpdate._get_update_properties()}
        assert hasattr(MyUpdate, "columns") and "columns" not in props
        assert {"string", "list", "object", "labels"} == set(props)

    @pytest.mark.parametrize("cognite_update_subclass", all_subclasses(CogniteUpdate))
    def test_correct_implementation_get_update_properties(self, cognite_update_subclass: CogniteUpdate):
        # Arrange
        expected = sorted(
            key
            for key in cognite_update_subclass.__dict__
            if not key.startswith("_") and key not in {"columns", "dump"}
        )

        # Act
        actual = sorted(prop.name for prop in cognite_update_subclass._get_update_properties())

        # Assert
        assert expected == actual


class TestCogniteResponse:
    def test_load(self):
        # No base implementation of _load for CogniteResponse subclasses
        with pytest.raises(NotImplementedError):
            MyResponse._load({"varA": 1})

    def test_dump(self):
        assert {"var_a": 1} == MyResponse(1).dump()
        assert {"varA": 1} == MyResponse(1).dump(camel_case=True)
        assert {} == MyResponse().dump()

    def test_str(self):
        assert json.dumps(MyResponse(1).dump(), indent=4, sort_keys=True) == str(MyResponse(1))
        assert json.dumps(MyResponse(1.0).dump(), indent=4, sort_keys=True) == str(MyResponse(Decimal(1)))

    def test_repr(self):
        assert json.dumps(MyResponse(1).dump(), indent=4, sort_keys=True) == repr(MyResponse(1))

    def test_eq(self):
        assert MyResponse(1) == MyResponse(1)
        assert MyResponse(1) != MyResponse(2)
        assert MyResponse(1) != MyResponse()

    def test_response_client_correct(self):
        c = CogniteClient(ClientConfig(client_name="bla", project="bla", credentials=Token("bla")))
        with pytest.raises(CogniteMissingClientError):
            MyResource(1)._cognite_client
        assert MyResource(1, cognite_client=c)._cognite_client == c

    def test_response_no_cogclient_ref(self):
        # CogniteResponse does not have a reference to the cognite client:
        with pytest.raises(AttributeError):
            MyResponse(1)._cognite_client<|MERGE_RESOLUTION|>--- conflicted
+++ resolved
@@ -2,13 +2,8 @@
 
 import json
 from decimal import Decimal
-<<<<<<< HEAD
-from typing import Any, Dict, List, Type
-from unittest import mock
-=======
 from typing import Any
 from unittest.mock import MagicMock
->>>>>>> 41ec76fb
 
 import pytest
 import yaml
@@ -146,15 +141,9 @@
         assert {"varA": 1} == MyResource(1).dump(camel_case=True)
 
     def test_load(self):
-<<<<<<< HEAD
         assert MyResource(1).dump() == MyResource.load({"varA": 1}).dump()
-        assert MyResource(1, 2).dump() == MyResource.load({"var_a": 1, "var_b": 2}).dump()
-        assert {"var_a": 1} == MyResource.load({"var_a": 1, "var_c": 1}).dump()
-=======
-        assert MyResource(1).dump() == MyResource._load({"varA": 1}).dump()
-        assert MyResource().dump() == MyResource._load({"var_a": 1, "var_b": 2}).dump()
-        assert {"var_a": 1} == MyResource._load({"varA": 1, "varC": 1}).dump()
->>>>>>> 41ec76fb
+        assert MyResource().dump() == MyResource.load({"var_a": 1, "var_b": 2}).dump()
+        assert {"var_a": 1} == MyResource.load({"varA": 1, "varC": 1}).dump()
 
     def test_load_unknown_attribute(self):
         assert {"var_a": 1, "var_b": 2} == MyResource.load({"varA": 1, "varB": 2, "varC": 3}).dump()
