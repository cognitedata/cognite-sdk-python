--- conflicted
+++ resolved
@@ -234,12 +234,7 @@
 
         dumped = instance.dump(camel_case=True)
         json_serialised = json.dumps(dumped)
-<<<<<<< HEAD
         loaded = instance.load(json_serialised, cognite_client=cognite_mock_client_placeholder)
-=======
-        json_deserialised = json.loads(json_serialised)
-        loaded = instance.load(json_deserialised, cognite_client=cognite_mock_client_placeholder)
->>>>>>> 82de5b7b
 
         assert loaded.dump() == instance.dump()
 
@@ -258,12 +253,7 @@
 
         dumped = instance.dump(camel_case=True)
         yaml_serialised = yaml.safe_dump(dumped)
-<<<<<<< HEAD
         loaded = instance.load(yaml_serialised, cognite_client=cognite_mock_client_placeholder)
-=======
-        yaml_deserialised = yaml.safe_load(yaml_serialised)
-        loaded = instance.load(yaml_deserialised, cognite_client=cognite_mock_client_placeholder)
->>>>>>> 82de5b7b
 
         assert loaded.dump() == instance.dump()
 
