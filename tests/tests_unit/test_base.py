--- conflicted
+++ resolved
@@ -142,7 +142,6 @@
     return CogniteClientMock()
 
 
-<<<<<<< HEAD
 class TestSerializationMixin:
     @pytest.mark.dsl
     @pytest.mark.parametrize(
@@ -200,8 +199,6 @@
         assert instance.dump() == instance.dump(camel_case=False)
 
 
-=======
->>>>>>> ddbf2a71
 class TestCogniteResource:
     def test_dump(self):
         assert {"var_a": 1} == MyResource(1).dump()
@@ -519,11 +516,7 @@
             parent_external_id="parent-test-1",
             description="A test asset",
             data_set_id=123,
-<<<<<<< HEAD
             labels=[Label(external_id="ROTATING_EQUIPMENT")],
-=======
-            labels=[Label(external_id="ROTATING_EQUIPMENT", name="Rotating equipment")],
->>>>>>> ddbf2a71
         ).to_pandas()
 
         expected_df = pd.DataFrame(
@@ -534,11 +527,7 @@
                     "parent-test-1",
                     "A test asset",
                     123,
-<<<<<<< HEAD
                     [{"external_id": "ROTATING_EQUIPMENT"}],
-=======
-                    [{"externalId": "ROTATING_EQUIPMENT", "name": "Rotating equipment"}],
->>>>>>> ddbf2a71
                 ]
             },
             index=["external_id", "name", "parent_external_id", "description", "data_set_id", "labels"],
