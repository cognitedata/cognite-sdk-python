from __future__ import annotations

import re
from collections.abc import Iterator
from typing import TYPE_CHECKING, Any, Literal

import pytest
from _pytest.mark import ParameterSet

import cognite.client.data_classes.filters as f
from cognite.client._api.data_modeling.instances import InstancesAPI
from cognite.client.data_classes._base import EnumProperty
from cognite.client.data_classes.data_modeling import ViewId
from cognite.client.data_classes.data_modeling.data_types import DirectRelationReference
from cognite.client.data_classes.filters import Filter, UnknownFilter
from tests.utils import all_subclasses

if TYPE_CHECKING:
    from cognite.client import CogniteClient


def load_and_dump_equals_data() -> Iterator[ParameterSet]:
    yield pytest.param(
        f.And,
        {
            "and": [
                {"in": {"property": ["tag"], "values": ["1001_1", "1001_1"]}},
                {"range": {"property": ["weight"], "gte": 0, "lt": 99}},
            ]
        },
        id="In and Range",
    )

    yield pytest.param(
        f.Or,
        {
            "or": [
                {"equals": {"property": ["name"], "value": "Quentin Tarantino"}},
                {"prefix": {"property": ["full_name"], "value": "Dr."}},
                {
                    "exists": {
                        "property": ["room"],
                    }
                },
            ]
        },
        id="Equals or Prefix or Exists",
    )

    yield pytest.param(
        f.Not,
        {"not": {"equals": {"property": ["scenario"], "value": "scenario7"}}},
        id="Not equals",
    )

    yield pytest.param(
        f.Range,
        {"range": {"property": ["weight"], "lte": 100, "gt": 0}},
        id="Range, lte and gt",
    )

    yield pytest.param(
        f.And,
        {
            "and": [
                {
                    "overlaps": {
                        "startProperty": ["start_time"],
                        "endProperty": ["end_time"],
                        "gt": "2020-01-01T00:00:00Z",
                        "lte": "2021-01-01T00:00:00Z",
                    }
                },
                {"hasData": [{"type": "view", "space": "space", "externalId": "viewExternalId", "version": "v1"}]},
            ]
        },
        id="And hasData and overlaps",
    )

    yield pytest.param(
        f.Or,
        {
            "or": [
                {
                    "overlaps": {
                        "startProperty": ["start_time"],
                        "endProperty": ["end_time"],
                        "gte": "2020-01-01T00:00:00Z",
                    }
                },
                {"containsAny": {"property": ["tag"], "values": ["1001_1", "1001_1"]}},
            ]
        },
        id="Or overlaps or containsAny",
    )
    yield pytest.param(
        f.Nested,
        {
            "nested": {
                "scope": ("space", "container", "prop"),
                "filter": {"matchAll": {}},
            }
        },
        id="Nested match all",
    )

    yield pytest.param(
        f.Range,
        {"range": {"property": ["weight"], "gte": {"property": ["capacity"]}}},
        id="Range with gte another property",
    )

    yield pytest.param(
        f.Prefix, {"prefix": {"property": ["name"], "value": {"parameter": "param1"}}}, id="prefix with parameters"
    )
    yield pytest.param(
        f.Prefix,
        {
            "prefix": {
                "property": ["cdf_cdm", "CogniteAsset/v1", "path"],
                "value": [
                    {"space": "s", "externalId": "0"},
                    {"space": "s", "externalId": "1"},
                    {"space": "s", "externalId": "2"},
                    {"space": "s", "externalId": "3"},
                ],
            }
        },
        id="prefix with list of dicts",
    )
    yield pytest.param(
        f.Prefix,
        {
            "prefix": {
                "property": ["cdf_cdm", "CogniteAsset/v1", "path"],
                "value": [
                    {"space": "s", "externalId": "0"},
                    {"space": "s", "externalId": "1"},
                    {"space": "s", "externalId": "2"},
                    {"space": "s", "externalId": "3"},
                ],
            }
        },
        id="prefix with list of objects",
    )
    yield pytest.param(
        f.InAssetSubtree,
        {
            "inAssetSubtree": {
                "property": ["assetIds"],
                "values": [11, 22],
            }
        },
        id="InAssetSubtree with list of asset ids",
    )


@pytest.mark.parametrize("expected_filter_cls, raw_data", list(load_and_dump_equals_data()))
def test_load_and_dump_equals(expected_filter_cls: type[Filter], raw_data: dict) -> None:
    parsed = Filter.load(raw_data)
    assert isinstance(parsed, expected_filter_cls)
    dumped = parsed.dump(camel_case_property=False)
    assert dumped == raw_data


def dump_filter_test_data() -> Iterator[ParameterSet]:
    user_filter = f.Or(
        f.Equals(property=["person", "name"], value=["Quentin", "Tarantino"]),
        f.ContainsAny(property=["person", "name"], values=[["Quentin", "Tarantino"]]),
    )
    expected: dict[str, Any] = {
        "or": [
            {"equals": {"property": ["person", "name"], "value": ["Quentin", "Tarantino"]}},
            {"containsAny": {"property": ["person", "name"], "values": [["Quentin", "Tarantino"]]}},
        ]
    }

    yield pytest.param(user_filter, expected, id="Or with Equals and ContainsAny")

    complex_filter = f.And(
        f.Nested(scope=("space", "container", "prop"), filter=f.MatchAll()),
        f.Or(
            f.HasData(containers=[("space", "container")]),
            f.Overlaps(
                start_property=["space", "container", "prop1"],
                end_property=["space", "container", "prop2"],
                lt=f.ParameterValue("lt"),
            ),
        ),
    )
    expected = {
        "and": [
            {
                "nested": {
                    "scope": ("space", "container", "prop"),
                    "filter": {"matchAll": {}},
                }
            },
            {
                "or": [
                    {"hasData": [{"type": "container", "space": "space", "externalId": "container"}]},
                    {
                        "overlaps": {
                            "startProperty": ["space", "container", "prop1"],
                            "endProperty": ["space", "container", "prop2"],
                            "lt": {"parameter": "lt"},
                        }
                    },
                ]
            },
        ]
    }
    yield pytest.param(complex_filter, expected, id="And nested and Or with has data and overlaps")

    snake_cased_property = f.And(
        f.Range(
            property=ViewId("space", "viewExternalId", "v1").as_property_ref("start_time"),
            lte="2023-09-16T15:50:05.439",
        )
    )
    expected = {
        "and": [
            {
                "range": {
                    "property": ("space", "viewExternalId/v1", "start_time"),
                    "lte": "2023-09-16T15:50:05.439",
                }
            }
        ]
    }
    yield pytest.param(snake_cased_property, expected, id="And range filter with snake cased property")

    yield pytest.param(
        f.InvalidFilter([["some", "old", "prop"]], "overlaps"),
        {"invalid": {"previously_referenced_properties": [["some", "old", "prop"]], "filter_type": "overlaps"}},
    )

    property_ref = ["cdf_cdm", "CogniteAsset/v1", "path"]
    expected = {
        "prefix": {
            "property": property_ref,
            "value": [{"space": "s", "externalId": "0"}, {"space": "s", "externalId": "1"}],
        }
    }
    prop_list1 = f.Prefix(
        property_ref,
        [DirectRelationReference(space="s", external_id="0"), DirectRelationReference(space="s", external_id="1")],
    )
    prop_list2 = f.Prefix(
        property_ref,
        [{"space": "s", "externalId": "0"}, {"space": "s", "externalId": "1"}],
    )
    yield pytest.param(prop_list1, expected, id="Prefix filter with list property of objects")
    yield pytest.param(prop_list2, expected, id="Prefix filter with list property of dicts")
    overloaded_filter = f.Equals(property="name", value="bob") & f.HasData(
        containers=[("space", "container")]
    ) | ~f.Range(property="size", gt=0)
    expected = {
        "or": [
            {
                "and": [
                    {"equals": {"property": ["name"], "value": "bob"}},
                    {"hasData": [{"type": "container", "space": "space", "externalId": "container"}]},
                ]
            },
            {"not": {"range": {"property": ["size"], "gt": 0}}},
        ]
    }
    yield pytest.param(overloaded_filter, expected, id="Compound filter with overloaded operators")
    nested_overloaded_filter = (f.Equals("a", "b") & f.Equals("c", "d")) & (f.Equals("e", "f") & f.Equals("g", "h"))
    expected = {
        "and": [
            {"equals": {"property": ["a"], "value": "b"}},
            {"equals": {"property": ["c"], "value": "d"}},
            {"equals": {"property": ["e"], "value": "f"}},
            {"equals": {"property": ["g"], "value": "h"}},
        ]
    }
    yield pytest.param(nested_overloaded_filter, expected, id="Compound filter with nested overloaded and")


@pytest.mark.parametrize("user_filter, expected", list(dump_filter_test_data()))
def test_dump_filter(user_filter: Filter, expected: dict) -> None:
    actual = user_filter.dump()

    assert actual == expected


def test_unknown_filter_type() -> None:
    unknown = Filter.load({"unknown": {}})
    assert isinstance(unknown, f.UnknownFilter)
    assert unknown.dump() == {"unknown": {}}


@pytest.mark.parametrize("property_cls", filter(lambda cls: hasattr(cls, "metadata_key"), all_subclasses(EnumProperty)))
def test_user_given_metadata_keys_are_not_camel_cased(property_cls: type) -> None:
    # Bug prior to 6.32.4 would dump user given keys in camelCase
    flt = f.Equals(property_cls.metadata_key("key_foo_Bar_baz"), "value_foo Bar_baz")  # type: ignore [attr-defined]
    dumped = flt.dump(camel_case_property=True)["equals"]

    # property may contain more (static) values, so we just verify the end:
    assert dumped["property"][-2:] == ["metadata", "key_foo_Bar_baz"]
    assert dumped["value"] == "value_foo Bar_baz"


<<<<<<< HEAD
def test_not_filter_only_accepts_a_single_filter() -> None:
    # Bug prior to 7.63.10: Not-filter would accept and ignore all-but-the-first filter given:
    err_msg = re.escape("Not.__init__() takes 2 positional arguments but 3 were given")
    with pytest.raises(TypeError, match=f"^{err_msg}$"):
        f.Not(f.Exists("foo"), f.Exists("bar"))  # type: ignore [call-arg]


@pytest.mark.parametrize("compound_flt", [f.And, f.Or, f.Not])
def test_compound_filters_require_at_least_one_filter(compound_flt: type[f.CompoundFilter]) -> None:
    # Bug prior to 7.63.10: CompoundFilters (and/or/not) would accept no filters given:
    if compound_flt is f.Not:
        err_msg = re.escape("Not.__init__() missing 1 required positional argument: 'filter'")
    else:
        err_msg = "^At least one filter must be provided$"
    with pytest.raises(TypeError, match=err_msg):
        compound_flt()
=======
@pytest.mark.parametrize("space", (None, "s1", ["s1", "s2"]))
@pytest.mark.parametrize("user_filter", (None, f.Exists("x1"), f.And(f.Exists("x1"), f.Exists("x2"))))
@pytest.mark.parametrize("pass_as_dict", (True, False))
def test_merge_space_into_filter(
    space: str | list[str] | None, user_filter: f.Filter | None, pass_as_dict: bool
) -> None:
    flt_used = user_filter.dump() if pass_as_dict and user_filter else user_filter
    res = InstancesAPI._merge_space_into_filter(
        instance_type="node",
        space=space,
        filter=flt_used,
    )
    if space is user_filter is None:
        assert res is None
    elif space is None:
        assert res == flt_used
    elif user_filter is None:
        assert isinstance(res, f.SpaceFilter)
    else:
        assert isinstance(res, f.And)
        f1, *fs = res._filters
        assert isinstance(f1, f.SpaceFilter)
        # Ensure that the user filter if passed as an And-filter, is merged, rather than nested:
        for flt in fs:
            assert isinstance(flt, f.Exists)
>>>>>>> 5ee9b3d3


class TestSpaceFilter:
    @pytest.mark.parametrize(
        "inst_type, space, expected",
        (
            ("node", "myspace", {"equals": {"property": ["node", "space"], "value": "myspace"}}),
            (None, ["myspace"], {"equals": {"property": ["node", "space"], "value": "myspace"}}),
            ("edge", ["myspace"], {"equals": {"property": ["edge", "space"], "value": "myspace"}}),
            ("node", ["myspace", "another"], {"in": {"property": ["node", "space"], "values": ["myspace", "another"]}}),
            ("node", ("myspace", "another"), {"in": {"property": ["node", "space"], "values": ["myspace", "another"]}}),
        ),
    )
    def test_space_filter(
        self, inst_type: Literal["node", "edge"], space: str | list[str], expected: dict[str, Any]
    ) -> None:
        space_filter = f.SpaceFilter(space, inst_type) if inst_type else f.SpaceFilter(space)
        assert expected == space_filter.dump()

    def test_space_filter_passes_isinstance_checks(self) -> None:
        space_filter = f.SpaceFilter("myspace", "edge")
        assert isinstance(space_filter, Filter)

    @pytest.mark.parametrize(
        "body",
        (
            {"property": ["edge", "space"], "value": "myspace"},
            {"property": ["node", "space"], "values": ["myspace", "another"]},
        ),
    )
    def test_space_filter_loads_as_unknown(self, body: dict[str, str | list[str]]) -> None:
        # Space Filter is an SDK concept, so it should load as an UnknownFilter:
        dumped = {f.SpaceFilter._filter_name: body}
        loaded_flt = Filter.load(dumped)
        assert isinstance(loaded_flt, UnknownFilter)

    @pytest.mark.parametrize(
        "space_filter",
        [
            f.SpaceFilter("s1", "edge"),
            f.SpaceFilter(["s1"], "edge"),
            f.SpaceFilter(["s1", "s2"], "edge"),
        ],
    )
    def test_space_filter_passes_verification(self, cognite_client: CogniteClient, space_filter: f.SpaceFilter) -> None:
        cognite_client.data_modeling.instances._validate_filter(space_filter)
        assert True<|MERGE_RESOLUTION|>--- conflicted
+++ resolved
@@ -303,7 +303,6 @@
     assert dumped["value"] == "value_foo Bar_baz"
 
 
-<<<<<<< HEAD
 def test_not_filter_only_accepts_a_single_filter() -> None:
     # Bug prior to 7.63.10: Not-filter would accept and ignore all-but-the-first filter given:
     err_msg = re.escape("Not.__init__() takes 2 positional arguments but 3 were given")
@@ -320,7 +319,8 @@
         err_msg = "^At least one filter must be provided$"
     with pytest.raises(TypeError, match=err_msg):
         compound_flt()
-=======
+
+
 @pytest.mark.parametrize("space", (None, "s1", ["s1", "s2"]))
 @pytest.mark.parametrize("user_filter", (None, f.Exists("x1"), f.And(f.Exists("x1"), f.Exists("x2"))))
 @pytest.mark.parametrize("pass_as_dict", (True, False))
@@ -346,7 +346,6 @@
         # Ensure that the user filter if passed as an And-filter, is merged, rather than nested:
         for flt in fs:
             assert isinstance(flt, f.Exists)
->>>>>>> 5ee9b3d3
 
 
 class TestSpaceFilter:
