from __future__ import annotations

from typing import Any
from unittest.mock import MagicMock, PropertyMock, patch

import pytest

from cognite.client import CogniteClient
from cognite.client.data_classes import Annotation
from cognite.client.data_classes.annotation_types.images import (
    AssetLink,
    KeypointCollection,
    KeypointCollectionWithObjectDetection,
    ObjectDetection,
    Polygon,
    TextRegion,
)
from cognite.client.data_classes.annotation_types.primitives import (
    Attribute,
    BoundingBox,
    CdfResourceRef,
    Keypoint,
    Point,
    Polyline,
    VisionResource,
)
from cognite.client.data_classes.contextualization import (
    AssetTagDetectionParameters,
    FeatureParameters,
    JobStatus,
    TextDetectionParameters,
    VisionExtractItem,
    VisionExtractJob,
    VisionExtractPredictions,
)
from cognite.client.utils._importing import local_import
from cognite.client.utils._text import convert_all_keys_to_snake_case, to_snake_case

object_detection_sample = ObjectDetection(
    label="foo",
    confidence=None,
    bounding_box=BoundingBox(x_min=0.1, y_min=0.2, x_max=0.3, y_max=0.4),
    attributes={
        "foo": Attribute(type="boolean", value=True),
        "bar": {"type": "numerical", "value": 0.1},
    },
)

object_detection_dict_sample = {
    "boundingBox": {"xMin": 0.1, "yMin": 0.2, "xMax": 0.3, "yMax": 0.4},
    "label": "foo",
    "attributes": {
        "foo": {"type": "boolean", "value": True},
        "bar": {"type": "numerical", "value": 0.1},
    },
}

keypoint_collection_with_object_detection_sample = KeypointCollectionWithObjectDetection(
    keypoint_collection=KeypointCollection(
        label="foo",
        confidence=0.2,
        attributes={"attr": Attribute(type="numerical", value=0.1)},
        keypoints={
            "bottom": Keypoint(Point(x=0.1, y=0.1)),
            "top": Keypoint(Point(x=0.2, y=0.2)),
            "value": Keypoint(Point(x=0.3, y=0.3)),
        },
    ),
    object_detection=object_detection_sample,
)

keypoint_collection_with_object_detection_dict_sample = {
    "keypointCollection": {
        "label": "foo",
        "confidence": 0.2,
        "attributes": {"attr": {"type": "numerical", "value": 0.1}},
        "keypoints": {
            "bottom": {"point": {"x": 0.1, "y": 0.1}},
            "top": {"point": {"x": 0.2, "y": 0.2}},
            "value": {"point": {"x": 0.3, "y": 0.3}},
        },
    },
    "objectDetection": object_detection_dict_sample,
}

mock_vision_predictions_dict: dict[str, list[dict[str, Any]]] = {
    "textPredictions": [
        {"text": "a", "textRegion": {"xMin": 0.1, "yMin": 0.2, "xMax": 0.3, "yMax": 0.4}, "confidence": 0.1}
    ],
    "assetTagPredictions": [
        {
            "text": "foo",
            "textRegion": {"xMin": 0.1, "yMin": 0.2, "xMax": 0.3, "yMax": 0.4},
            "assetRef": {"id": 1},
        }
    ],
    "industrialObjectPredictions": [object_detection_dict_sample],
    "peoplePredictions": [object_detection_dict_sample],
    "personalProtectiveEquipmentPredictions": [object_detection_dict_sample],
    "digitalGaugePredictions": [object_detection_dict_sample],
    "dialGaugePredictions": [keypoint_collection_with_object_detection_dict_sample],
    "levelGaugePredictions": [keypoint_collection_with_object_detection_dict_sample],
    "valvePredictions": [keypoint_collection_with_object_detection_dict_sample],
}

mock_vision_extract_predictions = VisionExtractPredictions(
    text_predictions=[
        TextRegion(
            text="a",
            text_region=BoundingBox(x_min=0.1, y_min=0.2, x_max=0.3, y_max=0.4),
            confidence=0.1,
        )
    ],
    asset_tag_predictions=[
        AssetLink(
            text="foo",
            text_region={"x_min": 0.1, "y_min": 0.2, "x_max": 0.3, "y_max": 0.4},
            asset_ref={"id": 1},
        )
    ],
    industrial_object_predictions=[object_detection_sample],
    people_predictions=[object_detection_sample],
    personal_protective_equipment_predictions=[object_detection_sample],
    digital_gauge_predictions=[object_detection_sample],
    dial_gauge_predictions=[keypoint_collection_with_object_detection_sample],
    level_gauge_predictions=[keypoint_collection_with_object_detection_sample],
    valve_predictions=[keypoint_collection_with_object_detection_sample],
)


class TestVisionResource:
    @pytest.mark.parametrize(
        "item, expected_dump, camel_case",
        [
            (
                CdfResourceRef(id=1, external_id="a"),
                {"id": 1, "external_id": "a"},
                False,
            ),
            (
                CdfResourceRef(id=1, external_id="a"),
                {"id": 1, "externalId": "a"},
                True,
            ),
            (
                Polygon([Point(1, 2), Point(3, 4), {"x": -1, "y": 0}]),
                {"vertices": [{"x": 1, "y": 2}, {"x": 3, "y": 4}, {"x": -1, "y": 0}]},
                False,
            ),
            (
                Polyline([Point(1, 2), Point(3, 4), {"x": -1, "y": 0}]),
                {"vertices": [{"x": 1, "y": 2}, {"x": 3, "y": 4}, {"x": -1, "y": 0}]},
                False,
            ),
            (
                Keypoint(point=Point(1, 2), confidence=None),
                {"point": {"x": 1, "y": 2}},
                False,
            ),
            (
                Attribute(type="numerical", value=0.1),
                {"type": "numerical", "value": 0.1},
                False,
            ),
            (
                object_detection_sample,
                object_detection_dict_sample,
                True,
            ),
            (
                TextRegion(
                    text="foo", text_region={"x_min": 0.1, "x_max": 0.2, "y_min": 0.3, "y_max": 0.4}, confidence=None
                ),
                {"text": "foo", "text_region": {"x_min": 0.1, "x_max": 0.2, "y_min": 0.3, "y_max": 0.4}},
                False,
            ),
            (
                AssetLink(
                    text="foo",
                    text_region={"x_min": 0.1, "x_max": 0.2, "y_min": 0.3, "y_max": 0.4},
                    asset_ref={"id": 1},
                ),
                {
                    "text": "foo",
                    "text_region": {"x_min": 0.1, "x_max": 0.2, "y_min": 0.3, "y_max": 0.4},
                    "asset_ref": {"id": 1},
                },
                False,
            ),
            (
                KeypointCollection(
                    label="bar",
                    keypoints={"a": Keypoint(point=Point(1, 2))},
                    confidence=0.1,
                    attributes={
                        "foo": Attribute(type="boolean", value=True),
                        "bar": {"type": "numerical", "value": 0.1},
                    },
                ),
                {
                    "label": "bar",
                    "keypoints": {"a": {"point": {"x": 1, "y": 2}}},
                    "confidence": 0.1,
                    "attributes": {
                        "foo": {"type": "boolean", "value": True},
                        "bar": {"type": "numerical", "value": 0.1},
                    },
                },
                False,
            ),
            (
                keypoint_collection_with_object_detection_sample,
                keypoint_collection_with_object_detection_dict_sample,
                True,
            ),
        ],
        ids=[
            "cdf_resource_ref",
            "cdf_resource_ref_camel_case",
            "polygon",
            "polyline",
            "keypoint",
            "attribute",
            "object_detection",
            "text_region",
            "asset_link",
            "keypoint_collection",
            "keypoint_collection_with_object_detection",
        ],
    )
    def test_dump(self, item: VisionResource, expected_dump: dict[str, Any], camel_case: bool) -> None:
        assert item.dump(camel_case) == expected_dump

    @pytest.mark.dsl
    @pytest.mark.parametrize(
        "item, exp_df_data, exp_df_index, camel_case",
        [
            (
                CdfResourceRef(id=1, external_id="a"),
                {"value": [1, "a"]},
                ["id", "external_id"],
                False,
            ),
            (
                CdfResourceRef(id=1, external_id="a"),
                {"value": [1, "a"]},
                ["id", "externalId"],
                True,
            ),
            (
                TextRegion(
                    text="foo", text_region={"x_min": 0.1, "y_min": 0.2, "x_max": 0.3, "y_max": 0.4}, confidence=None
                ),
                {"value": ["foo", {"x_min": 0.1, "y_min": 0.2, "x_max": 0.3, "y_max": 0.4}]},
                ["text", "text_region"],
                False,
            ),
            (
                VisionExtractPredictions(
                    text_predictions=[
                        TextRegion(
                            text="foo",
                            text_region={"x_min": 0.1, "y_min": 0.2, "x_max": 0.3, "y_max": 0.4},
                            confidence=None,
                        )
                    ],
                    level_gauge_predictions=[
                        KeypointCollectionWithObjectDetection(
                            keypoint_collection=KeypointCollection(
                                label="levelGauge",
                                attributes={"level_gauge_value": Attribute(type="numerical", value=0.1)},
                                keypoints={
                                    "bottom": Keypoint(Point(x=0.1, y=0.1)),
                                },
                            ),
                            object_detection=ObjectDetection(
                                label="foo",
                                bounding_box=BoundingBox(x_min=0.1, y_min=0.2, x_max=0.3, y_max=0.4),
                            ),
                        )
                    ],
                ),
                {
                    "value": [
                        [{"text": "foo", "textRegion": {"xMin": 0.1, "yMin": 0.2, "xMax": 0.3, "yMax": 0.4}}],
                        [
                            {
                                "keypointCollection": {
                                    "label": "levelGauge",
                                    "attributes": {"level_gauge_value": {"type": "numerical", "value": 0.1}},
                                    "keypoints": {"bottom": {"point": {"x": 0.1, "y": 0.1}}},
                                },
                                "objectDetection": {
                                    "label": "foo",
                                    "boundingBox": {"xMin": 0.1, "yMin": 0.2, "xMax": 0.3, "yMax": 0.4},
                                },
                            },
                        ],
                    ]
                },
                ["textPredictions", "levelGaugePredictions"],
                True,
            ),
        ],
        ids=["valid_dump", "valid_dump_camel_case", "valid_dump_mix", "valid_dump_list"],
    )
    def test_to_pandas(self, item: VisionResource, exp_df_data, exp_df_index, camel_case: bool) -> None:
        pd = local_import("pandas")

        res = item.to_pandas(camel_case)
        exp = pd.DataFrame(exp_df_data, index=exp_df_index)
        pd.testing.assert_frame_equal(res, exp)


class TestVisionExtractItem:
    def test_process_predictions_dict(self) -> None:
        useless_kwargs = {"foo": 1, "bar": "baz"}  # these should be ignored
        assert (
            VisionExtractItem._process_predictions_dict({**mock_vision_predictions_dict, **useless_kwargs})
            == mock_vision_extract_predictions
        )

    @pytest.mark.parametrize(
        "resource, expected_item",
        [
            (
                {"fileId": 1, "fileExternalId": "a", "predictions": None},
                VisionExtractItem(file_id=1, file_external_id="a", predictions=None),
            ),
            (
                {"fileId": 1, "predictions": mock_vision_predictions_dict},
                VisionExtractItem(file_id=1, predictions=mock_vision_predictions_dict),
            ),
        ],
        ids=["valid_vision_extract_item_no_predictions", "valid_vision_extract_item"],
    )
<<<<<<< HEAD
    def test_load(self, resource: Dict[str, Any], expected_item: VisionExtractItem) -> None:
        vision_extract_item = VisionExtractItem.load(resource)
=======
    def test_load(self, resource: dict[str, Any], expected_item: VisionExtractItem) -> None:
        vision_extract_item = VisionExtractItem._load(resource)
>>>>>>> 41ec76fb
        assert vision_extract_item == expected_item

    @pytest.mark.parametrize(
        "item, expected_dump, camel_case",
        [
            (
                VisionExtractItem(file_id=1, file_external_id="a", predictions=None),
                {"file_id": 1, "file_external_id": "a"},
                False,
            ),
            (
                VisionExtractItem(file_id=1, file_external_id="a", predictions=mock_vision_predictions_dict),
                {
                    "fileId": 1,
                    "fileExternalId": "a",
                    "predictions": mock_vision_predictions_dict,
                },
                True,
            ),
        ],
        ids=["valid_dump_no_predictions", "valid_dump_with_predictions_camel_case"],
    )
    def test_dump(self, item: VisionExtractItem, expected_dump: dict[str, Any], camel_case: bool) -> None:
        assert item.dump(camel_case) == expected_dump


class TestVisionExtractJob:
    @patch("cognite.client.data_classes.contextualization.ContextualizationJob.result", new_callable=PropertyMock)
    @pytest.mark.parametrize(
        "status, result, expected_items",
        [
            (JobStatus.QUEUED, None, None),
            (
                JobStatus.COMPLETED,
                {"items": [{"fileId": 1, "predictions": mock_vision_predictions_dict}]},
                [VisionExtractItem(file_id=1, predictions=mock_vision_predictions_dict)],
            ),
        ],
        ids=["non_completed_job", "completed_job"],
    )
    def test_items_property(
        self, mock_result: MagicMock, status: JobStatus, result: dict | None, expected_items: list | None
    ) -> None:
        cognite_client = MagicMock(spec=CogniteClient)
        mock_result.return_value = result
        job = VisionExtractJob(status=status.value, cognite_client=cognite_client)
        assert job.items == expected_items

    @patch("cognite.client.data_classes.contextualization.ContextualizationJob.result", new_callable=PropertyMock)
    @pytest.mark.parametrize(
        "file_id, expected_item, error_message",
        [
            (1, VisionExtractItem(file_id=1, file_external_id="foo", predictions=mock_vision_predictions_dict), None),
            (1337, None, "File with id 1337 not found in results"),
        ],
        ids=["valid_unique_id", "non_existing_id"],
    )
    def test_get_item(
        self,
        mock_result: MagicMock,
        file_id: int,
        expected_item: VisionExtractItem | None,
        error_message: str | None,
    ) -> None:
        cognite_client = MagicMock(spec=CogniteClient)
        mock_result.return_value = {
            "items": [
                {
                    "fileId": i + 1,
                    "fileExternalId": "foo",
                    "predictions": mock_vision_predictions_dict,
                }
                for i in range(2)
            ]
        }
        job = VisionExtractJob(cognite_client=cognite_client)
        if error_message is not None:
            with pytest.raises(IndexError, match=error_message):
                job[file_id]
        else:
            assert job[file_id] == expected_item

    @patch("cognite.client.data_classes.contextualization.ContextualizationJob.result", new_callable=PropertyMock)
    @pytest.mark.parametrize(
        "result, params, expected_items",
        [
            (
                {"items": []},
                None,
                [],
            ),
            (
                {"items": [{"fileId": 1, "predictions": {}}]},
                None,
                [],
            ),
            (
                {"items": [{"fileId": 1, "predictions": {"text_predictions": []}}]},
                None,
                [],
            ),
            (
                {
                    "items": [
                        {
                            "fileId": 1,
                            "predictions": {
                                k: v
                                for k, v in mock_vision_predictions_dict.items()
                                if k
                                in [
                                    "textPredictions",
                                    "assetTagPredictions",
                                    "peoplePredictions",
                                    "dialGaugePredictions",
                                ]
                            },
                        }
                    ]
                },
                {"creating_user": None, "creating_app": None, "creating_app_version": None},
                [
                    Annotation(
                        annotated_resource_id=1,
                        annotation_type="images.TextRegion",
                        data={
                            # convert all keys to snake case since data is dumped as snake case in _predictions_to_annotations()
                            to_snake_case(k): (convert_all_keys_to_snake_case(v) if isinstance(v, dict) else v)
                            for k, v in mock_vision_predictions_dict["textPredictions"][0].items()
                        },
                        annotated_resource_type="file",
                        status="suggested",
                        creating_app="cognite-sdk-python",
                        creating_app_version=1,
                        creating_user=None,
                    ),
                    Annotation(
                        annotated_resource_id=1,
                        annotation_type="images.AssetLink",
                        data={
                            to_snake_case(k): (convert_all_keys_to_snake_case(v) if isinstance(v, dict) else v)
                            for k, v in mock_vision_predictions_dict["assetTagPredictions"][0].items()
                        },
                        annotated_resource_type="file",
                        status="suggested",
                        creating_app="cognite-sdk-python",
                        creating_app_version=1,
                        creating_user=None,
                    ),
                    Annotation(
                        annotated_resource_id=1,
                        annotation_type="images.ObjectDetection",
                        data={
                            to_snake_case(k): (convert_all_keys_to_snake_case(v) if isinstance(v, dict) else v)
                            for k, v in object_detection_dict_sample.items()
                        },
                        annotated_resource_type="file",
                        status="suggested",
                        creating_app="cognite-sdk-python",
                        creating_app_version=1,
                        creating_user=None,
                    ),
                    Annotation(
                        annotated_resource_id=1,
                        annotation_type="images.KeypointCollection",
                        data={
                            to_snake_case(k): (convert_all_keys_to_snake_case(v) if isinstance(v, dict) else v)
                            for k, v in keypoint_collection_with_object_detection_dict_sample[
                                "keypointCollection"
                            ].items()
                        },
                        annotated_resource_type="file",
                        status="suggested",
                        creating_app="cognite-sdk-python",
                        creating_app_version=1,
                        creating_user=None,
                    ),
                    Annotation(
                        annotated_resource_id=1,
                        annotation_type="images.ObjectDetection",
                        data={
                            to_snake_case(k): (convert_all_keys_to_snake_case(v) if isinstance(v, dict) else v)
                            for k, v in keypoint_collection_with_object_detection_dict_sample["objectDetection"].items()
                        },
                        annotated_resource_type="file",
                        status="suggested",
                        creating_app="cognite-sdk-python",
                        creating_app_version=1,
                        creating_user=None,
                    ),
                ],
            ),
            (
                {
                    "items": [
                        {
                            "fileId": 1,
                            "predictions": {
                                k: v for k, v in mock_vision_predictions_dict.items() if k == "textPredictions"
                            },
                        }
                    ]
                },
                {"creating_user": "foo", "creating_app": "bar", "creating_app_version": "1.0.0"},
                [
                    Annotation(
                        annotated_resource_id=1,
                        annotation_type="images.TextRegion",
                        data={
                            to_snake_case(k): (convert_all_keys_to_snake_case(v) if isinstance(v, dict) else v)
                            for k, v in mock_vision_predictions_dict["textPredictions"][0].items()
                        },
                        annotated_resource_type="file",
                        status="suggested",
                        creating_app="bar",
                        creating_app_version="1.0.0",
                        creating_user="foo",
                    ),
                ],
            ),
        ],
        ids=[
            "empty_items",
            "empty_predictions",
            "empty_text_predictions",
            "completed_job_default_params",
            "completed_job_with_user_params",
        ],
    )
    def test_predictions_to_annotations(
        self,
        mock_result: MagicMock,
        result: dict | None,
        params: dict | None,
        expected_items: list | None,
    ) -> None:
        cognite_client = MagicMock(spec=CogniteClient)
        cognite_client.version = (params or {}).get("creating_app_version") or 1
        mock_result.return_value = result
        job = VisionExtractJob(status=JobStatus.COMPLETED.value, cognite_client=cognite_client)
        assert job._predictions_to_annotations(**(params or {})) == expected_items


class TestFeatureParameters:
    @pytest.mark.parametrize(
        "item, expected_dump, camel_case",
        [
            (
                FeatureParameters(text_detection_parameters=TextDetectionParameters(threshold=0.3)),
                {"text_detection_parameters": {"threshold": 0.3}},
                False,
            ),
            (
                FeatureParameters(text_detection_parameters=TextDetectionParameters(threshold=0.3)),
                {"textDetectionParameters": {"threshold": 0.3}},
                True,
            ),
            (
                FeatureParameters(
                    asset_tag_detection_parameters=AssetTagDetectionParameters(asset_subtree_ids=[1, 2, 3])
                ),
                {"assetTagDetectionParameters": {"assetSubtreeIds": [1, 2, 3]}},
                True,
            ),
        ],
        ids=["dump", "dump w/camelcase", "only non-null values are dumped"],
    )
    def test_dump(self, item: VisionResource, expected_dump: dict[str, Any], camel_case: bool) -> None:
        assert item.dump(camel_case) == expected_dump<|MERGE_RESOLUTION|>--- conflicted
+++ resolved
@@ -334,13 +334,8 @@
         ],
         ids=["valid_vision_extract_item_no_predictions", "valid_vision_extract_item"],
     )
-<<<<<<< HEAD
-    def test_load(self, resource: Dict[str, Any], expected_item: VisionExtractItem) -> None:
+    def test_load(self, resource: dict[str, Any], expected_item: VisionExtractItem) -> None:
         vision_extract_item = VisionExtractItem.load(resource)
-=======
-    def test_load(self, resource: dict[str, Any], expected_item: VisionExtractItem) -> None:
-        vision_extract_item = VisionExtractItem._load(resource)
->>>>>>> 41ec76fb
         assert vision_extract_item == expected_item
 
     @pytest.mark.parametrize(
