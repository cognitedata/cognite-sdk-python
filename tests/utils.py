--- conflicted
+++ resolved
@@ -1,13 +1,8 @@
 from __future__ import annotations
 
-<<<<<<< HEAD
 import abc
 import collections.abc
-import cProfile
 import enum
-import functools
-=======
->>>>>>> 41ec76fb
 import gzip
 import importlib
 import inspect
@@ -19,25 +14,19 @@
 import typing
 from collections import Counter
 from contextlib import contextmanager
-<<<<<<< HEAD
+from typing import Mapping
 from typing import TYPE_CHECKING, Any, Literal, Type, TypeVar, cast, get_args, get_origin, get_type_hints
-=======
-from typing import TYPE_CHECKING, Any, Literal, Mapping, TypeVar, cast
->>>>>>> 41ec76fb
+
+from cognite.client.utils._importing import local_import
 
 from cognite.client import CogniteClient
 from cognite.client._constants import MAX_VALID_INTERNAL_ID
-<<<<<<< HEAD
 from cognite.client.data_classes import DataPointSubscriptionCreate, Relationship, filters
 from cognite.client.data_classes._base import CogniteResourceList
 from cognite.client.data_classes.datapoints import ALL_SORTED_DP_AGGS, Datapoints, DatapointsArray
 from cognite.client.data_classes.filters import Filter
 from cognite.client.testing import CogniteClientMock
 from cognite.client.utils._auxiliary import local_import
-=======
-from cognite.client.data_classes.datapoints import ALL_SORTED_DP_AGGS
-from cognite.client.utils._importing import local_import
->>>>>>> 41ec76fb
 from cognite.client.utils._text import random_string
 
 if TYPE_CHECKING:
@@ -240,7 +229,25 @@
     )
 
 
-<<<<<<< HEAD
+T = TypeVar("T")
+K = TypeVar("K")
+V = TypeVar("V")
+
+
+def dict_without(input_dict: Mapping[K, V], without_keys: set[str]) -> dict[K, V]:
+    """Copy `input_dict`, but exclude the keys in `without_keys`.
+
+    >>> a = {"foo": "bar", "bar": "baz", "zip": "zap"}
+    >>> b = dict_without(a, {"foo", "bar"})
+    >>> b
+    {'zip': 'zap'}
+    >>> b["foo"] = "not bar"
+    >>> a
+    {'foo': 'bar', 'bar': 'baz', 'zip': 'zap'}
+    """
+    return {k: v for k, v in input_dict.items() if k not in without_keys}
+
+
 T_Object = TypeVar("T_Object", bound=object)
 
 
@@ -463,23 +470,4 @@
             counts = Counter(part)
             if counts["["] != counts["]"]:
                 return False
-        return True
-=======
-T = TypeVar("T")
-K = TypeVar("K")
-V = TypeVar("V")
-
-
-def dict_without(input_dict: Mapping[K, V], without_keys: set[str]) -> dict[K, V]:
-    """Copy `input_dict`, but exclude the keys in `without_keys`.
-
-    >>> a = {"foo": "bar", "bar": "baz", "zip": "zap"}
-    >>> b = dict_without(a, {"foo", "bar"})
-    >>> b
-    {'zip': 'zap'}
-    >>> b["foo"] = "not bar"
-    >>> a
-    {'foo': 'bar', 'bar': 'baz', 'zip': 'zap'}
-    """
-    return {k: v for k, v in input_dict.items() if k not in without_keys}
->>>>>>> 41ec76fb
+        return True