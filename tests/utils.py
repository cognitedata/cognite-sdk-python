from __future__ import annotations

import abc
import collections.abc
import enum
import gzip
import importlib
import inspect
import json
import math
import os
import random
import string
import typing
from collections import Counter
from contextlib import contextmanager
from typing import TYPE_CHECKING, Any, Literal, Mapping, TypeVar, cast, get_args, get_origin, get_type_hints

from cognite.client import CogniteClient
from cognite.client._constants import MAX_VALID_INTERNAL_ID
<<<<<<< HEAD
from cognite.client.data_classes import DataPointSubscriptionCreate, Relationship, SequenceData, SequenceRows, filters
=======
from cognite.client.data_classes import DataPointSubscriptionCreate, Relationship, SequenceData, filters
>>>>>>> 82de5b7b
from cognite.client.data_classes._base import CogniteResourceList, Geometry
from cognite.client.data_classes.datapoints import ALL_SORTED_DP_AGGS, Datapoints, DatapointsArray
from cognite.client.data_classes.filters import Filter
from cognite.client.data_classes.workflows import (
    FunctionTaskOutput,
    FunctionTaskParameters,
    WorkflowTaskOutput,
    WorkflowTaskParameters,
)
from cognite.client.testing import CogniteClientMock
from cognite.client.utils._importing import local_import
from cognite.client.utils._text import random_string

if TYPE_CHECKING:
    import pandas

T_Type = TypeVar("T_Type", bound=type)


def all_subclasses(base: T_Type) -> list[T_Type]:
    """Returns a list (without duplicates) of all subclasses of a given class, sorted on import-path-name.
    Ignores classes not part of the main library, e.g. subclasses part of tests.
    """
    return sorted(
        filter(
            lambda sub: sub.__module__.startswith("cognite.client"),
            set(base.__subclasses__()).union(s for c in base.__subclasses__() for s in all_subclasses(c)),
        ),
        key=str,
    )


def all_concrete_subclasses(base: T_Type) -> list[T_Type]:
    return [
        sub
        for sub in all_subclasses(base)
        if all(base is not abc.ABC for base in sub.__bases__) and not inspect.isabstract(sub)
    ]


def all_mock_children(mock, parent_name=()):
    """Returns a dictionary with correct dotted names mapping to mocked classes."""
    dct = {".".join((*parent_name, k)): v for k, v in mock._mock_children.items()}
    for name, child in dct.copy().items():
        dct.update(all_mock_children(child, parent_name=(name,)))
    return dct


@contextmanager
def rng_context(seed: int | str):
    """Temporarily override internal random state for deterministic behaviour without side-effects

    Idea stolen from pandas source `class RNGContext`.
    """
    state = random.getstate()
    random.seed(seed)
    try:
        yield
    finally:
        random.setstate(state)


def random_cognite_ids(n):
    # Returns list of random, valid Cognite internal IDs:
    return random.choices(range(1, MAX_VALID_INTERNAL_ID + 1), k=n)


def random_cognite_external_ids(n, str_len=50):
    # Returns list of random, valid Cognite external IDs:
    return [random_string(str_len) for _ in range(n)]


def random_granularity(granularities="smhd", lower_lim=1, upper_lim=100000):
    gran = random.choice(granularities)
    upper = {"s": 120, "m": 120, "h": 100000, "d": 100000}
    unit = random.choice(range(max(lower_lim, 1), min(upper_lim, upper[gran]) + 1))
    return f"{unit}{gran}"


def random_aggregates(n=None, exclude=None):
    """Return n random aggregates in a list - or random (at least 1) if n is None.
    Accepts a container object of aggregates to `exclude`
    """
    agg_lst = ALL_SORTED_DP_AGGS
    if exclude:
        agg_lst = [a for a in agg_lst if a not in exclude]
    n = n or random.randint(1, len(agg_lst))
    return random.sample(agg_lst, k=n)


def random_gamma_dist_integer(inclusive_max, max_tries=100):
    # "Smaller integers are more likely"
    for _ in range(max_tries):
        i = 1 + math.floor(random.gammavariate(1, inclusive_max * 0.3))
        if i <= inclusive_max:  # rejection sampling
            return i
    raise RuntimeError(f"Max tries exceeded while generating a random integer in range [1, {inclusive_max}]")


@contextmanager
def set_max_workers(cognite_client, new):
    old = cognite_client._config.max_workers
    cognite_client._config.max_workers = new
    yield
    cognite_client._config.max_workers = old


@contextmanager
def tmp_set_envvar(envvar: str, value: str):
    old = os.getenv(envvar)
    os.environ[envvar] = value
    yield
    if old is None:
        del os.environ[envvar]
    else:
        os.environ[envvar] = old


def jsgz_load(s):
    return json.loads(gzip.decompress(s).decode())


@contextmanager
def set_request_limit(client, limit):
    limits = [
        "_CREATE_LIMIT",
        "_LIST_LIMIT",
        "_RETRIEVE_LIMIT",
        "_UPDATE_LIMIT",
        "_DELETE_LIMIT",
    ]

    tmp = {lim: 0 for lim in limits}
    for limit_name in limits:
        if hasattr(client, limit_name):
            tmp[limit_name] = getattr(client, limit_name)
            setattr(client, limit_name, limit)
    yield
    for limit_name, limit_val in tmp.items():
        if hasattr(client, limit_name):
            setattr(client, limit_name, limit_val)


def cdf_aggregate(
    raw_df: pandas.DataFrame,
    aggregate: Literal["average", "sum", "count"],
    granularity: str,
    is_step: bool = False,
    raw_freq: str | None = None,
) -> pandas.DataFrame:
    """Aggregates the dataframe as CDF is doing it on the database layer.

    **Motivation**: This is used in testing to verify that the correct aggregation is done with
    on the client side when aggregating in given time zone.

    Current assumptions:
        * No step timeseries
        * Uniform index.
        * Known frequency of raw data.

    Args:
        raw_df (pd.DataFrame): Dataframe with the raw datapoints.
        aggregate (str): Single aggregate to calculate, supported average, sum.
        granularity (str): The granularity to aggregates at. e.g. '15s', '2h', '10d'.
        is_step (bool): Whether to use stepwise or continuous interpolation.
        raw_freq (str): The frequency of the raw data. If it is not given, it is attempted inferred from raw_df.
    """
    if is_step:
        raise NotImplementedError()

    pd = cast(Any, local_import("pandas"))
    granularity_pd = granularity.replace("m", "T")
    grouping = raw_df.groupby(pd.Grouper(freq=granularity_pd))
    if aggregate == "sum":
        return grouping.sum()
    elif aggregate == "count":
        return grouping.count().astype("Int64")

    # The average is calculated by the formula '1/(b-a) int_a^b f(t) dt' where f(t) is the continuous function
    # This is weighted average of the sampled version of f(t)
    np = cast(Any, local_import("numpy"))

    def integrate_average(values: pandas.DataFrame) -> pandas.Series:
        inner = (values.iloc[1:].values + values.iloc[:-1].values) / 2.0
        res = inner.mean() if inner.shape[0] else np.nan
        return pd.Series(res, index=values.columns)

    freq = raw_freq or raw_df.index.inferred_freq
    if freq is None:
        raise ValueError("Failed to infer frequency raw data.")
    if not freq[0].isdigit():
        freq = f"1{freq}"

    # When the frequency of the data is 1 hour and above, the end point is excluded.
    freq = pd.Timedelta(freq)
    if freq >= pd.Timedelta("1hour"):
        return grouping.apply(integrate_average)

    def integrate_average_end_points(values: pandas.Series) -> float:
        dt = values.index[-1] - values.index[0]
        scale = np.diff(values.index) / 2.0 / dt
        return (scale * (values.values[1:] + values.values[:-1])).sum()

    step = pd.Timedelta(granularity_pd) // freq

    return (
        raw_df.rolling(window=pd.Timedelta(granularity_pd), closed="both")
        .apply(integrate_average_end_points)
        .shift(-step)
        .iloc[::step]
    )


T = TypeVar("T")
K = TypeVar("K")
V = TypeVar("V")


def dict_without(input_dict: Mapping[K, V], without_keys: set[str]) -> dict[K, V]:
    """Copy `input_dict`, but exclude the keys in `without_keys`.

    >>> a = {"foo": "bar", "bar": "baz", "zip": "zap"}
    >>> b = dict_without(a, {"foo", "bar"})
    >>> b
    {'zip': 'zap'}
    >>> b["foo"] = "not bar"
    >>> a
    {'foo': 'bar', 'bar': 'baz', 'zip': 'zap'}
    """
    return {k: v for k, v in input_dict.items() if k not in without_keys}


T_Object = TypeVar("T_Object", bound=object)


class FakeCogniteResourceGenerator:
    _error_msg: typing.ClassVar[str] = "Please extend this function to support generating fake data for this type"

    def __init__(self, seed: int | None = None, cognite_client: CogniteClientMock | CogniteClient | None = None):
        self._random = random.Random(seed)
        self._cognite_client = cognite_client or CogniteClientMock()

    def create_instance(self, resource_cls: type[T_Object]) -> T_Object:
        signature = inspect.signature(resource_cls.__init__)
        try:
            type_hint_by_name = get_type_hints(resource_cls.__init__, localns=self._type_checking)
        except TypeError:
            # Python 3.10 Type hints cannot be evaluated with get_type_hints,
            # ref https://stackoverflow.com/questions/66006087/how-to-use-typing-get-type-hints-with-pep585-in-python3-8
            resource_module_vars = vars(importlib.import_module(resource_cls.__module__))
            resource_module_vars.update(self._type_checking())
<<<<<<< HEAD
            type_hint_by_name = self._get_type_hints_3_10(resource_module_vars, signature)
=======
            type_hint_by_name = self._get_type_hints_3_10(resource_module_vars, signature, vars(resource_cls))
>>>>>>> 82de5b7b

        keyword_arguments: dict[str, Any] = {}
        positional_arguments: list[Any] = []
        for name, parameter in signature.parameters.items():
            if name == "self":
                continue
            elif name == "args" or name == "kwargs":
                # Skipping generic arguments.
                continue
            elif parameter.annotation is inspect.Parameter.empty:
                raise ValueError(f"Parameter {name} of {resource_cls.__name__} is missing annotation")

            if resource_cls is Geometry and name == "geometries":
                # Special case for Geometry to avoid recursion.
                value = None
            else:
                value = self.create_value(type_hint_by_name[name], var_name=name)

            if parameter.kind in {parameter.POSITIONAL_ONLY, parameter.VAR_POSITIONAL}:
                positional_arguments.append(value)
            else:
                keyword_arguments[name] = value

        # Special cases
        if resource_cls is DataPointSubscriptionCreate:
            # DataPointSubscriptionCreate requires either timeseries_ids or filter
            keyword_arguments.pop("filter", None)
        elif resource_cls is Relationship:
            # Relationship must set the source and target type consistently with the source and target
            keyword_arguments["source_type"] = type(keyword_arguments["source"]).__name__
            keyword_arguments["target_type"] = type(keyword_arguments["target"]).__name__
        elif resource_cls is Datapoints:
            # All lists have to be equal in length and only value and timestamp
            keyword_arguments["timestamp"] = keyword_arguments["timestamp"][:1]
            keyword_arguments["value"] = keyword_arguments["value"][:1]
            for key in list(keyword_arguments):
                if isinstance(keyword_arguments[key], list) and key not in {"timestamp", "value"}:
                    keyword_arguments.pop(key)
        elif resource_cls is DatapointsArray:
            keyword_arguments["is_string"] = False
<<<<<<< HEAD
        elif resource_cls is SequenceRows:
            # All row values must match the number of columns
            # Reducing to one column, and one value for each row
            keyword_arguments["columns"] = keyword_arguments["columns"][:1]
            for row in keyword_arguments["rows"]:
                row.values = row.values[:1]
        elif resource_cls is SequenceData:
            # All row values must match the number of columns
            keyword_arguments.pop("rows", None)
            keyword_arguments["columns"] = keyword_arguments["columns"][:1]
            keyword_arguments["row_numbers"] = keyword_arguments["row_numbers"][:1]
            keyword_arguments["values"] = keyword_arguments["values"][:1]
            keyword_arguments["values"][0] = keyword_arguments["values"][0][:1]

=======
        elif resource_cls is SequenceData:
            # Rows are given in two ways, removing one.
            keyword_arguments.pop("rows", None)
>>>>>>> 82de5b7b
        return resource_cls(*positional_arguments, **keyword_arguments)

    def create_value(self, type_: Any, var_name: str | None = None) -> Any:
        if isinstance(type_, typing.ForwardRef):
            type_ = type_._evaluate(globals(), self._type_checking())

        if var_name == "external_id" and type_ is str:
            return self._random_string(50, sample_from=string.ascii_uppercase + string.digits)
        elif var_name == "id" and type_ is int:
            return self._random.choice(range(1, MAX_VALID_INTERNAL_ID + 1))
        if type_ is str or type_ is Any:
            return self._random_string()
        elif type_ is int:
            return self._random.randint(1, 100000)
        elif type_ is float:
            return self._random.random()
        elif type_ is bool:
            return self._random.choice([True, False])
        elif type_ is dict:
            return {self._random_string(10): self._random_string(10) for _ in range(self._random.randint(1, 3))}
        elif type_ is CogniteClient:
            return self._cognite_client
        elif inspect.isclass(type_) and any(base is abc.ABC for base in type_.__bases__):
            implementations = all_concrete_subclasses(type_)
            if type_ is Filter:
                # Remove filters which are only used by data modeling classes
                implementations.remove(filters.HasData)
                implementations.remove(filters.Nested)
            if type_ is WorkflowTaskOutput:
                # For Workflow Output has to match the input type
                selected = FunctionTaskOutput
            elif type_ is WorkflowTaskParameters:
                selected = FunctionTaskParameters
            else:
                selected = self._random.choice(implementations)
            return self.create_instance(selected)
        elif isinstance(type_, enum.EnumMeta):
            return self._random.choice(list(type_))
        elif isinstance(type_, TypeVar):
            return self.create_value(type_.__bound__)
        elif inspect.isclass(type_) and issubclass(type_, CogniteResourceList):
            return type_([self.create_value(type_._RESOURCE) for _ in range(self._random.randint(1, 3))])
        elif inspect.isclass(type_):
            return self.create_instance(type_)

        container_type = get_origin(type_)
        is_container = container_type is not None
        if not is_container:
            # Handle numpy types
            import numpy as np
            from numpy.typing import NDArray

            if type_ == NDArray[np.float64]:
                return np.array([self._random.random() for _ in range(3)], dtype=np.float64)
            elif type_ == NDArray[np.int64]:
                return np.array([self._random.randint(1, 100) for _ in range(3)], dtype=np.int64)
            elif type_ == NDArray[np.datetime64]:
                return np.array([self._random.randint(1, 1704067200000) for _ in range(3)], dtype="datetime64[ms]")
            else:
                raise ValueError(f"Unknown type {type_} {type(type_)}. {self._error_msg}")

        # Handle containers
        args = get_args(type_)
        first_not_none = next((arg for arg in args if arg is not None), None)
        if container_type is typing.Union:
            return self.create_value(first_not_none)
        elif container_type is typing.Literal:
            return self._random.choice(args)
        elif container_type in [
            typing.List,
            list,
            typing.Sequence,
            collections.abc.Sequence,
            collections.abc.Collection,
        ]:
            return [self.create_value(first_not_none) for _ in range(self._random.randint(1, 3))]
        elif container_type in [typing.Dict, dict, collections.abc.MutableMapping, collections.abc.Mapping]:
            if first_not_none is None:
                return self.create_value(dict)
            key_type, value_type = args
            return {
                self.create_value(key_type): self.create_value(value_type) for _ in range(self._random.randint(1, 3))
            }
        elif container_type in [typing.Tuple, tuple]:
            if any(arg is ... for arg in args):
                return tuple(self.create_value(first_not_none) for _ in range(self._random.randint(1, 3)))
            raise NotImplementedError(f"Tuple with multiple types is not supported. {self._error_msg}")

        raise NotImplementedError(f"Unsupported container type {container_type}. {self._error_msg}")

    def _random_string(
        self,
        size: int | None = None,
        sample_from: str = string.ascii_uppercase + string.digits + string.ascii_lowercase + string.punctuation,
    ) -> str:
        k = size or self._random.randint(1, 100)
        return "".join(self._random.choices(sample_from, k=k))

    @classmethod
    def _type_checking(cls) -> dict[str, Any]:
        """
        When calling the get_type_hints function, it imports the module with the function TYPE_CHECKING is set to False.

        This function takes all the special types used in data classes and returns them as a dictionary so it
        can be used in the local namespaces.
        """
        import numpy as np
        import numpy.typing as npt

        from cognite.client import CogniteClient

        NumpyDatetime64NSArray = npt.NDArray[np.datetime64]
        NumpyInt64Array = npt.NDArray[np.int64]
        NumpyFloat64Array = npt.NDArray[np.float64]
        NumpyObjArray = npt.NDArray[np.object_]
        return {
            "CogniteClient": CogniteClient,
            "NumpyDatetime64NSArray": NumpyDatetime64NSArray,
            "NumpyInt64Array": NumpyInt64Array,
            "NumpyFloat64Array": NumpyFloat64Array,
            "NumpyObjArray": NumpyObjArray,
        }

    @classmethod
    def _get_type_hints_3_10(
<<<<<<< HEAD
        cls, resource_module_vars: dict[str, Any], signature310: inspect.Signature
    ) -> dict[str, Any]:
        return {
            name: cls._create_type_hint_3_10(parameter.annotation, resource_module_vars)
=======
        cls, resource_module_vars: dict[str, Any], signature310: inspect.Signature, local_vars: dict[str, Any]
    ) -> dict[str, Any]:
        return {
            name: cls._create_type_hint_3_10(parameter.annotation, resource_module_vars, local_vars)
>>>>>>> 82de5b7b
            for name, parameter in signature310.parameters.items()
            if name != "self"
        }

    @classmethod
<<<<<<< HEAD
    def _create_type_hint_3_10(cls, annotation: str, resource_module_vars: dict[str, Any]) -> Any:
        if annotation.endswith(" | None"):
            annotation = annotation[:-7]
        try:
            return eval(annotation, resource_module_vars)
        except TypeError:
            # Python 3.10 Type Hint
            return cls._type_hint_3_10_to_8(annotation, resource_module_vars)

    @classmethod
    def _type_hint_3_10_to_8(cls, annotation: str, resource_module_vars: dict[str, Any]) -> Any:
        if cls._is_vertical_union(annotation):
            alternatives = [cls._create_type_hint_3_10(a.strip(), resource_module_vars) for a in annotation.split("|")]
=======
    def _create_type_hint_3_10(
        cls, annotation: str, resource_module_vars: dict[str, Any], local_vars: dict[str, Any]
    ) -> Any:
        if annotation.endswith(" | None"):
            annotation = annotation[:-7]
        try:
            return eval(annotation, resource_module_vars, local_vars)
        except TypeError:
            # Python 3.10 Type Hint
            return cls._type_hint_3_10_to_8(annotation, resource_module_vars, local_vars)

    @classmethod
    def _type_hint_3_10_to_8(
        cls, annotation: str, resource_module_vars: dict[str, Any], local_vars: dict[str, Any]
    ) -> Any:
        if cls._is_vertical_union(annotation):
            alternatives = [
                cls._create_type_hint_3_10(a.strip(), resource_module_vars, local_vars) for a in annotation.split("|")
            ]
>>>>>>> 82de5b7b
            return typing.Union[tuple(alternatives)]
        elif annotation.startswith("dict[") and annotation.endswith("]"):
            if Counter(annotation)[","] > 1:
                key, rest = annotation[5:-1].split(",", 1)
<<<<<<< HEAD
                return typing.Dict[key.strip(), cls._create_type_hint_3_10(rest.strip(), resource_module_vars)]
            key, value = annotation[5:-1].split(",")
            return typing.Dict[
                cls._create_type_hint_3_10(key.strip(), resource_module_vars),
                cls._create_type_hint_3_10(value.strip(), resource_module_vars),
            ]
        elif annotation.startswith("Optional[") and annotation.endswith("]"):
            return typing.Optional[cls._create_type_hint_3_10(annotation[9:-1], resource_module_vars)]
        elif annotation.startswith("list[") and annotation.endswith("]"):
            return typing.List[cls._create_type_hint_3_10(annotation[5:-1], resource_module_vars)]
        elif annotation.startswith("tuple[") and annotation.endswith("]"):
            return typing.Tuple[cls._create_type_hint_3_10(annotation[6:-1], resource_module_vars)]
        elif annotation.startswith("SequenceType[") and annotation.endswith("]"):
            # SequenceType is a custom type hint used in the SDK to indicate that the type is typing.Sequence
            # to avoid confusion with the CDF Resource Sequence type
            return typing.Sequence[cls._create_type_hint_3_10(annotation[13:-1], resource_module_vars)]
=======
                return typing.Dict[
                    key.strip(), cls._create_type_hint_3_10(rest.strip(), resource_module_vars, local_vars)
                ]
            key, value = annotation[5:-1].split(",")
            return typing.Dict[
                cls._create_type_hint_3_10(key.strip(), resource_module_vars, local_vars),
                cls._create_type_hint_3_10(value.strip(), resource_module_vars, local_vars),
            ]
        elif annotation.startswith("Optional[") and annotation.endswith("]"):
            return typing.Optional[cls._create_type_hint_3_10(annotation[9:-1], resource_module_vars, local_vars)]
        elif annotation.startswith("list[") and annotation.endswith("]"):
            return typing.List[cls._create_type_hint_3_10(annotation[5:-1], resource_module_vars, local_vars)]
        elif annotation.startswith("tuple[") and annotation.endswith("]"):
            return typing.Tuple[cls._create_type_hint_3_10(annotation[6:-1], resource_module_vars, local_vars)]
        elif annotation.startswith("SequenceType[") and annotation.endswith("]"):
            # SequenceType is a custom type hint used in the SDK to indicate that the type is typing.Sequence
            # to avoid confusion with the CDF Resource Sequence type
            return typing.Sequence[cls._create_type_hint_3_10(annotation[13:-1], resource_module_vars, local_vars)]
>>>>>>> 82de5b7b
        raise NotImplementedError(f"Unsupported conversion of type hint {annotation!r}. {cls._error_msg}")

    @classmethod
    def _is_vertical_union(cls, annotation: str) -> bool:
        if "|" not in annotation:
            return False
        parts = [p.strip() for p in annotation.split("|")]
        for part in parts:
            counts = Counter(part)
            if counts["["] != counts["]"]:
                return False
        return True<|MERGE_RESOLUTION|>--- conflicted
+++ resolved
@@ -18,11 +18,7 @@
 
 from cognite.client import CogniteClient
 from cognite.client._constants import MAX_VALID_INTERNAL_ID
-<<<<<<< HEAD
 from cognite.client.data_classes import DataPointSubscriptionCreate, Relationship, SequenceData, SequenceRows, filters
-=======
-from cognite.client.data_classes import DataPointSubscriptionCreate, Relationship, SequenceData, filters
->>>>>>> 82de5b7b
 from cognite.client.data_classes._base import CogniteResourceList, Geometry
 from cognite.client.data_classes.datapoints import ALL_SORTED_DP_AGGS, Datapoints, DatapointsArray
 from cognite.client.data_classes.filters import Filter
@@ -274,11 +270,7 @@
             # ref https://stackoverflow.com/questions/66006087/how-to-use-typing-get-type-hints-with-pep585-in-python3-8
             resource_module_vars = vars(importlib.import_module(resource_cls.__module__))
             resource_module_vars.update(self._type_checking())
-<<<<<<< HEAD
-            type_hint_by_name = self._get_type_hints_3_10(resource_module_vars, signature)
-=======
             type_hint_by_name = self._get_type_hints_3_10(resource_module_vars, signature, vars(resource_cls))
->>>>>>> 82de5b7b
 
         keyword_arguments: dict[str, Any] = {}
         positional_arguments: list[Any] = []
@@ -319,7 +311,6 @@
                     keyword_arguments.pop(key)
         elif resource_cls is DatapointsArray:
             keyword_arguments["is_string"] = False
-<<<<<<< HEAD
         elif resource_cls is SequenceRows:
             # All row values must match the number of columns
             # Reducing to one column, and one value for each row
@@ -333,12 +324,6 @@
             keyword_arguments["row_numbers"] = keyword_arguments["row_numbers"][:1]
             keyword_arguments["values"] = keyword_arguments["values"][:1]
             keyword_arguments["values"][0] = keyword_arguments["values"][0][:1]
-
-=======
-        elif resource_cls is SequenceData:
-            # Rows are given in two ways, removing one.
-            keyword_arguments.pop("rows", None)
->>>>>>> 82de5b7b
         return resource_cls(*positional_arguments, **keyword_arguments)
 
     def create_value(self, type_: Any, var_name: str | None = None) -> Any:
@@ -464,37 +449,15 @@
 
     @classmethod
     def _get_type_hints_3_10(
-<<<<<<< HEAD
-        cls, resource_module_vars: dict[str, Any], signature310: inspect.Signature
-    ) -> dict[str, Any]:
-        return {
-            name: cls._create_type_hint_3_10(parameter.annotation, resource_module_vars)
-=======
         cls, resource_module_vars: dict[str, Any], signature310: inspect.Signature, local_vars: dict[str, Any]
     ) -> dict[str, Any]:
         return {
             name: cls._create_type_hint_3_10(parameter.annotation, resource_module_vars, local_vars)
->>>>>>> 82de5b7b
             for name, parameter in signature310.parameters.items()
             if name != "self"
         }
 
     @classmethod
-<<<<<<< HEAD
-    def _create_type_hint_3_10(cls, annotation: str, resource_module_vars: dict[str, Any]) -> Any:
-        if annotation.endswith(" | None"):
-            annotation = annotation[:-7]
-        try:
-            return eval(annotation, resource_module_vars)
-        except TypeError:
-            # Python 3.10 Type Hint
-            return cls._type_hint_3_10_to_8(annotation, resource_module_vars)
-
-    @classmethod
-    def _type_hint_3_10_to_8(cls, annotation: str, resource_module_vars: dict[str, Any]) -> Any:
-        if cls._is_vertical_union(annotation):
-            alternatives = [cls._create_type_hint_3_10(a.strip(), resource_module_vars) for a in annotation.split("|")]
-=======
     def _create_type_hint_3_10(
         cls, annotation: str, resource_module_vars: dict[str, Any], local_vars: dict[str, Any]
     ) -> Any:
@@ -514,29 +477,10 @@
             alternatives = [
                 cls._create_type_hint_3_10(a.strip(), resource_module_vars, local_vars) for a in annotation.split("|")
             ]
->>>>>>> 82de5b7b
             return typing.Union[tuple(alternatives)]
         elif annotation.startswith("dict[") and annotation.endswith("]"):
             if Counter(annotation)[","] > 1:
                 key, rest = annotation[5:-1].split(",", 1)
-<<<<<<< HEAD
-                return typing.Dict[key.strip(), cls._create_type_hint_3_10(rest.strip(), resource_module_vars)]
-            key, value = annotation[5:-1].split(",")
-            return typing.Dict[
-                cls._create_type_hint_3_10(key.strip(), resource_module_vars),
-                cls._create_type_hint_3_10(value.strip(), resource_module_vars),
-            ]
-        elif annotation.startswith("Optional[") and annotation.endswith("]"):
-            return typing.Optional[cls._create_type_hint_3_10(annotation[9:-1], resource_module_vars)]
-        elif annotation.startswith("list[") and annotation.endswith("]"):
-            return typing.List[cls._create_type_hint_3_10(annotation[5:-1], resource_module_vars)]
-        elif annotation.startswith("tuple[") and annotation.endswith("]"):
-            return typing.Tuple[cls._create_type_hint_3_10(annotation[6:-1], resource_module_vars)]
-        elif annotation.startswith("SequenceType[") and annotation.endswith("]"):
-            # SequenceType is a custom type hint used in the SDK to indicate that the type is typing.Sequence
-            # to avoid confusion with the CDF Resource Sequence type
-            return typing.Sequence[cls._create_type_hint_3_10(annotation[13:-1], resource_module_vars)]
-=======
                 return typing.Dict[
                     key.strip(), cls._create_type_hint_3_10(rest.strip(), resource_module_vars, local_vars)
                 ]
@@ -555,7 +499,6 @@
             # SequenceType is a custom type hint used in the SDK to indicate that the type is typing.Sequence
             # to avoid confusion with the CDF Resource Sequence type
             return typing.Sequence[cls._create_type_hint_3_10(annotation[13:-1], resource_module_vars, local_vars)]
->>>>>>> 82de5b7b
         raise NotImplementedError(f"Unsupported conversion of type hint {annotation!r}. {cls._error_msg}")
 
     @classmethod
