--- conflicted
+++ resolved
@@ -71,313 +71,5 @@
         res = MODELS_API.deprecate_model(name=created_model.name)
         assert isinstance(res, Model)
         assert res.is_deprecated is True
-<<<<<<< HEAD
         model = MODELS_API.get_model(name=created_model.name)
-        assert model.is_deprecated is True
-=======
-        model = MODELS_API.get_model(id=created_model.id)
-        assert model.is_deprecated is True
-
-
-@pytest.mark.skip(reason="temporarily disable while model hosting v1 is being tested in greenfield")
-class TestVersions:
-    model_version_response = {
-        "data": {
-            "items": [
-                {
-                    "isDeprecated": True,
-                    "trainingDetails": {
-                        "machineType": "string",
-                        "scaleTier": "string",
-                        "completedTime": 0,
-                        "sourcePackageId": "string",
-                        "args": "string",
-                    },
-                    "name": "string",
-                    "errorMsg": "string",
-                    "modelId": 1,
-                    "createdTime": 0,
-                    "metadata": {"k": "v"},
-                    "id": 1,
-                    "sourcePackageId": 1,
-                    "status": "string",
-                    "description": "string",
-                    "project": "string",
-                }
-            ]
-        },
-        "nextCursor": "string",
-    }
-
-    @pytest.fixture
-    def mock_post_model_version(self, rsps):
-        model_version_response = deepcopy(self.model_version_response)
-        model_version_response["data"]["items"][0]["trainingDetails"] = None
-        rsps.add(
-            rsps.POST,
-            MODELS_API._get_base_url_with_base_path() + "/analytics/models/1/versions",
-            status=201,
-            json=model_version_response,
-        )
-        yield rsps
-
-    def test_create_version(self, mock_post_model_version):
-        res = MODELS_API.create_model_version(model_id=1, name="mymodel", source_package_id=1)
-        assert isinstance(res, ModelVersion)
-        assert 1 == res.id
-
-    @pytest.fixture
-    def mock_post_deploy_model_version(self, rsps):
-        model_version_response = deepcopy(self.model_version_response)
-        model_version_response["data"]["items"][0]["trainingDetails"] = None
-        model_version_response["data"]["items"][0]["status"] = "DEPLOYING"
-        rsps.add(
-            rsps.POST,
-            MODELS_API._get_base_url_with_base_path() + "/analytics/models/1/versions/1/deploy",
-            status=200,
-            json=model_version_response,
-        )
-        yield rsps
-
-    def test_deploy_version(self, mock_post_deploy_model_version):
-        res = MODELS_API.deploy_awaiting_model_version(model_id=1, version_id=1)
-        assert isinstance(res, ModelVersion)
-        assert "DEPLOYING" == res.status
-
-    @pytest.fixture
-    def mock_create_and_deploy_model_version(self, mock_post_model_version, mock_post_deploy_model_version):
-        mock_post_model_version.add(
-            mock_post_model_version.POST,
-            MODELS_API._get_base_url_with_base_path() + "/analytics/models/1/versions/1/artifacts/upload",
-            status=201,
-            json={"data": {"uploadUrl": "https://upload.here"}},
-        )
-        mock_post_model_version.add(mock_post_model_version.PUT, "https://upload.here", status=200, json={})
-        yield mock_post_model_version
-
-    def test_create_and_deploy_model_version(self, mock_create_and_deploy_model_version):
-        artifacts_directory = os.path.join(os.path.dirname(__file__), "source_package_for_tests/artifacts")
-        model_version = MODELS_API.deploy_model_version(
-            model_id=1, name="mymodel", source_package_id=1, artifacts_directory=artifacts_directory
-        )
-        calls = mock_create_and_deploy_model_version.calls
-        assert model_version.id == 1
-        assert {"description": "", "metadata": {}, "name": "mymodel", "sourcePackageId": 1} == jsgz_load(
-            calls[0].request.body
-        )
-        for call in calls[1:5]:
-            try:
-                res = jsgz_load(call.request.body)
-                assert res in [{"name": "artifact1.txt"}, {"name": os.path.join("sub_dir", "artifact2.txt")}]
-            except OSError:
-                assert call.request.body in [b"content\n", b"content\r\n"]
-        assert b"{}" == calls[5].request.body
-
-    @pytest.fixture
-    def mock_get_model_versions(self, rsps):
-        rsps.add(
-            rsps.GET,
-            MODELS_API._get_base_url_with_base_path() + "/analytics/models/1/versions",
-            status=200,
-            json=self.model_version_response,
-        )
-        yield rsps
-
-    def test_list_versions(self, mock_get_model_versions):
-        res = MODELS_API.list_model_versions(model_id=1)
-        assert len(res) > 0
-        assert isinstance(res, ModelVersionList)
-        assert isinstance(res[:1], ModelVersionList)
-        assert isinstance(res[0], ModelVersion)
-        for model in res:
-            assert isinstance(model, ModelVersion)
-        expected = deepcopy(self.model_version_response)["data"]["items"][0]
-        del expected["project"]
-        print(expected)
-        print(res[0].dump(camel_case=True))
-        assert expected == res[0].dump(camel_case=True)
-
-    @pytest.fixture
-    def mock_get_version(self, rsps):
-        rsps.add(
-            rsps.GET,
-            MODELS_API._get_base_url_with_base_path() + "/analytics/models/1/versions/1",
-            status=200,
-            json=self.model_version_response,
-        )
-        yield rsps
-
-    def test_get_version(self, mock_get_version):
-        model_version = MODELS_API.get_model_version(model_id=1, version_id=1)
-        assert isinstance(model_version, ModelVersion)
-        assert model_version.id == self.model_version_response["data"]["items"][0]["id"]
-
-    @pytest.fixture
-    def mock_delete_version(self, rsps):
-        rsps.add(
-            rsps.DELETE,
-            MODELS_API._get_base_url_with_base_path() + "/analytics/models/1/versions/1",
-            status=200,
-            json=self.model_version_response,
-        )
-        yield rsps
-
-    def test_delete_version(self, mock_delete_version):
-        res = MODELS_API.delete_model_version(model_id=1, version_id=1)
-        assert res is None
-
-    @pytest.fixture
-    def mock_get_artifacts(self, rsps):
-        rsps.add(
-            rsps.GET,
-            MODELS_API._get_base_url_with_base_path() + "/analytics/models/1/versions/1/artifacts",
-            status=200,
-            json={"data": {"items": [{"name": "a1", "size": 1}]}},
-        )
-        yield rsps
-
-    def test_list_artifacts(self, mock_get_artifacts):
-        res = MODELS_API.list_artifacts(model_id=1, version_id=1)
-        assert len(res) > 0
-        assert isinstance(res, ModelArtifactList)
-        assert isinstance(res[:1], ModelArtifactList)
-        assert isinstance(res[0], ModelArtifact)
-        assert res[0].name == "a1"
-        assert res[0].size == 1
-
-    @pytest.fixture
-    def mock_download_artifact(self, rsps):
-        rsps.add(
-            rsps.GET,
-            MODELS_API._get_base_url_with_base_path() + "/analytics/models/1/versions/1/artifacts/a1",
-            status=200,
-            json={"data": {"downloadUrl": "https://download.me"}},
-        )
-        rsps.add(rsps.GET, "https://download.me", status=200, body=b"content")
-        yield rsps
-
-    def test_download_artifact(self, mock_download_artifact):
-        MODELS_API.download_artifact(model_id=1, version_id=1, name="a1", directory=os.getcwd())
-        file_path = os.path.join(os.getcwd(), "a1")
-        assert os.path.isfile(file_path)
-        with open(file_path, "rb") as f:
-            assert b"content" == f.read()
-        os.remove(file_path)
-
-    @pytest.fixture(scope="class")
-    def artifact_file_path(self):
-        with TemporaryDirectory() as tmp_dir:
-            file_path = os.path.join(tmp_dir, "my_artifact.txt")
-            with open(file_path, "w") as f:
-                f.write("content")
-            yield file_path
-
-    @pytest.fixture
-    def mock_upload_artifact(self, rsps):
-        rsps.add(
-            rsps.POST,
-            MODELS_API._get_base_url_with_base_path() + "/analytics/models/1/versions/1/artifacts/upload",
-            json={"data": {"uploadUrl": "https://upload.here"}},
-        )
-        rsps.add(rsps.PUT, "https://upload.here")
-        yield rsps
-
-    def test_upload_artifact_from_file(self, mock_upload_artifact, artifact_file_path):
-        MODELS_API.upload_artifact_from_file(
-            model_id=1, version_id=1, name="my_artifact.txt", file_path=artifact_file_path
-        )
-        assert b"content" == mock_upload_artifact.calls[1].request.body
-
-    def test_upload_artifacts_from_directory(self, mock_upload_artifact):
-        artifacts_directory = os.path.join(os.path.dirname(__file__), "source_package_for_tests/artifacts")
-        MODELS_API.upload_artifacts_from_directory(model_id=1, version_id=1, directory=artifacts_directory)
-        for call in mock_upload_artifact.calls:
-            try:
-                res = jsgz_load(call.request.body)
-                assert res in [{"name": "artifact1.txt"}, {"name": os.path.join("sub_dir", "artifact2.txt")}]
-            except OSError:
-                assert call.request.body in [b"content\n", b"content\r\n"]
-
-    def test_upload_artifacts_from_directory_no_artifacts(self):
-        with TemporaryDirectory() as tmp:
-            with pytest.raises(EmptyArtifactsDirectory, match="directory is empty"):
-                MODELS_API.upload_artifacts_from_directory(model_id=1, version_id=1, directory=tmp)
-
-    @pytest.fixture
-    def mock_put_deprecate(self, rsps):
-        rsps.add(
-            rsps.PUT,
-            MODELS_API._get_base_url_with_base_path() + "/analytics/models/1/versions/1/deprecate",
-            json=self.model_version_response,
-        )
-        yield rsps
-
-    def test_deprecate_model_version(self, mock_put_deprecate):
-        res = MODELS_API.deprecate_model_version(model_id=1, version_id=1)
-        assert isinstance(res, ModelVersion)
-        assert res.is_deprecated is True
-
-    @pytest.fixture
-    def mock_put_update(self, rsps):
-        updated_model_version = deepcopy(self.model_version_response)
-        updated_model_version["data"]["items"][0]["description"] = "blabla"
-        rsps.add(
-            rsps.PUT,
-            MODELS_API._get_base_url_with_base_path() + "/analytics/models/1/versions/1/update",
-            json=updated_model_version,
-        )
-        yield rsps
-
-    def test_update_model_version(self, mock_put_update):
-        res = MODELS_API.update_model_version(model_id=1, version_id=1, description="blabla")
-        assert isinstance(res, ModelVersion)
-        assert res.description == "blabla"
-
-    @pytest.fixture
-    def mock_get_log(self, rsps):
-        rsps.add(
-            rsps.GET,
-            MODELS_API._get_base_url_with_base_path() + "/analytics/models/1/versions/1/log",
-            json={"data": {"predict": ["l1", "l2", "l3"], "train": ["l1", "l2", "l3"]}},
-        )
-        yield rsps
-
-    def test_get_model_version_log(self, mock_get_log):
-        res = MODELS_API.get_logs(model_id=1, version_id=1, log_type="both")
-        assert isinstance(res, ModelVersionLog)
-        assert res.prediction_logs == ["l1", "l2", "l3"]
-        assert res.training_logs == ["l1", "l2", "l3"]
-        assert {"prediction_logs": ["l1", "l2", "l3"], "training_logs": ["l1", "l2", "l3"]} == res.dump()
-
-    @pytest.fixture
-    def mock_put_predict(self, rsps):
-        rsps.add(
-            rsps.PUT,
-            MODELS_API._get_base_url_with_base_path() + "/analytics/models/1/versions/1/predict",
-            json={"data": {"predictions": [1, 2, 3]}},
-        )
-        yield rsps
-
-    def test_predict_on_model_version(self, mock_put_predict):
-        predictions = MODELS_API.online_predict(model_id=1, version_id=1)
-        assert predictions == [1, 2, 3]
-
-    def test_predict_instance_is_data_spec(self, mock_put_predict, mock_data_spec):
-        MODELS_API.online_predict(model_id=1, version_id=1, instances=[mock_data_spec, mock_data_spec])
-        data_sent_to_api = jsgz_load(mock_put_predict.calls[0].request.body)
-        for instance in data_sent_to_api["instances"]:
-            assert {"spec": "spec"} == instance
-
-    @pytest.fixture
-    def mock_put_predict_fail(self, rsps):
-        rsps.add(
-            rsps.PUT,
-            MODELS_API._get_base_url_with_base_path() + "/analytics/models/1/versions/1/predict",
-            json={"error": {"message": "User error", "code": 200}},
-        )
-        yield rsps
-
-    def test_predict_on_model_version_prediction_error(self, mock_put_predict_fail):
-        with pytest.raises(PredictionError, match="User error"):
-            MODELS_API.online_predict(model_id=1, version_id=1)
->>>>>>> d4ddd92d
+        assert model.is_deprecated is True