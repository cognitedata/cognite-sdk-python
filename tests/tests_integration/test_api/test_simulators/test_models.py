--- conflicted
+++ resolved
@@ -203,7 +203,6 @@
         assert len(log.data) == 1
         assert log.data[0].message == "Testing logs update for simulator model revision"
         assert log.data[0].severity == "Information"
-<<<<<<< HEAD
         assert len(multiple_model_revisions_created) == 3
         revision_with_external_dependencies = list(
             filter(lambda x: x.external_dependencies is not None, multiple_model_revisions_created)
@@ -211,10 +210,6 @@
         assert len(revision_with_external_dependencies) == 1
         assert revision_with_external_dependencies[0].external_dependencies == external_dependencies
         cognite_client.simulators.models.delete(external_id=[model_external_id_1, model_external_id_2])
-=======
-        assert len(multiple_model_revisions_created) == 2
-        cognite_client.simulators.models.delete(external_ids=[model_external_id_1, model_external_id_2])
->>>>>>> c37bd58b
 
     def test_update_model(self, cognite_client: CogniteClient, seed_resource_names) -> None:
         model_external_id = random_string(10)
