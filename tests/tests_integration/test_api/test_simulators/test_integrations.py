import time

import pytest

from cognite.client._cognite_client import CogniteClient
from cognite.client.exceptions import CogniteAPIError
from cognite.client.utils._text import random_string
from tests.tests_integration.test_api.test_simulators.seed.data import simulator_integration


def cleanup_inactive_integrations(cognite_client: CogniteClient, external_id_to_keep: str) -> None:
    """Cleanup simulator integrations except the one with the given external_id."""
    try:
        all_integrations = cognite_client.simulators.integrations.list(limit=None)
        integrations_to_delete = [
            item for item in all_integrations if not item.active and item.external_id != external_id_to_keep
        ]
        if len(integrations_to_delete) > 0:
            cognite_client.simulators.integrations.delete(ids=[item.id for item in integrations_to_delete])
    except CogniteAPIError:
        pass


@pytest.mark.usefixtures("seed_resource_names", "seed_simulator_integration")
class TestSimulatorIntegrations:
    def test_list_integrations(self, cognite_client: CogniteClient) -> None:
        integrations = cognite_client.simulators.integrations.list(limit=5)

        assert len(integrations) > 0

<<<<<<< HEAD
    def test_filter_integrations(self, cognite_client: CogniteClient, seed_resource_names) -> None:
        for integration in cognite_client.simulators.integrations(active=True):
=======
    def test_filter_integrations(self, cognite_client: CogniteClient, seed_resource_names: dict[str, str]) -> None:
        for integration in cognite_client.simulators.integrations(filter=SimulatorIntegrationFilter(active=True)):
>>>>>>> fe9217e0
            assert integration.active is True

        all_integrations = cognite_client.simulators.integrations.list()
        active_integrations = cognite_client.simulators.integrations.list(active=True)
        filtered_integrations = cognite_client.simulators.integrations.list(
            simulator_external_ids=[seed_resource_names["simulator_external_id"]],
        )
        assert len(all_integrations) > 0
        assert len(active_integrations) > 0
        assert len(filtered_integrations) > 0

        item = filtered_integrations.get(external_id=seed_resource_names["simulator_integration_external_id"])
        assert item is not None
        assert item.active is True
        assert item.created_time is not None
        assert item.last_updated_time is not None
        assert item.log_id is not None
        log = cognite_client.simulators.logs.retrieve(ids=item.log_id)
        assert log is not None
        assert log.data is not None
        assert log.data[0].timestamp is not None
        assert log.data[0].message == "Testing logs update for simulator integration"
        assert log.data[0].timestamp > int(time.time() * 1000) - 30000  # updated less than 30 seconds ago
        assert log.data[0].severity == "Debug"

    def test_delete_integrations(self, cognite_client: CogniteClient, seed_resource_names: dict[str, str]) -> None:
        test_integration = simulator_integration.copy()
        test_integration["heartbeat"] = int(time.time() * 1000)
        test_integration["externalId"] = random_string(50)
        test_integration["dataSetId"] = seed_resource_names["simulator_test_data_set_id"]

        try:
            cognite_client.simulators._post("/simulators/integrations", json={"items": [test_integration]})

            all_integrations = cognite_client.simulators.integrations.list(limit=None)
            assert all_integrations.get(external_id=test_integration["externalId"]) is not None

            cognite_client.simulators.integrations.delete(external_ids=test_integration["externalId"])

            all_integrations = cognite_client.simulators.integrations.list(limit=None)
            assert all_integrations.get(external_id=test_integration["externalId"]) is None
        finally:
            cleanup_inactive_integrations(cognite_client, seed_resource_names["simulator_integration_external_id"])<|MERGE_RESOLUTION|>--- conflicted
+++ resolved
@@ -28,13 +28,8 @@
 
         assert len(integrations) > 0
 
-<<<<<<< HEAD
     def test_filter_integrations(self, cognite_client: CogniteClient, seed_resource_names) -> None:
         for integration in cognite_client.simulators.integrations(active=True):
-=======
-    def test_filter_integrations(self, cognite_client: CogniteClient, seed_resource_names: dict[str, str]) -> None:
-        for integration in cognite_client.simulators.integrations(filter=SimulatorIntegrationFilter(active=True)):
->>>>>>> fe9217e0
             assert integration.active is True
 
         all_integrations = cognite_client.simulators.integrations.list()
