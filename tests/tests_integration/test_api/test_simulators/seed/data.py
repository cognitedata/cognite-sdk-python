<<<<<<< HEAD
import time

data_set_id = 97552494921583
=======
# This file contains the data used to seed the test environment for the simulator tests
data_set_external_id = "sdk_tests_dwsim1"
>>>>>>> 14757376

resource_names = {
    "simulator_external_id": "py_sdk_integration_tests",
    "simulator_integration_external_id": "py_sdk_integration_tests_connector",
    "simulator_model_external_id": "py_sdk_integration_tests_model",
    "simulator_model_revision_external_id": "pysdk_model_revision",
    "simulator_model_file_external_id": "ShowerMixer_simulator_model_file_3",
    "simulator_routine_external_id": "pysdk_routine",
    "simulator_routine_revision_external_id": "pysdk_routine_revision",
    "simulator_test_data_set_id": None,
    "simulator_test_data_set_external_id": data_set_external_id,
}

simulator = {
    "name": resource_names["simulator_external_id"],
    "externalId": resource_names["simulator_external_id"],
    "fileExtensionTypes": ["dwxmz"],
    "modelTypes": [{"name": "Steady State", "key": "SteadyState"}],
    "stepFields": [
        {
            "stepType": "get/set",
            "fields": [
                {
                    "name": "objectName",
                    "label": "Simulation Object Name",
                    "info": "Enter the name of the DWSIM object, i.e. Feed",
                },
                {
                    "name": "objectProperty",
                    "label": "Simulation Object Property",
                    "info": "Enter the property of the DWSIM object, i.e. Temperature",
                },
            ],
        },
        {
            "stepType": "command",
            "fields": [
                {
                    "name": "command",
                    "label": "Command",
                    "info": "Select a command",
                    "options": [{"label": "Solve Flowsheet", "value": "Solve"}],
                }
            ],
        },
    ],
    "unitQuantities": [
        {
            "name": "mass",
            "label": "Mass",
            "units": [{"label": "kg", "name": "kg"}, {"label": "g", "name": "g"}, {"label": "lb", "name": "lb"}],
        },
        {
            "name": "time",
            "label": "Time",
            "units": [{"label": "s", "name": "s"}, {"label": "min.", "name": "min."}, {"label": "h", "name": "h"}],
        },
        {
            "name": "accel",
            "label": "Acceleration",
            "units": [
                {"label": "m/s2", "name": "m/s2"},
                {"label": "cm/s2", "name": "cm/s2"},
                {"label": "ft/s2", "name": "ft/s2"},
            ],
        },
        {
            "name": "force",
            "label": "Force",
            "units": [
                {"label": "N", "name": "N"},
                {"label": "dyn", "name": "dyn"},
                {"label": "kgf", "name": "kgf"},
                {"label": "lbf", "name": "lbf"},
            ],
        },
        {
            "name": "volume",
            "label": "Volume",
            "units": [
                {"label": "m3", "name": "m3"},
                {"label": "cm3", "name": "cm3"},
                {"label": "L", "name": "L"},
                {"label": "ft3", "name": "ft3"},
                {"label": "bbl", "name": "bbl"},
                {"label": "gal[US]", "name": "gal[US]"},
                {"label": "gal[UK]", "name": "gal[UK]"},
            ],
        },
        {
            "name": "density",
            "label": "Density",
            "units": [
                {"label": "kg/m3", "name": "kg/m3"},
                {"label": "g/cm3", "name": "g/cm3"},
                {"label": "lbm/ft3", "name": "lbm/ft3"},
            ],
        },
        {
            "name": "diameter",
            "label": "Diameter",
            "units": [{"label": "mm", "name": "mm"}, {"label": "in", "name": "in"}],
        },
        {
            "name": "distance",
            "label": "Distance",
            "units": [{"label": "m", "name": "m"}, {"label": "ft", "name": "ft"}, {"label": "cm", "name": "cm"}],
        },
        {
            "name": "heatflow",
            "label": "Heat Flow",
            "units": [
                {"label": "kW", "name": "kW"},
                {"label": "kcal/h", "name": "kcal/h"},
                {"label": "BTU/h", "name": "BTU/h"},
                {"label": "BTU/s", "name": "BTU/s"},
                {"label": "cal/s", "name": "cal/s"},
                {"label": "HP", "name": "HP"},
                {"label": "kJ/h", "name": "kJ/h"},
                {"label": "kJ/d", "name": "kJ/d"},
                {"label": "MW", "name": "MW"},
                {"label": "W", "name": "W"},
                {"label": "BTU/d", "name": "BTU/d"},
                {"label": "MMBTU/d", "name": "MMBTU/d"},
                {"label": "MMBTU/h", "name": "MMBTU/h"},
                {"label": "kcal/s", "name": "kcal/s"},
                {"label": "kcal/h", "name": "kcal/h"},
                {"label": "kcal/d", "name": "kcal/d"},
            ],
        },
        {
            "name": "pressure",
            "label": "Pressure",
            "units": [
                {"label": "Pa", "name": "Pa"},
                {"label": "atm", "name": "atm"},
                {"label": "kgf/cm2", "name": "kgf/cm2"},
                {"label": "kgf/cm2g", "name": "kgf/cm2g"},
                {"label": "lbf/ft2", "name": "lbf/ft2"},
                {"label": "kPa", "name": "kPa"},
                {"label": "kPag", "name": "kPag"},
                {"label": "bar", "name": "bar"},
                {"label": "barg", "name": "barg"},
                {"label": "ftH2O", "name": "ftH2O"},
                {"label": "inH2O", "name": "inH2O"},
                {"label": "inHg", "name": "inHg"},
                {"label": "mbar", "name": "mbar"},
                {"label": "mH2O", "name": "mH2O"},
                {"label": "mmH2O", "name": "mmH2O"},
                {"label": "mmHg", "name": "mmHg"},
                {"label": "MPa", "name": "MPa"},
                {"label": "psi", "name": "psi"},
                {"label": "psig", "name": "psig"},
            ],
        },
        {
            "name": "velocity",
            "label": "Velocity",
            "units": [
                {"label": "m/s", "name": "m/s"},
                {"label": "cm/s", "name": "cm/s"},
                {"label": "mm/s", "name": "mm/s"},
                {"label": "km/h", "name": "km/h"},
                {"label": "ft/h", "name": "ft/h"},
                {"label": "ft/min", "name": "ft/min"},
                {"label": "ft/s", "name": "ft/s"},
                {"label": "in/s", "name": "in/s"},
            ],
        },
        {
            "name": "temperature",
            "label": "Temperature",
            "units": [
                {"label": "K", "name": "K"},
                {"label": "R", "name": "R"},
                {"label": "C", "name": "C"},
                {"label": "F", "name": "F"},
            ],
        },
        {
            "name": "volumetricFlow",
            "label": "Volumetric Flow",
            "units": [
                {"label": "m3/h", "name": "m3/h"},
                {"label": "cm3/s", "name": "cm3/s"},
                {"label": "L/h", "name": "L/h"},
                {"label": "L/min", "name": "L/min"},
                {"label": "L/s", "name": "L/s"},
                {"label": "ft3/h", "name": "ft3/h"},
                {"label": "ft3/min", "name": "ft3/min"},
                {"label": "ft3/s", "name": "ft3/s"},
                {"label": "gal[US]/h", "name": "gal[US]/h"},
                {"label": "gal[US]/min", "name": "gal[US]/min"},
                {"label": "gal[US]/s", "name": "gal[US]/s"},
                {"label": "gal[UK]/h", "name": "gal[UK]/h"},
                {"label": "gal[UK]/min", "name": "gal[UK]/min"},
                {"label": "gal[UK]/s", "name": "gal[UK]/s"},
            ],
        },
    ],
}

<<<<<<< HEAD
simulator_model = {
    "externalId": resource_names["simulator_model_external_id"],
    "simulatorExternalId": resource_names["simulator_external_id"],
    "name": "Test Simulator Model",
    "description": "Test Simulator Model Desc",
    "dataSetId": resource_names["simulator_test_data_set_id"],
    "type": "SteadyState",
}

simulator_model_revision = {
    "externalId": resource_names["simulator_model_revision_external_id"],
    "modelExternalId": resource_names["simulator_model_external_id"],
    "description": "test sim model revision description",
    "fileId": 00000000000000,
}

simulator_integration = {
    "externalId": resource_names["simulator_integration_external_id"],
    "simulatorExternalId": resource_names["simulator_external_id"],
    "heartbeat": int(time.time() * 1000),
=======
simulator_integration = {
    "externalId": resource_names["simulator_integration_external_id"],
    "simulatorExternalId": resource_names["simulator_external_id"],
    "heartbeat": 0,
>>>>>>> 14757376
    "dataSetId": resource_names["simulator_test_data_set_id"],
    "connectorVersion": "1.0.0",
    "simulatorVersion": "1.0.0",
    "licenseStatus": "AVAILABLE",
    "licenseLastCheckedTime": 0,
    "connectorStatus": "IDLE",
    "connectorStatusUpdatedTime": 0,
}<|MERGE_RESOLUTION|>--- conflicted
+++ resolved
@@ -1,11 +1,7 @@
-<<<<<<< HEAD
 import time
 
-data_set_id = 97552494921583
-=======
 # This file contains the data used to seed the test environment for the simulator tests
 data_set_external_id = "sdk_tests_dwsim1"
->>>>>>> 14757376
 
 resource_names = {
     "simulator_external_id": "py_sdk_integration_tests",
@@ -208,7 +204,6 @@
     ],
 }
 
-<<<<<<< HEAD
 simulator_model = {
     "externalId": resource_names["simulator_model_external_id"],
     "simulatorExternalId": resource_names["simulator_external_id"],
@@ -228,13 +223,7 @@
 simulator_integration = {
     "externalId": resource_names["simulator_integration_external_id"],
     "simulatorExternalId": resource_names["simulator_external_id"],
-    "heartbeat": int(time.time() * 1000),
-=======
-simulator_integration = {
-    "externalId": resource_names["simulator_integration_external_id"],
-    "simulatorExternalId": resource_names["simulator_external_id"],
     "heartbeat": 0,
->>>>>>> 14757376
     "dataSetId": resource_names["simulator_test_data_set_id"],
     "connectorVersion": "1.0.0",
     "simulatorVersion": "1.0.0",
