--- conflicted
+++ resolved
@@ -21,7 +21,6 @@
 
 random_str = random_string(10)
 
-<<<<<<< HEAD
 
 @dataclass
 class ResourceNames:
@@ -45,7 +44,6 @@
     simulator_test_data_set_id=None,
     simulator_test_data_set_external_id=data_set_external_id,
 )
-=======
 resource_names = {
     "simulator_external_id": "py_sdk_integration_tests",
     "simulator_integration_external_id": "py_sdk_integration_tests_connector",
@@ -57,7 +55,6 @@
     "simulator_test_data_set_id": None,
     "simulator_test_data_set_external_id": data_set_external_id,
 }
->>>>>>> 76cbc61d
 
 simulator = {
     "name": resources.simulator_external_id,
