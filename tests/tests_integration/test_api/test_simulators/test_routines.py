--- conflicted
+++ resolved
@@ -58,7 +58,6 @@
         for i in range(1, len(routines_asc)):
             assert routines_asc[i].created_time >= routines_asc[i - 1].created_time
 
-<<<<<<< HEAD
 
 @pytest.mark.usefixtures(
     "seed_resource_names",
@@ -86,7 +85,6 @@
         assert run.id is not None
         assert run.routine_revision_external_id == routine_revision_external_id
         assert run.model_revision_external_id == model_revision_external_id
-=======
         # Test iterator with sort
         routines_iter = list(
             cognite_client.simulators.routines(
@@ -98,5 +96,4 @@
 
         assert len(routines_iter) == 3
         for prev, curr in pairwise(routines_iter):
-            assert curr.created_time >= prev.created_time
->>>>>>> d21f9e39
+            assert curr.created_time >= prev.created_time