--- conflicted
+++ resolved
@@ -4,16 +4,13 @@
 import pytest
 
 from cognite.client._cognite_client import CogniteClient
-<<<<<<< HEAD
-from cognite.client.data_classes.simulators.runs import SimulationRun, SimulationRunWrite
-=======
 from cognite.client.data_classes.simulators.runs import (
     SimulationInput,
     SimulationOutput,
+    SimulationRun,
     SimulationRunWrite,
     SimulationValueUnitName,
 )
->>>>>>> 97787c92
 
 
 @pytest.mark.usefixtures("seed_resource_names", "seed_simulator_routine_revisions")
