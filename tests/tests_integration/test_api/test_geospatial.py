--- conflicted
+++ resolved
@@ -365,12 +365,7 @@
     ):
         res = cognite_client.geospatial.search_features(
             feature_type_external_id=test_feature_type.external_id,
-<<<<<<< HEAD
-            filter={},
             properties={"position": {"srid": 3857}},
-=======
-            properties={"position": {"srid": "3857"}},
->>>>>>> c0297d79
             allow_crs_transformation=allow_crs_transformation,
         )
         assert len(res) == 2
