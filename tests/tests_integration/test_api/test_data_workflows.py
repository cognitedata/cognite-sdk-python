--- conflicted
+++ resolved
@@ -5,13 +5,9 @@
 import pytest
 
 from cognite.client import CogniteClient
-<<<<<<< HEAD
 from cognite.client.data_classes import DataSet, Function
-=======
-from cognite.client.data_classes import Function
 from cognite.client.data_classes.data_modeling import ViewId
 from cognite.client.data_classes.data_modeling.query import NodeResultSetExpression, Select, SourceSelector
->>>>>>> ee209154
 from cognite.client.data_classes.workflows import (
     CDFTaskParameters,
     FunctionTaskParameters,
@@ -272,12 +268,12 @@
     yield trigger
     cognite_client.workflows.triggers.delete(trigger.external_id)
 
-
-<<<<<<< HEAD
+    
 @pytest.fixture(scope="session")
 def data_set(cognite_client: CogniteClient) -> DataSet:
     return cognite_client.data_sets.list(limit=1)[0]
-=======
+ 
+
 @pytest.fixture()
 def workflow_data_modeling_trigger(cognite_client: CogniteClient, add_multiply_workflow: WorkflowVersion) -> None:
     trigger = cognite_client.workflows.triggers.create(
@@ -301,9 +297,8 @@
     )
     yield trigger
     cognite_client.workflows.triggers.delete(trigger.external_id)
->>>>>>> ee209154
-
-
+
+    
 class TestWorkflows:
     def test_upsert_delete(self, cognite_client: CogniteClient, data_set: DataSet) -> None:
         workflow = WorkflowUpsert(
