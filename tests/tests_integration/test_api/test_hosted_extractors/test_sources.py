--- conflicted
+++ resolved
@@ -13,8 +13,6 @@
 from cognite.client.utils._text import random_string
 
 
-<<<<<<< HEAD
-=======
 @pytest.fixture(scope="session")
 def one_event_hub_source(cognite_client: CogniteClient, os_and_py_version: str) -> SourceList:
     my_hub = EventHubSourceWrite(
@@ -30,7 +28,6 @@
     return cognite_client.hosted_extractors.sources.create([my_hub])
 
 
->>>>>>> 2a825fa6
 class TestSources:
     def test_create_update_retrieve_delete(self, cognite_client: CogniteClient) -> None:
         my_hub = EventHubSourceWrite(
