--- conflicted
+++ resolved
@@ -12,17 +12,6 @@
 from cognite.client.exceptions import CogniteAPIError
 
 
-<<<<<<< HEAD
-=======
-@pytest.fixture
-def one_user(cognite_client: CogniteClient, fresh_credentials: SessionCredentials) -> User:
-    my_user = UserWrite(credentials=fresh_credentials)
-    created = cognite_client.postgres_gateway.users.create(my_user)
-    yield created
-    cognite_client.postgres_gateway.users.delete(created.username, ignore_unknown_ids=True)
-
-
->>>>>>> 36019c5d
 class TestUsers:
     def test_create_update_retrieve_delete(
         self,
