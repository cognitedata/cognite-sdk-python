[[package]]
name = "alabaster"
version = "0.7.12"
description = "A configurable sidebar-enabled Sphinx theme"
category = "dev"
optional = false
python-versions = "*"

[[package]]
name = "atomicwrites"
version = "1.4.1"
description = "Atomic file writes."
category = "dev"
optional = false
python-versions = ">=2.7, !=3.0.*, !=3.1.*, !=3.2.*, !=3.3.*"

[[package]]
name = "attrs"
version = "22.1.0"
description = "Classes Without Boilerplate"
category = "main"
optional = false
python-versions = ">=3.5"

[package.extras]
<<<<<<< HEAD
dev = ["coverage[toml] (>=5.0.2)", "hypothesis", "pympler", "pytest (>=4.3.0)", "six", "mypy", "pytest-mypy-plugins", "zope-interface", "furo", "sphinx", "sphinx-notfound-page", "pre-commit", "cloudpickle"]
docs = ["furo", "sphinx", "zope-interface", "sphinx-notfound-page"]
tests = ["coverage[toml] (>=5.0.2)", "hypothesis", "pympler", "pytest (>=4.3.0)", "six", "mypy", "pytest-mypy-plugins", "zope-interface", "cloudpickle"]
tests_no_zope = ["coverage[toml] (>=5.0.2)", "hypothesis", "pympler", "pytest (>=4.3.0)", "six", "mypy", "pytest-mypy-plugins", "cloudpickle"]
=======
dev = ["coverage[toml] (>=5.0.2)", "hypothesis", "pympler", "pytest (>=4.3.0)", "mypy (>=0.900,!=0.940)", "pytest-mypy-plugins", "zope.interface", "furo", "sphinx", "sphinx-notfound-page", "pre-commit", "cloudpickle"]
docs = ["furo", "sphinx", "zope.interface", "sphinx-notfound-page"]
tests = ["coverage[toml] (>=5.0.2)", "hypothesis", "pympler", "pytest (>=4.3.0)", "mypy (>=0.900,!=0.940)", "pytest-mypy-plugins", "zope.interface", "cloudpickle"]
tests_no_zope = ["coverage[toml] (>=5.0.2)", "hypothesis", "pympler", "pytest (>=4.3.0)", "mypy (>=0.900,!=0.940)", "pytest-mypy-plugins", "cloudpickle"]
>>>>>>> dc24a8d1

[[package]]
name = "babel"
version = "2.10.3"
description = "Internationalization utilities"
category = "dev"
optional = false
python-versions = ">=3.6"

[package.dependencies]
pytz = ">=2015.7"

[[package]]
name = "bleach"
version = "5.0.1"
description = "An easy safelist-based HTML-sanitizing tool."
category = "dev"
optional = false
python-versions = ">=3.7"

[package.dependencies]
six = ">=1.9.0"
webencodings = "*"

[package.extras]
css = ["tinycss2 (>=1.1.0,<1.2)"]
dev = ["build (==0.8.0)", "flake8 (==4.0.1)", "hashin (==0.17.0)", "pip-tools (==6.6.2)", "pytest (==7.1.2)", "Sphinx (==4.3.2)", "tox (==3.25.0)", "twine (==4.0.1)", "wheel (==0.37.1)", "black (==22.3.0)", "mypy (==0.961)"]

[[package]]
name = "certifi"
version = "2022.6.15"
description = "Python package for providing Mozilla's CA Bundle."
category = "main"
optional = false
python-versions = ">=3.6"

[[package]]
name = "cffi"
version = "1.15.1"
description = "Foreign Function Interface for Python calling C code."
category = "main"
optional = false
python-versions = "*"

[package.dependencies]
pycparser = "*"

[[package]]
name = "cfgv"
version = "3.3.1"
description = "Validate configuration and produce human readable error messages."
category = "dev"
optional = false
python-versions = ">=3.6.1"

[[package]]
name = "charset-normalizer"
version = "2.1.1"
description = "The Real First Universal Charset Detector. Open, modern and actively maintained alternative to Chardet."
category = "main"
optional = false
python-versions = ">=3.6.0"

[package.extras]
unicode_backport = ["unicodedata2"]

[[package]]
name = "click"
version = "8.1.3"
description = "Composable command line interface toolkit"
category = "main"
optional = true
python-versions = ">=3.7"

[package.dependencies]
colorama = {version = "*", markers = "platform_system == \"Windows\""}

[[package]]
name = "click-plugins"
version = "1.1.1"
description = "An extension module for click to enable registering CLI commands via setuptools entry-points."
category = "main"
optional = true
python-versions = "*"

[package.dependencies]
click = ">=4.0"

[package.extras]
dev = ["coveralls", "wheel", "pytest-cov", "pytest (>=3.6)"]

[[package]]
name = "cligj"
version = "0.7.2"
description = "Click params for commmand line interfaces to GeoJSON"
category = "main"
optional = true
python-versions = ">=2.7, !=3.0.*, !=3.1.*, !=3.2.*, <4"

[package.dependencies]
click = ">=4.0"

[package.extras]
test = ["pytest-cov"]

[[package]]
name = "colorama"
version = "0.4.5"
description = "Cross-platform colored terminal text."
category = "main"
optional = false
python-versions = ">=2.7, !=3.0.*, !=3.1.*, !=3.2.*, !=3.3.*, !=3.4.*"

[[package]]
name = "commonmark"
version = "0.9.1"
description = "Python parser for the CommonMark Markdown spec"
category = "dev"
optional = false
python-versions = "*"

[package.extras]
test = ["hypothesis (==3.55.3)", "flake8 (==3.7.8)"]

[[package]]
name = "coverage"
version = "6.4.4"
description = "Code coverage measurement for Python"
category = "dev"
optional = false
python-versions = ">=3.7"

[package.dependencies]
tomli = {version = "*", optional = true, markers = "python_full_version <= \"3.11.0a6\" and extra == \"toml\""}

[package.extras]
toml = ["tomli"]

[[package]]
name = "cryptography"
version = "37.0.4"
description = "cryptography is a package which provides cryptographic recipes and primitives to Python developers."
category = "main"
optional = false
python-versions = ">=3.6"

[package.dependencies]
cffi = ">=1.12"

[package.extras]
docs = ["sphinx (>=1.6.5,!=1.8.0,!=3.1.0,!=3.1.1)", "sphinx-rtd-theme"]
docstest = ["pyenchant (>=1.6.11)", "twine (>=1.12.0)", "sphinxcontrib-spelling (>=4.0.1)"]
pep8test = ["black", "flake8", "flake8-import-order", "pep8-naming"]
sdist = ["setuptools_rust (>=0.11.4)"]
ssh = ["bcrypt (>=3.1.5)"]
test = ["pytest (>=6.2.0)", "pytest-benchmark", "pytest-cov", "pytest-subtests", "pytest-xdist", "pretend", "iso8601", "pytz", "hypothesis (>=1.11.4,!=3.79.2)"]

[[package]]
name = "distlib"
<<<<<<< HEAD
version = "0.3.5"
=======
version = "0.3.6"
>>>>>>> dc24a8d1
description = "Distribution utilities"
category = "dev"
optional = false
python-versions = "*"

[[package]]
name = "docutils"
version = "0.15.2"
description = "Docutils -- Python Documentation Utilities"
category = "dev"
optional = false
python-versions = ">=2.6, !=3.0.*, !=3.1.*, !=3.2.*"

[[package]]
name = "execnet"
version = "1.9.0"
description = "execnet: rapid multi-Python deployment"
category = "dev"
optional = false
python-versions = ">=2.7, !=3.0.*, !=3.1.*, !=3.2.*, !=3.3.*, !=3.4.*"

[package.extras]
testing = ["pre-commit"]

[[package]]
name = "filelock"
version = "3.8.0"
description = "A platform independent file lock."
category = "dev"
optional = false
python-versions = ">=3.7"

[package.extras]
testing = ["pytest-timeout (>=2.1)", "pytest-cov (>=3)", "pytest (>=7.1.2)", "coverage (>=6.4.2)", "covdefaults (>=2.2)"]
docs = ["sphinx-autodoc-typehints (>=1.19.1)", "sphinx (>=5.1.1)", "furo (>=2022.6.21)"]

[[package]]
name = "fiona"
version = "1.8.21"
description = "Fiona reads and writes spatial data files"
category = "main"
optional = true
python-versions = "*"

[package.dependencies]
attrs = ">=17"
certifi = "*"
click = ">=4.0"
click-plugins = ">=1.0"
cligj = ">=0.5"
munch = "*"
setuptools = "*"
six = ">=1.7"

[package.extras]
all = ["boto3 (>=1.2.4)", "pytest-cov", "shapely", "pytest (>=3)", "mock"]
calc = ["shapely"]
s3 = ["boto3 (>=1.2.4)"]
test = ["pytest (>=3)", "pytest-cov", "boto3 (>=1.2.4)", "mock"]

[[package]]
name = "geopandas"
version = "0.11.1"
description = "Geographic pandas extensions"
category = "main"
optional = true
python-versions = ">=3.8"

[package.dependencies]
fiona = ">=1.8"
packaging = "*"
pandas = ">=1.0.0"
pyproj = ">=2.6.1.post1"
shapely = ">=1.7,<2"

[[package]]
name = "identify"
<<<<<<< HEAD
version = "2.5.2"
=======
version = "2.5.3"
>>>>>>> dc24a8d1
description = "File identification library for Python"
category = "dev"
optional = false
python-versions = ">=3.7"

[package.extras]
license = ["ukkonen"]

[[package]]
name = "idna"
version = "3.3"
description = "Internationalized Domain Names in Applications (IDNA)"
category = "main"
optional = false
python-versions = ">=3.5"

[[package]]
name = "imagesize"
version = "1.4.1"
description = "Getting image size from png/jpeg/jpeg2000/gif file"
category = "dev"
optional = false
python-versions = ">=2.7, !=3.0.*, !=3.1.*, !=3.2.*, !=3.3.*"

[[package]]
name = "importlib-metadata"
version = "4.12.0"
description = "Read metadata from Python packages"
category = "dev"
optional = false
python-versions = ">=3.7"

[package.dependencies]
zipp = ">=0.5"

[package.extras]
docs = ["sphinx", "jaraco.packaging (>=9)", "rst.linker (>=1.9)"]
perf = ["ipython"]
testing = ["pytest (>=6)", "pytest-checkdocs (>=2.4)", "pytest-flake8", "pytest-cov", "pytest-enabler (>=1.3)", "packaging", "pyfakefs", "flufl-flake8", "pytest-perf (>=0.9.2)", "pytest-black (>=0.3.7)", "pytest-mypy (>=0.9.1)", "importlib-resources (>=1.3)"]

[[package]]
name = "iniconfig"
version = "1.1.1"
description = "iniconfig: brain-dead simple config-ini parsing"
category = "dev"
optional = false
python-versions = "*"

[[package]]
name = "jeepney"
version = "0.8.0"
description = "Low-level, pure Python DBus protocol wrapper."
category = "dev"
optional = false
python-versions = ">=3.7"

[package.extras]
trio = ["async-generator", "trio"]
test = ["async-timeout", "trio", "testpath", "pytest-asyncio (>=0.17)", "pytest-trio", "pytest"]

[[package]]
name = "jinja2"
version = "3.1.2"
description = "A very fast and expressive template engine."
category = "dev"
optional = false
python-versions = ">=3.7"

[package.dependencies]
MarkupSafe = ">=2.0"

[package.extras]
i18n = ["Babel (>=2.7)"]

[[package]]
name = "keyring"
<<<<<<< HEAD
version = "23.7.0"
=======
version = "23.8.2"
>>>>>>> dc24a8d1
description = "Store and access your passwords safely."
category = "dev"
optional = false
python-versions = ">=3.7"

[package.dependencies]
importlib-metadata = {version = ">=3.6", markers = "python_version < \"3.10\""}
jeepney = {version = ">=0.4.2", markers = "sys_platform == \"linux\""}
pywin32-ctypes = {version = "<0.1.0 || >0.1.0,<0.1.1 || >0.1.1", markers = "sys_platform == \"win32\""}
SecretStorage = {version = ">=3.2", markers = "sys_platform == \"linux\""}

[package.extras]
docs = ["sphinx", "jaraco.packaging (>=9)", "rst.linker (>=1.9)", "jaraco.tidelift (>=1.4)"]
<<<<<<< HEAD
testing = ["pytest (>=6)", "pytest-checkdocs (>=2.4)", "pytest-flake8", "pytest-cov", "pytest-enabler (>=1.3)", "pytest-black (>=0.3.7)", "pytest-mypy (>=0.9.1)"]

[[package]]
name = "kiwisolver"
version = "1.4.4"
description = "A fast implementation of the Cassowary constraint solver"
category = "dev"
optional = false
python-versions = ">=3.7"
=======
testing = ["pytest (>=6)", "pytest-checkdocs (>=2.4)", "pytest-flake8", "flake8 (<5)", "pytest-cov", "pytest-enabler (>=1.3)", "pytest-black (>=0.3.7)", "pytest-mypy (>=0.9.1)"]
>>>>>>> dc24a8d1

[[package]]
name = "markupsafe"
version = "2.1.1"
description = "Safely add untrusted strings to HTML/XML markup."
category = "dev"
optional = false
python-versions = ">=3.7"

[[package]]
name = "mpmath"
version = "1.2.1"
description = "Python library for arbitrary-precision floating-point arithmetic"
category = "main"
optional = true
python-versions = "*"

[package.extras]
tests = ["pytest (>=4.6)"]
develop = ["wheel", "codecov", "pytest-cov", "pycodestyle", "pytest (>=4.6)"]

[[package]]
name = "msal"
version = "1.18.0"
description = "The Microsoft Authentication Library (MSAL) for Python library enables your app to access the Microsoft Cloud by supporting authentication of users with Microsoft Azure Active Directory accounts (AAD) and Microsoft Accounts (MSA) using industry standard OAuth2 and OpenID Connect."
category = "main"
optional = false
python-versions = "*"

[package.dependencies]
cryptography = ">=0.6,<40"
PyJWT = {version = ">=1.0.0,<3", extras = ["crypto"]}
requests = ">=2.0.0,<3"

[[package]]
name = "munch"
version = "2.5.0"
description = "A dot-accessible dictionary (a la JavaScript objects)"
category = "main"
optional = true
python-versions = "*"

[package.dependencies]
six = "*"

[package.extras]
testing = ["pytest", "coverage", "astroid (>=1.5.3,<1.6.0)", "pylint (>=1.7.2,<1.8.0)", "astroid (>=2.0)", "pylint (>=2.3.1,<2.4.0)"]
yaml = ["PyYAML (>=5.1.0)"]

[[package]]
name = "mypy"
version = "0.961"
description = "Optional static typing for Python"
category = "dev"
optional = false
python-versions = ">=3.6"

[package.dependencies]
mypy-extensions = ">=0.4.3"
tomli = {version = ">=1.1.0", markers = "python_version < \"3.11\""}
typing-extensions = ">=3.10"

[package.extras]
dmypy = ["psutil (>=4.0)"]
python2 = ["typed-ast (>=1.4.0,<2)"]
reports = ["lxml"]

[[package]]
name = "mypy-extensions"
version = "0.4.3"
description = "Experimental type system extensions for programs checked with the mypy typechecker."
category = "dev"
optional = false
python-versions = "*"

[[package]]
name = "nodeenv"
version = "1.7.0"
description = "Node.js virtual environment builder"
category = "dev"
optional = false
python-versions = ">=2.7,!=3.0.*,!=3.1.*,!=3.2.*,!=3.3.*,!=3.4.*,!=3.5.*,!=3.6.*"

[package.dependencies]
setuptools = "*"

[[package]]
name = "numpy"
version = "1.23.2"
description = "NumPy is the fundamental package for array computing with Python."
category = "main"
optional = false
python-versions = ">=3.8"

[[package]]
name = "oauthlib"
version = "3.2.0"
description = "A generic, spec-compliant, thorough implementation of the OAuth request-signing logic"
category = "main"
optional = false
python-versions = ">=3.6"

[package.extras]
rsa = ["cryptography (>=3.0.0)"]
signals = ["blinker (>=1.4.0)"]
signedtoken = ["cryptography (>=3.0.0)", "pyjwt (>=2.0.0,<3)"]

[[package]]
name = "packaging"
version = "21.3"
description = "Core utilities for Python packages"
category = "main"
optional = false
python-versions = ">=3.6"

[package.dependencies]
pyparsing = ">=2.0.2,<3.0.5 || >3.0.5"

[[package]]
name = "pandas"
version = "1.4.3"
description = "Powerful data structures for data analysis, time series, and statistics"
category = "main"
optional = true
python-versions = ">=3.8"

[package.dependencies]
numpy = [
    {version = ">=1.18.5", markers = "platform_machine != \"aarch64\" and platform_machine != \"arm64\" and python_version < \"3.10\""},
    {version = ">=1.19.2", markers = "platform_machine == \"aarch64\" and python_version < \"3.10\""},
    {version = ">=1.20.0", markers = "platform_machine == \"arm64\" and python_version < \"3.10\""},
    {version = ">=1.21.0", markers = "python_version >= \"3.10\""},
]
python-dateutil = ">=2.8.1"
pytz = ">=2020.1"

[package.extras]
test = ["hypothesis (>=5.5.3)", "pytest (>=6.0)", "pytest-xdist (>=1.31)"]

[[package]]
name = "pkginfo"
version = "1.8.3"
description = "Query metadatdata from sdists / bdists / installed packages."
category = "dev"
optional = false
python-versions = ">=2.7, !=3.0.*, !=3.1.*, !=3.2.*, !=3.3.*, !=3.4.*, !=3.5.*"

[package.extras]
testing = ["nose", "coverage"]

[[package]]
name = "platformdirs"
version = "2.5.2"
description = "A small Python module for determining appropriate platform-specific dirs, e.g. a \"user data dir\"."
category = "dev"
optional = false
python-versions = ">=3.7"

[package.extras]
docs = ["furo (>=2021.7.5b38)", "proselint (>=0.10.2)", "sphinx-autodoc-typehints (>=1.12)", "sphinx (>=4)"]
test = ["appdirs (==1.4.4)", "pytest-cov (>=2.7)", "pytest-mock (>=3.6)", "pytest (>=6)"]

[[package]]
name = "pluggy"
version = "1.0.0"
description = "plugin and hook calling mechanisms for python"
category = "dev"
optional = false
python-versions = ">=3.6"

[package.extras]
testing = ["pytest-benchmark", "pytest"]
dev = ["tox", "pre-commit"]

[[package]]
name = "pre-commit"
version = "2.20.0"
description = "A framework for managing and maintaining multi-language pre-commit hooks."
category = "dev"
optional = false
python-versions = ">=3.7"

[package.dependencies]
cfgv = ">=2.0.0"
identify = ">=1.0.0"
nodeenv = ">=0.11.1"
pyyaml = ">=5.1"
toml = "*"
virtualenv = ">=20.0.8"

[[package]]
name = "py"
version = "1.11.0"
description = "library with cross-python path, ini-parsing, io, code, log facilities"
category = "dev"
optional = false
python-versions = ">=2.7, !=3.0.*, !=3.1.*, !=3.2.*, !=3.3.*, !=3.4.*"

[[package]]
name = "py-cpuinfo"
version = "8.0.0"
description = "Get CPU info with pure Python 2 & 3"
category = "dev"
optional = false
python-versions = "*"

[[package]]
name = "pycparser"
version = "2.21"
description = "C parser in Python"
category = "main"
optional = false
python-versions = ">=2.7, !=3.0.*, !=3.1.*, !=3.2.*, !=3.3.*"

[[package]]
name = "pygal"
version = "3.0.0"
description = "A Python svg graph plotting library"
category = "dev"
optional = false
python-versions = "*"

[package.extras]
test = ["pytest", "pytest-isort", "pytest-flake8", "pytest-cov", "pytest-runner", "coveralls", "pygal-maps-ch", "pygal-maps-fr", "pygal-maps-world", "lxml", "cairosvg", "flask", "pyquery"]
png = ["cairosvg"]
lxml = ["lxml"]
docs = ["pygal-sphinx-directives", "sphinx-rtd-theme", "sphinx"]

[[package]]
name = "pygaljs"
version = "1.0.2"
description = "Python package providing assets from https://github.com/Kozea/pygal.js"
category = "dev"
optional = false
python-versions = "*"

[[package]]
name = "pygments"
version = "2.13.0"
description = "Pygments is a syntax highlighting package written in Python."
category = "dev"
optional = false
python-versions = ">=3.6"

[package.extras]
plugins = ["importlib-metadata"]

[[package]]
name = "pyjwt"
version = "2.4.0"
description = "JSON Web Token implementation in Python"
category = "main"
optional = false
python-versions = ">=3.6"

[package.dependencies]
cryptography = {version = ">=3.3.1", optional = true, markers = "extra == \"crypto\""}

[package.extras]
tests = ["coverage[toml] (==5.0.4)", "pytest (>=6.0.0,<7.0.0)"]
docs = ["zope.interface", "sphinx-rtd-theme", "sphinx"]
dev = ["pre-commit", "mypy", "coverage[toml] (==5.0.4)", "pytest (>=6.0.0,<7.0.0)", "cryptography (>=3.3.1)", "zope.interface", "sphinx-rtd-theme", "sphinx"]
crypto = ["cryptography (>=3.3.1)"]
<<<<<<< HEAD
dev = ["sphinx", "sphinx-rtd-theme", "zope-interface", "cryptography (>=3.3.1)", "pytest (>=6.0.0,<7.0.0)", "coverage[toml] (==5.0.4)", "mypy", "pre-commit"]
docs = ["sphinx", "sphinx-rtd-theme", "zope-interface"]
tests = ["pytest (>=6.0.0,<7.0.0)", "coverage[toml] (==5.0.4)"]
=======
>>>>>>> dc24a8d1

[[package]]
name = "pyparsing"
version = "3.0.9"
description = "pyparsing module - Classes and methods to define and execute parsing grammars"
category = "main"
optional = false
python-versions = ">=3.6.8"

[package.extras]
diagrams = ["railroad-diagrams", "jinja2"]

[[package]]
name = "pyproj"
version = "3.3.1"
description = "Python interface to PROJ (cartographic projections and coordinate transformations library)"
category = "main"
optional = true
python-versions = ">=3.8"

[package.dependencies]
certifi = "*"

[[package]]
name = "pytest"
version = "6.2.5"
description = "pytest: simple powerful testing with Python"
category = "dev"
optional = false
python-versions = ">=3.6"

[package.dependencies]
atomicwrites = {version = ">=1.0", markers = "sys_platform == \"win32\""}
attrs = ">=19.2.0"
colorama = {version = "*", markers = "sys_platform == \"win32\""}
iniconfig = "*"
packaging = "*"
pluggy = ">=0.12,<2.0"
py = ">=1.8.2"
toml = "*"

[package.extras]
testing = ["argcomplete", "hypothesis (>=3.56)", "mock", "nose", "requests", "xmlschema"]

[[package]]
name = "pytest-asyncio"
version = "0.18.3"
description = "Pytest support for asyncio"
category = "dev"
optional = false
python-versions = ">=3.7"

[package.dependencies]
pytest = ">=6.1.0"

[package.extras]
testing = ["coverage (==6.2)", "hypothesis (>=5.7.1)", "flaky (>=3.5.0)", "mypy (==0.931)", "pytest-trio (>=0.7.0)"]

[[package]]
name = "pytest-benchmark"
version = "3.4.1"
description = "A ``pytest`` fixture for benchmarking code. It will group the tests into rounds that are calibrated to the chosen timer."
category = "dev"
optional = false
python-versions = ">=2.7, !=3.0.*, !=3.1.*, !=3.2.*, !=3.3.*, !=3.4.*"

[package.dependencies]
py-cpuinfo = "*"
pygal = {version = "*", optional = true, markers = "extra == \"histogram\""}
pygaljs = {version = "*", optional = true, markers = "extra == \"histogram\""}
pytest = ">=3.8"

[package.extras]
aspect = ["aspectlib"]
elasticsearch = ["elasticsearch"]
histogram = ["pygal", "pygaljs"]

[[package]]
name = "pytest-cov"
version = "3.0.0"
description = "Pytest plugin for measuring coverage."
category = "dev"
optional = false
python-versions = ">=3.6"

[package.dependencies]
coverage = {version = ">=5.2.1", extras = ["toml"]}
pytest = ">=4.6"

[package.extras]
testing = ["virtualenv", "pytest-xdist", "six", "process-tests", "hunter", "fields"]

[[package]]
name = "pytest-forked"
version = "1.4.0"
description = "run tests in isolated forked subprocesses"
category = "dev"
optional = false
python-versions = ">=3.6"

[package.dependencies]
py = "*"
pytest = ">=3.10"

[[package]]
name = "pytest-rerunfailures"
version = "10.2"
description = "pytest plugin to re-run tests to eliminate flaky failures"
category = "dev"
optional = false
python-versions = ">= 3.6"

[package.dependencies]
pytest = ">=5.3"
setuptools = ">=40.0"

[[package]]
name = "pytest-xdist"
version = "2.5.0"
description = "pytest xdist plugin for distributed testing and loop-on-failing modes"
category = "dev"
optional = false
python-versions = ">=3.6"

[package.dependencies]
execnet = ">=1.1"
pytest = ">=6.2.0"
pytest-forked = "*"

[package.extras]
psutil = ["psutil (>=3.0)"]
setproctitle = ["setproctitle"]
testing = ["filelock"]

[[package]]
name = "python-dateutil"
version = "2.8.2"
description = "Extensions to the standard Python datetime module"
category = "main"
optional = true
python-versions = "!=3.0.*,!=3.1.*,!=3.2.*,>=2.7"

[package.dependencies]
six = ">=1.5"

[[package]]
name = "python-dotenv"
version = "0.20.0"
description = "Read key-value pairs from a .env file and set them as environment variables"
category = "dev"
optional = false
python-versions = ">=3.5"

[package.extras]
cli = ["click (>=5.0)"]

[[package]]
name = "pytz"
version = "2022.2.1"
description = "World timezone definitions, modern and historical"
category = "main"
optional = false
python-versions = "*"

[[package]]
name = "pywin32-ctypes"
version = "0.2.0"
description = ""
category = "dev"
optional = false
python-versions = "*"

[[package]]
name = "pyyaml"
version = "6.0"
description = "YAML parser and emitter for Python"
category = "dev"
optional = false
python-versions = ">=3.6"

[[package]]
name = "readme-renderer"
version = "37.0"
description = "readme_renderer is a library for rendering \"readme\" descriptions for Warehouse"
category = "dev"
optional = false
python-versions = ">=3.7"

[package.dependencies]
bleach = ">=2.1.0"
docutils = ">=0.13.1"
Pygments = ">=2.5.1"

[package.extras]
md = ["cmarkgfm (>=0.8.0)"]

[[package]]
name = "requests"
version = "2.28.1"
description = "Python HTTP for Humans."
category = "main"
optional = false
python-versions = ">=3.7, <4"

[package.dependencies]
certifi = ">=2017.4.17"
charset-normalizer = ">=2,<3"
idna = ">=2.5,<4"
urllib3 = ">=1.21.1,<1.27"

[package.extras]
socks = ["PySocks (>=1.5.6,!=1.5.7)"]
use_chardet_on_py3 = ["chardet (>=3.0.2,<6)"]

[[package]]
name = "requests-oauthlib"
version = "1.3.1"
description = "OAuthlib authentication support for Requests."
category = "main"
optional = false
python-versions = ">=2.7, !=3.0.*, !=3.1.*, !=3.2.*, !=3.3.*"

[package.dependencies]
oauthlib = ">=3.0.0"
requests = ">=2.0.0"

[package.extras]
rsa = ["oauthlib[signedtoken] (>=3.0.0)"]

[[package]]
name = "requests-toolbelt"
version = "0.9.1"
description = "A utility belt for advanced users of python-requests"
category = "dev"
optional = false
python-versions = "*"

[package.dependencies]
requests = ">=2.0.1,<3.0.0"

[[package]]
name = "responses"
version = "0.21.0"
description = "A utility library for mocking out the `requests` Python library."
category = "dev"
optional = false
python-versions = ">=3.7"

[package.dependencies]
requests = ">=2.0,<3.0"
urllib3 = ">=1.25.10"

[package.extras]
tests = ["pytest (>=7.0.0)", "coverage (>=6.0.0)", "pytest-cov", "pytest-asyncio", "pytest-localserver", "flake8", "types-mock", "types-requests", "mypy"]

[[package]]
name = "rfc3986"
version = "2.0.0"
description = "Validating URI References per RFC 3986"
category = "dev"
optional = false
python-versions = ">=3.7"

[package.extras]
idna2008 = ["idna"]

[[package]]
name = "rich"
version = "12.5.1"
description = "Render rich text, tables, progress bars, syntax highlighting, markdown and more to the terminal"
category = "dev"
optional = false
python-versions = ">=3.6.3,<4.0.0"

[package.dependencies]
commonmark = ">=0.9.0,<0.10.0"
pygments = ">=2.6.0,<3.0.0"
typing-extensions = {version = ">=4.0.0,<5.0", markers = "python_version < \"3.9\""}

[package.extras]
jupyter = ["ipywidgets (>=7.5.1,<8.0.0)"]

[[package]]
name = "secretstorage"
version = "3.3.3"
description = "Python bindings to FreeDesktop.org Secret Service API"
category = "dev"
optional = false
python-versions = ">=3.6"

[package.dependencies]
cryptography = ">=2.0"
jeepney = ">=0.6"

[[package]]
<<<<<<< HEAD
name = "setuptools"
version = "63.2.0"
description = "Easily download, build, install, upgrade, and uninstall Python packages"
category = "main"
optional = false
python-versions = ">=3.7"

[package.extras]
docs = ["sphinx", "jaraco.packaging (>=9)", "rst.linker (>=1.9)", "jaraco.tidelift (>=1.4)", "pygments-github-lexers (==0.0.5)", "sphinx-favicon", "sphinx-inline-tabs", "sphinx-reredirects", "sphinxcontrib-towncrier", "furo"]
testing = ["pytest (>=6)", "pytest-checkdocs (>=2.4)", "pytest-flake8", "pytest-enabler (>=1.3)", "pytest-perf", "mock", "flake8-2020", "virtualenv (>=13.0.0)", "wheel", "pip (>=19.1)", "jaraco.envs (>=2.2)", "pytest-xdist", "jaraco.path (>=3.2.0)", "build", "filelock (>=3.4.0)", "pip-run (>=8.8)", "ini2toml[lite] (>=0.9)", "tomli-w (>=1.0.0)", "pytest-black (>=0.3.7)", "pytest-cov", "pytest-mypy (>=0.9.1)"]
testing-integration = ["pytest", "pytest-xdist", "pytest-enabler", "virtualenv (>=13.0.0)", "tomli", "wheel", "jaraco.path (>=3.2.0)", "jaraco.envs (>=2.2)", "build", "filelock (>=3.4.0)"]

[[package]]
name = "setuptools-scm"
version = "7.0.5"
description = "the blessed package to manage your versions by scm tags"
category = "dev"
optional = false
python-versions = ">=3.7"

[package.dependencies]
packaging = ">=20.0"
setuptools = "*"
tomli = ">=1.0.0"
typing-extensions = "*"

[package.extras]
test = ["pytest (>=6.2)", "virtualenv (>20)"]
toml = ["setuptools (>=42)"]

[[package]]
=======
>>>>>>> dc24a8d1
name = "shapely"
version = "1.8.4"
description = "Geometric objects, predicates, and operations"
category = "main"
optional = true
python-versions = ">=3.6"

[package.extras]
all = ["pytest", "pytest-cov", "numpy"]
test = ["pytest", "pytest-cov"]
vectorized = ["numpy"]

[[package]]
name = "six"
version = "1.16.0"
description = "Python 2 and 3 compatibility utilities"
category = "main"
optional = false
python-versions = ">=2.7, !=3.0.*, !=3.1.*, !=3.2.*"

[[package]]
name = "snowballstemmer"
version = "2.2.0"
description = "This package provides 29 stemmers for 28 languages generated from Snowball algorithms."
category = "dev"
optional = false
python-versions = "*"

[[package]]
name = "sortedcontainers"
version = "2.4.0"
description = "Sorted Containers -- Sorted List, Sorted Dict, Sorted Set"
category = "main"
optional = false
python-versions = "*"

[[package]]
name = "sphinx"
<<<<<<< HEAD
version = "5.1.0"
=======
version = "5.1.1"
>>>>>>> dc24a8d1
description = "Python documentation generator"
category = "dev"
optional = false
python-versions = ">=3.6"

[package.dependencies]
alabaster = ">=0.7,<0.8"
babel = ">=1.3"
colorama = {version = ">=0.3.5", markers = "sys_platform == \"win32\""}
docutils = ">=0.14,<0.20"
imagesize = "*"
importlib-metadata = {version = ">=4.4", markers = "python_version < \"3.10\""}
Jinja2 = ">=2.3"
packaging = "*"
Pygments = ">=2.0"
requests = ">=2.5.0"
snowballstemmer = ">=1.1"
sphinxcontrib-applehelp = "*"
sphinxcontrib-devhelp = "*"
sphinxcontrib-htmlhelp = ">=2.0.0"
sphinxcontrib-jsmath = "*"
sphinxcontrib-qthelp = "*"
sphinxcontrib-serializinghtml = ">=1.1.5"

[package.extras]
docs = ["sphinxcontrib-websupport"]
lint = ["flake8 (>=3.5.0)", "flake8-comprehensions", "flake8-bugbear", "isort", "mypy (>=0.971)", "sphinx-lint", "docutils-stubs", "types-typed-ast", "types-requests"]
test = ["pytest (>=4.6)", "html5lib", "cython", "typed-ast"]

[[package]]
name = "sphinx-rtd-theme"
version = "1.0.0"
description = "Read the Docs theme for Sphinx"
category = "dev"
optional = false
python-versions = ">=2.7,!=3.0.*,!=3.1.*,!=3.2.*,!=3.3.*"

[package.dependencies]
docutils = "<0.18"
sphinx = ">=1.6"

[package.extras]
dev = ["bump2version", "sphinxcontrib-httpdomain", "transifex-client"]

[[package]]
name = "sphinxcontrib-applehelp"
version = "1.0.2"
description = "sphinxcontrib-applehelp is a sphinx extension which outputs Apple help books"
category = "dev"
optional = false
python-versions = ">=3.5"

[package.extras]
test = ["pytest"]
lint = ["docutils-stubs", "mypy", "flake8"]

[[package]]
name = "sphinxcontrib-devhelp"
version = "1.0.2"
description = "sphinxcontrib-devhelp is a sphinx extension which outputs Devhelp document."
category = "dev"
optional = false
python-versions = ">=3.5"

[package.extras]
test = ["pytest"]
lint = ["docutils-stubs", "mypy", "flake8"]

[[package]]
name = "sphinxcontrib-htmlhelp"
version = "2.0.0"
description = "sphinxcontrib-htmlhelp is a sphinx extension which renders HTML help files"
category = "dev"
optional = false
python-versions = ">=3.6"

[package.extras]
test = ["html5lib", "pytest"]
lint = ["docutils-stubs", "mypy", "flake8"]

[[package]]
name = "sphinxcontrib-jsmath"
version = "1.0.1"
description = "A sphinx extension which renders display math in HTML via JavaScript"
category = "dev"
optional = false
python-versions = ">=3.5"

[package.extras]
test = ["mypy", "flake8", "pytest"]

[[package]]
name = "sphinxcontrib-qthelp"
version = "1.0.3"
description = "sphinxcontrib-qthelp is a sphinx extension which outputs QtHelp document."
category = "dev"
optional = false
python-versions = ">=3.5"

[package.extras]
test = ["pytest"]
lint = ["docutils-stubs", "mypy", "flake8"]

[[package]]
name = "sphinxcontrib-serializinghtml"
version = "1.1.5"
description = "sphinxcontrib-serializinghtml is a sphinx extension which outputs \"serialized\" HTML files (json and pickle)."
category = "dev"
optional = false
python-versions = ">=3.5"

[package.extras]
test = ["pytest"]
lint = ["docutils-stubs", "mypy", "flake8"]

[[package]]
name = "sympy"
version = "1.11.1"
description = "Computer algebra system (CAS) in Python"
category = "main"
optional = true
python-versions = ">=3.8"

[package.dependencies]
mpmath = ">=0.19"

[[package]]
name = "toml"
version = "0.10.2"
description = "Python Library for Tom's Obvious, Minimal Language"
category = "dev"
optional = false
python-versions = ">=2.6, !=3.0.*, !=3.1.*, !=3.2.*"

[[package]]
name = "tomli"
version = "2.0.1"
description = "A lil' TOML parser"
category = "dev"
optional = false
python-versions = ">=3.7"

[[package]]
name = "twine"
version = "4.0.1"
description = "Collection of utilities for publishing packages on PyPI"
category = "dev"
optional = false
python-versions = ">=3.7"

[package.dependencies]
importlib-metadata = ">=3.6"
keyring = ">=15.1"
pkginfo = ">=1.8.1"
readme-renderer = ">=35.0"
requests = ">=2.20"
requests-toolbelt = ">=0.8.0,<0.9.0 || >0.9.0"
rfc3986 = ">=1.4.0"
rich = ">=12.0.0"
urllib3 = ">=1.26.0"

[[package]]
name = "types-requests"
<<<<<<< HEAD
version = "2.28.3"
=======
version = "2.28.9"
>>>>>>> dc24a8d1
description = "Typing stubs for requests"
category = "dev"
optional = false
python-versions = "*"

[package.dependencies]
types-urllib3 = "<1.27"

[[package]]
name = "types-urllib3"
version = "1.26.23"
description = "Typing stubs for urllib3"
category = "dev"
optional = false
python-versions = "*"

[[package]]
name = "typing-extensions"
version = "4.3.0"
description = "Backported and Experimental Type Hints for Python 3.7+"
category = "dev"
optional = false
python-versions = ">=3.7"

[[package]]
name = "urllib3"
version = "1.26.12"
description = "HTTP library with thread-safe connection pooling, file post, and more."
category = "main"
optional = false
python-versions = ">=2.7, !=3.0.*, !=3.1.*, !=3.2.*, !=3.3.*, !=3.4.*, !=3.5.*, <4"

[package.extras]
brotli = ["brotlicffi (>=0.8.0)", "brotli (>=1.0.9)", "brotlipy (>=0.6.0)"]
secure = ["pyOpenSSL (>=0.14)", "cryptography (>=1.3.4)", "idna (>=2.0.0)", "certifi", "urllib3-secure-extra", "ipaddress"]
socks = ["PySocks (>=1.5.6,!=1.5.7,<2.0)"]

[[package]]
name = "virtualenv"
version = "20.16.4"
description = "Virtual Python Environment builder"
category = "dev"
optional = false
python-versions = ">=3.6"

[package.dependencies]
distlib = ">=0.3.5,<1"
filelock = ">=3.4.1,<4"
platformdirs = ">=2.4,<3"

[package.extras]
docs = ["proselint (>=0.13)", "sphinx (>=5.1.1)", "sphinx-argparse (>=0.3.1)", "sphinx-rtd-theme (>=1)", "towncrier (>=21.9)"]
testing = ["coverage (>=6.2)", "coverage-enable-subprocess (>=1)", "flaky (>=3.7)", "packaging (>=21.3)", "pytest (>=7.0.1)", "pytest-env (>=0.6.2)", "pytest-freezegun (>=0.4.2)", "pytest-mock (>=3.6.1)", "pytest-randomly (>=3.10.3)", "pytest-timeout (>=2.1)"]

[[package]]
name = "webencodings"
version = "0.5.1"
description = "Character encoding aliases for legacy web content"
category = "dev"
optional = false
python-versions = "*"

[[package]]
name = "zipp"
version = "3.8.1"
description = "Backport of pathlib-compatible object wrapper for zip files"
category = "dev"
optional = false
python-versions = ">=3.7"

[package.extras]
docs = ["sphinx", "jaraco.packaging (>=9)", "rst.linker (>=1.9)", "jaraco.tidelift (>=1.4)"]
testing = ["pytest (>=6)", "pytest-checkdocs (>=2.4)", "pytest-flake8", "pytest-cov", "pytest-enabler (>=1.3)", "jaraco-itertools", "func-timeout", "pytest-black (>=0.3.7)", "pytest-mypy (>=0.9.1)"]

[extras]
all = ["pandas", "geopandas", "shapely", "sympy", "pip"]
functions = ["pip"]
geo = ["geopandas", "shapely"]
pandas = ["pandas"]
sympy = ["sympy"]

[metadata]
lock-version = "1.1"
python-versions = "^3.8"
<<<<<<< HEAD
content-hash = "958a01c733e15ca5f7d9fcbf75f751be9def3c1636cf2500253ad89cf8841dc3"

[metadata.files]
alabaster = []
atomicwrites = []
attrs = []
babel = []
bleach = []
certifi = []
cffi = []
cfgv = []
charset-normalizer = []
click = []
click-plugins = []
cligj = []
colorama = []
commonmark = []
coverage = []
cryptography = []
cycler = []
distlib = []
docutils = []
execnet = []
filelock = []
fiona = []
fonttools = []
geopandas = []
identify = []
idna = []
imagesize = []
importlib-metadata = []
iniconfig = []
jeepney = []
jinja2 = []
keyring = []
kiwisolver = []
markupsafe = []
matplotlib = []
mpmath = []
msal = []
munch = []
mypy = []
mypy-extensions = []
nodeenv = []
numpy = []
oauthlib = []
packaging = []
pandas = []
pillow = []
pkginfo = []
platformdirs = []
pluggy = []
pre-commit = []
py = []
py-cpuinfo = []
pycparser = []
pygal = []
pygaljs = []
pygments = []
pyjwt = []
pyparsing = []
pyproj = []
pytest = []
pytest-asyncio = []
pytest-benchmark = []
pytest-cov = []
pytest-forked = []
pytest-rerunfailures = []
pytest-xdist = []
python-dateutil = []
python-dotenv = []
pytz = []
pywin32-ctypes = []
pyyaml = []
readme-renderer = []
requests = []
requests-oauthlib = []
requests-toolbelt = []
responses = []
rfc3986 = []
rich = []
secretstorage = []
setuptools = []
setuptools-scm = []
shapely = []
six = []
snowballstemmer = []
sphinx = []
sphinx-rtd-theme = []
sphinxcontrib-applehelp = []
sphinxcontrib-devhelp = []
sphinxcontrib-htmlhelp = []
sphinxcontrib-jsmath = []
sphinxcontrib-qthelp = []
sphinxcontrib-serializinghtml = []
sympy = []
toml = []
tomli = []
twine = []
types-requests = []
types-urllib3 = []
typing-extensions = []
urllib3 = []
virtualenv = []
webencodings = []
zipp = []
=======
content-hash = "cefcc9885d750eb69cf3dbcb117b80186cec08883f13dab5c403b683920cda58"

[metadata.files]
alabaster = [
    {file = "alabaster-0.7.12-py2.py3-none-any.whl", hash = "sha256:446438bdcca0e05bd45ea2de1668c1d9b032e1a9154c2c259092d77031ddd359"},
    {file = "alabaster-0.7.12.tar.gz", hash = "sha256:a661d72d58e6ea8a57f7a86e37d86716863ee5e92788398526d58b26a4e4dc02"},
]
atomicwrites = [
    {file = "atomicwrites-1.4.1.tar.gz", hash = "sha256:81b2c9071a49367a7f770170e5eec8cb66567cfbbc8c73d20ce5ca4a8d71cf11"},
]
attrs = [
    {file = "attrs-22.1.0-py2.py3-none-any.whl", hash = "sha256:86efa402f67bf2df34f51a335487cf46b1ec130d02b8d39fd248abfd30da551c"},
    {file = "attrs-22.1.0.tar.gz", hash = "sha256:29adc2665447e5191d0e7c568fde78b21f9672d344281d0c6e1ab085429b22b6"},
]
babel = [
    {file = "Babel-2.10.3-py3-none-any.whl", hash = "sha256:ff56f4892c1c4bf0d814575ea23471c230d544203c7748e8c68f0089478d48eb"},
    {file = "Babel-2.10.3.tar.gz", hash = "sha256:7614553711ee97490f732126dc077f8d0ae084ebc6a96e23db1482afabdb2c51"},
]
bleach = [
    {file = "bleach-5.0.1-py3-none-any.whl", hash = "sha256:085f7f33c15bd408dd9b17a4ad77c577db66d76203e5984b1bd59baeee948b2a"},
    {file = "bleach-5.0.1.tar.gz", hash = "sha256:0d03255c47eb9bd2f26aa9bb7f2107732e7e8fe195ca2f64709fcf3b0a4a085c"},
]
certifi = [
    {file = "certifi-2022.6.15-py3-none-any.whl", hash = "sha256:fe86415d55e84719d75f8b69414f6438ac3547d2078ab91b67e779ef69378412"},
    {file = "certifi-2022.6.15.tar.gz", hash = "sha256:84c85a9078b11105f04f3036a9482ae10e4621616db313fe045dd24743a0820d"},
]
cffi = [
    {file = "cffi-1.15.1-cp27-cp27m-macosx_10_9_x86_64.whl", hash = "sha256:a66d3508133af6e8548451b25058d5812812ec3798c886bf38ed24a98216fab2"},
    {file = "cffi-1.15.1-cp27-cp27m-manylinux1_i686.whl", hash = "sha256:470c103ae716238bbe698d67ad020e1db9d9dba34fa5a899b5e21577e6d52ed2"},
    {file = "cffi-1.15.1-cp27-cp27m-manylinux1_x86_64.whl", hash = "sha256:9ad5db27f9cabae298d151c85cf2bad1d359a1b9c686a275df03385758e2f914"},
    {file = "cffi-1.15.1-cp27-cp27m-win32.whl", hash = "sha256:b3bbeb01c2b273cca1e1e0c5df57f12dce9a4dd331b4fa1635b8bec26350bde3"},
    {file = "cffi-1.15.1-cp27-cp27m-win_amd64.whl", hash = "sha256:e00b098126fd45523dd056d2efba6c5a63b71ffe9f2bbe1a4fe1716e1d0c331e"},
    {file = "cffi-1.15.1-cp27-cp27mu-manylinux1_i686.whl", hash = "sha256:d61f4695e6c866a23a21acab0509af1cdfd2c013cf256bbf5b6b5e2695827162"},
    {file = "cffi-1.15.1-cp27-cp27mu-manylinux1_x86_64.whl", hash = "sha256:ed9cb427ba5504c1dc15ede7d516b84757c3e3d7868ccc85121d9310d27eed0b"},
    {file = "cffi-1.15.1-cp310-cp310-macosx_10_9_x86_64.whl", hash = "sha256:39d39875251ca8f612b6f33e6b1195af86d1b3e60086068be9cc053aa4376e21"},
    {file = "cffi-1.15.1-cp310-cp310-macosx_11_0_arm64.whl", hash = "sha256:285d29981935eb726a4399badae8f0ffdff4f5050eaa6d0cfc3f64b857b77185"},
    {file = "cffi-1.15.1-cp310-cp310-manylinux_2_12_i686.manylinux2010_i686.manylinux_2_17_i686.manylinux2014_i686.whl", hash = "sha256:3eb6971dcff08619f8d91607cfc726518b6fa2a9eba42856be181c6d0d9515fd"},
    {file = "cffi-1.15.1-cp310-cp310-manylinux_2_17_aarch64.manylinux2014_aarch64.whl", hash = "sha256:21157295583fe8943475029ed5abdcf71eb3911894724e360acff1d61c1d54bc"},
    {file = "cffi-1.15.1-cp310-cp310-manylinux_2_17_ppc64le.manylinux2014_ppc64le.whl", hash = "sha256:5635bd9cb9731e6d4a1132a498dd34f764034a8ce60cef4f5319c0541159392f"},
    {file = "cffi-1.15.1-cp310-cp310-manylinux_2_17_s390x.manylinux2014_s390x.whl", hash = "sha256:2012c72d854c2d03e45d06ae57f40d78e5770d252f195b93f581acf3ba44496e"},
    {file = "cffi-1.15.1-cp310-cp310-manylinux_2_17_x86_64.manylinux2014_x86_64.whl", hash = "sha256:dd86c085fae2efd48ac91dd7ccffcfc0571387fe1193d33b6394db7ef31fe2a4"},
    {file = "cffi-1.15.1-cp310-cp310-musllinux_1_1_i686.whl", hash = "sha256:fa6693661a4c91757f4412306191b6dc88c1703f780c8234035eac011922bc01"},
    {file = "cffi-1.15.1-cp310-cp310-musllinux_1_1_x86_64.whl", hash = "sha256:59c0b02d0a6c384d453fece7566d1c7e6b7bae4fc5874ef2ef46d56776d61c9e"},
    {file = "cffi-1.15.1-cp310-cp310-win32.whl", hash = "sha256:cba9d6b9a7d64d4bd46167096fc9d2f835e25d7e4c121fb2ddfc6528fb0413b2"},
    {file = "cffi-1.15.1-cp310-cp310-win_amd64.whl", hash = "sha256:ce4bcc037df4fc5e3d184794f27bdaab018943698f4ca31630bc7f84a7b69c6d"},
    {file = "cffi-1.15.1-cp311-cp311-macosx_10_9_x86_64.whl", hash = "sha256:3d08afd128ddaa624a48cf2b859afef385b720bb4b43df214f85616922e6a5ac"},
    {file = "cffi-1.15.1-cp311-cp311-macosx_11_0_arm64.whl", hash = "sha256:3799aecf2e17cf585d977b780ce79ff0dc9b78d799fc694221ce814c2c19db83"},
    {file = "cffi-1.15.1-cp311-cp311-manylinux_2_12_i686.manylinux2010_i686.manylinux_2_17_i686.manylinux2014_i686.whl", hash = "sha256:a591fe9e525846e4d154205572a029f653ada1a78b93697f3b5a8f1f2bc055b9"},
    {file = "cffi-1.15.1-cp311-cp311-manylinux_2_17_aarch64.manylinux2014_aarch64.whl", hash = "sha256:3548db281cd7d2561c9ad9984681c95f7b0e38881201e157833a2342c30d5e8c"},
    {file = "cffi-1.15.1-cp311-cp311-manylinux_2_17_ppc64le.manylinux2014_ppc64le.whl", hash = "sha256:91fc98adde3d7881af9b59ed0294046f3806221863722ba7d8d120c575314325"},
    {file = "cffi-1.15.1-cp311-cp311-manylinux_2_17_x86_64.manylinux2014_x86_64.whl", hash = "sha256:94411f22c3985acaec6f83c6df553f2dbe17b698cc7f8ae751ff2237d96b9e3c"},
    {file = "cffi-1.15.1-cp311-cp311-musllinux_1_1_i686.whl", hash = "sha256:03425bdae262c76aad70202debd780501fabeaca237cdfddc008987c0e0f59ef"},
    {file = "cffi-1.15.1-cp311-cp311-musllinux_1_1_x86_64.whl", hash = "sha256:cc4d65aeeaa04136a12677d3dd0b1c0c94dc43abac5860ab33cceb42b801c1e8"},
    {file = "cffi-1.15.1-cp311-cp311-win32.whl", hash = "sha256:a0f100c8912c114ff53e1202d0078b425bee3649ae34d7b070e9697f93c5d52d"},
    {file = "cffi-1.15.1-cp311-cp311-win_amd64.whl", hash = "sha256:04ed324bda3cda42b9b695d51bb7d54b680b9719cfab04227cdd1e04e5de3104"},
    {file = "cffi-1.15.1-cp36-cp36m-macosx_10_9_x86_64.whl", hash = "sha256:50a74364d85fd319352182ef59c5c790484a336f6db772c1a9231f1c3ed0cbd7"},
    {file = "cffi-1.15.1-cp36-cp36m-manylinux_2_17_aarch64.manylinux2014_aarch64.whl", hash = "sha256:e263d77ee3dd201c3a142934a086a4450861778baaeeb45db4591ef65550b0a6"},
    {file = "cffi-1.15.1-cp36-cp36m-manylinux_2_17_ppc64le.manylinux2014_ppc64le.whl", hash = "sha256:cec7d9412a9102bdc577382c3929b337320c4c4c4849f2c5cdd14d7368c5562d"},
    {file = "cffi-1.15.1-cp36-cp36m-manylinux_2_17_s390x.manylinux2014_s390x.whl", hash = "sha256:4289fc34b2f5316fbb762d75362931e351941fa95fa18789191b33fc4cf9504a"},
    {file = "cffi-1.15.1-cp36-cp36m-manylinux_2_5_i686.manylinux1_i686.whl", hash = "sha256:173379135477dc8cac4bc58f45db08ab45d228b3363adb7af79436135d028405"},
    {file = "cffi-1.15.1-cp36-cp36m-manylinux_2_5_x86_64.manylinux1_x86_64.whl", hash = "sha256:6975a3fac6bc83c4a65c9f9fcab9e47019a11d3d2cf7f3c0d03431bf145a941e"},
    {file = "cffi-1.15.1-cp36-cp36m-win32.whl", hash = "sha256:2470043b93ff09bf8fb1d46d1cb756ce6132c54826661a32d4e4d132e1977adf"},
    {file = "cffi-1.15.1-cp36-cp36m-win_amd64.whl", hash = "sha256:30d78fbc8ebf9c92c9b7823ee18eb92f2e6ef79b45ac84db507f52fbe3ec4497"},
    {file = "cffi-1.15.1-cp37-cp37m-macosx_10_9_x86_64.whl", hash = "sha256:198caafb44239b60e252492445da556afafc7d1e3ab7a1fb3f0584ef6d742375"},
    {file = "cffi-1.15.1-cp37-cp37m-manylinux_2_12_i686.manylinux2010_i686.manylinux_2_17_i686.manylinux2014_i686.whl", hash = "sha256:5ef34d190326c3b1f822a5b7a45f6c4535e2f47ed06fec77d3d799c450b2651e"},
    {file = "cffi-1.15.1-cp37-cp37m-manylinux_2_17_aarch64.manylinux2014_aarch64.whl", hash = "sha256:8102eaf27e1e448db915d08afa8b41d6c7ca7a04b7d73af6514df10a3e74bd82"},
    {file = "cffi-1.15.1-cp37-cp37m-manylinux_2_17_ppc64le.manylinux2014_ppc64le.whl", hash = "sha256:5df2768244d19ab7f60546d0c7c63ce1581f7af8b5de3eb3004b9b6fc8a9f84b"},
    {file = "cffi-1.15.1-cp37-cp37m-manylinux_2_17_s390x.manylinux2014_s390x.whl", hash = "sha256:a8c4917bd7ad33e8eb21e9a5bbba979b49d9a97acb3a803092cbc1133e20343c"},
    {file = "cffi-1.15.1-cp37-cp37m-manylinux_2_17_x86_64.manylinux2014_x86_64.whl", hash = "sha256:0e2642fe3142e4cc4af0799748233ad6da94c62a8bec3a6648bf8ee68b1c7426"},
    {file = "cffi-1.15.1-cp37-cp37m-win32.whl", hash = "sha256:e229a521186c75c8ad9490854fd8bbdd9a0c9aa3a524326b55be83b54d4e0ad9"},
    {file = "cffi-1.15.1-cp37-cp37m-win_amd64.whl", hash = "sha256:a0b71b1b8fbf2b96e41c4d990244165e2c9be83d54962a9a1d118fd8657d2045"},
    {file = "cffi-1.15.1-cp38-cp38-macosx_10_9_x86_64.whl", hash = "sha256:320dab6e7cb2eacdf0e658569d2575c4dad258c0fcc794f46215e1e39f90f2c3"},
    {file = "cffi-1.15.1-cp38-cp38-manylinux_2_12_i686.manylinux2010_i686.manylinux_2_17_i686.manylinux2014_i686.whl", hash = "sha256:1e74c6b51a9ed6589199c787bf5f9875612ca4a8a0785fb2d4a84429badaf22a"},
    {file = "cffi-1.15.1-cp38-cp38-manylinux_2_17_aarch64.manylinux2014_aarch64.whl", hash = "sha256:a5c84c68147988265e60416b57fc83425a78058853509c1b0629c180094904a5"},
    {file = "cffi-1.15.1-cp38-cp38-manylinux_2_17_ppc64le.manylinux2014_ppc64le.whl", hash = "sha256:3b926aa83d1edb5aa5b427b4053dc420ec295a08e40911296b9eb1b6170f6cca"},
    {file = "cffi-1.15.1-cp38-cp38-manylinux_2_17_s390x.manylinux2014_s390x.whl", hash = "sha256:87c450779d0914f2861b8526e035c5e6da0a3199d8f1add1a665e1cbc6fc6d02"},
    {file = "cffi-1.15.1-cp38-cp38-manylinux_2_17_x86_64.manylinux2014_x86_64.whl", hash = "sha256:4f2c9f67e9821cad2e5f480bc8d83b8742896f1242dba247911072d4fa94c192"},
    {file = "cffi-1.15.1-cp38-cp38-win32.whl", hash = "sha256:8b7ee99e510d7b66cdb6c593f21c043c248537a32e0bedf02e01e9553a172314"},
    {file = "cffi-1.15.1-cp38-cp38-win_amd64.whl", hash = "sha256:00a9ed42e88df81ffae7a8ab6d9356b371399b91dbdf0c3cb1e84c03a13aceb5"},
    {file = "cffi-1.15.1-cp39-cp39-macosx_10_9_x86_64.whl", hash = "sha256:54a2db7b78338edd780e7ef7f9f6c442500fb0d41a5a4ea24fff1c929d5af585"},
    {file = "cffi-1.15.1-cp39-cp39-macosx_11_0_arm64.whl", hash = "sha256:fcd131dd944808b5bdb38e6f5b53013c5aa4f334c5cad0c72742f6eba4b73db0"},
    {file = "cffi-1.15.1-cp39-cp39-manylinux_2_12_i686.manylinux2010_i686.manylinux_2_17_i686.manylinux2014_i686.whl", hash = "sha256:7473e861101c9e72452f9bf8acb984947aa1661a7704553a9f6e4baa5ba64415"},
    {file = "cffi-1.15.1-cp39-cp39-manylinux_2_17_aarch64.manylinux2014_aarch64.whl", hash = "sha256:6c9a799e985904922a4d207a94eae35c78ebae90e128f0c4e521ce339396be9d"},
    {file = "cffi-1.15.1-cp39-cp39-manylinux_2_17_ppc64le.manylinux2014_ppc64le.whl", hash = "sha256:3bcde07039e586f91b45c88f8583ea7cf7a0770df3a1649627bf598332cb6984"},
    {file = "cffi-1.15.1-cp39-cp39-manylinux_2_17_s390x.manylinux2014_s390x.whl", hash = "sha256:33ab79603146aace82c2427da5ca6e58f2b3f2fb5da893ceac0c42218a40be35"},
    {file = "cffi-1.15.1-cp39-cp39-manylinux_2_17_x86_64.manylinux2014_x86_64.whl", hash = "sha256:5d598b938678ebf3c67377cdd45e09d431369c3b1a5b331058c338e201f12b27"},
    {file = "cffi-1.15.1-cp39-cp39-musllinux_1_1_i686.whl", hash = "sha256:db0fbb9c62743ce59a9ff687eb5f4afbe77e5e8403d6697f7446e5f609976f76"},
    {file = "cffi-1.15.1-cp39-cp39-musllinux_1_1_x86_64.whl", hash = "sha256:98d85c6a2bef81588d9227dde12db8a7f47f639f4a17c9ae08e773aa9c697bf3"},
    {file = "cffi-1.15.1-cp39-cp39-win32.whl", hash = "sha256:40f4774f5a9d4f5e344f31a32b5096977b5d48560c5592e2f3d2c4374bd543ee"},
    {file = "cffi-1.15.1-cp39-cp39-win_amd64.whl", hash = "sha256:70df4e3b545a17496c9b3f41f5115e69a4f2e77e94e1d2a8e1070bc0c38c8a3c"},
    {file = "cffi-1.15.1.tar.gz", hash = "sha256:d400bfb9a37b1351253cb402671cea7e89bdecc294e8016a707f6d1d8ac934f9"},
]
cfgv = [
    {file = "cfgv-3.3.1-py2.py3-none-any.whl", hash = "sha256:c6a0883f3917a037485059700b9e75da2464e6c27051014ad85ba6aaa5884426"},
    {file = "cfgv-3.3.1.tar.gz", hash = "sha256:f5a830efb9ce7a445376bb66ec94c638a9787422f96264c98edc6bdeed8ab736"},
]
charset-normalizer = [
    {file = "charset-normalizer-2.1.1.tar.gz", hash = "sha256:5a3d016c7c547f69d6f81fb0db9449ce888b418b5b9952cc5e6e66843e9dd845"},
    {file = "charset_normalizer-2.1.1-py3-none-any.whl", hash = "sha256:83e9a75d1911279afd89352c68b45348559d1fc0506b054b346651b5e7fee29f"},
]
click = [
    {file = "click-8.1.3-py3-none-any.whl", hash = "sha256:bb4d8133cb15a609f44e8213d9b391b0809795062913b383c62be0ee95b1db48"},
    {file = "click-8.1.3.tar.gz", hash = "sha256:7682dc8afb30297001674575ea00d1814d808d6a36af415a82bd481d37ba7b8e"},
]
click-plugins = [
    {file = "click-plugins-1.1.1.tar.gz", hash = "sha256:46ab999744a9d831159c3411bb0c79346d94a444df9a3a3742e9ed63645f264b"},
    {file = "click_plugins-1.1.1-py2.py3-none-any.whl", hash = "sha256:5d262006d3222f5057fd81e1623d4443e41dcda5dc815c06b442aa3c02889fc8"},
]
cligj = [
    {file = "cligj-0.7.2-py3-none-any.whl", hash = "sha256:c1ca117dbce1fe20a5809dc96f01e1c2840f6dcc939b3ddbb1111bf330ba82df"},
    {file = "cligj-0.7.2.tar.gz", hash = "sha256:a4bc13d623356b373c2c27c53dbd9c68cae5d526270bfa71f6c6fa69669c6b27"},
]
colorama = [
    {file = "colorama-0.4.5-py2.py3-none-any.whl", hash = "sha256:854bf444933e37f5824ae7bfc1e98d5bce2ebe4160d46b5edf346a89358e99da"},
    {file = "colorama-0.4.5.tar.gz", hash = "sha256:e6c6b4334fc50988a639d9b98aa429a0b57da6e17b9a44f0451f930b6967b7a4"},
]
commonmark = [
    {file = "commonmark-0.9.1-py2.py3-none-any.whl", hash = "sha256:da2f38c92590f83de410ba1a3cbceafbc74fee9def35f9251ba9a971d6d66fd9"},
    {file = "commonmark-0.9.1.tar.gz", hash = "sha256:452f9dc859be7f06631ddcb328b6919c67984aca654e5fefb3914d54691aed60"},
]
coverage = [
    {file = "coverage-6.4.4-cp310-cp310-macosx_10_9_x86_64.whl", hash = "sha256:e7b4da9bafad21ea45a714d3ea6f3e1679099e420c8741c74905b92ee9bfa7cc"},
    {file = "coverage-6.4.4-cp310-cp310-macosx_11_0_arm64.whl", hash = "sha256:fde17bc42e0716c94bf19d92e4c9f5a00c5feb401f5bc01101fdf2a8b7cacf60"},
    {file = "coverage-6.4.4-cp310-cp310-manylinux_2_17_aarch64.manylinux2014_aarch64.whl", hash = "sha256:cdbb0d89923c80dbd435b9cf8bba0ff55585a3cdb28cbec65f376c041472c60d"},
    {file = "coverage-6.4.4-cp310-cp310-manylinux_2_5_i686.manylinux1_i686.manylinux_2_17_i686.manylinux2014_i686.whl", hash = "sha256:67f9346aeebea54e845d29b487eb38ec95f2ecf3558a3cffb26ee3f0dcc3e760"},
    {file = "coverage-6.4.4-cp310-cp310-manylinux_2_5_x86_64.manylinux1_x86_64.manylinux_2_17_x86_64.manylinux2014_x86_64.whl", hash = "sha256:42c499c14efd858b98c4e03595bf914089b98400d30789511577aa44607a1b74"},
    {file = "coverage-6.4.4-cp310-cp310-musllinux_1_1_aarch64.whl", hash = "sha256:c35cca192ba700979d20ac43024a82b9b32a60da2f983bec6c0f5b84aead635c"},
    {file = "coverage-6.4.4-cp310-cp310-musllinux_1_1_i686.whl", hash = "sha256:9cc4f107009bca5a81caef2fca843dbec4215c05e917a59dec0c8db5cff1d2aa"},
    {file = "coverage-6.4.4-cp310-cp310-musllinux_1_1_x86_64.whl", hash = "sha256:5f444627b3664b80d078c05fe6a850dd711beeb90d26731f11d492dcbadb6973"},
    {file = "coverage-6.4.4-cp310-cp310-win32.whl", hash = "sha256:66e6df3ac4659a435677d8cd40e8eb1ac7219345d27c41145991ee9bf4b806a0"},
    {file = "coverage-6.4.4-cp310-cp310-win_amd64.whl", hash = "sha256:35ef1f8d8a7a275aa7410d2f2c60fa6443f4a64fae9be671ec0696a68525b875"},
    {file = "coverage-6.4.4-cp311-cp311-macosx_10_9_x86_64.whl", hash = "sha256:c1328d0c2f194ffda30a45f11058c02410e679456276bfa0bbe0b0ee87225fac"},
    {file = "coverage-6.4.4-cp311-cp311-manylinux_2_17_aarch64.manylinux2014_aarch64.whl", hash = "sha256:61b993f3998ee384935ee423c3d40894e93277f12482f6e777642a0141f55782"},
    {file = "coverage-6.4.4-cp311-cp311-manylinux_2_5_i686.manylinux1_i686.manylinux_2_17_i686.manylinux2014_i686.whl", hash = "sha256:d5dd4b8e9cd0deb60e6fcc7b0647cbc1da6c33b9e786f9c79721fd303994832f"},
    {file = "coverage-6.4.4-cp311-cp311-manylinux_2_5_x86_64.manylinux1_x86_64.manylinux_2_17_x86_64.manylinux2014_x86_64.whl", hash = "sha256:7026f5afe0d1a933685d8f2169d7c2d2e624f6255fb584ca99ccca8c0e966fd7"},
    {file = "coverage-6.4.4-cp311-cp311-musllinux_1_1_aarch64.whl", hash = "sha256:9c7b9b498eb0c0d48b4c2abc0e10c2d78912203f972e0e63e3c9dc21f15abdaa"},
    {file = "coverage-6.4.4-cp311-cp311-musllinux_1_1_i686.whl", hash = "sha256:ee2b2fb6eb4ace35805f434e0f6409444e1466a47f620d1d5763a22600f0f892"},
    {file = "coverage-6.4.4-cp311-cp311-musllinux_1_1_x86_64.whl", hash = "sha256:ab066f5ab67059d1f1000b5e1aa8bbd75b6ed1fc0014559aea41a9eb66fc2ce0"},
    {file = "coverage-6.4.4-cp311-cp311-win32.whl", hash = "sha256:9d6e1f3185cbfd3d91ac77ea065d85d5215d3dfa45b191d14ddfcd952fa53796"},
    {file = "coverage-6.4.4-cp311-cp311-win_amd64.whl", hash = "sha256:e3d3c4cc38b2882f9a15bafd30aec079582b819bec1b8afdbde8f7797008108a"},
    {file = "coverage-6.4.4-cp37-cp37m-macosx_10_9_x86_64.whl", hash = "sha256:a095aa0a996ea08b10580908e88fbaf81ecf798e923bbe64fb98d1807db3d68a"},
    {file = "coverage-6.4.4-cp37-cp37m-manylinux_2_17_aarch64.manylinux2014_aarch64.whl", hash = "sha256:ef6f44409ab02e202b31a05dd6666797f9de2aa2b4b3534e9d450e42dea5e817"},
    {file = "coverage-6.4.4-cp37-cp37m-manylinux_2_5_i686.manylinux1_i686.manylinux_2_17_i686.manylinux2014_i686.whl", hash = "sha256:4b7101938584d67e6f45f0015b60e24a95bf8dea19836b1709a80342e01b472f"},
    {file = "coverage-6.4.4-cp37-cp37m-manylinux_2_5_x86_64.manylinux1_x86_64.manylinux_2_17_x86_64.manylinux2014_x86_64.whl", hash = "sha256:14a32ec68d721c3d714d9b105c7acf8e0f8a4f4734c811eda75ff3718570b5e3"},
    {file = "coverage-6.4.4-cp37-cp37m-musllinux_1_1_aarch64.whl", hash = "sha256:6a864733b22d3081749450466ac80698fe39c91cb6849b2ef8752fd7482011f3"},
    {file = "coverage-6.4.4-cp37-cp37m-musllinux_1_1_i686.whl", hash = "sha256:08002f9251f51afdcc5e3adf5d5d66bb490ae893d9e21359b085f0e03390a820"},
    {file = "coverage-6.4.4-cp37-cp37m-musllinux_1_1_x86_64.whl", hash = "sha256:a3b2752de32c455f2521a51bd3ffb53c5b3ae92736afde67ce83477f5c1dd928"},
    {file = "coverage-6.4.4-cp37-cp37m-win32.whl", hash = "sha256:f855b39e4f75abd0dfbcf74a82e84ae3fc260d523fcb3532786bcbbcb158322c"},
    {file = "coverage-6.4.4-cp37-cp37m-win_amd64.whl", hash = "sha256:ee6ae6bbcac0786807295e9687169fba80cb0617852b2fa118a99667e8e6815d"},
    {file = "coverage-6.4.4-cp38-cp38-macosx_10_9_x86_64.whl", hash = "sha256:564cd0f5b5470094df06fab676c6d77547abfdcb09b6c29c8a97c41ad03b103c"},
    {file = "coverage-6.4.4-cp38-cp38-macosx_11_0_arm64.whl", hash = "sha256:cbbb0e4cd8ddcd5ef47641cfac97d8473ab6b132dd9a46bacb18872828031685"},
    {file = "coverage-6.4.4-cp38-cp38-manylinux_2_17_aarch64.manylinux2014_aarch64.whl", hash = "sha256:6113e4df2fa73b80f77663445be6d567913fb3b82a86ceb64e44ae0e4b695de1"},
    {file = "coverage-6.4.4-cp38-cp38-manylinux_2_5_i686.manylinux1_i686.manylinux_2_17_i686.manylinux2014_i686.whl", hash = "sha256:8d032bfc562a52318ae05047a6eb801ff31ccee172dc0d2504614e911d8fa83e"},
    {file = "coverage-6.4.4-cp38-cp38-manylinux_2_5_x86_64.manylinux1_x86_64.manylinux_2_17_x86_64.manylinux2014_x86_64.whl", hash = "sha256:e431e305a1f3126477abe9a184624a85308da8edf8486a863601d58419d26ffa"},
    {file = "coverage-6.4.4-cp38-cp38-musllinux_1_1_aarch64.whl", hash = "sha256:cf2afe83a53f77aec067033199797832617890e15bed42f4a1a93ea24794ae3e"},
    {file = "coverage-6.4.4-cp38-cp38-musllinux_1_1_i686.whl", hash = "sha256:783bc7c4ee524039ca13b6d9b4186a67f8e63d91342c713e88c1865a38d0892a"},
    {file = "coverage-6.4.4-cp38-cp38-musllinux_1_1_x86_64.whl", hash = "sha256:ff934ced84054b9018665ca3967fc48e1ac99e811f6cc99ea65978e1d384454b"},
    {file = "coverage-6.4.4-cp38-cp38-win32.whl", hash = "sha256:e1fabd473566fce2cf18ea41171d92814e4ef1495e04471786cbc943b89a3781"},
    {file = "coverage-6.4.4-cp38-cp38-win_amd64.whl", hash = "sha256:4179502f210ebed3ccfe2f78bf8e2d59e50b297b598b100d6c6e3341053066a2"},
    {file = "coverage-6.4.4-cp39-cp39-macosx_10_9_x86_64.whl", hash = "sha256:98c0b9e9b572893cdb0a00e66cf961a238f8d870d4e1dc8e679eb8bdc2eb1b86"},
    {file = "coverage-6.4.4-cp39-cp39-macosx_11_0_arm64.whl", hash = "sha256:fc600f6ec19b273da1d85817eda339fb46ce9eef3e89f220055d8696e0a06908"},
    {file = "coverage-6.4.4-cp39-cp39-manylinux_2_17_aarch64.manylinux2014_aarch64.whl", hash = "sha256:7a98d6bf6d4ca5c07a600c7b4e0c5350cd483c85c736c522b786be90ea5bac4f"},
    {file = "coverage-6.4.4-cp39-cp39-manylinux_2_5_i686.manylinux1_i686.manylinux_2_17_i686.manylinux2014_i686.whl", hash = "sha256:01778769097dbd705a24e221f42be885c544bb91251747a8a3efdec6eb4788f2"},
    {file = "coverage-6.4.4-cp39-cp39-manylinux_2_5_x86_64.manylinux1_x86_64.manylinux_2_17_x86_64.manylinux2014_x86_64.whl", hash = "sha256:dfa0b97eb904255e2ab24166071b27408f1f69c8fbda58e9c0972804851e0558"},
    {file = "coverage-6.4.4-cp39-cp39-musllinux_1_1_aarch64.whl", hash = "sha256:fcbe3d9a53e013f8ab88734d7e517eb2cd06b7e689bedf22c0eb68db5e4a0a19"},
    {file = "coverage-6.4.4-cp39-cp39-musllinux_1_1_i686.whl", hash = "sha256:15e38d853ee224e92ccc9a851457fb1e1f12d7a5df5ae44544ce7863691c7a0d"},
    {file = "coverage-6.4.4-cp39-cp39-musllinux_1_1_x86_64.whl", hash = "sha256:6913dddee2deff8ab2512639c5168c3e80b3ebb0f818fed22048ee46f735351a"},
    {file = "coverage-6.4.4-cp39-cp39-win32.whl", hash = "sha256:354df19fefd03b9a13132fa6643527ef7905712109d9c1c1903f2133d3a4e145"},
    {file = "coverage-6.4.4-cp39-cp39-win_amd64.whl", hash = "sha256:1238b08f3576201ebf41f7c20bf59baa0d05da941b123c6656e42cdb668e9827"},
    {file = "coverage-6.4.4-pp36.pp37.pp38-none-any.whl", hash = "sha256:f67cf9f406cf0d2f08a3515ce2db5b82625a7257f88aad87904674def6ddaec1"},
    {file = "coverage-6.4.4.tar.gz", hash = "sha256:e16c45b726acb780e1e6f88b286d3c10b3914ab03438f32117c4aa52d7f30d58"},
]
cryptography = [
    {file = "cryptography-37.0.4-cp36-abi3-macosx_10_10_universal2.whl", hash = "sha256:549153378611c0cca1042f20fd9c5030d37a72f634c9326e225c9f666d472884"},
    {file = "cryptography-37.0.4-cp36-abi3-macosx_10_10_x86_64.whl", hash = "sha256:a958c52505c8adf0d3822703078580d2c0456dd1d27fabfb6f76fe63d2971cd6"},
    {file = "cryptography-37.0.4-cp36-abi3-manylinux_2_12_x86_64.manylinux2010_x86_64.whl", hash = "sha256:f721d1885ecae9078c3f6bbe8a88bc0786b6e749bf32ccec1ef2b18929a05046"},
    {file = "cryptography-37.0.4-cp36-abi3-manylinux_2_17_aarch64.manylinux2014_aarch64.manylinux_2_24_aarch64.whl", hash = "sha256:3d41b965b3380f10e4611dbae366f6dc3cefc7c9ac4e8842a806b9672ae9add5"},
    {file = "cryptography-37.0.4-cp36-abi3-manylinux_2_17_aarch64.manylinux2014_aarch64.whl", hash = "sha256:80f49023dd13ba35f7c34072fa17f604d2f19bf0989f292cedf7ab5770b87a0b"},
    {file = "cryptography-37.0.4-cp36-abi3-manylinux_2_17_x86_64.manylinux2014_x86_64.whl", hash = "sha256:f2dcb0b3b63afb6df7fd94ec6fbddac81b5492513f7b0436210d390c14d46ee8"},
    {file = "cryptography-37.0.4-cp36-abi3-manylinux_2_24_x86_64.whl", hash = "sha256:b7f8dd0d4c1f21759695c05a5ec8536c12f31611541f8904083f3dc582604280"},
    {file = "cryptography-37.0.4-cp36-abi3-musllinux_1_1_aarch64.whl", hash = "sha256:30788e070800fec9bbcf9faa71ea6d8068f5136f60029759fd8c3efec3c9dcb3"},
    {file = "cryptography-37.0.4-cp36-abi3-musllinux_1_1_x86_64.whl", hash = "sha256:190f82f3e87033821828f60787cfa42bff98404483577b591429ed99bed39d59"},
    {file = "cryptography-37.0.4-cp36-abi3-win32.whl", hash = "sha256:b62439d7cd1222f3da897e9a9fe53bbf5c104fff4d60893ad1355d4c14a24157"},
    {file = "cryptography-37.0.4-cp36-abi3-win_amd64.whl", hash = "sha256:f7a6de3e98771e183645181b3627e2563dcde3ce94a9e42a3f427d2255190327"},
    {file = "cryptography-37.0.4-pp37-pypy37_pp73-manylinux_2_17_x86_64.manylinux2014_x86_64.whl", hash = "sha256:6bc95ed67b6741b2607298f9ea4932ff157e570ef456ef7ff0ef4884a134cc4b"},
    {file = "cryptography-37.0.4-pp37-pypy37_pp73-manylinux_2_24_x86_64.whl", hash = "sha256:f8c0a6e9e1dd3eb0414ba320f85da6b0dcbd543126e30fcc546e7372a7fbf3b9"},
    {file = "cryptography-37.0.4-pp38-pypy38_pp73-macosx_10_10_x86_64.whl", hash = "sha256:e007f052ed10cc316df59bc90fbb7ff7950d7e2919c9757fd42a2b8ecf8a5f67"},
    {file = "cryptography-37.0.4-pp38-pypy38_pp73-manylinux_2_17_x86_64.manylinux2014_x86_64.whl", hash = "sha256:7bc997818309f56c0038a33b8da5c0bfbb3f1f067f315f9abd6fc07ad359398d"},
    {file = "cryptography-37.0.4-pp38-pypy38_pp73-manylinux_2_24_x86_64.whl", hash = "sha256:d204833f3c8a33bbe11eda63a54b1aad7aa7456ed769a982f21ec599ba5fa282"},
    {file = "cryptography-37.0.4-pp38-pypy38_pp73-win_amd64.whl", hash = "sha256:75976c217f10d48a8b5a8de3d70c454c249e4b91851f6838a4e48b8f41eb71aa"},
    {file = "cryptography-37.0.4-pp39-pypy39_pp73-macosx_10_10_x86_64.whl", hash = "sha256:7099a8d55cd49b737ffc99c17de504f2257e3787e02abe6d1a6d136574873441"},
    {file = "cryptography-37.0.4-pp39-pypy39_pp73-manylinux_2_17_x86_64.manylinux2014_x86_64.whl", hash = "sha256:2be53f9f5505673eeda5f2736bea736c40f051a739bfae2f92d18aed1eb54596"},
    {file = "cryptography-37.0.4-pp39-pypy39_pp73-manylinux_2_24_x86_64.whl", hash = "sha256:91ce48d35f4e3d3f1d83e29ef4a9267246e6a3be51864a5b7d2247d5086fa99a"},
    {file = "cryptography-37.0.4-pp39-pypy39_pp73-win_amd64.whl", hash = "sha256:4c590ec31550a724ef893c50f9a97a0c14e9c851c85621c5650d699a7b88f7ab"},
    {file = "cryptography-37.0.4.tar.gz", hash = "sha256:63f9c17c0e2474ccbebc9302ce2f07b55b3b3fcb211ded18a42d5764f5c10a82"},
]
distlib = [
    {file = "distlib-0.3.6-py2.py3-none-any.whl", hash = "sha256:f35c4b692542ca110de7ef0bea44d73981caeb34ca0b9b6b2e6d7790dda8f80e"},
    {file = "distlib-0.3.6.tar.gz", hash = "sha256:14bad2d9b04d3a36127ac97f30b12a19268f211063d8f8ee4f47108896e11b46"},
]
docutils = [
    {file = "docutils-0.15.2-py2-none-any.whl", hash = "sha256:9e4d7ecfc600058e07ba661411a2b7de2fd0fafa17d1a7f7361cd47b1175c827"},
    {file = "docutils-0.15.2-py3-none-any.whl", hash = "sha256:6c4f696463b79f1fb8ba0c594b63840ebd41f059e92b31957c46b74a4599b6d0"},
    {file = "docutils-0.15.2.tar.gz", hash = "sha256:a2aeea129088da402665e92e0b25b04b073c04b2dce4ab65caaa38b7ce2e1a99"},
]
execnet = [
    {file = "execnet-1.9.0-py2.py3-none-any.whl", hash = "sha256:a295f7cc774947aac58dde7fdc85f4aa00c42adf5d8f5468fc630c1acf30a142"},
    {file = "execnet-1.9.0.tar.gz", hash = "sha256:8f694f3ba9cc92cab508b152dcfe322153975c29bda272e2fd7f3f00f36e47c5"},
]
filelock = [
    {file = "filelock-3.8.0-py3-none-any.whl", hash = "sha256:617eb4e5eedc82fc5f47b6d61e4d11cb837c56cb4544e39081099fa17ad109d4"},
    {file = "filelock-3.8.0.tar.gz", hash = "sha256:55447caa666f2198c5b6b13a26d2084d26fa5b115c00d065664b2124680c4edc"},
]
fiona = [
    {file = "Fiona-1.8.21-cp310-cp310-macosx_10_10_x86_64.whl", hash = "sha256:39c656421e25b4d0d73d0b6acdcbf9848e71f3d9b74f44c27d2d516d463409ae"},
    {file = "Fiona-1.8.21-cp310-cp310-manylinux_2_17_x86_64.manylinux2014_x86_64.whl", hash = "sha256:43b1d2e45506e56cf3a9f59ba5d6f7981f3f75f4725d1e6cb9a33ba856371ebd"},
    {file = "Fiona-1.8.21-cp36-cp36m-macosx_10_10_x86_64.whl", hash = "sha256:315e186cb880a8128e110312eb92f5956bbc54d7152af999d3483b463758d6f9"},
    {file = "Fiona-1.8.21-cp36-cp36m-manylinux_2_17_x86_64.manylinux2014_x86_64.whl", hash = "sha256:9fb2407623c4f44732a33b3f056f8c58c54152b51f0324bf8f10945e711eb549"},
    {file = "Fiona-1.8.21-cp37-cp37m-macosx_10_10_x86_64.whl", hash = "sha256:b69054ed810eb7339d7effa88589afca48003206d7627d0b0b149715fc3fde41"},
    {file = "Fiona-1.8.21-cp37-cp37m-manylinux2014_x86_64.whl", hash = "sha256:11532ccfda1073d3f5f558e4bb78d45b268e8680fd6e14993a394c564ddbd069"},
    {file = "Fiona-1.8.21-cp38-cp38-macosx_10_10_x86_64.whl", hash = "sha256:3789523c811809a6e2e170cf9c437631f959f4c7a868f024081612d30afab468"},
    {file = "Fiona-1.8.21-cp38-cp38-manylinux_2_17_x86_64.manylinux2014_x86_64.whl", hash = "sha256:085f18d943097ac3396f3f9664ac1ae04ad0ff272f54829f03442187f01b6116"},
    {file = "Fiona-1.8.21-cp39-cp39-macosx_10_10_x86_64.whl", hash = "sha256:388acc9fa07ba7858d508dfe826d4b04d813818bced16c4049de19cc7ca322ef"},
    {file = "Fiona-1.8.21-cp39-cp39-manylinux_2_17_x86_64.manylinux2014_x86_64.whl", hash = "sha256:40b4eaf5b88407421d6c9e707520abd2ff16d7cd43efb59cd398aa41d2de332c"},
    {file = "Fiona-1.8.21.tar.gz", hash = "sha256:3a0edca2a7a070db405d71187214a43d2333a57b4097544a3fcc282066a58bfc"},
]
geopandas = [
    {file = "geopandas-0.11.1-py3-none-any.whl", hash = "sha256:f3344937f3866e52996c7e505d56dae78be117dc840cd1c23507da0b33c0af71"},
    {file = "geopandas-0.11.1.tar.gz", hash = "sha256:f0f0c8d0423d30cf81de2056d853145c4362739350a7f8f2d72cc7409ef1eca1"},
]
identify = [
    {file = "identify-2.5.3-py2.py3-none-any.whl", hash = "sha256:25851c8c1370effb22aaa3c987b30449e9ff0cece408f810ae6ce408fdd20893"},
    {file = "identify-2.5.3.tar.gz", hash = "sha256:887e7b91a1be152b0d46bbf072130235a8117392b9f1828446079a816a05ef44"},
]
idna = [
    {file = "idna-3.3-py3-none-any.whl", hash = "sha256:84d9dd047ffa80596e0f246e2eab0b391788b0503584e8945f2368256d2735ff"},
    {file = "idna-3.3.tar.gz", hash = "sha256:9d643ff0a55b762d5cdb124b8eaa99c66322e2157b69160bc32796e824360e6d"},
]
imagesize = [
    {file = "imagesize-1.4.1-py2.py3-none-any.whl", hash = "sha256:0d8d18d08f840c19d0ee7ca1fd82490fdc3729b7ac93f49870406ddde8ef8d8b"},
    {file = "imagesize-1.4.1.tar.gz", hash = "sha256:69150444affb9cb0d5cc5a92b3676f0b2fb7cd9ae39e947a5e11a36b4497cd4a"},
]
importlib-metadata = [
    {file = "importlib_metadata-4.12.0-py3-none-any.whl", hash = "sha256:7401a975809ea1fdc658c3aa4f78cc2195a0e019c5cbc4c06122884e9ae80c23"},
    {file = "importlib_metadata-4.12.0.tar.gz", hash = "sha256:637245b8bab2b6502fcbc752cc4b7a6f6243bb02b31c5c26156ad103d3d45670"},
]
iniconfig = [
    {file = "iniconfig-1.1.1-py2.py3-none-any.whl", hash = "sha256:011e24c64b7f47f6ebd835bb12a743f2fbe9a26d4cecaa7f53bc4f35ee9da8b3"},
    {file = "iniconfig-1.1.1.tar.gz", hash = "sha256:bc3af051d7d14b2ee5ef9969666def0cd1a000e121eaea580d4a313df4b37f32"},
]
jeepney = [
    {file = "jeepney-0.8.0-py3-none-any.whl", hash = "sha256:c0a454ad016ca575060802ee4d590dd912e35c122fa04e70306de3d076cce755"},
    {file = "jeepney-0.8.0.tar.gz", hash = "sha256:5efe48d255973902f6badc3ce55e2aa6c5c3b3bc642059ef3a91247bcfcc5806"},
]
jinja2 = [
    {file = "Jinja2-3.1.2-py3-none-any.whl", hash = "sha256:6088930bfe239f0e6710546ab9c19c9ef35e29792895fed6e6e31a023a182a61"},
    {file = "Jinja2-3.1.2.tar.gz", hash = "sha256:31351a702a408a9e7595a8fc6150fc3f43bb6bf7e319770cbc0db9df9437e852"},
]
keyring = [
    {file = "keyring-23.8.2-py3-none-any.whl", hash = "sha256:10d2a8639663fe2090705a00b8c47c687cacdf97598ea9c11456679fa974473a"},
    {file = "keyring-23.8.2.tar.gz", hash = "sha256:0d9973f8891850f1ade5f26aafd06bb16865fbbae3fc56b0defb6a14a2624003"},
]
markupsafe = [
    {file = "MarkupSafe-2.1.1-cp310-cp310-macosx_10_9_universal2.whl", hash = "sha256:86b1f75c4e7c2ac2ccdaec2b9022845dbb81880ca318bb7a0a01fbf7813e3812"},
    {file = "MarkupSafe-2.1.1-cp310-cp310-macosx_10_9_x86_64.whl", hash = "sha256:f121a1420d4e173a5d96e47e9a0c0dcff965afdf1626d28de1460815f7c4ee7a"},
    {file = "MarkupSafe-2.1.1-cp310-cp310-manylinux_2_17_aarch64.manylinux2014_aarch64.whl", hash = "sha256:a49907dd8420c5685cfa064a1335b6754b74541bbb3706c259c02ed65b644b3e"},
    {file = "MarkupSafe-2.1.1-cp310-cp310-manylinux_2_17_x86_64.manylinux2014_x86_64.whl", hash = "sha256:10c1bfff05d95783da83491be968e8fe789263689c02724e0c691933c52994f5"},
    {file = "MarkupSafe-2.1.1-cp310-cp310-manylinux_2_5_i686.manylinux1_i686.manylinux_2_17_i686.manylinux2014_i686.whl", hash = "sha256:b7bd98b796e2b6553da7225aeb61f447f80a1ca64f41d83612e6139ca5213aa4"},
    {file = "MarkupSafe-2.1.1-cp310-cp310-musllinux_1_1_aarch64.whl", hash = "sha256:b09bf97215625a311f669476f44b8b318b075847b49316d3e28c08e41a7a573f"},
    {file = "MarkupSafe-2.1.1-cp310-cp310-musllinux_1_1_i686.whl", hash = "sha256:694deca8d702d5db21ec83983ce0bb4b26a578e71fbdbd4fdcd387daa90e4d5e"},
    {file = "MarkupSafe-2.1.1-cp310-cp310-musllinux_1_1_x86_64.whl", hash = "sha256:efc1913fd2ca4f334418481c7e595c00aad186563bbc1ec76067848c7ca0a933"},
    {file = "MarkupSafe-2.1.1-cp310-cp310-win32.whl", hash = "sha256:4a33dea2b688b3190ee12bd7cfa29d39c9ed176bda40bfa11099a3ce5d3a7ac6"},
    {file = "MarkupSafe-2.1.1-cp310-cp310-win_amd64.whl", hash = "sha256:dda30ba7e87fbbb7eab1ec9f58678558fd9a6b8b853530e176eabd064da81417"},
    {file = "MarkupSafe-2.1.1-cp37-cp37m-macosx_10_9_x86_64.whl", hash = "sha256:671cd1187ed5e62818414afe79ed29da836dde67166a9fac6d435873c44fdd02"},
    {file = "MarkupSafe-2.1.1-cp37-cp37m-manylinux_2_17_aarch64.manylinux2014_aarch64.whl", hash = "sha256:3799351e2336dc91ea70b034983ee71cf2f9533cdff7c14c90ea126bfd95d65a"},
    {file = "MarkupSafe-2.1.1-cp37-cp37m-manylinux_2_17_x86_64.manylinux2014_x86_64.whl", hash = "sha256:e72591e9ecd94d7feb70c1cbd7be7b3ebea3f548870aa91e2732960fa4d57a37"},
    {file = "MarkupSafe-2.1.1-cp37-cp37m-manylinux_2_5_i686.manylinux1_i686.manylinux_2_17_i686.manylinux2014_i686.whl", hash = "sha256:6fbf47b5d3728c6aea2abb0589b5d30459e369baa772e0f37a0320185e87c980"},
    {file = "MarkupSafe-2.1.1-cp37-cp37m-musllinux_1_1_aarch64.whl", hash = "sha256:d5ee4f386140395a2c818d149221149c54849dfcfcb9f1debfe07a8b8bd63f9a"},
    {file = "MarkupSafe-2.1.1-cp37-cp37m-musllinux_1_1_i686.whl", hash = "sha256:bcb3ed405ed3222f9904899563d6fc492ff75cce56cba05e32eff40e6acbeaa3"},
    {file = "MarkupSafe-2.1.1-cp37-cp37m-musllinux_1_1_x86_64.whl", hash = "sha256:e1c0b87e09fa55a220f058d1d49d3fb8df88fbfab58558f1198e08c1e1de842a"},
    {file = "MarkupSafe-2.1.1-cp37-cp37m-win32.whl", hash = "sha256:8dc1c72a69aa7e082593c4a203dcf94ddb74bb5c8a731e4e1eb68d031e8498ff"},
    {file = "MarkupSafe-2.1.1-cp37-cp37m-win_amd64.whl", hash = "sha256:97a68e6ada378df82bc9f16b800ab77cbf4b2fada0081794318520138c088e4a"},
    {file = "MarkupSafe-2.1.1-cp38-cp38-macosx_10_9_universal2.whl", hash = "sha256:e8c843bbcda3a2f1e3c2ab25913c80a3c5376cd00c6e8c4a86a89a28c8dc5452"},
    {file = "MarkupSafe-2.1.1-cp38-cp38-macosx_10_9_x86_64.whl", hash = "sha256:0212a68688482dc52b2d45013df70d169f542b7394fc744c02a57374a4207003"},
    {file = "MarkupSafe-2.1.1-cp38-cp38-manylinux_2_17_aarch64.manylinux2014_aarch64.whl", hash = "sha256:8e576a51ad59e4bfaac456023a78f6b5e6e7651dcd383bcc3e18d06f9b55d6d1"},
    {file = "MarkupSafe-2.1.1-cp38-cp38-manylinux_2_17_x86_64.manylinux2014_x86_64.whl", hash = "sha256:4b9fe39a2ccc108a4accc2676e77da025ce383c108593d65cc909add5c3bd601"},
    {file = "MarkupSafe-2.1.1-cp38-cp38-manylinux_2_5_i686.manylinux1_i686.manylinux_2_17_i686.manylinux2014_i686.whl", hash = "sha256:96e37a3dc86e80bf81758c152fe66dbf60ed5eca3d26305edf01892257049925"},
    {file = "MarkupSafe-2.1.1-cp38-cp38-musllinux_1_1_aarch64.whl", hash = "sha256:6d0072fea50feec76a4c418096652f2c3238eaa014b2f94aeb1d56a66b41403f"},
    {file = "MarkupSafe-2.1.1-cp38-cp38-musllinux_1_1_i686.whl", hash = "sha256:089cf3dbf0cd6c100f02945abeb18484bd1ee57a079aefd52cffd17fba910b88"},
    {file = "MarkupSafe-2.1.1-cp38-cp38-musllinux_1_1_x86_64.whl", hash = "sha256:6a074d34ee7a5ce3effbc526b7083ec9731bb3cbf921bbe1d3005d4d2bdb3a63"},
    {file = "MarkupSafe-2.1.1-cp38-cp38-win32.whl", hash = "sha256:421be9fbf0ffe9ffd7a378aafebbf6f4602d564d34be190fc19a193232fd12b1"},
    {file = "MarkupSafe-2.1.1-cp38-cp38-win_amd64.whl", hash = "sha256:fc7b548b17d238737688817ab67deebb30e8073c95749d55538ed473130ec0c7"},
    {file = "MarkupSafe-2.1.1-cp39-cp39-macosx_10_9_universal2.whl", hash = "sha256:e04e26803c9c3851c931eac40c695602c6295b8d432cbe78609649ad9bd2da8a"},
    {file = "MarkupSafe-2.1.1-cp39-cp39-macosx_10_9_x86_64.whl", hash = "sha256:b87db4360013327109564f0e591bd2a3b318547bcef31b468a92ee504d07ae4f"},
    {file = "MarkupSafe-2.1.1-cp39-cp39-manylinux_2_17_aarch64.manylinux2014_aarch64.whl", hash = "sha256:99a2a507ed3ac881b975a2976d59f38c19386d128e7a9a18b7df6fff1fd4c1d6"},
    {file = "MarkupSafe-2.1.1-cp39-cp39-manylinux_2_17_x86_64.manylinux2014_x86_64.whl", hash = "sha256:56442863ed2b06d19c37f94d999035e15ee982988920e12a5b4ba29b62ad1f77"},
    {file = "MarkupSafe-2.1.1-cp39-cp39-manylinux_2_5_i686.manylinux1_i686.manylinux_2_17_i686.manylinux2014_i686.whl", hash = "sha256:3ce11ee3f23f79dbd06fb3d63e2f6af7b12db1d46932fe7bd8afa259a5996603"},
    {file = "MarkupSafe-2.1.1-cp39-cp39-musllinux_1_1_aarch64.whl", hash = "sha256:33b74d289bd2f5e527beadcaa3f401e0df0a89927c1559c8566c066fa4248ab7"},
    {file = "MarkupSafe-2.1.1-cp39-cp39-musllinux_1_1_i686.whl", hash = "sha256:43093fb83d8343aac0b1baa75516da6092f58f41200907ef92448ecab8825135"},
    {file = "MarkupSafe-2.1.1-cp39-cp39-musllinux_1_1_x86_64.whl", hash = "sha256:8e3dcf21f367459434c18e71b2a9532d96547aef8a871872a5bd69a715c15f96"},
    {file = "MarkupSafe-2.1.1-cp39-cp39-win32.whl", hash = "sha256:d4306c36ca495956b6d568d276ac11fdd9c30a36f1b6eb928070dc5360b22e1c"},
    {file = "MarkupSafe-2.1.1-cp39-cp39-win_amd64.whl", hash = "sha256:46d00d6cfecdde84d40e572d63735ef81423ad31184100411e6e3388d405e247"},
    {file = "MarkupSafe-2.1.1.tar.gz", hash = "sha256:7f91197cc9e48f989d12e4e6fbc46495c446636dfc81b9ccf50bb0ec74b91d4b"},
]
mpmath = [
    {file = "mpmath-1.2.1-py3-none-any.whl", hash = "sha256:604bc21bd22d2322a177c73bdb573994ef76e62edd595d17e00aff24b0667e5c"},
    {file = "mpmath-1.2.1.tar.gz", hash = "sha256:79ffb45cf9f4b101a807595bcb3e72e0396202e0b1d25d689134b48c4216a81a"},
]
msal = [
    {file = "msal-1.18.0-py2.py3-none-any.whl", hash = "sha256:9c10e6cb32e0b6b8eaafc1c9a68bc3b2ff71505e0c5b8200799582d8b9f22947"},
    {file = "msal-1.18.0.tar.gz", hash = "sha256:576af55866038b60edbcb31d831325a1bd8241ed272186e2832968fd4717d202"},
]
munch = [
    {file = "munch-2.5.0-py2.py3-none-any.whl", hash = "sha256:6f44af89a2ce4ed04ff8de41f70b226b984db10a91dcc7b9ac2efc1c77022fdd"},
    {file = "munch-2.5.0.tar.gz", hash = "sha256:2d735f6f24d4dba3417fa448cae40c6e896ec1fdab6cdb5e6510999758a4dbd2"},
]
mypy = [
    {file = "mypy-0.961-cp310-cp310-macosx_10_9_universal2.whl", hash = "sha256:697540876638ce349b01b6786bc6094ccdaba88af446a9abb967293ce6eaa2b0"},
    {file = "mypy-0.961-cp310-cp310-macosx_10_9_x86_64.whl", hash = "sha256:b117650592e1782819829605a193360a08aa99f1fc23d1d71e1a75a142dc7e15"},
    {file = "mypy-0.961-cp310-cp310-macosx_11_0_arm64.whl", hash = "sha256:bdd5ca340beffb8c44cb9dc26697628d1b88c6bddf5c2f6eb308c46f269bb6f3"},
    {file = "mypy-0.961-cp310-cp310-manylinux_2_5_x86_64.manylinux1_x86_64.manylinux_2_12_x86_64.manylinux2010_x86_64.whl", hash = "sha256:3e09f1f983a71d0672bbc97ae33ee3709d10c779beb613febc36805a6e28bb4e"},
    {file = "mypy-0.961-cp310-cp310-win_amd64.whl", hash = "sha256:e999229b9f3198c0c880d5e269f9f8129c8862451ce53a011326cad38b9ccd24"},
    {file = "mypy-0.961-cp36-cp36m-macosx_10_9_x86_64.whl", hash = "sha256:b24be97351084b11582fef18d79004b3e4db572219deee0212078f7cf6352723"},
    {file = "mypy-0.961-cp36-cp36m-manylinux_2_5_x86_64.manylinux1_x86_64.manylinux_2_12_x86_64.manylinux2010_x86_64.whl", hash = "sha256:f4a21d01fc0ba4e31d82f0fff195682e29f9401a8bdb7173891070eb260aeb3b"},
    {file = "mypy-0.961-cp36-cp36m-win_amd64.whl", hash = "sha256:439c726a3b3da7ca84a0199a8ab444cd8896d95012c4a6c4a0d808e3147abf5d"},
    {file = "mypy-0.961-cp37-cp37m-macosx_10_9_x86_64.whl", hash = "sha256:5a0b53747f713f490affdceef835d8f0cb7285187a6a44c33821b6d1f46ed813"},
    {file = "mypy-0.961-cp37-cp37m-manylinux_2_5_x86_64.manylinux1_x86_64.manylinux_2_12_x86_64.manylinux2010_x86_64.whl", hash = "sha256:0e9f70df36405c25cc530a86eeda1e0867863d9471fe76d1273c783df3d35c2e"},
    {file = "mypy-0.961-cp37-cp37m-win_amd64.whl", hash = "sha256:b88f784e9e35dcaa075519096dc947a388319cb86811b6af621e3523980f1c8a"},
    {file = "mypy-0.961-cp38-cp38-macosx_10_9_universal2.whl", hash = "sha256:d5aaf1edaa7692490f72bdb9fbd941fbf2e201713523bdb3f4038be0af8846c6"},
    {file = "mypy-0.961-cp38-cp38-macosx_10_9_x86_64.whl", hash = "sha256:9f5f5a74085d9a81a1f9c78081d60a0040c3efb3f28e5c9912b900adf59a16e6"},
    {file = "mypy-0.961-cp38-cp38-macosx_11_0_arm64.whl", hash = "sha256:f4b794db44168a4fc886e3450201365c9526a522c46ba089b55e1f11c163750d"},
    {file = "mypy-0.961-cp38-cp38-manylinux_2_5_x86_64.manylinux1_x86_64.manylinux_2_12_x86_64.manylinux2010_x86_64.whl", hash = "sha256:64759a273d590040a592e0f4186539858c948302c653c2eac840c7a3cd29e51b"},
    {file = "mypy-0.961-cp38-cp38-win_amd64.whl", hash = "sha256:63e85a03770ebf403291ec50097954cc5caf2a9205c888ce3a61bd3f82e17569"},
    {file = "mypy-0.961-cp39-cp39-macosx_10_9_universal2.whl", hash = "sha256:5f1332964963d4832a94bebc10f13d3279be3ce8f6c64da563d6ee6e2eeda932"},
    {file = "mypy-0.961-cp39-cp39-macosx_10_9_x86_64.whl", hash = "sha256:006be38474216b833eca29ff6b73e143386f352e10e9c2fbe76aa8549e5554f5"},
    {file = "mypy-0.961-cp39-cp39-macosx_11_0_arm64.whl", hash = "sha256:9940e6916ed9371809b35b2154baf1f684acba935cd09928952310fbddaba648"},
    {file = "mypy-0.961-cp39-cp39-manylinux_2_5_x86_64.manylinux1_x86_64.manylinux_2_12_x86_64.manylinux2010_x86_64.whl", hash = "sha256:a5ea0875a049de1b63b972456542f04643daf320d27dc592d7c3d9cd5d9bf950"},
    {file = "mypy-0.961-cp39-cp39-win_amd64.whl", hash = "sha256:1ece702f29270ec6af25db8cf6185c04c02311c6bb21a69f423d40e527b75c56"},
    {file = "mypy-0.961-py3-none-any.whl", hash = "sha256:03c6cc893e7563e7b2949b969e63f02c000b32502a1b4d1314cabe391aa87d66"},
    {file = "mypy-0.961.tar.gz", hash = "sha256:f730d56cb924d371c26b8eaddeea3cc07d78ff51c521c6d04899ac6904b75492"},
]
mypy-extensions = [
    {file = "mypy_extensions-0.4.3-py2.py3-none-any.whl", hash = "sha256:090fedd75945a69ae91ce1303b5824f428daf5a028d2f6ab8a299250a846f15d"},
    {file = "mypy_extensions-0.4.3.tar.gz", hash = "sha256:2d82818f5bb3e369420cb3c4060a7970edba416647068eb4c5343488a6c604a8"},
]
nodeenv = [
    {file = "nodeenv-1.7.0-py2.py3-none-any.whl", hash = "sha256:27083a7b96a25f2f5e1d8cb4b6317ee8aeda3bdd121394e5ac54e498028a042e"},
    {file = "nodeenv-1.7.0.tar.gz", hash = "sha256:e0e7f7dfb85fc5394c6fe1e8fa98131a2473e04311a45afb6508f7cf1836fa2b"},
]
numpy = [
    {file = "numpy-1.23.2-cp310-cp310-macosx_10_9_x86_64.whl", hash = "sha256:e603ca1fb47b913942f3e660a15e55a9ebca906857edfea476ae5f0fe9b457d5"},
    {file = "numpy-1.23.2-cp310-cp310-macosx_11_0_arm64.whl", hash = "sha256:633679a472934b1c20a12ed0c9a6c9eb167fbb4cb89031939bfd03dd9dbc62b8"},
    {file = "numpy-1.23.2-cp310-cp310-manylinux_2_17_aarch64.manylinux2014_aarch64.whl", hash = "sha256:17e5226674f6ea79e14e3b91bfbc153fdf3ac13f5cc54ee7bc8fdbe820a32da0"},
    {file = "numpy-1.23.2-cp310-cp310-manylinux_2_17_x86_64.manylinux2014_x86_64.whl", hash = "sha256:bdc02c0235b261925102b1bd586579b7158e9d0d07ecb61148a1799214a4afd5"},
    {file = "numpy-1.23.2-cp310-cp310-win32.whl", hash = "sha256:df28dda02c9328e122661f399f7655cdcbcf22ea42daa3650a26bce08a187450"},
    {file = "numpy-1.23.2-cp310-cp310-win_amd64.whl", hash = "sha256:8ebf7e194b89bc66b78475bd3624d92980fca4e5bb86dda08d677d786fefc414"},
    {file = "numpy-1.23.2-cp311-cp311-macosx_10_9_x86_64.whl", hash = "sha256:dc76bca1ca98f4b122114435f83f1fcf3c0fe48e4e6f660e07996abf2f53903c"},
    {file = "numpy-1.23.2-cp311-cp311-macosx_11_0_arm64.whl", hash = "sha256:ecfdd68d334a6b97472ed032b5b37a30d8217c097acfff15e8452c710e775524"},
    {file = "numpy-1.23.2-cp311-cp311-manylinux_2_17_aarch64.manylinux2014_aarch64.whl", hash = "sha256:5593f67e66dea4e237f5af998d31a43e447786b2154ba1ad833676c788f37cde"},
    {file = "numpy-1.23.2-cp311-cp311-manylinux_2_17_x86_64.manylinux2014_x86_64.whl", hash = "sha256:ac987b35df8c2a2eab495ee206658117e9ce867acf3ccb376a19e83070e69418"},
    {file = "numpy-1.23.2-cp311-cp311-win32.whl", hash = "sha256:d98addfd3c8728ee8b2c49126f3c44c703e2b005d4a95998e2167af176a9e722"},
    {file = "numpy-1.23.2-cp311-cp311-win_amd64.whl", hash = "sha256:8ecb818231afe5f0f568c81f12ce50f2b828ff2b27487520d85eb44c71313b9e"},
    {file = "numpy-1.23.2-cp38-cp38-macosx_10_9_x86_64.whl", hash = "sha256:909c56c4d4341ec8315291a105169d8aae732cfb4c250fbc375a1efb7a844f8f"},
    {file = "numpy-1.23.2-cp38-cp38-macosx_11_0_arm64.whl", hash = "sha256:8247f01c4721479e482cc2f9f7d973f3f47810cbc8c65e38fd1bbd3141cc9842"},
    {file = "numpy-1.23.2-cp38-cp38-manylinux_2_17_aarch64.manylinux2014_aarch64.whl", hash = "sha256:b8b97a8a87cadcd3f94659b4ef6ec056261fa1e1c3317f4193ac231d4df70215"},
    {file = "numpy-1.23.2-cp38-cp38-manylinux_2_17_x86_64.manylinux2014_x86_64.whl", hash = "sha256:bd5b7ccae24e3d8501ee5563e82febc1771e73bd268eef82a1e8d2b4d556ae66"},
    {file = "numpy-1.23.2-cp38-cp38-win32.whl", hash = "sha256:9b83d48e464f393d46e8dd8171687394d39bc5abfe2978896b77dc2604e8635d"},
    {file = "numpy-1.23.2-cp38-cp38-win_amd64.whl", hash = "sha256:dec198619b7dbd6db58603cd256e092bcadef22a796f778bf87f8592b468441d"},
    {file = "numpy-1.23.2-cp39-cp39-macosx_10_9_x86_64.whl", hash = "sha256:4f41f5bf20d9a521f8cab3a34557cd77b6f205ab2116651f12959714494268b0"},
    {file = "numpy-1.23.2-cp39-cp39-macosx_11_0_arm64.whl", hash = "sha256:806cc25d5c43e240db709875e947076b2826f47c2c340a5a2f36da5bb10c58d6"},
    {file = "numpy-1.23.2-cp39-cp39-manylinux_2_17_aarch64.manylinux2014_aarch64.whl", hash = "sha256:8f9d84a24889ebb4c641a9b99e54adb8cab50972f0166a3abc14c3b93163f074"},
    {file = "numpy-1.23.2-cp39-cp39-manylinux_2_17_x86_64.manylinux2014_x86_64.whl", hash = "sha256:c403c81bb8ffb1c993d0165a11493fd4bf1353d258f6997b3ee288b0a48fce77"},
    {file = "numpy-1.23.2-cp39-cp39-win32.whl", hash = "sha256:cf8c6aed12a935abf2e290860af8e77b26a042eb7f2582ff83dc7ed5f963340c"},
    {file = "numpy-1.23.2-cp39-cp39-win_amd64.whl", hash = "sha256:5e28cd64624dc2354a349152599e55308eb6ca95a13ce6a7d5679ebff2962913"},
    {file = "numpy-1.23.2-pp38-pypy38_pp73-macosx_10_9_x86_64.whl", hash = "sha256:806970e69106556d1dd200e26647e9bee5e2b3f1814f9da104a943e8d548ca38"},
    {file = "numpy-1.23.2-pp38-pypy38_pp73-manylinux_2_17_x86_64.manylinux2014_x86_64.whl", hash = "sha256:2bd879d3ca4b6f39b7770829f73278b7c5e248c91d538aab1e506c628353e47f"},
    {file = "numpy-1.23.2-pp38-pypy38_pp73-win_amd64.whl", hash = "sha256:be6b350dfbc7f708d9d853663772a9310783ea58f6035eec649fb9c4371b5389"},
    {file = "numpy-1.23.2.tar.gz", hash = "sha256:b78d00e48261fbbd04aa0d7427cf78d18401ee0abd89c7559bbf422e5b1c7d01"},
]
oauthlib = [
    {file = "oauthlib-3.2.0-py3-none-any.whl", hash = "sha256:6db33440354787f9b7f3a6dbd4febf5d0f93758354060e802f6c06cb493022fe"},
    {file = "oauthlib-3.2.0.tar.gz", hash = "sha256:23a8208d75b902797ea29fd31fa80a15ed9dc2c6c16fe73f5d346f83f6fa27a2"},
]
packaging = [
    {file = "packaging-21.3-py3-none-any.whl", hash = "sha256:ef103e05f519cdc783ae24ea4e2e0f508a9c99b2d4969652eed6a2e1ea5bd522"},
    {file = "packaging-21.3.tar.gz", hash = "sha256:dd47c42927d89ab911e606518907cc2d3a1f38bbd026385970643f9c5b8ecfeb"},
]
pandas = [
    {file = "pandas-1.4.3-cp310-cp310-macosx_10_9_universal2.whl", hash = "sha256:d51674ed8e2551ef7773820ef5dab9322be0828629f2cbf8d1fc31a0c4fed640"},
    {file = "pandas-1.4.3-cp310-cp310-macosx_10_9_x86_64.whl", hash = "sha256:16ad23db55efcc93fa878f7837267973b61ea85d244fc5ff0ccbcfa5638706c5"},
    {file = "pandas-1.4.3-cp310-cp310-macosx_11_0_arm64.whl", hash = "sha256:958a0588149190c22cdebbc0797e01972950c927a11a900fe6c2296f207b1d6f"},
    {file = "pandas-1.4.3-cp310-cp310-manylinux_2_17_aarch64.manylinux2014_aarch64.whl", hash = "sha256:e48fbb64165cda451c06a0f9e4c7a16b534fcabd32546d531b3c240ce2844112"},
    {file = "pandas-1.4.3-cp310-cp310-manylinux_2_17_x86_64.manylinux2014_x86_64.whl", hash = "sha256:6f803320c9da732cc79210d7e8cc5c8019aad512589c910c66529eb1b1818230"},
    {file = "pandas-1.4.3-cp310-cp310-win_amd64.whl", hash = "sha256:2893e923472a5e090c2d5e8db83e8f907364ec048572084c7d10ef93546be6d1"},
    {file = "pandas-1.4.3-cp38-cp38-macosx_10_9_universal2.whl", hash = "sha256:24ea75f47bbd5574675dae21d51779a4948715416413b30614c1e8b480909f81"},
    {file = "pandas-1.4.3-cp38-cp38-macosx_10_9_x86_64.whl", hash = "sha256:d5ebc990bd34f4ac3c73a2724c2dcc9ee7bf1ce6cf08e87bb25c6ad33507e318"},
    {file = "pandas-1.4.3-cp38-cp38-macosx_11_0_arm64.whl", hash = "sha256:d6c0106415ff1a10c326c49bc5dd9ea8b9897a6ca0c8688eb9c30ddec49535ef"},
    {file = "pandas-1.4.3-cp38-cp38-manylinux_2_17_aarch64.manylinux2014_aarch64.whl", hash = "sha256:78b00429161ccb0da252229bcda8010b445c4bf924e721265bec5a6e96a92e92"},
    {file = "pandas-1.4.3-cp38-cp38-manylinux_2_17_x86_64.manylinux2014_x86_64.whl", hash = "sha256:6dfbf16b1ea4f4d0ee11084d9c026340514d1d30270eaa82a9f1297b6c8ecbf0"},
    {file = "pandas-1.4.3-cp38-cp38-win32.whl", hash = "sha256:48350592665ea3cbcd07efc8c12ff12d89be09cd47231c7925e3b8afada9d50d"},
    {file = "pandas-1.4.3-cp38-cp38-win_amd64.whl", hash = "sha256:605d572126eb4ab2eadf5c59d5d69f0608df2bf7bcad5c5880a47a20a0699e3e"},
    {file = "pandas-1.4.3-cp39-cp39-macosx_10_9_universal2.whl", hash = "sha256:a3924692160e3d847e18702bb048dc38e0e13411d2b503fecb1adf0fcf950ba4"},
    {file = "pandas-1.4.3-cp39-cp39-macosx_10_9_x86_64.whl", hash = "sha256:07238a58d7cbc8a004855ade7b75bbd22c0db4b0ffccc721556bab8a095515f6"},
    {file = "pandas-1.4.3-cp39-cp39-macosx_11_0_arm64.whl", hash = "sha256:755679c49460bd0d2f837ab99f0a26948e68fa0718b7e42afbabd074d945bf84"},
    {file = "pandas-1.4.3-cp39-cp39-manylinux_2_17_aarch64.manylinux2014_aarch64.whl", hash = "sha256:41fc406e374590a3d492325b889a2686b31e7a7780bec83db2512988550dadbf"},
    {file = "pandas-1.4.3-cp39-cp39-manylinux_2_17_x86_64.manylinux2014_x86_64.whl", hash = "sha256:1d9382f72a4f0e93909feece6fef5500e838ce1c355a581b3d8f259839f2ea76"},
    {file = "pandas-1.4.3-cp39-cp39-win32.whl", hash = "sha256:0daf876dba6c622154b2e6741f29e87161f844e64f84801554f879d27ba63c0d"},
    {file = "pandas-1.4.3-cp39-cp39-win_amd64.whl", hash = "sha256:721a3dd2f06ef942f83a819c0f3f6a648b2830b191a72bbe9451bcd49c3bd42e"},
    {file = "pandas-1.4.3.tar.gz", hash = "sha256:2ff7788468e75917574f080cd4681b27e1a7bf36461fe968b49a87b5a54d007c"},
]
pkginfo = [
    {file = "pkginfo-1.8.3-py2.py3-none-any.whl", hash = "sha256:848865108ec99d4901b2f7e84058b6e7660aae8ae10164e015a6dcf5b242a594"},
    {file = "pkginfo-1.8.3.tar.gz", hash = "sha256:a84da4318dd86f870a9447a8c98340aa06216bfc6f2b7bdc4b8766984ae1867c"},
]
platformdirs = [
    {file = "platformdirs-2.5.2-py3-none-any.whl", hash = "sha256:027d8e83a2d7de06bbac4e5ef7e023c02b863d7ea5d079477e722bb41ab25788"},
    {file = "platformdirs-2.5.2.tar.gz", hash = "sha256:58c8abb07dcb441e6ee4b11d8df0ac856038f944ab98b7be6b27b2a3c7feef19"},
]
pluggy = [
    {file = "pluggy-1.0.0-py2.py3-none-any.whl", hash = "sha256:74134bbf457f031a36d68416e1509f34bd5ccc019f0bcc952c7b909d06b37bd3"},
    {file = "pluggy-1.0.0.tar.gz", hash = "sha256:4224373bacce55f955a878bf9cfa763c1e360858e330072059e10bad68531159"},
]
pre-commit = [
    {file = "pre_commit-2.20.0-py2.py3-none-any.whl", hash = "sha256:51a5ba7c480ae8072ecdb6933df22d2f812dc897d5fe848778116129a681aac7"},
    {file = "pre_commit-2.20.0.tar.gz", hash = "sha256:a978dac7bc9ec0bcee55c18a277d553b0f419d259dadb4b9418ff2d00eb43959"},
]
py = [
    {file = "py-1.11.0-py2.py3-none-any.whl", hash = "sha256:607c53218732647dff4acdfcd50cb62615cedf612e72d1724fb1a0cc6405b378"},
    {file = "py-1.11.0.tar.gz", hash = "sha256:51c75c4126074b472f746a24399ad32f6053d1b34b68d2fa41e558e6f4a98719"},
]
pycparser = [
    {file = "pycparser-2.21-py2.py3-none-any.whl", hash = "sha256:8ee45429555515e1f6b185e78100aea234072576aa43ab53aefcae078162fca9"},
    {file = "pycparser-2.21.tar.gz", hash = "sha256:e644fdec12f7872f86c58ff790da456218b10f863970249516d60a5eaca77206"},
]
pygments = [
    {file = "Pygments-2.13.0-py3-none-any.whl", hash = "sha256:f643f331ab57ba3c9d89212ee4a2dabc6e94f117cf4eefde99a0574720d14c42"},
    {file = "Pygments-2.13.0.tar.gz", hash = "sha256:56a8508ae95f98e2b9bdf93a6be5ae3f7d8af858b43e02c5a2ff083726be40c1"},
]
pyjwt = [
    {file = "PyJWT-2.4.0-py3-none-any.whl", hash = "sha256:72d1d253f32dbd4f5c88eaf1fdc62f3a19f676ccbadb9dbc5d07e951b2b26daf"},
    {file = "PyJWT-2.4.0.tar.gz", hash = "sha256:d42908208c699b3b973cbeb01a969ba6a96c821eefb1c5bfe4c390c01d67abba"},
]
pyparsing = [
    {file = "pyparsing-3.0.9-py3-none-any.whl", hash = "sha256:5026bae9a10eeaefb61dab2f09052b9f4307d44aee4eda64b309723d8d206bbc"},
    {file = "pyparsing-3.0.9.tar.gz", hash = "sha256:2b020ecf7d21b687f219b71ecad3631f644a47f01403fa1d1036b0c6416d70fb"},
]
pyproj = [
    {file = "pyproj-3.3.1-cp310-cp310-macosx_10_9_x86_64.whl", hash = "sha256:473961faef7a9fd723c5d432f65220ea6ab3854e606bf84b4d409a75a4261c78"},
    {file = "pyproj-3.3.1-cp310-cp310-macosx_11_0_arm64.whl", hash = "sha256:07c9d8d7ec009bbac09e233cfc725601586fe06880e5538a3a44eaf560ba3a62"},
    {file = "pyproj-3.3.1-cp310-cp310-manylinux_2_17_aarch64.manylinux2014_aarch64.whl", hash = "sha256:2fef9c1e339f25c57f6ae0558b5ab1bbdf7994529a30d8d7504fc6302ea51c03"},
    {file = "pyproj-3.3.1-cp310-cp310-manylinux_2_17_i686.manylinux2014_i686.whl", hash = "sha256:140fa649fedd04f680a39f8ad339799a55cb1c49f6a84e1b32b97e49646647aa"},
    {file = "pyproj-3.3.1-cp310-cp310-manylinux_2_17_x86_64.manylinux2014_x86_64.whl", hash = "sha256:b59c08aea13ee428cf8a919212d55c036cc94784805ed77c8f31a4d1f541058c"},
    {file = "pyproj-3.3.1-cp310-cp310-win32.whl", hash = "sha256:1adc9ccd1bf04998493b6a2e87e60656c75ab790653b36cfe351e9ef214828ed"},
    {file = "pyproj-3.3.1-cp310-cp310-win_amd64.whl", hash = "sha256:42eea10afc750fccd1c5c4ba56de29ab791ab4d83c1f7db72705566282ac5396"},
    {file = "pyproj-3.3.1-cp38-cp38-macosx_10_9_x86_64.whl", hash = "sha256:531ea36519fa7b581466d4b6ab32f66ae4dadd9499d726352f71ee5e19c3d1c5"},
    {file = "pyproj-3.3.1-cp38-cp38-manylinux_2_17_aarch64.manylinux2014_aarch64.whl", hash = "sha256:67025e37598a6bbed2c9c6c9e4c911f6dd39315d3e1148ead935a5c4d64309d5"},
    {file = "pyproj-3.3.1-cp38-cp38-manylinux_2_17_i686.manylinux2014_i686.whl", hash = "sha256:aed1a3c0cd4182425f91b48d5db39f459bc2fe0d88017ead6425a1bc85faee33"},
    {file = "pyproj-3.3.1-cp38-cp38-manylinux_2_17_x86_64.manylinux2014_x86_64.whl", hash = "sha256:3cc4771403db54494e1e55bca8e6d33cde322f8cf0ed39f1557ff109c66d2cd1"},
    {file = "pyproj-3.3.1-cp38-cp38-win32.whl", hash = "sha256:c99f7b5757a28040a2dd4a28c9805fdf13eef79a796f4a566ab5cb362d10630d"},
    {file = "pyproj-3.3.1-cp38-cp38-win_amd64.whl", hash = "sha256:5dac03d4338a4c8bd0f69144c527474f517b4cbd7d2d8c532cd8937799723248"},
    {file = "pyproj-3.3.1-cp39-cp39-macosx_10_9_x86_64.whl", hash = "sha256:56b0f9ee2c5b2520b18db30a393a7b86130cf527ddbb8c96e7f3c837474a9d79"},
    {file = "pyproj-3.3.1-cp39-cp39-macosx_11_0_arm64.whl", hash = "sha256:f1032e5dfb50eae06382bcc7b9011b994f7104d932fe91bd83a722275e30e8ce"},
    {file = "pyproj-3.3.1-cp39-cp39-manylinux_2_17_aarch64.manylinux2014_aarch64.whl", hash = "sha256:5f92d8f6514516124abb714dce912b20867831162cfff9fae2678ef07b6fcf0f"},
    {file = "pyproj-3.3.1-cp39-cp39-manylinux_2_17_i686.manylinux2014_i686.whl", hash = "sha256:1ef1bfbe2dcc558c7a98e2f1836abdcd630390f3160724a6f4f5c818b2be0ad5"},
    {file = "pyproj-3.3.1-cp39-cp39-manylinux_2_17_x86_64.manylinux2014_x86_64.whl", hash = "sha256:5ca5f32b56210429b367ca4f9a57ffe67975c487af82e179a24370879a3daf68"},
    {file = "pyproj-3.3.1-cp39-cp39-win32.whl", hash = "sha256:aba199704c824fb84ab64927e7bc9ef71e603e483130ec0f7e09e97259b8f61f"},
    {file = "pyproj-3.3.1-cp39-cp39-win_amd64.whl", hash = "sha256:120d45ed73144c65e9677dc73ba8a531c495d179dd9f9f0471ac5acc02d7ac4b"},
    {file = "pyproj-3.3.1-pp38-pypy38_pp73-macosx_10_9_x86_64.whl", hash = "sha256:52efb681647dfac185cc655a709bc0caaf910031a0390f816f5fc8ce150cbedc"},
    {file = "pyproj-3.3.1-pp38-pypy38_pp73-manylinux_2_17_i686.manylinux2014_i686.whl", hash = "sha256:5ab0d6e38fda7c13726afacaf62e9f9dd858089d67910471758afd9cb24e0ecd"},
    {file = "pyproj-3.3.1-pp38-pypy38_pp73-manylinux_2_17_x86_64.manylinux2014_x86_64.whl", hash = "sha256:45487942c19c5a8b09c91964ea3201f4e094518e34743cae373889a36e3d9260"},
    {file = "pyproj-3.3.1-pp38-pypy38_pp73-win_amd64.whl", hash = "sha256:797ad5655d484feac14b0fbb4a4efeaac0cf780a223046e2465494c767fd1c3b"},
    {file = "pyproj-3.3.1.tar.gz", hash = "sha256:b3d8e14d91cc95fb3dbc03a9d0588ac58326803eefa5bbb0978d109de3304fbe"},
]
pytest = [
    {file = "pytest-6.2.5-py3-none-any.whl", hash = "sha256:7310f8d27bc79ced999e760ca304d69f6ba6c6649c0b60fb0e04a4a77cacc134"},
    {file = "pytest-6.2.5.tar.gz", hash = "sha256:131b36680866a76e6781d13f101efb86cf674ebb9762eb70d3082b6f29889e89"},
]
pytest-asyncio = [
    {file = "pytest-asyncio-0.18.3.tar.gz", hash = "sha256:7659bdb0a9eb9c6e3ef992eef11a2b3e69697800ad02fb06374a210d85b29f91"},
    {file = "pytest_asyncio-0.18.3-1-py3-none-any.whl", hash = "sha256:16cf40bdf2b4fb7fc8e4b82bd05ce3fbcd454cbf7b92afc445fe299dabb88213"},
    {file = "pytest_asyncio-0.18.3-py3-none-any.whl", hash = "sha256:8fafa6c52161addfd41ee7ab35f11836c5a16ec208f93ee388f752bea3493a84"},
]
pytest-cov = [
    {file = "pytest-cov-3.0.0.tar.gz", hash = "sha256:e7f0f5b1617d2210a2cabc266dfe2f4c75a8d32fb89eafb7ad9d06f6d076d470"},
    {file = "pytest_cov-3.0.0-py3-none-any.whl", hash = "sha256:578d5d15ac4a25e5f961c938b85a05b09fdaae9deef3bb6de9a6e766622ca7a6"},
]
pytest-forked = [
    {file = "pytest-forked-1.4.0.tar.gz", hash = "sha256:8b67587c8f98cbbadfdd804539ed5455b6ed03802203485dd2f53c1422d7440e"},
    {file = "pytest_forked-1.4.0-py3-none-any.whl", hash = "sha256:bbbb6717efc886b9d64537b41fb1497cfaf3c9601276be8da2cccfea5a3c8ad8"},
]
pytest-rerunfailures = [
    {file = "pytest-rerunfailures-10.2.tar.gz", hash = "sha256:9e1e1bad51e07642c5bbab809fc1d4ec8eebcb7de86f90f1a26e6ef9de446697"},
    {file = "pytest_rerunfailures-10.2-py3-none-any.whl", hash = "sha256:d31d8e828dfd39363ad99cd390187bf506c7a433a89f15c3126c7d16ab723fe2"},
]
pytest-xdist = [
    {file = "pytest-xdist-2.5.0.tar.gz", hash = "sha256:4580deca3ff04ddb2ac53eba39d76cb5dd5edeac050cb6fbc768b0dd712b4edf"},
    {file = "pytest_xdist-2.5.0-py3-none-any.whl", hash = "sha256:6fe5c74fec98906deb8f2d2b616b5c782022744978e7bd4695d39c8f42d0ce65"},
]
python-dateutil = [
    {file = "python-dateutil-2.8.2.tar.gz", hash = "sha256:0123cacc1627ae19ddf3c27a5de5bd67ee4586fbdd6440d9748f8abb483d3e86"},
    {file = "python_dateutil-2.8.2-py2.py3-none-any.whl", hash = "sha256:961d03dc3453ebbc59dbdea9e4e11c5651520a876d0f4db161e8674aae935da9"},
]
python-dotenv = [
    {file = "python-dotenv-0.20.0.tar.gz", hash = "sha256:b7e3b04a59693c42c36f9ab1cc2acc46fa5df8c78e178fc33a8d4cd05c8d498f"},
    {file = "python_dotenv-0.20.0-py3-none-any.whl", hash = "sha256:d92a187be61fe482e4fd675b6d52200e7be63a12b724abbf931a40ce4fa92938"},
]
pytz = [
    {file = "pytz-2022.2.1-py2.py3-none-any.whl", hash = "sha256:220f481bdafa09c3955dfbdddb7b57780e9a94f5127e35456a48589b9e0c0197"},
    {file = "pytz-2022.2.1.tar.gz", hash = "sha256:cea221417204f2d1a2aa03ddae3e867921971d0d76f14d87abb4414415bbdcf5"},
]
pywin32-ctypes = [
    {file = "pywin32-ctypes-0.2.0.tar.gz", hash = "sha256:24ffc3b341d457d48e8922352130cf2644024a4ff09762a2261fd34c36ee5942"},
    {file = "pywin32_ctypes-0.2.0-py2.py3-none-any.whl", hash = "sha256:9dc2d991b3479cc2df15930958b674a48a227d5361d413827a4cfd0b5876fc98"},
]
pyyaml = [
    {file = "PyYAML-6.0-cp310-cp310-macosx_10_9_x86_64.whl", hash = "sha256:d4db7c7aef085872ef65a8fd7d6d09a14ae91f691dec3e87ee5ee0539d516f53"},
    {file = "PyYAML-6.0-cp310-cp310-macosx_11_0_arm64.whl", hash = "sha256:9df7ed3b3d2e0ecfe09e14741b857df43adb5a3ddadc919a2d94fbdf78fea53c"},
    {file = "PyYAML-6.0-cp310-cp310-manylinux_2_17_aarch64.manylinux2014_aarch64.whl", hash = "sha256:77f396e6ef4c73fdc33a9157446466f1cff553d979bd00ecb64385760c6babdc"},
    {file = "PyYAML-6.0-cp310-cp310-manylinux_2_17_s390x.manylinux2014_s390x.whl", hash = "sha256:a80a78046a72361de73f8f395f1f1e49f956c6be882eed58505a15f3e430962b"},
    {file = "PyYAML-6.0-cp310-cp310-manylinux_2_5_x86_64.manylinux1_x86_64.manylinux_2_12_x86_64.manylinux2010_x86_64.whl", hash = "sha256:f84fbc98b019fef2ee9a1cb3ce93e3187a6df0b2538a651bfb890254ba9f90b5"},
    {file = "PyYAML-6.0-cp310-cp310-win32.whl", hash = "sha256:2cd5df3de48857ed0544b34e2d40e9fac445930039f3cfe4bcc592a1f836d513"},
    {file = "PyYAML-6.0-cp310-cp310-win_amd64.whl", hash = "sha256:daf496c58a8c52083df09b80c860005194014c3698698d1a57cbcfa182142a3a"},
    {file = "PyYAML-6.0-cp36-cp36m-macosx_10_9_x86_64.whl", hash = "sha256:897b80890765f037df3403d22bab41627ca8811ae55e9a722fd0392850ec4d86"},
    {file = "PyYAML-6.0-cp36-cp36m-manylinux_2_17_aarch64.manylinux2014_aarch64.whl", hash = "sha256:50602afada6d6cbfad699b0c7bb50d5ccffa7e46a3d738092afddc1f9758427f"},
    {file = "PyYAML-6.0-cp36-cp36m-manylinux_2_17_s390x.manylinux2014_s390x.whl", hash = "sha256:48c346915c114f5fdb3ead70312bd042a953a8ce5c7106d5bfb1a5254e47da92"},
    {file = "PyYAML-6.0-cp36-cp36m-manylinux_2_5_x86_64.manylinux1_x86_64.manylinux_2_12_x86_64.manylinux2010_x86_64.whl", hash = "sha256:98c4d36e99714e55cfbaaee6dd5badbc9a1ec339ebfc3b1f52e293aee6bb71a4"},
    {file = "PyYAML-6.0-cp36-cp36m-win32.whl", hash = "sha256:0283c35a6a9fbf047493e3a0ce8d79ef5030852c51e9d911a27badfde0605293"},
    {file = "PyYAML-6.0-cp36-cp36m-win_amd64.whl", hash = "sha256:07751360502caac1c067a8132d150cf3d61339af5691fe9e87803040dbc5db57"},
    {file = "PyYAML-6.0-cp37-cp37m-macosx_10_9_x86_64.whl", hash = "sha256:819b3830a1543db06c4d4b865e70ded25be52a2e0631ccd2f6a47a2822f2fd7c"},
    {file = "PyYAML-6.0-cp37-cp37m-manylinux_2_17_aarch64.manylinux2014_aarch64.whl", hash = "sha256:473f9edb243cb1935ab5a084eb238d842fb8f404ed2193a915d1784b5a6b5fc0"},
    {file = "PyYAML-6.0-cp37-cp37m-manylinux_2_17_s390x.manylinux2014_s390x.whl", hash = "sha256:0ce82d761c532fe4ec3f87fc45688bdd3a4c1dc5e0b4a19814b9009a29baefd4"},
    {file = "PyYAML-6.0-cp37-cp37m-manylinux_2_5_x86_64.manylinux1_x86_64.manylinux_2_12_x86_64.manylinux2010_x86_64.whl", hash = "sha256:231710d57adfd809ef5d34183b8ed1eeae3f76459c18fb4a0b373ad56bedcdd9"},
    {file = "PyYAML-6.0-cp37-cp37m-win32.whl", hash = "sha256:c5687b8d43cf58545ade1fe3e055f70eac7a5a1a0bf42824308d868289a95737"},
    {file = "PyYAML-6.0-cp37-cp37m-win_amd64.whl", hash = "sha256:d15a181d1ecd0d4270dc32edb46f7cb7733c7c508857278d3d378d14d606db2d"},
    {file = "PyYAML-6.0-cp38-cp38-macosx_10_9_x86_64.whl", hash = "sha256:0b4624f379dab24d3725ffde76559cff63d9ec94e1736b556dacdfebe5ab6d4b"},
    {file = "PyYAML-6.0-cp38-cp38-manylinux_2_17_aarch64.manylinux2014_aarch64.whl", hash = "sha256:213c60cd50106436cc818accf5baa1aba61c0189ff610f64f4a3e8c6726218ba"},
    {file = "PyYAML-6.0-cp38-cp38-manylinux_2_17_s390x.manylinux2014_s390x.whl", hash = "sha256:9fa600030013c4de8165339db93d182b9431076eb98eb40ee068700c9c813e34"},
    {file = "PyYAML-6.0-cp38-cp38-manylinux_2_5_x86_64.manylinux1_x86_64.manylinux_2_12_x86_64.manylinux2010_x86_64.whl", hash = "sha256:277a0ef2981ca40581a47093e9e2d13b3f1fbbeffae064c1d21bfceba2030287"},
    {file = "PyYAML-6.0-cp38-cp38-win32.whl", hash = "sha256:d4eccecf9adf6fbcc6861a38015c2a64f38b9d94838ac1810a9023a0609e1b78"},
    {file = "PyYAML-6.0-cp38-cp38-win_amd64.whl", hash = "sha256:1e4747bc279b4f613a09eb64bba2ba602d8a6664c6ce6396a4d0cd413a50ce07"},
    {file = "PyYAML-6.0-cp39-cp39-macosx_10_9_x86_64.whl", hash = "sha256:055d937d65826939cb044fc8c9b08889e8c743fdc6a32b33e2390f66013e449b"},
    {file = "PyYAML-6.0-cp39-cp39-macosx_11_0_arm64.whl", hash = "sha256:e61ceaab6f49fb8bdfaa0f92c4b57bcfbea54c09277b1b4f7ac376bfb7a7c174"},
    {file = "PyYAML-6.0-cp39-cp39-manylinux_2_17_aarch64.manylinux2014_aarch64.whl", hash = "sha256:d67d839ede4ed1b28a4e8909735fc992a923cdb84e618544973d7dfc71540803"},
    {file = "PyYAML-6.0-cp39-cp39-manylinux_2_17_s390x.manylinux2014_s390x.whl", hash = "sha256:cba8c411ef271aa037d7357a2bc8f9ee8b58b9965831d9e51baf703280dc73d3"},
    {file = "PyYAML-6.0-cp39-cp39-manylinux_2_5_x86_64.manylinux1_x86_64.manylinux_2_12_x86_64.manylinux2010_x86_64.whl", hash = "sha256:40527857252b61eacd1d9af500c3337ba8deb8fc298940291486c465c8b46ec0"},
    {file = "PyYAML-6.0-cp39-cp39-win32.whl", hash = "sha256:b5b9eccad747aabaaffbc6064800670f0c297e52c12754eb1d976c57e4f74dcb"},
    {file = "PyYAML-6.0-cp39-cp39-win_amd64.whl", hash = "sha256:b3d267842bf12586ba6c734f89d1f5b871df0273157918b0ccefa29deb05c21c"},
    {file = "PyYAML-6.0.tar.gz", hash = "sha256:68fb519c14306fec9720a2a5b45bc9f0c8d1b9c72adf45c37baedfcd949c35a2"},
]
readme-renderer = [
    {file = "readme_renderer-37.0-py3-none-any.whl", hash = "sha256:9fa416704703e509eeb900696751c908ddeb2011319d93700d8f18baff887a69"},
    {file = "readme_renderer-37.0.tar.gz", hash = "sha256:07b7ea234e03e58f77cc222e206e6abb8f4c0435becce5104794ee591f9301c5"},
]
requests = [
    {file = "requests-2.28.1-py3-none-any.whl", hash = "sha256:8fefa2a1a1365bf5520aac41836fbee479da67864514bdb821f31ce07ce65349"},
    {file = "requests-2.28.1.tar.gz", hash = "sha256:7c5599b102feddaa661c826c56ab4fee28bfd17f5abca1ebbe3e7f19d7c97983"},
]
requests-oauthlib = [
    {file = "requests-oauthlib-1.3.1.tar.gz", hash = "sha256:75beac4a47881eeb94d5ea5d6ad31ef88856affe2332b9aafb52c6452ccf0d7a"},
    {file = "requests_oauthlib-1.3.1-py2.py3-none-any.whl", hash = "sha256:2577c501a2fb8d05a304c09d090d6e47c306fef15809d102b327cf8364bddab5"},
]
requests-toolbelt = [
    {file = "requests-toolbelt-0.9.1.tar.gz", hash = "sha256:968089d4584ad4ad7c171454f0a5c6dac23971e9472521ea3b6d49d610aa6fc0"},
    {file = "requests_toolbelt-0.9.1-py2.py3-none-any.whl", hash = "sha256:380606e1d10dc85c3bd47bf5a6095f815ec007be7a8b69c878507068df059e6f"},
]
responses = [
    {file = "responses-0.21.0-py3-none-any.whl", hash = "sha256:2dcc863ba63963c0c3d9ee3fa9507cbe36b7d7b0fccb4f0bdfd9e96c539b1487"},
    {file = "responses-0.21.0.tar.gz", hash = "sha256:b82502eb5f09a0289d8e209e7bad71ef3978334f56d09b444253d5ad67bf5253"},
]
rfc3986 = [
    {file = "rfc3986-2.0.0-py2.py3-none-any.whl", hash = "sha256:50b1502b60e289cb37883f3dfd34532b8873c7de9f49bb546641ce9cbd256ebd"},
    {file = "rfc3986-2.0.0.tar.gz", hash = "sha256:97aacf9dbd4bfd829baad6e6309fa6573aaf1be3f6fa735c8ab05e46cecb261c"},
]
rich = [
    {file = "rich-12.5.1-py3-none-any.whl", hash = "sha256:2eb4e6894cde1e017976d2975ac210ef515d7548bc595ba20e195fb9628acdeb"},
    {file = "rich-12.5.1.tar.gz", hash = "sha256:63a5c5ce3673d3d5fbbf23cd87e11ab84b6b451436f1b7f19ec54b6bc36ed7ca"},
]
secretstorage = [
    {file = "SecretStorage-3.3.3-py3-none-any.whl", hash = "sha256:f356e6628222568e3af06f2eba8df495efa13b3b63081dafd4f7d9a7b7bc9f99"},
    {file = "SecretStorage-3.3.3.tar.gz", hash = "sha256:2403533ef369eca6d2ba81718576c5e0f564d5cca1b58f73a8b23e7d4eeebd77"},
]
shapely = [
    {file = "Shapely-1.8.4-cp310-cp310-macosx_10_9_universal2.whl", hash = "sha256:6702a5df484ca92bbd1494b5945dd7d6b8f6caab13ca9f6240e64034a114fa13"},
    {file = "Shapely-1.8.4-cp310-cp310-macosx_10_9_x86_64.whl", hash = "sha256:79da29fde8ad2ca791b324f2cc3e75093573f69488ade7b524f79d781b042699"},
    {file = "Shapely-1.8.4-cp310-cp310-macosx_11_0_arm64.whl", hash = "sha256:eac2d08c0a02dccffd7f836901ea1d1b0f8e7ff3878b2c7a45443f0a34e7f087"},
    {file = "Shapely-1.8.4-cp310-cp310-manylinux_2_12_x86_64.manylinux2010_x86_64.whl", hash = "sha256:007f0d51d045307dc3addd1c318d18f450c565c8ea96ea41304e020ca34d85b7"},
    {file = "Shapely-1.8.4-cp310-cp310-manylinux_2_17_aarch64.manylinux2014_aarch64.whl", hash = "sha256:04f416aa8ca9480b5cd74d2184fe43d4196a5941046661f7be27fe5c10f89ede"},
    {file = "Shapely-1.8.4-cp310-cp310-win32.whl", hash = "sha256:f6801a33897fb54ce39d5e841214192ecf95f4ddf8458d17e196a314fefe43bb"},
    {file = "Shapely-1.8.4-cp310-cp310-win_amd64.whl", hash = "sha256:e018163500109ab4c9ad51d018ba28abb1aed5b0451476859e189fbb00c46c7b"},
    {file = "Shapely-1.8.4-cp36-cp36m-macosx_10_9_x86_64.whl", hash = "sha256:687520cf1db1fac2970cca5eb2ea037c1862b2e6938a514f9f6106c9d4ac0445"},
    {file = "Shapely-1.8.4-cp36-cp36m-manylinux_2_12_i686.manylinux2010_i686.whl", hash = "sha256:471ce47f3b221731b3a8fb90c24dd5899140ca892bb78c5df49b340a73da5bd2"},
    {file = "Shapely-1.8.4-cp36-cp36m-manylinux_2_12_x86_64.manylinux2010_x86_64.whl", hash = "sha256:bb371511269d8320652b980edb044f9c45c87df12ecce00c4bb1d0662d53bdb4"},
    {file = "Shapely-1.8.4-cp36-cp36m-win32.whl", hash = "sha256:20157b20f32eac57a56b5ef5a5a0ffb5288e1554e0172bc9452d3de190965709"},
    {file = "Shapely-1.8.4-cp36-cp36m-win_amd64.whl", hash = "sha256:be731cf35cfd54091d62cd63a4c4d87a97db68c2224408ec6ef28c6333d74501"},
    {file = "Shapely-1.8.4-cp37-cp37m-macosx_10_9_x86_64.whl", hash = "sha256:95a864b83857de736499d171785b8e71df97e8cef62d4e36b34f057b5a4dc98c"},
    {file = "Shapely-1.8.4-cp37-cp37m-manylinux_2_12_i686.manylinux2010_i686.whl", hash = "sha256:4c10d55a2dfab648d9aeca1818f986e505f29be2763edd0910b50c76d73db085"},
    {file = "Shapely-1.8.4-cp37-cp37m-manylinux_2_12_x86_64.manylinux2010_x86_64.whl", hash = "sha256:a2cc137d525a2e54557df2f70f7b9d52749840e1d877cf500a8f7f0f77170552"},
    {file = "Shapely-1.8.4-cp37-cp37m-win32.whl", hash = "sha256:6c399712b98fef80ef53748a572b229788650b0af535e6d4c5a3168aabbc0013"},
    {file = "Shapely-1.8.4-cp37-cp37m-win_amd64.whl", hash = "sha256:4f14ea7f041412ff5b277d5424e76638921ba771c43b21b20706abc7900d5ce9"},
    {file = "Shapely-1.8.4-cp38-cp38-macosx_10_9_universal2.whl", hash = "sha256:1d431ac2bb75e7c59a75820719b2f0f494720d821cb68eeb2487812d1d7bc287"},
    {file = "Shapely-1.8.4-cp38-cp38-macosx_10_9_x86_64.whl", hash = "sha256:2a6e2fb40415cecf67dff1a13844d27a11c09604839b5cfbbb41b80cf97a625c"},
    {file = "Shapely-1.8.4-cp38-cp38-macosx_11_0_arm64.whl", hash = "sha256:1f071175777f87d9220c24e4576dcf972b14f93dffd05a1d72ee0555dfa2a799"},
    {file = "Shapely-1.8.4-cp38-cp38-manylinux_2_12_i686.manylinux2010_i686.whl", hash = "sha256:7855ac13c5a951bcef1f3834d1affeeacea42a4abd2c0f46b341229b350f2406"},
    {file = "Shapely-1.8.4-cp38-cp38-manylinux_2_12_x86_64.manylinux2010_x86_64.whl", hash = "sha256:d7a6fd1329f75e290b858e9faeef15ae76d7ea05a02648fe216fec3c3bed4eb0"},
    {file = "Shapely-1.8.4-cp38-cp38-manylinux_2_17_aarch64.manylinux2014_aarch64.whl", hash = "sha256:20c40085835fbd5b12566b9b0a6d718b0b6a4d308ff1fff5b19d7cf29f75cc77"},
    {file = "Shapely-1.8.4-cp38-cp38-win32.whl", hash = "sha256:41e1395bb3865e42ca3dec857669ed3ab90806925fce38c47d7f92bd4276f7cd"},
    {file = "Shapely-1.8.4-cp38-cp38-win_amd64.whl", hash = "sha256:34765b0495c6297adb95d7de8fc62790f8eaf8e7fb96260dd644cf11d37b3d21"},
    {file = "Shapely-1.8.4-cp39-cp39-macosx_10_9_universal2.whl", hash = "sha256:53d453f40e5b1265b8806ac7e5f3ce775b758e5c42c24239e3d8de6e861b7699"},
    {file = "Shapely-1.8.4-cp39-cp39-macosx_10_9_x86_64.whl", hash = "sha256:5f3bf1d985dc8367f480f68f07770f57a5fe54477e98237c6f328db79568f1e2"},
    {file = "Shapely-1.8.4-cp39-cp39-macosx_11_0_arm64.whl", hash = "sha256:033b9eaf50c9de4c87b0d1ffa532edcf7420b70a329c630431da50071be939d9"},
    {file = "Shapely-1.8.4-cp39-cp39-manylinux_2_12_i686.manylinux2010_i686.whl", hash = "sha256:b1756c28a48a61e5581720171a89d69ae303d5faffc58efef0dab498e16a50f1"},
    {file = "Shapely-1.8.4-cp39-cp39-manylinux_2_12_x86_64.manylinux2010_x86_64.whl", hash = "sha256:a352f00637dda1354c549b602d9dcc69a7048d5d64dcdaf3b5e702d0bf5faad2"},
    {file = "Shapely-1.8.4-cp39-cp39-manylinux_2_17_aarch64.manylinux2014_aarch64.whl", hash = "sha256:b70463ef505f509809b92ffb1202890a1236ce9f21666020de289fed911fdeaf"},
    {file = "Shapely-1.8.4-cp39-cp39-win32.whl", hash = "sha256:5b77a7fd5bbf051a640d25db85fc062d245ef03cd80081321b6b87213a8b0892"},
    {file = "Shapely-1.8.4-cp39-cp39-win_amd64.whl", hash = "sha256:5d629bcf68b45dfdfd85cc0dc37f5325d4ce9341b235f16969c1a76599476e84"},
    {file = "Shapely-1.8.4.tar.gz", hash = "sha256:a195e51caafa218291f2cbaa3fef69fd3353c93ec4b65b2a4722c4cf40c3198c"},
]
six = [
    {file = "six-1.16.0-py2.py3-none-any.whl", hash = "sha256:8abb2f1d86890a2dfb989f9a77cfcfd3e47c2a354b01111771326f8aa26e0254"},
    {file = "six-1.16.0.tar.gz", hash = "sha256:1e61c37477a1626458e36f7b1d82aa5c9b094fa4802892072e49de9c60c4c926"},
]
snowballstemmer = [
    {file = "snowballstemmer-2.2.0-py2.py3-none-any.whl", hash = "sha256:c8e1716e83cc398ae16824e5572ae04e0d9fc2c6b985fb0f900f5f0c96ecba1a"},
    {file = "snowballstemmer-2.2.0.tar.gz", hash = "sha256:09b16deb8547d3412ad7b590689584cd0fe25ec8db3be37788be3810cbf19cb1"},
]
sortedcontainers = [
    {file = "sortedcontainers-2.4.0-py2.py3-none-any.whl", hash = "sha256:a163dcaede0f1c021485e957a39245190e74249897e2ae4b2aa38595db237ee0"},
    {file = "sortedcontainers-2.4.0.tar.gz", hash = "sha256:25caa5a06cc30b6b83d11423433f65d1f9d76c4c6a0c90e3379eaa43b9bfdb88"},
]
sphinx = [
    {file = "Sphinx-5.1.1-py3-none-any.whl", hash = "sha256:309a8da80cb6da9f4713438e5b55861877d5d7976b69d87e336733637ea12693"},
    {file = "Sphinx-5.1.1.tar.gz", hash = "sha256:ba3224a4e206e1fbdecf98a4fae4992ef9b24b85ebf7b584bb340156eaf08d89"},
]
sphinx-rtd-theme = [
    {file = "sphinx_rtd_theme-1.0.0-py2.py3-none-any.whl", hash = "sha256:4d35a56f4508cfee4c4fb604373ede6feae2a306731d533f409ef5c3496fdbd8"},
    {file = "sphinx_rtd_theme-1.0.0.tar.gz", hash = "sha256:eec6d497e4c2195fa0e8b2016b337532b8a699a68bcb22a512870e16925c6a5c"},
]
sphinxcontrib-applehelp = [
    {file = "sphinxcontrib-applehelp-1.0.2.tar.gz", hash = "sha256:a072735ec80e7675e3f432fcae8610ecf509c5f1869d17e2eecff44389cdbc58"},
    {file = "sphinxcontrib_applehelp-1.0.2-py2.py3-none-any.whl", hash = "sha256:806111e5e962be97c29ec4c1e7fe277bfd19e9652fb1a4392105b43e01af885a"},
]
sphinxcontrib-devhelp = [
    {file = "sphinxcontrib-devhelp-1.0.2.tar.gz", hash = "sha256:ff7f1afa7b9642e7060379360a67e9c41e8f3121f2ce9164266f61b9f4b338e4"},
    {file = "sphinxcontrib_devhelp-1.0.2-py2.py3-none-any.whl", hash = "sha256:8165223f9a335cc1af7ffe1ed31d2871f325254c0423bc0c4c7cd1c1e4734a2e"},
]
sphinxcontrib-htmlhelp = [
    {file = "sphinxcontrib-htmlhelp-2.0.0.tar.gz", hash = "sha256:f5f8bb2d0d629f398bf47d0d69c07bc13b65f75a81ad9e2f71a63d4b7a2f6db2"},
    {file = "sphinxcontrib_htmlhelp-2.0.0-py2.py3-none-any.whl", hash = "sha256:d412243dfb797ae3ec2b59eca0e52dac12e75a241bf0e4eb861e450d06c6ed07"},
]
sphinxcontrib-jsmath = [
    {file = "sphinxcontrib-jsmath-1.0.1.tar.gz", hash = "sha256:a9925e4a4587247ed2191a22df5f6970656cb8ca2bd6284309578f2153e0c4b8"},
    {file = "sphinxcontrib_jsmath-1.0.1-py2.py3-none-any.whl", hash = "sha256:2ec2eaebfb78f3f2078e73666b1415417a116cc848b72e5172e596c871103178"},
]
sphinxcontrib-qthelp = [
    {file = "sphinxcontrib-qthelp-1.0.3.tar.gz", hash = "sha256:4c33767ee058b70dba89a6fc5c1892c0d57a54be67ddd3e7875a18d14cba5a72"},
    {file = "sphinxcontrib_qthelp-1.0.3-py2.py3-none-any.whl", hash = "sha256:bd9fc24bcb748a8d51fd4ecaade681350aa63009a347a8c14e637895444dfab6"},
]
sphinxcontrib-serializinghtml = [
    {file = "sphinxcontrib-serializinghtml-1.1.5.tar.gz", hash = "sha256:aa5f6de5dfdf809ef505c4895e51ef5c9eac17d0f287933eb49ec495280b6952"},
    {file = "sphinxcontrib_serializinghtml-1.1.5-py2.py3-none-any.whl", hash = "sha256:352a9a00ae864471d3a7ead8d7d79f5fc0b57e8b3f95e9867eb9eb28999b92fd"},
]
sympy = [
    {file = "sympy-1.11.1-py3-none-any.whl", hash = "sha256:938f984ee2b1e8eae8a07b884c8b7a1146010040fccddc6539c54f401c8f6fcf"},
    {file = "sympy-1.11.1.tar.gz", hash = "sha256:e32380dce63cb7c0108ed525570092fd45168bdae2faa17e528221ef72e88658"},
]
toml = [
    {file = "toml-0.10.2-py2.py3-none-any.whl", hash = "sha256:806143ae5bfb6a3c6e736a764057db0e6a0e05e338b5630894a5f779cabb4f9b"},
    {file = "toml-0.10.2.tar.gz", hash = "sha256:b3bda1d108d5dd99f4a20d24d9c348e91c4db7ab1b749200bded2f839ccbe68f"},
]
tomli = [
    {file = "tomli-2.0.1-py3-none-any.whl", hash = "sha256:939de3e7a6161af0c887ef91b7d41a53e7c5a1ca976325f429cb46ea9bc30ecc"},
    {file = "tomli-2.0.1.tar.gz", hash = "sha256:de526c12914f0c550d15924c62d72abc48d6fe7364aa87328337a31007fe8a4f"},
]
twine = [
    {file = "twine-4.0.1-py3-none-any.whl", hash = "sha256:42026c18e394eac3e06693ee52010baa5313e4811d5a11050e7d48436cf41b9e"},
    {file = "twine-4.0.1.tar.gz", hash = "sha256:96b1cf12f7ae611a4a40b6ae8e9570215daff0611828f5fe1f37a16255ab24a0"},
]
types-requests = [
    {file = "types-requests-2.28.9.tar.gz", hash = "sha256:feaf581bd580497a47fe845d506fa3b91b484cf706ff27774e87659837de9962"},
    {file = "types_requests-2.28.9-py3-none-any.whl", hash = "sha256:86cb66d3de2f53eac5c09adc42cf6547eefbd0c7e1210beca1ee751c35d96083"},
]
types-urllib3 = [
    {file = "types-urllib3-1.26.23.tar.gz", hash = "sha256:b78e819f0e350221d0689a5666162e467ba3910737bafda14b5c2c85e9bb1e56"},
    {file = "types_urllib3-1.26.23-py3-none-any.whl", hash = "sha256:333e675b188a1c1fd980b4b352f9e40572413a4c1ac689c23cd546e96310070a"},
]
typing-extensions = [
    {file = "typing_extensions-4.3.0-py3-none-any.whl", hash = "sha256:25642c956049920a5aa49edcdd6ab1e06d7e5d467fc00e0506c44ac86fbfca02"},
    {file = "typing_extensions-4.3.0.tar.gz", hash = "sha256:e6d2677a32f47fc7eb2795db1dd15c1f34eff616bcaf2cfb5e997f854fa1c4a6"},
]
urllib3 = [
    {file = "urllib3-1.26.12-py2.py3-none-any.whl", hash = "sha256:b930dd878d5a8afb066a637fbb35144fe7901e3b209d1cd4f524bd0e9deee997"},
    {file = "urllib3-1.26.12.tar.gz", hash = "sha256:3fa96cf423e6987997fc326ae8df396db2a8b7c667747d47ddd8ecba91f4a74e"},
]
virtualenv = [
    {file = "virtualenv-20.16.4-py3-none-any.whl", hash = "sha256:035ed57acce4ac35c82c9d8802202b0e71adac011a511ff650cbcf9635006a22"},
    {file = "virtualenv-20.16.4.tar.gz", hash = "sha256:014f766e4134d0008dcaa1f95bafa0fb0f575795d07cae50b1bee514185d6782"},
]
webencodings = [
    {file = "webencodings-0.5.1-py2.py3-none-any.whl", hash = "sha256:a0af1213f3c2226497a97e2b3aa01a7e4bee4f403f95be16fc9acd2947514a78"},
    {file = "webencodings-0.5.1.tar.gz", hash = "sha256:b36a1c245f2d304965eb4e0a82848379241dc04b865afcc4aab16748587e1923"},
]
zipp = [
    {file = "zipp-3.8.1-py3-none-any.whl", hash = "sha256:47c40d7fe183a6f21403a199b3e4192cca5774656965b0a4988ad2f8feb5f009"},
    {file = "zipp-3.8.1.tar.gz", hash = "sha256:05b45f1ee8f807d0cc928485ca40a07cb491cf092ff587c0df9cb1fd154848d2"},
]
>>>>>>> dc24a8d1
<|MERGE_RESOLUTION|>--- conflicted
+++ resolved
@@ -23,17 +23,10 @@
 python-versions = ">=3.5"
 
 [package.extras]
-<<<<<<< HEAD
-dev = ["coverage[toml] (>=5.0.2)", "hypothesis", "pympler", "pytest (>=4.3.0)", "six", "mypy", "pytest-mypy-plugins", "zope-interface", "furo", "sphinx", "sphinx-notfound-page", "pre-commit", "cloudpickle"]
-docs = ["furo", "sphinx", "zope-interface", "sphinx-notfound-page"]
-tests = ["coverage[toml] (>=5.0.2)", "hypothesis", "pympler", "pytest (>=4.3.0)", "six", "mypy", "pytest-mypy-plugins", "zope-interface", "cloudpickle"]
-tests_no_zope = ["coverage[toml] (>=5.0.2)", "hypothesis", "pympler", "pytest (>=4.3.0)", "six", "mypy", "pytest-mypy-plugins", "cloudpickle"]
-=======
 dev = ["coverage[toml] (>=5.0.2)", "hypothesis", "pympler", "pytest (>=4.3.0)", "mypy (>=0.900,!=0.940)", "pytest-mypy-plugins", "zope.interface", "furo", "sphinx", "sphinx-notfound-page", "pre-commit", "cloudpickle"]
 docs = ["furo", "sphinx", "zope.interface", "sphinx-notfound-page"]
 tests = ["coverage[toml] (>=5.0.2)", "hypothesis", "pympler", "pytest (>=4.3.0)", "mypy (>=0.900,!=0.940)", "pytest-mypy-plugins", "zope.interface", "cloudpickle"]
 tests_no_zope = ["coverage[toml] (>=5.0.2)", "hypothesis", "pympler", "pytest (>=4.3.0)", "mypy (>=0.900,!=0.940)", "pytest-mypy-plugins", "cloudpickle"]
->>>>>>> dc24a8d1
 
 [[package]]
 name = "babel"
@@ -193,11 +186,7 @@
 
 [[package]]
 name = "distlib"
-<<<<<<< HEAD
-version = "0.3.5"
-=======
 version = "0.3.6"
->>>>>>> dc24a8d1
 description = "Distribution utilities"
 category = "dev"
 optional = false
@@ -249,7 +238,6 @@
 click-plugins = ">=1.0"
 cligj = ">=0.5"
 munch = "*"
-setuptools = "*"
 six = ">=1.7"
 
 [package.extras]
@@ -275,11 +263,7 @@
 
 [[package]]
 name = "identify"
-<<<<<<< HEAD
-version = "2.5.2"
-=======
 version = "2.5.3"
->>>>>>> dc24a8d1
 description = "File identification library for Python"
 category = "dev"
 optional = false
@@ -318,7 +302,7 @@
 [package.extras]
 docs = ["sphinx", "jaraco.packaging (>=9)", "rst.linker (>=1.9)"]
 perf = ["ipython"]
-testing = ["pytest (>=6)", "pytest-checkdocs (>=2.4)", "pytest-flake8", "pytest-cov", "pytest-enabler (>=1.3)", "packaging", "pyfakefs", "flufl-flake8", "pytest-perf (>=0.9.2)", "pytest-black (>=0.3.7)", "pytest-mypy (>=0.9.1)", "importlib-resources (>=1.3)"]
+testing = ["pytest (>=6)", "pytest-checkdocs (>=2.4)", "pytest-flake8", "pytest-cov", "pytest-enabler (>=1.3)", "packaging", "pyfakefs", "flufl.flake8", "pytest-perf (>=0.9.2)", "pytest-black (>=0.3.7)", "pytest-mypy (>=0.9.1)", "importlib-resources (>=1.3)"]
 
 [[package]]
 name = "iniconfig"
@@ -356,11 +340,7 @@
 
 [[package]]
 name = "keyring"
-<<<<<<< HEAD
-version = "23.7.0"
-=======
 version = "23.8.2"
->>>>>>> dc24a8d1
 description = "Store and access your passwords safely."
 category = "dev"
 optional = false
@@ -374,19 +354,7 @@
 
 [package.extras]
 docs = ["sphinx", "jaraco.packaging (>=9)", "rst.linker (>=1.9)", "jaraco.tidelift (>=1.4)"]
-<<<<<<< HEAD
-testing = ["pytest (>=6)", "pytest-checkdocs (>=2.4)", "pytest-flake8", "pytest-cov", "pytest-enabler (>=1.3)", "pytest-black (>=0.3.7)", "pytest-mypy (>=0.9.1)"]
-
-[[package]]
-name = "kiwisolver"
-version = "1.4.4"
-description = "A fast implementation of the Cassowary constraint solver"
-category = "dev"
-optional = false
-python-versions = ">=3.7"
-=======
 testing = ["pytest (>=6)", "pytest-checkdocs (>=2.4)", "pytest-flake8", "flake8 (<5)", "pytest-cov", "pytest-enabler (>=1.3)", "pytest-black (>=0.3.7)", "pytest-mypy (>=0.9.1)"]
->>>>>>> dc24a8d1
 
 [[package]]
 name = "markupsafe"
@@ -469,9 +437,6 @@
 category = "dev"
 optional = false
 python-versions = ">=2.7,!=3.0.*,!=3.1.*,!=3.2.*,!=3.3.*,!=3.4.*,!=3.5.*,!=3.6.*"
-
-[package.dependencies]
-setuptools = "*"
 
 [[package]]
 name = "numpy"
@@ -586,42 +551,12 @@
 python-versions = ">=2.7, !=3.0.*, !=3.1.*, !=3.2.*, !=3.3.*, !=3.4.*"
 
 [[package]]
-name = "py-cpuinfo"
-version = "8.0.0"
-description = "Get CPU info with pure Python 2 & 3"
-category = "dev"
-optional = false
-python-versions = "*"
-
-[[package]]
 name = "pycparser"
 version = "2.21"
 description = "C parser in Python"
 category = "main"
 optional = false
 python-versions = ">=2.7, !=3.0.*, !=3.1.*, !=3.2.*, !=3.3.*"
-
-[[package]]
-name = "pygal"
-version = "3.0.0"
-description = "A Python svg graph plotting library"
-category = "dev"
-optional = false
-python-versions = "*"
-
-[package.extras]
-test = ["pytest", "pytest-isort", "pytest-flake8", "pytest-cov", "pytest-runner", "coveralls", "pygal-maps-ch", "pygal-maps-fr", "pygal-maps-world", "lxml", "cairosvg", "flask", "pyquery"]
-png = ["cairosvg"]
-lxml = ["lxml"]
-docs = ["pygal-sphinx-directives", "sphinx-rtd-theme", "sphinx"]
-
-[[package]]
-name = "pygaljs"
-version = "1.0.2"
-description = "Python package providing assets from https://github.com/Kozea/pygal.js"
-category = "dev"
-optional = false
-python-versions = "*"
 
 [[package]]
 name = "pygments"
@@ -650,12 +585,6 @@
 docs = ["zope.interface", "sphinx-rtd-theme", "sphinx"]
 dev = ["pre-commit", "mypy", "coverage[toml] (==5.0.4)", "pytest (>=6.0.0,<7.0.0)", "cryptography (>=3.3.1)", "zope.interface", "sphinx-rtd-theme", "sphinx"]
 crypto = ["cryptography (>=3.3.1)"]
-<<<<<<< HEAD
-dev = ["sphinx", "sphinx-rtd-theme", "zope-interface", "cryptography (>=3.3.1)", "pytest (>=6.0.0,<7.0.0)", "coverage[toml] (==5.0.4)", "mypy", "pre-commit"]
-docs = ["sphinx", "sphinx-rtd-theme", "zope-interface"]
-tests = ["pytest (>=6.0.0,<7.0.0)", "coverage[toml] (==5.0.4)"]
-=======
->>>>>>> dc24a8d1
 
 [[package]]
 name = "pyparsing"
@@ -715,25 +644,6 @@
 testing = ["coverage (==6.2)", "hypothesis (>=5.7.1)", "flaky (>=3.5.0)", "mypy (==0.931)", "pytest-trio (>=0.7.0)"]
 
 [[package]]
-name = "pytest-benchmark"
-version = "3.4.1"
-description = "A ``pytest`` fixture for benchmarking code. It will group the tests into rounds that are calibrated to the chosen timer."
-category = "dev"
-optional = false
-python-versions = ">=2.7, !=3.0.*, !=3.1.*, !=3.2.*, !=3.3.*, !=3.4.*"
-
-[package.dependencies]
-py-cpuinfo = "*"
-pygal = {version = "*", optional = true, markers = "extra == \"histogram\""}
-pygaljs = {version = "*", optional = true, markers = "extra == \"histogram\""}
-pytest = ">=3.8"
-
-[package.extras]
-aspect = ["aspectlib"]
-elasticsearch = ["elasticsearch"]
-histogram = ["pygal", "pygaljs"]
-
-[[package]]
 name = "pytest-cov"
 version = "3.0.0"
 description = "Pytest plugin for measuring coverage."
@@ -770,7 +680,6 @@
 
 [package.dependencies]
 pytest = ">=5.3"
-setuptools = ">=40.0"
 
 [[package]]
 name = "pytest-xdist"
@@ -951,40 +860,6 @@
 jeepney = ">=0.6"
 
 [[package]]
-<<<<<<< HEAD
-name = "setuptools"
-version = "63.2.0"
-description = "Easily download, build, install, upgrade, and uninstall Python packages"
-category = "main"
-optional = false
-python-versions = ">=3.7"
-
-[package.extras]
-docs = ["sphinx", "jaraco.packaging (>=9)", "rst.linker (>=1.9)", "jaraco.tidelift (>=1.4)", "pygments-github-lexers (==0.0.5)", "sphinx-favicon", "sphinx-inline-tabs", "sphinx-reredirects", "sphinxcontrib-towncrier", "furo"]
-testing = ["pytest (>=6)", "pytest-checkdocs (>=2.4)", "pytest-flake8", "pytest-enabler (>=1.3)", "pytest-perf", "mock", "flake8-2020", "virtualenv (>=13.0.0)", "wheel", "pip (>=19.1)", "jaraco.envs (>=2.2)", "pytest-xdist", "jaraco.path (>=3.2.0)", "build", "filelock (>=3.4.0)", "pip-run (>=8.8)", "ini2toml[lite] (>=0.9)", "tomli-w (>=1.0.0)", "pytest-black (>=0.3.7)", "pytest-cov", "pytest-mypy (>=0.9.1)"]
-testing-integration = ["pytest", "pytest-xdist", "pytest-enabler", "virtualenv (>=13.0.0)", "tomli", "wheel", "jaraco.path (>=3.2.0)", "jaraco.envs (>=2.2)", "build", "filelock (>=3.4.0)"]
-
-[[package]]
-name = "setuptools-scm"
-version = "7.0.5"
-description = "the blessed package to manage your versions by scm tags"
-category = "dev"
-optional = false
-python-versions = ">=3.7"
-
-[package.dependencies]
-packaging = ">=20.0"
-setuptools = "*"
-tomli = ">=1.0.0"
-typing-extensions = "*"
-
-[package.extras]
-test = ["pytest (>=6.2)", "virtualenv (>20)"]
-toml = ["setuptools (>=42)"]
-
-[[package]]
-=======
->>>>>>> dc24a8d1
 name = "shapely"
 version = "1.8.4"
 description = "Geometric objects, predicates, and operations"
@@ -1023,11 +898,7 @@
 
 [[package]]
 name = "sphinx"
-<<<<<<< HEAD
-version = "5.1.0"
-=======
 version = "5.1.1"
->>>>>>> dc24a8d1
 description = "Python documentation generator"
 category = "dev"
 optional = false
@@ -1191,11 +1062,7 @@
 
 [[package]]
 name = "types-requests"
-<<<<<<< HEAD
-version = "2.28.3"
-=======
 version = "2.28.9"
->>>>>>> dc24a8d1
 description = "Typing stubs for requests"
 category = "dev"
 optional = false
@@ -1268,7 +1135,7 @@
 
 [package.extras]
 docs = ["sphinx", "jaraco.packaging (>=9)", "rst.linker (>=1.9)", "jaraco.tidelift (>=1.4)"]
-testing = ["pytest (>=6)", "pytest-checkdocs (>=2.4)", "pytest-flake8", "pytest-cov", "pytest-enabler (>=1.3)", "jaraco-itertools", "func-timeout", "pytest-black (>=0.3.7)", "pytest-mypy (>=0.9.1)"]
+testing = ["pytest (>=6)", "pytest-checkdocs (>=2.4)", "pytest-flake8", "pytest-cov", "pytest-enabler (>=1.3)", "jaraco.itertools", "func-timeout", "pytest-black (>=0.3.7)", "pytest-mypy (>=0.9.1)"]
 
 [extras]
 all = ["pandas", "geopandas", "shapely", "sympy", "pip"]
@@ -1280,114 +1147,6 @@
 [metadata]
 lock-version = "1.1"
 python-versions = "^3.8"
-<<<<<<< HEAD
-content-hash = "958a01c733e15ca5f7d9fcbf75f751be9def3c1636cf2500253ad89cf8841dc3"
-
-[metadata.files]
-alabaster = []
-atomicwrites = []
-attrs = []
-babel = []
-bleach = []
-certifi = []
-cffi = []
-cfgv = []
-charset-normalizer = []
-click = []
-click-plugins = []
-cligj = []
-colorama = []
-commonmark = []
-coverage = []
-cryptography = []
-cycler = []
-distlib = []
-docutils = []
-execnet = []
-filelock = []
-fiona = []
-fonttools = []
-geopandas = []
-identify = []
-idna = []
-imagesize = []
-importlib-metadata = []
-iniconfig = []
-jeepney = []
-jinja2 = []
-keyring = []
-kiwisolver = []
-markupsafe = []
-matplotlib = []
-mpmath = []
-msal = []
-munch = []
-mypy = []
-mypy-extensions = []
-nodeenv = []
-numpy = []
-oauthlib = []
-packaging = []
-pandas = []
-pillow = []
-pkginfo = []
-platformdirs = []
-pluggy = []
-pre-commit = []
-py = []
-py-cpuinfo = []
-pycparser = []
-pygal = []
-pygaljs = []
-pygments = []
-pyjwt = []
-pyparsing = []
-pyproj = []
-pytest = []
-pytest-asyncio = []
-pytest-benchmark = []
-pytest-cov = []
-pytest-forked = []
-pytest-rerunfailures = []
-pytest-xdist = []
-python-dateutil = []
-python-dotenv = []
-pytz = []
-pywin32-ctypes = []
-pyyaml = []
-readme-renderer = []
-requests = []
-requests-oauthlib = []
-requests-toolbelt = []
-responses = []
-rfc3986 = []
-rich = []
-secretstorage = []
-setuptools = []
-setuptools-scm = []
-shapely = []
-six = []
-snowballstemmer = []
-sphinx = []
-sphinx-rtd-theme = []
-sphinxcontrib-applehelp = []
-sphinxcontrib-devhelp = []
-sphinxcontrib-htmlhelp = []
-sphinxcontrib-jsmath = []
-sphinxcontrib-qthelp = []
-sphinxcontrib-serializinghtml = []
-sympy = []
-toml = []
-tomli = []
-twine = []
-types-requests = []
-types-urllib3 = []
-typing-extensions = []
-urllib3 = []
-virtualenv = []
-webencodings = []
-zipp = []
-=======
 content-hash = "cefcc9885d750eb69cf3dbcb117b80186cec08883f13dab5c403b683920cda58"
 
 [metadata.files]
@@ -2092,5 +1851,4 @@
 zipp = [
     {file = "zipp-3.8.1-py3-none-any.whl", hash = "sha256:47c40d7fe183a6f21403a199b3e4192cca5774656965b0a4988ad2f8feb5f009"},
     {file = "zipp-3.8.1.tar.gz", hash = "sha256:05b45f1ee8f807d0cc928485ca40a07cb491cf092ff587c0df9cb1fd154848d2"},
-]
->>>>>>> dc24a8d1
+]