---
name: release

on:
  push:
    branches: [abc-testing-123]

env:
  PYTHON_VERSION: '3.8'

jobs:
  build:
    runs-on: ubuntu-latest
    environment: CD
    steps:
      - uses: actions/checkout@v4
      - uses: actions/setup-python@v5
        with:
          python-version: ${{ env.PYTHON_VERSION }}

      - name: Install full dependencies
        run: |
          python3 -m pip install --upgrade pip poetry
          poetry config virtualenvs.create false
          poetry install -E all

      - name: Build package
        run: poetry build

      - name: Build docs
        run: cd docs && make html

<<<<<<< HEAD
      - name: Release to PyPI
        env:
          TWINE_USERNAME: __token__
          TWINE_PASSWORD: ${{ secrets.PYPI_API_TOKEN }}
        run: twine upload --verbose dist/* || echo 'Version exists'

      - name: Push code snippets to service-contracts
        env:
          GH_TOKEN: ${{ secrets.GITHUB_TOKEN }}
        run: |
          python3 scripts/generate_code_snippets.py > python-sdk-examples.json
          ./scripts/deploy_code_snippets.sh || echo 'PR failed. There is probably nothing to commit'
=======
      # TODO: Make this work again
      # - name: Push code snippets to service-contracts
      #   env:
      #     GH_TOKEN: ${{ secrets.GITHUB_TOKEN }}
      #   run: sh ./scripts/deploy_code_snippets.sh || echo 'PR failed. There is probably
      #     nothing to commit'
>>>>>>> e4a5c358
<|MERGE_RESOLUTION|>--- conflicted
+++ resolved
@@ -30,24 +30,9 @@
       - name: Build docs
         run: cd docs && make html
 
-<<<<<<< HEAD
-      - name: Release to PyPI
-        env:
-          TWINE_USERNAME: __token__
-          TWINE_PASSWORD: ${{ secrets.PYPI_API_TOKEN }}
-        run: twine upload --verbose dist/* || echo 'Version exists'
-
       - name: Push code snippets to service-contracts
         env:
           GH_TOKEN: ${{ secrets.GITHUB_TOKEN }}
         run: |
           python3 scripts/generate_code_snippets.py > python-sdk-examples.json
-          ./scripts/deploy_code_snippets.sh || echo 'PR failed. There is probably nothing to commit'
-=======
-      # TODO: Make this work again
-      # - name: Push code snippets to service-contracts
-      #   env:
-      #     GH_TOKEN: ${{ secrets.GITHUB_TOKEN }}
-      #   run: sh ./scripts/deploy_code_snippets.sh || echo 'PR failed. There is probably
-      #     nothing to commit'
->>>>>>> e4a5c358
+          ./scripts/deploy_code_snippets.sh || echo 'PR failed. There is probably nothing to commit'