--- conflicted
+++ resolved
@@ -9,24 +9,16 @@
 - `Optional` for new, optional methods/features that you should be aware of - *and could take advantage of*
 
 ## From v6 to v7
-<<<<<<< HEAD
-
-### Changed
-
-- All `assert`s meant for the SDK user, now raise appropriate errors instead (`ValueError`, `RuntimeError`...).
-- `CogniteAssetHierarchyError` is no longer possible to catch as an `AssertionError`.
-
-## From v5 to v6
-=======
 ### Fixed
 - `CogniteResource.to_pandas` now more closely resembles `CogniteResourceList.to_pandas` with parameters
   `expand_metadata` and `metadata_prefix`, instead of accepting a sequence of column names (`expand`) to expand,
   with no easy way to add a prefix. Also, it no longer expands metadata by default.
 - `CogniteResource.to_pandas` now converts known timestamps to `datetime` by default. Can be turned off with
   the new parameter `convert_timestamps`.
->>>>>>> 36836d97
 
-## Changed
+### Changed
+- All `assert`s meant for the SDK user, now raise appropriate errors instead (`ValueError`, `RuntimeError`...).
+- `CogniteAssetHierarchyError` is no longer possible to catch as an `AssertionError`.
 - Loading `ObjectDetection` attributes `.attributes`, `.bounding_box`, `.polygon` and
   `.polyline` now returns types `dict[str, Attribute]`, `BoundingBox`,
   `Polygon` and `Polyline` instead of `dicts`.
