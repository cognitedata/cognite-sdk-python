--- conflicted
+++ resolved
@@ -9,21 +9,12 @@
 - `Optional` for new, optional methods/features that you should be aware of - *and could take advantage of*
 
 ## From v6 to v7
-<<<<<<< HEAD
-### Function Signature
-- `client.data_modeling.instances.aggregate` the parameters `instance_type` and `group_by` has swapped order.
-- The return type of `client.data_modeling.instances.aggregate` has changed from `InstanceAggregationResultList` to
-  a more specific value `AggregatedNumberedValue | list[AggregatedNumberedValue] | InstanceAggregationResultList` depending on the `aggregates` and `group_by` parameters.
-
-## From v5 to v6
-=======
 ### Fixed
 - `CogniteResource.to_pandas` now more closely resembles `CogniteResourceList.to_pandas` with parameters
   `expand_metadata` and `metadata_prefix`, instead of accepting a sequence of column names (`expand`) to expand,
   with no easy way to add a prefix. Also, it no longer expands metadata by default.
 - `CogniteResource.to_pandas` now converts known timestamps to `datetime` by default. Can be turned off with
   the new parameter `convert_timestamps`.
->>>>>>> dc7749cc
 
 ### Changed
 - All `assert`s meant for the SDK user, now raise appropriate errors instead (`ValueError`, `RuntimeError`...).
@@ -53,6 +44,11 @@
   `OidcCredentials`, instead of `dict`s.
 - Loading `TransformationPreviewResuld` the attribute `.schema` now returns `TRansformationSchemaColumnList` instead of `list[dict]`.
 - Loading `TransformationJob` the attribute `.destination` and `.status` now return `TransformationDestination` and `TransformationJobStatus` instead of `dict`.
+
+### Function Signature
+- `client.data_modeling.instances.aggregate` the parameters `instance_type` and `group_by` has swapped order.
+- The return type of `client.data_modeling.instances.aggregate` has changed from `InstanceAggregationResultList` to
+  a more specific value `AggregatedNumberedValue | list[AggregatedNumberedValue] | InstanceAggregationResultList` depending on the `aggregates` and `group_by` parameters.
 
 ## From v5 to v6
 ### Removed
