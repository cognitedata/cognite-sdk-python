# -*- coding: utf-8 -*-
"""Utilites for Cognite API SDK

This module provides helper methods and different utilities for the Cognite API Python SDK.

This module is protected and should not used by end-users.
"""
import gzip
import json
import re
import sys
import time
from datetime import datetime

import requests

import cognite.config as config


def get_request(url, params=None, headers=None, cookies=None):
    '''Perform a GET request with a predetermined number of retries.'''
    for number_of_tries in range(config.get_number_of_retries() + 1):
        try:
            res = requests.get(url, params=params, headers=headers, cookies=cookies)
            if res.status_code == 200:
                return res
        except Exception as e:
            if number_of_tries == config.get_number_of_retries():
                raise APIError(e)
    try:
        err_mess = res.json()['error'].__str__()
    except:
        err_mess = res.content.__str__()
    err_mess += '\nX-Request_id: {}'.format(res.headers.get('X-Request-Id'))
    raise APIError(err_mess)


def post_request(url, body, headers=None, params=None, cookies=None, use_gzip=False):
    '''Perform a POST request with a predetermined number of retries.'''
    for number_of_tries in range(config.get_number_of_retries() + 1):
        try:
            if use_gzip:
                if headers:
                    headers['Content-Encoding'] = 'gzip'
                else:
                    headers = {'Content-Encoding': 'gzip'}
                res = requests.post(url,
                                    data=gzip.compress(json.dumps(body).encode('utf-8')),
                                    headers=headers,
                                    params=params,
                                    cookies=cookies
                                    )
            else:
                res = requests.post(url,
                                    data=json.dumps(body),
                                    headers=headers,
                                    params=params,
                                    cookies=cookies
                                    )
            if res.status_code == 200:
                return res
        except Exception as e:
            if number_of_tries == config.get_number_of_retries():
                raise APIError(e)
    try:
        err_mess = res.json()['error'].__str__()
    except:
        err_mess = res.content.__str__()
    err_mess += '\nX-Request_id: {}'.format(res.headers.get('X-Request-Id'))
    raise APIError(err_mess)


def put_request(url, body=None, headers=None, cookies=None):
    '''Perform a PUT request with a predetermined number of retries.'''
    for number_of_tries in range(config.get_number_of_retries() + 1):
        try:
            res = requests.put(url, data=json.dumps(body), headers=headers, cookies=cookies)
            if res.ok:
                return res
        except Exception as e:
            if number_of_tries == config.get_number_of_retries():
                raise APIError(e)
    try:
        err_mess = res.json()['error'].__str__()
    except:
        err_mess = res.content.__str__()
    err_mess += '\nX-Request_id: {}'.format(res.headers.get('X-Request-Id'))
    raise APIError(err_mess)


def datetime_to_ms(dt):
    epoch = datetime.utcfromtimestamp(0)
    return int((dt - epoch).total_seconds() * 1000)


def round_to_nearest(x, base):
    return int(base * round(float(x) / base))


def granularity_to_ms(time_string):
    '''Returns millisecond representation of granularity time string'''
    magnitude = int(''.join([c for c in time_string if c.isdigit()]))
    unit = ''.join([c for c in time_string if c.isalpha()])
    unit_in_ms = {'s': 1000, 'second': 1000, 'm': 60000, 'minute': 60000,
                  'h': 3600000, 'hour': 3600000, 'd': 86400000, 'day': 86400000}
    return magnitude * unit_in_ms[unit]


def _time_ago_to_ms(time_ago_string):
    '''Returns millisecond representation of time-ago string'''
    pattern = r'(\d+)([a-z])-ago'
    res = re.match(pattern, str(time_ago_string))
    if res:
        magnitude = int(res.group(1))
        unit = res.group(2)
        unit_in_ms = {'s': 1000, 'm': 60000, 'h': 3600000, 'd': 86400000, 'w': 604800000}
        return magnitude * unit_in_ms[unit]
    return None


<<<<<<< HEAD
=======
def get_first_datapoint_ts(tag, start, end, api_key, project):
    '''Returns the timestamp of the first datapoint of a timeseries in the given interval.

    If no start is specified, the default is 1 week ago
    '''
    api_key, project = config.get_config_variables(api_key, project)
    tag = tag.replace('/', '%2F')
    url = config.get_base_url() + '/projects/{}/timeseries/data/{}'.format(project, tag)
    params = {
        'limit': 1,
        'start': start,
        'end': end
    }
    headers = {
        'api-key': api_key,
        'accept': 'application/json'
    }
    res = get_request(
        url,
        params=params,
        headers=headers,
        cookies=config.get_cookies()
    ).json()['data']['items'][0]['datapoints']
    if res:
        return int(res[0]['timestamp'])
    return None


def get_last_datapoint_ts(tag, api_key, project):
    '''Returns the timestamp of the last datapoint of a timeseries.'''
    from cognite.timeseries import get_latest
    return int(get_latest(tag, api_key=api_key, project=project).to_json()['timestamp'])


>>>>>>> fc624d85
def interval_to_ms(start, end):
    '''Returns the ms representation of start-end-interval whether it is time-ago, datetime or None.'''
    time_now = int(round(time.time() * 1000))
    if isinstance(start, datetime):
        start = datetime_to_ms(start)
    elif isinstance(start, str):
        start = time_now - _time_ago_to_ms(start)
    elif start is None:
        start = time_now - _time_ago_to_ms('1w-ago')

    if isinstance(end, datetime):
        end = datetime_to_ms(end)
    elif isinstance(end, str):
        end = time_now - _time_ago_to_ms(end)
    elif end is None:
        end = time_now

    return start, end


class APIError(Exception):
    pass


class ProgressIndicator():
    '''This class lets the system give the user that data is being downloaded'''

    def __init__(self, tag_ids):
        sys.stdout.write("\rDownloading data for tags {}...".format(tag_ids))

    def terminate(self):
        sys.stdout.write('\r' + ' ' * 500 + '\r')<|MERGE_RESOLUTION|>--- conflicted
+++ resolved
@@ -118,43 +118,6 @@
     return None
 
 
-<<<<<<< HEAD
-=======
-def get_first_datapoint_ts(tag, start, end, api_key, project):
-    '''Returns the timestamp of the first datapoint of a timeseries in the given interval.
-
-    If no start is specified, the default is 1 week ago
-    '''
-    api_key, project = config.get_config_variables(api_key, project)
-    tag = tag.replace('/', '%2F')
-    url = config.get_base_url() + '/projects/{}/timeseries/data/{}'.format(project, tag)
-    params = {
-        'limit': 1,
-        'start': start,
-        'end': end
-    }
-    headers = {
-        'api-key': api_key,
-        'accept': 'application/json'
-    }
-    res = get_request(
-        url,
-        params=params,
-        headers=headers,
-        cookies=config.get_cookies()
-    ).json()['data']['items'][0]['datapoints']
-    if res:
-        return int(res[0]['timestamp'])
-    return None
-
-
-def get_last_datapoint_ts(tag, api_key, project):
-    '''Returns the timestamp of the last datapoint of a timeseries.'''
-    from cognite.timeseries import get_latest
-    return int(get_latest(tag, api_key=api_key, project=project).to_json()['timestamp'])
-
-
->>>>>>> fc624d85
 def interval_to_ms(start, end):
     '''Returns the ms representation of start-end-interval whether it is time-ago, datetime or None.'''
     time_now = int(round(time.time() * 1000))
