--- conflicted
+++ resolved
@@ -3,11 +3,8 @@
 
 This module mirrors the Assets API.
 """
-<<<<<<< HEAD
-=======
 from typing import List
 
->>>>>>> fc624d85
 import cognite._constants as constants
 import cognite._utils as utils
 import cognite.config as config
@@ -21,11 +18,7 @@
     Args:
         name (str):             The name of the asset(s) to get.
 
-<<<<<<< HEAD
         path (str):             The path of the subtree to search in.
-=======
-        path (str):             The path of the subtree tos earch in.
->>>>>>> fc624d85
 
         description (str):      Search query.
 
@@ -64,7 +57,6 @@
         'accept': 'application/json'
     }
     res = utils.get_request(url, params=params, headers=headers, cookies=config.get_cookies())
-
     return AssetSearchObject(res.json())
 
 
@@ -101,8 +93,6 @@
         'accept': 'application/json'
     }
     res = utils.get_request(url, params=params, headers=headers, cookies=config.get_cookies())
-<<<<<<< HEAD
-=======
     return AssetSearchObject(res.json())
 
 
@@ -135,5 +125,4 @@
     }
 
     res = utils.post_request(url, body=body, headers=headers, cookies=config.get_cookies())
->>>>>>> fc624d85
     return AssetSearchObject(res.json())