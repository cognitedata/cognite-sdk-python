--- conflicted
+++ resolved
@@ -512,11 +512,6 @@
             break
         latest_timestamp = int(dataframes[-1].iloc[-1, 0])
         body['start'] = latest_timestamp + _utils.granularity_to_ms(granularity)
-<<<<<<< HEAD
-    return pd.concat(dataframes).reset_index(drop=True)
-=======
-    if display_progress:
-        prog_ind.terminate()
     return pd.concat(dataframes).reset_index(drop=True)
 
 
@@ -616,5 +611,4 @@
     }
 
     res = _utils.post_request(url, body=body, headers=headers)
-    return res.json()
->>>>>>> fc624d85
+    return res.json()