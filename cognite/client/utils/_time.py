from __future__ import annotations

import math
import numbers
import re
import sys
import time
from abc import ABC, abstractmethod
from contextlib import suppress
from datetime import datetime, timedelta, timezone
from typing import TYPE_CHECKING, overload

from cognite.client.utils._importing import local_import
from cognite.client.utils._text import to_camel_case

if TYPE_CHECKING:
    from datetime import tzinfo

    import pandas

    if sys.version_info >= (3, 9):
        from zoneinfo import ZoneInfo, ZoneInfoNotFoundError
    else:
        from backports.zoneinfo import ZoneInfo, ZoneInfoNotFoundError


UNIT_IN_MS_WITHOUT_WEEK = {"s": 1000, "m": 60000, "h": 3600000, "d": 86400000}
UNIT_IN_MS = {**UNIT_IN_MS_WITHOUT_WEEK, "w": 604800000}
VARIABLE_LENGTH_UNITS = {"month", "quarter", "year"}
GRANULARITY_IN_HOURS = {"w": 168, "d": 24, "h": 1}
GRANULARITY_IN_TIMEDELTA_UNIT = {"w": "weeks", "d": "days", "h": "hours", "m": "minutes", "s": "seconds"}
MIN_TIMESTAMP_MS = -2208988800000  # 1900-01-01 00:00:00.000
MAX_TIMESTAMP_MS = 4102444799999  # 2099-12-31 23:59:59.999


def import_zoneinfo() -> type[ZoneInfo]:
    try:
        if sys.version_info >= (3, 9):
            from zoneinfo import ZoneInfo
        else:
            from backports.zoneinfo import ZoneInfo
        return ZoneInfo

    except ImportError as e:
        from cognite.client.exceptions import CogniteImportError

        raise CogniteImportError(
            "ZoneInfo is part of the standard library starting with Python >=3.9. In earlier versions "
            "you need to install a backport. This is done automatically for you when installing with the pandas "
            "group: 'cognite-sdk[pandas]', or with poetry: 'poetry install -E pandas'"
        ) from e


def _import_zoneinfo_not_found_error() -> type[ZoneInfoNotFoundError]:
    if sys.version_info >= (3, 9):
        from zoneinfo import ZoneInfoNotFoundError
    else:
        from backports.zoneinfo import ZoneInfoNotFoundError
    return ZoneInfoNotFoundError


def get_utc_zoneinfo() -> ZoneInfo:
    return import_zoneinfo()("UTC")


def datetime_to_ms(dt: datetime) -> int:
    """Converts a datetime object to milliseconds since epoch.

    Args:
        dt (datetime): Naive or aware datetime object. Naive datetimes are interpreted as local time.

    Returns:
        int: Milliseconds since epoch (negative for time prior to 1970-01-01)
    """
    try:
        return int(1000 * dt.timestamp())
    except OSError as e:
        # OSError is raised if dt.timestamp() is called before 1970-01-01 on Windows for naive datetime.
        raise ValueError(
            "Failed to convert datetime to epoch. This likely because you are using a naive datetime. "
            "Try using a timezone aware datetime instead."
        ) from e


def ms_to_datetime(ms: int | float) -> datetime:
    """Converts valid Cognite timestamps, i.e. milliseconds since epoch, to datetime object.

    Args:
        ms (int | float): Milliseconds since epoch.

    Raises:
        ValueError: On invalid Cognite timestamps.

    Returns:
        datetime: Aware datetime object in UTC.
    """
    if not (MIN_TIMESTAMP_MS <= ms <= MAX_TIMESTAMP_MS):
        raise ValueError(f"Input {ms=} does not satisfy: {MIN_TIMESTAMP_MS} <= ms <= {MAX_TIMESTAMP_MS}")

    # Note: We don't use fromtimestamp because it typically fails for negative values on Windows
    return datetime(1970, 1, 1, tzinfo=timezone.utc) + timedelta(milliseconds=ms)


def time_string_to_ms(pattern: str, string: str, unit_in_ms: dict[str, int]) -> int | None:
    pattern = pattern.format("|".join(unit_in_ms))
    if res := re.fullmatch(pattern, string):
        magnitude = int(res[1])
        unit = res[2]
        return magnitude * unit_in_ms[unit]
    return None


def granularity_to_ms(granularity: str) -> int:
    ms = time_string_to_ms(r"(\d+)({})", granularity, UNIT_IN_MS_WITHOUT_WEEK)
    if ms is None:
        raise ValueError(
            f"Invalid granularity format: `{granularity}`. Must be on format <integer>(s|m|h|d). "
            "E.g. '5m', '3h' or '1d'."
        )
    return ms


def granularity_unit_to_ms(granularity: str) -> int:
    granularity = re.sub(r"^\d+", "1", granularity)
    return granularity_to_ms(granularity)


def time_ago_to_ms(time_ago_string: str) -> int:
    """Returns millisecond representation of time-ago string"""
    if time_ago_string == "now":
        return 0
    ms = time_string_to_ms(r"(\d+)({})-ago", time_ago_string, UNIT_IN_MS)
    if ms is None:
        raise ValueError(
            f"Invalid time-ago format: `{time_ago_string}`. Must be on format <integer>(s|m|h|d|w)-ago or 'now'. "
            "E.g. '3d-ago' or '1w-ago'."
        )
    return ms


def timestamp_to_ms(timestamp: int | float | str | datetime) -> int:
    """Returns the ms representation of some timestamp given by milliseconds, time-ago format or datetime object

    Args:
        timestamp (int | float | str | datetime): Convert this timestamp to ms.

    Returns:
        int: Milliseconds since epoch representation of timestamp
    """
    if isinstance(timestamp, numbers.Number):  # float, int, int64 etc
        ms = int(timestamp)  # type: ignore[arg-type]
    elif isinstance(timestamp, str):
        ms = int(round(time.time() * 1000)) - time_ago_to_ms(timestamp)
    elif isinstance(timestamp, datetime):
        ms = datetime_to_ms(timestamp)
    else:
        raise TypeError(
            f"Timestamp `{timestamp}` was of type {type(timestamp)}, but must be int, float, str or datetime,"
        )

    if ms < MIN_TIMESTAMP_MS:
        raise ValueError(f"Timestamps must represent a time after 1.1.1900, but {ms} was provided")

    return ms


TIME_ATTRIBUTES = {
    "created_time",
    "creation_time",
    "deleted_time",
    "end_time",
    "expiration_time",
    "last_failure",
    "last_indexed_time",
    "last_seen",
    "last_success",
    "last_updated_time",
    "modified_time",
    "scheduled_execution_time",
    "source_created_time",
    "source_modified_time",
    "start_time",
    "timestamp",
    "uploaded_time",
}
TIME_ATTRIBUTES |= set(map(to_camel_case, TIME_ATTRIBUTES))


<<<<<<< HEAD
def _convert_time_attrs_in_dict(item: dict, to_isoformat: bool) -> dict:
    for k in TIME_ATTRIBUTES.intersection(item):
        try:
            if to_isoformat:
                item[k] = ms_to_datetime(item[k]).isoformat(sep=" ", timespec="milliseconds")
            else:
                item[k] = ms_to_datetime(item[k])
=======
def _convert_and_isoformat_time_attrs_in_dict(item: dict) -> dict:
    for k in TIME_ATTRIBUTES.intersection(item):
        try:
            item[k] = ms_to_datetime(item[k]).isoformat(sep=" ", timespec="milliseconds")
>>>>>>> 362537e1
        except ValueError:
            pass
    return item


@overload
<<<<<<< HEAD
def convert_time_attributes_to_datetime(item: dict, to_isoformat: bool = ...) -> dict:
=======
def convert_and_isoformat_time_attrs(item: dict) -> dict:
>>>>>>> 362537e1
    ...


@overload
<<<<<<< HEAD
def convert_time_attributes_to_datetime(item: list[dict], to_isoformat: bool = ...) -> list[dict]:
    ...


def convert_time_attributes_to_datetime(item: dict | list[dict], to_isoformat: bool = False) -> dict | list[dict]:
    if isinstance(item, dict):
        return _convert_time_attrs_in_dict(item, to_isoformat)
    if isinstance(item, list):
        return [_convert_time_attrs_in_dict(it, to_isoformat) for it in item]
=======
def convert_and_isoformat_time_attrs(item: list[dict]) -> list[dict]:
    ...


def convert_and_isoformat_time_attrs(item: dict | list[dict]) -> dict | list[dict]:
    if isinstance(item, dict):
        return _convert_and_isoformat_time_attrs_in_dict(item)
    if isinstance(item, list):
        return [_convert_and_isoformat_time_attrs_in_dict(it) for it in item]
>>>>>>> 362537e1
    raise TypeError("item must be dict or list of dicts")


def align_start_and_end_for_granularity(start: int, end: int, granularity: str) -> tuple[int, int]:
    # Note the API always aligns `start` with 1s, 1m, 1h or 1d (even when given e.g. 73h)
    if remainder := start % granularity_unit_to_ms(granularity):
        # Floor `start` when not exactly at boundary
        start -= remainder
    gms = granularity_to_ms(granularity)
    if remainder := (end - start) % gms:
        # Ceil `end` when not exactly at boundary decided by `start + N * granularity`
        end += gms - remainder
    return start, end


class DateTimeAligner(ABC):
    @staticmethod
    def normalize(date: datetime) -> datetime:
        return date.replace(hour=0, minute=0, second=0, microsecond=0)

    @classmethod
    @abstractmethod
    def ceil(cls, date: datetime) -> datetime:
        ...

    @classmethod
    @abstractmethod
    def floor(cls, date: datetime) -> datetime:
        ...

    @classmethod
    @abstractmethod
    def units_between(cls, start: datetime, end: datetime) -> int:
        ...

    @classmethod
    @abstractmethod
    def add_units(cls, date: datetime, units: int) -> datetime:
        ...


class DayAligner(DateTimeAligner):
    @classmethod
    def floor(cls, date: datetime) -> datetime:
        return cls.normalize(date)

    @classmethod
    def ceil(cls, date: datetime) -> datetime:
        return cls.normalize(date) + timedelta(days=1)

    @classmethod
    def units_between(cls, start: datetime, end: datetime) -> int:
        return math.floor((end - start) / timedelta(days=1))

    @classmethod
    def add_units(cls, date: datetime, units: int) -> datetime:
        return date + timedelta(days=units)


class WeekAligner(DateTimeAligner):
    @classmethod
    def ceil(cls, date: datetime) -> datetime:
        """
        Ceils the date to the next monday
        >>> WeekAligner.ceil(datetime(2023, 4, 9 ))
        datetime.datetime(2023, 4, 10, 0, 0)
        """
        date = cls.normalize(date)
        if (weekday := date.weekday()) != 0:
            return date + timedelta(days=7 - weekday)
        return date

    @classmethod
    def floor(cls, date: datetime) -> datetime:
        """
        Floors the date to the nearest monday
        >>> WeekAligner.floor(datetime(2023, 4, 9))
        datetime.datetime(2023, 4, 3, 0, 0)
        """
        date = cls.normalize(date)
        if (weekday := date.weekday()) != 0:
            return date - timedelta(days=weekday)
        return date

    @classmethod
    def units_between(cls, start: datetime, end: datetime) -> int:
        return math.floor((end - start) / timedelta(days=7))

    @classmethod
    def add_units(cls, date: datetime, units: int) -> datetime:
        return date + timedelta(days=units * 7)


class MonthAligner(DateTimeAligner):
    @classmethod
    def ceil(cls, date: datetime) -> datetime:
        """
        Ceils the date to the first of the next month.
        >>> from datetime import datetime
        >>> MonthAligner.ceil(datetime(2023, 11, 1))
        datetime.datetime(2023, 11, 1, 0, 0)
        >>> MonthAligner.ceil(datetime(2023, 10, 15))
        datetime.datetime(2023, 11, 1, 0, 0)
        >>> MonthAligner.ceil(datetime(2023, 12, 15))
        datetime.datetime(2024, 1, 1, 0, 0)
        >>> MonthAligner.ceil(datetime(2024, 1, 10))
        datetime.datetime(2024, 2, 1, 0, 0)
        """
        if date == datetime(year=date.year, month=date.month, day=1, tzinfo=date.tzinfo):
            return date
        extra, month = divmod(date.month + 1, 12)
        return cls.normalize(date.replace(year=date.year + extra, month=month, day=1))

    @classmethod
    def floor(cls, date: datetime) -> datetime:
        return cls.normalize(date.replace(day=1))

    @classmethod
    def units_between(cls, start: datetime, end: datetime) -> int:
        return (end.year - start.year) * 12 + end.month - start.month

    @classmethod
    def add_units(cls, date: datetime, units: int) -> datetime:
        extra_years, month = divmod(date.month + units, 12)
        return date.replace(year=date.year + extra_years, month=month)


class QuarterAligner(DateTimeAligner):
    @classmethod
    def ceil(cls, date: datetime) -> datetime:
        """
        Ceils the months to the start of the next quarter
        >>> from datetime import datetime
        >>> QuarterAligner.ceil(datetime(2023, 2, 1))
        datetime.datetime(2023, 4, 1, 0, 0)
        >>> QuarterAligner.ceil(datetime(2023, 11, 15))
        datetime.datetime(2024, 1, 1, 0, 0)
        >>> QuarterAligner.ceil(datetime(2023, 1, 1))
        datetime.datetime(2023, 1, 1, 0, 0)
        """
        if any(date == datetime(date.year, month, 1, tzinfo=date.tzinfo) for month in [1, 4, 7, 10]):
            return date
        month = 3 * ((date.month - 1) // 3 + 1) + 1
        add_years, month = divmod(month, 12)
        return cls.normalize(date.replace(year=date.year + add_years, month=month, day=1))

    @classmethod
    def floor(cls, date: datetime) -> datetime:
        """
        Floors the months to start of quarter.
        >>> QuarterAligner.floor(datetime(2023, 3, 1))
        datetime.datetime(2023, 1, 1, 0, 0)
        >>> QuarterAligner.floor(datetime(2023, 8, 1))
        datetime.datetime(2023, 7, 1, 0, 0)
        >>> QuarterAligner.floor(datetime(2023, 12, 1))
        datetime.datetime(2023, 10, 1, 0, 0)
        """
        month = 3 * ((date.month - 1) // 3) + 1
        return cls.normalize(date.replace(month=month, day=1))

    @classmethod
    def units_between(cls, start: datetime, end: datetime) -> int:
        return (end.year - start.year) * 4 + (end.month - start.month) // 3

    @classmethod
    def add_units(cls, date: datetime, units: int) -> datetime:
        extra_years, month = divmod(date.month + 3 * units, 12)
        return date.replace(year=date.year + extra_years, month=month)


class YearAligner(DateTimeAligner):
    @classmethod
    def ceil(cls, date: datetime) -> datetime:
        if date == datetime(date.year, 1, 1, tzinfo=date.tzinfo):
            return date
        return cls.normalize(date.replace(year=date.year + 1, month=1, day=1))

    @classmethod
    def floor(cls, date: datetime) -> datetime:
        return cls.normalize(date.replace(month=1, day=1))

    @classmethod
    def units_between(cls, start: datetime, end: datetime) -> int:
        return end.year - start.year

    @classmethod
    def add_units(cls, date: datetime, units: int) -> datetime:
        return date.replace(year=date.year + units)


def align_large_granularity(start: datetime, end: datetime, granularity: str) -> tuple[datetime, datetime]:
    """
    Aligns the granularity by flooring the start wrt to the granularity unit, and ceiling the end.
    This is done to get consistent behavior with the Cognite Datapoints API.

    Args:
        start (datetime): Start time
        end (datetime): End time
        granularity (str): The large granularity, day|week|month|quarter|year.

    Returns:
        tuple[datetime, datetime]: start and end aligned with granularity
    """
    multiplier, unit = get_granularity_multiplier_and_unit(granularity)
    # Can be replaced by a single dispatch pattern, but kept more explicit for readability.
    try:
        aligner = {
            "d": DayAligner,
            "w": WeekAligner,
            "month": MonthAligner,
            "quarter": QuarterAligner,
            "year": YearAligner,
        }[unit]
    except KeyError as e:
        raise ValueError(f"Unit {unit} is not supported.") from e
    start = aligner.floor(start)
    end = aligner.ceil(end)
    unit_count = aligner.units_between(start, end)
    if remainder := unit_count % multiplier:
        end = aligner.add_units(end, multiplier - remainder)
    return start, end


def split_time_range(start: int, end: int, n_splits: int, granularity_in_ms: int) -> list[int]:
    if n_splits < 1:
        raise ValueError(f"Cannot split into less than 1 piece, got {n_splits=}")
    tot_ms = end - start
    if n_splits * granularity_in_ms > tot_ms:
        raise ValueError(
            f"Given time interval ({tot_ms=}) could not be split as `{n_splits=}` times `{granularity_in_ms=}` "
            "is larger than the interval itself."
        )
    # Find a `delta_ms` that's a multiple of granularity in ms (trivial for raw queries).
    delta_ms = granularity_in_ms * round(tot_ms / n_splits / granularity_in_ms)
    return [*(start + delta_ms * i for i in range(n_splits)), end]


def get_granularity_multiplier_and_unit(granularity: str, standardize: bool = True) -> tuple[int, str]:
    if not granularity[0].isdigit():
        granularity = f"1{granularity}"
    _, number, unit = re.split(r"(\d+)", granularity)
    if standardize:
        unit = standardize_unit(unit)
    return int(number), unit


def standardize_unit(unit: str) -> str:
    unit = unit.lower()
    # First three use one letter to be consistent with CDF API.
    if unit in {"seconds", "second", "s"}:
        return "s"
    elif unit in {"minutes", "minute", "m", "min", "t"}:
        return "m"
    elif unit in {"hours", "hour", "h"}:
        return "h"
    elif unit in {"day", "days", "d"}:
        return "d"
    elif unit in {"weeks", "w", "week"}:
        return "w"
    elif unit in {"months", "month"}:
        return "month"
    elif unit in {"quarters", "quarter", "q"}:
        return "quarter"
    elif unit in {"year", "years", "y"}:
        return "year"
    raise ValueError(f"Not supported unit {unit}")


def to_fixed_utc_intervals(start: datetime, end: datetime, granularity: str) -> list[dict[str, datetime | str]]:
    multiplier, unit = get_granularity_multiplier_and_unit(granularity, standardize=True)
    if unit in {"h", "m", "s"}:
        # UTC is always fixed for these intervals
        return [{"start": start, "end": end, "granularity": f"{multiplier}{unit}"}]
    start, end = align_large_granularity(start, end, granularity)
    if unit in VARIABLE_LENGTH_UNITS:
        return _to_fixed_utc_intervals_variable_unit_length(start, end, multiplier, unit)
    else:  # unit in {"day", "week"}:
        return _to_fixed_utc_intervals_fixed_unit_length(start, end, multiplier, unit)


def _to_fixed_utc_intervals_variable_unit_length(
    start: datetime, end: datetime, multiplier: int, unit: str
) -> list[dict[str, datetime | str]]:
    freq = to_pandas_freq(f"{multiplier}{unit}", start)
    index = pandas_date_range_tz(start, end, freq)
    utc = get_utc_zoneinfo()
    return [
        {
            "start": start.to_pydatetime().astimezone(utc),
            "end": end.to_pydatetime().astimezone(utc),
            "granularity": f"{(end-start)/timedelta(hours=1):.0f}h",
        }
        for start, end in zip(index[:-1], index[1:])
    ]


def _to_fixed_utc_intervals_fixed_unit_length(
    start: datetime, end: datetime, multiplier: int, unit: str
) -> list[dict[str, datetime | str]]:
    pd = local_import("pandas")
    utc = get_utc_zoneinfo()

    freq = multiplier * GRANULARITY_IN_HOURS[unit]
    index = pandas_date_range_tz(start, end, to_pandas_freq(f"{multiplier}{unit}", start))
    utc_offsets = pd.Series([t.utcoffset() for t in index], index=index)
    transition_raw = index[(utc_offsets != utc_offsets.shift(-1)) | (utc_offsets != utc_offsets.shift(1))]

    hour, zero = pd.Timedelta(hours=1), pd.Timedelta(0)
    transitions = []
    for t_start, t_end in zip(transition_raw[:-1], transition_raw[1:]):
        if t_start.dst() == t_end.dst():
            dst_adjustment = 0
        elif t_start.dst() == hour and t_end.dst() == zero:
            # Fall, going away from summer (above the equator).
            dst_adjustment = 1
        elif t_start.dst() == zero and t_end.dst() == hour:
            # Spring, going to summer (above the equator).
            dst_adjustment = -1
        else:
            raise ValueError(f"Invalid dst, {t_start} and {t_end}")

        transitions.append(
            {
                "start": t_start.to_pydatetime().astimezone(utc),
                "end": t_end.to_pydatetime().astimezone(utc),
                "granularity": f"{freq+dst_adjustment}h",
            }
        )
    return transitions


def pandas_date_range_tz(start: datetime, end: datetime, freq: str, inclusive: str = "both") -> pandas.DatetimeIndex:
    """
    Pandas date_range struggles with time zone aware datetimes.
    This function overcomes that limitation.

    Assumes that start and end have the same timezone.
    """
    pd = local_import("pandas")
    # There is a bug in date_range which makes it fail to handle ambiguous timestamps when you use time zone aware
    # datetimes. This is a workaround by passing the time zone as an argument to the function.
    # In addition, pandas struggle with ZoneInfo objects, so we convert them to string so that pandas can use its own
    # tzdata implementation.

    # An ambiguous timestamp is for example 1916-10-01 00:00:00 Europe/Oslo, as this corresponds to two different points in time,
    # 1916-10-01 00:00:00+02:00 and 1916-10-01 00:00:00+01:00; before and after the DST transition.
    # (Back in 1916 they did not consider the needs of software engineers in 2023 :P).
    # Setting ambiguous=True will make pandas ignore the ambiguity and use the DST timestamp. This is what we want;
    # for a user requesting monthly aggregates, we don't want to miss the first hour of the month.
    return pd.date_range(
        start.replace(tzinfo=None),
        end.replace(tzinfo=None),
        tz=str(start.tzinfo),
        freq=freq,
        inclusive=inclusive,
        nonexistent="shift_forward",
        ambiguous=True,
    )


def _timezones_are_equal(start_tz: tzinfo, end_tz: tzinfo) -> bool:
    """There are unfortunately several ways to pass/represent the same timezone (without it being a user error).
    For example pandas uses 'pytz' under the hood -except- for UTC, then it uses the built-in `datetime.timezone.utc`
    -except- when given something concrete like pytz.UTC or ZoneInfo(...).

    To make sure we don't raise something silly like 'UTC != UTC', we convert both to ZoneInfo for comparison
    via str(). This is safe as all return the lookup key (for the IANA time zone database).

    Note:
        We do not consider timezones with different keys, but equal fixed offsets from UTC to be equal. An example
        would be Zulu Time (which is +00:00 ahead of UTC) and UTC.
    """
    if start_tz is end_tz:
        return True
    ZoneInfo, ZoneInfoNotFoundError = import_zoneinfo(), _import_zoneinfo_not_found_error()
    with suppress(ValueError, ZoneInfoNotFoundError):
        # ValueError is raised for non-conforming keys (ZoneInfoNotFoundError is self-explanatory)
        if ZoneInfo(str(start_tz)) is ZoneInfo(str(end_tz)):
            return True
    return False


def validate_timezone(start: datetime, end: datetime) -> ZoneInfo:
    if (start_tz := start.tzinfo) is None or (end_tz := end.tzinfo) is None:
        missing = [name for name, timestamp in zip(("start", "end"), (start, end)) if not timestamp.tzinfo]
        names = " and ".join(missing)
        end_sentence = " do not have timezones." if len(missing) >= 2 else " does not have a timezone."
        raise ValueError(f"All times must be timezone aware, {names}{end_sentence}")

    if not _timezones_are_equal(start_tz, end_tz):
        raise ValueError(f"'start' and 'end' represent different timezones: '{start_tz}' and '{end_tz}'.")

    ZoneInfo = import_zoneinfo()
    if isinstance(start_tz, ZoneInfo):
        return start_tz

    pd = local_import("pandas")
    if isinstance(start, pd.Timestamp):
        return ZoneInfo(str(start_tz))

    raise ValueError("Only tz-aware pandas.Timestamp and datetime (must be using ZoneInfo) are supported.")


def to_pandas_freq(granularity: str, start: datetime) -> str:
    multiplier, unit = get_granularity_multiplier_and_unit(granularity, standardize=True)

    unit = {"s": "S", "m": "T", "h": "H", "d": "D", "w": "W-MON", "month": "MS", "quarter": "QS", "year": "AS"}.get(
        unit, unit
    )
    if unit == "QS":
        floored = QuarterAligner.floor(start)
        unit += {
            1: "-JAN",
            4: "-APR",
            7: "-JUL",
            10: "-OCT",
        }[floored.month]

    return f"{multiplier}{unit}"


def _unit_in_days(unit: str, ceil: bool = True) -> float:
    """
    Converts the unit to days.

    **Caveat** Should not be used for precise calculations, as month, quarter, and year
    do not have a precise timespan in days. Instead, the ceil argument is used to select between
    the maximum and minimum length of a year, quarter, and month.
    """
    if unit in {"w", "d", "h", "m", "s"}:
        unit = GRANULARITY_IN_TIMEDELTA_UNIT[unit]
        arg = {unit: 1}
        return timedelta(**arg) / timedelta(hours=1)

    if unit == "month":
        days = 31.0 if ceil else 28.0
    elif unit == "quarter":
        days = 92.0 if ceil else 91.0
    else:  # years
        days = 366.0 if ceil else 365.0
    return days


def in_timedelta(granularity: str, ceil: bool = True) -> timedelta:
    """
    Converts the granularity to a timedelta.

    Args:
        granularity (str): The granularity.
        ceil (bool): In the case the unit is month, quarter or year. Ceil = True will use 31, 92, 366 days for these timespans, and if ceil is false 28, 91, 365

    Returns:
        timedelta: A timespan for the granularity
    """
    multiplier, unit = get_granularity_multiplier_and_unit(granularity, standardize=True)
    if unit in {"w", "d", "h", "m", "s"}:
        unit = GRANULARITY_IN_TIMEDELTA_UNIT[unit]
        arg = {unit: multiplier}
        return timedelta(**arg)
    days = _unit_in_days(unit, ceil)
    return timedelta(days=multiplier * days)<|MERGE_RESOLUTION|>--- conflicted
+++ resolved
@@ -186,46 +186,21 @@
 TIME_ATTRIBUTES |= set(map(to_camel_case, TIME_ATTRIBUTES))
 
 
-<<<<<<< HEAD
-def _convert_time_attrs_in_dict(item: dict, to_isoformat: bool) -> dict:
-    for k in TIME_ATTRIBUTES.intersection(item):
-        try:
-            if to_isoformat:
-                item[k] = ms_to_datetime(item[k]).isoformat(sep=" ", timespec="milliseconds")
-            else:
-                item[k] = ms_to_datetime(item[k])
-=======
 def _convert_and_isoformat_time_attrs_in_dict(item: dict) -> dict:
     for k in TIME_ATTRIBUTES.intersection(item):
         try:
             item[k] = ms_to_datetime(item[k]).isoformat(sep=" ", timespec="milliseconds")
->>>>>>> 362537e1
         except ValueError:
             pass
     return item
 
 
 @overload
-<<<<<<< HEAD
-def convert_time_attributes_to_datetime(item: dict, to_isoformat: bool = ...) -> dict:
-=======
 def convert_and_isoformat_time_attrs(item: dict) -> dict:
->>>>>>> 362537e1
     ...
 
 
 @overload
-<<<<<<< HEAD
-def convert_time_attributes_to_datetime(item: list[dict], to_isoformat: bool = ...) -> list[dict]:
-    ...
-
-
-def convert_time_attributes_to_datetime(item: dict | list[dict], to_isoformat: bool = False) -> dict | list[dict]:
-    if isinstance(item, dict):
-        return _convert_time_attrs_in_dict(item, to_isoformat)
-    if isinstance(item, list):
-        return [_convert_time_attrs_in_dict(it, to_isoformat) for it in item]
-=======
 def convert_and_isoformat_time_attrs(item: list[dict]) -> list[dict]:
     ...
 
@@ -235,7 +210,6 @@
         return _convert_and_isoformat_time_attrs_in_dict(item)
     if isinstance(item, list):
         return [_convert_and_isoformat_time_attrs_in_dict(it) for it in item]
->>>>>>> 362537e1
     raise TypeError("item must be dict or list of dicts")
 
 
