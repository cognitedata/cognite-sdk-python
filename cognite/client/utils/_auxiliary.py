--- conflicted
+++ resolved
@@ -68,7 +68,7 @@
     return instance
 
 
-def load_yaml_or_json(resource: str) -> dict[str, Any]:
+def load_yaml_or_json(resource: str) -> Any:
     try:
         yaml = local_import("yaml")
         return yaml.safe_load(resource)
@@ -234,9 +234,5 @@
 
 def load_resource(dct: dict[str, Any], cls: type[T_CogniteResource], key: str) -> T_CogniteResource | None:
     if (res := dct.get(key)) is not None:
-<<<<<<< HEAD
         return cls._load(res)
-=======
-        return cls.load(res)
->>>>>>> 82de5b7b
     return None