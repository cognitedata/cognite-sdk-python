"""Utilites for Cognite API SDK

This module provides helper methods and different utilities for the Cognite API Python SDK.

This module is protected and should not used by end-users.
"""
import functools
import heapq
import importlib
import numbers
import platform
import random
import re
import string
import warnings
from decimal import Decimal
from typing import Any, Dict, List, Union
from urllib.parse import quote

import cognite.client
from cognite.client import utils
from cognite.client.exceptions import CogniteImportError


@functools.lru_cache(maxsize=128)
def to_camel_case(snake_case_string: str):
    components = snake_case_string.split("_")
    return components[0] + "".join(x.title() for x in components[1:])


@functools.lru_cache(maxsize=128)
def to_snake_case(camel_case_string: str):
    s1 = re.sub("(.)([A-Z][a-z]+)", r"\1_\2", camel_case_string)
    return re.sub("([a-z0-9])([A-Z])", r"\1_\2", s1).lower()


def convert_all_keys_to_camel_case(d: Dict):
    new_d = {}
    for k, v in d.items():
        new_d[to_camel_case(k)] = v
    return new_d


def json_dump_default(x):
    if isinstance(x, numbers.Integral):
        return int(x)
    if isinstance(x, (Decimal, numbers.Real)):
        return float(x)
    if hasattr(x, "__dict__"):
        return x.__dict__
<<<<<<< HEAD
    raise TypeError("Object {} of type {} can't be serialized by the JSON encoder".format(x,x.__class__))
=======
    raise TypeError("Object {} of type {} can't be serialized by the JSON encoder".format(x, x.__class__))

>>>>>>> d61e72ae

def assert_exactly_one_of_id_or_external_id(id, external_id):
    assert_type(id, "id", [numbers.Integral], allow_none=True)
    assert_type(external_id, "external_id", [str], allow_none=True)
    has_id = id is not None
    has_external_id = external_id is not None

    assert (has_id or has_external_id) and not (
        has_id and has_external_id
    ), "Exactly one of id and external id must be specified"

    if has_id:
        return {"id": id}
    elif has_external_id:
        return {"external_id": external_id}


def assert_at_least_one_of_id_or_external_id(id, external_id):
    assert_type(id, "id", [numbers.Integral], allow_none=True)
    assert_type(external_id, "external_id", [str], allow_none=True)
    has_id = id is not None
    has_external_id = external_id is not None
    assert has_id or has_external_id, "At least one of id and external id must be specified"
    if has_id:
        return {"id": id}
    elif has_external_id:
        return {"external_id": external_id}


def unwrap_identifer(identifier: Union[str, int, Dict]):
    if type(identifier) in [str, int]:
        return identifier
    if "externalId" in identifier:
        return identifier["externalId"]
    if "id" in identifier:
        return identifier["id"]
    raise ValueError("{} does not contain 'id' or 'externalId'".format(identifier))


def assert_type(var: Any, var_name: str, types: List, allow_none=False):
    if var is None:
        if not allow_none:
            raise TypeError("{} cannot be None".format(var_name))
    elif not isinstance(var, tuple(types)):
        raise TypeError("{} must be one of types {}".format(var_name, types))


def interpolate_and_url_encode(path, *args):
    return path.format(*[quote(str(arg), safe="") for arg in args])


def local_import(*module: str):
    assert_type(module, "module", [tuple])
    if len(module) == 1:
        name = module[0]
        try:
            return importlib.import_module(name)
        except ImportError as e:
            raise CogniteImportError(name.split(".")[0]) from e

    modules = []
    for name in module:
        try:
            modules.append(importlib.import_module(name))
        except ImportError as e:
            raise CogniteImportError(name.split(".")[0]) from e
    return tuple(modules)


def get_current_sdk_version():
    return cognite.client.__version__


def get_user_agent():
    sdk_version = "CognitePythonSDK/{}".format(get_current_sdk_version())

    python_version = "{}/{} ({};{})".format(
        platform.python_implementation(), platform.python_version(), platform.python_build(), platform.python_compiler()
    )

    os_version_info = [platform.release(), platform.machine(), platform.architecture()[0]]
    os_version_info = [s for s in os_version_info if s]  # Ignore empty strings
    os_version_info = "-".join(os_version_info)
    operating_system = "{}/{}".format(platform.system(), os_version_info)

    return "{} {} {}".format(sdk_version, python_version, operating_system)


def _check_client_has_newest_major_version():
    this_version = utils._auxiliary.get_current_sdk_version()
    newest_version = utils._version_checker.get_newest_version_in_major_release("cognite-sdk", this_version)
    if newest_version != this_version:
        warnings.warn(
            "You are using version {} of the SDK, however version {} is available. "
            "Upgrade or set the environment variable 'COGNITE_DISABLE_PYPI_VERSION_CHECK' to suppress this "
            "warning.".format(this_version, newest_version),
            stacklevel=3,
        )


def random_string(size=100):
    return "".join(random.choice(string.ascii_uppercase + string.digits) for _ in range(size))


class PriorityQueue:
    def __init__(self):
        self.heap = []
        self.id = 0

    def add(self, elem, priority):
        heapq.heappush(self.heap, (-priority, self.id, elem))
        self.id += 1

    def get(self):
        _, _, elem = heapq.heappop(self.heap)
        return elem

    def __bool__(self):
        return len(self.heap) > 0


def split_into_chunks(collection: Union[List, Dict], chunk_size: int) -> List[Union[List, Dict]]:
    chunks = []
    if isinstance(collection, list):
        for i in range(0, len(collection), chunk_size):
            chunks.append(collection[i : i + chunk_size])
        return chunks
    if isinstance(collection, dict):
        collection = list(collection.items())
        for i in range(0, len(collection), chunk_size):
            chunks.append({k: v for k, v in collection[i : i + chunk_size]})
        return chunks
    raise ValueError("Can only split list or dict")<|MERGE_RESOLUTION|>--- conflicted
+++ resolved
@@ -48,12 +48,8 @@
         return float(x)
     if hasattr(x, "__dict__"):
         return x.__dict__
-<<<<<<< HEAD
-    raise TypeError("Object {} of type {} can't be serialized by the JSON encoder".format(x,x.__class__))
-=======
     raise TypeError("Object {} of type {} can't be serialized by the JSON encoder".format(x, x.__class__))
 
->>>>>>> d61e72ae
 
 def assert_exactly_one_of_id_or_external_id(id, external_id):
     assert_type(id, "id", [numbers.Integral], allow_none=True)
