--- conflicted
+++ resolved
@@ -1,8 +1,4 @@
 from __future__ import annotations
 
-<<<<<<< HEAD
-__version__ = "6.34.3"
-=======
-__version__ = "6.35.0"
->>>>>>> e8b74a70
+__version__ = "6.35.1"
 __api_subversion__ = "V20220125"