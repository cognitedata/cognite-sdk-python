from __future__ import annotations

<<<<<<< HEAD
__version__ = "6.17.1"
=======
__version__ = "6.18.0"
>>>>>>> a5698940
__api_subversion__ = "V20220125"<|MERGE_RESOLUTION|>--- conflicted
+++ resolved
@@ -1,8 +1,4 @@
 from __future__ import annotations
 
-<<<<<<< HEAD
-__version__ = "6.17.1"
-=======
-__version__ = "6.18.0"
->>>>>>> a5698940
+__version__ = "6.18.1"
 __api_subversion__ = "V20220125"