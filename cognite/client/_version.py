--- conflicted
+++ resolved
@@ -1,8 +1,4 @@
 from __future__ import annotations
 
-<<<<<<< HEAD
-__version__ = "7.58.9"
-=======
-__version__ = "7.59.0"
->>>>>>> f639cb24
+__version__ = "7.59.1"
 __api_subversion__ = "20230101"