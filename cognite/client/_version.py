from __future__ import annotations

<<<<<<< HEAD
__version__ = "7.76.2"
=======
__version__ = "7.80.2"
>>>>>>> ea6a7abf

__api_subversion__ = "20230101"<|MERGE_RESOLUTION|>--- conflicted
+++ resolved
@@ -1,9 +1,5 @@
 from __future__ import annotations
 
-<<<<<<< HEAD
-__version__ = "7.76.2"
-=======
-__version__ = "7.80.2"
->>>>>>> ea6a7abf
+__version__ = "7.80.3"
 
 __api_subversion__ = "20230101"