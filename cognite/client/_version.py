from __future__ import annotations

<<<<<<< HEAD
__version__ = "6.28.6"
=======
__version__ = "6.29.0"
>>>>>>> a938e33c
__api_subversion__ = "V20220125"<|MERGE_RESOLUTION|>--- conflicted
+++ resolved
@@ -1,8 +1,4 @@
 from __future__ import annotations
 
-<<<<<<< HEAD
-__version__ = "6.28.6"
-=======
-__version__ = "6.29.0"
->>>>>>> a938e33c
+__version__ = "6.29.1"
 __api_subversion__ = "V20220125"