from __future__ import annotations

<<<<<<< HEAD
__version__ = "7.28.0"
=======
__version__ = "7.27.2"
>>>>>>> df608839
__api_subversion__ = "20230101"<|MERGE_RESOLUTION|>--- conflicted
+++ resolved
@@ -1,8 +1,5 @@
 from __future__ import annotations
 
-<<<<<<< HEAD
+
 __version__ = "7.28.0"
-=======
-__version__ = "7.27.2"
->>>>>>> df608839
 __api_subversion__ = "20230101"