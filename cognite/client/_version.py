--- conflicted
+++ resolved
@@ -1,6 +1,2 @@
-<<<<<<< HEAD
-__version__ = "4.5.5"
-=======
-__version__ = "4.6.0"
->>>>>>> aa3f52b5
+__version__ = "4.6.1"
 __api_subversion__ = "V20220125"