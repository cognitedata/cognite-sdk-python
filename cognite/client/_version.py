--- conflicted
+++ resolved
@@ -1,8 +1,4 @@
 from __future__ import annotations
 
-<<<<<<< HEAD
-__version__ = "7.56.1"
-=======
-__version__ = "7.57.0"
->>>>>>> 8ff7c8c4
+__version__ = "7.57.1"
 __api_subversion__ = "20230101"