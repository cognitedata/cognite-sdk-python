from __future__ import annotations

<<<<<<< HEAD
__version__ = "6.2.0"
=======
__version__ = "6.1.3"
>>>>>>> 2db0fcbf
__api_subversion__ = "V20220125"<|MERGE_RESOLUTION|>--- conflicted
+++ resolved
@@ -1,8 +1,4 @@
 from __future__ import annotations
 
-<<<<<<< HEAD
-__version__ = "6.2.0"
-=======
-__version__ = "6.1.3"
->>>>>>> 2db0fcbf
+__version__ = "6.1.4"
 __api_subversion__ = "V20220125"