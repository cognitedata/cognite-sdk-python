--- conflicted
+++ resolved
@@ -1,6 +1,2 @@
-<<<<<<< HEAD
-__version__ = "4.2.2"
-=======
 __version__ = "4.3.0"
->>>>>>> 6b06386c
 __api_subversion__ = "V20220125"