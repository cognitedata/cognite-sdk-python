from __future__ import annotations

<<<<<<< HEAD
__version__ = "7.80.3"
=======
__version__ = "7.81.1"
>>>>>>> 6ce0c408

__api_subversion__ = "20230101"<|MERGE_RESOLUTION|>--- conflicted
+++ resolved
@@ -1,9 +1,5 @@
 from __future__ import annotations
 
-<<<<<<< HEAD
-__version__ = "7.80.3"
-=======
-__version__ = "7.81.1"
->>>>>>> 6ce0c408
+__version__ = "7.81.2"
 
 __api_subversion__ = "20230101"