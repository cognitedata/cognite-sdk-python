from __future__ import annotations

<<<<<<< HEAD
__version__ = "7.13.7"
=======
__version__ = "7.15.0"
>>>>>>> 5b477794
__api_subversion__ = "V20220125"<|MERGE_RESOLUTION|>--- conflicted
+++ resolved
@@ -1,8 +1,4 @@
 from __future__ import annotations
 
-<<<<<<< HEAD
-__version__ = "7.13.7"
-=======
-__version__ = "7.15.0"
->>>>>>> 5b477794
+__version__ = "7.15.1"
 __api_subversion__ = "V20220125"