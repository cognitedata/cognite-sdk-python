--- conflicted
+++ resolved
@@ -1,8 +1,4 @@
 from __future__ import annotations
 
-<<<<<<< HEAD
-__version__ = "6.35.1"
-=======
-__version__ = "7.3.3"
->>>>>>> b1a26aca
+__version__ = "7.3.4"
 __api_subversion__ = "V20220125"