<<<<<<< HEAD
__version__ = "4.3.1"
=======
__version__ = "4.4.1"
>>>>>>> 50a91917
__api_subversion__ = "V20220125"<|MERGE_RESOLUTION|>--- conflicted
+++ resolved
@@ -1,6 +1,2 @@
-<<<<<<< HEAD
-__version__ = "4.3.1"
-=======
-__version__ = "4.4.1"
->>>>>>> 50a91917
+__version__ = "4.4.2"
 __api_subversion__ = "V20220125"