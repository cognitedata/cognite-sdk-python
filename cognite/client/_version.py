--- conflicted
+++ resolved
@@ -1,8 +1,5 @@
 from __future__ import annotations
 
-<<<<<<< HEAD
 __version__ = "7.38.2"
-=======
-__version__ = "7.39.0"
->>>>>>> 35fa6c1c
+__version__ = "7.39.1"
 __api_subversion__ = "20230101"