--- conflicted
+++ resolved
@@ -1,8 +1,4 @@
 from __future__ import annotations
 
-<<<<<<< HEAD
-__version__ = "7.55.2"
-=======
 __version__ = "7.58.6"
->>>>>>> 8a8ed129
 __api_subversion__ = "20230101"