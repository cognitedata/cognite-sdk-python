--- conflicted
+++ resolved
@@ -1,8 +1,4 @@
 from __future__ import annotations
 
-<<<<<<< HEAD
-__version__ = "6.16.0"
-=======
-__version__ = "6.17.0"
->>>>>>> 0ee39e15
+__version__ = "6.18.0"
 __api_subversion__ = "V20220125"