--- conflicted
+++ resolved
@@ -1,8 +1,4 @@
 from __future__ import annotations
 
-<<<<<<< HEAD
-__version__ = "5.6.5"
-=======
-__version__ = "5.7.0"
->>>>>>> d5e6aff4
+__version__ = "5.7.1"
 __api_subversion__ = "V20220125"