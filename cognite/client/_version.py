--- conflicted
+++ resolved
@@ -1,8 +1,4 @@
 from __future__ import annotations
 
-<<<<<<< HEAD
-__version__ = "6.25.0"
-=======
-__version__ = "6.28.0"
->>>>>>> bf0de29e
+__version__ = "6.29.0"
 __api_subversion__ = "V20220125"