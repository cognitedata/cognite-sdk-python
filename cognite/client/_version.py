--- conflicted
+++ resolved
@@ -1,7 +1,2 @@
-<<<<<<< HEAD
-__version__ = "2.40.2"
-__api_subversion__ = "V20220125"
-=======
-__version__ = "2.41.0"
-__api_subversion__ = "V20220216"
->>>>>>> c48c4aed
+__version__ = "2.40.3"
+__api_subversion__ = "V20220125"