--- conflicted
+++ resolved
@@ -1,8 +1,4 @@
 from __future__ import annotations
 
-<<<<<<< HEAD
-__version__ = "7.13.5"
-=======
-__version__ = "7.13.6"
->>>>>>> 50e35acd
+__version__ = "7.13.7"
 __api_subversion__ = "V20220125"