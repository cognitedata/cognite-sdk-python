--- conflicted
+++ resolved
@@ -1,6 +1,2 @@
-<<<<<<< HEAD
-__version__ = "4.7.0"
-=======
-__version__ = "4.7.1"
->>>>>>> 34d00721
+__version__ = "4.8.0"
 __api_subversion__ = "V20220125"