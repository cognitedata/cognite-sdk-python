<<<<<<< HEAD
__version__ = "2.36.0"
=======
__version__ = "2.37.0"
>>>>>>> 7712e806
__api_subversion__ = "V20210423"<|MERGE_RESOLUTION|>--- conflicted
+++ resolved
@@ -1,6 +1,2 @@
-<<<<<<< HEAD
-__version__ = "2.36.0"
-=======
-__version__ = "2.37.0"
->>>>>>> 7712e806
+__version__ = "2.38.0"
 __api_subversion__ = "V20210423"