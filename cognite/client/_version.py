--- conflicted
+++ resolved
@@ -1,6 +1,2 @@
-<<<<<<< HEAD
-__version__ = "2.42.1"
-=======
-__version__ = "2.43.0"
->>>>>>> 5bc7d4b3
+__version__ = "2.43.1"
 __api_subversion__ = "V20220125"