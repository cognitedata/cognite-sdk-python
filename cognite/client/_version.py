from __future__ import annotations

<<<<<<< HEAD
__version__ = "7.10.0"
=======
__version__ = "7.10.1"
>>>>>>> a48c67cd
__api_subversion__ = "V20220125"<|MERGE_RESOLUTION|>--- conflicted
+++ resolved
@@ -1,8 +1,4 @@
 from __future__ import annotations
 
-<<<<<<< HEAD
-__version__ = "7.10.0"
-=======
-__version__ = "7.10.1"
->>>>>>> a48c67cd
+__version__ = "7.11.0"
 __api_subversion__ = "V20220125"