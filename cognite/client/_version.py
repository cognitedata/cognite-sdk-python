<<<<<<< HEAD
__version__ = "3.2.1"
=======
__version__ = "3.4.0"
>>>>>>> d3235ce0
__api_subversion__ = "V20220125"<|MERGE_RESOLUTION|>--- conflicted
+++ resolved
@@ -1,6 +1,2 @@
-<<<<<<< HEAD
-__version__ = "3.2.1"
-=======
-__version__ = "3.4.0"
->>>>>>> d3235ce0
+__version__ = "3.4.1"
 __api_subversion__ = "V20220125"