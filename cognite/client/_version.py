--- conflicted
+++ resolved
@@ -1,8 +1,4 @@
 from __future__ import annotations
 
-<<<<<<< HEAD
-__version__ = "7.34.1"
-=======
-__version__ = "7.36.0"
->>>>>>> 37b4cfc5
+__version__ = "7.37.0"
 __api_subversion__ = "20230101"