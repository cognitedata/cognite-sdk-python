from __future__ import annotations

<<<<<<< HEAD
__version__ = "7.80.3"
=======
__version__ = "7.81.2"
>>>>>>> be7d7ba8

__api_subversion__ = "20230101"<|MERGE_RESOLUTION|>--- conflicted
+++ resolved
@@ -1,9 +1,5 @@
 from __future__ import annotations
 
-<<<<<<< HEAD
-__version__ = "7.80.3"
-=======
-__version__ = "7.81.2"
->>>>>>> be7d7ba8
+__version__ = "7.81.3"
 
 __api_subversion__ = "20230101"