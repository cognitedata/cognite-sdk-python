--- conflicted
+++ resolved
@@ -1,8 +1,5 @@
 from __future__ import annotations
 
-<<<<<<< HEAD
-__version__ = "6.15.4"
-=======
-__version__ = "6.19.0"
->>>>>>> e7dd74b0
+
+__version__ = "6.19.1"
 __api_subversion__ = "V20220125"