--- conflicted
+++ resolved
@@ -1,9 +1,4 @@
 from __future__ import annotations
 
-<<<<<<< HEAD
-__version__ = "7.20.0"
-__api_subversion__ = "20230101"
-=======
 __version__ = "7.20.1"
-__api_subversion__ = "V20220125"
->>>>>>> e5b70d61
+__api_subversion__ = "20230101"