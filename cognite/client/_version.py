--- conflicted
+++ resolved
@@ -1,8 +1,5 @@
 from __future__ import annotations
 
-<<<<<<< HEAD
-__version__ = "6.24.1"
-=======
-__version__ = "6.25.1"
->>>>>>> 34e9eac1
+__version__ = "6.25.2"
+
 __api_subversion__ = "V20220125"