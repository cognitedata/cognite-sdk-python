from __future__ import annotations

<<<<<<< HEAD
__version__ = "7.70.0"
=======
__version__ = "7.69.3"
>>>>>>> b1e64488
__api_subversion__ = "20230101"<|MERGE_RESOLUTION|>--- conflicted
+++ resolved
@@ -1,8 +1,5 @@
 from __future__ import annotations
 
-<<<<<<< HEAD
 __version__ = "7.70.0"
-=======
-__version__ = "7.69.3"
->>>>>>> b1e64488
+
 __api_subversion__ = "20230101"