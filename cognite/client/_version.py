from __future__ import annotations

<<<<<<< HEAD
__version__ = "7.81.4"
=======
__version__ = "7.82.0"
>>>>>>> df0a356e

__api_subversion__ = "20230101"<|MERGE_RESOLUTION|>--- conflicted
+++ resolved
@@ -1,9 +1,5 @@
 from __future__ import annotations
 
-<<<<<<< HEAD
-__version__ = "7.81.4"
-=======
-__version__ = "7.82.0"
->>>>>>> df0a356e
+__version__ = "7.82.1"
 
 __api_subversion__ = "20230101"