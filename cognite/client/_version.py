--- conflicted
+++ resolved
@@ -1,8 +1,4 @@
 from __future__ import annotations
 
-<<<<<<< HEAD
-__version__ = "7.55.3"
-=======
-__version__ = "7.56.0"
->>>>>>> bdde64c8
+__version__ = "7.56.1"
 __api_subversion__ = "20230101"