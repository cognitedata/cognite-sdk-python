from __future__ import annotations

<<<<<<< HEAD
__version__ = "6.28.1"
=======
__version__ = "6.28.4"
>>>>>>> 96d99c5e
__api_subversion__ = "V20220125"<|MERGE_RESOLUTION|>--- conflicted
+++ resolved
@@ -1,8 +1,4 @@
 from __future__ import annotations
 
-<<<<<<< HEAD
-__version__ = "6.28.1"
-=======
-__version__ = "6.28.4"
->>>>>>> 96d99c5e
+__version__ = "6.28.5"
 __api_subversion__ = "V20220125"