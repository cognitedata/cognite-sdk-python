--- conflicted
+++ resolved
@@ -108,11 +108,7 @@
         pass
     if isinstance(x, Decimal):
         return float(x)
-<<<<<<< HEAD
-    elif hasattr(x, "__dict__"):
-=======
     if hasattr(x, "__dict__"):
->>>>>>> 542e3065
         return x.__dict__
     return x
 
