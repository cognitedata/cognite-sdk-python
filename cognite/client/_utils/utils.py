--- conflicted
+++ resolved
@@ -129,20 +129,17 @@
 def assert_exactly_one_of_id_or_external_id(id, external_id):
     assert_type(id, "id", [int], allow_none=True)
     assert_type(external_id, "external_id", [str], allow_none=True)
-<<<<<<< HEAD
-    assert (id or external_id) and not (id and external_id), "Exactly one of id and external id must be specified"
-    if id is not None:
-        return {"id": id}
-    elif external_id is not None:
-        return {"external_id": external_id}
-=======
     has_id = id is not None
     has_external_id = external_id is not None
 
     assert (has_id or has_external_id) and not (
         has_id and has_external_id
     ), "Exactly one of id and external id must be specified"
->>>>>>> eb62f170
+
+    if has_id:
+        return {"id": id}
+    elif has_external_id:
+        return {"external_id": external_id}
 
 
 def assert_timestamp_not_in_jan_in_1970(timestamp: Union[int, float, str, datetime]):
