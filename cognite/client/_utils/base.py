--- conflicted
+++ resolved
@@ -125,7 +125,14 @@
         return self.__str__()
 
     def dump(self, camel_case: bool = False) -> Dict[str, Any]:
-<<<<<<< HEAD
+        """Dump the instance into a json serializable Python data type.
+
+        Args:
+            camel_case (bool): Use camelCase for attribute names. Defaults to False.
+
+        Returns:
+            Dict[str, Any]: A dictionary representation of the instance.
+        """
         if camel_case:
             return {
                 to_camel_case(key): value
@@ -133,17 +140,6 @@
                 if value not in EXCLUDE_VALUE and key not in EXCLUDE_KEY
             }
         return {
-=======
-        """Dump the instance into a json serializable Python data type.
-
-        Args:
-            camel_case (bool): Use camelCase for attribute names. Defaults to False.
-
-        Returns:
-            Dict[str, Any]: A dictionary representation of the instance.
-        """
-        dumped = {
->>>>>>> 04b65345
             key: value for key, value in self.__dict__.items() if value not in EXCLUDE_VALUE and key not in EXCLUDE_KEY
         }
 
