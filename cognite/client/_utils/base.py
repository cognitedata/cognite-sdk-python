import json
from collections import UserList
from typing import *

from cognite.client._utils import utils
from cognite.client._utils.utils import global_client, to_camel_case, to_snake_case


def instantiate_with_global_client(cls, super, *args, **kwargs):
    obj = super.__new__(cls)
    obj._client = global_client.get()
    if "cognite_client" in kwargs:
        obj._client = kwargs["cognite_client"]
    return obj


EXCLUDE_VALUE = [None]


class CogniteResponse:
    def __new__(cls, *args, **kwargs):
        return instantiate_with_global_client(cls, super(), *args, **kwargs)

    def __str__(self):
        return json.dumps(self.dump(), indent=4)

    def __repr__(self):
        return self.__str__()

    def __eq__(self, other):
        return type(other) == type(self) and other.dump() == self.dump()

    def dump(self, camel_case: bool = False) -> Dict[str, Any]:
        """Dump the instance into a json serializable python data type.

        Args:
            camel_case (bool): Use camelCase for attribute names. Defaults to False.

        Returns:
            Dict[str, Any]: A dictionary representation of the instance.
        """
        dumped = {
            key: value for key, value in self.__dict__.items() if value not in EXCLUDE_VALUE and not key.startswith("_")
        }
        if camel_case:
            dumped = {to_camel_case(key): value for key, value in dumped.items()}
        return dumped

    @classmethod
    def _load(cls, api_response):
        raise NotImplementedError

    def to_pandas(self):
        raise NotImplementedError


class CogniteResourceList(UserList):
    _RESOURCE = None
    _UPDATE = None
    _ASSERT_CLASSES = True

    def __new__(cls, *args, **kwargs):
        return instantiate_with_global_client(cls, super(), *args, **kwargs)

    def __init__(self, resources: List[Any], **kwargs):
        if self._ASSERT_CLASSES:
            assert self._RESOURCE is not None, "{} does not have _RESOURCE set".format(self.__class__.__name__)
            assert self._UPDATE is not None, "{} does not have _UPDATE set".format(self.__class__.__name__)
        for resource in resources:
            if not isinstance(resource, self._RESOURCE):
                raise TypeError(
                    "All resources for class '{}' must be of type '{}', not '{}'.".format(
                        self.__class__.__name__, self._RESOURCE.__name__, type(resource)
                    )
                )
        super().__init__(resources)

    def __str__(self):
        return json.dumps(self.dump(), default=lambda x: x.__dict__, indent=4)

    def __repr__(self):
        return self.__str__()

    def dump(self, camel_case: bool = False) -> List[Dict[str, Any]]:
        """Dump the instance into a json serializable Python data type.

        Args:
            camel_case (bool): Use camelCase for attribute names. Defaults to False.

        Returns:
            List[Dict[str, Any]]: A list of dicts representing the instance.
        """
        return [resource.dump(camel_case) for resource in self.data]

    def to_pandas(self) -> "pandas.DataFrame":
        """Convert the instance into a pandas DataFrame.

        Returns:
            pandas.DataFrame: The dataframe.
        """
        pd = utils.local_import("pandas")
        return pd.DataFrame(self.dump(camel_case=True))

    @classmethod
    def _load(cls, resource_list: Union[List, str], cognite_client=None):
        if isinstance(resource_list, str):
            return cls._load(json.loads(resource_list), cognite_client=cognite_client)
        elif isinstance(resource_list, List):
            resources = [cls._RESOURCE._load(resource, cognite_client=cognite_client) for resource in resource_list]
            return cls(resources, cognite_client=cognite_client)


class CogniteResource:
    def __new__(cls, *args, **kwargs):
        return instantiate_with_global_client(cls, super(), *args, **kwargs)

    def __eq__(self, other):
        return type(self) == type(other) and self.dump() == other.dump()

    def __str__(self):
        return json.dumps(self.dump(), default=lambda x: x.__dict__, indent=4)

    def __repr__(self):
        return self.__str__()

    def dump(self, camel_case: bool = False) -> Dict[str, Any]:
        """Dump the instance into a json serializable Python data type.

        Args:
            camel_case (bool): Use camelCase for attribute names. Defaults to False.

        Returns:
            Dict[str, Any]: A dictionary representation of the instance.
        """
<<<<<<< HEAD
        if camel_case:
            return {
                to_camel_case(key): value
                for key, value in self.__dict__.items()
                if value not in EXCLUDE_VALUE and key not in EXCLUDE_KEY
            }
        return {
            key: value for key, value in self.__dict__.items() if value not in EXCLUDE_VALUE and key not in EXCLUDE_KEY
=======
        dumped = {
            key: value for key, value in self.__dict__.items() if value not in EXCLUDE_VALUE and not key.startswith("_")
>>>>>>> 4c0c13d0
        }

    @classmethod
    def _load(cls, resource: Union[Dict, str], cognite_client=None):
        if isinstance(resource, str):
            return cls._load(json.loads(resource), cognite_client=cognite_client)
        elif isinstance(resource, Dict):
            instance = cls(cognite_client=cognite_client)
            for key, value in resource.items():
                snake_case_key = to_snake_case(key)
                if not hasattr(instance, snake_case_key):
                    raise AttributeError("Attribute '{}' does not exist on '{}'".format(snake_case_key, cls.__name__))
                setattr(instance, snake_case_key, value)
            return instance
        raise TypeError("Resource must be json str or Dict, not {}".format(type(resource)))

    def to_pandas(self, expand: List[str] = None, ignore: List[str] = None):
        """Convert the instance into a pandas DataFrame.

        Returns:
            pandas.DataFrame: The dataframe.
        """
        expand = ["metadata"] if expand is None else expand
        ignore = [] if ignore is None else ignore
        pd = utils.local_import("pandas")
        dumped = self.dump(camel_case=True)

        for element in ignore:
            del dumped[element]
        for key in expand:
            if key in dumped and isinstance(dumped[key], dict):
                dumped.update(dumped.pop(key))
            else:
                raise AssertionError("Could not expand attribute '{}'".format(key))

        df = pd.DataFrame(columns=["value"])
        for name, value in dumped.items():
            df.loc[name] = [value]
        return df


class CogniteUpdate:
    def __init__(self, id: int = None, external_id: str = None):
        self._id = id
        self._external_id = external_id
        self._update_object = {}

    def __eq__(self, other):
        return type(self) == type(other) and self.dump() == other.dump()

    def __str__(self):
        return json.dumps(self.dump(), indent=4)

    def __repr__(self):
        return self.__str__()

    def _set(self, name, value):
        self._update_object[name] = {"set": value}

    def _set_null(self, name):
        self._update_object[name] = {"setNull": True}

    def _add(self, name, value):
        self._update_object[name] = {"add": value}

    def _remove(self, name, value):
        self._update_object[name] = {"remove": value}

    def dump(self):
        """Dump the instance into a json serializable Python data type.

        Returns:
            Dict[str, Any]: A dictionary representation of the instance.
        """
        dumped = {"update": self._update_object}
        if self._id is not None:
            dumped["id"] = self._id
        elif self._external_id is not None:
            dumped["externalId"] = self._external_id
        return dumped

    @classmethod
    def _get_update_properties(cls):
        return [key for key in cls.__dict__.keys() if not key.startswith("_")]


class CognitePrimitiveUpdate:
    def __init__(self, update_object, name: str):
        self._update_object = update_object
        self._name = name

    def _set(self, value: Union[None, str, int, bool]):
        if value is None:
            self._update_object._set_null(self._name)
        else:
            self._update_object._set(self._name, value)
        return self._update_object


class CogniteObjectUpdate:
    def __init__(self, update_object, name: str):
        self._update_object = update_object
        self._name = name

    def _set(self, value: Dict):
        self._update_object._set(self._name, value)
        return self._update_object

    def _add(self, value: Dict):
        self._update_object._add(self._name, value)
        return self._update_object

    def _remove(self, value: List):
        self._update_object._remove(self._name, value)
        return self._update_object


class CogniteListUpdate:
    def __init__(self, update_object, name: str):
        self._update_object = update_object
        self._name = name

    def _set(self, value: List):
        self._update_object._set(self._name, value)
        return self._update_object

    def _add(self, value: List):
        self._update_object._add(self._name, value)
        return self._update_object

    def _remove(self, value: List):
        self._update_object._remove(self._name, value)
        return self._update_object


class CogniteFilter:
    def __eq__(self, other):
        return type(self) == type(other) and self.dump() == other.dump()

    def __str__(self):
        return json.dumps(self.dump(), default=lambda x: x.__dict__, indent=4)

    def __repr__(self):
        return self.__str__()

    def dump(self, camel_case: bool = False):
        dumped = {key: value for key, value in self.__dict__.items() if value is not None}
        if camel_case:
            dumped = {to_camel_case(key): value for key, value in dumped.items()}
        return dumped<|MERGE_RESOLUTION|>--- conflicted
+++ resolved
@@ -132,19 +132,14 @@
         Returns:
             Dict[str, Any]: A dictionary representation of the instance.
         """
-<<<<<<< HEAD
         if camel_case:
             return {
                 to_camel_case(key): value
                 for key, value in self.__dict__.items()
-                if value not in EXCLUDE_VALUE and key not in EXCLUDE_KEY
+                if value not in EXCLUDE_VALUE and not key.startswith("_")
             }
         return {
-            key: value for key, value in self.__dict__.items() if value not in EXCLUDE_VALUE and key not in EXCLUDE_KEY
-=======
-        dumped = {
             key: value for key, value in self.__dict__.items() if value not in EXCLUDE_VALUE and not key.startswith("_")
->>>>>>> 4c0c13d0
         }
 
     @classmethod
