--- conflicted
+++ resolved
@@ -1,14 +1,9 @@
-<<<<<<< HEAD
 from cognite.client._api.assets import AssetsAPI
-from cognite.client._api.model_hosting import ModelHostingAPI
-from cognite.client._api.relationships import RelationshipsAPI
-from cognite.client._api.types import TypesAPI
-=======
 from cognite.client._api.datapoints import DatapointsAPI
 from cognite.client._api.model_hosting import ModelHostingAPI
 from cognite.client._api.relationships import RelationshipsAPI
 from cognite.client._api.synthetic_time_series import SyntheticDatapointsAPI
->>>>>>> a1e32e6c
+from cognite.client._api.types import TypesAPI
 from cognite.client._cognite_client import CogniteClient as Client
 
 
@@ -21,13 +16,8 @@
 class CogniteClient(Client):
     def __init__(self, *args, **kwargs):
         super().__init__(*args, **kwargs)
-<<<<<<< HEAD
-        self.model_hosting = ModelHostingAPI(self._config, api_version="0.6", cognite_client=self)
+        self.model_hosting = ModelHostingAPI(self._config, api_version="playground", cognite_client=self)
         self.relationships = RelationshipsAPI(self._config, api_version="playground", cognite_client=self)
         self.types = TypesAPI(self._config, api_version="playground", cognite_client=self)
         self.assets = AssetsAPI(self._config, api_version="playground", cognite_client=self)
-=======
-        self.model_hosting = ModelHostingAPI(self._config, api_version="playground", cognite_client=self)
-        self.relationships = RelationshipsAPI(self._config, api_version="playground", cognite_client=self)
-        self.datapoints = ExperimentalDatapointsApi(self._config, api_version="v1", cognite_client=self)
->>>>>>> a1e32e6c
+        self.datapoints = ExperimentalDatapointsApi(self._config, api_version="v1", cognite_client=self)