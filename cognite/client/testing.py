from __future__ import annotations

from collections.abc import Iterator
from contextlib import contextmanager
from typing import Any
from unittest.mock import MagicMock

from cognite.client import CogniteClient
from cognite.client._api.ai import AIAPI
from cognite.client._api.ai.tools import AIToolsAPI
from cognite.client._api.ai.tools.documents import AIDocumentsAPI
from cognite.client._api.annotations import AnnotationsAPI
from cognite.client._api.assets import AssetsAPI
from cognite.client._api.data_modeling import DataModelingAPI
from cognite.client._api.data_modeling.containers import ContainersAPI
from cognite.client._api.data_modeling.data_models import DataModelsAPI
from cognite.client._api.data_modeling.graphql import DataModelingGraphQLAPI
from cognite.client._api.data_modeling.instances import InstancesAPI
from cognite.client._api.data_modeling.spaces import SpacesAPI
from cognite.client._api.data_modeling.views import ViewsAPI
from cognite.client._api.data_sets import DataSetsAPI
from cognite.client._api.datapoints import DatapointsAPI
from cognite.client._api.datapoints_subscriptions import DatapointsSubscriptionAPI
from cognite.client._api.diagrams import DiagramsAPI
from cognite.client._api.documents import DocumentPreviewAPI, DocumentsAPI
from cognite.client._api.entity_matching import EntityMatchingAPI
from cognite.client._api.events import EventsAPI
from cognite.client._api.extractionpipelines import (
    ExtractionPipelineConfigsAPI,
    ExtractionPipelineRunsAPI,
    ExtractionPipelinesAPI,
)
from cognite.client._api.files import FilesAPI
from cognite.client._api.functions import FunctionCallsAPI, FunctionsAPI, FunctionSchedulesAPI
from cognite.client._api.geospatial import GeospatialAPI
from cognite.client._api.hosted_extractors import HostedExtractorsAPI
from cognite.client._api.hosted_extractors.destinations import DestinationsAPI
from cognite.client._api.hosted_extractors.jobs import JobsAPI
from cognite.client._api.hosted_extractors.mappings import MappingsAPI
from cognite.client._api.hosted_extractors.sources import SourcesAPI
from cognite.client._api.iam import IAMAPI, GroupsAPI, SecurityCategoriesAPI, SessionsAPI, TokenAPI
from cognite.client._api.labels import LabelsAPI
from cognite.client._api.postgres_gateway import PostgresGatewaysAPI
from cognite.client._api.postgres_gateway.tables import TablesAPI as PostgresTablesAPI
from cognite.client._api.postgres_gateway.users import UsersAPI as PostgresUsersAPI
from cognite.client._api.raw import RawAPI, RawDatabasesAPI, RawRowsAPI, RawTablesAPI
from cognite.client._api.relationships import RelationshipsAPI
from cognite.client._api.sequences import SequencesAPI, SequencesDataAPI
from cognite.client._api.simulators import SimulatorsAPI
from cognite.client._api.simulators.integrations import SimulatorIntegrationsAPI
from cognite.client._api.simulators.logs import SimulatorLogsAPI
from cognite.client._api.simulators.models import SimulatorModelsAPI
from cognite.client._api.simulators.models_revisions import SimulatorModelRevisionsAPI
<<<<<<< HEAD
from cognite.client._api.simulators.runs import SimulatorRunsAPI
=======
from cognite.client._api.simulators.routine_revisions import SimulatorRoutineRevisionsAPI
from cognite.client._api.simulators.routines import SimulatorRoutinesAPI
>>>>>>> d4702e0f
from cognite.client._api.synthetic_time_series import SyntheticDatapointsAPI
from cognite.client._api.templates import (
    TemplateGroupsAPI,
    TemplateGroupVersionsAPI,
    TemplateInstancesAPI,
    TemplatesAPI,
    TemplateViewsAPI,
)
from cognite.client._api.three_d import (
    ThreeDAPI,
    ThreeDAssetMappingAPI,
    ThreeDFilesAPI,
    ThreeDModelsAPI,
    ThreeDRevisionsAPI,
)
from cognite.client._api.time_series import TimeSeriesAPI
from cognite.client._api.transformations import (
    TransformationJobsAPI,
    TransformationNotificationsAPI,
    TransformationsAPI,
    TransformationSchedulesAPI,
    TransformationSchemaAPI,
)
from cognite.client._api.units import UnitAPI, UnitSystemAPI
from cognite.client._api.user_profiles import UserProfilesAPI
from cognite.client._api.vision import VisionAPI
from cognite.client._api.workflows import (
    WorkflowAPI,
    WorkflowExecutionAPI,
    WorkflowTaskAPI,
    WorkflowTriggerAPI,
    WorkflowVersionAPI,
)


class CogniteClientMock(MagicMock):
    """Mock for CogniteClient object

    All APIs are replaced with specced MagicMock objects.
    """

    def __init__(self, *args: Any, **kwargs: Any) -> None:
        if "parent" in kwargs:
            super().__init__(*args, **kwargs)
            return None
        super().__init__(spec=CogniteClient, *args, **kwargs)
        # Developer note:
        # - Please add your mocked APIs in chronological order
        # - For nested APIs:
        #   - Add spacing above and below
        #   - Use `spec=MyAPI` only for "top level"
        #   - Use `spec_set=MyNestedAPI` for all nested APIs
        self.ai = MagicMock(spec=AIAPI)
        self.ai.tools = MagicMock(spec=AIToolsAPI)
        self.ai.tools.documents = MagicMock(spec_set=AIDocumentsAPI)

        self.annotations = MagicMock(spec_set=AnnotationsAPI)
        self.assets = MagicMock(spec_set=AssetsAPI)

        self.data_modeling = MagicMock(spec=DataModelingAPI)
        self.data_modeling.containers = MagicMock(spec_set=ContainersAPI)
        self.data_modeling.data_models = MagicMock(spec_set=DataModelsAPI)
        self.data_modeling.spaces = MagicMock(spec_set=SpacesAPI)
        self.data_modeling.views = MagicMock(spec_set=ViewsAPI)
        self.data_modeling.instances = MagicMock(spec_set=InstancesAPI)
        self.data_modeling.graphql = MagicMock(spec_set=DataModelingGraphQLAPI)

        self.data_sets = MagicMock(spec_set=DataSetsAPI)

        self.diagrams = MagicMock(spec_set=DiagramsAPI)
        self.documents = MagicMock(spec=DocumentsAPI)
        self.documents.previews = MagicMock(spec_set=DocumentPreviewAPI)
        self.entity_matching = MagicMock(spec_set=EntityMatchingAPI)
        self.events = MagicMock(spec_set=EventsAPI)

        self.extraction_pipelines = MagicMock(spec=ExtractionPipelinesAPI)
        self.extraction_pipelines.config = MagicMock(spec_set=ExtractionPipelineConfigsAPI)
        self.extraction_pipelines.runs = MagicMock(spec_set=ExtractionPipelineRunsAPI)

        self.files = MagicMock(spec_set=FilesAPI)

        self.functions = MagicMock(spec=FunctionsAPI)
        self.functions.calls = MagicMock(spec_set=FunctionCallsAPI)
        self.functions.schedules = MagicMock(spec_set=FunctionSchedulesAPI)

        self.geospatial = MagicMock(spec_set=GeospatialAPI)

        self.iam = MagicMock(spec=IAMAPI)
        self.iam.groups = MagicMock(spec_set=GroupsAPI)
        self.iam.security_categories = MagicMock(spec_set=SecurityCategoriesAPI)
        self.iam.sessions = MagicMock(spec_set=SessionsAPI)
        self.iam.user_profiles = MagicMock(spec_set=UserProfilesAPI)
        self.iam.token = MagicMock(spec_set=TokenAPI)

        self.labels = MagicMock(spec_set=LabelsAPI)

        self.raw = MagicMock(spec=RawAPI)
        self.raw.databases = MagicMock(spec_set=RawDatabasesAPI)
        self.raw.rows = MagicMock(spec_set=RawRowsAPI)
        self.raw.tables = MagicMock(spec_set=RawTablesAPI)

        self.relationships = MagicMock(spec_set=RelationshipsAPI)

        self.simulators = MagicMock(spec=SimulatorsAPI)
        self.simulators.integrations = MagicMock(spec_set=SimulatorIntegrationsAPI)
        self.simulators.models = MagicMock(spec=SimulatorModelsAPI)
        self.simulators.models.revisions = MagicMock(spec_set=SimulatorModelRevisionsAPI)
<<<<<<< HEAD
        self.simulators.runs = MagicMock(spec_set=SimulatorRunsAPI)
=======
        self.simulators.routines = MagicMock(spec=SimulatorRoutinesAPI)
        self.simulators.routines.revisions = MagicMock(spec_set=SimulatorRoutineRevisionsAPI)
        self.simulators.logs = MagicMock(spec_set=SimulatorLogsAPI)
>>>>>>> d4702e0f

        self.sequences = MagicMock(spec=SequencesAPI)
        self.sequences.rows = MagicMock(spec_set=SequencesDataAPI)
        self.sequences.data = MagicMock(spec_set=SequencesDataAPI)

        self.hosted_extractors = MagicMock(spec=HostedExtractorsAPI)
        self.hosted_extractors.sources = MagicMock(spec_set=SourcesAPI)
        self.hosted_extractors.destinations = MagicMock(spec_set=DestinationsAPI)
        self.hosted_extractors.jobs = MagicMock(spec_set=JobsAPI)
        self.hosted_extractors.mappings = MagicMock(spec_set=MappingsAPI)

        self.postgres_gateway = MagicMock(spec=PostgresGatewaysAPI)
        self.postgres_gateway.users = MagicMock(spec_set=PostgresUsersAPI)
        self.postgres_gateway.tables = MagicMock(spec_set=PostgresTablesAPI)

        self.templates = MagicMock(spec=TemplatesAPI)
        self.templates.groups = MagicMock(spec_set=TemplateGroupsAPI)
        self.templates.instances = MagicMock(spec_set=TemplateInstancesAPI)
        self.templates.versions = MagicMock(spec_set=TemplateGroupVersionsAPI)
        self.templates.views = MagicMock(spec_set=TemplateViewsAPI)

        self.three_d = MagicMock(spec=ThreeDAPI)
        self.three_d.asset_mappings = MagicMock(spec_set=ThreeDAssetMappingAPI)
        self.three_d.files = MagicMock(spec_set=ThreeDFilesAPI)
        self.three_d.models = MagicMock(spec_set=ThreeDModelsAPI)
        self.three_d.revisions = MagicMock(spec_set=ThreeDRevisionsAPI)

        self.time_series = MagicMock(spec=TimeSeriesAPI)
        self.time_series.data = MagicMock(spec=DatapointsAPI)
        self.time_series.data.synthetic = MagicMock(spec_set=SyntheticDatapointsAPI)
        self.time_series.subscriptions = MagicMock(spec_set=DatapointsSubscriptionAPI)

        self.transformations = MagicMock(spec=TransformationsAPI)
        self.transformations.jobs = MagicMock(spec_set=TransformationJobsAPI)
        self.transformations.notifications = MagicMock(spec_set=TransformationNotificationsAPI)
        self.transformations.schedules = MagicMock(spec_set=TransformationSchedulesAPI)
        self.transformations.schema = MagicMock(spec_set=TransformationSchemaAPI)

        self.vision = MagicMock(spec_set=VisionAPI)

        self.workflows = MagicMock(spec=WorkflowAPI)
        self.workflows.versions = MagicMock(spec_set=WorkflowVersionAPI)
        self.workflows.executions = MagicMock(spec_set=WorkflowExecutionAPI)
        self.workflows.tasks = MagicMock(spec_set=WorkflowTaskAPI)
        self.workflows.triggers = MagicMock(spec_set=WorkflowTriggerAPI)

        self.units = MagicMock(spec=UnitAPI)
        self.units.systems = MagicMock(spec_set=UnitSystemAPI)


@contextmanager
def monkeypatch_cognite_client() -> Iterator[CogniteClientMock]:
    """Context manager for monkeypatching the CogniteClient.

    Will patch all clients and replace them with specced MagicMock objects.

    Yields:
        CogniteClientMock: The mock with which the CogniteClient has been replaced

    Examples:

        In this example we can run the following code without actually executing the underlying API calls::

            >>> from cognite.client import CogniteClient
            >>> from cognite.client.data_classes import TimeSeries
            >>> from cognite.client.testing import monkeypatch_cognite_client
            >>>
            >>> with monkeypatch_cognite_client():
            >>>     client = CogniteClient()
            >>>     client.time_series.create(TimeSeries(external_id="blabla"))

        This example shows how to set the return value of a given method::

            >>> from cognite.client import CogniteClient
            >>> from cognite.client.data_classes.iam import TokenInspection
            >>> from cognite.client.testing import monkeypatch_cognite_client
            >>>
            >>> with monkeypatch_cognite_client() as c_mock:
            >>>     c_mock.iam.token.inspect.return_value = TokenInspection(
            >>>         subject="subject", projects=[], capabilities=[]
            >>>     )
            >>>     client = CogniteClient()
            >>>     res = client.iam.token.inspect()
            >>>     assert "subject" == res.subject

        Here you can see how to have a given method raise an exception::

            >>> from cognite.client import CogniteClient
            >>> from cognite.client.exceptions import CogniteAPIError
            >>> from cognite.client.testing import monkeypatch_cognite_client
            >>>
            >>> with monkeypatch_cognite_client() as c_mock:
            >>>     c_mock.iam.token.inspect.side_effect = CogniteAPIError(message="Something went wrong", code=400)
            >>>     client = CogniteClient()
            >>>     try:
            >>>         res = client.iam.token.inspect()
            >>>     except CogniteAPIError as e:
            >>>         assert 400 == e.code
            >>>         assert "Something went wrong" == e.message
    """
    cognite_client_mock = CogniteClientMock()
    CogniteClient.__new__ = lambda *args, **kwargs: cognite_client_mock  # type: ignore[method-assign]
    yield cognite_client_mock
    CogniteClient.__new__ = lambda cls, *args, **kwargs: object.__new__(cls)  # type: ignore[method-assign]<|MERGE_RESOLUTION|>--- conflicted
+++ resolved
@@ -51,12 +51,9 @@
 from cognite.client._api.simulators.logs import SimulatorLogsAPI
 from cognite.client._api.simulators.models import SimulatorModelsAPI
 from cognite.client._api.simulators.models_revisions import SimulatorModelRevisionsAPI
-<<<<<<< HEAD
 from cognite.client._api.simulators.runs import SimulatorRunsAPI
-=======
 from cognite.client._api.simulators.routine_revisions import SimulatorRoutineRevisionsAPI
 from cognite.client._api.simulators.routines import SimulatorRoutinesAPI
->>>>>>> d4702e0f
 from cognite.client._api.synthetic_time_series import SyntheticDatapointsAPI
 from cognite.client._api.templates import (
     TemplateGroupsAPI,
@@ -164,13 +161,10 @@
         self.simulators.integrations = MagicMock(spec_set=SimulatorIntegrationsAPI)
         self.simulators.models = MagicMock(spec=SimulatorModelsAPI)
         self.simulators.models.revisions = MagicMock(spec_set=SimulatorModelRevisionsAPI)
-<<<<<<< HEAD
         self.simulators.runs = MagicMock(spec_set=SimulatorRunsAPI)
-=======
         self.simulators.routines = MagicMock(spec=SimulatorRoutinesAPI)
         self.simulators.routines.revisions = MagicMock(spec_set=SimulatorRoutineRevisionsAPI)
         self.simulators.logs = MagicMock(spec_set=SimulatorLogsAPI)
->>>>>>> d4702e0f
 
         self.sequences = MagicMock(spec=SequencesAPI)
         self.sequences.rows = MagicMock(spec_set=SequencesDataAPI)
