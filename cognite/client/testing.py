from __future__ import annotations

from collections.abc import Iterator
from contextlib import contextmanager
from typing import Any
from unittest.mock import MagicMock

from cognite.client import CogniteClient
from cognite.client._api.annotations import AnnotationsAPI
from cognite.client._api.assets import AssetsAPI
from cognite.client._api.data_modeling import DataModelingAPI
from cognite.client._api.data_modeling.containers import ContainersAPI
from cognite.client._api.data_modeling.data_models import DataModelsAPI
from cognite.client._api.data_modeling.graphql import DataModelingGraphQLAPI
from cognite.client._api.data_modeling.instances import InstancesAPI
from cognite.client._api.data_modeling.spaces import SpacesAPI
from cognite.client._api.data_modeling.views import ViewsAPI
from cognite.client._api.data_sets import DataSetsAPI
from cognite.client._api.datapoints import DatapointsAPI
from cognite.client._api.datapoints_subscriptions import DatapointsSubscriptionAPI
from cognite.client._api.diagrams import DiagramsAPI
from cognite.client._api.documents import DocumentPreviewAPI, DocumentsAPI
from cognite.client._api.entity_matching import EntityMatchingAPI
from cognite.client._api.events import EventsAPI
from cognite.client._api.extractionpipelines import (
    ExtractionPipelineConfigsAPI,
    ExtractionPipelineRunsAPI,
    ExtractionPipelinesAPI,
)
from cognite.client._api.files import FilesAPI
from cognite.client._api.functions import FunctionCallsAPI, FunctionsAPI, FunctionSchedulesAPI
from cognite.client._api.geospatial import GeospatialAPI
from cognite.client._api.hosted_extractors import HostedExtractorsAPI
from cognite.client._api.hosted_extractors.destinations import DestinationsAPI
from cognite.client._api.hosted_extractors.jobs import JobsAPI
from cognite.client._api.hosted_extractors.mappings import MappingsAPI
from cognite.client._api.hosted_extractors.sources import SourcesAPI
from cognite.client._api.iam import IAMAPI, GroupsAPI, SecurityCategoriesAPI, SessionsAPI, TokenAPI
from cognite.client._api.labels import LabelsAPI
from cognite.client._api.postgres_gateway import PostgresGatewaysAPI
from cognite.client._api.postgres_gateway.tables import TablesAPI as PostgresTablesAPI
from cognite.client._api.postgres_gateway.users import UsersAPI as PostgresUsersAPI
from cognite.client._api.raw import RawAPI, RawDatabasesAPI, RawRowsAPI, RawTablesAPI
from cognite.client._api.relationships import RelationshipsAPI
from cognite.client._api.sequences import SequencesAPI, SequencesDataAPI
from cognite.client._api.simulators import SimulatorsAPI
<<<<<<< HEAD
from cognite.client._api.simulators.simulator_models import SimulatorModelsAPI
=======
from cognite.client._api.simulators.integrations import SimulatorIntegrationsAPI
>>>>>>> 14757376
from cognite.client._api.synthetic_time_series import SyntheticDatapointsAPI
from cognite.client._api.templates import (
    TemplateGroupsAPI,
    TemplateGroupVersionsAPI,
    TemplateInstancesAPI,
    TemplatesAPI,
    TemplateViewsAPI,
)
from cognite.client._api.three_d import (
    ThreeDAPI,
    ThreeDAssetMappingAPI,
    ThreeDFilesAPI,
    ThreeDModelsAPI,
    ThreeDRevisionsAPI,
)
from cognite.client._api.time_series import TimeSeriesAPI
from cognite.client._api.transformations import (
    TransformationJobsAPI,
    TransformationNotificationsAPI,
    TransformationsAPI,
    TransformationSchedulesAPI,
    TransformationSchemaAPI,
)
from cognite.client._api.units import UnitAPI, UnitSystemAPI
from cognite.client._api.user_profiles import UserProfilesAPI
from cognite.client._api.vision import VisionAPI
from cognite.client._api.workflows import (
    WorkflowAPI,
    WorkflowExecutionAPI,
    WorkflowTaskAPI,
    WorkflowTriggerAPI,
    WorkflowVersionAPI,
)


class CogniteClientMock(MagicMock):
    """Mock for CogniteClient object

    All APIs are replaced with specced MagicMock objects.
    """

    def __init__(self, *args: Any, **kwargs: Any) -> None:
        if "parent" in kwargs:
            super().__init__(*args, **kwargs)
            return None
        super().__init__(spec=CogniteClient, *args, **kwargs)
        # Developer note:
        # - Please add your mocked APIs in chronological order
        # - For nested APIs:
        #   - Add spacing above and below
        #   - Use `spec=MyAPI` only for "top level"
        #   - Use `spec_set=MyNestedAPI` for all nested APIs
        self.annotations = MagicMock(spec_set=AnnotationsAPI)
        self.assets = MagicMock(spec_set=AssetsAPI)

        self.data_modeling = MagicMock(spec=DataModelingAPI)
        self.data_modeling.containers = MagicMock(spec_set=ContainersAPI)
        self.data_modeling.data_models = MagicMock(spec_set=DataModelsAPI)
        self.data_modeling.spaces = MagicMock(spec_set=SpacesAPI)
        self.data_modeling.views = MagicMock(spec_set=ViewsAPI)
        self.data_modeling.instances = MagicMock(spec_set=InstancesAPI)
        self.data_modeling.graphql = MagicMock(spec_set=DataModelingGraphQLAPI)

        self.data_sets = MagicMock(spec_set=DataSetsAPI)

        self.diagrams = MagicMock(spec_set=DiagramsAPI)
        self.documents = MagicMock(spec=DocumentsAPI)
        self.documents.previews = MagicMock(spec_set=DocumentPreviewAPI)
        self.entity_matching = MagicMock(spec_set=EntityMatchingAPI)
        self.events = MagicMock(spec_set=EventsAPI)

        self.extraction_pipelines = MagicMock(spec=ExtractionPipelinesAPI)
        self.extraction_pipelines.config = MagicMock(spec_set=ExtractionPipelineConfigsAPI)
        self.extraction_pipelines.runs = MagicMock(spec_set=ExtractionPipelineRunsAPI)

        self.files = MagicMock(spec_set=FilesAPI)

        self.functions = MagicMock(spec=FunctionsAPI)
        self.functions.calls = MagicMock(spec_set=FunctionCallsAPI)
        self.functions.schedules = MagicMock(spec_set=FunctionSchedulesAPI)

        self.geospatial = MagicMock(spec_set=GeospatialAPI)

        self.iam = MagicMock(spec=IAMAPI)
        self.iam.groups = MagicMock(spec_set=GroupsAPI)
        self.iam.security_categories = MagicMock(spec_set=SecurityCategoriesAPI)
        self.iam.sessions = MagicMock(spec_set=SessionsAPI)
        self.iam.user_profiles = MagicMock(spec_set=UserProfilesAPI)
        self.iam.token = MagicMock(spec_set=TokenAPI)

        self.labels = MagicMock(spec_set=LabelsAPI)

        self.raw = MagicMock(spec=RawAPI)
        self.raw.databases = MagicMock(spec_set=RawDatabasesAPI)
        self.raw.rows = MagicMock(spec_set=RawRowsAPI)
        self.raw.tables = MagicMock(spec_set=RawTablesAPI)

        self.relationships = MagicMock(spec_set=RelationshipsAPI)
<<<<<<< HEAD
        self.simulators = MagicMock(spec_set=SimulatorsAPI)
        self.simulators.models = MagicMock(spec_set=SimulatorModelsAPI)
=======

        self.simulators = MagicMock(spec=SimulatorsAPI)
        self.simulators.integrations = MagicMock(spec_set=SimulatorIntegrationsAPI)
>>>>>>> 14757376

        self.sequences = MagicMock(spec=SequencesAPI)
        self.sequences.data = MagicMock(spec_set=SequencesDataAPI)

        self.hosted_extractors = MagicMock(spec=HostedExtractorsAPI)
        self.hosted_extractors.sources = MagicMock(spec_set=SourcesAPI)
        self.hosted_extractors.destinations = MagicMock(spec_set=DestinationsAPI)
        self.hosted_extractors.jobs = MagicMock(spec_set=JobsAPI)
        self.hosted_extractors.mappings = MagicMock(spec_set=MappingsAPI)

        self.postgres_gateway = MagicMock(spec=PostgresGatewaysAPI)
        self.postgres_gateway.users = MagicMock(spec_set=PostgresUsersAPI)
        self.postgres_gateway.tables = MagicMock(spec_set=PostgresTablesAPI)

        self.templates = MagicMock(spec=TemplatesAPI)
        self.templates.groups = MagicMock(spec_set=TemplateGroupsAPI)
        self.templates.instances = MagicMock(spec_set=TemplateInstancesAPI)
        self.templates.versions = MagicMock(spec_set=TemplateGroupVersionsAPI)
        self.templates.views = MagicMock(spec_set=TemplateViewsAPI)

        self.three_d = MagicMock(spec=ThreeDAPI)
        self.three_d.asset_mappings = MagicMock(spec_set=ThreeDAssetMappingAPI)
        self.three_d.files = MagicMock(spec_set=ThreeDFilesAPI)
        self.three_d.models = MagicMock(spec_set=ThreeDModelsAPI)
        self.three_d.revisions = MagicMock(spec_set=ThreeDRevisionsAPI)

        self.time_series = MagicMock(spec=TimeSeriesAPI)
        self.time_series.data = MagicMock(spec=DatapointsAPI)
        self.time_series.data.synthetic = MagicMock(spec_set=SyntheticDatapointsAPI)
        self.time_series.subscriptions = MagicMock(spec_set=DatapointsSubscriptionAPI)

        self.transformations = MagicMock(spec=TransformationsAPI)
        self.transformations.jobs = MagicMock(spec_set=TransformationJobsAPI)
        self.transformations.notifications = MagicMock(spec_set=TransformationNotificationsAPI)
        self.transformations.schedules = MagicMock(spec_set=TransformationSchedulesAPI)
        self.transformations.schema = MagicMock(spec_set=TransformationSchemaAPI)

        self.vision = MagicMock(spec_set=VisionAPI)

        self.workflows = MagicMock(spec=WorkflowAPI)
        self.workflows.versions = MagicMock(spec_set=WorkflowVersionAPI)
        self.workflows.executions = MagicMock(spec_set=WorkflowExecutionAPI)
        self.workflows.tasks = MagicMock(spec_set=WorkflowTaskAPI)
        self.workflows.triggers = MagicMock(spec_set=WorkflowTriggerAPI)

        self.units = MagicMock(spec=UnitAPI)
        self.units.systems = MagicMock(spec_set=UnitSystemAPI)


@contextmanager
def monkeypatch_cognite_client() -> Iterator[CogniteClientMock]:
    """Context manager for monkeypatching the CogniteClient.

    Will patch all clients and replace them with specced MagicMock objects.

    Yields:
        CogniteClientMock: The mock with which the CogniteClient has been replaced

    Examples:

        In this example we can run the following code without actually executing the underlying API calls::

            >>> from cognite.client import CogniteClient
            >>> from cognite.client.data_classes import TimeSeries
            >>> from cognite.client.testing import monkeypatch_cognite_client
            >>>
            >>> with monkeypatch_cognite_client():
            >>>     client = CogniteClient()
            >>>     client.time_series.create(TimeSeries(external_id="blabla"))

        This example shows how to set the return value of a given method::

            >>> from cognite.client import CogniteClient
            >>> from cognite.client.data_classes.iam import TokenInspection
            >>> from cognite.client.testing import monkeypatch_cognite_client
            >>>
            >>> with monkeypatch_cognite_client() as c_mock:
            >>>     c_mock.iam.token.inspect.return_value = TokenInspection(
            >>>         subject="subject", projects=[], capabilities=[]
            >>>     )
            >>>     client = CogniteClient()
            >>>     res = client.iam.token.inspect()
            >>>     assert "subject" == res.subject

        Here you can see how to have a given method raise an exception::

            >>> from cognite.client import CogniteClient
            >>> from cognite.client.exceptions import CogniteAPIError
            >>> from cognite.client.testing import monkeypatch_cognite_client
            >>>
            >>> with monkeypatch_cognite_client() as c_mock:
            >>>     c_mock.iam.token.inspect.side_effect = CogniteAPIError(message="Something went wrong", code=400)
            >>>     client = CogniteClient()
            >>>     try:
            >>>         res = client.iam.token.inspect()
            >>>     except CogniteAPIError as e:
            >>>         assert 400 == e.code
            >>>         assert "Something went wrong" == e.message
    """
    cognite_client_mock = CogniteClientMock()
    CogniteClient.__new__ = lambda *args, **kwargs: cognite_client_mock  # type: ignore[method-assign]
    yield cognite_client_mock
    CogniteClient.__new__ = lambda cls, *args, **kwargs: object.__new__(cls)  # type: ignore[method-assign]<|MERGE_RESOLUTION|>--- conflicted
+++ resolved
@@ -44,11 +44,9 @@
 from cognite.client._api.relationships import RelationshipsAPI
 from cognite.client._api.sequences import SequencesAPI, SequencesDataAPI
 from cognite.client._api.simulators import SimulatorsAPI
-<<<<<<< HEAD
+
 from cognite.client._api.simulators.simulator_models import SimulatorModelsAPI
-=======
 from cognite.client._api.simulators.integrations import SimulatorIntegrationsAPI
->>>>>>> 14757376
 from cognite.client._api.synthetic_time_series import SyntheticDatapointsAPI
 from cognite.client._api.templates import (
     TemplateGroupsAPI,
@@ -147,14 +145,10 @@
         self.raw.tables = MagicMock(spec_set=RawTablesAPI)
 
         self.relationships = MagicMock(spec_set=RelationshipsAPI)
-<<<<<<< HEAD
-        self.simulators = MagicMock(spec_set=SimulatorsAPI)
-        self.simulators.models = MagicMock(spec_set=SimulatorModelsAPI)
-=======
 
         self.simulators = MagicMock(spec=SimulatorsAPI)
         self.simulators.integrations = MagicMock(spec_set=SimulatorIntegrationsAPI)
->>>>>>> 14757376
+        self.simulators.models = MagicMock(spec_set=SimulatorModelsAPI)
 
         self.sequences = MagicMock(spec=SequencesAPI)
         self.sequences.data = MagicMock(spec_set=SequencesDataAPI)
