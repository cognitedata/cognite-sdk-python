from __future__ import annotations

from collections.abc import Iterator
from contextlib import contextmanager
from typing import Any
from unittest.mock import MagicMock

from cognite.client import CogniteClient
from cognite.client._api.ai import AIAPI
from cognite.client._api.ai.tools import AIToolsAPI
from cognite.client._api.ai.tools.documents import AIDocumentsAPI
from cognite.client._api.annotations import AnnotationsAPI
from cognite.client._api.assets import AssetsAPI
from cognite.client._api.data_modeling import DataModelingAPI
from cognite.client._api.data_modeling.containers import ContainersAPI
from cognite.client._api.data_modeling.data_models import DataModelsAPI
from cognite.client._api.data_modeling.graphql import DataModelingGraphQLAPI
from cognite.client._api.data_modeling.instances import InstancesAPI
from cognite.client._api.data_modeling.spaces import SpacesAPI
from cognite.client._api.data_modeling.views import ViewsAPI
from cognite.client._api.data_sets import DataSetsAPI
from cognite.client._api.datapoints import DatapointsAPI
from cognite.client._api.datapoints_subscriptions import DatapointsSubscriptionAPI
from cognite.client._api.diagrams import DiagramsAPI
from cognite.client._api.documents import DocumentPreviewAPI, DocumentsAPI
from cognite.client._api.entity_matching import EntityMatchingAPI
from cognite.client._api.events import EventsAPI
from cognite.client._api.extractionpipelines import (
    ExtractionPipelineConfigsAPI,
    ExtractionPipelineRunsAPI,
    ExtractionPipelinesAPI,
)
from cognite.client._api.files import FilesAPI
from cognite.client._api.functions import FunctionCallsAPI, FunctionsAPI, FunctionSchedulesAPI
from cognite.client._api.geospatial import GeospatialAPI
from cognite.client._api.hosted_extractors import HostedExtractorsAPI
from cognite.client._api.hosted_extractors.destinations import DestinationsAPI
from cognite.client._api.hosted_extractors.jobs import JobsAPI
from cognite.client._api.hosted_extractors.mappings import MappingsAPI
from cognite.client._api.hosted_extractors.sources import SourcesAPI
from cognite.client._api.iam import IAMAPI, GroupsAPI, SecurityCategoriesAPI, SessionsAPI, TokenAPI
from cognite.client._api.labels import LabelsAPI
from cognite.client._api.postgres_gateway import PostgresGatewaysAPI
from cognite.client._api.postgres_gateway.tables import TablesAPI as PostgresTablesAPI
from cognite.client._api.postgres_gateway.users import UsersAPI as PostgresUsersAPI
from cognite.client._api.raw import RawAPI, RawDatabasesAPI, RawRowsAPI, RawTablesAPI
from cognite.client._api.relationships import RelationshipsAPI
from cognite.client._api.sequences import SequencesAPI, SequencesDataAPI
from cognite.client._api.simulators import SimulatorsAPI
from cognite.client._api.simulators.integrations import SimulatorIntegrationsAPI
from cognite.client._api.simulators.logs import SimulatorLogsAPI
from cognite.client._api.simulators.models import SimulatorModelsAPI
from cognite.client._api.simulators.models_revisions import SimulatorModelRevisionsAPI
from cognite.client._api.simulators.routine_revisions import SimulatorRoutineRevisionsAPI
from cognite.client._api.simulators.routines import SimulatorRoutinesAPI
from cognite.client._api.synthetic_time_series import SyntheticDatapointsAPI
from cognite.client._api.templates import (
    TemplateGroupsAPI,
    TemplateGroupVersionsAPI,
    TemplateInstancesAPI,
    TemplatesAPI,
    TemplateViewsAPI,
)
from cognite.client._api.three_d import (
    ThreeDAPI,
    ThreeDAssetMappingAPI,
    ThreeDFilesAPI,
    ThreeDModelsAPI,
    ThreeDRevisionsAPI,
)
from cognite.client._api.time_series import TimeSeriesAPI
from cognite.client._api.transformations import (
    TransformationJobsAPI,
    TransformationNotificationsAPI,
    TransformationsAPI,
    TransformationSchedulesAPI,
    TransformationSchemaAPI,
)
from cognite.client._api.units import UnitAPI, UnitSystemAPI
from cognite.client._api.user_profiles import UserProfilesAPI
from cognite.client._api.vision import VisionAPI
from cognite.client._api.workflows import (
    WorkflowAPI,
    WorkflowExecutionAPI,
    WorkflowTaskAPI,
    WorkflowTriggerAPI,
    WorkflowVersionAPI,
)


class CogniteClientMock(MagicMock):
    """Mock for CogniteClient object

    All APIs are replaced with specced MagicMock objects.
    """

    def __init__(self, *args: Any, **kwargs: Any) -> None:
        if "parent" in kwargs:
            super().__init__(*args, **kwargs)
            return None
        super().__init__(spec=CogniteClient, *args, **kwargs)
        # Developer note:
        # - Please add your mocked APIs in chronological order
        # - For nested APIs:
        #   - Add spacing above and below
        #   - Use `spec=MyAPI` only for "top level"
        #   - Use `spec_set=MyNestedAPI` for all nested APIs
        self.ai = MagicMock(spec=AIAPI)
        self.ai.tools = MagicMock(spec=AIToolsAPI)
        self.ai.tools.documents = MagicMock(spec_set=AIDocumentsAPI)

        self.annotations = MagicMock(spec_set=AnnotationsAPI)
        self.assets = MagicMock(spec_set=AssetsAPI)

        self.data_modeling = MagicMock(spec=DataModelingAPI)
        self.data_modeling.containers = MagicMock(spec_set=ContainersAPI)
        self.data_modeling.data_models = MagicMock(spec_set=DataModelsAPI)
        self.data_modeling.spaces = MagicMock(spec_set=SpacesAPI)
        self.data_modeling.views = MagicMock(spec_set=ViewsAPI)
        self.data_modeling.instances = MagicMock(spec_set=InstancesAPI)
        self.data_modeling.graphql = MagicMock(spec_set=DataModelingGraphQLAPI)

        self.data_sets = MagicMock(spec_set=DataSetsAPI)

        self.diagrams = MagicMock(spec_set=DiagramsAPI)
        self.documents = MagicMock(spec=DocumentsAPI)
        self.documents.previews = MagicMock(spec_set=DocumentPreviewAPI)
        self.entity_matching = MagicMock(spec_set=EntityMatchingAPI)
        self.events = MagicMock(spec_set=EventsAPI)

        self.extraction_pipelines = MagicMock(spec=ExtractionPipelinesAPI)
        self.extraction_pipelines.config = MagicMock(spec_set=ExtractionPipelineConfigsAPI)
        self.extraction_pipelines.runs = MagicMock(spec_set=ExtractionPipelineRunsAPI)

        self.files = MagicMock(spec_set=FilesAPI)

        self.functions = MagicMock(spec=FunctionsAPI)
        self.functions.calls = MagicMock(spec_set=FunctionCallsAPI)
        self.functions.schedules = MagicMock(spec_set=FunctionSchedulesAPI)

        self.geospatial = MagicMock(spec_set=GeospatialAPI)

        self.iam = MagicMock(spec=IAMAPI)
        self.iam.groups = MagicMock(spec_set=GroupsAPI)
        self.iam.security_categories = MagicMock(spec_set=SecurityCategoriesAPI)
        self.iam.sessions = MagicMock(spec_set=SessionsAPI)
        self.iam.user_profiles = MagicMock(spec_set=UserProfilesAPI)
        self.iam.token = MagicMock(spec_set=TokenAPI)

        self.labels = MagicMock(spec_set=LabelsAPI)

        self.raw = MagicMock(spec=RawAPI)
        self.raw.databases = MagicMock(spec_set=RawDatabasesAPI)
        self.raw.rows = MagicMock(spec_set=RawRowsAPI)
        self.raw.tables = MagicMock(spec_set=RawTablesAPI)

        self.relationships = MagicMock(spec_set=RelationshipsAPI)

        self.simulators = MagicMock(spec=SimulatorsAPI)
        self.simulators.integrations = MagicMock(spec_set=SimulatorIntegrationsAPI)
        self.simulators.models = MagicMock(spec=SimulatorModelsAPI)
        self.simulators.models.revisions = MagicMock(spec_set=SimulatorModelRevisionsAPI)
<<<<<<< HEAD
        self.simulators.routines = MagicMock(spec=SimulatorRoutinesAPI)
        self.simulators.routines.revisions = MagicMock(spec_set=SimulatorRoutineRevisionsAPI)
=======
        self.simulators.routines = MagicMock(spec_set=SimulatorRoutinesAPI)
        self.simulators.logs = MagicMock(spec_set=SimulatorLogsAPI)
>>>>>>> 8b4cac40

        self.sequences = MagicMock(spec=SequencesAPI)
        self.sequences.rows = MagicMock(spec_set=SequencesDataAPI)
        self.sequences.data = MagicMock(spec_set=SequencesDataAPI)

        self.hosted_extractors = MagicMock(spec=HostedExtractorsAPI)
        self.hosted_extractors.sources = MagicMock(spec_set=SourcesAPI)
        self.hosted_extractors.destinations = MagicMock(spec_set=DestinationsAPI)
        self.hosted_extractors.jobs = MagicMock(spec_set=JobsAPI)
        self.hosted_extractors.mappings = MagicMock(spec_set=MappingsAPI)

        self.postgres_gateway = MagicMock(spec=PostgresGatewaysAPI)
        self.postgres_gateway.users = MagicMock(spec_set=PostgresUsersAPI)
        self.postgres_gateway.tables = MagicMock(spec_set=PostgresTablesAPI)

        self.templates = MagicMock(spec=TemplatesAPI)
        self.templates.groups = MagicMock(spec_set=TemplateGroupsAPI)
        self.templates.instances = MagicMock(spec_set=TemplateInstancesAPI)
        self.templates.versions = MagicMock(spec_set=TemplateGroupVersionsAPI)
        self.templates.views = MagicMock(spec_set=TemplateViewsAPI)

        self.three_d = MagicMock(spec=ThreeDAPI)
        self.three_d.asset_mappings = MagicMock(spec_set=ThreeDAssetMappingAPI)
        self.three_d.files = MagicMock(spec_set=ThreeDFilesAPI)
        self.three_d.models = MagicMock(spec_set=ThreeDModelsAPI)
        self.three_d.revisions = MagicMock(spec_set=ThreeDRevisionsAPI)

        self.time_series = MagicMock(spec=TimeSeriesAPI)
        self.time_series.data = MagicMock(spec=DatapointsAPI)
        self.time_series.data.synthetic = MagicMock(spec_set=SyntheticDatapointsAPI)
        self.time_series.subscriptions = MagicMock(spec_set=DatapointsSubscriptionAPI)

        self.transformations = MagicMock(spec=TransformationsAPI)
        self.transformations.jobs = MagicMock(spec_set=TransformationJobsAPI)
        self.transformations.notifications = MagicMock(spec_set=TransformationNotificationsAPI)
        self.transformations.schedules = MagicMock(spec_set=TransformationSchedulesAPI)
        self.transformations.schema = MagicMock(spec_set=TransformationSchemaAPI)

        self.vision = MagicMock(spec_set=VisionAPI)

        self.workflows = MagicMock(spec=WorkflowAPI)
        self.workflows.versions = MagicMock(spec_set=WorkflowVersionAPI)
        self.workflows.executions = MagicMock(spec_set=WorkflowExecutionAPI)
        self.workflows.tasks = MagicMock(spec_set=WorkflowTaskAPI)
        self.workflows.triggers = MagicMock(spec_set=WorkflowTriggerAPI)

        self.units = MagicMock(spec=UnitAPI)
        self.units.systems = MagicMock(spec_set=UnitSystemAPI)


@contextmanager
def monkeypatch_cognite_client() -> Iterator[CogniteClientMock]:
    """Context manager for monkeypatching the CogniteClient.

    Will patch all clients and replace them with specced MagicMock objects.

    Yields:
        CogniteClientMock: The mock with which the CogniteClient has been replaced

    Examples:

        In this example we can run the following code without actually executing the underlying API calls::

            >>> from cognite.client import CogniteClient
            >>> from cognite.client.data_classes import TimeSeries
            >>> from cognite.client.testing import monkeypatch_cognite_client
            >>>
            >>> with monkeypatch_cognite_client():
            >>>     client = CogniteClient()
            >>>     client.time_series.create(TimeSeries(external_id="blabla"))

        This example shows how to set the return value of a given method::

            >>> from cognite.client import CogniteClient
            >>> from cognite.client.data_classes.iam import TokenInspection
            >>> from cognite.client.testing import monkeypatch_cognite_client
            >>>
            >>> with monkeypatch_cognite_client() as c_mock:
            >>>     c_mock.iam.token.inspect.return_value = TokenInspection(
            >>>         subject="subject", projects=[], capabilities=[]
            >>>     )
            >>>     client = CogniteClient()
            >>>     res = client.iam.token.inspect()
            >>>     assert "subject" == res.subject

        Here you can see how to have a given method raise an exception::

            >>> from cognite.client import CogniteClient
            >>> from cognite.client.exceptions import CogniteAPIError
            >>> from cognite.client.testing import monkeypatch_cognite_client
            >>>
            >>> with monkeypatch_cognite_client() as c_mock:
            >>>     c_mock.iam.token.inspect.side_effect = CogniteAPIError(message="Something went wrong", code=400)
            >>>     client = CogniteClient()
            >>>     try:
            >>>         res = client.iam.token.inspect()
            >>>     except CogniteAPIError as e:
            >>>         assert 400 == e.code
            >>>         assert "Something went wrong" == e.message
    """
    cognite_client_mock = CogniteClientMock()
    CogniteClient.__new__ = lambda *args, **kwargs: cognite_client_mock  # type: ignore[method-assign]
    yield cognite_client_mock
    CogniteClient.__new__ = lambda cls, *args, **kwargs: object.__new__(cls)  # type: ignore[method-assign]<|MERGE_RESOLUTION|>--- conflicted
+++ resolved
@@ -160,13 +160,9 @@
         self.simulators.integrations = MagicMock(spec_set=SimulatorIntegrationsAPI)
         self.simulators.models = MagicMock(spec=SimulatorModelsAPI)
         self.simulators.models.revisions = MagicMock(spec_set=SimulatorModelRevisionsAPI)
-<<<<<<< HEAD
-        self.simulators.routines = MagicMock(spec=SimulatorRoutinesAPI)
+        self.simulators.routines = MagicMock(spec_set=SimulatorRoutinesAPI)
         self.simulators.routines.revisions = MagicMock(spec_set=SimulatorRoutineRevisionsAPI)
-=======
-        self.simulators.routines = MagicMock(spec_set=SimulatorRoutinesAPI)
         self.simulators.logs = MagicMock(spec_set=SimulatorLogsAPI)
->>>>>>> 8b4cac40
 
         self.sequences = MagicMock(spec=SequencesAPI)
         self.sequences.rows = MagicMock(spec_set=SequencesDataAPI)
