--- conflicted
+++ resolved
@@ -288,7 +288,7 @@
                 params=params,
                 headers=headers,
             )
-            return cls.load(res.json(), cognite_client=self._cognite_client)
+            return cls._load(res.json(), cognite_client=self._cognite_client)
         except CogniteAPIError as e:
             if e.code != 404:
                 raise
@@ -374,12 +374,12 @@
 
         if identifiers.is_singleton():
             if retrieved_items:
-                return resource_cls.load(retrieved_items[0], cognite_client=self._cognite_client)
+                return resource_cls._load(retrieved_items[0], cognite_client=self._cognite_client)
             else:
                 # Not all APIs (such as the Data Modeling API) return an error when unknown ids are provided,
                 # so we need to handle the unknown singleton identifier case here as well.
                 return None
-        return list_cls.load(retrieved_items, cognite_client=self._cognite_client)
+        return list_cls._load(retrieved_items, cognite_client=self._cognite_client)
 
     def _list_generator(
         self,
@@ -466,18 +466,18 @@
 
                 if not chunk_size:
                     for item in last_received_items:
-                        yield resource_cls.load(item, cognite_client=self._cognite_client)
+                        yield resource_cls._load(item, cognite_client=self._cognite_client)
                 else:
                     current_items.extend(last_received_items)
                     if len(current_items) >= chunk_size:
                         items_to_yield = current_items[:chunk_size]
                         current_items = current_items[chunk_size:]
-                        yield list_cls.load(items_to_yield, cognite_client=self._cognite_client)
+                        yield list_cls._load(items_to_yield, cognite_client=self._cognite_client)
 
                 next_cursor = res.json().get("nextCursor")
                 if total_items_retrieved == limit or next_cursor is None:
                     if chunk_size and current_items:
-                        yield list_cls.load(current_items, cognite_client=self._cognite_client)
+                        yield list_cls._load(current_items, cognite_client=self._cognite_client)
                     break
 
     def _list_generator_partitioned(
@@ -514,7 +514,7 @@
             tasks_summary.raise_first_encountered_exception()
 
             for item in tasks_summary.joined_results():
-                yield resource_cls.load(item, cognite_client=self._cognite_client)
+                yield resource_cls._load(item, cognite_client=self._cognite_client)
 
             # Remove None from cursor dict
             next_cursors = {partition: next_cursors[partition] for partition in next_cursors if next_cursors[partition]}
@@ -625,7 +625,7 @@
         tasks_summary = execute_tasks(get_partition, tasks, max_workers=partitions)
         tasks_summary.raise_first_encountered_exception()
 
-        return list_cls.load(tasks_summary.joined_results(), cognite_client=self._cognite_client)
+        return list_cls._load(tasks_summary.joined_results(), cognite_client=self._cognite_client)
 
     def _aggregate(
         self,
@@ -774,7 +774,7 @@
         if aggregate in {"count", "cardinalityValues", "cardinalityProperties"}:
             return json_items[0]["count"]
         elif aggregate in {"uniqueValues", "uniqueProperties"}:
-            return UniqueResultList.load(json_items, cognite_client=self._cognite_client)
+            return UniqueResultList._load(json_items, cognite_client=self._cognite_client)
         else:
             raise ValueError(f"Unknown aggregate: {aggregate}")
 
@@ -848,7 +848,7 @@
 
         def unwrap_element(el: T) -> CogniteResource | T:
             if isinstance(el, dict):
-                return input_resource_cls.load(el, cognite_client=self._cognite_client)
+                return input_resource_cls._load(el, cognite_client=self._cognite_client)
             else:
                 return el
 
@@ -868,12 +868,8 @@
         created_resources = summary.joined_results(lambda res: res.json()["items"])
 
         if single_item:
-<<<<<<< HEAD
             return resource_cls._load(created_resources[0], cognite_client=self._cognite_client)
-=======
-            return resource_cls.load(created_resources[0], cognite_client=self._cognite_client)
->>>>>>> 82de5b7b
-        return list_cls.load(created_resources, cognite_client=self._cognite_client)
+        return list_cls._load(created_resources, cognite_client=self._cognite_client)
 
     def _delete_multiple(
         self,
@@ -988,12 +984,8 @@
         updated_items = tasks_summary.joined_results(lambda res: res.json()["items"])
 
         if single_item:
-<<<<<<< HEAD
             return resource_cls._load(updated_items[0], cognite_client=self._cognite_client)
-=======
-            return resource_cls.load(updated_items[0], cognite_client=self._cognite_client)
->>>>>>> 82de5b7b
-        return list_cls.load(updated_items, cognite_client=self._cognite_client)
+        return list_cls._load(updated_items, cognite_client=self._cognite_client)
 
     def _upsert_multiple(
         self,
@@ -1123,7 +1115,7 @@
             headers=headers,
             api_subversion=api_subversion,
         )
-        return list_cls.load(res.json()["items"], cognite_client=self._cognite_client)
+        return list_cls._load(res.json()["items"], cognite_client=self._cognite_client)
 
     @staticmethod
     def _prepare_item_chunks(
