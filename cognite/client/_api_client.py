--- conflicted
+++ resolved
@@ -78,43 +78,6 @@
 
 class APIClient:
     _RESOURCE_PATH: str
-<<<<<<< HEAD
-    # TODO: When Cognite Experimental SDK is deprecated, remove frozenset in favour of re.compile:
-    _RETRYABLE_POST_ENDPOINT_REGEX_PATTERNS: ClassVar[frozenset[str]] = frozenset(
-        [
-            r"|".join(
-                rf"^/{path}(\?.*)?$"
-                for path in (
-                    "(assets|events|files|timeseries|sequences|datasets|relationships|labels)/(list|byids|search|aggregate)",
-                    "files/downloadlink",
-                    "timeseries/(data(/(list|latest|delete))?|synthetic/query)",
-                    "sequences/data(/(list|delete))?",
-                    "raw/dbs/[^/]+/tables/[^/]+/rows(/delete)?",
-                    "context/entitymatching/(byids|list|jobs)",
-                    "sessions/revoke",
-                    "models/.*",
-                    "streams/[^/]/records",
-                    "streams/[^/]/records/(list|delete|aggregate|filter|sync)",
-                    ".*/graphql",
-                    "units/.*",
-                    "annotations/(list|byids|reverselookup)",
-                    r"functions/(list|byids|status|schedules/(list|byids)|\d+/calls/(list|byids))",
-                    r"3d/models/\d+/revisions/\d+/(mappings/list|nodes/(list|byids))",
-                    "documents/(aggregate|list|search|content|status|passages/search)",
-                    "profiles/(byids|search)",
-                    "geospatial/(compute|crs/byids|featuretypes/(byids|list))",
-                    "geospatial/featuretypes/[A-Za-z][A-Za-z0-9_]{0,31}/features/(aggregate|list|byids|search|search-streaming|[A-Za-z][A-Za-z0-9_]{0,255}/rasters/[A-Za-z][A-Za-z0-9_]{0,31})",
-                    "transformations/(filter|byids|jobs/byids|schedules/byids|query/run)",
-                    "simulators/list",
-                    "extpipes/(list|byids|runs/list)",
-                    "workflows/.*",
-                    "hostedextractors/.*",
-                    "postgresgateway/.*",
-                    "context/diagram/.*",
-                    "ai/tools/documents/(summarize|ask)",
-                    "ai/agents(/(byids|delete))?",
-                )
-=======
     __NON_RETRYABLE_CREATE_DELETE_RESOURCE_PATHS: ClassVar[list[str]] = [
         "annotations",
         "assets",
@@ -166,7 +129,6 @@
                 "transformations/cancel",
                 "transformations/notifications",
                 "transformations/run",
->>>>>>> 67b9b76f
             )
         )
     )
