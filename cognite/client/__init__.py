from cognite.client._cognite_client import CogniteClient

<<<<<<< HEAD
__version__ = "2.9.0"
=======
__version__ = "2.8.0"
>>>>>>> fc81e49c
<|MERGE_RESOLUTION|>--- conflicted
+++ resolved
@@ -1,7 +1,3 @@
 from cognite.client._cognite_client import CogniteClient
 
-<<<<<<< HEAD
-__version__ = "2.9.0"
-=======
-__version__ = "2.8.0"
->>>>>>> fc81e49c
+__version__ = "2.9.0"