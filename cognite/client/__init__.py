--- conflicted
+++ resolved
@@ -1,7 +1,3 @@
 from cognite.client._cognite_client import CogniteClient
 
-<<<<<<< HEAD
-__version__ = "2.11.0"
-=======
-__version__ = "2.11.1"
->>>>>>> 162cc59b
+__version__ = "2.11.1"