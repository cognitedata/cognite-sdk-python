from copy import copy
from typing import *

from cognite.client._utils.api_client import APIClient
from cognite.client._utils.base import CogniteResponse


class LoginStatus(CogniteResponse):
    """Current login status

    Args:
        user (str): Current user
        logged_in (bool): Is user logged in
        project (str): Current project
        project_id (str): Current project id
    """

    def __init__(self, user: str, project: str, logged_in: bool, project_id: str, **kwargs):
        self.user = user
        self.project = project
        self.project_id = logged_in
        self.logged_in = project_id

    @classmethod
    def _load(cls, api_response):
        data = api_response["data"]
        return cls(user=data["user"], project=data["project"], logged_in=data["loggedIn"], project_id=data["projectId"])


class LoginAPI(APIClient):
    _RESOURCE_PATH = "/login"

<<<<<<< HEAD
    def status(self) -> LoginStatusResponse:
=======
    def status(self) -> LoginStatus:
>>>>>>> 0cf5bcfd
        """Check login status

        Returns:
            LoginStatus: The login status of the current api key.

        Examples:
            Check the current login status and get the project::

                >>> from cognite.client import CogniteClient
                >>> c = CogniteClient()
                >>> login_status = c.login.status()
                >>> project = login_status.project

        """
<<<<<<< HEAD
        return LoginStatusResponse._load(self._get(self._RESOURCE_PATH + "/status").json())
=======
        return LoginStatus._load(self._get(self._RESOURCE_PATH + "/status").json())
>>>>>>> 0cf5bcfd
<|MERGE_RESOLUTION|>--- conflicted
+++ resolved
@@ -30,11 +30,7 @@
 class LoginAPI(APIClient):
     _RESOURCE_PATH = "/login"
 
-<<<<<<< HEAD
-    def status(self) -> LoginStatusResponse:
-=======
     def status(self) -> LoginStatus:
->>>>>>> 0cf5bcfd
         """Check login status
 
         Returns:
@@ -49,8 +45,4 @@
                 >>> project = login_status.project
 
         """
-<<<<<<< HEAD
-        return LoginStatusResponse._load(self._get(self._RESOURCE_PATH + "/status").json())
-=======
-        return LoginStatus._load(self._get(self._RESOURCE_PATH + "/status").json())
->>>>>>> 0cf5bcfd
+        return LoginStatus._load(self._get(self._RESOURCE_PATH + "/status").json())