--- conflicted
+++ resolved
@@ -1,11 +1,6 @@
-<<<<<<< HEAD
 import queue
 import threading
-from collections import defaultdict
-
-=======
->>>>>>> 542e3065
-from cognite.client._utils import utils
+
 from cognite.client._utils.api_client import APIClient
 from cognite.client._utils.base import *
 
