from __future__ import annotations

<<<<<<< HEAD
import os
from typing import Any, Dict, Optional
=======
from typing import Any
>>>>>>> b5213d45

from requests import Response

from cognite.client._api.annotations import AnnotationsAPI
from cognite.client._api.assets import AssetsAPI
from cognite.client._api.data_modeling import DataModelingAPI
from cognite.client._api.data_sets import DataSetsAPI
from cognite.client._api.diagrams import DiagramsAPI
from cognite.client._api.documents import DocumentsAPI
from cognite.client._api.entity_matching import EntityMatchingAPI
from cognite.client._api.events import EventsAPI
from cognite.client._api.extractionpipelines import ExtractionPipelinesAPI
from cognite.client._api.files import FilesAPI
from cognite.client._api.functions import FunctionsAPI
from cognite.client._api.geospatial import GeospatialAPI
from cognite.client._api.hosted_extractors import HostedExtractorsAPI
from cognite.client._api.iam import IAMAPI
from cognite.client._api.labels import LabelsAPI
from cognite.client._api.postgres_gateway import PostgresGatewaysAPI
from cognite.client._api.raw import RawAPI
from cognite.client._api.relationships import RelationshipsAPI
from cognite.client._api.sequences import SequencesAPI
from cognite.client._api.templates import TemplatesAPI
from cognite.client._api.three_d import ThreeDAPI
from cognite.client._api.time_series import TimeSeriesAPI
from cognite.client._api.transformations import TransformationsAPI
from cognite.client._api.units import UnitAPI
from cognite.client._api.vision import VisionAPI
from cognite.client._api.workflows import WorkflowAPI
from cognite.client._api_client import APIClient
from cognite.client.config import ClientConfig, global_config
from cognite.client.credentials import CredentialProvider, OAuthClientCredentials, OAuthInteractive
from cognite.client.utils._auxiliary import get_current_sdk_version, load_resource_to_dict

_build_docs = os.getenv("BUILD_COGNITE_SDK_DOCS")
if _build_docs:
    from cognite.client._api.data_modeling.containers import ContainersAPI
    from cognite.client._api.data_modeling.data_models import DataModelsAPI
    from cognite.client._api.data_modeling.graphql import DataModelingGraphQLAPI
    from cognite.client._api.data_modeling.instances import InstancesAPI
    from cognite.client._api.data_modeling.spaces import SpacesAPI
    from cognite.client._api.data_modeling.views import ViewsAPI
    from cognite.client._api.datapoints import DatapointsAPI
    from cognite.client._api.datapoints_subscriptions import DatapointsSubscriptionAPI
    from cognite.client._api.documents import DocumentPreviewAPI
    from cognite.client._api.extractionpipelines import (
        ExtractionPipelineConfigsAPI,
        ExtractionPipelineRunsAPI,
    )
    from cognite.client._api.functions import FunctionCallsAPI, FunctionSchedulesAPI
    from cognite.client._api.iam import GroupsAPI, SecurityCategoriesAPI, SessionsAPI, TokenAPI
    from cognite.client._api.raw import RawDatabasesAPI, RawRowsAPI, RawTablesAPI
    from cognite.client._api.sequences import SequencesDataAPI
    from cognite.client._api.synthetic_time_series import SyntheticDatapointsAPI
    from cognite.client._api.templates import (
        TemplateGroupsAPI,
        TemplateGroupVersionsAPI,
        TemplateInstancesAPI,
        TemplateViewsAPI,
    )
    from cognite.client._api.three_d import (
        ThreeDAssetMappingAPI,
        ThreeDFilesAPI,
        ThreeDModelsAPI,
        ThreeDRevisionsAPI,
    )
    from cognite.client._api.transformations import (
        TransformationJobsAPI,
        TransformationNotificationsAPI,
        TransformationSchedulesAPI,
        TransformationSchemaAPI,
    )


class CogniteClient:
    """Main entrypoint into Cognite Python SDK.

    All services are made available through this object. See examples below.

    Args:
        config (ClientConfig | None): The configuration for this client.
    """

    _API_VERSION = "v1"

    def __init__(self, config: ClientConfig | None = None) -> None:
        if (client_config := config or global_config.default_client_config) is None:
            raise ValueError(
                "No ClientConfig has been provided, either pass it directly to CogniteClient "
                "or set global_config.default_client_config."
            )
        else:
            self._config = client_config

        # APIs using base_url / resource path:
        self.assets = AssetsAPI(self._config, self._API_VERSION, self)
        self.events = EventsAPI(self._config, self._API_VERSION, self)
        self.files = FilesAPI(self._config, self._API_VERSION, self)
        self.iam = IAMAPI(self._config, self._API_VERSION, self)
        self.data_sets = DataSetsAPI(self._config, self._API_VERSION, self)
        self.sequences = SequencesAPI(self._config, self._API_VERSION, self)
        self.time_series = TimeSeriesAPI(self._config, self._API_VERSION, self)
        self.geospatial = GeospatialAPI(self._config, self._API_VERSION, self)
        self.raw = RawAPI(self._config, self._API_VERSION, self)
        self.three_d = ThreeDAPI(self._config, self._API_VERSION, self)
        self.labels = LabelsAPI(self._config, self._API_VERSION, self)
        self.relationships = RelationshipsAPI(self._config, self._API_VERSION, self)
        self.entity_matching = EntityMatchingAPI(self._config, self._API_VERSION, self)
        self.templates = TemplatesAPI(self._config, self._API_VERSION, self)
        self.vision = VisionAPI(self._config, self._API_VERSION, self)
        self.extraction_pipelines = ExtractionPipelinesAPI(self._config, self._API_VERSION, self)
        self.hosted_extractors = HostedExtractorsAPI(self._config, self._API_VERSION, self)
        self.postgres_gateway = PostgresGatewaysAPI(self._config, self._API_VERSION, self)
        self.transformations = TransformationsAPI(self._config, self._API_VERSION, self)
        self.diagrams = DiagramsAPI(self._config, self._API_VERSION, self)
        self.annotations = AnnotationsAPI(self._config, self._API_VERSION, self)
        self.functions = FunctionsAPI(self._config, self._API_VERSION, self)
        self.data_modeling = DataModelingAPI(self._config, self._API_VERSION, self)
        self.documents = DocumentsAPI(self._config, self._API_VERSION, self)
        self.workflows = WorkflowAPI(self._config, self._API_VERSION, self)
        self.units = UnitAPI(self._config, self._API_VERSION, self)
        # APIs just using base_url:
        self._api_client = APIClient(self._config, api_version=None, cognite_client=self)

    def get(self, url: str, params: dict[str, Any] | None = None, headers: dict[str, Any] | None = None) -> Response:
        """Perform a GET request to an arbitrary path in the API."""
        return self._api_client._get(url, params=params, headers=headers)

    def post(
        self,
        url: str,
        json: dict[str, Any],
        params: dict[str, Any] | None = None,
        headers: dict[str, Any] | None = None,
    ) -> Response:
        """Perform a POST request to an arbitrary path in the API."""
        return self._api_client._post(url, json=json, params=params, headers=headers)

    def put(self, url: str, json: dict[str, Any] | None = None, headers: dict[str, Any] | None = None) -> Response:
        """Perform a PUT request to an arbitrary path in the API."""
        return self._api_client._put(url, json=json, headers=headers)

    def delete(self, url: str, params: dict[str, Any] | None = None, headers: dict[str, Any] | None = None) -> Response:
        """Perform a DELETE request to an arbitrary path in the API."""
        return self._api_client._delete(url, params=params, headers=headers)

    @property
    def version(self) -> str:
        """Returns the current SDK version.

        Returns:
            str: The current SDK version
        """
        return get_current_sdk_version()

    @property
    def config(self) -> ClientConfig:
        """Returns a config object containing the configuration for the current client.

        Returns:
            ClientConfig: The configuration object.
        """
        return self._config

    @classmethod
    def default(
        cls,
        project: str,
        cdf_cluster: str,
        credentials: CredentialProvider,
        client_name: str | None = None,
    ) -> CogniteClient:
        """
        Create a CogniteClient with default configuration.

        The default configuration creates the URLs based on the project and cluster:

        * Base URL: "https://{cdf_cluster}.cognitedata.com/

        Args:
            project (str): The CDF project.
            cdf_cluster (str): The CDF cluster where the CDF project is located.
            credentials (CredentialProvider): Credentials. e.g. Token, ClientCredentials.
            client_name (str | None): A user-defined name for the client. Used to identify the number of unique applications/scripts running on top of CDF. If this is not set, the getpass.getuser() is used instead, meaning the username you are logged in with is used.

        Returns:
            CogniteClient: A CogniteClient instance with default configurations.
        """
        return cls(ClientConfig.default(project, cdf_cluster, credentials, client_name=client_name))

    @classmethod
    def default_oauth_client_credentials(
        cls,
        project: str,
        cdf_cluster: str,
        tenant_id: str,
        client_id: str,
        client_secret: str,
        client_name: str | None = None,
    ) -> CogniteClient:
        """
        Create a CogniteClient with default configuration using a client credentials flow.

        The default configuration creates the URLs based on the project and cluster:

        * Base URL: "https://{cdf_cluster}.cognitedata.com/
        * Token URL: "https://login.microsoftonline.com/{tenant_id}/oauth2/v2.0/token"
        * Scopes: [f"https://{cdf_cluster}.cognitedata.com/.default"]

        Args:
            project (str): The CDF project.
            cdf_cluster (str): The CDF cluster where the CDF project is located.
            tenant_id (str): The Azure tenant ID.
            client_id (str): The Azure client ID.
            client_secret (str): The Azure client secret.
            client_name (str | None): A user-defined name for the client. Used to identify the number of unique applications/scripts running on top of CDF. If this is not set, the getpass.getuser() is used instead, meaning the username you are logged in with is used.

        Returns:
            CogniteClient: A CogniteClient instance with default configurations.
        """

        credentials = OAuthClientCredentials.default_for_azure_ad(tenant_id, client_id, client_secret, cdf_cluster)

        return cls.default(project, cdf_cluster, credentials, client_name)

    @classmethod
    def default_oauth_interactive(
        cls,
        project: str,
        cdf_cluster: str,
        tenant_id: str,
        client_id: str,
        client_name: str | None = None,
    ) -> CogniteClient:
        """
        Create a CogniteClient with default configuration using the interactive flow.

        The default configuration creates the URLs based on the tenant_id and cluster:

        * Base URL: "https://{cdf_cluster}.cognitedata.com/
        * Authority URL: "https://login.microsoftonline.com/{tenant_id}"
        * Scopes: [f"https://{cdf_cluster}.cognitedata.com/.default"]

        Args:
            project (str): The CDF project.
            cdf_cluster (str): The CDF cluster where the CDF project is located.
            tenant_id (str): The Azure tenant ID.
            client_id (str): The Azure client ID.
            client_name (str | None): A user-defined name for the client. Used to identify the number of unique applications/scripts running on top of CDF. If this is not set, the getpass.getuser() is used instead, meaning the username you are logged in with is used.

        Returns:
            CogniteClient: A CogniteClient instance with default configurations.
        """
        credentials = OAuthInteractive.default_for_azure_ad(tenant_id, client_id, cdf_cluster)
        return cls.default(project, cdf_cluster, credentials, client_name)

<<<<<<< HEAD

def _make_accessors_for_building_docs() -> None:
    CogniteClient.assets = AssetsAPI  # type: ignore
    CogniteClient.events = EventsAPI  # type: ignore
    CogniteClient.files = FilesAPI  # type: ignore
    CogniteClient.iam = IAMAPI  # type: ignore
    CogniteClient.iam.token = TokenAPI  # type: ignore
    CogniteClient.iam.groups = GroupsAPI  # type: ignore
    CogniteClient.iam.security_categories = SecurityCategoriesAPI  # type: ignore
    CogniteClient.iam.sessions = SessionsAPI  # type: ignore
    CogniteClient.data_sets = DataSetsAPI  # type: ignore
    CogniteClient.sequences = SequencesAPI  # type: ignore
    CogniteClient.sequences.data = SequencesDataAPI  # type: ignore
    CogniteClient.time_series = TimeSeriesAPI  # type: ignore
    CogniteClient.time_series.data = DatapointsAPI  # type: ignore
    CogniteClient.time_series.data.synthetic = SyntheticDatapointsAPI  # type: ignore
    CogniteClient.time_series.subscriptions = DatapointsSubscriptionAPI  # type: ignore
    CogniteClient.geospatial = GeospatialAPI  # type: ignore
    CogniteClient.raw = RawAPI  # type: ignore
    CogniteClient.raw.databases = RawDatabasesAPI  # type: ignore
    CogniteClient.raw.tables = RawTablesAPI  # type: ignore
    CogniteClient.raw.rows = RawRowsAPI  # type: ignore
    CogniteClient.three_d = ThreeDAPI  # type: ignore
    CogniteClient.three_d.models = ThreeDModelsAPI  # type: ignore
    CogniteClient.three_d.revisions = ThreeDRevisionsAPI  # type: ignore
    CogniteClient.three_d.files = ThreeDFilesAPI  # type: ignore
    CogniteClient.three_d.asset_mappings = ThreeDAssetMappingAPI  # type: ignore
    CogniteClient.labels = LabelsAPI  #  type: ignore
    CogniteClient.relationships = RelationshipsAPI  # type: ignore
    CogniteClient.entity_matching = EntityMatchingAPI  # type: ignore
    CogniteClient.templates = TemplatesAPI  # type: ignore
    CogniteClient.templates.groups = TemplateGroupsAPI  # type: ignore
    CogniteClient.templates.versions = TemplateGroupVersionsAPI  # type: ignore
    CogniteClient.templates.instances = TemplateInstancesAPI  # type: ignore
    CogniteClient.templates.views = TemplateViewsAPI  # type: ignore
    CogniteClient.vision = VisionAPI  # type: ignore
    CogniteClient.extraction_pipelines = ExtractionPipelinesAPI  # type: ignore
    CogniteClient.extraction_pipelines.runs = ExtractionPipelineRunsAPI  # type: ignore
    CogniteClient.extraction_pipelines.config = ExtractionPipelineConfigsAPI  # type: ignore
    CogniteClient.transformations = TransformationsAPI  # type: ignore
    CogniteClient.transformations.schedules = TransformationSchedulesAPI  # type: ignore
    CogniteClient.transformations.notifications = TransformationNotificationsAPI  # type: ignore
    CogniteClient.transformations.jobs = TransformationJobsAPI  # type: ignore
    CogniteClient.transformations.schema = TransformationSchemaAPI  # type: ignore
    CogniteClient.diagrams = DiagramsAPI  # type: ignore
    CogniteClient.annotations = AnnotationsAPI  # type: ignore
    CogniteClient.functions = FunctionsAPI  # type: ignore
    CogniteClient.functions.calls = FunctionCallsAPI  # type: ignore
    CogniteClient.functions.schedules = FunctionSchedulesAPI  # type: ignore
    CogniteClient.data_modeling = DataModelingAPI  # type: ignore
    CogniteClient.data_modeling.data_models = DataModelsAPI  # type: ignore
    CogniteClient.data_modeling.spaces = SpacesAPI  # type: ignore
    CogniteClient.data_modeling.views = ViewsAPI  # type: ignore
    CogniteClient.data_modeling.containers = ContainersAPI  # type: ignore
    CogniteClient.data_modeling.instances = InstancesAPI  # type: ignore
    CogniteClient.data_modeling.graphql = DataModelingGraphQLAPI  # type: ignore
    CogniteClient.documents = DocumentsAPI  # type: ignore
    CogniteClient.documents.previews = DocumentPreviewAPI  # type: ignore


if _build_docs == "true":
    _make_accessors_for_building_docs()
=======
    @classmethod
    def load(cls, config: dict[str, Any] | str) -> CogniteClient:
        """Load a cognite client object from a YAML/JSON string or dict.

        Args:
            config (dict[str, Any] | str): A dictionary or YAML/JSON string containing configuration values defined in the CogniteClient class.

        Returns:
            CogniteClient: A cognite client object.

        Examples:

            Create a cognite client object from a dictionary input:

                >>> from cognite.client import CogniteClient
                >>> import os
                >>> config = {
                ...     "client_name": "abcd",
                ...     "project": "cdf-project",
                ...     "base_url": "https://api.cognitedata.com/",
                ...     "credentials": {
                ...         "client_credentials": {
                ...             "client_id": "abcd",
                ...             "client_secret": os.environ["OAUTH_CLIENT_SECRET"],
                ...             "token_url": "https://login.microsoftonline.com/xyz/oauth2/v2.0/token",
                ...             "scopes": ["https://api.cognitedata.com/.default"],
                ...         },
                ...     },
                ... }
                >>> client = CogniteClient.load(config)
        """
        loaded = load_resource_to_dict(config)
        return cls(config=ClientConfig.load(loaded))
>>>>>>> b5213d45
<|MERGE_RESOLUTION|>--- conflicted
+++ resolved
@@ -1,11 +1,7 @@
 from __future__ import annotations
 
-<<<<<<< HEAD
 import os
-from typing import Any, Dict, Optional
-=======
 from typing import Any
->>>>>>> b5213d45
 
 from requests import Response
 
@@ -78,6 +74,14 @@
         TransformationSchedulesAPI,
         TransformationSchemaAPI,
     )
+    from cognite.client._api.units import UnitSystemAPI
+    from cognite.client._api.user_profiles import UserProfilesAPI
+    from cognite.client._api.workflows import (
+        WorkflowExecutionAPI,
+        WorkflowTaskAPI,
+        WorkflowTriggerAPI,
+        WorkflowVersionAPI,
+    )
 
 
 class CogniteClient:
@@ -262,7 +266,6 @@
         credentials = OAuthInteractive.default_for_azure_ad(tenant_id, client_id, cdf_cluster)
         return cls.default(project, cdf_cluster, credentials, client_name)
 
-<<<<<<< HEAD
 
 def _make_accessors_for_building_docs() -> None:
     CogniteClient.assets = AssetsAPI  # type: ignore
@@ -273,6 +276,7 @@
     CogniteClient.iam.groups = GroupsAPI  # type: ignore
     CogniteClient.iam.security_categories = SecurityCategoriesAPI  # type: ignore
     CogniteClient.iam.sessions = SessionsAPI  # type: ignore
+    CogniteClient.iam.user_profiles = UserProfilesAPI  # type: ignore
     CogniteClient.data_sets = DataSetsAPI  # type: ignore
     CogniteClient.sequences = SequencesAPI  # type: ignore
     CogniteClient.sequences.data = SequencesDataAPI  # type: ignore
@@ -321,16 +325,24 @@
     CogniteClient.data_modeling.graphql = DataModelingGraphQLAPI  # type: ignore
     CogniteClient.documents = DocumentsAPI  # type: ignore
     CogniteClient.documents.previews = DocumentPreviewAPI  # type: ignore
+    CogniteClient.workflows = WorkflowAPI  # type: ignore
+    CogniteClient.workflows.versions = WorkflowVersionAPI  # type: ignore
+    CogniteClient.workflows.executions = WorkflowExecutionAPI  # type: ignore
+    CogniteClient.workflows.tasks = WorkflowTaskAPI  # type: ignore
+    CogniteClient.workflows.triggers = WorkflowTriggerAPI  # type: ignore
+    CogniteClient.units = UnitAPI  # type: ignore
+    CogniteClient.units.systems = UnitSystemAPI  # type: ignore
 
 
 if _build_docs == "true":
     _make_accessors_for_building_docs()
-=======
-    @classmethod
-    def load(cls, config: dict[str, Any] | str) -> CogniteClient:
+
+    @classmethod  # type: ignore
+    def load(cls: type[CogniteClient], config: dict[str, Any] | str) -> CogniteClient:
         """Load a cognite client object from a YAML/JSON string or dict.
 
         Args:
+            cls (type[CogniteClient]): The CogniteClient class.
             config (dict[str, Any] | str): A dictionary or YAML/JSON string containing configuration values defined in the CogniteClient class.
 
         Returns:
@@ -358,5 +370,4 @@
                 >>> client = CogniteClient.load(config)
         """
         loaded = load_resource_to_dict(config)
-        return cls(config=ClientConfig.load(loaded))
->>>>>>> b5213d45
+        return cls(config=ClientConfig.load(loaded))