from __future__ import annotations

import os
from typing import Any, Dict, Optional

from requests import Response

from cognite.client import utils
from cognite.client._api.annotations import AnnotationsAPI
from cognite.client._api.assets import AssetsAPI
from cognite.client._api.data_modeling import DataModelingAPI
from cognite.client._api.data_sets import DataSetsAPI
from cognite.client._api.diagrams import DiagramsAPI
from cognite.client._api.entity_matching import EntityMatchingAPI
from cognite.client._api.events import EventsAPI
from cognite.client._api.extractionpipelines import ExtractionPipelinesAPI
from cognite.client._api.files import FilesAPI
from cognite.client._api.functions import FunctionsAPI
from cognite.client._api.geospatial import GeospatialAPI
from cognite.client._api.iam import IAMAPI
from cognite.client._api.labels import LabelsAPI
from cognite.client._api.raw import RawAPI
from cognite.client._api.relationships import RelationshipsAPI
from cognite.client._api.sequences import SequencesAPI
from cognite.client._api.templates import TemplatesAPI
from cognite.client._api.three_d import ThreeDAPI
from cognite.client._api.time_series import TimeSeriesAPI
from cognite.client._api.transformations import TransformationsAPI
from cognite.client._api.vision import VisionAPI
from cognite.client._api_client import APIClient
from cognite.client.config import ClientConfig, global_config
from cognite.client.credentials import CredentialProvider, OAuthClientCredentials, OAuthInteractive

_build_docs = os.getenv("BUILD_COGNITE_SDK_DOCS")
if _build_docs:
    from cognite.client._api.data_modeling.containers import ContainersAPI
    from cognite.client._api.data_modeling.data_models import DataModelsAPI
    from cognite.client._api.data_modeling.instances import InstancesAPI
    from cognite.client._api.data_modeling.spaces import SpacesAPI
    from cognite.client._api.data_modeling.views import ViewsAPI
    from cognite.client._api.datapoints import DatapointsAPI
    from cognite.client._api.extractionpipelines import (
        ExtractionPipelineConfigsAPI,
        ExtractionPipelineRunsAPI,
    )
    from cognite.client._api.functions import FunctionCallsAPI, FunctionSchedulesAPI
    from cognite.client._api.iam import GroupsAPI, SecurityCategoriesAPI, SessionsAPI, TokenAPI
    from cognite.client._api.raw import RawDatabasesAPI, RawRowsAPI, RawTablesAPI
    from cognite.client._api.sequences import SequencesDataAPI
    from cognite.client._api.synthetic_time_series import SyntheticDatapointsAPI
    from cognite.client._api.templates import (
        TemplateGroupsAPI,
        TemplateGroupVersionsAPI,
        TemplateInstancesAPI,
        TemplateViewsAPI,
    )
    from cognite.client._api.three_d import (
        ThreeDAssetMappingAPI,
        ThreeDFilesAPI,
        ThreeDModelsAPI,
        ThreeDRevisionsAPI,
    )
    from cognite.client._api.transformations import (
        TransformationJobsAPI,
        TransformationNotificationsAPI,
        TransformationSchedulesAPI,
        TransformationSchemaAPI,
    )


class CogniteClient:
    """Main entrypoint into Cognite Python SDK.

    All services are made available through this object. See examples below.

    Args:
        config (ClientConfig): The configuration for this client.
    """

    _API_VERSION = "v1"

    def __init__(self, config: Optional[ClientConfig] = None) -> None:
        if (client_config := config or global_config.default_client_config) is None:
            raise ValueError(
                "No ClientConfig has been provided, either pass it directly to CogniteClient "
                "or set global_config.default_client_config."
            )
        else:
            self._config = client_config

        # APIs using base_url / resource path:
        self.assets = AssetsAPI(self._config, self._API_VERSION, self)
        self.events = EventsAPI(self._config, self._API_VERSION, self)
        self.files = FilesAPI(self._config, self._API_VERSION, self)
        self.iam = IAMAPI(self._config, self._API_VERSION, self)
        self.data_sets = DataSetsAPI(self._config, self._API_VERSION, self)
        self.sequences = SequencesAPI(self._config, self._API_VERSION, self)
        self.time_series = TimeSeriesAPI(self._config, self._API_VERSION, self)
        self.geospatial = GeospatialAPI(self._config, self._API_VERSION, self)
        self.raw = RawAPI(self._config, self._API_VERSION, self)
        self.three_d = ThreeDAPI(self._config, self._API_VERSION, self)
        self.labels = LabelsAPI(self._config, self._API_VERSION, self)
        self.relationships = RelationshipsAPI(self._config, self._API_VERSION, self)
        self.entity_matching = EntityMatchingAPI(self._config, self._API_VERSION, self)
        self.templates = TemplatesAPI(self._config, self._API_VERSION, self)
        self.vision = VisionAPI(self._config, self._API_VERSION, self)
        self.extraction_pipelines = ExtractionPipelinesAPI(self._config, self._API_VERSION, self)
        self.transformations = TransformationsAPI(self._config, self._API_VERSION, self)
        self.diagrams = DiagramsAPI(self._config, self._API_VERSION, self)
        self.annotations = AnnotationsAPI(self._config, self._API_VERSION, self)
        self.functions = FunctionsAPI(self._config, self._API_VERSION, self)
        self.data_modeling = DataModelingAPI(self._config, self._API_VERSION, self)

        # APIs just using base_url:
        self._api_client = APIClient(self._config, api_version=None, cognite_client=self)

    def get(
        self, url: str, params: Optional[Dict[str, Any]] = None, headers: Optional[Dict[str, Any]] = None
    ) -> Response:
        """Perform a GET request to an arbitrary path in the API."""
        return self._api_client._get(url, params=params, headers=headers)

    def post(
        self,
        url: str,
        json: Dict[str, Any],
        params: Optional[Dict[str, Any]] = None,
        headers: Optional[Dict[str, Any]] = None,
    ) -> Response:
        """Perform a POST request to an arbitrary path in the API."""
        return self._api_client._post(url, json=json, params=params, headers=headers)

    def put(
        self, url: str, json: Optional[Dict[str, Any]] = None, headers: Optional[Dict[str, Any]] = None
    ) -> Response:
        """Perform a PUT request to an arbitrary path in the API."""
        return self._api_client._put(url, json=json, headers=headers)

    def delete(
        self, url: str, params: Optional[Dict[str, Any]] = None, headers: Optional[Dict[str, Any]] = None
    ) -> Response:
        """Perform a DELETE request to an arbitrary path in the API."""
        return self._api_client._delete(url, params=params, headers=headers)

    @property
    def version(self) -> str:
        """Returns the current SDK version.

        Returns:
            str: The current SDK version
        """
        return utils._auxiliary.get_current_sdk_version()

    @property
    def config(self) -> ClientConfig:
        """Returns a config object containing the configuration for the current client.

        Returns:
            ClientConfig: The configuration object.
        """
        return self._config

<<<<<<< HEAD

def _make_accessors_for_building_docs() -> None:
    CogniteClient.assets = AssetsAPI  # type: ignore
    CogniteClient.events = EventsAPI  # type: ignore
    CogniteClient.files = FilesAPI  # type: ignore
    CogniteClient.iam = IAMAPI  # type: ignore
    CogniteClient.iam.token = TokenAPI  # type: ignore
    CogniteClient.iam.groups = GroupsAPI  # type: ignore
    CogniteClient.iam.security_categories = SecurityCategoriesAPI  # type: ignore
    CogniteClient.iam.sessions = SessionsAPI  # type: ignore
    CogniteClient.data_sets = DataSetsAPI  # type: ignore
    CogniteClient.sequences = SequencesAPI  # type: ignore
    CogniteClient.sequences.data = SequencesDataAPI  # type: ignore
    CogniteClient.time_series = TimeSeriesAPI  # type: ignore
    CogniteClient.time_series.data = DatapointsAPI  # type: ignore
    CogniteClient.time_series.data.synthetic = SyntheticDatapointsAPI  # type: ignore
    CogniteClient.geospatial = GeospatialAPI  # type: ignore
    CogniteClient.raw = RawAPI  # type: ignore
    CogniteClient.raw.databases = RawDatabasesAPI  # type: ignore
    CogniteClient.raw.tables = RawTablesAPI  # type: ignore
    CogniteClient.raw.rows = RawRowsAPI  # type: ignore
    CogniteClient.three_d = ThreeDAPI  # type: ignore
    CogniteClient.three_d.models = ThreeDModelsAPI  # type: ignore
    CogniteClient.three_d.revisions = ThreeDRevisionsAPI  # type: ignore
    CogniteClient.three_d.files = ThreeDFilesAPI  # type: ignore
    CogniteClient.three_d.asset_mappings = ThreeDAssetMappingAPI  # type: ignore
    CogniteClient.labels = LabelsAPI  #  type: ignore
    CogniteClient.relationships = RelationshipsAPI  # type: ignore
    CogniteClient.entity_matching = EntityMatchingAPI  # type: ignore
    CogniteClient.templates = TemplatesAPI  # type: ignore
    CogniteClient.templates.groups = TemplateGroupsAPI  # type: ignore
    CogniteClient.templates.versions = TemplateGroupVersionsAPI  # type: ignore
    CogniteClient.templates.instances = TemplateInstancesAPI  # type: ignore
    CogniteClient.templates.views = TemplateViewsAPI  # type: ignore
    CogniteClient.vision = VisionAPI  # type: ignore
    CogniteClient.extraction_pipelines = ExtractionPipelinesAPI  # type: ignore
    CogniteClient.extraction_pipelines.runs = ExtractionPipelineRunsAPI  # type: ignore
    CogniteClient.extraction_pipelines.config = ExtractionPipelineConfigsAPI  # type: ignore
    CogniteClient.transformations = TransformationsAPI  # type: ignore
    CogniteClient.transformations.schedules = TransformationSchedulesAPI  # type: ignore
    CogniteClient.transformations.notifications = TransformationNotificationsAPI  # type: ignore
    CogniteClient.transformations.jobs = TransformationJobsAPI  # type: ignore
    CogniteClient.transformations.schema = TransformationSchemaAPI  # type: ignore
    CogniteClient.diagrams = DiagramsAPI  # type: ignore
    CogniteClient.annotations = AnnotationsAPI  # type: ignore
    CogniteClient.functions = FunctionsAPI  # type: ignore
    CogniteClient.functions.calls = FunctionCallsAPI  # type: ignore
    CogniteClient.functions.schedules = FunctionSchedulesAPI  # type: ignore
    CogniteClient.data_modeling = DataModelingAPI  # type: ignore
    CogniteClient.data_modeling.data_models = DataModelsAPI  # type: ignore
    CogniteClient.data_modeling.spaces = SpacesAPI  # type: ignore
    CogniteClient.data_modeling.views = ViewsAPI  # type: ignore
    CogniteClient.data_modeling.containers = ContainersAPI  # type: ignore
    CogniteClient.data_modeling.instances = InstancesAPI  # type: ignore


if _build_docs == "true":
    _make_accessors_for_building_docs()
=======
    @classmethod
    def default(
        cls,
        project: str,
        cdf_cluster: str,
        credentials: CredentialProvider,
        client_name: str | None = None,
    ) -> CogniteClient:
        """
        Create a CogniteClient with default configuration.

        The default configuration creates the URLs based on the project and cluster:

        * Base URL: "https://{cdf_cluster}.cognitedata.com/

        Args:
            project (str):
            cdf_cluster: The CDF cluster where the CDF project is located.
            credentials: Credentials. e.g. Token, ClientCredentials.
            client_name (str, optional): A user-defined name for the client. Used to identify the number of unique applications/scripts
                                         running on top of CDF. If this is not set, the getpass.getuser() is used instead, meaning
                                         the username you are logged in with is used.

        Returns:
            A CogniteClient instance with default configurations.
        """
        return cls(ClientConfig.default(project, cdf_cluster, credentials, client_name=client_name))

    @classmethod
    def default_oauth_client_credentials(
        cls,
        project: str,
        cdf_cluster: str,
        tenant_id: str,
        client_id: str,
        client_secret: str,
        client_name: str | None = None,
    ) -> CogniteClient:
        """
        Create a CogniteClient with default configuration using a client credentials flow.

        The default configuration creates the URLs based on the project and cluster:

        * Base URL: "https://{cdf_cluster}.cognitedata.com/
        * Token URL: "https://login.microsoftonline.com/{tenant_id}/oauth2/v2.0/token"
        * Scopes: [f"https://{cdf_cluster}.cognitedata.com/.default"]

        Args:
            project (str):  The CDF project.
            cdf_cluster: The CDF cluster where the CDF project is located.
            tenant_id: The Azure tenant ID.
            client_id: The Azure client ID.
            client_secret: The Azure client secret.
            client_name (str, optional): A user-defined name for the client. Used to identify the number of unique applications/scripts
                                         running on top of CDF. If this is not set, the getpass.getuser() is used instead, meaning
                                         the username you are logged in with is used.

        Returns:
            A CogniteClient instance with default configurations.
        """

        credentials = OAuthClientCredentials.default_for_azure_ad(tenant_id, client_id, client_secret, cdf_cluster)

        return cls.default(project, cdf_cluster, credentials, client_name)

    @classmethod
    def default_oauth_interactive(
        cls,
        project: str,
        cdf_cluster: str,
        tenant_id: str,
        client_id: str,
        client_name: str | None = None,
    ) -> CogniteClient:
        """
        Create a CogniteClient with default configuration using the interactive flow.

        The default configuration creates the URLs based on the tenant_id and cluster:

        * Base URL: "https://{cdf_cluster}.cognitedata.com/
        * Authority URL: "https://login.microsoftonline.com/{tenant_id}"
        * Scopes: [f"https://{cdf_cluster}.cognitedata.com/.default"]

        Args:
            project (str): The CDF project.
            cdf_cluster: The CDF cluster where the CDF project is located.
            tenant_id: The Azure tenant ID.
            client_id: The Azure client ID.
            client_name (str, optional): A user-defined name for the client. Used to identify the number of unique applications/scripts
                                         running on top of CDF. If this is not set, the getpass.getuser() is used instead, meaning
                                         the username you are logged in with is used.

        Returns:
            A CogniteClient instance with default configurations.
        """
        credentials = OAuthInteractive.default_for_azure_ad(tenant_id, client_id, cdf_cluster)
        return cls.default(project, cdf_cluster, credentials, client_name)
>>>>>>> 2380e6a9
<|MERGE_RESOLUTION|>--- conflicted
+++ resolved
@@ -35,10 +35,12 @@
 if _build_docs:
     from cognite.client._api.data_modeling.containers import ContainersAPI
     from cognite.client._api.data_modeling.data_models import DataModelsAPI
+    from cognite.client._api.data_modeling.graphql import DataModelingGraphQLAPI
     from cognite.client._api.data_modeling.instances import InstancesAPI
     from cognite.client._api.data_modeling.spaces import SpacesAPI
     from cognite.client._api.data_modeling.views import ViewsAPI
     from cognite.client._api.datapoints import DatapointsAPI
+    from cognite.client._api.datapoints_subscriptions import DatapointsSubscriptionAPI
     from cognite.client._api.extractionpipelines import (
         ExtractionPipelineConfigsAPI,
         ExtractionPipelineRunsAPI,
@@ -160,7 +162,104 @@
         """
         return self._config
 
-<<<<<<< HEAD
+    @classmethod
+    def default(
+        cls,
+        project: str,
+        cdf_cluster: str,
+        credentials: CredentialProvider,
+        client_name: str | None = None,
+    ) -> CogniteClient:
+        """
+        Create a CogniteClient with default configuration.
+
+        The default configuration creates the URLs based on the project and cluster:
+
+        * Base URL: "https://{cdf_cluster}.cognitedata.com/
+
+        Args:
+            project (str):
+            cdf_cluster: The CDF cluster where the CDF project is located.
+            credentials: Credentials. e.g. Token, ClientCredentials.
+            client_name (str, optional): A user-defined name for the client. Used to identify the number of unique applications/scripts
+                                         running on top of CDF. If this is not set, the getpass.getuser() is used instead, meaning
+                                         the username you are logged in with is used.
+
+        Returns:
+            A CogniteClient instance with default configurations.
+        """
+        return cls(ClientConfig.default(project, cdf_cluster, credentials, client_name=client_name))
+
+    @classmethod
+    def default_oauth_client_credentials(
+        cls,
+        project: str,
+        cdf_cluster: str,
+        tenant_id: str,
+        client_id: str,
+        client_secret: str,
+        client_name: str | None = None,
+    ) -> CogniteClient:
+        """
+        Create a CogniteClient with default configuration using a client credentials flow.
+
+        The default configuration creates the URLs based on the project and cluster:
+
+        * Base URL: "https://{cdf_cluster}.cognitedata.com/
+        * Token URL: "https://login.microsoftonline.com/{tenant_id}/oauth2/v2.0/token"
+        * Scopes: [f"https://{cdf_cluster}.cognitedata.com/.default"]
+
+        Args:
+            project (str):  The CDF project.
+            cdf_cluster: The CDF cluster where the CDF project is located.
+            tenant_id: The Azure tenant ID.
+            client_id: The Azure client ID.
+            client_secret: The Azure client secret.
+            client_name (str, optional): A user-defined name for the client. Used to identify the number of unique applications/scripts
+                                         running on top of CDF. If this is not set, the getpass.getuser() is used instead, meaning
+                                         the username you are logged in with is used.
+
+        Returns:
+            A CogniteClient instance with default configurations.
+        """
+
+        credentials = OAuthClientCredentials.default_for_azure_ad(tenant_id, client_id, client_secret, cdf_cluster)
+
+        return cls.default(project, cdf_cluster, credentials, client_name)
+
+    @classmethod
+    def default_oauth_interactive(
+        cls,
+        project: str,
+        cdf_cluster: str,
+        tenant_id: str,
+        client_id: str,
+        client_name: str | None = None,
+    ) -> CogniteClient:
+        """
+        Create a CogniteClient with default configuration using the interactive flow.
+
+        The default configuration creates the URLs based on the tenant_id and cluster:
+
+        * Base URL: "https://{cdf_cluster}.cognitedata.com/
+        * Authority URL: "https://login.microsoftonline.com/{tenant_id}"
+        * Scopes: [f"https://{cdf_cluster}.cognitedata.com/.default"]
+
+        Args:
+            project (str): The CDF project.
+            cdf_cluster: The CDF cluster where the CDF project is located.
+            tenant_id: The Azure tenant ID.
+            client_id: The Azure client ID.
+            client_name (str, optional): A user-defined name for the client. Used to identify the number of unique applications/scripts
+                                         running on top of CDF. If this is not set, the getpass.getuser() is used instead, meaning
+                                         the username you are logged in with is used.
+
+        Returns:
+            A CogniteClient instance with default configurations.
+        """
+        credentials = OAuthInteractive.default_for_azure_ad(tenant_id, client_id, cdf_cluster)
+        return cls.default(project, cdf_cluster, credentials, client_name)
+
 
 def _make_accessors_for_building_docs() -> None:
     CogniteClient.assets = AssetsAPI  # type: ignore
@@ -177,6 +276,7 @@
     CogniteClient.time_series = TimeSeriesAPI  # type: ignore
     CogniteClient.time_series.data = DatapointsAPI  # type: ignore
     CogniteClient.time_series.data.synthetic = SyntheticDatapointsAPI  # type: ignore
+    CogniteClient.time_series.subscriptions = DatapointsSubscriptionAPI  # type: ignore
     CogniteClient.geospatial = GeospatialAPI  # type: ignore
     CogniteClient.raw = RawAPI  # type: ignore
     CogniteClient.raw.databases = RawDatabasesAPI  # type: ignore
@@ -215,106 +315,8 @@
     CogniteClient.data_modeling.views = ViewsAPI  # type: ignore
     CogniteClient.data_modeling.containers = ContainersAPI  # type: ignore
     CogniteClient.data_modeling.instances = InstancesAPI  # type: ignore
+    CogniteClient.data_modeling.graphql = DataModelingGraphQLAPI  # type: ignore
 
 
 if _build_docs == "true":
-    _make_accessors_for_building_docs()
-=======
-    @classmethod
-    def default(
-        cls,
-        project: str,
-        cdf_cluster: str,
-        credentials: CredentialProvider,
-        client_name: str | None = None,
-    ) -> CogniteClient:
-        """
-        Create a CogniteClient with default configuration.
-
-        The default configuration creates the URLs based on the project and cluster:
-
-        * Base URL: "https://{cdf_cluster}.cognitedata.com/
-
-        Args:
-            project (str):
-            cdf_cluster: The CDF cluster where the CDF project is located.
-            credentials: Credentials. e.g. Token, ClientCredentials.
-            client_name (str, optional): A user-defined name for the client. Used to identify the number of unique applications/scripts
-                                         running on top of CDF. If this is not set, the getpass.getuser() is used instead, meaning
-                                         the username you are logged in with is used.
-
-        Returns:
-            A CogniteClient instance with default configurations.
-        """
-        return cls(ClientConfig.default(project, cdf_cluster, credentials, client_name=client_name))
-
-    @classmethod
-    def default_oauth_client_credentials(
-        cls,
-        project: str,
-        cdf_cluster: str,
-        tenant_id: str,
-        client_id: str,
-        client_secret: str,
-        client_name: str | None = None,
-    ) -> CogniteClient:
-        """
-        Create a CogniteClient with default configuration using a client credentials flow.
-
-        The default configuration creates the URLs based on the project and cluster:
-
-        * Base URL: "https://{cdf_cluster}.cognitedata.com/
-        * Token URL: "https://login.microsoftonline.com/{tenant_id}/oauth2/v2.0/token"
-        * Scopes: [f"https://{cdf_cluster}.cognitedata.com/.default"]
-
-        Args:
-            project (str):  The CDF project.
-            cdf_cluster: The CDF cluster where the CDF project is located.
-            tenant_id: The Azure tenant ID.
-            client_id: The Azure client ID.
-            client_secret: The Azure client secret.
-            client_name (str, optional): A user-defined name for the client. Used to identify the number of unique applications/scripts
-                                         running on top of CDF. If this is not set, the getpass.getuser() is used instead, meaning
-                                         the username you are logged in with is used.
-
-        Returns:
-            A CogniteClient instance with default configurations.
-        """
-
-        credentials = OAuthClientCredentials.default_for_azure_ad(tenant_id, client_id, client_secret, cdf_cluster)
-
-        return cls.default(project, cdf_cluster, credentials, client_name)
-
-    @classmethod
-    def default_oauth_interactive(
-        cls,
-        project: str,
-        cdf_cluster: str,
-        tenant_id: str,
-        client_id: str,
-        client_name: str | None = None,
-    ) -> CogniteClient:
-        """
-        Create a CogniteClient with default configuration using the interactive flow.
-
-        The default configuration creates the URLs based on the tenant_id and cluster:
-
-        * Base URL: "https://{cdf_cluster}.cognitedata.com/
-        * Authority URL: "https://login.microsoftonline.com/{tenant_id}"
-        * Scopes: [f"https://{cdf_cluster}.cognitedata.com/.default"]
-
-        Args:
-            project (str): The CDF project.
-            cdf_cluster: The CDF cluster where the CDF project is located.
-            tenant_id: The Azure tenant ID.
-            client_id: The Azure client ID.
-            client_name (str, optional): A user-defined name for the client. Used to identify the number of unique applications/scripts
-                                         running on top of CDF. If this is not set, the getpass.getuser() is used instead, meaning
-                                         the username you are logged in with is used.
-
-        Returns:
-            A CogniteClient instance with default configurations.
-        """
-        credentials = OAuthInteractive.default_for_azure_ad(tenant_id, client_id, cdf_cluster)
-        return cls.default(project, cdf_cluster, credentials, client_name)
->>>>>>> 2380e6a9
+    _make_accessors_for_building_docs()