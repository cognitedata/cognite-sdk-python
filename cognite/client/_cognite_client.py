--- conflicted
+++ resolved
@@ -24,10 +24,7 @@
 from cognite.client._api.relationships import RelationshipsAPI
 from cognite.client._api.sequences import SequencesAPI
 from cognite.client._api.simulators import SimulatorsAPI
-<<<<<<< HEAD
 from cognite.client._api.simulators.simulator_models import SimulatorModelsAPI
-=======
->>>>>>> 2c6beef7
 from cognite.client._api.templates import TemplatesAPI
 from cognite.client._api.three_d import ThreeDAPI
 from cognite.client._api.time_series import TimeSeriesAPI
@@ -89,11 +86,7 @@
         self.workflows = WorkflowAPI(self._config, self._API_VERSION, self)
         self.units = UnitAPI(self._config, self._API_VERSION, self)
         self.simulators = SimulatorsAPI(self._config, self._API_VERSION, self)
-<<<<<<< HEAD
         self.simulators.models = SimulatorModelsAPI(self._config, self._API_VERSION, self)
-=======
->>>>>>> 2c6beef7
-
         # APIs just using base_url:
         self._api_client = APIClient(self._config, api_version=None, cognite_client=self)
 
