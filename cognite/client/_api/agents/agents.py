--- conflicted
+++ resolved
@@ -5,12 +5,8 @@
 
 from cognite.client._api_client import APIClient
 from cognite.client.data_classes.agents import Agent, AgentList, AgentUpsert
-<<<<<<< HEAD
-from cognite.client.utils._experimental import FeaturePreviewWarning, warn_on_all_method_invocations
-=======
 from cognite.client.data_classes.agents.chat import AgentChatResponse, Message, MessageList
 from cognite.client.utils._experimental import FeaturePreviewWarning
->>>>>>> 67b9b76f
 from cognite.client.utils._identifier import IdentifierSequence
 from cognite.client.utils.useful_types import SequenceNotStr
 
@@ -27,12 +23,8 @@
 
     def __init__(self, config: ClientConfig, api_version: str | None, cognite_client: CogniteClient) -> None:
         super().__init__(config, api_version, cognite_client)
-<<<<<<< HEAD
-        self._api_subversion = "alpha"
-=======
         self._warnings = FeaturePreviewWarning(api_maturity="beta", sdk_maturity="alpha", feature_name="Agents")
         self._api_subversion = "beta"
->>>>>>> 67b9b76f
         self._CREATE_LIMIT = 1
         self._DELETE_LIMIT = 1
 
