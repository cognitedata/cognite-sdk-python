--- conflicted
+++ resolved
@@ -247,13 +247,8 @@
 
     def chat(
         self,
-<<<<<<< HEAD
-        agent_id: str,
+        agent_external_id: str,
         messages: Message | ActionResult | Sequence[Message | ActionResult],
-=======
-        agent_external_id: str,
-        messages: Message | Sequence[Message],
->>>>>>> 2244f369
         cursor: str | None = None,
         actions: Sequence[Action] | None = None,
     ) -> AgentChatResponse:
@@ -263,13 +258,8 @@
         Users can ensure conversation continuity by including the cursor from the previous response in subsequent requests.
 
         Args:
-<<<<<<< HEAD
-            agent_id (str): External ID that uniquely identifies the agent.
+            agent_external_id (str): External ID that uniquely identifies the agent.
             messages (Message | ActionResult | Sequence[Message | ActionResult]): A list of one or many input messages to the agent. Can include regular messages and action results.
-=======
-            agent_external_id (str): External ID that uniquely identifies the agent.
-            messages (Message | Sequence[Message]): A list of one or many input messages to the agent.
->>>>>>> 2244f369
             cursor (str | None): The cursor to use for continuation of a conversation. Use this to
                 create multi-turn conversations, as the cursor will keep track of the conversation state.
             actions (Sequence[Action] | None): A list of client-side actions that can be called by the agent.
@@ -350,15 +340,9 @@
             messages = [messages]
 
         # Build request body
-<<<<<<< HEAD
         body: dict[str, Any] = {
-            "agentId": agent_id,
+            "agentExternalId": agent_external_id,
             "messages": [msg.dump(camel_case=True) for msg in messages],
-=======
-        body = {
-            "agentExternalId": agent_external_id,
-            "messages": MessageList(messages).dump(camel_case=True),
->>>>>>> 2244f369
         }
 
         if cursor is not None:
