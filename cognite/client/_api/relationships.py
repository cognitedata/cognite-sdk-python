--- conflicted
+++ resolved
@@ -324,16 +324,11 @@
         """`Create one or more relationships. <https://docs.cognite.com/api/v1/#operation/createRelationships>`_
 
         Args:
-<<<<<<< HEAD
-            relationship (Union[Relationship, List[Relationship]]): Relationship or list of relationships to create.
+            relationship (Union[Relationship, Sequence[Relationship]]): Relationship or list of relationships to create.
 
                 - Notes:
                     - the source_type and target_type field in the Relationship(s) can be any string among "Asset", "TimeSeries", "File", "Event", "Sequence";
                     - do not provide the value for the source and target arguments of the Relationship class, only source_external_id / source_type and target_external_id / target_type. These (source and target) are used as part of fetching actual resources specified in other fields.
-=======
-            relationship (Union[Relationship, Sequence[Relationship]]): Relationship or list of relationships to create.
-                Note: the source_type and target_type field in the Relationship(s) can be any string among "Asset", "TimeSeries", "FileMetadata", "Event", "Sequence"
->>>>>>> cb518116
 
         Returns:
             Union[Relationship, RelationshipList]: Created relationship(s)
