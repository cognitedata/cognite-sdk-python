--- conflicted
+++ resolved
@@ -39,11 +39,7 @@
         Args:
             chunk_size (int, optional): Number of assets to return in each chunk. Defaults to yielding one asset a time.
             name (str): Name of asset. Often referred to as tag.
-<<<<<<< HEAD
-            parent_ids (List[int]): No description.
-=======
             parent_ids (List[int]): Return only the direct descendants of the specified assets.
->>>>>>> a1e32e6c
             parent_external_ids (List[str]): Return only the direct descendants of the specified assets.
             root_ids (List[int], optional): List of root ids ids to filter on.
             root_external_ids (List[str], optional): List of root external ids to filter on.
@@ -186,11 +182,7 @@
 
         Args:
             name (str): Name of asset. Often referred to as tag.
-<<<<<<< HEAD
-            parent_ids (List[int]): List of parent ids to filter on.
-=======
             parent_ids (List[int]): Return only the direct descendants of the specified assets.
->>>>>>> a1e32e6c
             parent_external_ids (List[str]): Return only the direct descendants of the specified assets.
             root_ids (List[int], optional): List of root ids ids to filter on.
             root_external_ids (List[str], optional): List of root external ids to filter on.
