--- conflicted
+++ resolved
@@ -167,8 +167,8 @@
             asset_subtree_ids (int | Sequence[int] | None): Only include assets in subtrees rooted at any of the specified assetIds. If the total size of the given subtrees exceeds 100,000 assets, an error will be returned.
             asset_subtree_external_ids (str | SequenceNotStr[str] | None): Only include assets in subtrees rooted at any of the specified assetExternalIds. If the total size of the given subtrees exceeds 100,000 assets, an error will be returned.
             metadata (dict[str, str] | None): Custom, application specific metadata. String key -> String value
-            data_set_ids (int | Sequence[int] | None): Return only assets in the specified data set(s) with this id / these ids.
-            data_set_external_ids (str | SequenceNotStr[str] | None): Return only assets in the specified data set(s) with this external id / these external ids.
+            data_set_ids (int | Sequence[int] | None): Return only assets in the specified data set(s) with this ID / these IDs.
+            data_set_external_ids (str | SequenceNotStr[str] | None): Return only assets in the specified data set(s) with this external ID / these external IDs.
             labels (LabelFilter | None): Return only the assets matching the specified label.
             geo_location (GeoLocationFilter | None): Only include files matching the specified geographic relation.
             source (str | None): The source of this asset
@@ -231,13 +231,8 @@
         """
         return self()
 
-<<<<<<< HEAD
-    def retrieve(self, id: Optional[int] = None, external_id: Optional[str] = None) -> Optional[Asset]:
+    def retrieve(self, id: int | None = None, external_id: str | None = None) -> Asset | None:
         """`Retrieve a single asset by ID <https://developer.cognite.com/api#tag/Assets/operation/getAsset>`_.
-=======
-    def retrieve(self, id: int | None = None, external_id: str | None = None) -> Asset | None:
-        """`Retrieve a single asset by id. <https://developer.cognite.com/api#tag/Assets/operation/getAsset>`_
->>>>>>> b5213d45
 
         Args:
             id (int | None): ID
@@ -298,123 +293,7 @@
             list_cls=AssetList, resource_cls=Asset, identifiers=identifiers, ignore_unknown_ids=ignore_unknown_ids
         )
 
-<<<<<<< HEAD
-    def list(
-        self,
-        name: Optional[str] = None,
-        parent_ids: Optional[Sequence[int]] = None,
-        parent_external_ids: Optional[Sequence[str]] = None,
-        asset_subtree_ids: Optional[Union[int, Sequence[int]]] = None,
-        asset_subtree_external_ids: Optional[Union[str, Sequence[str]]] = None,
-        data_set_ids: Optional[Union[int, Sequence[int]]] = None,
-        data_set_external_ids: Optional[Union[str, Sequence[str]]] = None,
-        labels: Optional[LabelFilter] = None,
-        geo_location: Optional[GeoLocationFilter] = None,
-        metadata: Optional[Dict[str, str]] = None,
-        source: Optional[str] = None,
-        created_time: Optional[Union[Dict[str, Any], TimestampRange]] = None,
-        last_updated_time: Optional[Union[Dict[str, Any], TimestampRange]] = None,
-        root: Optional[bool] = None,
-        external_id_prefix: Optional[str] = None,
-        aggregated_properties: Optional[Sequence[str]] = None,
-        partitions: Optional[int] = None,
-        limit: int = LIST_LIMIT_DEFAULT,
-    ) -> AssetList:
-        """`List assets <https://developer.cognite.com/api#tag/Assets/operation/listAssets>`_.
-
-        Args:
-            name (str): Name of asset. Often referred to as tag.
-            parent_ids (Sequence[int]): Return only the direct descendants of the specified assets.
-            parent_external_ids (Sequence[str]): Return only the direct descendants of the specified assets.
-            asset_subtree_ids (Union[int, Sequence[int]]): Asset subtree id or list of asset subtree ids to filter on.
-            asset_subtree_external_ids (Union[str, Sequence[str]]): Asset subtree external id or list of asset subtree external ids to filter on.
-            data_set_ids (Union[int, Sequence[int]]): Return only assets in the specified data set(s) with this id / these ids.
-            data_set_external_ids (Union[str, Sequence[str]]): Return only assets in the specified data set(s) with this external id / these external ids.
-            labels (LabelFilter): Return only the assets matching the specified label filter.
-            geo_location (GeoLocationFilter): Only include files matching the specified geographic relation.
-            metadata (Dict[str, str]): Custom, application specific metadata. String key -> String value.
-            source (str): The source of this asset.
-            created_time (Union[Dict[str, int], TimestampRange]):  Range between two timestamps. Possible keys are `min` and `max`, with values given as time stamps in ms.
-            last_updated_time (Union[Dict[str, int], TimestampRange]):  Range between two timestamps. Possible keys are `min` and `max`, with values given as time stamps in ms.
-            root (bool): filtered assets are root assets or not.
-            external_id_prefix (str): Filter by this (case-sensitive) prefix for the external ID.
-            aggregated_properties (Sequence[str]): Set of aggregated properties to include.
-            partitions (int): Retrieve assets in parallel using this number of workers. Also requires `limit=None` to be passed.
-                To prevent unexpected problems and maximize read throughput, API documentation recommends at most use 10 partitions.
-                When using more than 10 partitions, actual throughout decreases.
-                In future releases of the APIs, CDF may reject requests with more than 10 partitions.
-
-            limit (int, optional): Maximum number of assets to return. Defaults to 25. Set to -1, float("inf") or None
-                to return all items.
-
-        Returns:
-            AssetList: List of requested assets
-
-        Examples:
-
-            List assets::
-
-                >>> from cognite.client import CogniteClient
-                >>> c = CogniteClient()
-                >>> asset_list = c.assets.list(limit=5)
-
-            Iterate over assets::
-
-                >>> from cognite.client import CogniteClient
-                >>> c = CogniteClient()
-                >>> for asset in c.assets:
-                ...     asset # do something with the asset
-
-            Iterate over chunks of assets to reduce memory load::
-
-                >>> from cognite.client import CogniteClient
-                >>> c = CogniteClient()
-                >>> for asset_list in c.assets(chunk_size=2500):
-                ...     asset_list # do something with the assets
-
-            Filter assets based on labels::
-
-                >>> from cognite.client import CogniteClient
-                >>> from cognite.client.data_classes import LabelFilter
-                >>> c = CogniteClient()
-                >>> my_label_filter = LabelFilter(contains_all=["PUMP", "VERIFIED"])
-                >>> asset_list = c.assets.list(labels=my_label_filter)
-        """
-        if aggregated_properties:
-            aggregated_properties = [to_camel_case(s) for s in aggregated_properties]
-
-        asset_subtree_ids_processed = process_asset_subtree_ids(asset_subtree_ids, asset_subtree_external_ids)
-        data_set_ids_processed = process_data_set_ids(data_set_ids, data_set_external_ids)
-
-        filter = AssetFilter(
-            name=name,
-            parent_ids=parent_ids,
-            parent_external_ids=parent_external_ids,
-            asset_subtree_ids=asset_subtree_ids_processed,
-            data_set_ids=data_set_ids_processed,
-            labels=labels,
-            geo_location=geo_location,
-            metadata=metadata,
-            source=source,
-            created_time=created_time,
-            last_updated_time=last_updated_time,
-            root=root,
-            external_id_prefix=external_id_prefix,
-        ).dump(camel_case=True)
-        return self._list(
-            list_cls=AssetList,
-            resource_cls=Asset,
-            method="POST",
-            limit=limit,
-            filter=filter,
-            other_params={"aggregatedProperties": aggregated_properties} if aggregated_properties else {},
-            partitions=partitions,
-        )
-
-    def aggregate(self, filter: Optional[Union[AssetFilter, dict]] = None) -> List[AssetAggregate]:
-=======
     def aggregate(self, filter: AssetFilter | dict[str, Any] | None = None) -> list[CountAggregate]:
->>>>>>> b5213d45
         """`Aggregate assets <https://developer.cognite.com/api#tag/Assets/operation/aggregateAssets>`_
 
         Args:
@@ -428,68 +307,8 @@
             Aggregate assets:
 
                 >>> from cognite.client import CogniteClient
-<<<<<<< HEAD
-                >>> c = CogniteClient()
-                >>> aggregate_by_prefix = c.assets.aggregate(filter={"external_id_prefix": "prefix"})
-        """
-        return self._aggregate(filter=filter, cls=AssetAggregate)
-
-    def aggregate_metadata_keys(
-        self, filter: Optional[Union[AssetFilter, dict]] = None
-    ) -> Sequence[AggregateBucketResult]:
-        """`Aggregate asset metadata keys <https://developer.cognite.com/api#tag/Assets/operation/aggregateAssets>`_.
-
-        Note:
-            In the case of text fields, the values are aggregated in a case-insensitive manner
-
-        Args:
-            filter (Union[AssetFilter, Dict]): Filter on assets filter with exact match
-
-        Returns:
-            Sequence[AggregateBucketResult]: List of asset aggregates
-
-        Examples:
-
-            Aggregate assets:
-
-                >>> from cognite.client import CogniteClient
-                >>> c = CogniteClient()
-                >>> aggregate_by_prefix = c.assets.aggregate_metadata_keys(filter={"external_id_prefix": "prefix"})
-        """
-        warnings.warn(
-            "This method is deprecated and will be removed in future versions of the SDK.", DeprecationWarning
-        )
-        return self._aggregate(filter=filter, aggregate="metadataKeys", cls=AggregateBucketResult)
-
-    def aggregate_metadata_values(
-        self, keys: Sequence[str], filter: Optional[Union[AssetFilter, dict]] = None
-    ) -> Sequence[AggregateBucketResult]:
-        """`Aggregate asset metadata values <https://developer.cognite.com/api#tag/Assets/operation/aggregateAssets>`_.
-
-        Note:
-            In the case of text fields, the values are aggregated in a case-insensitive manner
-
-        Args:
-            filter (Union[AssetFilter, Dict]): Filter on assets filter with exact match
-            keys (Sequence[str]): Metadata key(s) to apply the aggregation on. Currently supports exactly one key per request.
-
-        Returns:
-            Sequence[AggregateBucketResult]: List of asset aggregates
-
-        Examples:
-
-            Aggregate assets:
-
-                >>> from cognite.client import CogniteClient
-                >>> c = CogniteClient()
-                >>> aggregate_by_prefix = c.assets.aggregate_metadata_values(
-                ...     keys=["someKey"],
-                ...     filter={"external_id_prefix": "prefix"}
-                ... )
-=======
                 >>> client = CogniteClient()
                 >>> aggregate_by_prefix = client.assets.aggregate(filter={"external_id_prefix": "prefix"})
->>>>>>> b5213d45
         """
         warnings.warn(
             f"This method is deprecated. Use {self.__class__.__name__}.aggregate_count instead.", DeprecationWarning
@@ -732,13 +551,8 @@
     @overload
     def create(self, asset: Asset | AssetWrite) -> Asset: ...
 
-<<<<<<< HEAD
-    def create(self, asset: Union[Asset, Sequence[Asset]]) -> Union[Asset, AssetList]:
+    def create(self, asset: Asset | AssetWrite | Sequence[Asset] | Sequence[AssetWrite]) -> Asset | AssetList:
         """`Create one or more assets <https://developer.cognite.com/api#tag/Assets/operation/createAssets>`_.
-=======
-    def create(self, asset: Asset | AssetWrite | Sequence[Asset] | Sequence[AssetWrite]) -> Asset | AssetList:
-        """`Create one or more assets. <https://developer.cognite.com/api#tag/Assets/operation/createAssets>`_
->>>>>>> b5213d45
 
         You can create an arbitrary number of assets, and the SDK will split the request into multiple requests.
         When specifying parent-child relation between assets using `parentExternalId` the link will be resvoled into an internal ID and stored as `parentId`.
@@ -946,18 +760,12 @@
         mode: Literal["replace_ignore_null", "patch", "replace"] = "replace_ignore_null",
     ) -> Asset: ...
 
-<<<<<<< HEAD
-    def update(self, item: Union[Asset, AssetUpdate, Sequence[Union[Asset, AssetUpdate]]]) -> Union[Asset, AssetList]:
-        """`Update one or more assets <https://developer.cognite.com/api#tag/Assets/operation/updateAssets>`_.
-
-=======
     def update(
         self,
         item: Asset | AssetWrite | AssetUpdate | Sequence[Asset | AssetWrite | AssetUpdate],
         mode: Literal["replace_ignore_null", "patch", "replace"] = "replace_ignore_null",
     ) -> Asset | AssetList:
         """`Update one or more assets <https://developer.cognite.com/api#tag/Assets/operation/updateAssets>`_
->>>>>>> b5213d45
         Labels can be added, removed or replaced (set). Note that set operation deletes all the existing labels and adds the new specified labels.
 
         Args:
@@ -1028,14 +836,8 @@
         self, item: Asset | AssetWrite | Sequence[Asset | AssetWrite], mode: Literal["patch", "replace"] = "patch"
     ) -> Asset | AssetList:
         """Upsert assets, i.e., update if it exists, and create if it does not exist.
-<<<<<<< HEAD
-
-        Note this is a convenience method that handles the upserting for you by first calling update on all items,
-        and if any of them fail because they do not exist, it will create them instead.
-=======
             Note this is a convenience method that handles the upserting for you by first calling update on all items,
             and if any of them fail because they do not exist, it will create them instead.
->>>>>>> b5213d45
 
             For more details, see :ref:`appendix-upsert`.
 
