--- conflicted
+++ resolved
@@ -6,6 +6,7 @@
 import math
 import operator as op
 import threading
+import warnings
 from functools import cached_property
 from types import MappingProxyType
 from typing import (
@@ -263,12 +264,9 @@
                 >>> c = CogniteClient()
                 >>> aggregate_by_prefix = c.assets.aggregate(filter={"external_id_prefix": "prefix"})
         """
-<<<<<<< HEAD
         warnings.warn(
             f"This method is deprecated. Use {self.__class__.__name__}.aggregate_count instead.", DeprecationWarning
         )
-=======
->>>>>>> e05d730a
         return self._aggregate(filter=filter, cls=AssetAggregate)
 
     def aggregate_count(
