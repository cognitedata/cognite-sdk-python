from __future__ import annotations

import ast
import importlib
import os
import re
import sys
import textwrap
import time
from collections.abc import Callable, Iterator, Sequence
from inspect import getdoc, getsource, signature
from multiprocessing import Process, Queue
from pathlib import Path
from tempfile import TemporaryDirectory
from typing import TYPE_CHECKING, Any, Literal, NoReturn, cast, overload
from zipfile import ZipFile

from cognite.client._api_client import APIClient
from cognite.client._constants import _RUNNING_IN_BROWSER, DEFAULT_LIMIT_READ
from cognite.client.data_classes import (
    ClientCredentials,
    Function,
    FunctionCall,
    FunctionCallList,
    FunctionCallLog,
    FunctionFilter,
    FunctionList,
    FunctionSchedule,
    FunctionSchedulesFilter,
    FunctionSchedulesList,
    FunctionsLimits,
    TimestampRange,
)
from cognite.client.data_classes.functions import (
    HANDLER_FILE_NAME,
    FunctionCallsFilter,
    FunctionScheduleWrite,
    FunctionsStatus,
    FunctionStatus,
    FunctionWrite,
    RunTime,
)
from cognite.client.utils._auxiliary import (
    at_most_one_is_not_none,
    is_unlimited,
    split_into_chunks,
)
from cognite.client.utils._identifier import Identifier, IdentifierSequence
from cognite.client.utils._importing import local_import
from cognite.client.utils._session import create_session_and_return_nonce
from cognite.client.utils._validation import assert_type
from cognite.client.utils.useful_types import SequenceNotStr

if TYPE_CHECKING:
    from cognite.client import CogniteClient
    from cognite.client.config import ClientConfig


MAX_RETRIES = 5
REQUIREMENTS_FILE_NAME = "requirements.txt"
# Match [requirements] and [/requirements]:
REQUIREMENTS_REG = re.compile(r"(\[\/?requirements\]){1}$", flags=re.M)
UNCOMMENTED_LINE_REG = re.compile(r"^[^\#]]*.*")
ALLOWED_HANDLE_ARGS = frozenset({"data", "client", "secrets", "function_call_info"})


def _get_function_internal_id(cognite_client: CogniteClient, identifier: Identifier) -> int:
    primitive = identifier.as_primitive()
    if identifier.is_id:
        return primitive

    if identifier.is_external_id:
        function = cognite_client.functions.retrieve(external_id=primitive)
        if function:
            return function.id

    raise ValueError(f'Function with external ID "{primitive}" is not found')


def _get_function_identifier(function_id: int | None, function_external_id: str | None) -> Identifier:
    identifier = IdentifierSequence.load(function_id, function_external_id, id_name="function")
    if identifier.is_singleton():
        return identifier[0]
    raise ValueError("Exactly one of function_id and function_external_id must be specified")


@overload
def _ensure_at_most_one_id_given(function_id: int, function_external_id: str) -> NoReturn: ...


@overload
def _ensure_at_most_one_id_given(function_id: int | None, function_external_id: str | None) -> None: ...


def _ensure_at_most_one_id_given(function_id: int | None, function_external_id: str | None) -> None:
    if at_most_one_is_not_none(function_id, function_external_id):
        return
    raise ValueError("Both 'function_id' and 'function_external_id' were supplied, pass exactly one or neither.")


class FunctionsAPI(APIClient):
    _RESOURCE_PATH = "/functions"
    _RESOURCE_PATH_CALL = "/functions/{}/call"

    def __init__(self, config: ClientConfig, api_version: str | None, cognite_client: CogniteClient) -> None:
        super().__init__(config, api_version, cognite_client)
        self.calls = FunctionCallsAPI(config, api_version, cognite_client)
        self.schedules = FunctionSchedulesAPI(config, api_version, cognite_client)
        self._RETRIEVE_LIMIT = 10
        self._DELETE_LIMIT = 10

    @overload
    def __call__(
        self,
        chunk_size: None = None,
        name: str | None = None,
        owner: str | None = None,
        file_id: int | None = None,
        status: FunctionStatus | None = None,
        external_id_prefix: str | None = None,
        created_time: dict[Literal["min", "max"], int] | TimestampRange | None = None,
        metadata: dict[str, str] | None = None,
        limit: int | None = None,
    ) -> Iterator[Function]: ...

    @overload
    def __call__(
        self,
        chunk_size: int,
        name: str | None = None,
        owner: str | None = None,
        file_id: int | None = None,
        status: FunctionStatus | None = None,
        external_id_prefix: str | None = None,
        created_time: dict[Literal["min", "max"], int] | TimestampRange | None = None,
        metadata: dict[str, str] | None = None,
        limit: int | None = None,
    ) -> Iterator[FunctionList]: ...

    def __call__(
        self,
        chunk_size: int | None = None,
        name: str | None = None,
        owner: str | None = None,
        file_id: int | None = None,
        status: FunctionStatus | None = None,
        external_id_prefix: str | None = None,
        created_time: dict[Literal["min", "max"], int] | TimestampRange | None = None,
        metadata: dict[str, str] | None = None,
        limit: int | None = None,
    ) -> Iterator[Function] | Iterator[FunctionList]:
        """Iterate over functions.

        Args:
            chunk_size (int | None): Number of functions to yield per chunk. Defaults to yielding functions one by one.
            name (str | None): The name of the function.
            owner (str | None): Owner of the function.
            file_id (int | None): The file ID of the zip-file used to create the function.
            status (FunctionStatus | None): Status of the function. Possible values: ["Queued", "Deploying", "Ready", "Failed"].
            external_id_prefix (str | None): External ID prefix to filter on.
            created_time (dict[Literal['min', 'max'], int] | TimestampRange | None):  Range between two timestamps. Possible keys are `min` and `max`, with values given as time stamps in ms.
            metadata (dict[str, str] | None): No description.
            limit (int | None): Maximum number of functions to return. Defaults to yielding all functions.

        Returns:
            Iterator[Function] | Iterator[FunctionList]: An iterator over functions.
        """
        # The _list_generator method is not used as the /list endpoint does not
        # respond with a cursor (pagination is not supported)
        functions = self.list(
            name=name,
            owner=owner,
            file_id=file_id,
            status=status,
            external_id_prefix=external_id_prefix,
            created_time=created_time,
            metadata=metadata,
            limit=limit,
        )
        if chunk_size is None:
            return iter(functions)
        return (
            FunctionList(chunk, cognite_client=self._cognite_client)
            for chunk in split_into_chunks(functions.data, chunk_size)
        )

    def __iter__(self) -> Iterator[Function]:
        """Iterate over all functions."""
        return self()

    def create(
        self,
        name: str | FunctionWrite,
        folder: str | None = None,
        file_id: int | None = None,
        function_path: str = HANDLER_FILE_NAME,
        function_handle: Callable | None = None,
        external_id: str | None = None,
        description: str | None = None,
        owner: str | None = None,
        secrets: dict[str, str] | None = None,
        env_vars: dict[str, str] | None = None,
        cpu: float | None = None,
        memory: float | None = None,
        runtime: RunTime | None = None,
        metadata: dict[str, str] | None = None,
        index_url: str | None = None,
        extra_index_urls: list[str] | None = None,
        skip_folder_validation: bool = False,
        data_set_id: int | None = None,
    ) -> Function:
<<<<<<< HEAD
        """'Create a function <https://developer.cognite.com/api#tag/Functions/operation/postFunctions>`_.

        When creating a function,
        the source code can be specified in one of three ways:\n
        - Via the `folder` argument, which is the path to the folder where the source code is located. `function_path` must point to a python file in the folder within which a function named `handle` must be defined.\n
        - Via the `file_id` argument, which is the ID of a zip-file uploaded to the files API. `function_path` must point to a python file in the zipped folder within which a function named `handle` must be defined.\n
        - Via the `function_handle` argument, which is a reference to a function object, which must be named `handle`.\n
=======
        '''`When creating a function, <https://developer.cognite.com/api#tag/Functions/operation/postFunctions>`_
        the source code can be specified in one of three ways:

        - Via the `folder` argument, which is the path to the folder where the source code is located. `function_path` must point to a python file in the folder within which a function named `handle` must be defined.
        - Via the `file_id` argument, which is the ID of a zip-file uploaded to the files API. `function_path` must point to a python file in the zipped folder within which a function named `handle` must be defined.
        - Via the `function_handle` argument, which is a reference to a function object, which must be named `handle`.

        The function named `handle` is the entrypoint of the created function. Valid arguments to `handle` are `data`, `client`, `secrets` and `function_call_info`:
        - If the user calls the function with input data, this is passed through the `data` argument.
        - If the user gives one or more secrets when creating the function, these are passed through the `secrets` argument.
        - Data about the function call can be accessed via the argument `function_call_info`, which is a dictionary with keys `function_id`, `call_id`, and, if the call is scheduled, `schedule_id` and `scheduled_time`.
>>>>>>> b5213d45

        By default, the function is deployed with the latest version of cognite-sdk. If a specific version is desired, it can be specified either in a requirements.txt file when deploying via the `folder` argument or between `[requirements]` tags when deploying via the `function_handle` argument (see example below).

        For help with troubleshooting, please see `this page. <https://docs.cognite.com/cdf/functions/known_issues/>`_

        Args:
            name (str | FunctionWrite): The name of the function or a FunctionWrite object. If a FunctionWrite
                object is passed, all other arguments are ignored.
            folder (str | None): Path to the folder where the function source code is located.
            file_id (int | None): File ID of the code uploaded to the Files API.
            function_path (str): Relative path from the root folder to the file containing the `handle` function. Defaults to `handler.py`. Must be on POSIX path format.
            function_handle (Callable | None): Reference to a function object, which must be named `handle`.
            external_id (str | None): External id of the function.
            description (str | None): Description of the function.
            owner (str | None): Owner of this function. Typically used to know who created it.
            secrets (dict[str, str] | None): Additional secrets as key/value pairs. These can e.g. password to simulators or other data sources. Keys must be lowercase characters, numbers or dashes (-) and at most 15 characters. You can create at most 30 secrets, all keys must be unique.
            env_vars (dict[str, str] | None): Environment variables as key/value pairs. Keys can contain only letters, numbers or the underscore character. You can create at most 100 environment variables.
            cpu (float | None): Number of CPU cores per function. Allowed range and default value are given by the `limits endpoint. <https://developer.cognite.com/api#tag/Functions/operation/functionsLimits>`_, and None translates to the API default. On Azure, only the default value is used.
            memory (float | None): Memory per function measured in GB. Allowed range and default value are given by the `limits endpoint. <https://developer.cognite.com/api#tag/Functions/operation/functionsLimits>`_, and None translates to the API default. On Azure, only the default value is used.
            runtime (RunTime | None): The function runtime. Valid values are ["py38", "py39", "py310", "py311", `None`], and `None` translates to the API default which will change over time. The runtime "py38" resolves to the latest version of the Python 3.8 series.
            metadata (dict[str, str] | None): Metadata for the function as key/value pairs. Key & values can be at most 32, 512 characters long respectively. You can have at the most 16 key-value pairs, with a maximum size of 512 bytes.
            index_url (str | None): Index URL for Python Package Manager to use. Be aware of the intrinsic security implications of using the `index_url` option. `More information can be found on official docs, <https://docs.cognite.com/cdf/functions/#additional-arguments>`_
            extra_index_urls (list[str] | None): Extra Index URLs for Python Package Manager to use. Be aware of the intrinsic security implications of using the `extra_index_urls` option. `More information can be found on official docs, <https://docs.cognite.com/cdf/functions/#additional-arguments>`_
            skip_folder_validation (bool): When creating a function using the 'folder' argument, pass True to skip the extra validation step that attempts to import the module. Skipping can be useful when your function requires several heavy packages to already be installed locally. Defaults to False.
            data_set_id (int | None): Data set to upload the function code to. Note: Does not affect the function itself.

        Returns:
            Function: The created function.

        Examples:

            Create function with source code in folder::

                >>> from cognite.client import CogniteClient
                >>> client = CogniteClient()
                >>> function = client.functions.create(
                ...     name="myfunction",
                ...     folder="path/to/code",
                ...     function_path="path/to/function.py")

            Create function with file_id from already uploaded source code::

                >>> from cognite.client import CogniteClient
                >>> client = CogniteClient()
                >>> function = client.functions.create(
                ...     name="myfunction", file_id=123, function_path="path/to/function.py")

            Create function with predefined function object named `handle`::

                >>> from cognite.client import CogniteClient
                >>> client = CogniteClient()
                >>> function = client.functions.create(name="myfunction", function_handle=handle)

            Create function with predefined function object named `handle` with dependencies::

                >>> def handle(client, data):
                >>>     """
                >>>     [requirements]
                >>>     numpy
                >>>     [/requirements]
                >>>     """
                >>>     pass
                >>>
                >>> function = client.functions.create(name="myfunction", function_handle=handle)

            .. note::
                When using a predefined function object, you can list dependencies between the tags `[requirements]` and `[/requirements]` in the function's docstring.
                The dependencies will be parsed and validated in accordance with requirement format specified in `PEP 508 <https://peps.python.org/pep-0508/>`_.
        '''
        if isinstance(name, FunctionWrite):
            function_input = name
        else:
            function_input = self._create_function_obj(
                name,
                folder,
                file_id,
                function_path,
                function_handle,
                external_id,
                description,
                owner,
                secrets,
                env_vars,
                cpu,
                memory,
                runtime,
                metadata,
                index_url,
                extra_index_urls,
                skip_folder_validation,
                data_set_id,
            )

        # The exactly_one_is_not_none check ensures that function is not None
        res = self._post(self._RESOURCE_PATH, json={"items": [function_input.dump(camel_case=True)]})
        return Function._load(res.json()["items"][0], cognite_client=self._cognite_client)

    def _create_function_obj(
        self,
        name: str,
        folder: str | None = None,
        file_id: int | None = None,
        function_path: str = HANDLER_FILE_NAME,
        function_handle: Callable | None = None,
        external_id: str | None = None,
        description: str | None = None,
        owner: str | None = None,
        secrets: dict[str, str] | None = None,
        env_vars: dict[str, str] | None = None,
        cpu: float | None = None,
        memory: float | None = None,
        runtime: RunTime | None = None,
        metadata: dict[str, str] | None = None,
        index_url: str | None = None,
        extra_index_urls: list[str] | None = None,
        skip_folder_validation: bool = False,
        data_set_id: int | None = None,
    ) -> FunctionWrite:
        self._assert_exactly_one_of_folder_or_file_id_or_function_handle(folder, file_id, function_handle)
        # This is extra functionality on top of the API to allow deploying functions
        # without having uploaded the code to the files API.
        if folder:
            validate_function_folder(folder, function_path, skip_folder_validation)
            file_id = self._zip_and_upload_folder(folder, name, external_id, data_set_id)
        elif function_handle:
            _validate_function_handle(function_handle)
            file_id = self._zip_and_upload_handle(function_handle, name, external_id, data_set_id)
        assert_type(cpu, "cpu", [float], allow_none=True)
        assert_type(memory, "memory", [float], allow_none=True)
        sleep_time = 1.0  # seconds
        for i in range(MAX_RETRIES):
            file = self._cognite_client.files.retrieve(id=file_id)
            if file and file.uploaded:
                break
            time.sleep(sleep_time)
            sleep_time *= 2
        else:
            raise RuntimeError("Could not retrieve file from files API")
        function = FunctionWrite(
            name=name,
            # Due to _assert_exactly_one_of_folder_or_file_id_or_function_handle we know that file_id is not None
            file_id=cast(int, file_id),
            external_id=external_id,
            description=description,
            owner=owner,
            secrets=secrets,
            env_vars=env_vars,
            function_path=function_path,
            cpu=cpu,
            memory=memory,
            runtime=runtime,
            metadata=metadata,
            index_url=index_url,
            extra_index_urls=extra_index_urls,
        )
        return function

    def delete(
        self, id: int | Sequence[int] | None = None, external_id: str | SequenceNotStr[str] | None = None
    ) -> None:
        """`Delete one or more functions <https://developer.cognite.com/api#tag/Functions/operation/deleteFunctions>`_.

        Args:
            id (int | Sequence[int] | None): Id or list of ids.
            external_id (str | SequenceNotStr[str] | None): External ID or list of external ids.

        Example:

            Delete functions by id or external id::

                >>> from cognite.client import CogniteClient
                >>> client = CogniteClient()
                >>> client.functions.delete(id=[1,2,3], external_id="function3")
        """
        self._delete_multiple(identifiers=IdentifierSequence.load(ids=id, external_ids=external_id), wrap_ids=True)

    def list(
        self,
        name: str | None = None,
        owner: str | None = None,
        file_id: int | None = None,
        status: FunctionStatus | None = None,
        external_id_prefix: str | None = None,
        created_time: dict[Literal["min", "max"], int] | TimestampRange | None = None,
        metadata: dict[str, str] | None = None,
        limit: int | None = DEFAULT_LIMIT_READ,
    ) -> FunctionList:
        """`List all functions <https://developer.cognite.com/api#tag/Functions/operation/listFunctions>`_.

        Args:
            name (str | None): The name of the function.
            owner (str | None): Owner of the function.
            file_id (int | None): The file ID of the zip-file used to create the function.
            status (FunctionStatus | None): Status of the function. Possible values: ["Queued", "Deploying", "Ready", "Failed"].
            external_id_prefix (str | None): External ID prefix to filter on.
            created_time (dict[Literal['min', 'max'], int] | TimestampRange | None):  Range between two timestamps. Possible keys are `min` and `max`, with values given as time stamps in ms.
            metadata (dict[str, str] | None): Custom, application-specific metadata. String key -> String value. Limits: Maximum length of key is 32, value 512 characters, up to 16 key-value pairs. Maximum size of entire metadata is 4096 bytes.
            limit (int | None): Maximum number of functions to return. Pass in -1, float('inf') or None to list all.

        Returns:
            FunctionList: List of functions

        Example:

            List functions::

                >>> from cognite.client import CogniteClient
                >>> client = CogniteClient()
                >>> functions_list = client.functions.list()
        """
        if is_unlimited(limit):
            # Variable used to guarantee all items are returned when list(limit) is None, inf or -1.
            limit = 10_000

        filter = FunctionFilter(
            name=name,
            owner=owner,
            file_id=file_id,
            status=status,
            external_id_prefix=external_id_prefix,
            created_time=created_time,
            metadata=metadata,
        ).dump(camel_case=True)

        # The _list method is not used as the /list endpoint does not
        # respond with a cursor (pagination is not supported)
        res = self._post(url_path=f"{self._RESOURCE_PATH}/list", json={"filter": filter, "limit": limit})

        return FunctionList._load(res.json()["items"], cognite_client=self._cognite_client)

<<<<<<< HEAD
    def retrieve(
        self, id: Optional[int] = None, external_id: Optional[str] = None
    ) -> Union[FunctionList, Function, None]:
        """`Retrieve a single function by ID <https://developer.cognite.com/api#tag/Functions/operation/byIdsFunctions>`_.
=======
    def retrieve(self, id: int | None = None, external_id: str | None = None) -> Function | None:
        """`Retrieve a single function by id. <https://developer.cognite.com/api#tag/Functions/operation/byIdsFunctions>`_
>>>>>>> b5213d45

        Args:
            id (int | None): ID
            external_id (str | None): External ID

        Returns:
            Function | None: Requested function or None if it does not exist.

        Examples:

            Get function by id::

                >>> from cognite.client import CogniteClient
                >>> client = CogniteClient()
                >>> res = client.functions.retrieve(id=1)

            Get function by external id::

                >>> from cognite.client import CogniteClient
                >>> client = CogniteClient()
                >>> res = client.functions.retrieve(external_id="abc")
        """
        identifier = IdentifierSequence.load(ids=id, external_ids=external_id).as_singleton()
        return self._retrieve_multiple(identifiers=identifier, resource_cls=Function, list_cls=FunctionList)

    def retrieve_multiple(
<<<<<<< HEAD
        self, ids: Optional[Sequence[int]] = None, external_ids: Optional[Sequence[str]] = None
    ) -> Union[FunctionList, Function, None]:
        """`Retrieve multiple functions by ID <https://developer.cognite.com/api#tag/Functions/operation/byIdsFunctions>`_.
=======
        self,
        ids: Sequence[int] | None = None,
        external_ids: SequenceNotStr[str] | None = None,
        ignore_unknown_ids: bool = False,
    ) -> FunctionList:
        """`Retrieve multiple functions by id. <https://developer.cognite.com/api#tag/Functions/operation/byIdsFunctions>`_
>>>>>>> b5213d45

        Args:
            ids (Sequence[int] | None): IDs
            external_ids (SequenceNotStr[str] | None): External IDs
            ignore_unknown_ids (bool): Ignore IDs and external IDs that are not found rather than throw an exception.

        Returns:
            FunctionList: The requested functions.

        Examples:

            Get function by id::

                >>> from cognite.client import CogniteClient
                >>> client = CogniteClient()
                >>> res = client.functions.retrieve_multiple(ids=[1, 2, 3])

            Get functions by external id::

                >>> from cognite.client import CogniteClient
                >>> client = CogniteClient()
                >>> res = client.functions.retrieve_multiple(external_ids=["func1", "func2"])
        """
        assert_type(ids, "id", [Sequence], allow_none=True)
        assert_type(external_ids, "external_id", [Sequence], allow_none=True)
        return self._retrieve_multiple(
            identifiers=IdentifierSequence.load(ids=ids, external_ids=external_ids),
            resource_cls=Function,
            list_cls=FunctionList,
            ignore_unknown_ids=ignore_unknown_ids,
        )

    def call(
        self,
        id: int | None = None,
        external_id: str | None = None,
        data: dict | None = None,
        wait: bool = True,
        nonce: str | None = None,
    ) -> FunctionCall:
<<<<<<< HEAD
        """`Call a function by its ID or external ID <https://developer.cognite.com/api#tag/Functions/operation/postFunctionsCall>`_.
=======
        """`Call a function by its ID or external ID. <https://developer.cognite.com/api#tag/Function-calls/operation/postFunctionsCall>`_.
>>>>>>> b5213d45

        Args:
            id (int | None): ID
            external_id (str | None): External ID
            data (dict | None): Input data to the function (JSON serializable). This data is passed deserialized into the function through one of the arguments called data. **WARNING:** Secrets or other confidential information should not be passed via this argument. There is a dedicated `secrets` argument in FunctionsAPI.create() for this purpose.'
            wait (bool): Wait until the function call is finished. Defaults to True.
            nonce (str | None): Nonce retrieved from sessions API when creating a session. This will be used to bind the session before executing the function. If not provided, a new session will be created based on the client credentials.

        Tip:
            You can create a session via the Sessions API, using the client.iam.session.create() method.

        Returns:
            FunctionCall: A function call object.

        Examples:

            Call a function by id::

                >>> from cognite.client import CogniteClient
                >>> client = CogniteClient()
                >>> call = client.functions.call(id=1)

            Call a function directly on the `Function` object::

                >>> from cognite.client import CogniteClient
                >>> client = CogniteClient()
                >>> func = client.functions.retrieve(id=1)
                >>> call = func.call()
        """
        identifier = IdentifierSequence.load(ids=id, external_ids=external_id).as_singleton()[0]
        id = _get_function_internal_id(self._cognite_client, identifier)
        nonce = nonce or create_session_and_return_nonce(self._cognite_client, api_name="Functions API")

        if data is None:
            data = {}
        url = self._RESOURCE_PATH_CALL.format(id)
        res = self._post(url, json={"data": data, "nonce": nonce})

        function_call = FunctionCall._load(res.json(), cognite_client=self._cognite_client)
        if wait:
            function_call.wait()
        return function_call

    def limits(self) -> FunctionsLimits:
        """`Get service limits <https://developer.cognite.com/api#tag/Functions/operation/functionsLimits>`_.

        Returns:
            FunctionsLimits: A function limits object.

        Examples:

            Call a function by id::

                >>> from cognite.client import CogniteClient
                >>> client = CogniteClient()
                >>> limits = client.functions.limits()
        """
        res = self._get(self._RESOURCE_PATH + "/limits")
        return FunctionsLimits.load(res.json())

    def _zip_and_upload_folder(
        self,
        folder: str,
        name: str,
        external_id: str | None = None,
        data_set_id: int | None = None,
    ) -> int:
        name = _sanitize_filename(name)
        current_dir = os.getcwd()
        os.chdir(folder)
        try:
            with TemporaryDirectory() as tmpdir:
                zip_path = Path(tmpdir, "function.zip")
                with ZipFile(zip_path, "w", strict_timestamps=False) as zf:
                    for root, dirs, files in os.walk("."):
                        zf.write(root)

                        for filename in files:
                            zf.write(Path(root, filename))

                overwrite = bool(external_id)
                file = self._cognite_client.files.upload_bytes(
                    zip_path.read_bytes(),
                    name=f"{name}.zip",
                    external_id=external_id,
                    overwrite=overwrite,
                    data_set_id=data_set_id,
                )
                return file.id
        finally:
            os.chdir(current_dir)

    def _zip_and_upload_handle(
        self,
        function_handle: Callable,
        name: str,
        external_id: str | None = None,
        data_set_id: int | None = None,
    ) -> int:
        name = _sanitize_filename(name)
        docstr_requirements = _get_fn_docstring_requirements(function_handle)

        with TemporaryDirectory() as tmpdir:
            handle_path = Path(tmpdir, HANDLER_FILE_NAME)
            with handle_path.open("w") as f:
                f.write(textwrap.dedent(getsource(function_handle)))

            if docstr_requirements:
                requirements_path = Path(tmpdir, REQUIREMENTS_FILE_NAME)
                with requirements_path.open("w") as f:
                    for req in docstr_requirements:
                        f.write(f"{req}\n")

            zip_path = Path(tmpdir, "function.zip")
            with ZipFile(zip_path, "w", strict_timestamps=False) as zf:
                zf.write(handle_path, arcname=HANDLER_FILE_NAME)
                if docstr_requirements:
                    zf.write(requirements_path, arcname=REQUIREMENTS_FILE_NAME)

            overwrite = bool(external_id)
            file = self._cognite_client.files.upload_bytes(
                zip_path.read_bytes(),
                name=f"{name}.zip",
                external_id=external_id,
                overwrite=overwrite,
                data_set_id=data_set_id,
            )
            return file.id

    @staticmethod
    def _assert_exactly_one_of_folder_or_file_id_or_function_handle(
        folder: str | None, file_id: int | None, function_handle: Callable[..., Any] | None
    ) -> None:
        source_code_options = {"folder": folder, "file_id": file_id, "function_handle": function_handle}
        # TODO: Fix to use exactly_one_is_not_none function
        given_source_code_options = [key for key in source_code_options if source_code_options[key]]
        if not given_source_code_options:
            raise TypeError("Exactly one of the arguments folder, file_id and handle is required, but none were given.")
        elif len(given_source_code_options) > 1:
            raise TypeError(
                "Exactly one of the arguments folder, file_id and handle is required, but "
                + ", ".join(given_source_code_options)
                + " were given."
            )

    def activate(self) -> FunctionsStatus:
        """`Activate functions for the Project <https://developer.cognite.com/api#tag/Functions/operation/postFunctionsStatus>`_.

        Returns:
            FunctionsStatus: A function activation status.

        Examples:

            Call activate::

                >>> from cognite.client import CogniteClient
                >>> client = CogniteClient()
                >>> status = client.functions.activate()
        """
        res = self._post(self._RESOURCE_PATH + "/status")
        return FunctionsStatus.load(res.json())

    def status(self) -> FunctionsStatus:
        """`Functions activation status for the Project <https://developer.cognite.com/api#tag/Functions/operation/getFunctionsStatus>`_.

        Returns:
            FunctionsStatus: A function activation status.

        Examples:

            Call status::

                >>> from cognite.client import CogniteClient
                >>> client = CogniteClient()
                >>> status = client.functions.status()
        """
        res = self._get(self._RESOURCE_PATH + "/status")
        return FunctionsStatus.load(res.json())


def get_handle_function_node(file_path: Path) -> ast.FunctionDef | None:
    return next(
        (
            item
            for item in ast.walk(ast.parse(file_path.read_text()))
            if isinstance(item, ast.FunctionDef) and item.name == "handle"
        ),
        None,
    )


def _run_import_check(queue: Queue, root_path: str, module_path: str) -> None:
    if __name__ == "__main__":
        raise RuntimeError("This should not be run in the main process (has side-effects)")

    import sys as internal_sys  # let's not shadow outer scope

    internal_sys.path.insert(0, root_path)
    try:
        importlib.import_module(module_path)
        queue.put(None)
    except Exception as err:
        queue.put(err)


def _run_import_check_backup(root_path: str, module_path: str) -> None:
    existing_modules = set(sys.modules)
    sys.path.insert(0, root_path)
    try:
        importlib.import_module(module_path)
    finally:
        sys.path.remove(root_path)
        # Properly unloading modules is not supported in Python, but we can come close:
        # https://github.com/python/cpython/issues/53318
        for new_mod in set(sys.modules) - existing_modules:
            sys.modules.pop(new_mod, None)


def _check_imports(root_path: str, module_path: str) -> None:
    queue: Queue[Exception | None] = Queue()
    validator = Process(
        target=_run_import_check,
        name="import-validator",
        args=(queue, root_path, module_path),
        daemon=True,
    )
    validator.start()
    validator.join()
    if (error := queue.get_nowait()) is not None:
        raise error


def validate_function_folder(root_path: str, function_path: str, skip_folder_validation: bool) -> None:
    if not function_path.endswith(".py"):
        raise TypeError(f"{function_path} must be a Python file.")

    file_path = Path(root_path, function_path)
    if not file_path.is_file():
        raise FileNotFoundError(f"No file found at '{file_path}'.")

    if node := get_handle_function_node(file_path):
        _validate_function_handle(node)
    else:
        raise TypeError(f"{function_path} must contain a function named 'handle'.")

    if not skip_folder_validation:
        module_path = ".".join(Path(function_path).with_suffix("").parts)
        if not _RUNNING_IN_BROWSER:
            # We do an actual import to verify the files (this is done in a separate process)
            _check_imports(root_path, module_path)
        else:
            # Backup method for Pyodide/WASM envs: 'multiprocessing' not available due to browser limitations (ModuleNotFoundError)
            _run_import_check_backup(root_path, module_path)


def _validate_function_handle(handle_obj: Callable | ast.FunctionDef) -> None:
    if isinstance(handle_obj, ast.FunctionDef):
        name = handle_obj.name
        accepts_args = {arg.arg for arg in handle_obj.args.args}
    else:
        name = handle_obj.__name__
        accepts_args = set(signature(handle_obj).parameters)

    if name != "handle":
        raise TypeError(f"Function is named '{name}' but must be named 'handle'.")

    if not accepts_args <= ALLOWED_HANDLE_ARGS:
        raise TypeError(f"Arguments {accepts_args} to the function must be a subset of {ALLOWED_HANDLE_ARGS}.")


def _extract_requirements_from_file(file_name: str) -> list[str]:
    """Extracts a list of library requirements from a file. Comments, lines starting with '#', are ignored.

    Args:
        file_name (str): name of the file to parse

    Returns:
        list[str]: returns a list of library records
    """
    requirements: list[str] = []
    with open(file_name, "r+") as f:
        for line in f:
            line = line.strip()
            if UNCOMMENTED_LINE_REG.match(line):
                requirements.append(line)
    return requirements


def _extract_requirements_from_doc_string(docstr: str) -> list[str] | None:
    """Extracts a list of library requirements defined between [requirements] and [/requirements] in a functions docstring.

    Args:
        docstr (str): the docstring to extract requirements from

    Returns:
        list[str] | None: returns a list of library records if requirements are defined in the docstring, else None
    """
    substr_start, substr_end = None, None

    # Get index values for the start and end of the requirements list
    for match in REQUIREMENTS_REG.finditer(docstr):
        val = match.group()
        if val == "[requirements]":
            substr_start = match.end()
        elif val == "[/requirements]":
            substr_end = match.start()

    if substr_start and substr_end:
        # Return a list of requirement entries
        return docstr[substr_start:substr_end].splitlines()[1:]
    return None


def _validate_and_parse_requirements(requirements: list[str]) -> list[str]:
    """Validates the requirement specifications

    Args:
        requirements (list[str]): list of requirement specifications
    Raises:
        ValueError: if validation of requirements fails
    Returns:
        list[str]: The parsed requirements
    """
    constructors = local_import("pip._internal.req.constructors")
    install_req_from_line = constructors.install_req_from_line
    parsed_reqs: list[str] = []
    for req in requirements:
        try:
            parsed = install_req_from_line(req)
        except Exception as e:
            raise ValueError(str(e))

        parsed_reqs.append(str(parsed).strip())
    return parsed_reqs


def _get_fn_docstring_requirements(fn: Callable) -> list[str]:
    """Read requirements from a function docstring, validate them and return.

    Args:
        fn (Callable): the function to read requirements from

    Returns:
        list[str]: A (possibly empty) list of requirements.
    """
    if docstr := getdoc(fn):
        if reqs := _extract_requirements_from_doc_string(docstr):
            return _validate_and_parse_requirements(reqs)
    return []


def _sanitize_filename(filename: str) -> str:
    # Forwardslash, '/', is not allowed in file names:
    return filename.replace("/", "-")


class FunctionCallsAPI(APIClient):
    _RESOURCE_PATH = "/functions/{}/calls"
    _RESOURCE_PATH_RESPONSE = "/functions/{}/calls/{}/response"
    _RESOURCE_PATH_LOGS = "/functions/{}/calls/{}/logs"

    def list(
        self,
        function_id: int | None = None,
        function_external_id: str | None = None,
        status: str | None = None,
        schedule_id: int | None = None,
        start_time: dict[str, int] | None = None,
        end_time: dict[str, int] | None = None,
        limit: int | None = DEFAULT_LIMIT_READ,
    ) -> FunctionCallList:
        """`List all calls associated with a specific function ID <https://developer.cognite.com/api#tag/Function-calls/operation/listFunctionCalls>`_.

        Either function_id or function_external_id must be specified.

        Args:
            function_id (int | None): ID of the function on which the calls were made.
            function_external_id (str | None): External ID of the function on which the calls were made.
            status (str | None): Status of the call. Possible values ["Running", "Failed", "Completed", "Timeout"].
            schedule_id (int | None): Schedule id from which the call belongs (if any).
            start_time (dict[str, int] | None): Start time of the call. Possible keys are `min` and `max`, with values given as time stamps in ms.
            end_time (dict[str, int] | None): End time of the call. Possible keys are `min` and `max`, with values given as time stamps in ms.
            limit (int | None): Maximum number of function calls to list. Pass in -1, float('inf') or None to list all Function Calls.

        Returns:
            FunctionCallList: List of function calls

        Examples:

            List function calls::

                >>> from cognite.client import CogniteClient
                >>> client = CogniteClient()
                >>> calls = client.functions.calls.list(function_id=1)

            List function calls directly on a function object::

                >>> from cognite.client import CogniteClient
                >>> client = CogniteClient()
                >>> func = client.functions.retrieve(id=1)
                >>> calls = func.list_calls()

        """
        identifier = _get_function_identifier(function_id, function_external_id)
        function_id = _get_function_internal_id(self._cognite_client, identifier)
        filter = FunctionCallsFilter(
            status=status, schedule_id=schedule_id, start_time=start_time, end_time=end_time
        ).dump(camel_case=True)
        resource_path = self._RESOURCE_PATH.format(function_id)
        return self._list(
            method="POST",
            resource_path=resource_path,
            filter=filter,
            limit=limit,
            resource_cls=FunctionCall,
            list_cls=FunctionCallList,
        )

    def retrieve(
<<<<<<< HEAD
        self, call_id: int, function_id: Optional[int] = None, function_external_id: Optional[str] = None
    ) -> Union[FunctionCallList, FunctionCall, None]:
        """`Retrieve a single function call by ID <https://developer.cognite.com/api#tag/Function-calls/operation/byIdsFunctionCalls>`_.
=======
        self, call_id: int, function_id: int | None = None, function_external_id: str | None = None
    ) -> FunctionCall | None:
        """`Retrieve a single function call by id. <https://developer.cognite.com/api#tag/Function-calls/operation/byIdsFunctionCalls>`_
>>>>>>> b5213d45

        Args:
            call_id (int): ID of the call.
            function_id (int | None): ID of the function on which the call was made.
            function_external_id (str | None): External ID of the function on which the call was made.

        Returns:
            FunctionCall | None: Requested function call or None if either call ID or function identifier is not found.

        Examples:

            Retrieve single function call by id::

                >>> from cognite.client import CogniteClient
                >>> client = CogniteClient()
                >>> call = client.functions.calls.retrieve(call_id=2, function_id=1)

            Retrieve function call directly on a function object::

                >>> from cognite.client import CogniteClient
                >>> client = CogniteClient()
                >>> func = client.functions.retrieve(id=1)
                >>> call = func.retrieve_call(id=2)
        """
        identifier = _get_function_identifier(function_id, function_external_id)
        function_id = _get_function_internal_id(self._cognite_client, identifier)

        resource_path = self._RESOURCE_PATH.format(function_id)

        return self._retrieve_multiple(
            resource_path=resource_path,
            identifiers=IdentifierSequence.load(ids=call_id).as_singleton(),
            resource_cls=FunctionCall,
            list_cls=FunctionCallList,
        )

    def get_response(
<<<<<<< HEAD
        self, call_id: int, function_id: Optional[int] = None, function_external_id: Optional[str] = None
    ) -> Optional[Dict]:
        """`Retrieve the response from a function call <https://developer.cognite.com/api#tag/Function-calls/operation/getFunctionCallResponse>`_.
=======
        self, call_id: int, function_id: int | None = None, function_external_id: str | None = None
    ) -> dict | None:
        """`Retrieve the response from a function call. <https://developer.cognite.com/api#tag/Function-calls/operation/getFunctionCallResponse>`_
>>>>>>> b5213d45

        Args:
            call_id (int): ID of the call.
            function_id (int | None): ID of the function on which the call was made.
            function_external_id (str | None): External ID of the function on which the call was made.

        Returns:
            dict | None: Response from the function call.

        Examples:

            Retrieve function call response by call ID::

                >>> from cognite.client import CogniteClient
                >>> client = CogniteClient()
                >>> response = client.functions.calls.get_response(call_id=2, function_id=1)

            Retrieve function call response directly on a call object::

                >>> from cognite.client import CogniteClient
                >>> client = CogniteClient()
                >>> call = client.functions.calls.retrieve(call_id=2, function_id=1)
                >>> response = call.get_response()

        """
        identifier = _get_function_identifier(function_id, function_external_id)
        function_id = _get_function_internal_id(self._cognite_client, identifier)

        resource_path = self._RESOURCE_PATH_RESPONSE.format(function_id, call_id)
        return self._get(resource_path).json().get("response")

    def get_logs(
        self, call_id: int, function_id: int | None = None, function_external_id: str | None = None
    ) -> FunctionCallLog:
        """`Retrieve logs for a function call <https://developer.cognite.com/api#tag/Function-calls/operation/getFunctionCalls>`_.

        Args:
            call_id (int): ID of the call.
            function_id (int | None): ID of the function on which the call was made.
            function_external_id (str | None): External ID of the function on which the call was made.

        Returns:
            FunctionCallLog: Log for the function call.

        Examples:

            Retrieve function call logs by call ID::

                >>> from cognite.client import CogniteClient
                >>> client = CogniteClient()
                >>> logs = client.functions.calls.get_logs(call_id=2, function_id=1)

            Retrieve function call logs directly on a call object::

                >>> from cognite.client import CogniteClient
                >>> client = CogniteClient()
                >>> call = client.functions.calls.retrieve(call_id=2, function_id=1)
                >>> logs = call.get_logs()

        """
        identifier = _get_function_identifier(function_id, function_external_id)
        function_id = _get_function_internal_id(self._cognite_client, identifier)

        resource_path = self._RESOURCE_PATH_LOGS.format(function_id, call_id)
        return FunctionCallLog._load(self._get(resource_path).json()["items"])


class FunctionSchedulesAPI(APIClient):
    _RESOURCE_PATH = "/functions/schedules"

    @overload
    def __call__(
        self,
        chunk_size: None = None,
        name: str | None = None,
        function_id: int | None = None,
        function_external_id: str | None = None,
        created_time: dict[str, int] | TimestampRange | None = None,
        cron_expression: str | None = None,
        limit: int | None = None,
    ) -> Iterator[FunctionSchedule]: ...

    @overload
    def __call__(
        self,
        chunk_size: int,
        name: str | None = None,
        function_id: int | None = None,
        function_external_id: str | None = None,
        created_time: dict[str, int] | TimestampRange | None = None,
        cron_expression: str | None = None,
        limit: int | None = None,
    ) -> Iterator[FunctionSchedulesList]: ...

    def __call__(
        self,
        chunk_size: int | None = None,
        name: str | None = None,
        function_id: int | None = None,
        function_external_id: str | None = None,
        created_time: dict[str, int] | TimestampRange | None = None,
        cron_expression: str | None = None,
        limit: int | None = None,
    ) -> Iterator[FunctionSchedule] | Iterator[FunctionSchedulesList]:
        """Iterate over function schedules

        Args:
            chunk_size (int | None): The number of schedules to return in each chunk. Defaults to yielding one schedule a time.
            name (str | None): Name of the function schedule.
            function_id (int | None): ID of the function the schedules are linked to.
            function_external_id (str | None): External ID of the function the schedules are linked to.
            created_time (dict[str, int] | TimestampRange | None):  Range between two timestamps. Possible keys are `min` and `max`, with values given as time stamps in ms.
            cron_expression (str | None): Cron expression.
            limit (int | None): Maximum schedules to return. Defaults to return all schedules.

        Returns:
            Iterator[FunctionSchedule] | Iterator[FunctionSchedulesList]: yields function schedules.

<<<<<<< HEAD
    def retrieve(self, id: int) -> Union[FunctionSchedule, FunctionSchedulesList, None]:
        """`Retrieve a single function schedule by ID <https://developer.cognite.com/api#tag/Function-schedules/operation/byIdsFunctionSchedules>`_.
=======
        """
        _ensure_at_most_one_id_given(function_id, function_external_id)

        filter_ = FunctionSchedulesFilter(
            name=name,
            function_id=function_id,
            function_external_id=function_external_id,
            created_time=created_time,
            cron_expression=cron_expression,
        ).dump(camel_case=True)

        return self._list_generator(
            method="POST",
            url_path=f"{self._RESOURCE_PATH}/list",
            filter=filter_,
            resource_cls=FunctionSchedule,
            list_cls=FunctionSchedulesList,
            chunk_size=chunk_size,
            limit=limit,
        )

    def __iter__(self) -> Iterator[FunctionSchedule]:
        """Iterate over all function schedules"""
        return self()

    @overload
    def retrieve(self, id: int, ignore_unknown_ids: bool = False) -> FunctionSchedule | None: ...

    @overload
    def retrieve(self, id: Sequence[int], ignore_unknown_ids: bool = False) -> FunctionSchedulesList: ...

    def retrieve(
        self, id: int | Sequence[int], ignore_unknown_ids: bool = False
    ) -> FunctionSchedule | None | FunctionSchedulesList:
        """`Retrieve a single function schedule by id. <https://developer.cognite.com/api#tag/Function-schedules/operation/byIdsFunctionSchedules>`_
>>>>>>> b5213d45

        Args:
            id (int | Sequence[int]): Schedule ID
            ignore_unknown_ids (bool): Ignore IDs that are not found rather than throw an exception.

        Returns:
            FunctionSchedule | None | FunctionSchedulesList: Requested function schedule or None if not found.

        Examples:

            Get function schedule by id::

                >>> from cognite.client import CogniteClient
                >>> client = CogniteClient()
                >>> res = client.functions.schedules.retrieve(id=1)

        """
        identifiers = IdentifierSequence.load(ids=id)
        return self._retrieve_multiple(
            identifiers=identifiers,
            resource_cls=FunctionSchedule,
            list_cls=FunctionSchedulesList,
            ignore_unknown_ids=ignore_unknown_ids,
        )

    def list(
        self,
        name: str | None = None,
        function_id: int | None = None,
        function_external_id: str | None = None,
        created_time: dict[str, int] | TimestampRange | None = None,
        cron_expression: str | None = None,
        limit: int | None = DEFAULT_LIMIT_READ,
    ) -> FunctionSchedulesList:
        """`List all schedules associated with a specific project <https://developer.cognite.com/api#tag/Function-schedules/operation/listFunctionSchedules>`_.

        Args:
            name (str | None): Name of the function schedule.
            function_id (int | None): ID of the function the schedules are linked to.
            function_external_id (str | None): External ID of the function the schedules are linked to.
            created_time (dict[str, int] | TimestampRange | None):  Range between two timestamps. Possible keys are `min` and `max`, with values given as time stamps in ms.
            cron_expression (str | None): Cron expression.
            limit (int | None): Maximum number of schedules to list. Pass in -1, float('inf') or None to list all.

        Returns:
            FunctionSchedulesList: List of function schedules

        Examples:

            List function schedules::

                >>> from cognite.client import CogniteClient
                >>> client = CogniteClient()
                >>> schedules = client.functions.schedules.list()

            List schedules directly on a function object to get only schedules associated with this particular function:

                >>> from cognite.client import CogniteClient
                >>> client = CogniteClient()
                >>> func = client.functions.retrieve(id=1)
                >>> schedules = func.list_schedules(limit=None)

        """
        if is_unlimited(limit):
            # Variable used to guarantee all items are returned when list(limit) is None, inf or -1.
            limit = 10_000

        _ensure_at_most_one_id_given(function_id, function_external_id)
        filter = FunctionSchedulesFilter(
            name=name,
            function_id=function_id,
            function_external_id=function_external_id,
            created_time=created_time,
            cron_expression=cron_expression,
        ).dump(camel_case=True)
        res = self._post(url_path=f"{self._RESOURCE_PATH}/list", json={"filter": filter, "limit": limit})

        return FunctionSchedulesList._load(res.json()["items"], cognite_client=self._cognite_client)

    def create(
        self,
        name: str | FunctionScheduleWrite,
        cron_expression: str | None = None,
        function_id: int | None = None,
        function_external_id: str | None = None,
        client_credentials: dict | ClientCredentials | None = None,
        description: str | None = None,
        data: dict | None = None,
    ) -> FunctionSchedule:
        """`Create a function schedule <https://developer.cognite.com/api#tag/Function-schedules/operation/postFunctionSchedules>`_.

        Args:
            name (str | FunctionScheduleWrite): Name of the schedule or FunctionSchedule object. If a function schedule object is passed, the other arguments are ignored except for the client_credentials argument.
            cron_expression (str | None): Cron expression.
            function_id (int | None): Id of the function to attach the schedule to.
            function_external_id (str | None): External id of the function to attach the schedule to. Will be converted to (internal) ID before creating the schedule.
            client_credentials (dict | ClientCredentials | None): Instance of ClientCredentials or a dictionary containing client credentials: 'client_id' and 'client_secret'.
            description (str | None): Description of the schedule.
            data (dict | None): Data to be passed to the scheduled run.

        Returns:
            FunctionSchedule: Created function schedule.

        Warning:
            Do not pass secrets or other confidential information via the ``data`` argument. There is a dedicated
            ``secrets`` argument in FunctionsAPI.create() for this purpose.

            Passing the reference to the Function by ``function_external_id`` is just here as a convenience to the user.
            The API require that all schedules *must* be attached to a Function by (internal) ID for authentication-
            and security purposes. This means that the lookup to get the ID is first done on behalf of the user.

        Examples:

            Create a function schedule that runs using specified client credentials (**recommended**)::

                >>> import os
                >>> from cognite.client import CogniteClient
                >>> from cognite.client.data_classes import ClientCredentials
                >>> client = CogniteClient()
                >>> schedule = client.functions.schedules.create(
                ...     name="My schedule",
                ...     function_id=123,
                ...     cron_expression="*/5 * * * *",
                ...     client_credentials=ClientCredentials("my-client-id", os.environ["MY_CLIENT_SECRET"]),
                ...     description="This schedule does magic stuff.",
                ...     data={"magic": "stuff"},
                ... )

            You may also create a schedule that runs with your -current- credentials, i.e. the same credentials you used
            to instantiate the ``CogniteClient`` (that you're using right now). **Note**: Unless you happen to already use
            client credentials, *this is not a recommended way to create schedules*, as it will create an explicit dependency
            on your user account, which it will run the function "on behalf of" (until the schedule is eventually removed)::

                >>> schedule = client.functions.schedules.create(
                ...     name="My schedule",
                ...     function_id=456,
                ...     cron_expression="*/5 * * * *",
                ...     description="A schedule just used for some temporary testing.",
                ... )

        """
        if isinstance(name, str):
            if cron_expression is None:
                raise ValueError("cron_expression must be specified when creating a new schedule.")
            item = FunctionScheduleWrite(name, cron_expression, function_id, function_external_id, description, data)
        else:
            item = name
        identifier = _get_function_identifier(item.function_id, item.function_external_id)
        if item.function_id is None:
            item.function_id = _get_function_internal_id(self._cognite_client, identifier)
            # API requires 'Exactly one of 'function_id' and 'function_external_id' must be set '
            item.function_external_id = None

        dumped = item.dump()
        dumped["nonce"] = create_session_and_return_nonce(
            self._cognite_client, api_name="Functions API", client_credentials=client_credentials
        )
        return self._create_multiple(
            items=dumped,
            resource_cls=FunctionSchedule,
            input_resource_cls=FunctionScheduleWrite,
            list_cls=FunctionSchedulesList,
        )

    def delete(self, id: int) -> None:
        """`Delete a function schedule <https://developer.cognite.com/api#tag/Function-schedules/operation/deleteFunctionSchedules>`_.

        Args:
            id (int): Id of the schedule

        Examples:

            Delete function schedule::

                >>> from cognite.client import CogniteClient
                >>> client = CogniteClient()
                >>> client.functions.schedules.delete(id = 123)

        """
        url = f"{self._RESOURCE_PATH}/delete"
        self._post(url, json={"items": [{"id": id}]})

<<<<<<< HEAD
    def get_input_data(self, id: int) -> Optional[Dict]:
        """`Retrieve the input data to the associated function <https://developer.cognite.com/api#tag/Function-schedules/operation/getFunctionScheduleInputData>`_.

=======
    def get_input_data(self, id: int) -> dict | None:
        """`Retrieve the input data to the associated function. <https://developer.cognite.com/api#tag/Function-schedules/operation/getFunctionScheduleInputData>`_
>>>>>>> b5213d45
        Args:
            id (int): Id of the schedule

        Returns:
            dict | None: Input data to the associated function or None if not set. This data is passed deserialized into the function through the data argument.

        Examples:

            Get schedule input data::

                >>> from cognite.client import CogniteClient
                >>> client = CogniteClient()
                >>> client.functions.schedules.get_input_data(id=123)
        """
        url = f"{self._RESOURCE_PATH}/{id}/input_data"
        res = self._get(url)

        return res.json().get("data")<|MERGE_RESOLUTION|>--- conflicted
+++ resolved
@@ -209,15 +209,6 @@
         skip_folder_validation: bool = False,
         data_set_id: int | None = None,
     ) -> Function:
-<<<<<<< HEAD
-        """'Create a function <https://developer.cognite.com/api#tag/Functions/operation/postFunctions>`_.
-
-        When creating a function,
-        the source code can be specified in one of three ways:\n
-        - Via the `folder` argument, which is the path to the folder where the source code is located. `function_path` must point to a python file in the folder within which a function named `handle` must be defined.\n
-        - Via the `file_id` argument, which is the ID of a zip-file uploaded to the files API. `function_path` must point to a python file in the zipped folder within which a function named `handle` must be defined.\n
-        - Via the `function_handle` argument, which is a reference to a function object, which must be named `handle`.\n
-=======
         '''`When creating a function, <https://developer.cognite.com/api#tag/Functions/operation/postFunctions>`_
         the source code can be specified in one of three ways:
 
@@ -229,7 +220,6 @@
         - If the user calls the function with input data, this is passed through the `data` argument.
         - If the user gives one or more secrets when creating the function, these are passed through the `secrets` argument.
         - Data about the function call can be accessed via the argument `function_call_info`, which is a dictionary with keys `function_id`, `call_id`, and, if the call is scheduled, `schedule_id` and `scheduled_time`.
->>>>>>> b5213d45
 
         By default, the function is deployed with the latest version of cognite-sdk. If a specific version is desired, it can be specified either in a requirements.txt file when deploying via the `folder` argument or between `[requirements]` tags when deploying via the `function_handle` argument (see example below).
 
@@ -242,7 +232,7 @@
             file_id (int | None): File ID of the code uploaded to the Files API.
             function_path (str): Relative path from the root folder to the file containing the `handle` function. Defaults to `handler.py`. Must be on POSIX path format.
             function_handle (Callable | None): Reference to a function object, which must be named `handle`.
-            external_id (str | None): External id of the function.
+            external_id (str | None): External ID of the function.
             description (str | None): Description of the function.
             owner (str | None): Owner of this function. Typically used to know who created it.
             secrets (dict[str, str] | None): Additional secrets as key/value pairs. These can e.g. password to simulators or other data sources. Keys must be lowercase characters, numbers or dashes (-) and at most 15 characters. You can create at most 30 secrets, all keys must be unique.
@@ -460,15 +450,8 @@
 
         return FunctionList._load(res.json()["items"], cognite_client=self._cognite_client)
 
-<<<<<<< HEAD
-    def retrieve(
-        self, id: Optional[int] = None, external_id: Optional[str] = None
-    ) -> Union[FunctionList, Function, None]:
+    def retrieve(self, id: int | None = None, external_id: str | None = None) -> Function | None:
         """`Retrieve a single function by ID <https://developer.cognite.com/api#tag/Functions/operation/byIdsFunctions>`_.
-=======
-    def retrieve(self, id: int | None = None, external_id: str | None = None) -> Function | None:
-        """`Retrieve a single function by id. <https://developer.cognite.com/api#tag/Functions/operation/byIdsFunctions>`_
->>>>>>> b5213d45
 
         Args:
             id (int | None): ID
@@ -495,18 +478,12 @@
         return self._retrieve_multiple(identifiers=identifier, resource_cls=Function, list_cls=FunctionList)
 
     def retrieve_multiple(
-<<<<<<< HEAD
-        self, ids: Optional[Sequence[int]] = None, external_ids: Optional[Sequence[str]] = None
-    ) -> Union[FunctionList, Function, None]:
-        """`Retrieve multiple functions by ID <https://developer.cognite.com/api#tag/Functions/operation/byIdsFunctions>`_.
-=======
         self,
         ids: Sequence[int] | None = None,
         external_ids: SequenceNotStr[str] | None = None,
         ignore_unknown_ids: bool = False,
     ) -> FunctionList:
-        """`Retrieve multiple functions by id. <https://developer.cognite.com/api#tag/Functions/operation/byIdsFunctions>`_
->>>>>>> b5213d45
+        """`Retrieve multiple functions by ID <https://developer.cognite.com/api#tag/Functions/operation/byIdsFunctions>`_.
 
         Args:
             ids (Sequence[int] | None): IDs
@@ -547,11 +524,7 @@
         wait: bool = True,
         nonce: str | None = None,
     ) -> FunctionCall:
-<<<<<<< HEAD
-        """`Call a function by its ID or external ID <https://developer.cognite.com/api#tag/Functions/operation/postFunctionsCall>`_.
-=======
-        """`Call a function by its ID or external ID. <https://developer.cognite.com/api#tag/Function-calls/operation/postFunctionsCall>`_.
->>>>>>> b5213d45
+        """`Call a function by its ID or external ID <https://developer.cognite.com/api#tag/Function-calls/operation/postFunctionsCall>`_.
 
         Args:
             id (int | None): ID
@@ -971,15 +944,9 @@
         )
 
     def retrieve(
-<<<<<<< HEAD
-        self, call_id: int, function_id: Optional[int] = None, function_external_id: Optional[str] = None
-    ) -> Union[FunctionCallList, FunctionCall, None]:
-        """`Retrieve a single function call by ID <https://developer.cognite.com/api#tag/Function-calls/operation/byIdsFunctionCalls>`_.
-=======
         self, call_id: int, function_id: int | None = None, function_external_id: str | None = None
     ) -> FunctionCall | None:
-        """`Retrieve a single function call by id. <https://developer.cognite.com/api#tag/Function-calls/operation/byIdsFunctionCalls>`_
->>>>>>> b5213d45
+        """`Retrieve a single function call by ID <https://developer.cognite.com/api#tag/Function-calls/operation/byIdsFunctionCalls>`_.
 
         Args:
             call_id (int): ID of the call.
@@ -1017,15 +984,9 @@
         )
 
     def get_response(
-<<<<<<< HEAD
-        self, call_id: int, function_id: Optional[int] = None, function_external_id: Optional[str] = None
-    ) -> Optional[Dict]:
-        """`Retrieve the response from a function call <https://developer.cognite.com/api#tag/Function-calls/operation/getFunctionCallResponse>`_.
-=======
         self, call_id: int, function_id: int | None = None, function_external_id: str | None = None
     ) -> dict | None:
-        """`Retrieve the response from a function call. <https://developer.cognite.com/api#tag/Function-calls/operation/getFunctionCallResponse>`_
->>>>>>> b5213d45
+        """`Retrieve the response from a function call <https://developer.cognite.com/api#tag/Function-calls/operation/getFunctionCallResponse>`_.
 
         Args:
             call_id (int): ID of the call.
@@ -1144,10 +1105,6 @@
         Returns:
             Iterator[FunctionSchedule] | Iterator[FunctionSchedulesList]: yields function schedules.
 
-<<<<<<< HEAD
-    def retrieve(self, id: int) -> Union[FunctionSchedule, FunctionSchedulesList, None]:
-        """`Retrieve a single function schedule by ID <https://developer.cognite.com/api#tag/Function-schedules/operation/byIdsFunctionSchedules>`_.
-=======
         """
         _ensure_at_most_one_id_given(function_id, function_external_id)
 
@@ -1182,8 +1139,7 @@
     def retrieve(
         self, id: int | Sequence[int], ignore_unknown_ids: bool = False
     ) -> FunctionSchedule | None | FunctionSchedulesList:
-        """`Retrieve a single function schedule by id. <https://developer.cognite.com/api#tag/Function-schedules/operation/byIdsFunctionSchedules>`_
->>>>>>> b5213d45
+        """`Retrieve a single function schedule by ID <https://developer.cognite.com/api#tag/Function-schedules/operation/byIdsFunctionSchedules>`_.
 
         Args:
             id (int | Sequence[int]): Schedule ID
@@ -1366,14 +1322,8 @@
         url = f"{self._RESOURCE_PATH}/delete"
         self._post(url, json={"items": [{"id": id}]})
 
-<<<<<<< HEAD
-    def get_input_data(self, id: int) -> Optional[Dict]:
+    def get_input_data(self, id: int) -> dict | None:
         """`Retrieve the input data to the associated function <https://developer.cognite.com/api#tag/Function-schedules/operation/getFunctionScheduleInputData>`_.
-
-=======
-    def get_input_data(self, id: int) -> dict | None:
-        """`Retrieve the input data to the associated function. <https://developer.cognite.com/api#tag/Function-schedules/operation/getFunctionScheduleInputData>`_
->>>>>>> b5213d45
         Args:
             id (int): Id of the schedule
 
