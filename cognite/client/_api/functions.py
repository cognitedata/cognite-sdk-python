from __future__ import annotations

import ast
import importlib
import os
import re
import sys
import textwrap
import time
from inspect import getdoc, getsource, signature
from multiprocessing import Process, Queue
from numbers import Number
from pathlib import Path
from tempfile import TemporaryDirectory
from typing import TYPE_CHECKING, Any, Callable, Sequence, cast
from zipfile import ZipFile

from cognite.client._api_client import APIClient
from cognite.client._constants import DEFAULT_LIMIT_READ
from cognite.client.data_classes import (
    ClientCredentials,
    Function,
    FunctionCall,
    FunctionCallList,
    FunctionCallLog,
    FunctionFilter,
    FunctionList,
    FunctionSchedule,
    FunctionSchedulesFilter,
    FunctionSchedulesList,
    FunctionsLimits,
    TimestampRange,
)
from cognite.client.data_classes.functions import FunctionCallsFilter, FunctionsStatus
from cognite.client.utils._auxiliary import is_unlimited
from cognite.client.utils._identifier import Identifier, IdentifierSequence
from cognite.client.utils._importing import local_import
from cognite.client.utils._session import create_session_and_return_nonce
from cognite.client.utils._validation import assert_type

if TYPE_CHECKING:
    from cognite.client import CogniteClient
    from cognite.client.config import ClientConfig

HANDLER_FILE_NAME = "handler.py"
MAX_RETRIES = 5
REQUIREMENTS_FILE_NAME = "requirements.txt"
REQUIREMENTS_REG = re.compile(r"(\[\/?requirements\]){1}$", flags=re.M)  # Matches [requirements] and [/requirements]
UNCOMMENTED_LINE_REG = re.compile(r"^[^\#]]*.*")
ALLOWED_HANDLE_ARGS = frozenset({"data", "client", "secrets", "function_call_info"})


def _get_function_internal_id(cognite_client: CogniteClient, identifier: Identifier) -> int:
    primitive = identifier.as_primitive()
    if identifier.is_id:
        return primitive

    if identifier.is_external_id:
        function = cognite_client.functions.retrieve(external_id=primitive)
        if function:
            return function.id

    raise ValueError(f'Function with external ID "{primitive}" is not found')


def _get_function_identifier(function_id: int | None, function_external_id: str | None) -> Identifier:
    identifier = IdentifierSequence.load(function_id, function_external_id, id_name="function")
    if identifier.is_singleton():
        return identifier[0]
    raise AssertionError("Exactly one of function_id and function_external_id must be specified")


class FunctionsAPI(APIClient):
    _RESOURCE_PATH = "/functions"

    def __init__(self, config: ClientConfig, api_version: str | None, cognite_client: CogniteClient) -> None:
        super().__init__(config, api_version, cognite_client)
        self.calls = FunctionCallsAPI(config, api_version, cognite_client)
        self.schedules = FunctionSchedulesAPI(config, api_version, cognite_client)
        # Variable used to guarantee all items are returned when list(limit) is None, inf or -1.
        self._LIST_LIMIT_CEILING = 10_000

    def create(
        self,
        name: str,
        folder: str | None = None,
        file_id: int | None = None,
        function_path: str = HANDLER_FILE_NAME,
        function_handle: Callable | None = None,
        external_id: str | None = None,
        description: str | None = "",
        owner: str | None = "",
        secrets: dict | None = None,
        env_vars: dict | None = None,
        cpu: Number | None = None,
        memory: Number | None = None,
        runtime: str | None = None,
        metadata: dict | None = None,
        index_url: str | None = None,
        extra_index_urls: list[str] | None = None,
        skip_folder_validation: bool = False,
        data_set_id: int | None = None,
    ) -> Function:
        '''`When creating a function, <https://developer.cognite.com/api#tag/Functions/operation/postFunctions>`_
        the source code can be specified in one of three ways:

        - Via the `folder` argument, which is the path to the folder where the source code is located. `function_path` must point to a python file in the folder within which a function named `handle` must be defined.
        - Via the `file_id` argument, which is the ID of a zip-file uploaded to the files API. `function_path` must point to a python file in the zipped folder within which a function named `handle` must be defined.
        - Via the `function_handle` argument, which is a reference to a function object, which must be named `handle`.

        The function named `handle` is the entrypoint of the created function. Valid arguments to `handle` are `data`, `client`, `secrets` and `function_call_info`:
        - If the user calls the function with input data, this is passed through the `data` argument.
        - If the user gives one or more secrets when creating the function, these are passed through the `secrets` argument.
        - Data about the function call can be accessed via the argument `function_call_info`, which is a dictionary with keys `function_id` and, if the call is scheduled, `schedule_id` and `scheduled_time`.

        By default, the function is deployed with the latest version of cognite-sdk. If a specific version is desired, it can be specified either in a requirements.txt file when deploying via the `folder` argument or between `[requirements]` tags when deploying via the `function_handle` argument (see example below).

        For help with troubleshooting, please see `this page. <https://docs.cognite.com/cdf/functions/known_issues/>`_

        Args:
            name (str): The name of the function.
            folder (str | None): Path to the folder where the function source code is located.
            file_id (int | None): File ID of the code uploaded to the Files API.
            function_path (str): Relative path from the root folder to the file containing the `handle` function. Defaults to `handler.py`. Must be on POSIX path format.
            function_handle (Callable | None): Reference to a function object, which must be named `handle`.
            external_id (str | None): External id of the function.
            description (str | None): Description of the function.
            owner (str | None): Owner of this function. Typically used to know who created it.
            secrets (dict | None): Additional secrets as key/value pairs. These can e.g. password to simulators or other data sources. Keys must be lowercase characters, numbers or dashes (-) and at most 15 characters. You can create at most 30 secrets, all keys must be unique.
            env_vars (dict | None): Environment variables as key/value pairs. Keys can contain only letters, numbers or the underscore character. You can create at most 100 environment variables.
            cpu (Number | None): Number of CPU cores per function. Allowed values are in the range [0.1, 0.6], and None translates to the API default which is 0.25 in GCP. The argument is unavailable in Azure.
            memory (Number | None): Memory per function measured in GB. Allowed values are in the range [0.1, 2.5], and None translates to the API default which is 1 GB in GCP. The argument is unavailable in Azure.
            runtime (str | None): The function runtime. Valid values are ["py38", "py39", "py310", `None`], and `None` translates to the API default which will change over time. The runtime "py38" resolves to the latest version of the Python 3.8 series.
            metadata (dict | None): Metadata for the function as key/value pairs. Key & values can be at most 32, 512 characters long respectively. You can have at the most 16 key-value pairs, with a maximum size of 512 bytes.
            index_url (str | None): Index URL for Python Package Manager to use. Be aware of the intrinsic security implications of using the `index_url` option. `More information can be found on official docs, <https://docs.cognite.com/cdf/functions/#additional-arguments>`_
            extra_index_urls (list[str] | None): Extra Index URLs for Python Package Manager to use. Be aware of the intrinsic security implications of using the `extra_index_urls` option. `More information can be found on official docs, <https://docs.cognite.com/cdf/functions/#additional-arguments>`_
            skip_folder_validation (bool): When creating a function using the 'folder' argument, pass True to skip the extra validation step that attempts to import the module. Skipping can be useful when your function requires several heavy packages to already be installed locally. Defaults to False.
            data_set_id (int | None): Data set to upload the function code to. Note: Does not affect the function itself.

        Returns:
            Function: The created function.

        Examples:

            Create function with source code in folder::

                >>> from cognite.client import CogniteClient
                >>> c = CogniteClient()
                >>> function = c.functions.create(
                ...     name="myfunction",
                ...     folder="path/to/code",
                ...     function_path="path/to/function.py")

            Create function with file_id from already uploaded source code::

                >>> from cognite.client import CogniteClient
                >>> c = CogniteClient()
                >>> function = c.functions.create(
                ...     name="myfunction", file_id=123, function_path="path/to/function.py")

            Create function with predefined function object named `handle`::

                >>> from cognite.client import CogniteClient
                >>> c = CogniteClient()
                >>> function = c.functions.create(name="myfunction", function_handle=handle)

            Create function with predefined function object named `handle` with dependencies::

                >>> from cognite.client import CogniteClient
                >>> c = CogniteClient()
                >>>
                >>> def handle(client, data):
                >>>     """
                >>>     [requirements]
                >>>     numpy
                >>>     [/requirements]
                >>>     """
                >>>     ...
                >>>
                >>> function = c.functions.create(name="myfunction", function_handle=handle)

            .. note::
                When using a predefined function object, you can list dependencies between the tags `[requirements]` and `[/requirements]` in the function's docstring. The dependencies will be parsed and validated in accordance with requirement format specified in `PEP 508 <https://peps.python.org/pep-0508/>`_.
        '''
        self._assert_exactly_one_of_folder_or_file_id_or_function_handle(folder, file_id, function_handle)

        if folder:
            validate_function_folder(folder, function_path, skip_folder_validation)
            file_id = self._zip_and_upload_folder(folder, name, external_id, data_set_id)
        elif function_handle:
            _validate_function_handle(function_handle)
            file_id = self._zip_and_upload_handle(function_handle, name, external_id, data_set_id)
        assert_type(cpu, "cpu", [Number], allow_none=True)
        assert_type(memory, "memory", [Number], allow_none=True)

        sleep_time = 1.0  # seconds
        for i in range(MAX_RETRIES):
            file = self._cognite_client.files.retrieve(id=file_id)
            if file and file.uploaded:
                break
            time.sleep(sleep_time)
            sleep_time *= 2
        else:
            raise OSError("Could not retrieve file from files API")

        url = "/functions"
        function: dict[str, Any] = {
            "name": name,
            "description": description,
            "owner": owner,
            "fileId": file_id,
            "functionPath": function_path,
            "envVars": env_vars,
            "metadata": metadata,
        }
        if cpu:
            function["cpu"] = cpu
        if memory:
            function["memory"] = memory
        if runtime:
            function["runtime"] = runtime
        if external_id:
            function["externalId"] = external_id
        if secrets:
            function["secrets"] = secrets
        if extra_index_urls:
            function["extraIndexUrls"] = extra_index_urls
        if index_url:
            function["indexUrl"] = index_url

<<<<<<< HEAD
        body = {"items": [function]}
        res = self._post(url, json=body)
        return Function.load(res.json()["items"][0], cognite_client=self._cognite_client)
=======
        res = self._post(url, json={"items": [function]})
        return Function._load(res.json()["items"][0], cognite_client=self._cognite_client)
>>>>>>> 41ec76fb

    def delete(self, id: int | Sequence[int] | None = None, external_id: str | Sequence[str] | None = None) -> None:
        """`Delete one or more functions. <https://developer.cognite.com/api#tag/Functions/operation/deleteFunctions>`_

        Args:
            id (int | Sequence[int] | None): Id or list of ids.
            external_id (str | Sequence[str] | None): External ID or list of external ids.

        Example:

            Delete functions by id or external id::

                >>> from cognite.client import CogniteClient
                >>> c = CogniteClient()
                >>> c.functions.delete(id=[1,2,3], external_id="function3")
        """
        self._delete_multiple(identifiers=IdentifierSequence.load(ids=id, external_ids=external_id), wrap_ids=True)

    def list(
        self,
        name: str | None = None,
        owner: str | None = None,
        file_id: int | None = None,
        status: str | None = None,
        external_id_prefix: str | None = None,
        created_time: dict[str, int] | TimestampRange | None = None,
        limit: int | None = DEFAULT_LIMIT_READ,
    ) -> FunctionList:
        """`List all functions. <https://developer.cognite.com/api#tag/Functions/operation/listFunctions>`_

        Args:
            name (str | None): The name of the function.
            owner (str | None): Owner of the function.
            file_id (int | None): The file ID of the zip-file used to create the function.
            status (str | None): Status of the function. Possible values: ["Queued", "Deploying", "Ready", "Failed"].
            external_id_prefix (str | None): External ID prefix to filter on.
            created_time (dict[str, int] | TimestampRange | None):  Range between two timestamps. Possible keys are `min` and `max`, with values given as time stamps in ms.
            limit (int | None): Maximum number of functions to return. Pass in -1, float('inf') or None to list all.

        Returns:
            FunctionList: List of functions

        Example:

            List functions::

                >>> from cognite.client import CogniteClient
                >>> c = CogniteClient()
                >>> functions_list = c.functions.list()
        """
        if is_unlimited(limit):
            limit = self._LIST_LIMIT_CEILING

        filter = FunctionFilter(
            name=name,
            owner=owner,
            file_id=file_id,
            status=status,
            external_id_prefix=external_id_prefix,
            created_time=created_time,
        ).dump(camel_case=True)
        res = self._post(url_path=f"{self._RESOURCE_PATH}/list", json={"filter": filter, "limit": limit})

        return FunctionList.load(res.json()["items"], cognite_client=self._cognite_client)

    def retrieve(self, id: int | None = None, external_id: str | None = None) -> Function | None:
        """`Retrieve a single function by id. <https://developer.cognite.com/api#tag/Functions/operation/byIdsFunctions>`_

        Args:
            id (int | None): ID
            external_id (str | None): External ID

        Returns:
            Function | None: Requested function or None if it does not exist.

        Examples:

            Get function by id::

                >>> from cognite.client import CogniteClient
                >>> c = CogniteClient()
                >>> res = c.functions.retrieve(id=1)

            Get function by external id::

                >>> from cognite.client import CogniteClient
                >>> c = CogniteClient()
                >>> res = c.functions.retrieve(external_id="abc")
        """
        identifier = IdentifierSequence.load(ids=id, external_ids=external_id).as_singleton()
        return self._retrieve_multiple(identifiers=identifier, resource_cls=Function, list_cls=FunctionList)

    def retrieve_multiple(
        self,
        ids: Sequence[int] | None = None,
        external_ids: Sequence[str] | None = None,
        ignore_unknown_ids: bool = False,
    ) -> FunctionList | Function | None:
        """`Retrieve multiple functions by id. <https://developer.cognite.com/api#tag/Functions/operation/byIdsFunctions>`_

        Args:
            ids (Sequence[int] | None): IDs
            external_ids (Sequence[str] | None): External IDs
            ignore_unknown_ids (bool): Ignore IDs and external IDs that are not found rather than throw an exception.

        Returns:
            FunctionList | Function | None: The requested functions.

        Examples:

            Get function by id::

                >>> from cognite.client import CogniteClient
                >>> c = CogniteClient()
                >>> res = c.functions.retrieve_multiple(ids=[1, 2, 3])

            Get functions by external id::

                >>> from cognite.client import CogniteClient
                >>> c = CogniteClient()
                >>> res = c.functions.retrieve_multiple(external_ids=["func1", "func2"])
        """
        assert_type(ids, "id", [Sequence], allow_none=True)
        assert_type(external_ids, "external_id", [Sequence], allow_none=True)
        return self._retrieve_multiple(
            identifiers=IdentifierSequence.load(ids=ids, external_ids=external_ids),
            resource_cls=Function,
            list_cls=FunctionList,
            ignore_unknown_ids=ignore_unknown_ids,
        )

    def call(
        self,
        id: int | None = None,
        external_id: str | None = None,
        data: dict | None = None,
        wait: bool = True,
    ) -> FunctionCall:
        """`Call a function by its ID or external ID. <https://developer.cognite.com/api#tag/Function-calls/operation/postFunctionsCall>`_.

        Args:
            id (int | None): ID
            external_id (str | None): External ID
            data (dict | None): Input data to the function (JSON serializable). This data is passed deserialized into the function through one of the arguments called data. **WARNING:** Secrets or other confidential information should not be passed via this argument. There is a dedicated `secrets` argument in FunctionsAPI.create() for this purpose.'
            wait (bool): Wait until the function call is finished. Defaults to True.

        Returns:
            FunctionCall: A function call object.

        Examples:

            Call a function by id::

                >>> from cognite.client import CogniteClient
                >>> c = CogniteClient()
                >>> call = c.functions.call(id=1)

            Call a function directly on the `Function` object::

                >>> from cognite.client import CogniteClient
                >>> c = CogniteClient()
                >>> func = c.functions.retrieve(id=1)
                >>> call = func.call()
        """
        identifier = IdentifierSequence.load(ids=id, external_ids=external_id).as_singleton()[0]
        id = _get_function_internal_id(self._cognite_client, identifier)
        nonce = create_session_and_return_nonce(self._cognite_client, api_name="Functions API")

        if data is None:
            data = {}
        url = f"/functions/{id}/call"
        res = self._post(url, json={"data": data, "nonce": nonce})

        function_call = FunctionCall.load(res.json(), cognite_client=self._cognite_client)
        if wait:
            function_call.wait()
        return function_call

    def limits(self) -> FunctionsLimits:
        """`Get service limits. <https://developer.cognite.com/api#tag/Functions/operation/functionsLimits>`_.

        Returns:
            FunctionsLimits: A function limits object.

        Examples:

            Call a function by id::

                >>> from cognite.client import CogniteClient
                >>> c = CogniteClient()
                >>> limits = c.functions.limits()
        """
        res = self._get("/functions/limits")
        return FunctionsLimits._load(res.json())

    def _zip_and_upload_folder(
        self,
        folder: str,
        name: str,
        external_id: str | None = None,
        data_set_id: int | None = None,
    ) -> int:
        name = _sanitize_filename(name)
        current_dir = os.getcwd()
        os.chdir(folder)
        try:
            with TemporaryDirectory() as tmpdir:
                zip_path = Path(tmpdir, "function.zip")
                with ZipFile(zip_path, "w") as zf:
                    for root, dirs, files in os.walk("."):
                        zf.write(root)

                        for filename in files:
                            zf.write(Path(root, filename))

                overwrite = bool(external_id)
                file = self._cognite_client.files.upload_bytes(
                    zip_path.read_bytes(),
                    name=f"{name}.zip",
                    external_id=external_id,
                    overwrite=overwrite,
                    data_set_id=data_set_id,
                )
                return cast(int, file.id)
        finally:
            os.chdir(current_dir)

    def _zip_and_upload_handle(
        self,
        function_handle: Callable,
        name: str,
        external_id: str | None = None,
        data_set_id: int | None = None,
    ) -> int:
        name = _sanitize_filename(name)
        docstr_requirements = _get_fn_docstring_requirements(function_handle)

        with TemporaryDirectory() as tmpdir:
            handle_path = Path(tmpdir, HANDLER_FILE_NAME)
            with handle_path.open("w") as f:
                f.write(textwrap.dedent(getsource(function_handle)))

            if docstr_requirements:
                requirements_path = Path(tmpdir, REQUIREMENTS_FILE_NAME)
                with requirements_path.open("w") as f:
                    for req in docstr_requirements:
                        f.write(f"{req}\n")

            zip_path = Path(tmpdir, "function.zip")
            with ZipFile(zip_path, "w") as zf:
                zf.write(handle_path, arcname=HANDLER_FILE_NAME)
                if docstr_requirements:
                    zf.write(requirements_path, arcname=REQUIREMENTS_FILE_NAME)

            overwrite = bool(external_id)
            file = self._cognite_client.files.upload_bytes(
                zip_path.read_bytes(),
                name=f"{name}.zip",
                external_id=external_id,
                overwrite=overwrite,
                data_set_id=data_set_id,
            )
            return cast(int, file.id)

    @staticmethod
    def _assert_exactly_one_of_folder_or_file_id_or_function_handle(
        folder: str | None, file_id: int | None, function_handle: Callable[..., Any] | None
    ) -> None:
        source_code_options = {"folder": folder, "file_id": file_id, "function_handle": function_handle}
        # TODO: Fix to use exactly_one_is_not_none function
        given_source_code_options = [key for key in source_code_options if source_code_options[key]]
        if not given_source_code_options:
            raise TypeError("Exactly one of the arguments folder, file_id and handle is required, but none were given.")
        elif len(given_source_code_options) > 1:
            raise TypeError(
                "Exactly one of the arguments folder, file_id and handle is required, but "
                + ", ".join(given_source_code_options)
                + " were given."
            )

    def activate(self) -> FunctionsStatus:
        """`Activate functions for the Project. <https://developer.cognite.com/api#tag/Functions/operation/postFunctionsStatus>`_.

        Returns:
            FunctionsStatus: A function activation status.

        Examples:

            Call activate::

                >>> from cognite.client import CogniteClient
                >>> c = CogniteClient()
                >>> status = c.functions.activate()
        """
        res = self._post("/functions/status")
        return FunctionsStatus._load(res.json())

    def status(self) -> FunctionsStatus:
        """`Functions activation status for the Project. <https://developer.cognite.com/api#tag/Functions/operation/getFunctionsStatus>`_.

        Returns:
            FunctionsStatus: A function activation status.

        Examples:

            Call status::

                >>> from cognite.client import CogniteClient
                >>> c = CogniteClient()
                >>> status = c.functions.status()
        """
        res = self._get("/functions/status")
        return FunctionsStatus._load(res.json())


def get_handle_function_node(file_path: Path) -> ast.FunctionDef | None:
    return next(
        (
            item
            for item in ast.walk(ast.parse(file_path.read_text()))
            if isinstance(item, ast.FunctionDef) and item.name == "handle"
        ),
        None,
    )


def _run_import_check(queue: Queue, root_path: str, module_path: str) -> None:
    if __name__ == "__main__":
        raise RuntimeError("This should not be run in the main process (has side-effects)")

    import sys as internal_sys  # let's not shadow outer scope

    internal_sys.path.insert(0, root_path)
    try:
        importlib.import_module(module_path)
        queue.put(None)
    except Exception as err:
        queue.put(err)


def _run_import_check_backup(root_path: str, module_path: str) -> None:
    existing_modules = set(sys.modules)
    sys.path.insert(0, root_path)
    try:
        importlib.import_module(module_path)
    finally:
        sys.path.remove(root_path)
        # Properly unloading modules is not supported in Python, but we can come close:
        # https://github.com/python/cpython/issues/53318
        for new_mod in set(sys.modules) - existing_modules:
            sys.modules.pop(new_mod, None)


def _check_imports(root_path: str, module_path: str) -> None:
    queue: Queue[Exception | None] = Queue()
    validator = Process(
        target=_run_import_check,
        name="import-validator",
        args=(queue, root_path, module_path),
        daemon=True,
    )
    try:
        validator.start()
    except OSError:
        # Handle Pyodide/WASM exception: 'OSError: [Errno 52] Function not implemented'
        _run_import_check_backup(root_path, module_path)
    else:
        validator.join()
        if (error := queue.get_nowait()) is not None:
            raise error


def validate_function_folder(root_path: str, function_path: str, skip_folder_validation: bool) -> None:
    if not function_path.endswith(".py"):
        raise TypeError(f"{function_path} must be a Python file.")

    file_path = Path(root_path, function_path)
    if not file_path.is_file():
        raise FileNotFoundError(f"No file found at '{file_path}'.")

    if node := get_handle_function_node(file_path):
        _validate_function_handle(node)
    else:
        raise TypeError(f"{function_path} must contain a function named 'handle'.")

    if not skip_folder_validation:
        module_path = ".".join(Path(function_path).with_suffix("").parts)
        _check_imports(root_path, module_path)


def _validate_function_handle(handle_obj: Callable | ast.FunctionDef) -> None:
    if isinstance(handle_obj, ast.FunctionDef):
        name = handle_obj.name
        accepts_args = {arg.arg for arg in handle_obj.args.args}
    else:
        name = handle_obj.__name__
        accepts_args = set(signature(handle_obj).parameters)

    if name != "handle":
        raise TypeError(f"Function is named '{name}' but must be named 'handle'.")

    if not accepts_args <= ALLOWED_HANDLE_ARGS:
        raise TypeError(f"Arguments {accepts_args} to the function must be a subset of {ALLOWED_HANDLE_ARGS}.")


def _extract_requirements_from_file(file_name: str) -> list[str]:
    """Extracts a list of library requirements from a file. Comments, lines starting with '#', are ignored.

    Args:
        file_name (str): name of the file to parse

    Returns:
        list[str]: returns a list of library records
    """
    requirements: list[str] = []
    with open(file_name, "r+") as f:
        for line in f:
            line = line.strip()
            if UNCOMMENTED_LINE_REG.match(line):
                requirements.append(line)
    return requirements


def _extract_requirements_from_doc_string(docstr: str) -> list[str] | None:
    """Extracts a list of library requirements defined between [requirements] and [/requirements] in a functions docstring.

    Args:
        docstr (str): the docstring to extract requirements from

    Returns:
        list[str] | None: returns a list of library records if requirements are defined in the docstring, else None
    """
    substr_start, substr_end = None, None

    # Get index values for the start and end of the requirements list
    for match in REQUIREMENTS_REG.finditer(docstr):
        val = match.group()
        if val == "[requirements]":
            substr_start = match.end()
        elif val == "[/requirements]":
            substr_end = match.start()

    if substr_start and substr_end:
        # Return a list of requirement entries
        return docstr[substr_start:substr_end].splitlines()[1:]
    return None


def _validate_and_parse_requirements(requirements: list[str]) -> list[str]:
    """Validates the requirement specifications

    Args:
        requirements (list[str]): list of requirement specifications
    Raises:
        ValueError: if validation of requirements fails
    Returns:
        list[str]: The parsed requirements
    """
    constructors = cast(Any, local_import("pip._internal.req.constructors"))
    install_req_from_line = constructors.install_req_from_line
    parsed_reqs: list[str] = []
    for req in requirements:
        try:
            parsed = install_req_from_line(req)
        except Exception as e:
            raise ValueError(str(e))

        parsed_reqs.append(str(parsed).strip())
    return parsed_reqs


def _get_fn_docstring_requirements(fn: Callable) -> list[str]:
    """Read requirements from a function docstring, validate them and return.

    Args:
        fn (Callable): the function to read requirements from

    Returns:
        list[str]: A (possibly empty) list of requirements.
    """
    if docstr := getdoc(fn):
        if reqs := _extract_requirements_from_doc_string(docstr):
            return _validate_and_parse_requirements(reqs)
    return []


def _sanitize_filename(filename: str) -> str:
    # Forwardslash, '/', is not allowed in file names:
    return filename.replace("/", "-")


class FunctionCallsAPI(APIClient):
    _RESOURCE_PATH = "/functions/{}/calls"
    _RESOURCE_PATH_RESPONSE = "/functions/{}/calls/{}/response"
    _RESOURCE_PATH_LOGS = "/functions/{}/calls/{}/logs"

    def list(
        self,
        function_id: int | None = None,
        function_external_id: str | None = None,
        status: str | None = None,
        schedule_id: int | None = None,
        start_time: dict[str, int] | None = None,
        end_time: dict[str, int] | None = None,
        limit: int | None = DEFAULT_LIMIT_READ,
    ) -> FunctionCallList:
        """`List all calls associated with a specific function id. <https://developer.cognite.com/api#tag/Function-calls/operation/listFunctionCalls>`_ Either function_id or function_external_id must be specified.

        Args:
            function_id (int | None): ID of the function on which the calls were made.
            function_external_id (str | None): External ID of the function on which the calls were made.
            status (str | None): Status of the call. Possible values ["Running", "Failed", "Completed", "Timeout"].
            schedule_id (int | None): Schedule id from which the call belongs (if any).
            start_time (dict[str, int] | None): Start time of the call. Possible keys are `min` and `max`, with values given as time stamps in ms.
            end_time (dict[str, int] | None): End time of the call. Possible keys are `min` and `max`, with values given as time stamps in ms.
            limit (int | None): Maximum number of function calls to list. Pass in -1, float('inf') or None to list all Function Calls.

        Returns:
            FunctionCallList: List of function calls

        Examples:

            List function calls::

                >>> from cognite.client import CogniteClient
                >>> c = CogniteClient()
                >>> calls = c.functions.calls.list(function_id=1)

            List function calls directly on a function object::

                >>> from cognite.client import CogniteClient
                >>> c = CogniteClient()
                >>> func = c.functions.retrieve(id=1)
                >>> calls = func.list_calls()

        """
        identifier = _get_function_identifier(function_id, function_external_id)
        function_id = _get_function_internal_id(self._cognite_client, identifier)
        filter = FunctionCallsFilter(
            status=status, schedule_id=schedule_id, start_time=start_time, end_time=end_time
        ).dump(camel_case=True)
        resource_path = self._RESOURCE_PATH.format(function_id)
        return self._list(
            method="POST",
            resource_path=resource_path,
            filter=filter,
            limit=limit,
            resource_cls=FunctionCall,
            list_cls=FunctionCallList,
        )

    def retrieve(
        self, call_id: int, function_id: int | None = None, function_external_id: str | None = None
    ) -> FunctionCall | None:
        """`Retrieve a single function call by id. <https://developer.cognite.com/api#tag/Function-calls/operation/byIdsFunctionCalls>`_

        Args:
            call_id (int): ID of the call.
            function_id (int | None): ID of the function on which the call was made.
            function_external_id (str | None): External ID of the function on which the call was made.

        Returns:
            FunctionCall | None: Requested function call or None if either call ID or function identifier is not found.

        Examples:

            Retrieve single function call by id::

                >>> from cognite.client import CogniteClient
                >>> c = CogniteClient()
                >>> call = c.functions.calls.retrieve(call_id=2, function_id=1)

            Retrieve function call directly on a function object::

                >>> from cognite.client import CogniteClient
                >>> c = CogniteClient()
                >>> func = c.functions.retrieve(id=1)
                >>> call = func.retrieve_call(id=2)
        """
        identifier = _get_function_identifier(function_id, function_external_id)
        function_id = _get_function_internal_id(self._cognite_client, identifier)

        resource_path = self._RESOURCE_PATH.format(function_id)

        return self._retrieve_multiple(
            resource_path=resource_path,
            identifiers=IdentifierSequence.load(ids=call_id).as_singleton(),
            resource_cls=FunctionCall,
            list_cls=FunctionCallList,
        )

    def get_response(
        self, call_id: int, function_id: int | None = None, function_external_id: str | None = None
    ) -> dict | None:
        """`Retrieve the response from a function call. <https://developer.cognite.com/api#tag/Function-calls/operation/getFunctionCallResponse>`_

        Args:
            call_id (int): ID of the call.
            function_id (int | None): ID of the function on which the call was made.
            function_external_id (str | None): External ID of the function on which the call was made.

        Returns:
            dict | None: Response from the function call.

        Examples:

            Retrieve function call response by call ID::

                >>> from cognite.client import CogniteClient
                >>> c = CogniteClient()
                >>> response = c.functions.calls.get_response(call_id=2, function_id=1)

            Retrieve function call response directly on a call object::

                >>> from cognite.client import CogniteClient
                >>> c = CogniteClient()
                >>> call = c.functions.calls.retrieve(call_id=2, function_id=1)
                >>> response = call.get_response()

        """
        identifier = _get_function_identifier(function_id, function_external_id)
        function_id = _get_function_internal_id(self._cognite_client, identifier)

        resource_path = self._RESOURCE_PATH_RESPONSE.format(function_id, call_id)
        return self._get(resource_path).json().get("response")

    def get_logs(
        self, call_id: int, function_id: int | None = None, function_external_id: str | None = None
    ) -> FunctionCallLog:
        """`Retrieve logs for function call. <https://developer.cognite.com/api#tag/Function-calls/operation/getFunctionCalls>`_

        Args:
            call_id (int): ID of the call.
            function_id (int | None): ID of the function on which the call was made.
            function_external_id (str | None): External ID of the function on which the call was made.

        Returns:
            FunctionCallLog: Log for the function call.

        Examples:

            Retrieve function call logs by call ID::

                >>> from cognite.client import CogniteClient
                >>> c = CogniteClient()
                >>> logs = c.functions.calls.get_logs(call_id=2, function_id=1)

            Retrieve function call logs directly on a call object::

                >>> from cognite.client import CogniteClient
                >>> c = CogniteClient()
                >>> call = c.functions.calls.retrieve(call_id=2, function_id=1)
                >>> logs = call.get_logs()

        """
        identifier = _get_function_identifier(function_id, function_external_id)
        function_id = _get_function_internal_id(self._cognite_client, identifier)

        resource_path = self._RESOURCE_PATH_LOGS.format(function_id, call_id)
        return FunctionCallLog.load(self._get(resource_path).json()["items"])


class FunctionSchedulesAPI(APIClient):
    _RESOURCE_PATH = "/functions/schedules"

    def __init__(self, config: ClientConfig, api_version: str | None, cognite_client: CogniteClient) -> None:
        super().__init__(config, api_version, cognite_client)
        self._LIST_LIMIT_CEILING = 10_000

    def retrieve(self, id: int) -> FunctionSchedule | None:
        """`Retrieve a single function schedule by id. <https://developer.cognite.com/api#tag/Function-schedules/operation/byIdsFunctionSchedules>`_

        Args:
            id (int): Schedule ID

        Returns:
            FunctionSchedule | None: Requested function schedule or None if not found.

        Examples:

            Get function schedule by id::

                >>> from cognite.client import CogniteClient
                >>> c = CogniteClient()
                >>> res = c.functions.schedules.retrieve(id=1)

        """
        identifier = IdentifierSequence.load(ids=id).as_singleton()
        return self._retrieve_multiple(
            identifiers=identifier, resource_cls=FunctionSchedule, list_cls=FunctionSchedulesList
        )

    def list(
        self,
        name: str | None = None,
        function_id: int | None = None,
        function_external_id: str | None = None,
        created_time: dict[str, int] | TimestampRange | None = None,
        cron_expression: str | None = None,
        limit: int | None = DEFAULT_LIMIT_READ,
    ) -> FunctionSchedulesList:
        """`List all schedules associated with a specific project. <https://developer.cognite.com/api#tag/Function-schedules/operation/listFunctionSchedules>`_

        Args:
            name (str | None): Name of the function schedule.
            function_id (int | None): ID of the function the schedules are linked to.
            function_external_id (str | None): External ID of the function the schedules are linked to.
            created_time (dict[str, int] | TimestampRange | None):  Range between two timestamps. Possible keys are `min` and `max`, with values given as time stamps in ms.
            cron_expression (str | None): Cron expression.
            limit (int | None): Maximum number of schedules to list. Pass in -1, float('inf') or None to list all.

        Returns:
            FunctionSchedulesList: List of function schedules

        Examples:

            List function schedules::

                >>> from cognite.client import CogniteClient
                >>> c = CogniteClient()
                >>> schedules = c.functions.schedules.list()

            List schedules directly on a function object to get only schedules associated with this particular function:

                >>> from cognite.client import CogniteClient
                >>> c = CogniteClient()
                >>> func = c.functions.retrieve(id=1)
                >>> schedules = func.list_schedules(limit=None)

        """
        if function_id or function_external_id:
            try:
                IdentifierSequence.load(ids=function_id, external_ids=function_external_id).assert_singleton()
            except ValueError:
                raise AssertionError(
                    "Both 'function_id' and 'function_external_id' were supplied, pass exactly one or neither."
                )

        if is_unlimited(limit):
            limit = self._LIST_LIMIT_CEILING

        filter = FunctionSchedulesFilter(
            name=name,
            function_id=function_id,
            function_external_id=function_external_id,
            created_time=created_time,
            cron_expression=cron_expression,
        ).dump(camel_case=True)
        res = self._post(url_path=f"{self._RESOURCE_PATH}/list", json={"filter": filter, "limit": limit})

        return FunctionSchedulesList.load(res.json()["items"], cognite_client=self._cognite_client)

    # TODO: Major version 7, remove 'function_external_id' which only worked when using API-keys.
    def create(
        self,
        name: str,
        cron_expression: str,
        function_id: int | None = None,
        function_external_id: str | None = None,
        client_credentials: dict | ClientCredentials | None = None,
        description: str = "",
        data: dict | None = None,
    ) -> FunctionSchedule:
        """`Create a schedule associated with a specific project. <https://developer.cognite.com/api#tag/Function-schedules/operation/postFunctionSchedules>`_

        Args:
            name (str): Name of the schedule.
            cron_expression (str): Cron expression.
            function_id (int | None): Id of the function. This is required if the schedule is created with client_credentials.
            function_external_id (str | None): External id of the function. **NOTE**: This is deprecated and will be removed in a future major version.
            client_credentials (dict | ClientCredentials | None): (optional, ClientCredentials, Dict): Instance of ClientCredentials or a dictionary containing client credentials: client_id client_secret
            description (str): Description of the schedule.
            data (dict | None): Data to be passed to the scheduled run.

        Returns:
            FunctionSchedule: Created function schedule.

        Warning:
            Do not pass secrets or other confidential information via the ``data`` argument. There is a dedicated
            ``secrets`` argument in FunctionsAPI.create() for this purpose.

        Examples:

            Create a function schedule that runs using specified client credentials (**recommended**)::

                >>> import os
                >>> from cognite.client import CogniteClient
                >>> from cognite.client.data_classes import ClientCredentials
                >>> c = CogniteClient()
                >>> schedule = c.functions.schedules.create(
                ...     name="My schedule",
                ...     function_id=123,
                ...     cron_expression="*/5 * * * *",
                ...     client_credentials=ClientCredentials("my-client-id", os.environ["MY_CLIENT_SECRET"]),
                ...     description="This schedule does magic stuff.",
                ...     data={"magic": "stuff"},
                ... )

            You may also create a schedule that runs with your -current- credentials, i.e. the same credentials you used
            to instantiate the ``CogniteClient`` (that you're using right now). **Note**: Unless you happen to already use
            client credentials, *this is not a recommended way to create schedules*, as it will create an explicit dependency
            on your user account, which it will run the function "on behalf of" (until the schedule is eventually removed)::

                >>> schedule = c.functions.schedules.create(
                ...     name="My schedule",
                ...     function_id=456,
                ...     cron_expression="*/5 * * * *",
                ...     description="A schedule just used for some temporary testing.",
                ... )

        """
        _get_function_identifier(function_id, function_external_id)
        nonce = create_session_and_return_nonce(
            self._cognite_client, api_name="Functions API", client_credentials=client_credentials
        )
        body: dict[str, list[dict[str, str | int | None | dict]]] = {
            "items": [
                {
                    "name": name,
                    "description": description,
                    "functionId": function_id,
                    "functionExternalId": function_external_id,
                    "cronExpression": cron_expression,
                    "nonce": nonce,
                }
            ]
        }

        if data:
            body["items"][0]["data"] = data

        res = self._post(self._RESOURCE_PATH, json=body)
        return FunctionSchedule.load(res.json()["items"][0], cognite_client=self._cognite_client)

    def delete(self, id: int) -> None:
        """`Delete a schedule associated with a specific project. <https://developer.cognite.com/api#tag/Function-schedules/operation/deleteFunctionSchedules>`_

        Args:
            id (int): Id of the schedule

        Examples:

            Delete function schedule::

                >>> from cognite.client import CogniteClient
                >>> c = CogniteClient()
                >>> c.functions.schedules.delete(id = 123)

        """
        url = f"{self._RESOURCE_PATH}/delete"
        self._post(url, json={"items": [{"id": id}]})

    def get_input_data(self, id: int) -> dict | None:
        """`Retrieve the input data to the associated function. <https://developer.cognite.com/api#tag/Function-schedules/operation/getFunctionScheduleInputData>`_
        Args:
            id (int): Id of the schedule

        Returns:
            dict | None: Input data to the associated function or None if not set. This data is passed deserialized into the function through the data argument.

        Examples:

            Get schedule input data::

                >>> from cognite.client import CogniteClient
                >>> c = CogniteClient()
                >>> c.functions.schedules.get_input_data(id=123)
        """
        url = f"{self._RESOURCE_PATH}/{id}/input_data"
        res = self._get(url)

        return res.json().get("data")<|MERGE_RESOLUTION|>--- conflicted
+++ resolved
@@ -228,14 +228,8 @@
         if index_url:
             function["indexUrl"] = index_url
 
-<<<<<<< HEAD
-        body = {"items": [function]}
-        res = self._post(url, json=body)
+        res = self._post(url, json={"items": [function]})
         return Function.load(res.json()["items"][0], cognite_client=self._cognite_client)
-=======
-        res = self._post(url, json={"items": [function]})
-        return Function._load(res.json()["items"][0], cognite_client=self._cognite_client)
->>>>>>> 41ec76fb
 
     def delete(self, id: int | Sequence[int] | None = None, external_id: str | Sequence[str] | None = None) -> None:
         """`Delete one or more functions. <https://developer.cognite.com/api#tag/Functions/operation/deleteFunctions>`_
