--- conflicted
+++ resolved
@@ -97,13 +97,9 @@
         index_url: Optional[str] = None,
         extra_index_urls: Optional[List[str]] = None,
     ) -> Function:
-<<<<<<< HEAD
-        """Create a function.
-
-        `When creating a function, <https://docs.cognite.com/api/v1/#operation/postFunctions>`_
-=======
-        """`When creating a function, <https://developer.cognite.com/api#tag/Functions/operation/postFunctions>`_
->>>>>>> ab3ef04e
+        """'Create a function <https://developer.cognite.com/api#tag/Functions/operation/postFunctions>`_.
+
+        When creating a function,
         the source code can be specified in one of three ways:\n
         - Via the `folder` argument, which is the path to the folder where the source code is located. `function_path` must point to a python file in the folder within which a function named `handle` must be defined.\n
         - Via the `file_id` argument, which is the ID of a zip-file uploaded to the files API. `function_path` must point to a python file in the zipped folder within which a function named `handle` must be defined.\n
@@ -224,11 +220,7 @@
         return Function._load(res.json()["items"][0], cognite_client=self._cognite_client)
 
     def delete(self, id: Union[int, Sequence[int]] = None, external_id: Union[str, Sequence[str]] = None) -> None:
-<<<<<<< HEAD
-        """`Delete one or more functions <https://docs.cognite.com/api/v1/#operation/deleteFunctions>`_.
-=======
-        """`Delete one or more functions. <https://developer.cognite.com/api#tag/Functions/operation/deleteFunctions>`_
->>>>>>> ab3ef04e
+        """`Delete one or more functions <https://developer.cognite.com/api#tag/Functions/operation/deleteFunctions>`_.
 
         Args:
             id (Union[int, Sequence[int]): Id or list of ids.
@@ -257,11 +249,7 @@
         created_time: Union[Dict[str, int], TimestampRange] = None,
         limit: Optional[int] = LIST_LIMIT_DEFAULT,
     ) -> FunctionList:
-<<<<<<< HEAD
-        """`List all functions <https://docs.cognite.com/api/v1/#operation/listFunctions>`_.
-=======
-        """`List all functions. <https://developer.cognite.com/api#tag/Functions/operation/listFunctions>`_
->>>>>>> ab3ef04e
+        """`List all functions <https://developer.cognite.com/api#tag/Functions/operation/listFunctions>`_.
 
         Args:
             name (str): The name of the function.
@@ -301,11 +289,7 @@
     def retrieve(
         self, id: Optional[int] = None, external_id: Optional[str] = None
     ) -> Union[FunctionList, Function, None]:
-<<<<<<< HEAD
-        """`Retrieve a single function by ID <https://docs.cognite.com/api/v1/#operation/byIdsFunctions>`_.
-=======
-        """`Retrieve a single function by id. <https://developer.cognite.com/api#tag/Functions/operation/byIdsFunctions>`_
->>>>>>> ab3ef04e
+        """`Retrieve a single function by ID <https://developer.cognite.com/api#tag/Functions/operation/byIdsFunctions>`_.
 
         Args:
             id (int, optional): ID
@@ -334,11 +318,7 @@
     def retrieve_multiple(
         self, ids: Optional[Sequence[int]] = None, external_ids: Optional[Sequence[str]] = None
     ) -> Union[FunctionList, Function, None]:
-<<<<<<< HEAD
-        """`Retrieve multiple functions by ID <https://docs.cognite.com/api/v1/#operation/byIdsFunctions>`_.
-=======
-        """`Retrieve multiple functions by id. <https://developer.cognite.com/api#tag/Functions/operation/byIdsFunctions>`_
->>>>>>> ab3ef04e
+        """`Retrieve multiple functions by ID <https://developer.cognite.com/api#tag/Functions/operation/byIdsFunctions>`_.
 
         Args:
             ids (Sequence[int], optional): IDs
@@ -376,11 +356,7 @@
         data: Optional[Dict] = None,
         wait: bool = True,
     ) -> FunctionCall:
-<<<<<<< HEAD
-        """`Call a function by its ID or external ID <https://docs.cognite.com/api/v1/#operation/postFunctionsCall>`_.
-=======
-        """`Call a function by its ID or external ID. <https://developer.cognite.com/api#tag/Functions/operation/postFunctionsCall>`_.
->>>>>>> ab3ef04e
+        """`Call a function by its ID or external ID <https://developer.cognite.com/api#tag/Functions/operation/postFunctionsCall>`_.
 
         Args:
             id (int, optional): ID
@@ -423,11 +399,7 @@
         return function_call
 
     def limits(self) -> FunctionsLimits:
-<<<<<<< HEAD
-        """`Get service limits <https://docs.cognite.com/api/v1/#operation/functionsLimits>`_.
-=======
-        """`Get service limits. <https://developer.cognite.com/api#tag/Functions/operation/functionsLimits>`_.
->>>>>>> ab3ef04e
+        """`Get service limits <https://developer.cognite.com/api#tag/Functions/operation/functionsLimits>`_.
 
         Returns:
             FunctionsLimits: A function limits object.
@@ -508,11 +480,7 @@
             )
 
     def activate(self) -> FunctionsStatus:
-<<<<<<< HEAD
-        """`Activate functions for the Project <https://docs.cognite.com/api/v1/#operation/postFunctionsStatus>`_.
-=======
-        """`Activate functions for the Project. <https://developer.cognite.com/api#tag/Functions/operation/postFunctionsStatus>`_.
->>>>>>> ab3ef04e
+        """`Activate functions for the Project <https://developer.cognite.com/api#tag/Functions/operation/postFunctionsStatus>`_.
 
         Returns:
             FunctionsStatus: A function activation status.
@@ -529,11 +497,7 @@
         return FunctionsStatus._load(res.json())
 
     def status(self) -> FunctionsStatus:
-<<<<<<< HEAD
-        """`Functions activation status for the Project <https://docs.cognite.com/api/v1/#operation/getFunctionsStatus>`_.
-=======
-        """`Functions activation status for the Project. <https://developer.cognite.com/api#tag/Functions/operation/getFunctionsStatus>`_.
->>>>>>> ab3ef04e
+        """`Functions activation status for the Project <https://developer.cognite.com/api#tag/Functions/operation/getFunctionsStatus>`_.
 
         Returns:
             FunctionsStatus: A function activation status.
@@ -709,13 +673,9 @@
         end_time: Optional[Dict[str, int]] = None,
         limit: Optional[int] = LIST_LIMIT_DEFAULT,
     ) -> FunctionCallList:
-<<<<<<< HEAD
-        """`List all calls associated with a specific function ID <https://docs.cognite.com/api/v1/#operation/listFunctionCalls>`_.
+        """`List all calls associated with a specific function ID <https://developer.cognite.com/api#tag/Function-calls/operation/listFunctionCalls>`_.
 
         Either function_id or function_external_id must be specified.
-=======
-        """`List all calls associated with a specific function id. <https://developer.cognite.com/api#tag/Function-calls/operation/listFunctionCalls>`_ Either function_id or function_external_id must be specified.
->>>>>>> ab3ef04e
 
         Args:
             function_id (int, optional): ID of the function on which the calls were made.
@@ -763,11 +723,7 @@
     def retrieve(
         self, call_id: int, function_id: Optional[int] = None, function_external_id: Optional[str] = None
     ) -> Union[FunctionCallList, FunctionCall, None]:
-<<<<<<< HEAD
-        """`Retrieve a single function call by ID <https://docs.cognite.com/api/v1/#operation/byIdsFunctionCalls>`_.
-=======
-        """`Retrieve a single function call by id. <https://developer.cognite.com/api#tag/Function-calls/operation/byIdsFunctionCalls>`_
->>>>>>> ab3ef04e
+        """`Retrieve a single function call by ID <https://developer.cognite.com/api#tag/Function-calls/operation/byIdsFunctionCalls>`_.
 
         Args:
             call_id (int): ID of the call.
@@ -809,11 +765,7 @@
     def get_response(
         self, call_id: int, function_id: Optional[int] = None, function_external_id: Optional[str] = None
     ) -> Optional[Dict]:
-<<<<<<< HEAD
-        """`Retrieve the response from a function call <https://docs.cognite.com/api/v1/#operation/getFunctionCallResponse>`_.
-=======
-        """`Retrieve the response from a function call. <https://developer.cognite.com/api#tag/Function-calls/operation/getFunctionCallResponse>`_
->>>>>>> ab3ef04e
+        """`Retrieve the response from a function call <https://developer.cognite.com/api#tag/Function-calls/operation/getFunctionCallResponse>`_.
 
         Args:
             call_id (int): ID of the call.
@@ -848,11 +800,7 @@
     def get_logs(
         self, call_id: int, function_id: Optional[int] = None, function_external_id: Optional[str] = None
     ) -> FunctionCallLog:
-<<<<<<< HEAD
-        """`Retrieve logs for a function call <https://docs.cognite.com/api/v1/#operation/getFunctionCalls>`_.
-=======
-        """`Retrieve logs for function call. <https://developer.cognite.com/api#tag/Function-calls/operation/getFunctionCalls>`_
->>>>>>> ab3ef04e
+        """`Retrieve logs for a function call <https://developer.cognite.com/api#tag/Function-calls/operation/getFunctionCalls>`_.
 
         Args:
             call_id (int): ID of the call.
@@ -893,11 +841,7 @@
         self._LIST_LIMIT_CEILING = 10_000
 
     def retrieve(self, id: int) -> Union[FunctionSchedule, FunctionSchedulesList, None]:
-<<<<<<< HEAD
-        """`Retrieve a single function schedule by ID <https://docs.cognite.com/api/v1/#operation/byIdsFunctionSchedules>`_.
-=======
-        """`Retrieve a single function schedule by id. <https://developer.cognite.com/api#tag/Function-schedules/operation/byIdsFunctionSchedules>`_
->>>>>>> ab3ef04e
+        """`Retrieve a single function schedule by ID <https://developer.cognite.com/api#tag/Function-schedules/operation/byIdsFunctionSchedules>`_.
 
         Args:
             id (int): ID
@@ -927,11 +871,7 @@
         cron_expression: str = None,
         limit: Optional[int] = LIST_LIMIT_DEFAULT,
     ) -> FunctionSchedulesList:
-<<<<<<< HEAD
-        """`List all schedules associated with a specific project <https://docs.cognite.com/api/v1/#operation/listFunctionSchedules>`_.
-=======
-        """`List all schedules associated with a specific project. <https://developer.cognite.com/api#tag/Function-schedules/operation/listFunctionSchedules>`_
->>>>>>> ab3ef04e
+        """`List all schedules associated with a specific project <https://developer.cognite.com/api#tag/Function-schedules/operation/listFunctionSchedules>`_.
 
         Args:
             name (str): Name of the function schedule.
@@ -991,11 +931,7 @@
         description: str = "",
         data: Optional[Dict] = None,
     ) -> FunctionSchedule:
-<<<<<<< HEAD
-        """`Create a function schedule <https://docs.cognite.com/api/v1/#operation/postFunctionSchedules>`_.
-=======
-        """`Create a schedule associated with a specific project. <https://developer.cognite.com/api#tag/Function-schedules/operation/postFunctionSchedules>`_
->>>>>>> ab3ef04e
+        """`Create a function schedule <https://developer.cognite.com/api#tag/Function-schedules/operation/postFunctionSchedules>`_.
 
         Args:
             name (str): Name of the schedule.
@@ -1067,11 +1003,7 @@
         return FunctionSchedule._load(res.json()["items"][0], cognite_client=self._cognite_client)
 
     def delete(self, id: int) -> None:
-<<<<<<< HEAD
-        """`Delete a function schedule <https://docs.cognite.com/api/v1/#operation/deleteFunctionSchedules>`_.
-=======
-        """`Delete a schedule associated with a specific project. <https://developer.cognite.com/api#tag/Function-schedules/operation/deleteFunctionSchedules>`_
->>>>>>> ab3ef04e
+        """`Delete a function schedule <https://developer.cognite.com/api#tag/Function-schedules/operation/deleteFunctionSchedules>`_.
 
         Args:
             id (int): Id of the schedule
@@ -1093,12 +1025,8 @@
         self._post(url, json=body)
 
     def get_input_data(self, id: int) -> Optional[Dict]:
-<<<<<<< HEAD
-        """`Retrieve the input data to the associated function <https://docs.cognite.com/api/v1/#operation/getFunctionScheduleInputData>`_.
-
-=======
-        """`Retrieve the input data to the associated function. <https://developer.cognite.com/api#tag/Function-schedules/operation/getFunctionScheduleInputData>`_
->>>>>>> ab3ef04e
+        """`Retrieve the input data to the associated function <https://developer.cognite.com/api#tag/Function-schedules/operation/getFunctionScheduleInputData>`_.
+
         Args:
             id (int): Id of the schedule
 
