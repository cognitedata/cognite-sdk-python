from __future__ import annotations

import importlib.util
import os
import re
import sys
import textwrap
import time
from inspect import getdoc, getsource
from numbers import Number
from pathlib import Path
from tempfile import TemporaryDirectory
from typing import TYPE_CHECKING, Any, Callable, Dict, List, Optional, Sequence, Union, cast
from zipfile import ZipFile

from cognite.client import utils
from cognite.client._api_client import APIClient
from cognite.client._constants import LIST_LIMIT_DEFAULT
from cognite.client.credentials import OAuthClientCertificate
from cognite.client.data_classes import (
    ClientCredentials,
    Function,
    FunctionCall,
    FunctionCallList,
    FunctionCallLog,
    FunctionList,
    FunctionSchedule,
    FunctionSchedulesList,
    FunctionsLimits,
    FunctionsStatus,
    TimestampRange,
)
from cognite.client.data_classes.functions import FunctionCallsFilter, FunctionFilter, FunctionSchedulesFilter
from cognite.client.exceptions import CogniteAuthError
from cognite.client.utils._auxiliary import is_unlimited
from cognite.client.utils._identifier import Identifier, IdentifierSequence

if TYPE_CHECKING:
    from cognite.client import CogniteClient
    from cognite.client.config import ClientConfig


HANDLER_FILE_NAME = "handler.py"
MAX_RETRIES = 5
REQUIREMENTS_FILE_NAME = "requirements.txt"
REQUIREMENTS_REG = re.compile(r"(\[\/?requirements\]){1}$", flags=re.M)  # Matches [requirements] and [/requirements]
UNCOMMENTED_LINE_REG = re.compile(r"^[^\#]]*.*")


def _get_function_internal_id(cognite_client: CogniteClient, identifier: Identifier) -> int:
    primitive = identifier.as_primitive()
    if identifier.is_id:
        return primitive

    if identifier.is_external_id:
        function = cognite_client.functions.retrieve(external_id=primitive)
        if function:
            return function.id

    raise ValueError(f'Function with external ID "{primitive}" is not found')


def _get_function_identifier(function_id: Optional[int], function_external_id: Optional[str]) -> Identifier:
    identifier = IdentifierSequence.load(function_id, function_external_id, id_name="function")
    if identifier.is_singleton():
        return identifier[0]
    raise AssertionError("Exactly one of function_id and function_external_id must be specified")


class FunctionsAPI(APIClient):
    _RESOURCE_PATH = "/functions"

    def __init__(self, config: ClientConfig, api_version: Optional[str], cognite_client: CogniteClient) -> None:
        super().__init__(config, api_version, cognite_client)
        self.calls = FunctionCallsAPI(config, api_version, cognite_client)
        self.schedules = FunctionSchedulesAPI(config, api_version, cognite_client)
        # Variable used to guarantee all items are returned when list(limit) is None, inf or -1.
        self._LIST_LIMIT_CEILING = 10_000

    def create(
        self,
        name: str,
        folder: Optional[str] = None,
        file_id: Optional[int] = None,
        function_path: str = HANDLER_FILE_NAME,
        function_handle: Optional[Callable] = None,
        external_id: Optional[str] = None,
        description: Optional[str] = "",
        owner: Optional[str] = "",
        secrets: Optional[Dict] = None,
        env_vars: Optional[Dict] = None,
        cpu: Optional[Number] = None,
        memory: Optional[Number] = None,
        runtime: Optional[str] = None,
        metadata: Optional[Dict] = None,
        index_url: Optional[str] = None,
        extra_index_urls: Optional[List[str]] = None,
    ) -> Function:
        """Create a function.

        `When creating a function, <https://docs.cognite.com/api/v1/#operation/postFunctions>`_
        the source code can be specified in one of three ways:\n
        - Via the `folder` argument, which is the path to the folder where the source code is located. `function_path` must point to a python file in the folder within which a function named `handle` must be defined.\n
        - Via the `file_id` argument, which is the ID of a zip-file uploaded to the files API. `function_path` must point to a python file in the zipped folder within which a function named `handle` must be defined.\n
        - Via the `function_handle` argument, which is a reference to a function object, which must be named `handle`.\n

        The function named `handle` is the entrypoint of the created function. Valid arguments to `handle` are `data`, `client`, `secrets` and `function_call_info`:\n
        - If the user calls the function with input data, this is passed through the `data` argument.\n
        - If the user gives one or more secrets when creating the function, these are passed through the `secrets` argument. \n
        - Data about the function call can be accessed via the argument `function_call_info`, which is a dictionary with keys `function_id` and, if the call is scheduled, `schedule_id` and `scheduled_time`.\n

        Args:
            name (str):                              The name of the function.
            folder (str, optional):                  Path to the folder where the function source code is located.
            file_id (int, optional):                 File ID of the code uploaded to the Files API.
            function_path (str):                     Relative path from the root folder to the file containing the `handle` function. Defaults to `handler.py`. Must be on POSIX path format.
            function_handle (Callable, optional):    Reference to a function object, which must be named `handle`.
            external_id (str, optional):             External id of the function.
            description (str, optional):             Description of the function.
            owner (str, optional):                   Owner of this function. Typically used to know who created it.
            secrets (Dict[str, str]):                Additional secrets as key/value pairs. These can e.g. password to simulators or other data sources. Keys must be lowercase characters, numbers or dashes (-) and at most 15 characters. You can create at most 30 secrets, all keys must be unique.
            env_vars (Dict[str, str]):               Environment variables as key/value pairs. Keys can contain only letters, numbers or the underscore character. You can create at most 100 environment variables.
            cpu (Number, optional):                  Number of CPU cores per function. Allowed values are in the range [0.1, 0.6], and None translates to the API default which is 0.25 in GCP. The argument is unavailable in Azure.
            memory (Number, optional):               Memory per function measured in GB. Allowed values are in the range [0.1, 2.5], and None translates to the API default which is 1 GB in GCP. The argument is unavailable in Azure.
            runtime (str, optional):                 The function runtime. Valid values are ["py37", "py38", "py39", "py310", `None`], and `None` translates to the API default which will change over time. The runtime "py38" resolves to the latest version of the Python 3.8 series.
            metadata (Dict[str, str], optional):     Metadata for the function as key/value pairs. Key & values can be at most 32, 512 characters long respectively. You can have at the most 16 key-value pairs, with a maximum size of 512 bytes.
            index_url (str, optional):               Index URL for Python Package Manager to use. Be aware of the intrinsic security implications of using the `index_url` option. `More information can be found on official docs, <https://docs.cognite.com/cdf/functions/#additional-arguments>`_
            extra_index_urls (List[str], optional):  Extra Index URLs for Python Package Manager to use. Be aware of the intrinsic security implications of using the `extra_index_urls` option. `More information can be found on official docs, <https://docs.cognite.com/cdf/functions/#additional-arguments>`_
        Returns:
            Function: The created function.

        Examples:

            Create function with source code in folder::

                >>> from cognite.client import CogniteClient
                >>> c = CogniteClient()
                >>> function = c.functions.create(name="myfunction", folder="path/to/code", function_path="path/to/function.py")

            Create function with file_id from already uploaded source code::

                >>> from cognite.client import CogniteClient
                >>> c = CogniteClient()
                >>> function = c.functions.create(name="myfunction", file_id=123, function_path="path/to/function.py")

            Create function with predefined function object named `handle`::

                >>> from cognite.client import CogniteClient
                >>> c = CogniteClient()
                >>> function = c.functions.create(name="myfunction", function_handle=handle)

            Create function with predefined function object named `handle` with dependencies::

                >>> from cognite.client import CogniteClient
                >>>
                >>> def handle(client, data):
                >>>     \"\"\"
                >>>     [requirements]
                >>>     numpy
                >>>     [/requirements]
                >>>     \"\"\"
                >>>     ...
                >>>
                >>> c = CogniteClient()
                >>> function = c.functions.create(name="myfunction", function_handle=handle)

            .. note::
                When using a predefined function object, you can list dependencies between the tags `[requirements]` and `[/requirements]` in the function's docstring. The dependencies will be parsed and validated in accordance with requirement format specified in `PEP 508 <https://peps.python.org/pep-0508/>`_.
        """
        self._assert_exactly_one_of_folder_or_file_id_or_function_handle(folder, file_id, function_handle)

        if folder:
            validate_function_folder(folder, function_path)
            file_id = self._zip_and_upload_folder(folder, name, external_id)
        elif function_handle:
            _validate_function_handle(function_handle)
            file_id = self._zip_and_upload_handle(function_handle, name, external_id)
        utils._auxiliary.assert_type(cpu, "cpu", [Number], allow_none=True)
        utils._auxiliary.assert_type(memory, "memory", [Number], allow_none=True)

        sleep_time = 1.0  # seconds
        for i in range(MAX_RETRIES):
            file = self._cognite_client.files.retrieve(id=file_id)
            if file is None or not file.uploaded:
                time.sleep(sleep_time)
                sleep_time *= 2
            else:
                break
        else:
            raise OSError("Could not retrieve file from files API")

        url = "/functions"
        function: Dict[str, Any] = {
            "name": name,
            "description": description,
            "owner": owner,
            "fileId": file_id,
            "functionPath": function_path,
            "envVars": env_vars,
            "metadata": metadata,
        }
        if cpu:
            function["cpu"] = cpu
        if memory:
            function["memory"] = memory
        if runtime:
            function["runtime"] = runtime
        if external_id:
            function["externalId"] = external_id
        if secrets:
            function["secrets"] = secrets
        if extra_index_urls:
            function["extraIndexUrls"] = extra_index_urls
        if index_url:
            function["indexUrl"] = index_url

        body = {"items": [function]}
        res = self._post(url, json=body)
        return Function._load(res.json()["items"][0], cognite_client=self._cognite_client)

    def delete(self, id: Union[int, Sequence[int]] = None, external_id: Union[str, Sequence[str]] = None) -> None:
        """`Delete one or more functions <https://docs.cognite.com/api/v1/#operation/deleteFunctions>`_.

        Args:
            id (Union[int, Sequence[int]): Id or list of ids.
            external_id (Union[str, Sequence[str]]): External ID or list of external ids.

        Returns:
            None

        Example:

            Delete functions by id or external id::

                >>> from cognite.client import CogniteClient
                >>> c = CogniteClient()
                >>> c.functions.delete(id=[1,2,3], external_id="function3")
        """
        self._delete_multiple(identifiers=IdentifierSequence.load(ids=id, external_ids=external_id), wrap_ids=True)

    def list(
        self,
        name: str = None,
        owner: str = None,
        file_id: int = None,
        status: str = None,
        external_id_prefix: str = None,
        created_time: Union[Dict[str, int], TimestampRange] = None,
        limit: Optional[int] = LIST_LIMIT_DEFAULT,
    ) -> FunctionList:
        """`List all functions <https://docs.cognite.com/api/v1/#operation/listFunctions>`_.

        Args:
            name (str): The name of the function.
            owner (str): Owner of the function.
            file_id (int): The file ID of the zip-file used to create the function.
            status (str): Status of the function. Possible values: ["Queued", "Deploying", "Ready", "Failed"].
            external_id_prefix (str): External ID prefix to filter on.
            created_time (Union[Dict[str, int], TimestampRange]):  Range between two timestamps. Possible keys are `min` and `max`, with values given as time stamps in ms.
            limit (int): Maximum number of functions to return. Pass in -1, float('inf') or None to list all.

        Returns:
            FunctionList: List of functions

        Example:

            List functions::

                >>> from cognite.client import CogniteClient
                >>> c = CogniteClient()
                >>> functions_list = c.functions.list()
        """
        if is_unlimited(limit):
            limit = self._LIST_LIMIT_CEILING

        filter = FunctionFilter(
            name=name,
            owner=owner,
            file_id=file_id,
            status=status,
            external_id_prefix=external_id_prefix,
            created_time=created_time,
        ).dump(camel_case=True)
        res = self._post(url_path=f"{self._RESOURCE_PATH}/list", json={"filter": filter, "limit": limit})

        return FunctionList._load(res.json()["items"], cognite_client=self._cognite_client)

    def retrieve(
        self, id: Optional[int] = None, external_id: Optional[str] = None
    ) -> Union[FunctionList, Function, None]:
        """`Retrieve a single function by ID <https://docs.cognite.com/api/v1/#operation/byIdsFunctions>`_.

        Args:
            id (int, optional): ID
            external_id (str, optional): External ID

        Returns:
            Optional[Function]: Requested function or None if it does not exist.

        Examples:

            Get function by id::

                >>> from cognite.client import CogniteClient
                >>> c = CogniteClient()
                >>> res = c.functions.retrieve(id=1)

            Get function by external id::

                >>> from cognite.client import CogniteClient
                >>> c = CogniteClient()
                >>> res = c.functions.retrieve(external_id="1")
        """
        identifiers = IdentifierSequence.load(ids=id, external_ids=external_id).as_singleton()
        return self._retrieve_multiple(identifiers=identifiers, resource_cls=Function, list_cls=FunctionList)

    def retrieve_multiple(
        self, ids: Optional[Sequence[int]] = None, external_ids: Optional[Sequence[str]] = None
    ) -> Union[FunctionList, Function, None]:
        """`Retrieve multiple functions by ID <https://docs.cognite.com/api/v1/#operation/byIdsFunctions>`_.

        Args:
            ids (Sequence[int], optional): IDs
            external_ids (Sequence[str], optional): External IDs

        Returns:
            FunctionList: The requested functions.

        Examples:

            Get function by id::

                >>> from cognite.client import CogniteClient
                >>> c = CogniteClient()
                >>> res = c.functions.retrieve_multiple(ids=[1, 2, 3])

            Get functions by external id::

                >>> from cognite.client import CogniteClient
                >>> c = CogniteClient()
                >>> res = c.functions.retrieve_multiple(external_ids=["func1", "func2"])
        """
        utils._auxiliary.assert_type(ids, "id", [Sequence], allow_none=True)
        utils._auxiliary.assert_type(external_ids, "external_id", [Sequence], allow_none=True)
        return self._retrieve_multiple(
            identifiers=IdentifierSequence.load(ids=ids, external_ids=external_ids),
            resource_cls=Function,
            list_cls=FunctionList,
        )

    def call(
        self,
        id: Optional[int] = None,
        external_id: Optional[str] = None,
        data: Optional[Dict] = None,
        wait: bool = True,
    ) -> FunctionCall:
        """`Call a function by its ID or external ID <https://docs.cognite.com/api/v1/#operation/postFunctionsCall>`_.

        Args:
            id (int, optional): ID
            external_id (str, optional): External ID
            data (Union[str, dict], optional): Input data to the function (JSON serializable). This data is passed deserialized into the function through one of the arguments called data. **WARNING:** Secrets or other confidential information should not be passed via this argument. There is a dedicated `secrets` argument in FunctionsAPI.create() for this purpose.'
            wait (bool): Wait until the function call is finished. Defaults to True.

        Returns:
            FunctionCall: A function call object.

        Examples:

            Call a function by id::

                >>> from cognite.client import CogniteClient
                >>> c = CogniteClient()
                >>> call = c.functions.call(id=1)

            Call a function directly on the `Function` object::

                >>> from cognite.client import CogniteClient
                >>> c = CogniteClient()
                >>> func = c.functions.retrieve(id=1)
                >>> call = func.call()
        """
        identifier = IdentifierSequence.load(ids=id, external_ids=external_id).as_singleton()[0]
        id = _get_function_internal_id(self._cognite_client, identifier)
        nonce = _create_session_and_return_nonce(self._cognite_client)

        if data is None:
            data = {}
        body = {"data": data, "nonce": nonce}
        url = f"/functions/{id}/call"
        res = self._post(url, json=body)

        function_call = FunctionCall._load(res.json(), cognite_client=self._cognite_client)
        if wait:
            function_call.wait()

        return function_call

    def limits(self) -> FunctionsLimits:
        """`Get service limits <https://docs.cognite.com/api/v1/#operation/functionsLimits>`_.

        Returns:
            FunctionsLimits: A function limits object.

        Examples:

            Call a function by id::

                >>> from cognite.client import CogniteClient
                >>> c = CogniteClient()
                >>> limits = c.functions.limits()
        """
        res = self._get("/functions/limits")
        return FunctionsLimits._load(res.json())

    def _zip_and_upload_folder(self, folder: str, name: str, external_id: Optional[str] = None) -> int:
        name = _sanitize_filename(name)
        current_dir = os.getcwd()
        os.chdir(folder)
        try:
            with TemporaryDirectory() as tmpdir:
                zip_path = Path(tmpdir, "function.zip")
                with ZipFile(zip_path, "w") as zf:
                    for root, dirs, files in os.walk("."):
                        zf.write(root)

                        for filename in files:
                            zf.write(Path(root, filename))

                overwrite = True if external_id else False
                file = self._cognite_client.files.upload_bytes(
                    zip_path.read_bytes(), name=f"{name}.zip", external_id=external_id, overwrite=overwrite
                )
                return cast(int, file.id)
        finally:
            os.chdir(current_dir)

    def _zip_and_upload_handle(self, function_handle: Callable, name: str, external_id: Optional[str] = None) -> int:
        name = _sanitize_filename(name)
        docstr_requirements = _get_fn_docstring_requirements(function_handle)

        with TemporaryDirectory() as tmpdir:
            handle_path = Path(tmpdir, HANDLER_FILE_NAME)
            with handle_path.open("w") as f:
                f.write(textwrap.dedent(getsource(function_handle)))

            if docstr_requirements:
                requirements_path = Path(tmpdir, REQUIREMENTS_FILE_NAME)
                with requirements_path.open("w") as f:
                    for req in docstr_requirements:
                        f.write(f"{req}\n")

            zip_path = Path(tmpdir, "function.zip")
            with ZipFile(zip_path, "w") as zf:
                zf.write(handle_path, arcname=HANDLER_FILE_NAME)
                if docstr_requirements:
                    zf.write(requirements_path, arcname=REQUIREMENTS_FILE_NAME)

            overwrite = True if external_id else False
            file = self._cognite_client.files.upload_bytes(
                zip_path.read_bytes(), name=f"{name}.zip", external_id=external_id, overwrite=overwrite
            )
            return cast(int, file.id)

    @staticmethod
    def _assert_exactly_one_of_folder_or_file_id_or_function_handle(
        folder: Optional[str], file_id: Optional[int], function_handle: Optional[Callable[..., Any]]
    ) -> None:
        source_code_options = {"folder": folder, "file_id": file_id, "function_handle": function_handle}
        given_source_code_options = [key for key in source_code_options.keys() if source_code_options[key]]
        if len(given_source_code_options) < 1:
            raise TypeError("Exactly one of the arguments folder, file_id and handle is required, but none were given.")
        elif len(given_source_code_options) > 1:
            raise TypeError(
                "Exactly one of the arguments folder, file_id and handle is required, but "
                + ", ".join(given_source_code_options)
                + " were given."
            )

    def activate(self) -> FunctionsStatus:
<<<<<<< HEAD
        """`Activate functions for the Project <https://docs.cognite.com/api/v1/#tag/Functions/operation/postFunctionsStatus>`_.
=======
        """`Activate functions for the Project. <https://docs.cognite.com/api/v1/#operation/postFunctionsStatus>`_.
>>>>>>> 491a22a4

        Returns:
            FunctionsStatus: A function activation status.

        Examples:

            Call activate::

                >>> from cognite.client import CogniteClient
                >>> c = CogniteClient()
                >>> status = c.functions.activate()
        """
        res = self._post("/functions/status")
        return FunctionsStatus._load(res.json())

    def status(self) -> FunctionsStatus:
<<<<<<< HEAD
        """`Functions activation status for the Project <https://docs.cognite.com/api/v1/#tag/Functions/operation/getFunctionsStatus>`_.
=======
        """`Functions activation status for the Project. <https://docs.cognite.com/api/v1/#operation/getFunctionsStatus>`_.
>>>>>>> 491a22a4

        Returns:
            FunctionsStatus: A function activation status.

        Examples:

            Call status::

                >>> from cognite.client import CogniteClient
                >>> c = CogniteClient()
                >>> status = c.functions.status()
        """
        res = self._get("/functions/status")
        return FunctionsStatus._load(res.json())


def _create_session_and_return_nonce(
    client: CogniteClient,
    client_credentials: Union[Dict, ClientCredentials, None] = None,
) -> Optional[str]:
    if client_credentials is None:
        if isinstance(client._config.credentials, OAuthClientCertificate):
            raise CogniteAuthError("Client certificate credentials is not supported with the Functions API")
    elif isinstance(client_credentials, dict):
        client_credentials = ClientCredentials(client_credentials["client_id"], client_credentials["client_secret"])
    return client.iam.sessions.create(client_credentials).nonce


def convert_file_path_to_module_path(file_path: str) -> str:
    return ".".join(Path(file_path).with_suffix("").parts)


def validate_function_folder(root_path: str, function_path: str) -> None:
    if Path(function_path).suffix != ".py":
        raise TypeError(f"{function_path} is not a valid value for function_path. File extension must be .py.")

    function_path_full = Path(root_path, function_path)
    if not function_path_full.is_file():
        raise FileNotFoundError(f"No file found at location '{function_path}' in '{root_path}'.")

    sys.path.insert(0, root_path)

    # Necessary to clear the cache if you have previously imported the module (this would have precedence over sys.path)
    cached_handler_module = sys.modules.get("handler")
    if cached_handler_module:
        del sys.modules["handler"]

    module_path = convert_file_path_to_module_path(function_path)
    handler = importlib.import_module(module_path)

    if "handle" not in dir(handler):
        raise TypeError(f"{function_path} must contain a function named 'handle'.")

    _validate_function_handle(handler.handle)
    sys.path.remove(root_path)


def _validate_function_handle(function_handle: Callable[..., Any]) -> None:
    if not function_handle.__code__.co_name == "handle":
        raise TypeError("Function referenced by function_handle must be named handle.")
    if not set(function_handle.__code__.co_varnames[: function_handle.__code__.co_argcount]).issubset(
        {"data", "client", "secrets", "function_call_info"}
    ):
        raise TypeError(
            "Arguments to function referenced by function_handle must be a subset of (data, client, secrets, function_call_info)"
        )


def _extract_requirements_from_file(file_name: str) -> List[str]:
    """Extracts a list of library requirements from a file. Comments, lines starting with '#', are ignored.

    Args:
        file_name (str): name of the file to parse

    Returns:
        (list[str]): returns a list of library records
    """
    requirements: List[str] = []
    with open(file_name, "r+") as f:
        for line in f:
            line = line.strip()
            if UNCOMMENTED_LINE_REG.match(line):
                requirements.append(line)
    return requirements


def _extract_requirements_from_doc_string(docstr: str) -> Optional[List[str]]:
    """Extracts a list of library requirements defined between [requirements] and [/requirements] in a functions docstring.

    Args:
        docstr (str): the docstring to extract requirements from

    Returns:
        (list[str] | None): returns a list of library records if requirements are defined in the docstring, else None
    """
    substr_start, substr_end = None, None

    # Get index values for the start and end of the requirements list
    for match in REQUIREMENTS_REG.finditer(docstr):
        val = match.group()
        if val == "[requirements]":
            substr_start = match.end()
        elif val == "[/requirements]":
            substr_end = match.start()

    if substr_start and substr_end:
        # Return a list of requirement entries
        return docstr[substr_start:substr_end].splitlines()[1:]
    return None


def _validate_and_parse_requirements(requirements: List[str]) -> List[str]:
    """Validates the requirement specifications

    Args:
        requirements (list[str]): list of requirement specifications
    Raises:
        ValueError: if validation of requirements fails
    Returns:
        List[str]: The parsed requirements
    """
    constructors = cast(Any, utils._auxiliary.local_import("pip._internal.req.constructors"))
    install_req_from_line = constructors.install_req_from_line
    parsed_reqs: List[str] = []
    for req in requirements:
        try:
            parsed = install_req_from_line(req)
        except Exception as e:
            raise ValueError(str(e))

        parsed_reqs.append(str(parsed).strip())
    return parsed_reqs


def _get_fn_docstring_requirements(fn: Callable) -> List[str]:
    """Read requirements from a function docstring, validate them and return.

    Args:
        fn (Callable): the function to read requirements from
        file_path (str): Path of file to write requirements to

    Returns:
        List[str]: A (possibly empty) list of requirements.
    """
    docstr = getdoc(fn)

    if docstr:
        reqs = _extract_requirements_from_doc_string(docstr)
        if reqs:
            parsed_reqs = _validate_and_parse_requirements(reqs)
            return parsed_reqs

    return []


def _sanitize_filename(filename: str) -> str:
    # Forwardslash, '/', is not allowed in file names:
    return filename.replace("/", "-")


class FunctionCallsAPI(APIClient):
    _RESOURCE_PATH = "/functions/{}/calls"
    _RESOURCE_PATH_RESPONSE = "/functions/{}/calls/{}/response"
    _RESOURCE_PATH_LOGS = "/functions/{}/calls/{}/logs"

    def list(
        self,
        function_id: Optional[int] = None,
        function_external_id: Optional[str] = None,
        status: Optional[str] = None,
        schedule_id: Optional[int] = None,
        start_time: Optional[Dict[str, int]] = None,
        end_time: Optional[Dict[str, int]] = None,
        limit: Optional[int] = LIST_LIMIT_DEFAULT,
    ) -> FunctionCallList:
        """`List all calls associated with a specific function ID <https://docs.cognite.com/api/v1/#operation/listFunctionCalls>`_.

        Either function_id or function_external_id must be specified.

        Args:
            function_id (int, optional): ID of the function on which the calls were made.
            function_external_id (str, optional): External ID of the function on which the calls were made.
            status (str, optional): Status of the call. Possible values ["Running", "Failed", "Completed", "Timeout"].
            schedule_id (int, optional): Schedule id from which the call belongs (if any).
            start_time (Dict[str, int], optional): Start time of the call. Possible keys are `min` and `max`, with values given as time stamps in ms.
            end_time (Dict[str, int], optional): End time of the call. Possible keys are `min` and `max`, with values given as time stamps in ms.
            limit (int, optional): Maximum number of function calls to list. Pass in -1, float('inf') or None to list all Function Calls.

        Returns:
            FunctionCallList: List of function calls

        Examples:

            List function calls::

                >>> from cognite.client import CogniteClient
                >>> c = CogniteClient()
                >>> calls = c.functions.calls.list(function_id=1)

            List function calls directly on a function object::

                >>> from cognite.client import CogniteClient
                >>> c = CogniteClient()
                >>> func = c.functions.retrieve(id=1)
                >>> calls = func.list_calls()

        """
        identifier = _get_function_identifier(function_id, function_external_id)
        function_id = _get_function_internal_id(self._cognite_client, identifier)
        filter = FunctionCallsFilter(
            status=status, schedule_id=schedule_id, start_time=start_time, end_time=end_time
        ).dump(camel_case=True)
        resource_path = self._RESOURCE_PATH.format(function_id)
        return self._list(
            method="POST",
            resource_path=resource_path,
            filter=filter,
            limit=limit,
            resource_cls=FunctionCall,
            list_cls=FunctionCallList,
        )

    def retrieve(
        self, call_id: int, function_id: Optional[int] = None, function_external_id: Optional[str] = None
    ) -> Union[FunctionCallList, FunctionCall, None]:
        """`Retrieve a single function call by ID <https://docs.cognite.com/api/v1/#operation/byIdsFunctionCalls>`_.

        Args:
            call_id (int): ID of the call.
            function_id (int, optional): ID of the function on which the call was made.
            function_external_id (str, optional): External ID of the function on which the call was made.

        Returns:
            Union[FunctionCallList, FunctionCall, None]: Requested function call.

        Examples:

            Retrieve single function call by id::

                >>> from cognite.client import CogniteClient
                >>> c = CogniteClient()
                >>> call = c.functions.calls.retrieve(call_id=2, function_id=1)

            Retrieve function call directly on a function object::

                >>> from cognite.client import CogniteClient
                >>> c = CogniteClient()
                >>> func = c.functions.retrieve(id=1)
                >>> call = func.retrieve_call(id=2)

        """
        identifier = _get_function_identifier(function_id, function_external_id)
        function_id = _get_function_internal_id(self._cognite_client, identifier)

        resource_path = self._RESOURCE_PATH.format(function_id)
        identifiers = IdentifierSequence.load(ids=call_id).as_singleton()

        return self._retrieve_multiple(
            resource_path=resource_path,
            identifiers=identifiers,
            resource_cls=FunctionCall,
            list_cls=FunctionCallList,
        )

    def get_response(
        self, call_id: int, function_id: Optional[int] = None, function_external_id: Optional[str] = None
    ) -> Optional[Dict]:
        """`Retrieve the response from a function call <https://docs.cognite.com/api/v1/#operation/getFunctionCallResponse>`_.

        Args:
            call_id (int): ID of the call.
            function_id (int, optional): ID of the function on which the call was made.
            function_external_id (str, optional): External ID of the function on which the call was made.

        Returns:
            Dict[str, Any] | None: Response from the function call.

        Examples:

            Retrieve function call response by call ID::

                >>> from cognite.client import CogniteClient
                >>> c = CogniteClient()
                >>> response = c.functions.calls.get_response(call_id=2, function_id=1)

            Retrieve function call response directly on a call object::

                >>> from cognite.client import CogniteClient
                >>> c = CogniteClient()
                >>> call = c.functions.calls.retrieve(call_id=2, function_id=1)
                >>> response = call.get_response()

        """
        identifier = _get_function_identifier(function_id, function_external_id)
        function_id = _get_function_internal_id(self._cognite_client, identifier)

        resource_path = self._RESOURCE_PATH_RESPONSE.format(function_id, call_id)
        return self._get(resource_path).json().get("response")

    def get_logs(
        self, call_id: int, function_id: Optional[int] = None, function_external_id: Optional[str] = None
    ) -> FunctionCallLog:
        """`Retrieve logs for a function call <https://docs.cognite.com/api/v1/#operation/getFunctionCalls>`_.

        Args:
            call_id (int): ID of the call.
            function_id (int, optional): ID of the function on which the call was made.
            function_external_id (str, optional): External ID of the function on which the call was made.

        Returns:
            FunctionCallLog: Log for the function call.

        Examples:

            Retrieve function call logs by call ID::

                >>> from cognite.client import CogniteClient
                >>> c = CogniteClient()
                >>> logs = c.functions.calls.get_logs(call_id=2, function_id=1)

            Retrieve function call logs directly on a call object::

                >>> from cognite.client import CogniteClient
                >>> c = CogniteClient()
                >>> call = c.functions.calls.retrieve(call_id=2, function_id=1)
                >>> logs = call.get_logs()

        """
        identifier = _get_function_identifier(function_id, function_external_id)
        function_id = _get_function_internal_id(self._cognite_client, identifier)

        resource_path = self._RESOURCE_PATH_LOGS.format(function_id, call_id)
        return FunctionCallLog._load(self._get(resource_path).json()["items"])


class FunctionSchedulesAPI(APIClient):
    _RESOURCE_PATH = "/functions/schedules"

    def __init__(self, config: ClientConfig, api_version: Optional[str], cognite_client: CogniteClient) -> None:
        super().__init__(config, api_version, cognite_client)
        self._LIST_LIMIT_CEILING = 10_000

    def retrieve(self, id: int) -> Union[FunctionSchedule, FunctionSchedulesList, None]:
        """`Retrieve a single function schedule by ID <https://docs.cognite.com/api/v1/#operation/byIdsFunctionSchedules>`_.

        Args:
            id (int): ID

        Returns:
            Optional[FunctionSchedule]: Requested function schedule.

        Examples:

            Get function schedule by id::

                >>> from cognite.client import CogniteClient
                >>> c = CogniteClient()
                >>> res = c.functions.schedules.retrieve(id=1)

        """
        return self._retrieve_multiple(
            identifiers=IdentifierSequence.load(ids=id), resource_cls=FunctionSchedule, list_cls=FunctionSchedulesList
        )

    def list(
        self,
        name: str = None,
        function_id: int = None,
        function_external_id: str = None,
        created_time: Union[Dict[str, int], TimestampRange] = None,
        cron_expression: str = None,
        limit: Optional[int] = LIST_LIMIT_DEFAULT,
    ) -> FunctionSchedulesList:
        """`List all schedules associated with a specific project <https://docs.cognite.com/api/v1/#operation/listFunctionSchedules>`_.

        Args:
            name (str): Name of the function schedule.
            function_id (int): ID of the function the schedules are linked to.
            function_external_id (str): External ID of the function the schedules are linked to.
            created_time (Union[Dict[str, int], TimestampRange]):  Range between two timestamps. Possible keys are `min` and `max`, with values given as time stamps in ms.
            cron_expression (str): Cron expression.
            limit (int): Maximum number of schedules to list. Pass in -1, float('inf') or None to list all.

        Returns:
            FunctionSchedulesList: List of function schedules

        Examples:

            List function schedules::

                >>> from cognite.client import CogniteClient
                >>> c = CogniteClient()
                >>> schedules = c.functions.schedules.list()

            List schedules directly on a function object to get only schedules associated with this particular function:

                >>> from cognite.client import CogniteClient
                >>> c = CogniteClient()
                >>> func = c.functions.retrieve(id=1)
                >>> schedules = func.list_schedules(limit=None)

        """
        if function_id or function_external_id:
            try:
                IdentifierSequence.load(ids=function_id, external_ids=function_external_id).assert_singleton()
            except ValueError:
                raise AssertionError("Only function_id or function_external_id allowed when listing schedules.")

        if is_unlimited(limit):
            limit = self._LIST_LIMIT_CEILING

        filter = FunctionSchedulesFilter(
            name=name,
            function_id=function_id,
            function_external_id=function_external_id,
            created_time=created_time,
            cron_expression=cron_expression,
        ).dump(camel_case=True)
        res = self._post(url_path=f"{self._RESOURCE_PATH}/list", json={"filter": filter, "limit": limit})

        return FunctionSchedulesList._load(res.json()["items"], cognite_client=self._cognite_client)

    # TODO: Major version 7, remove 'function_external_id' which only worked when using API-keys.
    def create(
        self,
        name: str,
        cron_expression: str,
        function_id: Optional[int] = None,
        function_external_id: Optional[str] = None,
        client_credentials: Union[Dict, ClientCredentials, None] = None,
        description: str = "",
        data: Optional[Dict] = None,
    ) -> FunctionSchedule:
        """`Create a function schedule <https://docs.cognite.com/api/v1/#operation/postFunctionSchedules>`_.

        Args:
            name (str): Name of the schedule.
            function_id (optional, int): Id of the function. This is required if the schedule is created with client_credentials.
            function_external_id (optional, str): External id of the function. **NOTE**: This is deprecated and will be removed in a future major version.
            description (str): Description of the schedule.
            cron_expression (str): Cron expression.
            client_credentials: (optional, ClientCredentials, Dict): Instance of ClientCredentials or a dictionary containing client credentials:
                client_id
                client_secret
            data (optional, Dict): Data to be passed to the scheduled run.

        Returns:
            FunctionSchedule: Created function schedule.

        Warning:
            Do not pass secrets or other confidential information via the ``data`` argument. There is a dedicated
            ``secrets`` argument in FunctionsAPI.create() for this purpose.

        Examples:

            Create a function schedule that runs using specified client credentials (**recommended**)::

                >>> import os
                >>> from cognite.client import CogniteClient
                >>> from cognite.client.data_classes import ClientCredentials
                >>> c = CogniteClient()
                >>> schedule = c.functions.schedules.create(
                ...     name="My schedule",
                ...     function_id=123,
                ...     cron_expression="*/5 * * * *",
                ...     client_credentials=ClientCredentials("my-client-id", os.environ["MY_CLIENT_SECRET"]),
                ...     description="This schedule does magic stuff.",
                ...     data={"magic": "stuff"},
                ... )

            You may also create a schedule that runs with your -current- credentials, i.e. the same credentials you used
            to instantiate the ``CogniteClient`` (that you're using right now). **Note**: Unless you happen to already use
            client credentials, *this is not a recommended way to create schedules*, as it will create an explicit dependency
            on your user account, which it will run the function "on behalf of" (until the schedule is eventually removed)::

                >>> schedule = c.functions.schedules.create(
                ...     name="My schedule",
                ...     function_id=456,
                ...     cron_expression="*/5 * * * *",
                ...     description="A schedule just used for some temporary testing.",
                ... )

        """
        _get_function_identifier(function_id, function_external_id)
        nonce = _create_session_and_return_nonce(self._cognite_client, client_credentials)
        body: Dict[str, List[Dict[str, Union[str, int, None, Dict]]]] = {
            "items": [
                {
                    "name": name,
                    "description": description,
                    "functionId": function_id,
                    "functionExternalId": function_external_id,
                    "cronExpression": cron_expression,
                    "nonce": nonce,
                }
            ]
        }

        if data:
            body["items"][0]["data"] = data

        res = self._post(self._RESOURCE_PATH, json=body)
        return FunctionSchedule._load(res.json()["items"][0], cognite_client=self._cognite_client)

    def delete(self, id: int) -> None:
        """`Delete a function schedule <https://docs.cognite.com/api/v1/#operation/deleteFunctionSchedules>`_.

        Args:
            id (int): Id of the schedule

        Returns:
            None

        Examples:

            Delete function schedule::

                >>> from cognite.client import CogniteClient
                >>> c = CogniteClient()
                >>> c.functions.schedules.delete(id = 123)

        """
        body = {"items": [{"id": id}]}
        url = f"{self._RESOURCE_PATH}/delete"
        self._post(url, json=body)

    def get_input_data(self, id: int) -> Optional[Dict]:
        """`Retrieve the input data to the associated function <https://docs.cognite.com/api/v1/#operation/getFunctionScheduleInputData>`_.

        Args:
            id (int): Id of the schedule

        Returns:
            Optional[Dict]: Input data to the associated function or None if not set. This data is passed
            deserialized into the function through the data argument.

        Examples:

            Get schedule input data::

                >>> from cognite.client import CogniteClient
                >>> c = CogniteClient()
                >>> c.functions.schedules.get_input_data(id=123)
        """
        url = f"{self._RESOURCE_PATH}/{id}/input_data"
        res = self._get(url)

        return res.json().get("data")<|MERGE_RESOLUTION|>--- conflicted
+++ resolved
@@ -479,11 +479,7 @@
             )
 
     def activate(self) -> FunctionsStatus:
-<<<<<<< HEAD
-        """`Activate functions for the Project <https://docs.cognite.com/api/v1/#tag/Functions/operation/postFunctionsStatus>`_.
-=======
-        """`Activate functions for the Project. <https://docs.cognite.com/api/v1/#operation/postFunctionsStatus>`_.
->>>>>>> 491a22a4
+        """`Activate functions for the Project <https://docs.cognite.com/api/v1/#operation/postFunctionsStatus>`_.
 
         Returns:
             FunctionsStatus: A function activation status.
@@ -500,11 +496,7 @@
         return FunctionsStatus._load(res.json())
 
     def status(self) -> FunctionsStatus:
-<<<<<<< HEAD
-        """`Functions activation status for the Project <https://docs.cognite.com/api/v1/#tag/Functions/operation/getFunctionsStatus>`_.
-=======
-        """`Functions activation status for the Project. <https://docs.cognite.com/api/v1/#operation/getFunctionsStatus>`_.
->>>>>>> 491a22a4
+        """`Functions activation status for the Project <https://docs.cognite.com/api/v1/#operation/getFunctionsStatus>`_.
 
         Returns:
             FunctionsStatus: A function activation status.
