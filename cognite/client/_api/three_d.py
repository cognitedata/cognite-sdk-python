--- conflicted
+++ resolved
@@ -89,13 +89,8 @@
         """
         return self._retrieve(cls=ThreeDModel, identifier=InternalId(id))
 
-<<<<<<< HEAD
-    def list(self, published: bool = None, limit: int = LIST_LIMIT_DEFAULT) -> ThreeDModelList:
+    def list(self, published: Optional[bool] = None, limit: int = LIST_LIMIT_DEFAULT) -> ThreeDModelList:
         """`List 3D models <https://developer.cognite.com/api#tag/3D-Models/operation/get3DModels>`_.
-=======
-    def list(self, published: Optional[bool] = None, limit: int = LIST_LIMIT_DEFAULT) -> ThreeDModelList:
-        """`List 3d models. <https://developer.cognite.com/api#tag/3D-Models/operation/get3DModels>`_
->>>>>>> 2380e6a9
 
         Args:
             published (bool): Filter based on whether or not the model has published revisions.
