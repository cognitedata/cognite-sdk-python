from __future__ import annotations

import warnings
from collections.abc import Iterable, Sequence
from itertools import groupby
from operator import itemgetter
from typing import TYPE_CHECKING, Any, Literal, TypeAlias, overload

from cognite.client._api.user_profiles import UserProfilesAPI
from cognite.client._api_client import APIClient
from cognite.client._constants import DEFAULT_LIMIT_READ
from cognite.client.config import ClientConfig
from cognite.client.credentials import OAuthClientCredentials
from cognite.client.data_classes import (
    ClientCredentials,
    CreatedSession,
    Group,
    GroupList,
    SecurityCategory,
    SecurityCategoryList,
    Session,
    SessionList,
)
from cognite.client.data_classes.capabilities import (
    AllScope,
    Capability,
    CapabilityTuple,
    DataModelInstancesAcl,
    LegacyCapability,
    ProjectCapability,
    ProjectCapabilityList,
    RawAcl,
    SpaceIDScope,
    UnknownAcl,
)
from cognite.client.data_classes.iam import (
    GroupWrite,
    SecurityCategoryWrite,
    SessionStatus,
    SessionType,
    TokenInspection,
)
from cognite.client.utils._identifier import IdentifierSequence

if TYPE_CHECKING:
    from cognite.client import CogniteClient


ComparableCapability: TypeAlias = (
    Capability
    | Sequence[Capability]
    | dict[str, Any]
    | Sequence[dict[str, Any]]
    | Group
    | GroupList
    | ProjectCapability
    | ProjectCapabilityList
)


def _convert_capability_to_tuples(
    capabilities: ComparableCapability, project: str | None = None
) -> set[CapabilityTuple]:
    if isinstance(capabilities, ProjectCapability):
        return ProjectCapabilityList([capabilities]).as_tuples(project)
    if isinstance(capabilities, ProjectCapabilityList):
        return capabilities.as_tuples(project)

    if isinstance(capabilities, (dict, Capability)):
        capabilities = [capabilities]  # type: ignore [assignment]
    elif isinstance(capabilities, Group):
        capabilities = capabilities.capabilities or []
    elif isinstance(capabilities, GroupList):
        capabilities = [cap for grp in capabilities for cap in grp.capabilities or []]
    if isinstance(capabilities, Sequence):
        tpls: set[CapabilityTuple] = set()
        has_skipped = False
        for cap in capabilities:
            if isinstance(cap, dict):
                cap = Capability.load(cap)
            if isinstance(cap, UnknownAcl):
                warnings.warn(f"Unknown capability {cap.capability_name} will be ignored in comparison")
                has_skipped = True
                continue
            if isinstance(cap, LegacyCapability):
                # Legacy capabilities are no longer in use, so they are safe to skip.
                has_skipped = True
                continue
            tpls.update(cap.as_tuples())  # type: ignore [union-attr]
        if tpls or has_skipped:
            return tpls
        raise ValueError("No capabilities given")
    raise TypeError(
        "input capabilities not understood, expected a ComparableCapability: "
        f"{ComparableCapability} not {type(capabilities)}"
    )


class IAMAPI(APIClient):
    def __init__(self, config: ClientConfig, api_version: str | None, cognite_client: CogniteClient) -> None:
        super().__init__(config, api_version, cognite_client)
        self.groups = GroupsAPI(config, api_version, cognite_client)
        self.security_categories = SecurityCategoriesAPI(config, api_version, cognite_client)
        self.sessions = SessionsAPI(config, api_version, cognite_client)
        self.user_profiles = UserProfilesAPI(config, api_version, cognite_client)
        # TokenAPI only uses base_url, so we pass `api_version=None`:
        self.token = TokenAPI(config, api_version=None, cognite_client=cognite_client)

    @staticmethod
    def compare_capabilities(
        existing_capabilities: ComparableCapability,
        desired_capabilities: ComparableCapability,
        project: str | None = None,
        ignore_allscope_meaning: bool = False,
    ) -> list[Capability]:
        """Helper method to compare capabilities across two groups (of capabilities) to find which are missing from the first.

        Note:
            Capabilities that are no longer in use by the API will be ignored. These have names prefixed with `Legacy` and
            all inherit from the base class `LegacyCapability`. If you want to check for these, you must do so manually.

        Args:
            existing_capabilities (ComparableCapability): List of existing capabilities.
            desired_capabilities (ComparableCapability): List of wanted capabilities to check against existing.
            project (str | None): If a ProjectCapability or ProjectCapabilityList is passed, we need to know which CDF project
                to pull capabilities from (existing might be from several). If project is not passed, and ProjectCapabilityList
                is used, it will be inferred from the CogniteClient used to call retrieve it via token/inspect.
            ignore_allscope_meaning (bool): Option on how to treat scopes that encompass other scopes, like allScope. When True,
                this function will return e.g. an Acl scoped to a dataset even if the user have the same Acl scoped to all. The
                same logic applies to RawAcl scoped to a specific database->table, even when the user have access to all tables
                in that database. Defaults to False.

        Returns:
            list[Capability]: A flattened list of the missing capabilities, meaning they each have exactly 1 action, 1 scope, 1 id etc.

        Examples:

            Ensure that a user's groups grant access to read- and write for assets in all scope,
            and events write, scoped to a specific dataset with id=123:

                >>> from cognite.client import CogniteClient
                >>> from cognite.client.data_classes.capabilities import AssetsAcl, EventsAcl
                >>> client = CogniteClient()
                >>> my_groups = client.iam.groups.list(all=False)
                >>> to_check = [
                ...     AssetsAcl(
                ...         actions=[AssetsAcl.Action.Read, AssetsAcl.Action.Write],
                ...         scope=AssetsAcl.Scope.All()),
                ...     EventsAcl(
                ...         actions=[EventsAcl.Action.Write],
                ...         scope=EventsAcl.Scope.DataSet([123]),
                ... )]
                >>> missing = client.iam.compare_capabilities(
                ...     existing_capabilities=my_groups,
                ...     desired_capabilities=to_check)
                >>> if missing:
                ...     pass  # do something

            Capabilities can also be passed as dictionaries:

                >>> to_check = [
                ...     {'assetsAcl': {'actions': ['READ', 'WRITE'], 'scope': {'all': {}}}},
                ...     {'eventsAcl': {'actions': ['WRITE'], 'scope': {'datasetScope': {'ids': [123]}}}},
                ... ]
                >>> missing = client.iam.compare_capabilities(
                ...     existing_capabilities=my_groups,
                ...     desired_capabilities=to_check)

            You may also load capabilities from a dict-representation directly into ACLs (access-control list)
            by using ``Capability.load``. This will also ensure that the capabilities are valid.

                >>> from cognite.client.data_classes.capabilities import Capability
                >>> acls = [Capability.load(cap) for cap in to_check]

        Tip:
            If you just want to check against your existing capabilities, you may use the helper method
            ``client.iam.verify_capabilities`` instead.
        """
        has_capabilties = _convert_capability_to_tuples(existing_capabilities, project)
        to_check = _convert_capability_to_tuples(desired_capabilities, project)
        missing = to_check - has_capabilties

        has_capabilties_lookup = {k: set(grp) for k, grp in groupby(sorted(has_capabilties), key=itemgetter(slice(2)))}
        to_check_lookup = {k: set(grp) for k, grp in groupby(sorted(missing), key=itemgetter(slice(2)))}

        missing.clear()
        raw_group, raw_check_group = set(), set()
        for key, check_group in to_check_lookup.items():
            group = has_capabilties_lookup.get(key, set())
            if any(AllScope._scope_name == tpl.scope_name for tpl in group):
                continue  # If allScope exists for capability, we safely skip ahead

            cap_name, _ = key
            if cap_name == RawAcl._capability_name:
                # rawAcl needs specialized handling (below):
                raw_group.update(group)
                raw_check_group.update(check_group)
            elif key == (DataModelInstancesAcl._capability_name, DataModelInstancesAcl.Action.Write_Properties.value):
                # For dataModelInstancesAcl, 'WRITE_PROPERTIES' may covered by 'WRITE', so we must check AllScope:
                write_grp = has_capabilties_lookup.get((cap_name, DataModelInstancesAcl.Action.Write.value), set())
                if any(AllScope._scope_name == grp.scope_name for grp in write_grp):
                    continue
                # ...and if no AllScope, check individual SpaceIDScope:
                for check_tpl in check_group:
                    to_find = (SpaceIDScope._scope_name, check_tpl.scope_id)
                    if any(to_find == (tpl.scope_name, tpl.scope_id) for tpl in write_grp):
                        continue
                    missing.add(check_tpl)
            else:
                missing.update(check_group)

        # Special handling of rawAcl which has a "hidden" database scope between "all" and "tables":
        raw_to_check = {k: sorted(grp) for k, grp in groupby(sorted(raw_check_group), key=itemgetter(slice(4)))}
        raw_has_capabs = {k: sorted(grp) for k, grp in groupby(sorted(raw_group), key=itemgetter(slice(4)))}
        for key, check_db_grp in raw_to_check.items():
            if (db_group := raw_has_capabs.get(key)) and not db_group[0].table:
                # [0] because empty string sorts first; if no table -> db scope -> skip ahead
                continue
            missing.update(check_db_grp)

        return [Capability.from_tuple(tpl) for tpl in sorted(missing)]

    def verify_capabilities(
        self,
        desired_capabilities: ComparableCapability,
        ignore_allscope_meaning: bool = False,
    ) -> list[Capability]:
        """Helper method to compare your current capabilities with a set of desired capabilities and return any missing.

        Args:
            desired_capabilities (ComparableCapability): List of desired capabilities to check against existing.
            ignore_allscope_meaning (bool): Option on how to treat allScopes. When True, this function will return
                e.g. an Acl scoped to a dataset even if the user have the same Acl scoped to all. Defaults to False.

        Returns:
            list[Capability]: A flattened list of the missing capabilities, meaning they each have exactly 1 action, 1 scope, 1 id etc.

        Examples:

            Ensure that the user's credentials have access to read- and write assets in all scope,
            and write events scoped to a specific dataset with id=123:

                >>> from cognite.client import CogniteClient
                >>> from cognite.client.data_classes.capabilities import AssetsAcl, EventsAcl
                >>> client = CogniteClient()
                >>> to_check = [
                ...     AssetsAcl(
                ...         actions=[AssetsAcl.Action.Read, AssetsAcl.Action.Write],
                ...         scope=AssetsAcl.Scope.All()),
                ...     EventsAcl(
                ...         actions=[EventsAcl.Action.Write],
                ...         scope=EventsAcl.Scope.DataSet([123]),
                ... )]
                >>> if missing := client.iam.verify_capabilities(to_check):
                ...     pass  # do something

            Capabilities can also be passed as dictionaries:

                >>> to_check = [
                ...     {'assetsAcl': {'actions': ['READ', 'WRITE'], 'scope': {'all': {}}}},
                ...     {'eventsAcl': {'actions': ['WRITE'], 'scope': {'datasetScope': {'ids': [123]}}}},
                ... ]
                >>> missing = client.iam.verify_capabilities(to_check)

            You may also load capabilities from a dict-representation directly into ACLs (access-control list)
            by using ``Capability.load``. This will also ensure that the capabilities are valid.

                >>> from cognite.client.data_classes.capabilities import Capability
                >>> acls = [Capability.load(cap) for cap in to_check]
        """
        existing_capabilities = self.token.inspect().capabilities
        return self.compare_capabilities(existing_capabilities, desired_capabilities)


class _GroupListAdapter(GroupList):
    @classmethod
    def _load(  # type: ignore[override]
        cls,
        resource_list: Iterable[dict[str, Any]],
        cognite_client: CogniteClient | None = None,
        allow_unknown: bool = False,
    ) -> GroupList:
        return GroupList._load(resource_list, cognite_client=cognite_client, allow_unknown=True)


class _GroupAdapter(Group):
    @classmethod
    def _load(  # type: ignore[override]
        cls,
        resource: dict[str, Any],
        cognite_client: CogniteClient | None = None,
        allow_unknown: bool = False,
    ) -> Group:
        return Group._load(resource, cognite_client=cognite_client, allow_unknown=True)


# We need an adapter for GroupWrite in case the API returns a non 200-status code.
# As, then, in the unwrap_element method, the _create_multiple method will try to load the resource.
# This will fail if the GroupWrite contains an UnknownAcl.
class _GroupWriteAdapter(GroupWrite):
    @classmethod
    def _load(  # type: ignore[override]
        cls,
        resource: dict[str, Any],
        cognite_client: CogniteClient | None = None,
        allow_unknown: bool = False,
    ) -> GroupWrite:
        return GroupWrite._load(resource, cognite_client=cognite_client, allow_unknown=True)


class GroupsAPI(APIClient):
    _RESOURCE_PATH = "/groups"

    def list(self, all: bool = False) -> GroupList:
        """`List groups <https://developer.cognite.com/api#tag/Groups/operation/getGroups>`_.

        Args:
            all (bool): Whether to get all groups, only available with the groups:list acl.

        Returns:
            GroupList: List of groups.

        Example:

            List your own groups:

                >>> from cognite.client import CogniteClient
                >>> client = CogniteClient()
                >>> my_groups = client.iam.groups.list()

            List all groups:

                >>> all_groups = client.iam.groups.list(all=True)
        """
        res = self._get(self._RESOURCE_PATH, params={"all": all})
        # Dev.note: We don't use public load method here (it is final) and we need to pass a magic keyword arg. to
        # not raise whenever new Acls/actions/scopes are added to the API. So we specifically allow the 'unknown':
        return GroupList._load(res.json()["items"], cognite_client=self._cognite_client, allow_unknown=True)

    @overload
    def create(self, group: Group | GroupWrite) -> Group: ...

    @overload
    def create(self, group: Sequence[Group] | Sequence[GroupWrite]) -> GroupList: ...

<<<<<<< HEAD
    def create(self, group: Union[Group, Sequence[Group]]) -> Union[Group, GroupList]:
        """`Create one or more groups <https://developer.cognite.com/api#tag/Groups/operation/createGroups>`_.
=======
    def create(self, group: Group | GroupWrite | Sequence[Group] | Sequence[GroupWrite]) -> Group | GroupList:
        """`Create one or more groups. <https://developer.cognite.com/api#tag/Groups/operation/createGroups>`_
>>>>>>> b5213d45

        Args:
            group (Group | GroupWrite | Sequence[Group] | Sequence[GroupWrite]): Group or list of groups to create.
        Returns:
            Group | GroupList: The created group(s).

        Example:

            Create a group without any members:

                >>> from cognite.client import CogniteClient
                >>> from cognite.client.data_classes import GroupWrite
                >>> from cognite.client.data_classes.capabilities import AssetsAcl, EventsAcl
                >>> client = CogniteClient()
                >>> my_capabilities = [
                ...     AssetsAcl([AssetsAcl.Action.Read], AssetsAcl.Scope.All()),
                ...     EventsAcl([EventsAcl.Action.Write], EventsAcl.Scope.DataSet([123, 456]))]
                >>> my_group = GroupWrite(name="My Group", capabilities=my_capabilities)
                >>> res = client.iam.groups.create(my_group)

            Create a group whose members are managed externally (by your company's identity provider (IdP)).
            This is done by using the ``source_id`` field. If this is the same ID as a group in the IdP,
            a user in that group will implicitly be a part of this group as well.

                >>> grp = GroupWrite(
                ...     name="Externally managed group",
                ...     capabilities=my_capabilities,
                ...     source_id="b7c9a5a4...")
                >>> res = client.iam.groups.create(grp)

            Create a group whose members are managed internally by Cognite. This group may grant access through
            listing specific users or include them all. This is done by passing the ``members`` field, either a
            list of strings with the unique user identifiers or as the constant ``ALL_USER_ACCOUNTS``. To find the
            user identifiers, you may use the UserProfilesAPI: ``client.iam.user_profiles.list()``.

                >>> from cognite.client.data_classes import ALL_USER_ACCOUNTS
                >>> all_group = GroupWrite(
                ...     name="Everyone is welcome!",
                ...     capabilities=my_capabilities,
                ...     members=ALL_USER_ACCOUNTS,
                ... )
                >>> user_list_group = GroupWrite(
                ...     name="Specfic users only",
                ...     capabilities=my_capabilities,
                ...     members=["XRsSD1k3mTIKG", "M0SxY6bM9Jl"])
                >>> res = client.iam.groups.create([user_list_group, all_group])

            Capabilities are often defined in configuration files, like YAML or JSON. You may convert capabilities
            from a dict-representation directly into ACLs (access-control list) by using ``Capability.load``.
            This will also ensure that the capabilities are valid.

                >>> from cognite.client.data_classes.capabilities import Capability
                >>> unparsed_capabilities = [
                ...     {'assetsAcl': {'actions': ['READ', 'WRITE'], 'scope': {'all': {}}}},
                ...     {'eventsAcl': {'actions': ['WRITE'], 'scope': {'datasetScope': {'ids': [123]}}}},
                ... ]
                >>> acls = [Capability.load(cap) for cap in unparsed_capabilities]
                >>> group = GroupWrite(name="Another group", capabilities=acls)
        """

<<<<<<< HEAD
    def delete(self, id: Union[int, Sequence[int]]) -> None:
        """`Delete one or more groups <https://developer.cognite.com/api#tag/Groups/operation/deleteGroups>`_.
=======
        return self._create_multiple(
            list_cls=_GroupListAdapter, resource_cls=_GroupAdapter, items=group, input_resource_cls=_GroupWriteAdapter
        )

    def delete(self, id: int | Sequence[int]) -> None:
        """`Delete one or more groups. <https://developer.cognite.com/api#tag/Groups/operation/deleteGroups>`_
>>>>>>> b5213d45

        Args:
            id (int | Sequence[int]): ID or list of IDs of groups to delete.

        Example:

            Delete group::

                >>> from cognite.client import CogniteClient
                >>> client = CogniteClient()
                >>> client.iam.groups.delete(1)
        """
        self._delete_multiple(identifiers=IdentifierSequence.load(ids=id), wrap_ids=False)


class SecurityCategoriesAPI(APIClient):
    _RESOURCE_PATH = "/securitycategories"

<<<<<<< HEAD
    def list(self, limit: int = LIST_LIMIT_DEFAULT) -> SecurityCategoryList:
        """`List security categories <https://developer.cognite.com/api#tag/Security-categories/operation/getSecurityCategories>`_.
=======
    def list(self, limit: int | None = DEFAULT_LIMIT_READ) -> SecurityCategoryList:
        """`List security categories. <https://developer.cognite.com/api#tag/Security-categories/operation/getSecurityCategories>`_
>>>>>>> b5213d45

        Args:
            limit (int | None): Max number of security categories to return. Defaults to 25. Set to -1, float("inf") or None to return all items.

        Returns:
            SecurityCategoryList: List of security categories

        Example:

            List security categories::

                >>> from cognite.client import CogniteClient
                >>> client = CogniteClient()
                >>> res = client.iam.security_categories.list()
        """
        return self._list(list_cls=SecurityCategoryList, resource_cls=SecurityCategory, method="GET", limit=limit)

    @overload
    def create(self, security_category: SecurityCategory | SecurityCategoryWrite) -> SecurityCategory: ...

    @overload
    def create(
        self, security_category: Sequence[SecurityCategory] | Sequence[SecurityCategoryWrite]
    ) -> SecurityCategoryList: ...

    def create(
<<<<<<< HEAD
        self, security_category: Union[SecurityCategory, Sequence[SecurityCategory]]
    ) -> Union[SecurityCategory, SecurityCategoryList]:
        """`Create one or more security categories <https://developer.cognite.com/api#tag/Security-categories/operation/createSecurityCategories>`_.
=======
        self,
        security_category: SecurityCategory
        | SecurityCategoryWrite
        | Sequence[SecurityCategory]
        | Sequence[SecurityCategoryWrite],
    ) -> SecurityCategory | SecurityCategoryList:
        """`Create one or more security categories. <https://developer.cognite.com/api#tag/Security-categories/operation/createSecurityCategories>`_
>>>>>>> b5213d45

        Args:
            security_category (SecurityCategory | SecurityCategoryWrite | Sequence[SecurityCategory] | Sequence[SecurityCategoryWrite]): Security category or list of categories to create.

        Returns:
            SecurityCategory | SecurityCategoryList: The created security category or categories.

        Example:

            Create security category::

                >>> from cognite.client import CogniteClient
                >>> from cognite.client.data_classes import SecurityCategoryWrite
                >>> client = CogniteClient()
                >>> my_category = SecurityCategoryWrite(name="My Category")
                >>> res = client.iam.security_categories.create(my_category)
        """
        return self._create_multiple(
            list_cls=SecurityCategoryList,
            resource_cls=SecurityCategory,
            items=security_category,
            input_resource_cls=SecurityCategoryWrite,
        )

<<<<<<< HEAD
    def delete(self, id: Union[int, Sequence[int]]) -> None:
        """`Delete one or more security categories <https://developer.cognite.com/api#tag/Security-categories/operation/deleteSecurityCategories>`_.
=======
    def delete(self, id: int | Sequence[int]) -> None:
        """`Delete one or more security categories. <https://developer.cognite.com/api#tag/Security-categories/operation/deleteSecurityCategories>`_
>>>>>>> b5213d45

        Args:
            id (int | Sequence[int]): ID or list of IDs of security categories to delete.

        Example:

            Delete security category::

                >>> from cognite.client import CogniteClient
                >>> client = CogniteClient()
                >>> client.iam.security_categories.delete(1)
        """
        self._delete_multiple(identifiers=IdentifierSequence.load(ids=id), wrap_ids=False)


class TokenAPI(APIClient):
    def inspect(self) -> TokenInspection:
        """Inspect the token currently used by the client.

        Get details about which projects it belongs to and which capabilities are granted to it.

        Returns:
            TokenInspection: The object with token inspection details.

        Example:

            Inspect token::

                >>> from cognite.client import CogniteClient
                >>> client = CogniteClient()
                >>> res = client.iam.token.inspect()
        """
        # To not raise whenever new Acls/actions/scopes are added to the API, we specifically allow the unknown:
        return TokenInspection.load(self._get("/api/v1/token/inspect").json(), self._cognite_client, allow_unknown=True)


class SessionsAPI(APIClient):
    _RESOURCE_PATH = "/sessions"

    def __init__(self, config: ClientConfig, api_version: str | None, cognite_client: CogniteClient) -> None:
        super().__init__(config, api_version, cognite_client)
        self._LIST_LIMIT = 100

<<<<<<< HEAD
    def create(self, client_credentials: Optional[ClientCredentials] = None) -> CreatedSession:
        """`Create a session <https://developer.cognite.com/api#tag/Sessions/operation/createSessions>`_.
=======
    def create(
        self,
        client_credentials: ClientCredentials | None = None,
        session_type: SessionType | Literal["DEFAULT"] = "DEFAULT",
    ) -> CreatedSession:
        """`Create a session. <https://developer.cognite.com/api#tag/Sessions/operation/createSessions>`_
>>>>>>> b5213d45

        Args:
            client_credentials (ClientCredentials | None): The client credentials to create the session. This is required
                if session_type is set to 'CLIENT_CREDENTIALS'.
            session_type (SessionType | Literal['DEFAULT']): The type of session to create. Can be
                either 'CLIENT_CREDENTIALS', 'TOKEN_EXCHANGE', 'ONESHOT_TOKEN_EXCHANGE' or 'DEFAULT'.
                Defaults to 'DEFAULT' which will use -this- CogniteClient object to create the session.
                If this client was created using a token, 'TOKEN_EXCHANGE' will be used, and if
                this client was created using client credentials, 'CLIENT_CREDENTIALS' will be used.

        Session Types:

            * **client_credentials**: Credentials for a session using client credentials from an identity provider.
            * **token_exchange**: Credentials for a session using token exchange to reuse the user's credentials.
            * **one_shot_token_exchange**: Credentials for a session using one-shot token exchange to reuse the user's credentials. One-shot sessions are short-lived sessions that are not refreshed and do not require support for token exchange from the identity provider.

        Returns:
            CreatedSession: The object with token inspection details.
        """
        if client_credentials is None and isinstance(creds := self._config.credentials, OAuthClientCredentials):
            client_credentials = ClientCredentials(creds.client_id, creds.client_secret)

        session_type_up = session_type.upper()
        if session_type_up == "DEFAULT":  # For backwards compatibility after session_type was introduced
            items = {"tokenExchange": True} if client_credentials is None else client_credentials.dump(camel_case=True)

        elif session_type_up == "CLIENT_CREDENTIALS":
            if client_credentials is None:
                raise ValueError(
                    "For session_type='CLIENT_CREDENTIALS', either `client_credentials` must be provided OR "
                    "this client must be using OAuthClientCredentials"
                )
            items = client_credentials.dump(camel_case=True)

        elif session_type_up == "TOKEN_EXCHANGE":
            items = {"tokenExchange": True}

<<<<<<< HEAD
    def revoke(self, id: Union[int, Sequence[int]]) -> SessionList:
        """`Revoke access to a session <https://developer.cognite.com/api#tag/Sessions/operation/revokeSessions>`_.

        Revocation of a session may in some cases take up to 1 hour to take effect.
=======
        elif session_type_up == "ONESHOT_TOKEN_EXCHANGE":
            items = {"oneshotTokenExchange": True}
        else:
            raise ValueError(f"Session type not understood: {session_type}")
        return CreatedSession.load(self._post(self._RESOURCE_PATH, {"items": [items]}).json()["items"][0])

    @overload
    def revoke(self, id: int) -> Session: ...

    @overload
    def revoke(self, id: Sequence[int]) -> SessionList: ...

    def revoke(self, id: int | Sequence[int]) -> Session | SessionList:
        """`Revoke access to a session. Revocation of a session may in some cases take up to 1 hour to take effect. <https://developer.cognite.com/api#tag/Sessions/operation/revokeSessions>`_
>>>>>>> b5213d45

        Args:
            id (int | Sequence[int]): Id or list of session ids

        Returns:
            Session | SessionList: List of revoked sessions. If the user does not have the sessionsAcl:LIST capability, then only the session IDs will be present in the response.
        """
        identifiers = IdentifierSequence.load(ids=id, external_ids=None)
        items = {"items": identifiers.as_dicts()}

        result = SessionList._load(self._post(self._RESOURCE_PATH + "/revoke", items).json()["items"])
        return result[0] if isinstance(id, int) else result

    @overload
    def retrieve(self, id: int) -> Session: ...

    @overload
    def retrieve(self, id: Sequence[int]) -> SessionList: ...

    def retrieve(self, id: int | Sequence[int]) -> Session | SessionList:
        """`Retrieves sessions with given IDs. <https://developer.cognite.com/api#tag/Sessions/operation/getSessionsByIds>`_

        The request will fail if any of the IDs does not belong to an existing session.

        Args:
            id (int | Sequence[int]): Id or list of session ids

        Returns:
            Session | SessionList: Session or list of sessions.
        """

        identifiers = IdentifierSequence.load(ids=id, external_ids=None)
        return self._retrieve_multiple(
            list_cls=SessionList,
            resource_cls=Session,
            identifiers=identifiers,
        )

<<<<<<< HEAD
    def list(self, status: Optional[str] = None) -> SessionList:
        """`List all sessions in the current project <https://developer.cognite.com/api#tag/Sessions/operation/listSessions>`_.
=======
    def list(self, status: SessionStatus | None = None, limit: int = DEFAULT_LIMIT_READ) -> SessionList:
        """`List all sessions in the current project. <https://developer.cognite.com/api#tag/Sessions/operation/listSessions>`_
>>>>>>> b5213d45

        Args:
            status (SessionStatus | None): If given, only sessions with the given status are returned.
            limit (int): Max number of sessions to return. Defaults to 25. Set to -1, float("inf") or None to return all items.

        Returns:
            SessionList: a list of sessions in the current project.
        """
        filter = {"status": status.upper()} if status is not None else None
        return self._list(list_cls=SessionList, resource_cls=Session, method="GET", filter=filter, limit=limit)<|MERGE_RESOLUTION|>--- conflicted
+++ resolved
@@ -343,13 +343,8 @@
     @overload
     def create(self, group: Sequence[Group] | Sequence[GroupWrite]) -> GroupList: ...
 
-<<<<<<< HEAD
-    def create(self, group: Union[Group, Sequence[Group]]) -> Union[Group, GroupList]:
+    def create(self, group: Group | GroupWrite | Sequence[Group] | Sequence[GroupWrite]) -> Group | GroupList:
         """`Create one or more groups <https://developer.cognite.com/api#tag/Groups/operation/createGroups>`_.
-=======
-    def create(self, group: Group | GroupWrite | Sequence[Group] | Sequence[GroupWrite]) -> Group | GroupList:
-        """`Create one or more groups. <https://developer.cognite.com/api#tag/Groups/operation/createGroups>`_
->>>>>>> b5213d45
 
         Args:
             group (Group | GroupWrite | Sequence[Group] | Sequence[GroupWrite]): Group or list of groups to create.
@@ -410,17 +405,12 @@
                 >>> group = GroupWrite(name="Another group", capabilities=acls)
         """
 
-<<<<<<< HEAD
-    def delete(self, id: Union[int, Sequence[int]]) -> None:
-        """`Delete one or more groups <https://developer.cognite.com/api#tag/Groups/operation/deleteGroups>`_.
-=======
         return self._create_multiple(
             list_cls=_GroupListAdapter, resource_cls=_GroupAdapter, items=group, input_resource_cls=_GroupWriteAdapter
         )
 
     def delete(self, id: int | Sequence[int]) -> None:
-        """`Delete one or more groups. <https://developer.cognite.com/api#tag/Groups/operation/deleteGroups>`_
->>>>>>> b5213d45
+        """`Delete one or more groups <https://developer.cognite.com/api#tag/Groups/operation/deleteGroups>`_.
 
         Args:
             id (int | Sequence[int]): ID or list of IDs of groups to delete.
@@ -439,13 +429,8 @@
 class SecurityCategoriesAPI(APIClient):
     _RESOURCE_PATH = "/securitycategories"
 
-<<<<<<< HEAD
-    def list(self, limit: int = LIST_LIMIT_DEFAULT) -> SecurityCategoryList:
+    def list(self, limit: int | None = DEFAULT_LIMIT_READ) -> SecurityCategoryList:
         """`List security categories <https://developer.cognite.com/api#tag/Security-categories/operation/getSecurityCategories>`_.
-=======
-    def list(self, limit: int | None = DEFAULT_LIMIT_READ) -> SecurityCategoryList:
-        """`List security categories. <https://developer.cognite.com/api#tag/Security-categories/operation/getSecurityCategories>`_
->>>>>>> b5213d45
 
         Args:
             limit (int | None): Max number of security categories to return. Defaults to 25. Set to -1, float("inf") or None to return all items.
@@ -472,19 +457,13 @@
     ) -> SecurityCategoryList: ...
 
     def create(
-<<<<<<< HEAD
-        self, security_category: Union[SecurityCategory, Sequence[SecurityCategory]]
-    ) -> Union[SecurityCategory, SecurityCategoryList]:
-        """`Create one or more security categories <https://developer.cognite.com/api#tag/Security-categories/operation/createSecurityCategories>`_.
-=======
         self,
         security_category: SecurityCategory
         | SecurityCategoryWrite
         | Sequence[SecurityCategory]
         | Sequence[SecurityCategoryWrite],
     ) -> SecurityCategory | SecurityCategoryList:
-        """`Create one or more security categories. <https://developer.cognite.com/api#tag/Security-categories/operation/createSecurityCategories>`_
->>>>>>> b5213d45
+        """`Create one or more security categories <https://developer.cognite.com/api#tag/Security-categories/operation/createSecurityCategories>`_.
 
         Args:
             security_category (SecurityCategory | SecurityCategoryWrite | Sequence[SecurityCategory] | Sequence[SecurityCategoryWrite]): Security category or list of categories to create.
@@ -509,13 +488,8 @@
             input_resource_cls=SecurityCategoryWrite,
         )
 
-<<<<<<< HEAD
-    def delete(self, id: Union[int, Sequence[int]]) -> None:
+    def delete(self, id: int | Sequence[int]) -> None:
         """`Delete one or more security categories <https://developer.cognite.com/api#tag/Security-categories/operation/deleteSecurityCategories>`_.
-=======
-    def delete(self, id: int | Sequence[int]) -> None:
-        """`Delete one or more security categories. <https://developer.cognite.com/api#tag/Security-categories/operation/deleteSecurityCategories>`_
->>>>>>> b5213d45
 
         Args:
             id (int | Sequence[int]): ID or list of IDs of security categories to delete.
@@ -559,17 +533,12 @@
         super().__init__(config, api_version, cognite_client)
         self._LIST_LIMIT = 100
 
-<<<<<<< HEAD
-    def create(self, client_credentials: Optional[ClientCredentials] = None) -> CreatedSession:
-        """`Create a session <https://developer.cognite.com/api#tag/Sessions/operation/createSessions>`_.
-=======
     def create(
         self,
         client_credentials: ClientCredentials | None = None,
         session_type: SessionType | Literal["DEFAULT"] = "DEFAULT",
     ) -> CreatedSession:
-        """`Create a session. <https://developer.cognite.com/api#tag/Sessions/operation/createSessions>`_
->>>>>>> b5213d45
+        """`Create a session <https://developer.cognite.com/api#tag/Sessions/operation/createSessions>`_.
 
         Args:
             client_credentials (ClientCredentials | None): The client credentials to create the session. This is required
@@ -607,12 +576,6 @@
         elif session_type_up == "TOKEN_EXCHANGE":
             items = {"tokenExchange": True}
 
-<<<<<<< HEAD
-    def revoke(self, id: Union[int, Sequence[int]]) -> SessionList:
-        """`Revoke access to a session <https://developer.cognite.com/api#tag/Sessions/operation/revokeSessions>`_.
-
-        Revocation of a session may in some cases take up to 1 hour to take effect.
-=======
         elif session_type_up == "ONESHOT_TOKEN_EXCHANGE":
             items = {"oneshotTokenExchange": True}
         else:
@@ -626,11 +589,12 @@
     def revoke(self, id: Sequence[int]) -> SessionList: ...
 
     def revoke(self, id: int | Sequence[int]) -> Session | SessionList:
-        """`Revoke access to a session. Revocation of a session may in some cases take up to 1 hour to take effect. <https://developer.cognite.com/api#tag/Sessions/operation/revokeSessions>`_
->>>>>>> b5213d45
-
-        Args:
-            id (int | Sequence[int]): Id or list of session ids
+        """`Revoke access to a session <https://developer.cognite.com/api#tag/Sessions/operation/revokeSessions>`_.
+
+        Revocation of a session may in some cases take up to 1 hour to take effect.
+
+        Args:
+            id (int | Sequence[int]): ID or list of session IDs.
 
         Returns:
             Session | SessionList: List of revoked sessions. If the user does not have the sessionsAcl:LIST capability, then only the session IDs will be present in the response.
@@ -648,7 +612,7 @@
     def retrieve(self, id: Sequence[int]) -> SessionList: ...
 
     def retrieve(self, id: int | Sequence[int]) -> Session | SessionList:
-        """`Retrieves sessions with given IDs. <https://developer.cognite.com/api#tag/Sessions/operation/getSessionsByIds>`_
+        """`Retrieves sessions with given IDs <https://developer.cognite.com/api#tag/Sessions/operation/getSessionsByIds>`_.
 
         The request will fail if any of the IDs does not belong to an existing session.
 
@@ -666,13 +630,8 @@
             identifiers=identifiers,
         )
 
-<<<<<<< HEAD
-    def list(self, status: Optional[str] = None) -> SessionList:
+    def list(self, status: SessionStatus | None = None, limit: int = DEFAULT_LIMIT_READ) -> SessionList:
         """`List all sessions in the current project <https://developer.cognite.com/api#tag/Sessions/operation/listSessions>`_.
-=======
-    def list(self, status: SessionStatus | None = None, limit: int = DEFAULT_LIMIT_READ) -> SessionList:
-        """`List all sessions in the current project. <https://developer.cognite.com/api#tag/Sessions/operation/listSessions>`_
->>>>>>> b5213d45
 
         Args:
             status (SessionStatus | None): If given, only sessions with the given status are returned.
