--- conflicted
+++ resolved
@@ -1,17 +1,13 @@
 from __future__ import annotations
 
-<<<<<<< HEAD
+import warnings
 from collections.abc import Iterator
 from contextlib import contextmanager
-from typing import TYPE_CHECKING, Sequence, overload
-=======
-import warnings
 from itertools import groupby
 from operator import itemgetter
 from typing import TYPE_CHECKING, Any, Dict, Sequence, Union, overload
 
 from typing_extensions import TypeAlias
->>>>>>> 17b2c326
 
 from cognite.client._api.user_profiles import UserProfilesAPI
 from cognite.client._api_client import APIClient
@@ -28,9 +24,6 @@
     Session,
     SessionList,
 )
-<<<<<<< HEAD
-from cognite.client.data_classes.iam import SessionStatus, TokenInspection
-=======
 from cognite.client.data_classes.capabilities import (
     AllScope,
     Capability,
@@ -40,8 +33,7 @@
     RawAcl,
     UnknownAcl,
 )
-from cognite.client.data_classes.iam import GroupWrite, SecurityCategoryWrite, TokenInspection
->>>>>>> 17b2c326
+from cognite.client.data_classes.iam import GroupWrite, SecurityCategoryWrite, SessionStatus, TokenInspection
 from cognite.client.utils._identifier import IdentifierSequence
 
 if TYPE_CHECKING:
@@ -493,12 +485,10 @@
         return SessionList._load(response_json["items"])
 
     @overload
-    def retrieve(self, id: int) -> Session:
-        ...
+    def retrieve(self, id: int) -> Session: ...
 
     @overload
-    def retrieve(self, id: Sequence[int]) -> SessionList:
-        ...
+    def retrieve(self, id: Sequence[int]) -> SessionList: ...
 
     def retrieve(self, id: int | Sequence[int]) -> Session | SessionList:
         """`Retrieves sessions with given IDs. <https://developer.cognite.com/api#tag/Sessions/operation/getSessionsByIds>`_
