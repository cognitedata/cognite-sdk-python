import copy
import math
from typing import *

from cognite.client import utils
from cognite.client._api_client import APIClient
from cognite.client.exceptions import IncompatibleColumnTypesError
from cognite.client.data_classes import (
    Sequence,
    SequenceAggregate,
    SequenceData,
    SequenceDataList,
    SequenceFilter,
    SequenceList,
    SequenceUpdate,
)
from cognite.client.data_classes.shared import TimestampRange


class SequencesAPI(APIClient):
    _RESOURCE_PATH = "/sequences"
    _LIST_CLASS = SequenceList

    def __init__(self, *args, **kwargs):
        super().__init__(*args, **kwargs)
        self.data = SequencesDataAPI(self, *args, **kwargs)

    def __call__(
        self,
        chunk_size: int = None,
        name: str = None,
        external_id_prefix: str = None,
        metadata: Dict[str, str] = None,
        asset_ids: List[int] = None,
        root_asset_ids: List[int] = None,
        asset_subtree_ids: List[int] = None,
        asset_subtree_external_ids: List[str] = None,
        data_set_ids: List[int] = None,
        data_set_external_ids: List[str] = None,
        created_time: Dict[str, Any] = None,
        last_updated_time: Dict[str, Any] = None,
        limit: int = None,
    ) -> Generator[Union[Sequence, SequenceList], None, None]:
        """Iterate over sequences

        Fetches sequences as they are iterated over, so you keep a limited number of objects in memory.

        Args:
            chunk_size (int, optional): Number of sequences to return in each chunk. Defaults to yielding one event a time.
            name (str): Filter out sequences that do not have this *exact* name.
            external_id_prefix (str): Filter out sequences that do not have this string as the start of the externalId
            metadata (Dict[str, Any]): Filter out sequences that do not match these metadata fields and values (case-sensitive). Format is {"key1":"value1","key2":"value2"}.
            asset_ids (List[int]): Filter out sequences that are not linked to any of these assets.
            root_asset_ids (List[int]): Filter out sequences not linked to assets with one of these assets as the root asset.
            asset_subtree_ids (List[int]): List of asset subtrees ids to filter on.
            asset_subtree_external_ids (List[str]): List of asset subtrees external ids to filter on.
            data_set_ids (List[int]): Return only events in the specified data sets with these ids.
            data_set_external_ids (List[str]): Return only events in the specified data sets with these external ids.
            created_time (Union[Dict[str, int], TimestampRange]):  Range between two timestamps. Possible keys are `min` and `max`, with values given as time stamps in ms.
            last_updated_time (Union[Dict[str, int], TimestampRange]):  Range between two timestamps. Possible keys are `min` and `max`, with values given as time stamps in ms.
            limit (int, optional): Max number of sequences to return. Defaults to return all items.

        Yields:
            Union[Sequence, SequenceList]: yields Sequence one by one if chunk is not specified, else SequenceList objects.
        """

        if asset_subtree_ids or asset_subtree_external_ids:
            asset_subtree_ids = self._process_ids(asset_subtree_ids, asset_subtree_external_ids, wrap_ids=True)
        if data_set_ids or data_set_external_ids:
            data_set_ids = self._process_ids(data_set_ids, data_set_external_ids, wrap_ids=True)

        filter = SequenceFilter(
            name=name,
            metadata=metadata,
            external_id_prefix=external_id_prefix,
            asset_ids=asset_ids,
            root_asset_ids=root_asset_ids,
            asset_subtree_ids=asset_subtree_ids,
            created_time=created_time,
            last_updated_time=last_updated_time,
            data_set_ids=data_set_ids,
        ).dump(camel_case=True)
        return self._list_generator(method="GET", chunk_size=chunk_size, filter=filter, limit=limit)

    def __iter__(self) -> Generator[Sequence, None, None]:
        """Iterate over sequences

        Fetches sequences as they are iterated over, so you keep a limited number of metadata objects in memory.

        Yields:
            Sequence: yields Sequence one by one.
        """
        return self.__call__()

    def retrieve(self, id: Optional[int] = None, external_id: Optional[str] = None) -> Optional[Sequence]:
        """`Retrieve a single sequence by id. <https://docs.cognite.com/api/v1/#operation/getSequenceById>`_

        Args:
            id (int, optional): ID
            external_id (str, optional): External ID

        Returns:
            Optional[Sequence]: Requested sequences or None if it does not exist.

        Examples:

            Get sequences by id::

                >>> from cognite.client import CogniteClient
                >>> c = CogniteClient()
                >>> res = c.sequences.retrieve(id=1)

            Get sequences by external id::

                >>> from cognite.client import CogniteClient
                >>> c = CogniteClient()
                >>> res = c.sequences.retrieve(external_id="1")
        """
        utils._auxiliary.assert_exactly_one_of_id_or_external_id(id, external_id)
        return self._retrieve_multiple(ids=id, external_ids=external_id, wrap_ids=True)

    def retrieve_multiple(
        self, ids: Optional[List[int]] = None, external_ids: Optional[List[str]] = None
    ) -> SequenceList:
        """`Retrieve multiple sequences by id. <https://docs.cognite.com/api/v1/#operation/getSequenceById>`_

        Args:
            ids (List[int], optional): IDs
            external_ids (List[str], optional): External IDs

        Returns:
            SequenceList: The requested sequences.

        Examples:

            Get sequences by id::

                >>> from cognite.client import CogniteClient
                >>> c = CogniteClient()
                >>> res = c.sequences.retrieve_multiple(ids=[1, 2, 3])

            Get sequences by external id::

                >>> from cognite.client import CogniteClient
                >>> c = CogniteClient()
                >>> res = c.sequences.retrieve_multiple(external_ids=["abc", "def"])
        """
        utils._auxiliary.assert_type(ids, "id", [List], allow_none=True)
        utils._auxiliary.assert_type(external_ids, "external_id", [List], allow_none=True)
        return self._retrieve_multiple(ids=ids, external_ids=external_ids, wrap_ids=True)

    def list(
        self,
        name: str = None,
        external_id_prefix: str = None,
        metadata: Dict[str, str] = None,
        asset_ids: List[int] = None,
        root_asset_ids: List[int] = None,
        asset_subtree_ids: List[int] = None,
        asset_subtree_external_ids: List[str] = None,
        data_set_ids: List[int] = None,
        data_set_external_ids: List[str] = None,
        created_time: (Union[Dict[str, Any], TimestampRange]) = None,
        last_updated_time: (Union[Dict[str, Any], TimestampRange]) = None,
        limit: Optional[int] = 25,
    ) -> SequenceList:
        """`Iterate over sequences <https://docs.cognite.com/api/v1/#operation/advancedListSequences>`_

        Fetches sequences as they are iterated over, so you keep a limited number of objects in memory.

        Args:
            name (str): Filter out sequences that do not have this *exact* name.
            external_id_prefix (str): Filter out sequences that do not have this string as the start of the externalId
            metadata (Dict[str, Any]): Filter out sequences that do not match these metadata fields and values (case-sensitive). Format is {"key1":"value1","key2":"value2"}.
            asset_ids (List[int]): Filter out sequences that are not linked to any of these assets.
            root_asset_ids (List[int]): Filter out sequences not linked to assets with one of these assets as the root asset.
            asset_subtree_ids (List[int]): List of asset subtrees ids to filter on.
            asset_subtree_external_ids (List[str]): List of asset subtrees external ids to filter on.
            data_set_ids (List[int]): Return only events in the specified data sets with these ids.
            data_set_external_ids (List[str]): Return only events in the specified data sets with these external ids.
            created_time (Union[Dict[str, int], TimestampRange]):  Range between two timestamps. Possible keys are `min` and `max`, with values given as time stamps in ms.
            last_updated_time (Union[Dict[str, int], TimestampRange]):  Range between two timestamps. Possible keys are `min` and `max`, with values given as time stamps in ms.
            limit (int, optional): Max number of sequences to return. Defaults to 25. Set to -1, float("inf") or None
                to return all items.

        Returns:
            SequenceList: The requested sequences.

        Examples:

            List sequences::

                >>> from cognite.client import CogniteClient
                >>> c = CogniteClient()
                >>> res = c.sequences.list(limit=5)

            Iterate over sequences::

                >>> from cognite.client import CogniteClient
                >>> c = CogniteClient()
                >>> for seq in c.sequences:
                ...     seq # do something with the sequences

            Iterate over chunks of sequences to reduce memory load::

                >>> from cognite.client import CogniteClient
                >>> c = CogniteClient()
                >>> for seq_list in c.sequences(chunk_size=2500):
                ...     seq_list # do something with the sequences
        """
        if asset_subtree_ids or asset_subtree_external_ids:
            asset_subtree_ids = self._process_ids(asset_subtree_ids, asset_subtree_external_ids, wrap_ids=True)
        if data_set_ids or data_set_external_ids:
            data_set_ids = self._process_ids(data_set_ids, data_set_external_ids, wrap_ids=True)

        filter = SequenceFilter(
            name=name,
            metadata=metadata,
            external_id_prefix=external_id_prefix,
            asset_ids=asset_ids,
            root_asset_ids=root_asset_ids,
            asset_subtree_ids=asset_subtree_ids,
            created_time=created_time,
            last_updated_time=last_updated_time,
            data_set_ids=data_set_ids,
        ).dump(camel_case=True)
        return self._list(method="POST", filter=filter, limit=limit)

<<<<<<< HEAD
    def _dataframe_to_columns_definition(self, dataframe):
        np, pd = utils._auxiliary.local_import("numpy", "pandas")

        def map_type(t):
            if np.issubdtype(t, np.integer):
                return "LONG"
            elif np.issubdtype(t, np.number):
                return "DOUBLE"
            else:
                return "STRING"

        return [{"externalId": col, "name": col, "valueType": map_type(t)} for col, t in dataframe.dtypes.iteritems()]

    def create_from_dataframe(
        self,
        dataframe: "pandas.DataFrame",
        external_id: str,
        force_recreate: bool = False,
        clear_existing_data: bool = True,
        **kwargs
    ) -> Sequence:
        """`Create and populate a sequence from a pandas dataframe . <https://docs.cognite.com/api/v1/#operation/createSequence>`_

                Args:
                    dataframe (pandas.DataFrame): the data to insert. column names will be used for column name and externalId, column dtypes will be used to determine valueType.
                    external_id (str): external id of the sequence.
                    force_recreate (bool): if sequence exists and column types do not match, re-create the sequence.
                    clear_existing_data (bool): Delete rows that existed before and are not in the given dataframe (i.e. ensures the sequences equals the dataframe). If False, will merge with existing data.
                    **kwargs: additional arguments to be passed to new Sequence object (description, metadata, etc.)

                Returns:
                    Sequence: The created or existing sequence.

                Examples:

                    Create a new sequence from a csv file::

                        >>> from cognite.client import CogniteClient
                        >>> c = CogniteClient()
                        >>> df = "your dataframe" # e.g. from pd.read_csv("my_csv_file.csv")
                        >>> seq = c.sequences.create_from_dataframe(df,force_recreate=True)
                """
        cols = self._dataframe_to_columns_definition(dataframe=dataframe)
        existing_seq = self.retrieve(external_id=external_id)
        if existing_seq:
            existing_cols_map = {col["externalId"]: col["valueType"] for col in existing_seq.columns}
            df_cols_map = {col["externalId"]: col["valueType"] for col in cols}
            if existing_cols_map != df_cols_map:
                if not force_recreate:
                    raise IncompatibleColumnTypesError(
                        "Sequence exists, column types {} do not match dataframe columns {}, and force_recreate=False".format(
                            existing_cols_map, df_cols_map
                        )
                    )
                else:
                    self.delete(external_id=external_id)
                    existing_seq = None
            else:
                if clear_existing_data:
                    self.data.delete_range(external_id=external_id, start=0, end=None)

        if not existing_seq:
            created_seq = self.create(Sequence(external_id=external_id, columns=cols, **kwargs))
        self.data.insert_dataframe(dataframe=dataframe, external_id=external_id)
        return existing_seq or created_seq
=======
    def aggregate(self, filter: Union[SequenceFilter, Dict] = None) -> List[SequenceAggregate]:
        """`Aggregate sequences <https://docs.cognite.com/api/v1/#operation/aggregateSequences>`_

        Args:
            filter (Union[SequenceFilter, Dict]): Filter on sequence filter with exact match

        Returns:
            List[SequenceAggregate]: List of sequence aggregates

        Examples:

            Aggregate sequences::

                >>> from cognite.client import CogniteClient
                >>> c = CogniteClient()
                >>> res = c.sequences.aggregate(filter={"external_id_prefix": "prefix"})
        """

        return self._aggregate(filter=filter, cls=SequenceAggregate)
>>>>>>> b2ab6f80

    def create(self, sequence: Union[Sequence, List[Sequence]]) -> Union[Sequence, SequenceList]:
        """`Create one or more sequences. <https://docs.cognite.com/api/v1/#operation/createSequence>`_

        Args:
            sequence (Union[Sequence, List[Sequence]]): Sequence or list of Sequence to create.
                The Sequence columns parameter is a list of objects with fields
                `externalId` (external id of the column, when omitted, they will be given ids of 'column0, column1, ...'),
                `valueType` (data type of the column, either STRING, LONG, or DOUBLE, with default DOUBLE),
                `name`, `description`, `metadata` (optional fields to describe and store information about the data in the column).
                Other fields will be removed automatically, so a columns definition from a different sequence object can be passed here.

        Returns:
            Union[Sequence, SequenceList]: The created sequences.

        Examples:

            Create a new sequence::

                >>> from cognite.client import CogniteClient
                >>> from cognite.client.data_classes import Sequence
                >>> c = CogniteClient()
                >>> column_def = [{"valueType":"STRING","externalId":"user","description":"some description"}, {"valueType":"DOUBLE","externalId":"amount"}]
                >>> seq = c.sequences.create(Sequence(external_id="my_sequence", columns=column_def))

            Create a new sequence with the same column specifications as an existing sequence::

                >>> seq2 = c.sequences.create(Sequence(external_id="my_copied_sequence", columns=seq.columns))

        """
        utils._auxiliary.assert_type(sequence, "sequences", [List, Sequence])
        if isinstance(sequence, list):
            sequence = [self._clean_columns(seq) for seq in sequence]
        else:
            sequence = self._clean_columns(sequence)
        return self._create_multiple(items=sequence)

    def _clean_columns(self, sequence):
        sequence = copy.copy(sequence)
        sequence.columns = [
            {
                k: v
                for k, v in utils._auxiliary.convert_all_keys_to_camel_case(col).items()
                if k in ["externalId", "valueType", "metadata", "name", "description"]
            }
            for col in sequence.columns
        ]
        for i in range(len(sequence.columns)):
            if sequence.columns[i].get("externalId") is None:
                sequence.columns[i]["externalId"] = "column" + str(i)
            if sequence.columns[i].get("valueType"):
                sequence.columns[i]["valueType"] = sequence.columns[i]["valueType"].upper()
        return sequence

    def delete(self, id: Union[int, List[int]] = None, external_id: Union[str, List[str]] = None) -> None:
        """`Delete one or more sequences. <https://docs.cognite.com/api/v1/#operation/deleteSequences>`_

        Args:
            id (Union[int, List[int]): Id or list of ids
            external_id (Union[str, List[str]]): External ID or list of external ids

        Returns:
            None

        Examples:

            Delete sequences by id or external id::

                >>> from cognite.client import CogniteClient
                >>> c = CogniteClient()
                >>> c.sequences.delete(id=[1,2,3], external_id="3")
        """
        self._delete_multiple(wrap_ids=True, ids=id, external_ids=external_id)

    def update(
        self, item: Union[Sequence, SequenceUpdate, List[Union[Sequence, SequenceUpdate]]]
    ) -> Union[Sequence, SequenceList]:
        """`Update one or more sequences. <https://docs.cognite.com/api/v1/#operation/updateSequences>`_

        Args:
            item (Union[Sequence, SequenceUpdate, List[Union[Sequence, SequenceUpdate]]]): Sequences to update

        Returns:
            Union[Sequence, SequenceList]: Updated sequences.

        Examples:

            Update a sequence that you have fetched. This will perform a full update of the sequences::

                >>> from cognite.client import CogniteClient
                >>> c = CogniteClient()
                >>> res = c.sequences.retrieve(id=1)
                >>> res.description = "New description"
                >>> res = c.sequences.update(res)

            Perform a partial update on a sequence, updating the description and adding a new field to metadata::

                >>> from cognite.client import CogniteClient
                >>> from cognite.client.data_classes import SequenceUpdate
                >>> c = CogniteClient()
                >>> my_update = SequenceUpdate(id=1).description.set("New description").metadata.add({"key": "value"})
                >>> res = c.sequences.update(my_update)
        """
        return self._update_multiple(items=item)

    def search(
        self,
        name: str = None,
        description: str = None,
        query: str = None,
        filter: Union[SequenceFilter, Dict] = None,
        limit: int = 100,
    ) -> SequenceList:
        """`Search for sequences. <https://docs.cognite.com/api/v1/#operation/searchSequences>`_
        Primarily meant for human-centric use-cases and data exploration, not for programs, since matching and ordering may change over time. Use the `list` function if stable or exact matches are required.

        Args:
            name (str, optional): Prefix and fuzzy search on name.
            description (str, optional): Prefix and fuzzy search on description.
            query (str, optional): Search on name and description using wildcard search on each of the words (separated
                by spaces). Retrieves results where at least one word must match. Example: 'some other'
            filter (Union[SequenceFilter, Dict], optional): Filter to apply. Performs exact match on these fields.
            limit (int, optional): Max number of results to return.

        Returns:
            SequenceList: List of requested sequences.

        Examples:

            Search for a sequence::

                >>> from cognite.client import CogniteClient
                >>> c = CogniteClient()
                >>> res = c.sequences.search(name="some name")
        """
        return self._search(
            search={"name": name, "description": description, "query": query}, filter=filter, limit=limit
        )


class SequencesDataAPI(APIClient):
    _DATA_PATH = "/sequences/data"

    def __init__(self, sequences_api, *args, **kwargs):
        super().__init__(*args, **kwargs)
        self._sequences_api = sequences_api
        self._SEQ_POST_LIMIT = 10000
        self._SEQ_RETRIEVE_LIMIT = 10000

    def insert(
        self,
        rows: Union[
            Dict[int, List[Union[int, float, str]]],
            List[Tuple[int, Union[int, float, str]]],
            List[Dict[str, Any]],
            SequenceData,
        ],
        column_external_ids: Optional[List[str]],
        id: int = None,
        external_id: str = None,
    ) -> None:
        """`Insert rows into a sequence <https://docs.cognite.com/api/v1/#operation/postSequenceData>`_

        Args:
            column_external_ids (Optional[List[str]]): List of external id for the columns of the sequence.
            rows (Union[ Dict[int, List[Union[int, float, str]]], List[Tuple[int,Union[int, float, str]]], List[Dict[str,Any]], SequenceData]):  The rows you wish to insert.
                Can either be a list of tuples, a list of {"rowNumber":... ,"values": ...} objects, a dictionary of rowNumber: data, or a SequenceData object. See examples below.
            id (int): Id of sequence to insert rows into.
            external_id (str): External id of sequence to insert rows into.

        Returns:
            None

        Examples:
            Your rows of data can be a list of tuples where the first element is the rownumber and the second element is the data to be inserted::

                >>> from cognite.client import CogniteClient
                >>> c = CogniteClient()
                >>> seq = c.sequences.create(Sequence(columns=[{"valueType": "STRING", "externalId":"col_a"},{"valueType": "DOUBLE", "externalId":"col_b"}]))
                >>> data = [(1, ['pi',3.14]), (2, ['e',2.72]) ]
                >>> c.sequences.data.insert(column_external_ids=["col_a","col_b"], rows=data, id=1)

            They can also be provided as a list of API-style objects with a rowNumber and values field::

                >>> from cognite.client import CogniteClient
                >>> c = CogniteClient()
                >>> data = [{"rowNumber": 123, "values": ['str',3]}, {"rowNUmber": 456, "values": ["bar",42]} ]
                >>> c.sequences.data.insert(data, id=1, column_external_ids=["col_a","col_b"]) # implicit columns are retrieved from metadata

            Or they can be a given as a dictionary with row number as the key, and the value is the data to be inserted at that row::

                >>> from cognite.client import CogniteClient
                >>> c = CogniteClient()
                >>> data = {123 : ['str',3], 456 : ['bar',42] }
                >>> c.sequences.data.insert(column_external_ids=['stringColumn','intColumn'], rows=data, id=1)

            Finally, they can be a SequenceData object retrieved from another request. In this case column_external_ids from this object are used as well.

                >>> from cognite.client import CogniteClient
                >>> c = CogniteClient()
                >>> data = c.sequences.data.retrieve(id=2,start=0,end=10)
                >>> c.sequences.data.insert(rows=data, id=1,column_external_ids=None)
        """
        utils._auxiliary.assert_exactly_one_of_id_or_external_id(id, external_id)
        if isinstance(rows, SequenceData):
            column_external_ids = rows.column_external_ids
            rows = [{"rowNumber": k, "values": v} for k, v in rows.items()]

        if isinstance(rows, dict):
            all_rows = [{"rowNumber": k, "values": v} for k, v in rows.items()]
        elif isinstance(rows, list) and len(rows) > 0 and isinstance(rows[0], dict):
            all_rows = rows
        elif isinstance(rows, list) and (len(rows) == 0 or isinstance(rows[0], tuple)):
            all_rows = [{"rowNumber": k, "values": v} for k, v in rows]
        else:
            raise ValueError("Invalid format for 'rows', expected a list of tuples, list of dict or dict")

        base_obj = self._process_ids(id, external_id, wrap_ids=True)[0]
        base_obj.update(self._process_columns(column_external_ids))
        row_objs = [
            {"rows": all_rows[i : i + self._SEQ_POST_LIMIT]} for i in range(0, len(all_rows), self._SEQ_POST_LIMIT)
        ]
        tasks = [({**base_obj, **rows},) for rows in row_objs]
        summary = utils._concurrency.execute_tasks_concurrently(
            self._insert_data, tasks, max_workers=self._config.max_workers
        )
        summary.raise_compound_exception_if_failed_tasks()

    def insert_dataframe(
        self, dataframe, external_id_headers: bool = True, id: int = None, external_id: str = None
    ) -> None:
        """`Insert a Pandas dataframe. <https://docs.cognite.com/api/v1/#operation/postSequenceData>`_

        The index of the dataframe must contain the row numbers. The names of the remaining columns specify the column external ids.
        The sequence and columns must already exist.

        Args:
            dataframe (pandas.DataFrame):  Pandas DataFrame object containing the sequence data.
            external_id_headers (bool): Ignored parameter here for backwards compatibility. Dataframe columns should always match sequence column external ids.
            id (int): Id of sequence to insert rows into.
            external_id (str): External id of sequence to insert rows into.

        Returns:
            None

        Examples:
            Multiply data in the sequence by 2::

                >>> from cognite.client import CogniteClient
                >>> c = CogniteClient()
                >>> df = c.sequences.data.retrieve_dataframe(id=123, start=0, end=None)
                >>> c.sequences.data.insert_dataframe(df*2, id=123)
        """
        dataframe = dataframe.replace({math.nan: None})
        data = [(v[0], list(v[1:])) for v in dataframe.itertuples()]
        column_external_ids = [str(s) for s in dataframe.columns]
        self.insert(rows=data, column_external_ids=column_external_ids, id=id, external_id=external_id)

    def _insert_data(self, task):
        self._post(url_path=self._DATA_PATH, json={"items": [task]})

    def delete(self, rows: List[int], id: int = None, external_id: str = None) -> None:
        """`Delete rows from a sequence <https://docs.cognite.com/api/v1/#operation/deleteSequenceData>`_

        Args:
            rows (List[int]): List of row numbers.
            id (int): Id of sequence to delete rows from.
            external_id (str): External id of sequence to delete rows from.

        Returns:
            None

        Examples:

                >>> from cognite.client import CogniteClient
                >>> c = CogniteClient()
                >>> c.sequences.data.delete(id=0, rows=[1,2,42])
        """
        utils._auxiliary.assert_exactly_one_of_id_or_external_id(id, external_id)
        post_obj = self._process_ids(id, external_id, wrap_ids=True)[0]
        post_obj["rows"] = rows

        self._post(url_path=self._DATA_PATH + "/delete", json={"items": [post_obj]})

    def delete_range(self, start: int, end: Union[int, None], id: int = None, external_id: str = None) -> None:
        """`Delete a range of rows from a sequence. Note this operation is potentially slow, as retrieves each row before deleting. <https://docs.cognite.com/api/v1/#operation/deleteSequenceData>`_

        Args:
            start (int): Row number to start from (inclusive).
            end (Union[int, None]): Upper limit on the row number (exclusive).
                Set to None or -1 to delete all rows until end of sequence.
            id (int): Id of sequence to delete rows from.
            external_id (str): External id of sequence to delete rows from.

        Returns:
            None

        Examples:

                >>> from cognite.client import CogniteClient
                >>> c = CogniteClient()
                >>> c.sequences.data.delete_range(id=0, start=0, end=None)
        """
        utils._auxiliary.assert_exactly_one_of_id_or_external_id(id, external_id)
        sequence = self._sequences_api.retrieve(id=id, external_id=external_id)
        post_obj = self._process_ids(id, external_id, wrap_ids=True)[0]
        post_obj.update(self._process_columns(column_external_ids=[sequence.column_external_ids[0]]))
        post_obj.update({"start": start, "end": end})
        for data, _ in self._fetch_data(post_obj):
            self.delete(rows=[r["rowNumber"] for r in data], external_id=external_id, id=id)

    def retrieve(
        self,
        start: int,
        end: Union[int, None],
        column_external_ids: Optional[List[str]] = None,
        external_id: Union[str, List[str]] = None,
        id: Union[int, List[int]] = None,
        limit: int = None,
    ) -> Union[SequenceData, SequenceDataList]:
        """`Retrieve data from a sequence <https://docs.cognite.com/api/v1/#operation/getSequenceData>`_

        Args:
            start (int): Row number to start from (inclusive).
            end (Union[int, None]): Upper limit on the row number (exclusive). Set to None or -1 to get all rows
                until end of sequence.
            column_external_ids (Optional[List[str]]): List of external id for the columns of the sequence. If 'None' is passed, all columns will be retrieved.
            id (int): Id of sequence.
            external_id (str): External id of sequence.
            limit (int): Maximum number of rows to return per sequence.


        Returns:
            List of sequence data

        Examples:

                >>> from cognite.client import CogniteClient
                >>> c = CogniteClient()
                >>> res = c.sequences.data.retrieve(id=0, start=0, end=None)
                >>> tuples = [(r,v) for r,v in res.items()] # You can use this iterator in for loops and list comprehensions,
                >>> single_value = res[23] # ... get the values at a single row number,
                >>> col = res.get_column(external_id='columnExtId') # ... get the array of values for a specific column,
                >>> df = res.to_pandas() # ... or convert the result to a dataframe
        """
        post_objs = self._process_ids(id, external_id, wrap_ids=True)

        def _fetch_sequence(post_obj):
            post_obj.update(self._process_columns(column_external_ids=column_external_ids))
            post_obj.update({"start": start, "end": end, "limit": limit})
            seqdata = []
            columns = []
            for data, columns in self._fetch_data(post_obj):
                seqdata.extend(data)
            return SequenceData(
                id=post_obj.get("id"), external_id=post_obj.get("externalId"), rows=seqdata, columns=columns
            )

        tasks_summary = utils._concurrency.execute_tasks_concurrently(
            _fetch_sequence, [(x,) for x in post_objs], max_workers=self._config.max_workers
        )
        if tasks_summary.exceptions:
            raise tasks_summary.exceptions[0]
        results = tasks_summary.joined_results()
        if len(post_objs) == 1:
            return results[0]
        else:
            return SequenceDataList(results)

    def retrieve_dataframe(
        self,
        start: int,
        end: Union[int, None],
        column_external_ids: Optional[List[str]] = None,
        external_id: str = None,
        column_names: str = None,
        id: int = None,
        limit: int = None,
    ):
        """`Retrieve data from a sequence as a pandas dataframe <https://docs.cognite.com/api/v1/#operation/getSequenceData>`_

        Args:
            start (int): (inclusive) row number to start from.
            end (Union[int, None]): (exclusive) upper limit on the row number. Set to None or -1 to get all rows
                until end of sequence.
            column_external_ids (Optional[List[str]]): List of external id for the columns of the sequence.  If 'None' is passed, all columns will be retrieved.
            id (int): Id of sequence
            external_id (str): External id of sequence.
            column_names (str):  Which field(s) to use as column header. Can use "externalId", "id", "columnExternalId", "id|columnExternalId" or "externalId|columnExternalId". Default is "externalId|columnExternalId" for queries on more than one sequence, and "columnExternalId" for queries on a single sequence.
            limit (int): Maximum number of rows to return per sequence.

        Returns:
             pandas.DataFrame

        Examples:

                >>> from cognite.client import CogniteClient
                >>> c = CogniteClient()
                >>> df = c.sequences.data.retrieve_dataframe(id=0, start=0, end=None)
        """
        if isinstance(external_id, List) or isinstance(id, List) or (id is not None and external_id is not None):
            column_names_default = "externalId|columnExternalId"
        else:
            column_names_default = "columnExternalId"
        return self.retrieve(start, end, column_external_ids, external_id, id, limit).to_pandas(
            column_names=column_names or column_names_default
        )

    def _fetch_data(self, task) -> Generator[Tuple[List, List], None, None]:
        remaining_limit = task.get("limit")
        columns = []
        cursor = None
        if task["end"] == -1:
            task["end"] = None
        while True:
            task["limit"] = min(self._SEQ_RETRIEVE_LIMIT, remaining_limit or self._SEQ_RETRIEVE_LIMIT)
            task["cursor"] = cursor
            resp = self._post(url_path=self._DATA_PATH + "/list", json=task).json()
            data = resp["rows"]
            columns = columns or resp["columns"]
            yield data, columns
            cursor = resp.get("nextCursor")
            if remaining_limit:
                remaining_limit -= len(data)
            if not cursor or (remaining_limit is not None and remaining_limit <= 0):
                break

    def _process_columns(self, column_external_ids):
        if column_external_ids is None:
            return {}  # for defaults
        return {"columns": column_external_ids}<|MERGE_RESOLUTION|>--- conflicted
+++ resolved
@@ -226,7 +226,6 @@
         ).dump(camel_case=True)
         return self._list(method="POST", filter=filter, limit=limit)
 
-<<<<<<< HEAD
     def _dataframe_to_columns_definition(self, dataframe):
         np, pd = utils._auxiliary.local_import("numpy", "pandas")
 
@@ -292,7 +291,7 @@
             created_seq = self.create(Sequence(external_id=external_id, columns=cols, **kwargs))
         self.data.insert_dataframe(dataframe=dataframe, external_id=external_id)
         return existing_seq or created_seq
-=======
+
     def aggregate(self, filter: Union[SequenceFilter, Dict] = None) -> List[SequenceAggregate]:
         """`Aggregate sequences <https://docs.cognite.com/api/v1/#operation/aggregateSequences>`_
 
@@ -312,7 +311,7 @@
         """
 
         return self._aggregate(filter=filter, cls=SequenceAggregate)
->>>>>>> b2ab6f80
+
 
     def create(self, sequence: Union[Sequence, List[Sequence]]) -> Union[Sequence, SequenceList]:
         """`Create one or more sequences. <https://docs.cognite.com/api/v1/#operation/createSequence>`_
