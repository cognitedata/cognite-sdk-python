--- conflicted
+++ resolved
@@ -1023,389 +1023,4 @@
             sort=prep_sort,
             limit=limit,
             partitions=partitions,
-<<<<<<< HEAD
-        )
-
-
-class SequencesDataAPI(APIClient):
-    _DATA_PATH = "/sequences/data"
-
-    def __init__(self, config: ClientConfig, api_version: str | None, cognite_client: CogniteClient) -> None:
-        super().__init__(config, api_version, cognite_client)
-        self._SEQ_POST_LIMIT_ROWS = 10_000
-        self._SEQ_POST_LIMIT_VALUES = 100_000
-        self._SEQ_RETRIEVE_LIMIT = 10_000
-
-    def insert(
-        self,
-        rows: SequenceRows
-        | dict[int, typing.Sequence[int | float | str]]
-        | typing.Sequence[tuple[int, typing.Sequence[int | float | str]]]
-        | typing.Sequence[dict[str, Any]],
-        columns: SequenceNotStr[str] | None = None,
-        id: int | None = None,
-        external_id: str | None = None,
-        **kwargs: Any,
-    ) -> None:
-        """`Insert rows into a sequence <https://developer.cognite.com/api#tag/Sequences/operation/postSequenceData>`_
-
-        Args:
-            rows (SequenceRows | dict[int, typing.Sequence[int | float | str]] | typing.Sequence[tuple[int, typing.Sequence[int | float | str]]] | typing.Sequence[dict[str, Any]]):  The rows you wish to insert. Can either be a list of tuples, a list of {"rowNumber":... ,"values": ...} objects, a dictionary of rowNumber: data, or a SequenceData object. See examples below.
-            columns (SequenceNotStr[str] | None): List of external id for the columns of the sequence.
-            id (int | None): Id of sequence to insert rows into.
-            external_id (str | None): External id of sequence to insert rows into.
-            **kwargs (Any): To support deprecated argument 'column_external_ids', will be removed in the next major version. Use 'columns' instead.
-
-        Examples:
-            Your rows of data can be a list of tuples where the first element is the rownumber and the second element is the data to be inserted:
-
-                >>> from cognite.client import CogniteClient
-                >>> from cognite.client.data_classes import Sequence, SequenceColumn
-                >>> client = CogniteClient()
-                >>> seq = client.sequences.create(Sequence(columns=[SequenceColumn(value_type="String", external_id="col_a"),
-                ...     SequenceColumn(value_type="Double", external_id ="col_b")]))
-                >>> data = [(1, ['pi',3.14]), (2, ['e',2.72]) ]
-                >>> client.sequences.data.insert(columns=["col_a","col_b"], rows=data, id=1)
-
-            They can also be provided as a list of API-style objects with a rowNumber and values field:
-
-                >>> data = [{"rowNumber": 123, "values": ['str',3]}, {"rowNumber": 456, "values": ["bar",42]} ]
-                >>> client.sequences.data.insert(data, id=1, columns=["col_a","col_b"]) # implicit columns are retrieved from metadata
-
-            Or they can be a given as a dictionary with row number as the key, and the value is the data to be inserted at that row:
-
-                >>> data = {123 : ['str',3], 456 : ['bar',42] }
-                >>> client.sequences.data.insert(columns=['stringColumn','intColumn'], rows=data, id=1)
-
-            Finally, they can be a SequenceData object retrieved from another request. In this case columns from this object are used as well.
-
-                >>> data = client.sequences.data.retrieve(id=2,start=0,end=10)
-                >>> client.sequences.data.insert(rows=data, id=1,columns=None)
-        """
-        columns = handle_renamed_argument(columns, "columns", "column_external_ids", "insert", kwargs, False)
-        if isinstance(rows, SequenceRows):
-            columns = rows.column_external_ids
-            rows = [{"rowNumber": k, "values": v} for k, v in rows.items()]
-
-        if isinstance(rows, dict):
-            all_rows: dict | typing.Sequence = [{"rowNumber": k, "values": v} for k, v in rows.items()]
-        elif isinstance(rows, typing.Sequence) and len(rows) > 0 and isinstance(rows[0], dict):
-            all_rows = rows
-        elif isinstance(rows, typing.Sequence) and (len(rows) == 0 or isinstance(rows[0], tuple)):
-            all_rows = [{"rowNumber": k, "values": v} for k, v in rows]
-        else:
-            raise TypeError("Invalid format for 'rows', expected a list of tuples, list of dict or dict")
-
-        base_obj = Identifier.of_either(id, external_id).as_dict()
-        base_obj.update(self._wrap_columns(columns))
-
-        if len(all_rows) > 0:
-            rows_per_request = min(
-                self._SEQ_POST_LIMIT_ROWS, int(self._SEQ_POST_LIMIT_VALUES / len(all_rows[0]["values"]))
-            )
-        else:
-            rows_per_request = self._SEQ_POST_LIMIT_ROWS
-
-        row_objs = [{"rows": all_rows[i : i + rows_per_request]} for i in range(0, len(all_rows), rows_per_request)]
-        tasks = [({**base_obj, **rows},) for rows in row_objs]
-        summary = execute_tasks(self._insert_data, tasks, max_workers=self._config.max_workers)
-        summary.raise_compound_exception_if_failed_tasks()
-
-    def insert_dataframe(
-        self, dataframe: pandas.DataFrame, id: int | None = None, external_id: str | None = None, dropna: bool = True
-    ) -> None:
-        """`Insert a Pandas dataframe. <https://developer.cognite.com/api#tag/Sequences/operation/postSequenceData>`_
-
-        The index of the dataframe must contain the row numbers. The names of the remaining columns specify the column external ids.
-        The sequence and columns must already exist.
-
-        Args:
-            dataframe (pandas.DataFrame):  Pandas DataFrame object containing the sequence data.
-            id (int | None): Id of sequence to insert rows into.
-            external_id (str | None): External id of sequence to insert rows into.
-            dropna (bool): Whether to drop rows where all values are missing. Default: True.
-
-        Examples:
-            Insert three rows into columns 'col_a' and 'col_b' of the sequence with id=123:
-
-                >>> from cognite.client import CogniteClient
-                >>> import pandas as pd
-                >>> client = CogniteClient()
-                >>> df = pd.DataFrame({'col_a': [1, 2, 3], 'col_b': [4, 5, 6]}, index=[1, 2, 3])
-                >>> client.sequences.data.insert_dataframe(df, id=123)
-        """
-        if dropna:
-            # These will be rejected by the API, hence we remove them by default:
-            dataframe = dataframe.dropna(how="all")
-        dataframe = dataframe.replace({math.nan: None})  # TODO: Optimization required (memory usage)
-        data = [(row.Index, row[1:]) for row in dataframe.itertuples()]
-        columns = list(dataframe.columns.astype(str))
-        self.insert(rows=data, columns=columns, id=id, external_id=external_id)
-
-    def _insert_data(self, task: dict[str, Any]) -> None:
-        self._post(url_path=self._DATA_PATH, json={"items": [task]})
-
-    def delete(self, rows: typing.Sequence[int], id: int | None = None, external_id: str | None = None) -> None:
-        """`Delete rows from a sequence <https://developer.cognite.com/api#tag/Sequences/operation/deleteSequenceData>`_
-
-        Args:
-            rows (typing.Sequence[int]): List of row numbers.
-            id (int | None): Id of sequence to delete rows from.
-            external_id (str | None): External id of sequence to delete rows from.
-
-        Examples:
-
-                >>> from cognite.client import CogniteClient
-                >>> client = CogniteClient()
-                >>> client.sequences.data.delete(id=1, rows=[1,2,42])
-        """
-        post_obj = Identifier.of_either(id, external_id).as_dict()
-        post_obj["rows"] = rows
-
-        self._post(url_path=self._DATA_PATH + "/delete", json={"items": [post_obj]})
-
-    def delete_range(self, start: int, end: int | None, id: int | None = None, external_id: str | None = None) -> None:
-        """`Delete a range of rows from a sequence. Note this operation is potentially slow, as retrieves each row before deleting. <https://developer.cognite.com/api#tag/Sequences/operation/deleteSequenceData>`_
-
-        Args:
-            start (int): Row number to start from (inclusive).
-            end (int | None): Upper limit on the row number (exclusive). Set to None or -1 to delete all rows until end of sequence.
-            id (int | None): Id of sequence to delete rows from.
-            external_id (str | None): External id of sequence to delete rows from.
-
-        Examples:
-
-                >>> from cognite.client import CogniteClient
-                >>> client = CogniteClient()
-                >>> client.sequences.data.delete_range(id=1, start=0, end=None)
-        """
-        sequence = self._cognite_client.sequences.retrieve(external_id=external_id, id=id)
-        assert sequence is not None
-        post_obj = Identifier.of_either(id, external_id).as_dict()
-        post_obj.update(self._wrap_columns(column_external_ids=sequence.column_external_ids))
-        post_obj.update({"start": start, "end": end})
-        for resp in self._fetch_data(post_obj):
-            if rows := resp["rows"]:
-                self.delete(rows=[r["rowNumber"] for r in rows], external_id=external_id, id=id)
-
-    @overload
-    def retrieve(
-        self,
-        *,
-        external_id: str,
-        start: int = 0,
-        end: int | None = None,
-        columns: SequenceNotStr[str] | None = None,
-        limit: int | None = None,
-    ) -> SequenceRows: ...
-
-    @overload
-    def retrieve(
-        self,
-        *,
-        external_id: SequenceNotStr[str],
-        start: int = 0,
-        end: int | None = None,
-        columns: SequenceNotStr[str] | None = None,
-        limit: int | None = None,
-    ) -> SequenceRowsList: ...
-
-    @overload
-    def retrieve(
-        self,
-        *,
-        id: int,
-        start: int = 0,
-        end: int | None = None,
-        columns: SequenceNotStr[str] | None = None,
-        limit: int | None = None,
-    ) -> SequenceRows: ...
-
-    @overload
-    def retrieve(
-        self,
-        *,
-        id: typing.Sequence[int],
-        start: int = 0,
-        end: int | None = None,
-        columns: SequenceNotStr[str] | None = None,
-        limit: int | None = None,
-    ) -> SequenceRowsList: ...
-
-    def retrieve(
-        self,
-        external_id: str | SequenceNotStr[str] | None = None,
-        id: int | typing.Sequence[int] | None = None,
-        start: int = 0,
-        end: int | None = None,
-        columns: SequenceNotStr[str] | None = None,
-        limit: int | None = None,
-        **kwargs: Any,
-    ) -> SequenceRows | SequenceRowsList:
-        """`Retrieve data from a sequence <https://developer.cognite.com/api#tag/Sequences/operation/getSequenceData>`_
-
-        Args:
-            external_id (str | SequenceNotStr[str] | None): The external id of the sequence to retrieve from.
-            id (int | typing.Sequence[int] | None): The internal if the sequence to retrieve from.
-            start (int): Row number to start from (inclusive).
-            end (int | None): Upper limit on the row number (exclusive). Set to None or -1 to get all rows until end of sequence.
-            columns (SequenceNotStr[str] | None): List of external id for the columns of the sequence. If 'None' is passed, all columns will be retrieved.
-            limit (int | None): Maximum number of rows to return per sequence. Pass None to fetch all (possibly limited by 'end').
-            **kwargs (Any): To support deprecated argument 'column_external_ids', will be removed in the next major version. Use 'columns' instead.
-
-        Returns:
-            SequenceRows | SequenceRowsList: SequenceRows if a single identifier was given, else SequenceDataList
-
-        Examples:
-
-                >>> from cognite.client import CogniteClient
-                >>> client = CogniteClient()
-                >>> res = client.sequences.data.retrieve(id=1)
-                >>> tuples = [(r,v) for r,v in res.items()] # You can use this iterator in for loops and list comprehensions,
-                >>> single_value = res[23] # ... get the values at a single row number,
-                >>> col = res.get_column(external_id='columnExtId') # ... get the array of values for a specific column,
-                >>> df = res.to_pandas() # ... or convert the result to a dataframe
-        """
-        columns = handle_renamed_argument(columns, "columns", "column_external_ids", "insert", kwargs, False)
-
-        ident_sequence = IdentifierSequence.load(id, external_id)
-        identifiers = ident_sequence.as_dicts()
-
-        def _fetch_sequence(post_obj: dict[str, Any]) -> SequenceRows:
-            post_obj.update(self._wrap_columns(column_external_ids=columns))
-            post_obj.update({"start": start, "end": end, "limit": limit})
-
-            row_response_iterator = self._fetch_data(post_obj)
-            # Get the External ID and ID from the first response
-            sequence_rows = next(row_response_iterator)
-            for row_response in row_response_iterator:
-                sequence_rows["rows"].extend(row_response["rows"])
-
-            return SequenceRows._load(sequence_rows)
-
-        tasks_summary = execute_tasks(_fetch_sequence, list(zip(identifiers)), max_workers=self._config.max_workers)
-        tasks_summary.raise_compound_exception_if_failed_tasks(
-            task_list_element_unwrap_fn=ident_sequence.extract_identifiers
-        )
-        results = tasks_summary.joined_results()
-        if ident_sequence.is_singleton():
-            return results[0]
-        else:
-            return SequenceRowsList(results)
-
-    def retrieve_last_row(
-        self,
-        id: int | typing.Sequence[int] | None = None,
-        external_id: str | SequenceNotStr[str] | None = None,
-        columns: SequenceNotStr[str] | None = None,
-        before: int | None = None,
-        **kwargs: Any,
-    ) -> SequenceRows | SequenceRowsList:
-        """`Retrieves the last row (i.e the row with the highest row number) in a sequence. <https://developer.cognite.com/api#tag/Sequences/operation/getLatestSequenceRow>`_
-
-        Args:
-            id (int | typing.Sequence[int] | None): Id or list of ids.
-            external_id (str | SequenceNotStr[str] | None): External id or list of external ids.
-            columns (SequenceNotStr[str] | None): List of external id for the columns of the sequence. If 'None' is passed, all columns will be retrieved.
-            before (int | None): (optional, int): Get latest datapoint before this row number.
-            **kwargs (Any): To support deprecated argument 'column_external_ids', will be removed in the next major version. Use 'columns' instead.
-
-        Returns:
-            SequenceRows | SequenceRowsList: SequenceRows if a single identifier was given, else SequenceRowsList.
-
-        Examples:
-
-            Getting the latest row in a sequence before row number 1000:
-
-                >>> from cognite.client import CogniteClient
-                >>> client = CogniteClient()
-                >>> res = client.sequences.data.retrieve_last_row(id=1, before=1000)
-        """
-        columns = handle_renamed_argument(columns, "columns", "column_external_ids", "insert", kwargs, False)
-        ident_sequence = IdentifierSequence.load(id, external_id)
-        identifiers = ident_sequence.as_dicts()
-
-        def _fetch_latest(post_obj: dict[str, Any]) -> SequenceRows:
-            post_obj.update(self._wrap_columns(column_external_ids=columns))
-            payload = {**post_obj, "before": before}
-            res = self._do_request("POST", self._DATA_PATH + "/latest", json=payload).json()
-            return SequenceRows._load(res)
-
-        tasks_summary = execute_tasks(_fetch_latest, list(zip(identifiers)), max_workers=self._config.max_workers)
-        tasks_summary.raise_compound_exception_if_failed_tasks(
-            task_list_element_unwrap_fn=ident_sequence.extract_identifiers
-        )
-        results = tasks_summary.joined_results()
-        return results[0] if ident_sequence.is_singleton() else SequenceRowsList(results)
-
-    def retrieve_dataframe(
-        self,
-        start: int,
-        end: int | None,
-        column_external_ids: list[str] | None = None,
-        external_id: str | None = None,
-        column_names: str | None = None,
-        id: int | None = None,
-        limit: int | None = None,
-    ) -> pandas.DataFrame:
-        """`Retrieve data from a sequence as a pandas dataframe <https://developer.cognite.com/api#tag/Sequences/operation/getSequenceData>`_
-
-        Args:
-            start (int): (inclusive) row number to start from.
-            end (int | None): (exclusive) upper limit on the row number. Set to None or -1 to get all rows until end of sequence.
-            column_external_ids (list[str] | None): List of external id for the columns of the sequence.  If 'None' is passed, all columns will be retrieved.
-            external_id (str | None): External id of sequence.
-            column_names (str | None):  Which field(s) to use as column header. Can use "externalId", "id", "columnExternalId", "id|columnExternalId" or "externalId|columnExternalId". Default is "externalId|columnExternalId" for queries on more than one sequence, and "columnExternalId" for queries on a single sequence.
-            id (int | None): Id of sequence
-            limit (int | None): Maximum number of rows to return per sequence.
-
-        Returns:
-            pandas.DataFrame: The requested sequence data in a pandas DataFrame
-
-        Examples:
-                >>> from cognite.client import CogniteClient
-                >>> client = CogniteClient()
-                >>> df = client.sequences.data.retrieve_dataframe(id=1, start=0, end=None)
-        """
-        warnings.warn("This method is deprecated. Use retrieve(...).to_pandas(..) instead.", DeprecationWarning)
-        if isinstance(external_id, list) or isinstance(id, list) or (id is not None and external_id is not None):
-            column_names_default = "externalId|columnExternalId"
-        else:
-            column_names_default = "columnExternalId"
-
-        if external_id is not None and id is None:
-            return self.retrieve(
-                external_id=external_id, start=start, end=end, limit=limit, columns=column_external_ids
-            ).to_pandas(
-                column_names=column_names or column_names_default,  # type: ignore  [arg-type]
-            )
-        elif id is not None and external_id is None:
-            return self.retrieve(id=id, start=start, end=end, limit=limit, columns=column_external_ids).to_pandas(
-                column_names=column_names or column_names_default,  # type: ignore  [arg-type]
-            )
-        else:
-            raise ValueError("Either external_id or id must be specified")
-
-    def _fetch_data(self, task: dict[str, Any]) -> Iterator[dict[str, Any]]:
-        remaining_limit = task.get("limit")
-        cursor = None
-        if task["end"] == -1:
-            task["end"] = None
-        while True:
-            task["limit"] = min(self._SEQ_RETRIEVE_LIMIT, remaining_limit or self._SEQ_RETRIEVE_LIMIT)
-            task["cursor"] = cursor
-            resp = self._post(url_path=self._DATA_PATH + "/list", json=task).json()
-            yield resp
-            cursor = resp.get("nextCursor")
-            if remaining_limit:
-                remaining_limit -= len(resp["rows"])
-            if not cursor or (remaining_limit is not None and remaining_limit <= 0):
-                break
-
-    def _wrap_columns(self, column_external_ids: SequenceNotStr[str] | None) -> dict[str, SequenceNotStr[str]]:
-        if column_external_ids is None:
-            return {}  # for defaults
-        return {"columns": column_external_ids}
-=======
-        )
->>>>>>> bcc27abb
+        )