--- conflicted
+++ resolved
@@ -238,13 +238,8 @@
         ).dump(camel_case=True)
         return self._list(list_cls=SequenceList, resource_cls=Sequence, method="POST", filter=filter, limit=limit)
 
-<<<<<<< HEAD
-    def aggregate(self, filter: Union[SequenceFilter, Dict] = None) -> List[SequenceAggregate]:
+    def aggregate(self, filter: Optional[Union[SequenceFilter, Dict]] = None) -> List[SequenceAggregate]:
         """`Aggregate sequences <https://developer.cognite.com/api#tag/Sequences/operation/aggregateSequences>`_.
-=======
-    def aggregate(self, filter: Optional[Union[SequenceFilter, Dict]] = None) -> List[SequenceAggregate]:
-        """`Aggregate sequences <https://developer.cognite.com/api#tag/Sequences/operation/aggregateSequences>`_
->>>>>>> 2380e6a9
 
         Args:
             filter (Union[SequenceFilter, Dict]): Filter on sequence filter with exact match
@@ -629,15 +624,10 @@
         summary = utils._concurrency.execute_tasks(self._insert_data, tasks, max_workers=self._config.max_workers)
         summary.raise_compound_exception_if_failed_tasks()
 
-<<<<<<< HEAD
-    def insert_dataframe(self, dataframe: pandas.DataFrame, id: int = None, external_id: str = None) -> None:
-        """`Insert a pandas dataframe <https://developer.cognite.com/api#tag/Sequences/operation/postSequenceData>`_.
-=======
     def insert_dataframe(
         self, dataframe: pandas.DataFrame, id: Optional[int] = None, external_id: Optional[str] = None
     ) -> None:
-        """`Insert a Pandas dataframe. <https://developer.cognite.com/api#tag/Sequences/operation/postSequenceData>`_
->>>>>>> 2380e6a9
+        """`Insert a pandas dataframe <https://developer.cognite.com/api#tag/Sequences/operation/postSequenceData>`_.
 
         The index of the dataframe must contain the row numbers. The names of the remaining columns specify the column external ids.
         The sequence and columns must already exist.
@@ -666,13 +656,8 @@
     def _insert_data(self, task: Dict[str, Any]) -> None:
         self._post(url_path=self._DATA_PATH, json={"items": [task]})
 
-<<<<<<< HEAD
-    def delete(self, rows: SequenceType[int], id: int = None, external_id: str = None) -> None:
+    def delete(self, rows: SequenceType[int], id: Optional[int] = None, external_id: Optional[str] = None) -> None:
         """`Delete rows from a sequence <https://developer.cognite.com/api#tag/Sequences/operation/deleteSequenceData>`_.
-=======
-    def delete(self, rows: SequenceType[int], id: Optional[int] = None, external_id: Optional[str] = None) -> None:
-        """`Delete rows from a sequence <https://developer.cognite.com/api#tag/Sequences/operation/deleteSequenceData>`_
->>>>>>> 2380e6a9
 
         Args:
             rows (SequenceType[int]): List of row numbers.
@@ -693,17 +678,12 @@
 
         self._post(url_path=self._DATA_PATH + "/delete", json={"items": [post_obj]})
 
-<<<<<<< HEAD
-    def delete_range(self, start: int, end: Union[int, None], id: int = None, external_id: str = None) -> None:
-        """`Delete a range of rows from a sequence <https://developer.cognite.com/api#tag/Sequences/operation/deleteSequenceData>`_.
-
-        Note this operation is potentially slow, as retrieves each row before deleting.
-=======
     def delete_range(
         self, start: int, end: Union[int, None], id: Optional[int] = None, external_id: Optional[str] = None
     ) -> None:
-        """`Delete a range of rows from a sequence. Note this operation is potentially slow, as retrieves each row before deleting. <https://developer.cognite.com/api#tag/Sequences/operation/deleteSequenceData>`_
->>>>>>> 2380e6a9
+        """`Delete a range of rows from a sequence <https://developer.cognite.com/api#tag/Sequences/operation/deleteSequenceData>`_.
+
+        Note this operation is potentially slow, as retrieves each row before deleting.
 
         Args:
             start (int): Row number to start from (inclusive).
