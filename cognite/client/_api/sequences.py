--- conflicted
+++ resolved
@@ -121,7 +121,7 @@
         advanced_filter: Filter | dict[str, Any] | None = None,
         sort: SortSpec | list[SortSpec] | None = None,
     ) -> Iterator[Sequence] | Iterator[SequenceList]:
-        """Iterate over sequences
+        """Iterate over sequences.
 
         Fetches sequences as they are iterated over, so you keep a limited number of objects in memory.
 
@@ -184,13 +184,8 @@
         """
         return self()
 
-<<<<<<< HEAD
-    def retrieve(self, id: Optional[int] = None, external_id: Optional[str] = None) -> Optional[Sequence]:
+    def retrieve(self, id: int | None = None, external_id: str | None = None) -> Sequence | None:
         """`Retrieve a single sequence by ID <https://developer.cognite.com/api#tag/Sequences/operation/getSequenceById>`_.
-=======
-    def retrieve(self, id: int | None = None, external_id: str | None = None) -> Sequence | None:
-        """`Retrieve a single sequence by id. <https://developer.cognite.com/api#tag/Sequences/operation/getSequenceById>`_
->>>>>>> b5213d45
 
         Args:
             id (int | None): ID
@@ -251,85 +246,8 @@
             list_cls=SequenceList, resource_cls=Sequence, identifiers=identifiers, ignore_unknown_ids=ignore_unknown_ids
         )
 
-<<<<<<< HEAD
-    def list(
-        self,
-        name: Optional[str] = None,
-        external_id_prefix: Optional[str] = None,
-        metadata: Optional[Dict[str, str]] = None,
-        asset_ids: Optional[SequenceType[int]] = None,
-        asset_subtree_ids: Optional[Union[int, SequenceType[int]]] = None,
-        asset_subtree_external_ids: Optional[Union[str, SequenceType[str]]] = None,
-        data_set_ids: Optional[Union[int, SequenceType[int]]] = None,
-        data_set_external_ids: Optional[Union[str, SequenceType[str]]] = None,
-        created_time: Optional[(Union[Dict[str, Any], TimestampRange])] = None,
-        last_updated_time: Optional[(Union[Dict[str, Any], TimestampRange])] = None,
-        limit: Optional[int] = LIST_LIMIT_DEFAULT,
-    ) -> SequenceList:
-        """`Iterate over sequences <https://developer.cognite.com/api#tag/Sequences/operation/advancedListSequences>`_.
-
-        Fetches sequences as they are iterated over, so you keep a limited number of objects in memory.
-
-        Args:
-            name (str): Filter out sequences that do not have this *exact* name.
-            external_id_prefix (str): Filter out sequences that do not have this string as the start of the externalId
-            metadata (Dict[str, Any]): Filter out sequences that do not match these metadata fields and values (case-sensitive). Format is {"key1":"value1","key2":"value2"}.
-            asset_ids (SequenceType[int]): Filter out sequences that are not linked to any of these assets.
-            asset_subtree_ids (Union[int, SequenceType[int]]): Asset subtree id or list of asset subtree ids to filter on.
-            asset_subtree_external_ids (Union[str, SequenceType[str]]): Asset subtree external id or list of asset subtree external ids to filter on.
-            data_set_ids (Union[int, SequenceType[int]]): Return only sequences in the specified data set(s) with this id / these ids.
-            data_set_external_ids (SequenceType[str]): Return only sequences in the specified data set(s) with this external id / these external ids.
-            created_time (Union[Dict[str, int], TimestampRange]):  Range between two timestamps. Possible keys are `min` and `max`, with values given as time stamps in ms.
-            last_updated_time (Union[Dict[str, int], TimestampRange]):  Range between two timestamps. Possible keys are `min` and `max`, with values given as time stamps in ms.
-            limit (int, optional): Max number of sequences to return. Defaults to 25. Set to -1, float("inf") or None
-                to return all items.
-
-        Returns:
-            SequenceList: The requested sequences.
-
-        Examples:
-
-            List sequences::
-
-                >>> from cognite.client import CogniteClient
-                >>> c = CogniteClient()
-                >>> res = c.sequences.list(limit=5)
-
-            Iterate over sequences::
-
-                >>> from cognite.client import CogniteClient
-                >>> c = CogniteClient()
-                >>> for seq in c.sequences:
-                ...     seq # do something with the sequences
-
-            Iterate over chunks of sequences to reduce memory load::
-
-                >>> from cognite.client import CogniteClient
-                >>> c = CogniteClient()
-                >>> for seq_list in c.sequences(chunk_size=2500):
-                ...     seq_list # do something with the sequences
-        """
-        asset_subtree_ids_processed = process_asset_subtree_ids(asset_subtree_ids, asset_subtree_external_ids)
-        data_set_ids_processed = process_data_set_ids(data_set_ids, data_set_external_ids)
-
-        filter = SequenceFilter(
-            name=name,
-            metadata=metadata,
-            external_id_prefix=external_id_prefix,
-            asset_ids=asset_ids,
-            asset_subtree_ids=asset_subtree_ids_processed,
-            created_time=created_time,
-            last_updated_time=last_updated_time,
-            data_set_ids=data_set_ids_processed,
-        ).dump(camel_case=True)
-        return self._list(list_cls=SequenceList, resource_cls=Sequence, method="POST", filter=filter, limit=limit)
-
-    def aggregate(self, filter: Optional[Union[SequenceFilter, Dict]] = None) -> List[SequenceAggregate]:
-        """`Aggregate sequences <https://developer.cognite.com/api#tag/Sequences/operation/aggregateSequences>`_.
-=======
     def aggregate(self, filter: SequenceFilter | dict[str, Any] | None = None) -> list[CountAggregate]:
         """`Aggregate sequences <https://developer.cognite.com/api#tag/Sequences/operation/aggregateSequences>`_
->>>>>>> b5213d45
 
         Args:
             filter (SequenceFilter | dict[str, Any] | None): Filter on sequence filter with exact match
@@ -592,18 +510,13 @@
     @overload
     def create(self, sequence: typing.Sequence[Sequence] | typing.Sequence[SequenceWrite]) -> SequenceList: ...
 
-<<<<<<< HEAD
-    def create(self, sequence: Union[Sequence, SequenceType[Sequence]]) -> Union[Sequence, SequenceList]:
-        """`Create one or more sequences <https://developer.cognite.com/api#tag/Sequences/operation/createSequence>`_.
-=======
     def create(
         self, sequence: Sequence | SequenceWrite | typing.Sequence[Sequence] | typing.Sequence[SequenceWrite]
     ) -> Sequence | SequenceList:
-        """`Create one or more sequences. <https://developer.cognite.com/api#tag/Sequences/operation/createSequence>`_
->>>>>>> b5213d45
-
-        Args:
-            sequence (Sequence | SequenceWrite | typing.Sequence[Sequence] | typing.Sequence[SequenceWrite]): Sequence or list of Sequence to create. The Sequence columns parameter is a list of objects with fields `externalId` (external id of the column, when omitted, they will be given ids of 'column0, column1, ...'), `valueType` (data type of the column, either STRING, LONG, or DOUBLE, with default DOUBLE), `name`, `description`, `metadata` (optional fields to describe and store information about the data in the column). Other fields will be removed automatically, so a columns definition from a different sequence object can be passed here.
+        """`Create one or more sequences <https://developer.cognite.com/api#tag/Sequences/operation/createSequence>`_.
+
+        Args:
+            sequence (Sequence | SequenceWrite | typing.Sequence[Sequence] | typing.Sequence[SequenceWrite]): Sequence or list of Sequence to create. The Sequence columns parameter is a list of objects with fields `externalId` (external ID of the column, when omitted, they will be given IDs of 'column0, column1, ...'), `valueType` (data type of the column, either STRING, LONG, or DOUBLE, with default DOUBLE), `name`, `description`, `metadata` (optional fields to describe and store information about the data in the column). Other fields will be removed automatically, so a columns definition from a different sequence object can be passed here.
 
         Returns:
             Sequence | SequenceList: The created sequence(s).
@@ -674,17 +587,11 @@
     ) -> SequenceList: ...
 
     def update(
-<<<<<<< HEAD
-        self, item: Union[Sequence, SequenceUpdate, SequenceType[Union[Sequence, SequenceUpdate]]]
-    ) -> Union[Sequence, SequenceList]:
-        """`Update one or more sequences <https://developer.cognite.com/api#tag/Sequences/operation/updateSequences>`_.
-=======
         self,
         item: Sequence | SequenceWrite | SequenceUpdate | typing.Sequence[Sequence | SequenceWrite | SequenceUpdate],
         mode: Literal["replace_ignore_null", "patch", "replace"] = "replace_ignore_null",
     ) -> Sequence | SequenceList:
-        """`Update one or more sequences. <https://developer.cognite.com/api#tag/Sequences/operation/updateSequences>`_
->>>>>>> b5213d45
+        """`Update one or more sequences <https://developer.cognite.com/api#tag/Sequences/operation/updateSequences>`_.
 
         Args:
             item (Sequence | SequenceWrite | SequenceUpdate | typing.Sequence[Sequence | SequenceWrite | SequenceUpdate]): Sequences to update
@@ -785,10 +692,11 @@
         mode: Literal["patch", "replace"] = "patch",
     ) -> Sequence | SequenceList:
         """Upsert sequences, i.e., update if it exists, and create if it does not exist.
-            Note this is a convenience method that handles the upserting for you by first calling update on all items,
-            and if any of them fail because they do not exist, it will create them instead.
-
-            For more details, see :ref:`appendix-upsert`.
+
+        Note this is a convenience method that handles the upserting for you by first calling update on all items,
+        and if any of them fail because they do not exist, it will create them instead.
+
+        For more details, see :ref:`appendix-upsert`.
 
         Args:
             item (Sequence | SequenceWrite | typing.Sequence[Sequence | SequenceWrite]): Sequence or list of sequences to upsert.
@@ -861,7 +769,7 @@
         sort: SortSpec | list[SortSpec] | None = None,
         limit: int | None = DEFAULT_LIMIT_READ,
     ) -> SequenceList:
-        """`Advanced filter sequences <https://developer.cognite.com/api#tag/Sequences/operation/advancedListSequences>`_
+        """`Advanced filter sequences <https://developer.cognite.com/api#tag/Sequences/operation/advancedListSequences>`_.
 
         Advanced filter lets you create complex filtering expressions that combine simple operations,
         such as equals, prefix, exists, etc., using boolean operators and, or, and not.
@@ -940,7 +848,7 @@
         advanced_filter: Filter | dict[str, Any] | None = None,
         sort: SortSpec | list[SortSpec] | None = None,
     ) -> SequenceList:
-        """`List sequences <https://developer.cognite.com/api#tag/Sequences/operation/advancedListSequences>`_
+        """`List sequences <https://developer.cognite.com/api#tag/Sequences/operation/advancedListSequences>`_.
 
         Args:
             name (str | None): Filter out sequences that do not have this *exact* name.
@@ -1179,13 +1087,8 @@
     def _insert_data(self, task: dict[str, Any]) -> None:
         self._post(url_path=self._DATA_PATH, json={"items": [task]})
 
-<<<<<<< HEAD
-    def delete(self, rows: SequenceType[int], id: Optional[int] = None, external_id: Optional[str] = None) -> None:
+    def delete(self, rows: typing.Sequence[int], id: int | None = None, external_id: str | None = None) -> None:
         """`Delete rows from a sequence <https://developer.cognite.com/api#tag/Sequences/operation/deleteSequenceData>`_.
-=======
-    def delete(self, rows: typing.Sequence[int], id: int | None = None, external_id: str | None = None) -> None:
-        """`Delete rows from a sequence <https://developer.cognite.com/api#tag/Sequences/operation/deleteSequenceData>`_
->>>>>>> b5213d45
 
         Args:
             rows (typing.Sequence[int]): List of row numbers.
@@ -1203,22 +1106,15 @@
 
         self._post(url_path=self._DATA_PATH + "/delete", json={"items": [post_obj]})
 
-<<<<<<< HEAD
-    def delete_range(
-        self, start: int, end: Union[int, None], id: Optional[int] = None, external_id: Optional[str] = None
-    ) -> None:
+    def delete_range(self, start: int, end: int | None, id: int | None = None, external_id: str | None = None) -> None:
         """`Delete a range of rows from a sequence <https://developer.cognite.com/api#tag/Sequences/operation/deleteSequenceData>`_.
 
         Note this operation is potentially slow, as retrieves each row before deleting.
-=======
-    def delete_range(self, start: int, end: int | None, id: int | None = None, external_id: str | None = None) -> None:
-        """`Delete a range of rows from a sequence. Note this operation is potentially slow, as retrieves each row before deleting. <https://developer.cognite.com/api#tag/Sequences/operation/deleteSequenceData>`_
->>>>>>> b5213d45
 
         Args:
             start (int): Row number to start from (inclusive).
             end (int | None): Upper limit on the row number (exclusive). Set to None or -1 to delete all rows until end of sequence.
-            id (int | None): Id of sequence to delete rows from.
+            id (int | None): ID of sequence to delete rows from.
             external_id (str | None): External id of sequence to delete rows from.
 
         Examples:
@@ -1239,16 +1135,6 @@
     @overload
     def retrieve(
         self,
-<<<<<<< HEAD
-        start: int,
-        end: Union[int, None],
-        column_external_ids: Optional[SequenceType[str]] = None,
-        external_id: Optional[Union[str, SequenceType[str]]] = None,
-        id: Optional[Union[int, SequenceType[int]]] = None,
-        limit: Optional[int] = None,
-    ) -> Union[SequenceData, SequenceDataList]:
-        """`Retrieve data from a sequence <https://developer.cognite.com/api#tag/Sequences/operation/getSequenceData>`_.
-=======
         *,
         external_id: str,
         start: int = 0,
@@ -1300,15 +1186,14 @@
         limit: int | None = None,
         **kwargs: Any,
     ) -> SequenceRows | SequenceRowsList:
-        """`Retrieve data from a sequence <https://developer.cognite.com/api#tag/Sequences/operation/getSequenceData>`_
->>>>>>> b5213d45
-
-        Args:
-            external_id (str | SequenceNotStr[str] | None): The external id of the sequence to retrieve from.
-            id (int | typing.Sequence[int] | None): The internal if the sequence to retrieve from.
+        """`Retrieve data from a sequence <https://developer.cognite.com/api#tag/Sequences/operation/getSequenceData>`_.
+
+        Args:
+            external_id (str | SequenceNotStr[str] | None): The external ID of the sequence to retrieve from.
+            id (int | typing.Sequence[int] | None): The internal ID of the sequence to retrieve from.
             start (int): Row number to start from (inclusive).
             end (int | None): Upper limit on the row number (exclusive). Set to None or -1 to get all rows until end of sequence.
-            columns (SequenceNotStr[str] | None): List of external id for the columns of the sequence. If 'None' is passed, all columns will be retrieved.
+            columns (SequenceNotStr[str] | None): List of external ID for the columns of the sequence. If 'None' is passed, all columns will be retrieved.
             limit (int | None): Maximum number of rows to return per sequence. Pass None to fetch all (possibly limited by 'end').
             **kwargs (Any): To support deprecated argument 'column_external_ids', will be removed in the next major version. Use 'columns' instead.
 
@@ -1354,22 +1239,13 @@
 
     def retrieve_last_row(
         self,
-<<<<<<< HEAD
-        id: Optional[int] = None,
-        external_id: Optional[str] = None,
-        column_external_ids: Optional[SequenceType[str]] = None,
-        before: Optional[int] = None,
-    ) -> SequenceData:
-        """`Retrieve the last row (the row with the highest row number) in a sequence <https://developer.cognite.com/api#tag/Sequences/operation/getLatestSequenceRow>`_.
-=======
         id: int | None = None,
         external_id: str | None = None,
         columns: SequenceNotStr[str] | None = None,
         before: int | None = None,
         **kwargs: Any,
     ) -> SequenceRows:
-        """`Retrieves the last row (i.e the row with the highest row number) in a sequence. <https://developer.cognite.com/api#tag/Sequences/operation/getLatestSequenceRow>`_
->>>>>>> b5213d45
+        """`Retrieves the last row (i.e the row with the highest row number) in a sequence <https://developer.cognite.com/api#tag/Sequences/operation/getLatestSequenceRow>`_.
 
         Args:
             id (int | None): Id or list of ids.
