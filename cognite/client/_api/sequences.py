from __future__ import annotations

import math
import typing
import warnings
from typing import TYPE_CHECKING, Any, Iterator, Literal, Tuple, Union, cast, overload

from typing_extensions import TypeAlias

from cognite.client._api_client import APIClient
from cognite.client._constants import DEFAULT_LIMIT_READ
from cognite.client.data_classes import (
    Sequence,
<<<<<<< HEAD
    SequenceData,
    SequenceDataList,
=======
    SequenceAggregate,
>>>>>>> e05d730a
    SequenceFilter,
    SequenceList,
    SequenceRows,
    SequenceRowsList,
    SequenceUpdate,
    filters,
)
from cognite.client.data_classes.aggregations import AggregationFilter, CountAggregate, UniqueResultList
from cognite.client.data_classes.filters import Filter, _validate_filter
from cognite.client.data_classes.sequences import (
    SequenceProperty,
    SequenceSort,
    SortableSequenceProperty,
)
from cognite.client.data_classes.shared import TimestampRange
from cognite.client.utils._concurrency import execute_tasks
from cognite.client.utils._identifier import Identifier, IdentifierSequence
from cognite.client.utils._validation import (
    assert_type,
    prepare_filter_sort,
    process_asset_subtree_ids,
    process_data_set_ids,
)
from cognite.client.utils.useful_types import SequenceNotStr

if TYPE_CHECKING:
    import pandas

    from cognite.client import CogniteClient
    from cognite.client.config import ClientConfig

SortSpec: TypeAlias = Union[
    SequenceSort,
    str,
    SortableSequenceProperty,
    Tuple[str, Literal["asc", "desc"]],
    Tuple[str, Literal["asc", "desc"], Literal["auto", "first", "last"]],
]

_FILTERS_SUPPORTED: frozenset[type[Filter]] = frozenset(
    {
        filters.And,
        filters.Or,
        filters.Not,
        filters.In,
        filters.Equals,
        filters.Exists,
        filters.Range,
        filters.Prefix,
        filters.ContainsAny,
        filters.ContainsAll,
        filters.Search,
    }
)


class SequencesAPI(APIClient):
    _RESOURCE_PATH = "/sequences"

    def __init__(self, config: ClientConfig, api_version: str | None, cognite_client: CogniteClient) -> None:
        super().__init__(config, api_version, cognite_client)
        self.rows = SequencesDataAPI(config, api_version, cognite_client)
        self.data = self.rows

    def __call__(
        self,
        chunk_size: int | None = None,
        name: str | None = None,
        external_id_prefix: str | None = None,
        metadata: dict[str, str] | None = None,
        asset_ids: typing.Sequence[int] | None = None,
        asset_subtree_ids: int | typing.Sequence[int] | None = None,
        asset_subtree_external_ids: str | typing.Sequence[str] | None = None,
        data_set_ids: int | typing.Sequence[int] | None = None,
        data_set_external_ids: str | typing.Sequence[str] | None = None,
        created_time: dict[str, Any] | None = None,
        last_updated_time: dict[str, Any] | None = None,
        limit: int | None = None,
    ) -> Iterator[Sequence] | Iterator[SequenceList]:
        """Iterate over sequences

        Fetches sequences as they are iterated over, so you keep a limited number of objects in memory.

        Args:
            chunk_size (int | None): Number of sequences to return in each chunk. Defaults to yielding one event a time.
            name (str | None): Filter out sequences that do not have this *exact* name.
            external_id_prefix (str | None): Filter out sequences that do not have this string as the start of the externalId
            metadata (dict[str, str] | None): Filter out sequences that do not match these metadata fields and values (case-sensitive). Format is {"key1":"value1","key2":"value2"}.
            asset_ids (typing.Sequence[int] | None): Filter out sequences that are not linked to any of these assets.
            asset_subtree_ids (int | typing.Sequence[int] | None): Asset subtree id or list of asset subtree ids to filter on.
            asset_subtree_external_ids (str | typing.Sequence[str] | None): Asset subtree external id or list of asset subtree external ids to filter on.
            data_set_ids (int | typing.Sequence[int] | None): Return only sequences in the specified data set(s) with this id / these ids.
            data_set_external_ids (str | typing.Sequence[str] | None): Return only sequences in the specified data set(s) with this external id / these external ids.
            created_time (dict[str, Any] | None):  Range between two timestamps. Possible keys are `min` and `max`, with values given as time stamps in ms.
            last_updated_time (dict[str, Any] | None):  Range between two timestamps. Possible keys are `min` and `max`, with values given as time stamps in ms.
            limit (int | None): Max number of sequences to return. Defaults to return all items.

        Returns:
            Iterator[Sequence] | Iterator[SequenceList]: yields Sequence one by one if chunk_size is not specified, else SequenceList objects.
        """
        asset_subtree_ids_processed = process_asset_subtree_ids(asset_subtree_ids, asset_subtree_external_ids)
        data_set_ids_processed = process_data_set_ids(data_set_ids, data_set_external_ids)

        filter = SequenceFilter(
            name=name,
            metadata=metadata,
            external_id_prefix=external_id_prefix,
            asset_ids=asset_ids,
            asset_subtree_ids=asset_subtree_ids_processed,
            created_time=created_time,
            last_updated_time=last_updated_time,
            data_set_ids=data_set_ids_processed,
        ).dump(camel_case=True)
        return self._list_generator(
            list_cls=SequenceList,
            resource_cls=Sequence,
            method="POST",
            chunk_size=chunk_size,
            filter=filter,
            limit=limit,
        )

    def __iter__(self) -> Iterator[Sequence]:
        """Iterate over sequences

        Fetches sequences as they are iterated over, so you keep a limited number of metadata objects in memory.

        Returns:
            Iterator[Sequence]: yields Sequence one by one.
        """
        return cast(Iterator[Sequence], self())

    def retrieve(self, id: int | None = None, external_id: str | None = None) -> Sequence | None:
        """`Retrieve a single sequence by id. <https://developer.cognite.com/api#tag/Sequences/operation/getSequenceById>`_

        Args:
            id (int | None): ID
            external_id (str | None): External ID

        Returns:
            Sequence | None: Requested sequence or None if it does not exist.

        Examples:

            Get sequence by id::

                >>> from cognite.client import CogniteClient
                >>> c = CogniteClient()
                >>> res = c.sequences.retrieve(id=1)

            Get sequence by external id::

                >>> from cognite.client import CogniteClient
                >>> c = CogniteClient()
                >>> res = c.sequences.retrieve()
        """
        identifiers = IdentifierSequence.load(ids=id, external_ids=external_id).as_singleton()
        return self._retrieve_multiple(list_cls=SequenceList, resource_cls=Sequence, identifiers=identifiers)

    def retrieve_multiple(
        self,
        ids: typing.Sequence[int] | None = None,
        external_ids: typing.Sequence[str] | None = None,
        ignore_unknown_ids: bool = False,
    ) -> SequenceList:
        """`Retrieve multiple sequences by id. <https://developer.cognite.com/api#tag/Sequences/operation/getSequenceById>`_

        Args:
            ids (typing.Sequence[int] | None): IDs
            external_ids (typing.Sequence[str] | None): External IDs
            ignore_unknown_ids (bool): Ignore IDs and external IDs that are not found rather than throw an exception.

        Returns:
            SequenceList: The requested sequences.

        Examples:

            Get sequences by id::

                >>> from cognite.client import CogniteClient
                >>> c = CogniteClient()
                >>> res = c.sequences.retrieve_multiple(ids=[1, 2, 3])

            Get sequences by external id::

                >>> from cognite.client import CogniteClient
                >>> c = CogniteClient()
                >>> res = c.sequences.retrieve_multiple(external_ids=["abc", "def"])
        """
        identifiers = IdentifierSequence.load(ids=ids, external_ids=external_ids)
        return self._retrieve_multiple(
            list_cls=SequenceList, resource_cls=Sequence, identifiers=identifiers, ignore_unknown_ids=ignore_unknown_ids
        )

    def aggregate(self, filter: SequenceFilter | dict | None = None) -> list[CountAggregate]:
        """`Aggregate sequences <https://developer.cognite.com/api#tag/Sequences/operation/aggregateSequences>`_

        Args:
            filter (SequenceFilter | dict | None): Filter on sequence filter with exact match

        Returns:
            list[CountAggregate]: List of sequence aggregates

        Examples:

            Aggregate sequences::

                >>> from cognite.client import CogniteClient
                >>> c = CogniteClient()
                >>> res = c.sequences.aggregate(filter={"external_id_prefix": "prefix"})
        """

        return self._aggregate(filter=filter, cls=CountAggregate)

    def aggregate_count(
        self,
        advanced_filter: Filter | dict | None = None,
        filter: SequenceFilter | dict | None = None,
    ) -> int:
        """`Count of sequences matching the specified filters and search. <https://developer.cognite.com/api#tag/Sequences/operation/aggregateSequences>`_

        Args:
            advanced_filter (Filter | dict | None): The filter to narrow down the sequences to count.
            filter (SequenceFilter | dict | None): The filter to narrow down sequences to count requiring exact match.

        Returns:
            int: The number of sequences matching the specified filters and search.

        Examples:

            Count the number of time series in your CDF project:

                >>> from cognite.client import CogniteClient
                >>> c = CogniteClient()
                >>> count = c.sequences.aggregate_count()

            Count the number of sequences with external id prefixed with "mapping:" in your CDF project:

                >>> from cognite.client import CogniteClient
                >>> from cognite.client.data_classes import filters
                >>> from cognite.client.data_classes.sequences import SequenceProperty
                >>> c = CogniteClient()
                >>> is_mapping = filters.Prefix(SequenceProperty.external_id, "mapping:")
                >>> count = c.sequences.aggregate_count(advanced_filter=is_mapping)

        """
        self._validate_filter(advanced_filter)
        return self._advanced_aggregate(
            "count",
            filter=filter,
            advanced_filter=advanced_filter,
            api_subversion="beta",
        )

    def aggregate_cardinality_values(
        self,
        property: SequenceProperty | str | list[str],
        advanced_filter: Filter | dict | None = None,
        aggregate_filter: AggregationFilter | dict | None = None,
        filter: SequenceFilter | dict | None = None,
    ) -> int:
        """`Find approximate property count for sequences. <https://developer.cognite.com/api#tag/Sequences/operation/aggregateSequences>`_

        Args:
            property (SequenceProperty | str | list[str]): The property to count the cardinality of.
            advanced_filter (Filter | dict | None): The filter to narrow down the sequences to count cardinality.
            aggregate_filter (AggregationFilter | dict | None): The filter to apply to the resulting buckets.
            filter (SequenceFilter | dict | None): The filter to narrow down the sequences  to count requiring exact match.

        Returns:
            int: The number of properties matching the specified filters and search.

        Examples:

            Count the number of different values for the metadata key "efficiency" used for sequences in your CDF project:

                >>> from cognite.client import CogniteClient
                >>> from cognite.client.data_classes.sequences import SequenceProperty
                >>> c = CogniteClient()
                >>> count = c.sequences.aggregate_cardinality_values(SequenceProperty.metadata_key("efficiency"))

            Count the number of timezones (metadata key) for sequences with the word "critical" in the description
            in your CDF project, but exclude timezones from america:

                >>> from cognite.client import CogniteClient
                >>> from cognite.client.data_classes import filters, aggregations as aggs
                >>> from cognite.client.data_classes.sequences import SequenceProperty
                >>> c = CogniteClient()
                >>> not_america = aggs.Not(aggs.Prefix("america"))
                >>> is_critical = filters.Search(SequenceProperty.description, "critical")
                >>> timezone_count = c.sequences.aggregate_cardinality_values(
                ...     SequenceProperty.metadata_key("timezone"),
                ...     advanced_filter=is_critical,
                ...     aggregate_filter=not_america)
        """
        self._validate_filter(advanced_filter)
        return self._advanced_aggregate(
            "cardinalityValues",
            properties=property,
            filter=filter,
            advanced_filter=advanced_filter,
            aggregate_filter=aggregate_filter,
            api_subversion="beta",
        )

    def aggregate_cardinality_properties(
        self,
        path: SequenceProperty | str | list[str],
        advanced_filter: Filter | dict | None = None,
        aggregate_filter: AggregationFilter | dict | None = None,
        filter: SequenceFilter | dict | None = None,
    ) -> int:
        """`Find approximate paths count for sequences.  <https://developer.cognite.com/api#tag/Sequences/operation/aggregateSequences>`_

        Args:
            path (SequenceProperty | str | list[str]): The scope in every document to aggregate properties. The only value allowed now is ["metadata"]. It means to aggregate only metadata properties (aka keys).
            advanced_filter (Filter | dict | None): The filter to narrow down the sequences to count cardinality.
            aggregate_filter (AggregationFilter | dict | None): The filter to apply to the resulting buckets.
            filter (SequenceFilter | dict | None): The filter to narrow down the sequences  to count requiring exact match.

        Returns:
            int: The number of properties matching the specified filters and search.

        Examples:

            Count the number of different metadata keys in your CDF project:

                >>> from cognite.client import CogniteClient
                >>> from cognite.client.data_classes.sequences import SequenceProperty
                >>> c = CogniteClient()
                >>> count = c.sequences.aggregate_cardinality_values(SequenceProperty.metadata)
        """
        self._validate_filter(advanced_filter)
        return self._advanced_aggregate(
            "cardinalityProperties",
            path=path,
            filter=filter,
            advanced_filter=advanced_filter,
            aggregate_filter=aggregate_filter,
            api_subversion="beta",
        )

    def aggregate_unique_values(
        self,
        property: SequenceProperty | str | list[str],
        advanced_filter: Filter | dict | None = None,
        aggregate_filter: AggregationFilter | dict | None = None,
        filter: SequenceFilter | dict | None = None,
    ) -> UniqueResultList:
        """`Get unique paths with counts for sequences. <https://developer.cognite.com/api#tag/Sequences/operation/aggregateSequences>`_

        Args:
            property (SequenceProperty | str | list[str]): The property to group by.
            advanced_filter (Filter | dict | None): The filter to narrow down the sequences to count cardinality.
            aggregate_filter (AggregationFilter | dict | None): The filter to apply to the resulting buckets.
            filter (SequenceFilter | dict | None): The filter to narrow down the sequences to count requiring exact match.

        Returns:
            UniqueResultList: List of unique values of sequences matching the specified filters and search.

        Examples:

            Get the timezones (metadata key) with count for your sequences in your CDF project:

                >>> from cognite.client import CogniteClient
                >>> from cognite.client.data_classes.sequences import SequenceProperty
                >>> c = CogniteClient()
                >>> result = c.sequences.aggregate_unique_values(SequenceProperty.metadata_key("timezone"))
                >>> print(result.unique)

            Get the different metadata keys with count used for sequences created after 2020-01-01 in your CDF project:

                >>> from cognite.client import CogniteClient
                >>> from cognite.client.data_classes import filters
                >>> from cognite.client.data_classes.sequences import SequenceProperty
                >>> from cognite.client.utils import timestamp_to_ms
                >>> from datetime import datetime
                >>> c = CogniteClient()
                >>> created_after_2020 = filters.Range(SequenceProperty.created_time, gte=timestamp_to_ms(datetime(2020, 1, 1)))
                >>> result = c.sequences.aggregate_unique_values(SequenceProperty.metadata, advanced_filter=created_after_2020)
                >>> print(result.unique)

            Get the different metadata keys with count for sequences updated after 2020-01-01 in your CDF project, but exclude all metadata keys that
            starts with "test":

                >>> from cognite.client import CogniteClient
                >>> from cognite.client.data_classes.sequences import SequenceProperty
                >>> from cognite.client.data_classes import aggregations as aggs, filters
                >>> c = CogniteClient()
                >>> not_test = aggs.Not(aggs.Prefix("test"))
                >>> created_after_2020 = filters.Range(SequenceProperty.last_updated_time, gte=timestamp_to_ms(datetime(2020, 1, 1)))
                >>> result = c.sequences.aggregate_unique_values(SequenceProperty.metadata, advanced_filter=created_after_2020, aggregate_filter=not_test)
                >>> print(result.unique)
        """
        self._validate_filter(advanced_filter)
        if property == ["metadata"] or property is SequenceProperty.metadata:
            return self._advanced_aggregate(
                aggregate="uniqueProperties",
                path=property,
                filter=filter,
                advanced_filter=advanced_filter,
                aggregate_filter=aggregate_filter,
                api_subversion="beta",
            )
        return self._advanced_aggregate(
            aggregate="uniqueValues",
            properties=property,
            filter=filter,
            advanced_filter=advanced_filter,
            aggregate_filter=aggregate_filter,
            api_subversion="beta",
        )

    def aggregate_unique_properties(
        self,
        path: SequenceProperty | str | list[str],
        advanced_filter: Filter | dict | None = None,
        aggregate_filter: AggregationFilter | dict | None = None,
        filter: SequenceFilter | dict | None = None,
    ) -> UniqueResultList:
        """`Find approximate unique sequence properties. <https://developer.cognite.com/api#tag/Sequences/operation/aggregateSequences>`_

        Args:
            path (SequenceProperty | str | list[str]): The scope in every document to aggregate properties. The only value allowed now is ["metadata"]. It means to aggregate only metadata properties (aka keys).
            advanced_filter (Filter | dict | None): The filter to narrow down the sequences to count cardinality.
            aggregate_filter (AggregationFilter | dict | None): The filter to apply to the resulting buckets.
            filter (SequenceFilter | dict | None): The filter to narrow down the sequences to count requiring exact match.

        Returns:
            UniqueResultList: List of unique values of sequences matching the specified filters and search.

        Examples:

            Get the metadata keys with count for your sequences in your CDF project:

                >>> from cognite.client import CogniteClient
                >>> from cognite.client.data_classes.sequences import SequenceProperty
                >>> c = CogniteClient()
                >>> result = c.sequences.aggregate_unique_properties(SequenceProperty.metadata)
        """
        self._validate_filter(advanced_filter)
        return self._advanced_aggregate(
            aggregate="uniqueProperties",
            path=path,
            filter=filter,
            advanced_filter=advanced_filter,
            aggregate_filter=aggregate_filter,
            api_subversion="beta",
        )

    @overload
    def create(self, sequence: Sequence) -> Sequence:
        ...

    @overload
    def create(self, sequence: typing.Sequence[Sequence]) -> SequenceList:
        ...

    def create(self, sequence: Sequence | typing.Sequence[Sequence]) -> Sequence | SequenceList:
        """`Create one or more sequences. <https://developer.cognite.com/api#tag/Sequences/operation/createSequence>`_

        Args:
            sequence (Sequence | typing.Sequence[Sequence]): Sequence or list of Sequence to create. The Sequence columns parameter is a list of objects with fields `externalId` (external id of the column, when omitted, they will be given ids of 'column0, column1, ...'), `valueType` (data type of the column, either STRING, LONG, or DOUBLE, with default DOUBLE), `name`, `description`, `metadata` (optional fields to describe and store information about the data in the column). Other fields will be removed automatically, so a columns definition from a different sequence object can be passed here.

        Returns:
            Sequence | SequenceList: The created sequence(s).

        Examples:

            Create a new sequence::

                >>> from cognite.client import CogniteClient
                >>> from cognite.client.data_classes import Sequence, SequenceColumn
                >>> c = CogniteClient()
                >>> column_def = [
                ...     SequenceColumn(value_type="String", external_id="user", description="some description"),
                ...     SequenceColumn(value_type="Double", external_id="amount")
                ... ]
                >>> seq = c.sequences.create(Sequence(external_id="my_sequence", columns=column_def))

            Create a new sequence with the same column specifications as an existing sequence::

                >>> seq2 = c.sequences.create(Sequence(external_id="my_copied_sequence", columns=column_def))

        """
        assert_type(sequence, "sequences", [typing.Sequence, Sequence])
        return self._create_multiple(list_cls=SequenceList, resource_cls=Sequence, items=sequence)

    def delete(
        self,
        id: int | typing.Sequence[int] | None = None,
        external_id: str | typing.Sequence[str] | None = None,
        ignore_unknown_ids: bool = False,
    ) -> None:
        """`Delete one or more sequences. <https://developer.cognite.com/api#tag/Sequences/operation/deleteSequences>`_

        Args:
            id (int | typing.Sequence[int] | None): Id or list of ids
            external_id (str | typing.Sequence[str] | None): External ID or list of external ids
            ignore_unknown_ids (bool): Ignore IDs and external IDs that are not found rather than throw an exception.

        Examples:

            Delete sequences by id or external id::

                >>> from cognite.client import CogniteClient
                >>> c = CogniteClient()
                >>> c.sequences.delete(id=[1,2,3], external_id="3")
        """
        self._delete_multiple(
            identifiers=IdentifierSequence.load(ids=id, external_ids=external_id),
            wrap_ids=True,
            extra_body_fields={"ignoreUnknownIds": ignore_unknown_ids},
        )

    @overload
    def update(self, item: Sequence | SequenceUpdate) -> Sequence:
        ...

    @overload
    def update(self, item: typing.Sequence[Sequence | SequenceUpdate]) -> SequenceList:
        ...

    def update(
        self, item: Sequence | SequenceUpdate | typing.Sequence[Sequence | SequenceUpdate]
    ) -> Sequence | SequenceList:
        """`Update one or more sequences. <https://developer.cognite.com/api#tag/Sequences/operation/updateSequences>`_

        Args:
            item (Sequence | SequenceUpdate | typing.Sequence[Sequence | SequenceUpdate]): Sequences to update

        Returns:
            Sequence | SequenceList: Updated sequences.

        Examples:

            Update a sequence that you have fetched. This will perform a full update of the sequences::

                >>> from cognite.client import CogniteClient
                >>> c = CogniteClient()
                >>> res = c.sequences.retrieve(id=1)
                >>> res.description = "New description"
                >>> res = c.sequences.update(res)

            Perform a partial update on a sequence, updating the description and adding a new field to metadata::

                >>> from cognite.client import CogniteClient
                >>> from cognite.client.data_classes import SequenceUpdate
                >>> c = CogniteClient()
                >>> my_update = SequenceUpdate(id=1).description.set("New description").metadata.add({"key": "value"})
                >>> res = c.sequences.update(my_update)

            **Updating column definitions**

            Currently, updating the column definitions of a sequence is only supported through partial update, using `add`, `remove` and `modify` methods on the `columns` property.

            Add a single new column::

                >>> from cognite.client import CogniteClient
                >>> from cognite.client.data_classes import SequenceUpdate, SequenceColumn
                >>> c = CogniteClient()
                >>>
                >>> my_update = SequenceUpdate(id=1).columns.add(SequenceColumn(value_type ="String",external_id="user", description ="some description"))
                >>> res = c.sequences.update(my_update)

            Add multiple new columns::

                >>> from cognite.client import CogniteClient
                >>> from cognite.client.data_classes import SequenceUpdate, SequenceColumn
                >>> c = CogniteClient()
                >>>
                >>> column_def = [SequenceColumn(value_type ="String",external_id="user", description ="some description"),
                ...              SequenceColumn(value_type="Double", external_id="amount")]
                >>> my_update = SequenceUpdate(id=1).columns.add(column_def)
                >>> res = c.sequences.update(my_update)

            Remove a single column::

                >>> from cognite.client import CogniteClient
                >>> from cognite.client.data_classes import SequenceUpdate
                >>> c = CogniteClient()
                >>>
                >>> my_update = SequenceUpdate(id=1).columns.remove("col_external_id1")
                >>> res = c.sequences.update(my_update)

            Remove multiple columns::

                >>> from cognite.client import CogniteClient
                >>> from cognite.client.data_classes import SequenceUpdate
                >>> c = CogniteClient()
                >>>
                >>> my_update = SequenceUpdate(id=1).columns.remove(["col_external_id1","col_external_id2"])
                >>> res = c.sequences.update(my_update)

            Update existing columns::

                >>> from cognite.client import CogniteClient
                >>> from cognite.client.data_classes import SequenceUpdate, SequenceColumnUpdate
                >>> c = CogniteClient()
                >>>
                >>> column_updates = [
                ...     SequenceColumnUpdate(external_id="col_external_id_1").external_id.set("new_col_external_id"),
                ...     SequenceColumnUpdate(external_id="col_external_id_2").description.set("my new description"),
                ... ]
                >>> my_update = SequenceUpdate(id=1).columns.modify(column_updates)
                >>> res = c.sequences.update(my_update)
        """
        return self._update_multiple(
            list_cls=SequenceList, resource_cls=Sequence, update_cls=SequenceUpdate, items=item
        )

    @overload
    def upsert(self, item: typing.Sequence[Sequence], mode: Literal["patch", "replace"] = "patch") -> SequenceList:
        ...

    @overload
    def upsert(self, item: Sequence, mode: Literal["patch", "replace"] = "patch") -> Sequence:
        ...

    def upsert(
        self, item: Sequence | typing.Sequence[Sequence], mode: Literal["patch", "replace"] = "patch"
    ) -> Sequence | SequenceList:
        """Upsert sequences, i.e., update if it exists, and create if it does not exist.
            Note this is a convenience method that handles the upserting for you by first calling update on all items,
            and if any of them fail because they do not exist, it will create them instead.

            For more details, see :ref:`appendix-upsert`.

        Args:
            item (Sequence | typing.Sequence[Sequence]): Sequence or list of sequences to upsert.
            mode (Literal["patch", "replace"]): Whether to patch or replace in the case the sequences are existing. If you set 'patch', the call will only update fields with non-null values (default). Setting 'replace' will unset any fields that are not specified.

        Returns:
            Sequence | SequenceList: The upserted sequence(s).

        Examples:

            Upsert for sequences:

                >>> from cognite.client import CogniteClient
                >>> from cognite.client.data_classes import Sequence
                >>> c = CogniteClient()
                >>> existing_sequence = c.sequences.retrieve(id=1)
                >>> existing_sequence.description = "New description"
                >>> new_sequence = Sequence(external_id="new_sequence", description="New sequence")
                >>> res = c.sequences.upsert([existing_sequence, new_sequence], mode="replace")
        """
        return self._upsert_multiple(
            item,
            list_cls=SequenceList,
            resource_cls=Sequence,
            update_cls=SequenceUpdate,
            input_resource_cls=Sequence,
            mode=mode,
        )

    def search(
        self,
        name: str | None = None,
        description: str | None = None,
        query: str | None = None,
        filter: SequenceFilter | dict | None = None,
        limit: int = DEFAULT_LIMIT_READ,
    ) -> SequenceList:
        """`Search for sequences. <https://developer.cognite.com/api#tag/Sequences/operation/searchSequences>`_
        Primarily meant for human-centric use-cases and data exploration, not for programs, since matching and ordering may change over time. Use the `list` function if stable or exact matches are required.

        Args:
            name (str | None): Prefix and fuzzy search on name.
            description (str | None): Prefix and fuzzy search on description.
            query (str | None): Search on name and description using wildcard search on each of the words (separated by spaces). Retrieves results where at least one word must match. Example: 'some other'
            filter (SequenceFilter | dict | None): Filter to apply. Performs exact match on these fields.
            limit (int): Max number of results to return.

        Returns:
            SequenceList: The search result as a SequenceList

        Examples:

            Search for a sequence::

                >>> from cognite.client import CogniteClient
                >>> c = CogniteClient()
                >>> res = c.sequences.search(name="some name")
        """
        return self._search(
            list_cls=SequenceList,
            search={"name": name, "description": description, "query": query},
            filter=filter or {},
            limit=limit,
        )

    def filter(
        self,
        filter: Filter | dict,
        sort: SortSpec | list[SortSpec] | None = None,
        limit: int | None = DEFAULT_LIMIT_READ,
    ) -> SequenceList:
        """`Advanced filter sequences <https://developer.cognite.com/api#tag/Sequences/operation/advancedListSequences>`_

        Advanced filter lets you create complex filtering expressions that combine simple operations,
        such as equals, prefix, exists, etc., using boolean operators and, or, and not.
        It applies to basic fields as well as metadata.

        Args:
            filter (Filter | dict): Filter to apply.
            sort (SortSpec | list[SortSpec] | None): The criteria to sort by. Can be up to two properties to sort by default to ascending order.
            limit (int | None): Maximum number of results to return. Defaults to 25. Set to -1, float("inf") or None to return all items.

        Returns:
            SequenceList: List of sequences that match the filter criteria.

        Examples:

            Find all sequences with asset id '123' and metadata key 'type' equals 'efficiency' and
            return them sorted by created time:

                >>> from cognite.client import CogniteClient
                >>> from cognite.client.data_classes import filters
                >>> c = CogniteClient()
                >>> f = filters
                >>> is_asset = f.Equals("asset_id", 123)
                >>> is_efficiency = f.Equals(["metadata", "type"], "efficiency")
                >>> res = c.time_series.filter(filter=f.And(is_asset, is_efficiency), sort="created_time")

            Note that you can check the API documentation above to see which properties you can filter on
            with which filters.

            To make it easier to avoid spelling mistakes and easier to look up available properties
            for filtering and sorting, you can also use the `SequenceProperty` and `SortableSequenceProperty` enums.

                >>> from cognite.client import CogniteClient
                >>> from cognite.client.data_classes import filters
                >>> from cognite.client.data_classes.sequences import SequenceProperty, SortableSequenceProperty
                >>> c = CogniteClient()
                >>> f = filters
                >>> is_asset = f.Equals(SequenceProperty.asset_id, 123)
                >>> is_efficiency = f.Equals(SequenceProperty.metadata_key("type"), "efficiency")
                >>> res = c.time_series.filter(filter=f.And(is_asset, is_efficiency),
                ...                            sort=SortableSequenceProperty.created_time)

        """
        self._validate_filter(filter)

        return self._list(
            list_cls=SequenceList,
            resource_cls=Sequence,
            method="POST",
            limit=limit,
            advanced_filter=filter.dump(camel_case=True) if isinstance(filter, Filter) else filter,
            sort=prepare_filter_sort(sort, SequenceSort),
            api_subversion="beta",
        )

    def _validate_filter(self, filter: Filter | dict | None) -> None:
        _validate_filter(filter, _FILTERS_SUPPORTED, type(self).__name__)

    def list(
        self,
        name: str | None = None,
        external_id_prefix: str | None = None,
        metadata: dict[str, str] | None = None,
        asset_ids: typing.Sequence[int] | None = None,
        asset_subtree_ids: int | typing.Sequence[int] | None = None,
        asset_subtree_external_ids: str | typing.Sequence[str] | None = None,
        data_set_ids: int | typing.Sequence[int] | None = None,
        data_set_external_ids: str | typing.Sequence[str] | None = None,
        created_time: dict[str, Any] | TimestampRange | None = None,
        last_updated_time: dict[str, Any] | TimestampRange | None = None,
        limit: int | None = DEFAULT_LIMIT_READ,
    ) -> SequenceList:
        """`Iterate over sequences <https://developer.cognite.com/api#tag/Sequences/operation/advancedListSequences>`_

        Fetches sequences as they are iterated over, so you keep a limited number of objects in memory.

        Args:
            name (str | None): Filter out sequences that do not have this *exact* name.
            external_id_prefix (str | None): Filter out sequences that do not have this string as the start of the externalId
            metadata (dict[str, str] | None): Filter out sequences that do not match these metadata fields and values (case-sensitive). Format is {"key1":"value1","key2":"value2"}.
            asset_ids (typing.Sequence[int] | None): Filter out sequences that are not linked to any of these assets.
            asset_subtree_ids (int | typing.Sequence[int] | None): Asset subtree id or list of asset subtree ids to filter on.
            asset_subtree_external_ids (str | typing.Sequence[str] | None): Asset subtree external id or list of asset subtree external ids to filter on.
            data_set_ids (int | typing.Sequence[int] | None): Return only sequences in the specified data set(s) with this id / these ids.
            data_set_external_ids (str | typing.Sequence[str] | None): Return only sequences in the specified data set(s) with this external id / these external ids.
            created_time (dict[str, Any] | TimestampRange | None):  Range between two timestamps. Possible keys are `min` and `max`, with values given as time stamps in ms.
            last_updated_time (dict[str, Any] | TimestampRange | None):  Range between two timestamps. Possible keys are `min` and `max`, with values given as time stamps in ms.
            limit (int | None): Max number of sequences to return. Defaults to 25. Set to -1, float("inf") or None to return all items.

        Returns:
            SequenceList: The requested sequences.

        Examples:

            List sequences::

                >>> from cognite.client import CogniteClient
                >>> c = CogniteClient()
                >>> res = c.sequences.list(limit=5)

            Iterate over sequences::

                >>> from cognite.client import CogniteClient
                >>> c = CogniteClient()
                >>> for seq in c.sequences:
                ...     seq # do something with the sequences

            Iterate over chunks of sequences to reduce memory load::

                >>> from cognite.client import CogniteClient
                >>> c = CogniteClient()
                >>> for seq_list in c.sequences(chunk_size=2500):
                ...     seq_list # do something with the sequences
        """
        asset_subtree_ids_processed = process_asset_subtree_ids(asset_subtree_ids, asset_subtree_external_ids)
        data_set_ids_processed = process_data_set_ids(data_set_ids, data_set_external_ids)

        filter = SequenceFilter(
            name=name,
            metadata=metadata,
            external_id_prefix=external_id_prefix,
            asset_ids=asset_ids,
            asset_subtree_ids=asset_subtree_ids_processed,
            created_time=created_time,
            last_updated_time=last_updated_time,
            data_set_ids=data_set_ids_processed,
        ).dump(camel_case=True)
        return self._list(list_cls=SequenceList, resource_cls=Sequence, method="POST", filter=filter, limit=limit)


class SequencesDataAPI(APIClient):
    _DATA_PATH = "/sequences/data"

    def __init__(self, config: ClientConfig, api_version: str | None, cognite_client: CogniteClient) -> None:
        super().__init__(config, api_version, cognite_client)
        self._SEQ_POST_LIMIT_ROWS = 10_000
        self._SEQ_POST_LIMIT_VALUES = 100_000
        self._SEQ_RETRIEVE_LIMIT = 10_000

    def insert(
        self,
        rows: SequenceRows
        | dict[int, typing.Sequence[int | float | str]]
        | typing.Sequence[tuple[int, typing.Sequence[int | float | str]]]
        | typing.Sequence[dict[str, Any]],
        column_external_ids: typing.Sequence[str] | None,
        id: int | None = None,
        external_id: str | None = None,
    ) -> None:
        """`Insert rows into a sequence <https://developer.cognite.com/api#tag/Sequences/operation/postSequenceData>`_

        Args:
            rows (SequenceRows | dict[int, typing.Sequence[int | float | str]] | typing.Sequence[tuple[int, typing.Sequence[int | float | str]]] | typing.Sequence[dict[str, Any]]):  The rows you wish to insert. Can either be a list of tuples, a list of {"rowNumber":... ,"values": ...} objects, a dictionary of rowNumber: data, or a SequenceData object. See examples below.
            column_external_ids (typing.Sequence[str] | None): List of external id for the columns of the sequence.
            id (int | None): Id of sequence to insert rows into.
            external_id (str | None): External id of sequence to insert rows into.

        Examples:
            Your rows of data can be a list of tuples where the first element is the rownumber and the second element is the data to be inserted::

                >>> from cognite.client import CogniteClient
                >>> from cognite.client.data_classes import Sequence, SequenceColumn
                >>> c = CogniteClient()
                >>> seq = c.sequences.create(Sequence(columns=[SequenceColumn(value_type="String", external_id="col_a"),
                ...     SequenceColumn(value_type="Double", external_id ="col_b")]))
                >>> data = [(1, ['pi',3.14]), (2, ['e',2.72]) ]
                >>> c.sequences.data.insert(column_external_ids=["col_a","col_b"], rows=data, id=1)

            They can also be provided as a list of API-style objects with a rowNumber and values field::

                >>> from cognite.client import CogniteClient
                >>> c = CogniteClient()
                >>> data = [{"rowNumber": 123, "values": ['str',3]}, {"rowNumber": 456, "values": ["bar",42]} ]
                >>> c.sequences.data.insert(data, id=1, column_external_ids=["col_a","col_b"]) # implicit columns are retrieved from metadata

            Or they can be a given as a dictionary with row number as the key, and the value is the data to be inserted at that row::

                >>> from cognite.client import CogniteClient
                >>> c = CogniteClient()
                >>> data = {123 : ['str',3], 456 : ['bar',42] }
                >>> c.sequences.data.insert(column_external_ids=['stringColumn','intColumn'], rows=data, id=1)

            Finally, they can be a SequenceData object retrieved from another request. In this case column_external_ids from this object are used as well.

                >>> from cognite.client import CogniteClient
                >>> c = CogniteClient()
                >>> data = c.sequences.data.retrieve(id=2,start=0,end=10)
                >>> c.sequences.data.insert(rows=data, id=1,column_external_ids=None)
        """
        if isinstance(rows, SequenceRows):
            column_external_ids = rows.column_external_ids
            rows = [{"rowNumber": k, "values": v} for k, v in rows.items()]

        if isinstance(rows, dict):
            all_rows: dict | typing.Sequence = [{"rowNumber": k, "values": v} for k, v in rows.items()]
        elif isinstance(rows, typing.Sequence) and len(rows) > 0 and isinstance(rows[0], dict):
            all_rows = rows
        elif isinstance(rows, typing.Sequence) and (len(rows) == 0 or isinstance(rows[0], tuple)):
            all_rows = [{"rowNumber": k, "values": v} for k, v in rows]
        else:
            raise TypeError("Invalid format for 'rows', expected a list of tuples, list of dict or dict")

        base_obj = Identifier.of_either(id, external_id).as_dict()
        base_obj.update(self._wrap_columns(column_external_ids))

        if len(all_rows) > 0:
            rows_per_request = min(
                self._SEQ_POST_LIMIT_ROWS, int(self._SEQ_POST_LIMIT_VALUES / len(all_rows[0]["values"]))
            )
        else:
            rows_per_request = self._SEQ_POST_LIMIT_ROWS

        row_objs = [{"rows": all_rows[i : i + rows_per_request]} for i in range(0, len(all_rows), rows_per_request)]
        tasks = [({**base_obj, **rows},) for rows in row_objs]
        summary = execute_tasks(self._insert_data, tasks, max_workers=self._config.max_workers)
        summary.raise_compound_exception_if_failed_tasks()

    def insert_dataframe(
        self, dataframe: pandas.DataFrame, id: int | None = None, external_id: str | None = None, dropna: bool = True
    ) -> None:
        """`Insert a Pandas dataframe. <https://developer.cognite.com/api#tag/Sequences/operation/postSequenceData>`_

        The index of the dataframe must contain the row numbers. The names of the remaining columns specify the column external ids.
        The sequence and columns must already exist.

        Args:
            dataframe (pandas.DataFrame):  Pandas DataFrame object containing the sequence data.
            id (int | None): Id of sequence to insert rows into.
            external_id (str | None): External id of sequence to insert rows into.
            dropna (bool): Whether to drop all NaN rows before inserting.

        Examples:
            Multiply data in the sequence by 2::

                >>> from cognite.client import CogniteClient
                >>> import pandas as pd
                >>> c = CogniteClient()
                >>> df = pd.DataFrame({'col_a': [1, 2, 3], 'col_b': [4, 5, 6]}, index=[1, 2, 3])
                >>> c.sequences.data.insert_dataframe(df, id=1)
        """
        if dropna:
            dataframe = dataframe.dropna()
        dataframe = dataframe.replace({math.nan: None})  # TODO: Optimization required (memory usage)
        data = [(v[0], list(v[1:])) for v in dataframe.itertuples()]
        column_external_ids = [str(s) for s in dataframe.columns]
        self.insert(rows=data, column_external_ids=column_external_ids, id=id, external_id=external_id)

    def _insert_data(self, task: dict[str, Any]) -> None:
        self._post(url_path=self._DATA_PATH, json={"items": [task]})

    def delete(self, rows: typing.Sequence[int], id: int | None = None, external_id: str | None = None) -> None:
        """`Delete rows from a sequence <https://developer.cognite.com/api#tag/Sequences/operation/deleteSequenceData>`_

        Args:
            rows (typing.Sequence[int]): List of row numbers.
            id (int | None): Id of sequence to delete rows from.
            external_id (str | None): External id of sequence to delete rows from.

        Examples:

                >>> from cognite.client import CogniteClient
                >>> c = CogniteClient()
                >>> c.sequences.data.delete(id=1, rows=[1,2,42])
        """
        post_obj = Identifier.of_either(id, external_id).as_dict()
        post_obj["rows"] = rows

        self._post(url_path=self._DATA_PATH + "/delete", json={"items": [post_obj]})

    def delete_range(self, start: int, end: int | None, id: int | None = None, external_id: str | None = None) -> None:
        """`Delete a range of rows from a sequence. Note this operation is potentially slow, as retrieves each row before deleting. <https://developer.cognite.com/api#tag/Sequences/operation/deleteSequenceData>`_

        Args:
            start (int): Row number to start from (inclusive).
            end (int | None): Upper limit on the row number (exclusive). Set to None or -1 to delete all rows until end of sequence.
            id (int | None): Id of sequence to delete rows from.
            external_id (str | None): External id of sequence to delete rows from.

        Examples:

                >>> from cognite.client import CogniteClient
                >>> c = CogniteClient()
                >>> c.sequences.data.delete_range(id=1, start=0, end=None)
        """
        sequence = self._cognite_client.sequences.retrieve(external_id=external_id, id=id)
        assert sequence is not None
        post_obj = Identifier.of_either(id, external_id).as_dict()
        post_obj.update(self._wrap_columns(column_external_ids=sequence.column_external_ids))
        post_obj.update({"start": start, "end": end})
        for resp in self._fetch_data(post_obj):
            if rows := resp["rows"]:
                self.delete(rows=[r["rowNumber"] for r in rows], external_id=external_id, id=id)

    @overload
    def retrieve(
        self,
        *,
        external_id: str,
        start: int = 0,
        end: int | None = None,
        columns: typing.Sequence[str] | None = None,
        limit: int | None = None,
    ) -> SequenceRows:
        ...

    @overload
    def retrieve(
        self,
        *,
        external_id: SequenceNotStr[str],
        start: int = 0,
        end: int | None = None,
        columns: typing.Sequence[str] | None = None,
        limit: int | None = None,
    ) -> SequenceRowsList:
        ...

    @overload
    def retrieve(
        self,
        *,
        id: int,
        start: int = 0,
        end: int | None = None,
        columns: typing.Sequence[str] | None = None,
        limit: int | None = None,
    ) -> SequenceRows:
        ...

    @overload
    def retrieve(
        self,
        *,
        id: typing.Sequence[int],
        start: int = 0,
        end: int | None = None,
        columns: typing.Sequence[str] | None = None,
        limit: int | None = None,
    ) -> SequenceRowsList:
        ...

    def retrieve(
        self,
        external_id: str | SequenceNotStr[str] | None = None,
        id: int | typing.Sequence[int] | None = None,
        start: int = 0,
        end: int | None = None,
        columns: typing.Sequence[str] | None = None,
        limit: int | None = None,
    ) -> SequenceRows | SequenceRowsList:
        """`Retrieve data from a sequence <https://developer.cognite.com/api#tag/Sequences/operation/getSequenceData>`_

        Args:
            external_id (str | SequenceNotStr[str] | None): The external id of the sequence to retrieve from.
            id (int | typing.Sequence[int] | None): The internal if the sequence to retrieve from.
            start (int): Row number to start from (inclusive).
            end (int | None): Upper limit on the row number (exclusive). Set to None or -1 to get all rows until end of sequence.
            columns (typing.Sequence[str] | None): List of external id for the columns of the sequence. If 'None' is passed, all columns will be retrieved.
            limit (int | None): Maximum number of rows to return per sequence. Pass None to fetch all (possibly limited by 'end').

        Returns:
            SequenceRows | SequenceRowsList: SequenceRows if a single identifier was given, else SequenceDataList

        Examples:

                >>> from cognite.client import CogniteClient
                >>> c = CogniteClient()
                >>> res = c.sequences.data.retrieve(id=1)
                >>> tuples = [(r,v) for r,v in res.items()] # You can use this iterator in for loops and list comprehensions,
                >>> single_value = res[23] # ... get the values at a single row number,
                >>> col = res.get_column(external_id='columnExtId') # ... get the array of values for a specific column,
                >>> df = res.to_pandas() # ... or convert the result to a dataframe
        """
        is_single = (isinstance(external_id, str) and id is None) or (isinstance(id, int) and external_id is None)
        identifiers = IdentifierSequence.load(id, external_id).as_dicts()

        def _fetch_sequence(post_obj: dict[str, Any]) -> SequenceRows:
            post_obj.update(self._wrap_columns(column_external_ids=columns))
            post_obj.update({"start": start, "end": end, "limit": limit})

            row_response_iterator = self._fetch_data(post_obj)
            # Get the External ID and ID from the first response
            sequence_rows = next(row_response_iterator)
            for row_response in row_response_iterator:
                sequence_rows["rows"].extend(row_response["rows"])

            return SequenceRows.load(sequence_rows)

        tasks_summary = execute_tasks(_fetch_sequence, list(zip(identifiers)), max_workers=self._config.max_workers)
        tasks_summary.raise_first_encountered_exception()
        results = tasks_summary.joined_results()
        if is_single:
            return results[0]
        else:
            return SequenceRowsList(results)

    def retrieve_last_row(
        self,
        id: int | None = None,
        external_id: str | None = None,
        column_external_ids: SequenceNotStr[str] | None = None,
        before: int | None = None,
    ) -> SequenceRows:
        """`Retrieves the last row (i.e the row with the highest row number) in a sequence. <https://developer.cognite.com/api#tag/Sequences/operation/getLatestSequenceRow>`_

        Args:
            id (int | None): Id or list of ids.
            external_id (str | None): External id or list of external ids.
            column_external_ids (SequenceNotStr[str] | None): (optional, typing.Sequence[str]): external ids of columns to include. Omitting will return all columns.
            before (int | None): (optional, int): Get latest datapoint before this row number.

        Returns:
            SequenceRows: A Datapoints object containing the requested data, or a list of such objects.

        Examples:

            Getting the latest row in a sequence before row number 1000:

                >>> from cognite.client import CogniteClient
                >>> c = CogniteClient()
                >>> res = c.sequences.data.retrieve_last_row(id=1, before=1000)
        """
        identifier = Identifier.of_either(id, external_id).as_dict()
        res = self._do_request(
            "POST", self._DATA_PATH + "/latest", json={**identifier, "before": before, "columns": column_external_ids}
        ).json()
        return SequenceRows.load(res)

    def retrieve_dataframe(
        self,
        start: int,
        end: int | None,
        column_external_ids: list[str] | None = None,
        external_id: str | None = None,
        column_names: str | None = None,
        id: int | None = None,
        limit: int | None = None,
    ) -> pandas.DataFrame:
        """`Retrieve data from a sequence as a pandas dataframe <https://developer.cognite.com/api#tag/Sequences/operation/getSequenceData>`_
        Args:
            start (int): (inclusive) row number to start from.
            end (int | None): (exclusive) upper limit on the row number. Set to None or -1 to get all rows until end of sequence.
            column_external_ids (list[str] | None): List of external id for the columns of the sequence.  If 'None' is passed, all columns will be retrieved.
            external_id (str | None): External id of sequence.
            column_names (str | None):  Which field(s) to use as column header. Can use "externalId", "id", "columnExternalId", "id|columnExternalId" or "externalId|columnExternalId". Default is "externalId|columnExternalId" for queries on more than one sequence, and "columnExternalId" for queries on a single sequence.
            id (int | None): Id of sequence
            limit (int | None): Maximum number of rows to return per sequence.
        Returns:
            pandas.DataFrame: pandas.DataFrame
        Examples:
                >>> from cognite.client import CogniteClient
                >>> c = CogniteClient()
                >>> df = c.sequences.data.retrieve_dataframe(id=1, start=0, end=None)
        """
        warnings.warn("This method is deprecated. Use retrieve(...).to_pandas(..) instead.", DeprecationWarning)
        if isinstance(external_id, list) or isinstance(id, list) or (id is not None and external_id is not None):
            column_names_default = "externalId|columnExternalId"
        else:
            column_names_default = "columnExternalId"

        if external_id is not None and id is None:
            return self.retrieve(external_id=external_id, start=start, end=end, limit=limit).to_pandas(
                column_names=column_external_ids or column_names_default,
            )
        elif id is not None and external_id is None:
            return self.retrieve(id=id, start=start, end=end, limit=limit).to_pandas(
                column_names=column_external_ids or column_names_default,
            )
        else:
            raise ValueError("Either external_id or id must be specified")

    def _fetch_data(self, task: dict[str, Any]) -> Iterator[dict[str, Any]]:
        remaining_limit = task.get("limit")
        cursor = None
        if task["end"] == -1:
            task["end"] = None
        while True:
            task["limit"] = min(self._SEQ_RETRIEVE_LIMIT, remaining_limit or self._SEQ_RETRIEVE_LIMIT)
            task["cursor"] = cursor
            resp = self._post(url_path=self._DATA_PATH + "/list", json=task).json()
            yield resp
            cursor = resp.get("nextCursor")
            if remaining_limit:
                remaining_limit -= len(resp["rows"])
            if not cursor or (remaining_limit is not None and remaining_limit <= 0):
                break

    def _wrap_columns(self, column_external_ids: typing.Sequence[str] | None) -> dict[str, typing.Sequence[str]]:
        if column_external_ids is None:
            return {}  # for defaults
        return {"columns": column_external_ids}<|MERGE_RESOLUTION|>--- conflicted
+++ resolved
@@ -11,12 +11,6 @@
 from cognite.client._constants import DEFAULT_LIMIT_READ
 from cognite.client.data_classes import (
     Sequence,
-<<<<<<< HEAD
-    SequenceData,
-    SequenceDataList,
-=======
-    SequenceAggregate,
->>>>>>> e05d730a
     SequenceFilter,
     SequenceList,
     SequenceRows,
