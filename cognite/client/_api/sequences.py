import copy
import math
from typing import *

from cognite.client import utils
from cognite.client._api_client import APIClient
<<<<<<< HEAD
from cognite.client.data_classes import Sequence, SequenceData, SequenceFilter, SequenceList, SequenceUpdate
from cognite.client.exceptions import IncompatibleColumnTypesError
=======
from cognite.client.data_classes import (
    Sequence,
    SequenceData,
    SequenceDataList,
    SequenceFilter,
    SequenceList,
    SequenceUpdate,
)
>>>>>>> 9d0e1dbc


class SequencesAPI(APIClient):
    _RESOURCE_PATH = "/sequences"
    _LIST_CLASS = SequenceList

    def __init__(self, *args, **kwargs):
        super().__init__(*args, **kwargs)
        self.data = SequencesDataAPI(self, *args, **kwargs)

    def __call__(
        self,
        chunk_size: int = None,
        name: str = None,
        external_id_prefix: str = None,
        metadata: Dict[str, str] = None,
        asset_ids: List[int] = None,
        root_asset_ids: List[int] = None,
        asset_subtree_ids: List[int] = None,
        asset_subtree_external_ids: List[str] = None,
        created_time: Dict[str, Any] = None,
        last_updated_time: Dict[str, Any] = None,
        limit: int = None,
    ) -> Generator[Union[Sequence, SequenceList], None, None]:
        """Iterate over sequences

        Fetches sequences as they are iterated over, so you keep a limited number of objects in memory.

        Args:
            chunk_size (int, optional): Number of sequences to return in each chunk. Defaults to yielding one event a time.
            name (str): Filter out sequences that do not have this *exact* name.
            external_id_prefix (str): Filter out sequences that do not have this string as the start of the externalId
            metadata (Dict[str, Any]): Filter out sequences that do not match these metadata fields and values (case-sensitive). Format is {"key1":"value1","key2":"value2"}.
            asset_ids (List[int]): Filter out sequences that are not linked to any of these assets.
            root_asset_ids (List[int]): Filter out sequences not linked to assets with one of these assets as the root asset.
            asset_subtree_ids (List[int]): List of asset subtrees ids to filter on.
            asset_subtree_external_ids (List[str]): List of asset subtrees external ids to filter on.
            created_time (Union[Dict[str, int], TimestampRange]):  Range between two timestamps. Possible keys are `min` and `max`, with values given as time stamps in ms.
            last_updated_time (Union[Dict[str, int], TimestampRange]):  Range between two timestamps. Possible keys are `min` and `max`, with values given as time stamps in ms.
            limit (int, optional): Max number of sequences to return. Defaults to return all items.

        Yields:
            Union[Sequence, SequenceList]: yields Sequence one by one if chunk is not specified, else SequenceList objects.
        """

        if asset_subtree_ids or asset_subtree_external_ids:
            asset_subtree_ids = self._process_ids(asset_subtree_ids, asset_subtree_external_ids, wrap_ids=True)

        filter = SequenceFilter(
            name=name,
            metadata=metadata,
            external_id_prefix=external_id_prefix,
            asset_ids=asset_ids,
            root_asset_ids=root_asset_ids,
            asset_subtree_ids=asset_subtree_ids,
            created_time=created_time,
            last_updated_time=last_updated_time,
        ).dump(camel_case=True)
        return self._list_generator(method="GET", chunk_size=chunk_size, filter=filter, limit=limit)

    def __iter__(self) -> Generator[Sequence, None, None]:
        """Iterate over sequences

        Fetches sequences as they are iterated over, so you keep a limited number of metadata objects in memory.

        Yields:
            Sequence: yields Sequence one by one.
        """
        return self.__call__()

    def retrieve(self, id: Optional[int] = None, external_id: Optional[str] = None) -> Optional[Sequence]:
        """`Retrieve a single sequence by id. <https://docs.cognite.com/api/v1/#operation/getSequenceById>`_

        Args:
            id (int, optional): ID
            external_id (str, optional): External ID

        Returns:
            Optional[Sequence]: Requested sequences or None if it does not exist.

        Examples:

            Get sequences by id::

                >>> from cognite.client import CogniteClient
                >>> c = CogniteClient()
                >>> res = c.sequences.retrieve(id=1)

            Get sequences by external id::

                >>> from cognite.client import CogniteClient
                >>> c = CogniteClient()
                >>> res = c.sequences.retrieve(external_id="1")
        """
        utils._auxiliary.assert_exactly_one_of_id_or_external_id(id, external_id)
        return self._retrieve_multiple(ids=id, external_ids=external_id, wrap_ids=True)

    def retrieve_multiple(
        self, ids: Optional[List[int]] = None, external_ids: Optional[List[str]] = None
    ) -> SequenceList:
        """`Retrieve multiple sequences by id. <https://docs.cognite.com/api/v1/#operation/getSequenceById>`_

        Args:
            ids (List[int], optional): IDs
            external_ids (List[str], optional): External IDs

        Returns:
            SequenceList: The requested sequences.

        Examples:

            Get sequences by id::

                >>> from cognite.client import CogniteClient
                >>> c = CogniteClient()
                >>> res = c.sequences.retrieve_multiple(ids=[1, 2, 3])

            Get sequences by external id::

                >>> from cognite.client import CogniteClient
                >>> c = CogniteClient()
                >>> res = c.sequences.retrieve_multiple(external_ids=["abc", "def"])
        """
        utils._auxiliary.assert_type(ids, "id", [List], allow_none=True)
        utils._auxiliary.assert_type(external_ids, "external_id", [List], allow_none=True)
        return self._retrieve_multiple(ids=ids, external_ids=external_ids, wrap_ids=True)

    def list(
        self,
        name: str = None,
        external_id_prefix: str = None,
        metadata: Dict[str, str] = None,
        asset_ids: List[int] = None,
        root_asset_ids: List[int] = None,
        asset_subtree_ids: List[int] = None,
        asset_subtree_external_ids: List[str] = None,
        created_time: Dict[str, Any] = None,
        last_updated_time: Dict[str, Any] = None,
        limit: Optional[int] = 25,
    ) -> SequenceList:
        """`Iterate over sequences <https://docs.cognite.com/api/v1/#operation/advancedListSequences>`_

        Fetches sequences as they are iterated over, so you keep a limited number of objects in memory.

        Args:
            name (str): Filter out sequences that do not have this *exact* name.
            external_id_prefix (str): Filter out sequences that do not have this string as the start of the externalId
            metadata (Dict[str, Any]): Filter out sequences that do not match these metadata fields and values (case-sensitive). Format is {"key1":"value1","key2":"value2"}.
            asset_ids (List[int]): Filter out sequences that are not linked to any of these assets.
            root_asset_ids (List[int]): Filter out sequences not linked to assets with one of these assets as the root asset.
            asset_subtree_ids (List[int]): List of asset subtrees ids to filter on.
            asset_subtree_external_ids (List[str]): List of asset subtrees external ids to filter on.
            created_time (Union[Dict[str, int], TimestampRange]):  Range between two timestamps. Possible keys are `min` and `max`, with values given as time stamps in ms.
            last_updated_time (Union[Dict[str, int], TimestampRange]):  Range between two timestamps. Possible keys are `min` and `max`, with values given as time stamps in ms.
            limit (int, optional): Max number of sequences to return. Defaults to 25. Set to -1, float("inf") or None
                to return all items.

        Returns:
            SequenceList: The requested sequences.

        Examples:

            List sequences::

                >>> from cognite.client import CogniteClient
                >>> c = CogniteClient()
                >>> res = c.sequences.list(limit=5)

            Iterate over sequences::

                >>> from cognite.client import CogniteClient
                >>> c = CogniteClient()
                >>> for seq in c.sequences:
                ...     seq # do something with the sequences

            Iterate over chunks of sequences to reduce memory load::

                >>> from cognite.client import CogniteClient
                >>> c = CogniteClient()
                >>> for seq_list in c.sequences(chunk_size=2500):
                ...     seq_list # do something with the sequences
        """
        if asset_subtree_ids or asset_subtree_external_ids:
            asset_subtree_ids = self._process_ids(asset_subtree_ids, asset_subtree_external_ids, wrap_ids=True)

        filter = SequenceFilter(
            name=name,
            metadata=metadata,
            external_id_prefix=external_id_prefix,
            asset_ids=asset_ids,
            root_asset_ids=root_asset_ids,
            asset_subtree_ids=asset_subtree_ids,
            created_time=created_time,
            last_updated_time=last_updated_time,
        ).dump(camel_case=True)
        return self._list(method="POST", filter=filter, limit=limit)

    def _dataframe_to_columns_definition(self, dataframe):
        np, pd = utils._auxiliary.local_import("numpy", "pandas")

        def map_type(t):
            if np.issubdtype(t, np.integer):
                return "LONG"
            elif np.issubdtype(t, np.number):
                return "DOUBLE"
            else:
                return "STRING"

        return [{"externalId": col, "name": col, "valueType": map_type(t)} for col, t in dataframe.dtypes.iteritems()]

    def create_from_dataframe(
        self,
        dataframe: "pandas.DataFrame",
        external_id: str,
        force_recreate: bool = False,
        clear_existing_data: bool = True,
        **kwargs
    ) -> Sequence:
        """`Create and populate a sequence from a pandas dataframe . <https://docs.cognite.com/api/v1/#operation/createSequence>`_

                Args:
                    dataframe (pandas.DataFrame): the data to insert. column names will be used for column name and externalId, column dtypes will be used to determine valueType.
                    external_id (str): external id of the sequence.
                    force_recreate (bool): if sequence exists and column types do not match, re-create the sequence.
                    clear_existing_data (bool): Delete rows that existed before and are not in the given dataframe (i.e. ensures the sequences equals the dataframe). If False, will merge with existing data.
                    **kwargs: additional arguments to be passed to new Sequence object (description, metadata, etc.)

                Returns:
                    Sequence: The created or existing sequence.

                Examples:

                    Create a new sequence from a csv file::

                        >>> from cognite.client import CogniteClient
                        >>> c = CogniteClient()
                        >>> df = "your dataframe" # e.g. from pd.read_csv("my_csv_file.csv")
                        >>> seq = c.sequences.create_from_dataframe(df,force_recreate=True)
                """
        cols = self._dataframe_to_columns_definition(dataframe=dataframe)
        existing_seq = self.retrieve(external_id=external_id)
        if existing_seq:
            existing_cols_map = {col["externalId"]: col["valueType"] for col in existing_seq.columns}
            df_cols_map = {col["externalId"]: col["valueType"] for col in cols}
            if existing_cols_map != df_cols_map:
                if not force_recreate:
                    raise IncompatibleColumnTypesError(
                        "Sequence exists, column types {} do not match dataframe columns {}, and force_recreate=False".format(
                            existing_cols_map, df_cols_map
                        )
                    )
                else:
                    self.delete(external_id=external_id)
                    existing_seq = None
            else:
                if clear_existing_data:
                    self.data.delete_range(external_id=external_id, start=0, end=None)

        if not existing_seq:
            created_seq = self.create(Sequence(external_id=external_id, columns=cols, **kwargs))
        self.data.insert_dataframe(dataframe=dataframe, external_id=external_id)
        return existing_seq or created_seq

    def create(self, sequence: Union[Sequence, List[Sequence]]) -> Union[Sequence, SequenceList]:
        """`Create one or more sequences. <https://docs.cognite.com/api/v1/#operation/createSequence>`_

        Args:
            sequence (Union[Sequence, List[Sequence]]): Sequence or list of Sequence to create.
                The Sequence columns parameter is a list of objects with fields
                `externalId` (external id of the column, when omitted, they will be given ids of 'column0, column1, ...'),
                `valueType` (data type of the column, either STRING, LONG, or DOUBLE, with default DOUBLE),
                `name`, `description`, `metadata` (optional fields to describe and store information about the data in the column).
                Other fields will be removed automatically, so a columns definition from a different sequence object can be passed here.

        Returns:
            Union[Sequence, SequenceList]: The created sequences.

        Examples:

            Create a new sequence::

                >>> from cognite.client import CogniteClient
                >>> from cognite.client.data_classes import Sequence
                >>> c = CogniteClient()
                >>> column_def = [{"valueType":"STRING","externalId":"user","description":"some description"}, {"valueType":"DOUBLE","externalId":"amount"}]
                >>> seq = c.sequences.create(Sequence(external_id="my_sequence", columns=column_def))

            Create a new sequence with the same column specifications as an existing sequence::

                >>> seq2 = c.sequences.create(Sequence(external_id="my_copied_sequence", columns=seq.columns))

        """
        utils._auxiliary.assert_type(sequence, "sequences", [List, Sequence])
        if isinstance(sequence, list):
            sequence = [self._clean_columns(seq) for seq in sequence]
        else:
            sequence = self._clean_columns(sequence)
        return self._create_multiple(items=sequence)

    def _clean_columns(self, sequence):
        sequence = copy.copy(sequence)
        sequence.columns = [
            {
                k: v
                for k, v in utils._auxiliary.convert_all_keys_to_camel_case(col).items()
                if k in ["externalId", "valueType", "metadata", "name", "description"]
            }
            for col in sequence.columns
        ]
        for i in range(len(sequence.columns)):
            if sequence.columns[i].get("externalId") is None:
                sequence.columns[i]["externalId"] = "column" + str(i)
            if sequence.columns[i].get("valueType"):
                sequence.columns[i]["valueType"] = sequence.columns[i]["valueType"].upper()
        return sequence

    def delete(self, id: Union[int, List[int]] = None, external_id: Union[str, List[str]] = None) -> None:
        """`Delete one or more sequences. <https://docs.cognite.com/api/v1/#operation/deleteSequences>`_

        Args:
            id (Union[int, List[int]): Id or list of ids
            external_id (Union[str, List[str]]): External ID or list of external ids

        Returns:
            None

        Examples:

            Delete sequences by id or external id::

                >>> from cognite.client import CogniteClient
                >>> c = CogniteClient()
                >>> c.sequences.delete(id=[1,2,3], external_id="3")
        """
        self._delete_multiple(wrap_ids=True, ids=id, external_ids=external_id)

    def update(
        self, item: Union[Sequence, SequenceUpdate, List[Union[Sequence, SequenceUpdate]]]
    ) -> Union[Sequence, SequenceList]:
        """`Update one or more sequences. <https://docs.cognite.com/api/v1/#operation/updateSequences>`_

        Args:
            item (Union[Sequence, SequenceUpdate, List[Union[Sequence, SequenceUpdate]]]): Sequences to update

        Returns:
            Union[Sequence, SequenceList]: Updated sequences.

        Examples:

            Update a sequence that you have fetched. This will perform a full update of the sequences::

                >>> from cognite.client import CogniteClient
                >>> c = CogniteClient()
                >>> res = c.sequences.retrieve(id=1)
                >>> res.description = "New description"
                >>> res = c.sequences.update(res)

            Perform a partial update on a sequence, updating the description and adding a new field to metadata::

                >>> from cognite.client import CogniteClient
                >>> from cognite.client.data_classes import SequenceUpdate
                >>> c = CogniteClient()
                >>> my_update = SequenceUpdate(id=1).description.set("New description").metadata.add({"key": "value"})
                >>> res = c.sequences.update(my_update)
        """
        return self._update_multiple(items=item)

    def search(
        self,
        name: str = None,
        description: str = None,
        query: str = None,
        filter: Union[SequenceFilter, Dict] = None,
        limit: int = 100,
    ) -> SequenceList:
        """`Search for sequences. <https://docs.cognite.com/api/v1/#operation/searchSequences>`_
        Primarily meant for human-centric use-cases and data exploration, not for programs, since matching and ordering may change over time. Use the `list` function if stable or exact matches are required.

        Args:
            name (str, optional): Prefix and fuzzy search on name.
            description (str, optional): Prefix and fuzzy search on description.
            query (str, optional): Search on name and description using wildcard search on each of the words (separated
                by spaces). Retrieves results where at least one word must match. Example: 'some other'
            filter (Union[SequenceFilter, Dict], optional): Filter to apply. Performs exact match on these fields.
            limit (int, optional): Max number of results to return.

        Returns:
            SequenceList: List of requested sequences.

        Examples:

            Search for a sequence::

                >>> from cognite.client import CogniteClient
                >>> c = CogniteClient()
                >>> res = c.sequences.search(name="some name")
        """
        return self._search(
            search={"name": name, "description": description, "query": query}, filter=filter, limit=limit
        )


class SequencesDataAPI(APIClient):
    _DATA_PATH = "/sequences/data"

    def __init__(self, sequences_api, *args, **kwargs):
        super().__init__(*args, **kwargs)
        self._sequences_api = sequences_api
        self._SEQ_POST_LIMIT = 10000
        self._SEQ_RETRIEVE_LIMIT = 10000

    def insert(
        self,
        rows: Union[
            Dict[int, List[Union[int, float, str]]],
            List[Tuple[int, Union[int, float, str]]],
            List[Dict[str, Any]],
            SequenceData,
        ],
        column_external_ids: Optional[List[str]],
        id: int = None,
        external_id: str = None,
    ) -> None:
        """`Insert rows into a sequence <https://docs.cognite.com/api/v1/#operation/postSequenceData>`_

        Args:
            column_external_ids (Optional[List[str]]): List of external id for the columns of the sequence.
            rows (Union[ Dict[int, List[Union[int, float, str]]], List[Tuple[int,Union[int, float, str]]], List[Dict[str,Any]], SequenceData]):  The rows you wish to insert.
                Can either be a list of tuples, a list of {"rowNumber":... ,"values": ...} objects, a dictionary of rowNumber: data, or a SequenceData object. See examples below.
            id (int): Id of sequence to insert rows into.
            external_id (str): External id of sequence to insert rows into.

        Returns:
            None

        Examples:
            Your rows of data can be a list of tuples where the first element is the rownumber and the second element is the data to be inserted::

                >>> from cognite.client import CogniteClient
                >>> c = CogniteClient()
                >>> seq = c.sequences.create(Sequence(columns=[{"valueType": "STRING", "externalId":"col_a"},{"valueType": "DOUBLE", "externalId":"col_b"}]))
                >>> data = [(1, ['pi',3.14]), (2, ['e',2.72]) ]
                >>> c.sequences.data.insert(column_external_ids=["col_a","col_b"], rows=data, id=1)

            They can also be provided as a list of API-style objects with a rowNumber and values field::

                >>> from cognite.client import CogniteClient
                >>> c = CogniteClient()
                >>> data = [{"rowNumber": 123, "values": ['str',3]}, {"rowNUmber": 456, "values": ["bar",42]} ]
                >>> c.sequences.data.insert(data, id=1, column_external_ids=["col_a","col_b"]) # implicit columns are retrieved from metadata

            Or they can be a given as a dictionary with row number as the key, and the value is the data to be inserted at that row::

                >>> from cognite.client import CogniteClient
                >>> c = CogniteClient()
                >>> data = {123 : ['str',3], 456 : ['bar',42] }
                >>> c.sequences.data.insert(column_external_ids=['stringColumn','intColumn'], rows=data, id=1)

            Finally, they can be a SequenceData object retrieved from another request. In this case column_external_ids from this object are used as well.

                >>> from cognite.client import CogniteClient
                >>> c = CogniteClient()
                >>> data = c.sequences.data.retrieve(id=2,start=0,end=10)
                >>> c.sequences.data.insert(rows=data, id=1,column_external_ids=None)
        """
        utils._auxiliary.assert_exactly_one_of_id_or_external_id(id, external_id)
        if isinstance(rows, SequenceData):
            column_external_ids = rows.column_external_ids
            rows = [{"rowNumber": k, "values": v} for k, v in rows.items()]

        if isinstance(rows, dict):
            all_rows = [{"rowNumber": k, "values": v} for k, v in rows.items()]
        elif isinstance(rows, list) and len(rows) > 0 and isinstance(rows[0], dict):
            all_rows = rows
        elif isinstance(rows, list) and (len(rows) == 0 or isinstance(rows[0], tuple)):
            all_rows = [{"rowNumber": k, "values": v} for k, v in rows]
        else:
            raise ValueError("Invalid format for 'rows', expected a list of tuples, list of dict or dict")

        base_obj = self._process_ids(id, external_id, wrap_ids=True)[0]
        base_obj.update(self._process_columns(column_external_ids))
        row_objs = [
            {"rows": all_rows[i : i + self._SEQ_POST_LIMIT]} for i in range(0, len(all_rows), self._SEQ_POST_LIMIT)
        ]
        tasks = [({**base_obj, **rows},) for rows in row_objs]
        summary = utils._concurrency.execute_tasks_concurrently(
            self._insert_data, tasks, max_workers=self._config.max_workers
        )
        summary.raise_compound_exception_if_failed_tasks()

    def insert_dataframe(
        self, dataframe, external_id_headers: bool = True, id: int = None, external_id: str = None
    ) -> None:
        """`Insert a Pandas dataframe. <https://docs.cognite.com/api/v1/#operation/postSequenceData>`_

        The index of the dataframe must contain the row numbers. The names of the remaining columns specify the column external ids.
        The sequence and columns must already exist.

        Args:
            dataframe (pandas.DataFrame):  Pandas DataFrame object containing the sequence data.
            external_id_headers (bool): Ignored parameter here for backwards compatibility. Dataframe columns should always match sequence column external ids.
            id (int): Id of sequence to insert rows into.
            external_id (str): External id of sequence to insert rows into.

        Returns:
            None

        Examples:
            Multiply data in the sequence by 2::

                >>> from cognite.client import CogniteClient
                >>> c = CogniteClient()
                >>> df = c.sequences.data.retrieve_dataframe(id=123, start=0, end=None)
                >>> c.sequences.data.insert_dataframe(df*2, id=123)
        """
        dataframe = dataframe.replace({math.nan: None})
        data = [(v[0], list(v[1:])) for v in dataframe.itertuples()]
        column_external_ids = [str(s) for s in dataframe.columns]
        self.insert(rows=data, column_external_ids=column_external_ids, id=id, external_id=external_id)

    def _insert_data(self, task):
        self._post(url_path=self._DATA_PATH, json={"items": [task]})

    def delete(self, rows: List[int], id: int = None, external_id: str = None) -> None:
        """`Delete rows from a sequence <https://docs.cognite.com/api/v1/#operation/deleteSequenceData>`_

        Args:
            rows (List[int]): List of row numbers.
            id (int): Id of sequence to delete rows from.
            external_id (str): External id of sequence to delete rows from.

        Returns:
            None

        Examples:

                >>> from cognite.client import CogniteClient
                >>> c = CogniteClient()
                >>> c.sequences.data.delete(id=0, rows=[1,2,42])
        """
        utils._auxiliary.assert_exactly_one_of_id_or_external_id(id, external_id)
        post_obj = self._process_ids(id, external_id, wrap_ids=True)[0]
        post_obj["rows"] = rows

        self._post(url_path=self._DATA_PATH + "/delete", json={"items": [post_obj]})

    def delete_range(self, start: int, end: Union[int, None], id: int = None, external_id: str = None) -> None:
        """`Delete a range of rows from a sequence. Note this operation is potentially slow, as retrieves each row before deleting. <https://docs.cognite.com/api/v1/#operation/deleteSequenceData>`_

        Args:
            start (int): Row number to start from (inclusive).
            end (Union[int, None]): Upper limit on the row number (exclusive).
                Set to None or -1 to delete all rows until end of sequence.
            id (int): Id of sequence to delete rows from.
            external_id (str): External id of sequence to delete rows from.

        Returns:
            None

        Examples:

                >>> from cognite.client import CogniteClient
                >>> c = CogniteClient()
                >>> c.sequences.data.delete_range(id=0, start=0, end=None)
        """
        utils._auxiliary.assert_exactly_one_of_id_or_external_id(id, external_id)
        sequence = self._sequences_api.retrieve(id=id, external_id=external_id)
        post_obj = self._process_ids(id, external_id, wrap_ids=True)[0]
        post_obj.update(self._process_columns(column_external_ids=[sequence.column_external_ids[0]]))
        post_obj.update({"start": start, "end": end})
        for data, _ in self._fetch_data(post_obj):
            self.delete(rows=[r["rowNumber"] for r in data], external_id=external_id, id=id)

    def retrieve(
        self,
        start: int,
        end: Union[int, None],
        column_external_ids: Optional[List[str]] = None,
        external_id: Union[str, List[str]] = None,
        id: Union[int, List[int]] = None,
        limit: int = None,
    ) -> Union[SequenceData, SequenceDataList]:
        """`Retrieve data from a sequence <https://docs.cognite.com/api/v1/#operation/getSequenceData>`_

        Args:
            start (int): Row number to start from (inclusive).
            end (Union[int, None]): Upper limit on the row number (exclusive). Set to None or -1 to get all rows
                until end of sequence.
            column_external_ids (Optional[List[str]]): List of external id for the columns of the sequence. If 'None' is passed, all columns will be retrieved.
            id (int): Id of sequence.
            external_id (str): External id of sequence.
            limit (int): Maximum number of rows to return per sequence.


        Returns:
            List of sequence data

        Examples:

                >>> from cognite.client import CogniteClient
                >>> c = CogniteClient()
                >>> res = c.sequences.data.retrieve(id=0, start=0, end=None)
                >>> tuples = [(r,v) for r,v in res.items()] # You can use this iterator in for loops and list comprehensions,
                >>> single_value = res[23] # ... get the values at a single row number,
                >>> col = res.get_column(external_id='columnExtId') # ... get the array of values for a specific column,
                >>> df = res.to_pandas() # ... or convert the result to a dataframe
        """
        post_objs = self._process_ids(id, external_id, wrap_ids=True)

        def _fetch_sequence(post_obj):
            post_obj.update(self._process_columns(column_external_ids=column_external_ids))
            post_obj.update({"start": start, "end": end, "limit": limit})
            seqdata = []
            columns = []
            for data, columns in self._fetch_data(post_obj):
                seqdata.extend(data)
            return SequenceData(
                id=post_obj.get("id"), external_id=post_obj.get("externalId"), rows=seqdata, columns=columns
            )

        tasks_summary = utils._concurrency.execute_tasks_concurrently(
            _fetch_sequence, [(x,) for x in post_objs], max_workers=self._config.max_workers
        )
        if tasks_summary.exceptions:
            raise tasks_summary.exceptions[0]
        results = tasks_summary.joined_results()
        if len(post_objs) == 1:
            return results[0]
        else:
            return SequenceDataList(results)

    def retrieve_dataframe(
        self,
        start: int,
        end: Union[int, None],
        column_external_ids: Optional[List[str]] = None,
        external_id: str = None,
        column_names: str = None,
        id: int = None,
        limit: int = None,
    ):
        """`Retrieve data from a sequence as a pandas dataframe <https://docs.cognite.com/api/v1/#operation/getSequenceData>`_

        Args:
            start (int): (inclusive) row number to start from.
            end (Union[int, None]): (exclusive) upper limit on the row number. Set to None or -1 to get all rows
                until end of sequence.
            column_external_ids (Optional[List[str]]): List of external id for the columns of the sequence.  If 'None' is passed, all columns will be retrieved.
            id (int): Id of sequence
            external_id (str): External id of sequence.
            column_names (str):  Which field(s) to use as column header. Can use "externalId", "id", "columnExternalId", "id|columnExternalId" or "externalId|columnExternalId". Default is "externalId|columnExternalId" for queries on more than one sequence, and "columnExternalId" for queries on a single sequence.
            limit (int): Maximum number of rows to return per sequence.

        Returns:
             pandas.DataFrame

        Examples:

                >>> from cognite.client import CogniteClient
                >>> c = CogniteClient()
                >>> df = c.sequences.data.retrieve_dataframe(id=0, start=0, end=None)
        """
        if isinstance(external_id, List) or isinstance(id, List) or (id is not None and external_id is not None):
            column_names_default = "externalId|columnExternalId"
        else:
            column_names_default = "columnExternalId"
        return self.retrieve(start, end, column_external_ids, external_id, id, limit).to_pandas(
            column_names=column_names or column_names_default
        )

    def _fetch_data(self, task) -> Generator[Tuple[List, List], None, None]:
        remaining_limit = task.get("limit")
        columns = []
        cursor = None
        if task["end"] == -1:
            task["end"] = None
        while True:
            task["limit"] = min(self._SEQ_RETRIEVE_LIMIT, remaining_limit or self._SEQ_RETRIEVE_LIMIT)
            task["cursor"] = cursor
            resp = self._post(url_path=self._DATA_PATH + "/list", json=task).json()
            data = resp["rows"]
            columns = columns or resp["columns"]
            yield data, columns
            cursor = resp.get("nextCursor")
            if remaining_limit:
                remaining_limit -= len(data)
            if not cursor or (remaining_limit is not None and remaining_limit <= 0):
                break

    def _process_columns(self, column_external_ids):
        if column_external_ids is None:
            return {}  # for defaults
        return {"columns": column_external_ids}<|MERGE_RESOLUTION|>--- conflicted
+++ resolved
@@ -4,10 +4,7 @@
 
 from cognite.client import utils
 from cognite.client._api_client import APIClient
-<<<<<<< HEAD
-from cognite.client.data_classes import Sequence, SequenceData, SequenceFilter, SequenceList, SequenceUpdate
 from cognite.client.exceptions import IncompatibleColumnTypesError
-=======
 from cognite.client.data_classes import (
     Sequence,
     SequenceData,
@@ -16,7 +13,6 @@
     SequenceList,
     SequenceUpdate,
 )
->>>>>>> 9d0e1dbc
 
 
 class SequencesAPI(APIClient):
