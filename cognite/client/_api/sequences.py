from __future__ import annotations

import copy
import math
from typing import TYPE_CHECKING, Any, Dict, Iterator, List, Optional, Tuple, Union, cast, overload
from typing import Sequence as SequenceType

from cognite.client import utils
from cognite.client._api_client import APIClient
from cognite.client._constants import LIST_LIMIT_DEFAULT
from cognite.client.data_classes import (
    Sequence,
    SequenceAggregate,
    SequenceData,
    SequenceDataList,
    SequenceFilter,
    SequenceList,
    SequenceUpdate,
)
from cognite.client.data_classes.shared import TimestampRange
from cognite.client.utils._identifier import Identifier, IdentifierSequence
from cognite.client.utils._text import convert_all_keys_to_camel_case
from cognite.client.utils._validation import process_asset_subtree_ids, process_data_set_ids

if TYPE_CHECKING:
    import pandas

    from cognite.client import CogniteClient
    from cognite.client.config import ClientConfig


class SequencesAPI(APIClient):
    _RESOURCE_PATH = "/sequences"

    def __init__(self, config: ClientConfig, api_version: Optional[str], cognite_client: CogniteClient) -> None:
        super().__init__(config, api_version, cognite_client)
        self.data = SequencesDataAPI(config, api_version, cognite_client)

    def __call__(
        self,
        chunk_size: int = None,
        name: str = None,
        external_id_prefix: str = None,
        metadata: Dict[str, str] = None,
        asset_ids: SequenceType[int] = None,
        asset_subtree_ids: Union[int, SequenceType[int]] = None,
        asset_subtree_external_ids: Union[str, SequenceType[str]] = None,
        data_set_ids: Union[int, SequenceType[int]] = None,
        data_set_external_ids: Union[str, SequenceType[str]] = None,
        created_time: Dict[str, Any] = None,
        last_updated_time: Dict[str, Any] = None,
        limit: int = None,
    ) -> Union[Iterator[Sequence], Iterator[SequenceList]]:
        """Iterate over sequences

        Fetches sequences as they are iterated over, so you keep a limited number of objects in memory.

        Args:
            chunk_size (int, optional): Number of sequences to return in each chunk. Defaults to yielding one event a time.
            name (str): Filter out sequences that do not have this *exact* name.
            external_id_prefix (str): Filter out sequences that do not have this string as the start of the externalId
            metadata (Dict[str, Any]): Filter out sequences that do not match these metadata fields and values (case-sensitive). Format is {"key1":"value1","key2":"value2"}.
            asset_ids (SequenceType[int]): Filter out sequences that are not linked to any of these assets.
            asset_subtree_ids (Union[int, SequenceType[int]]): Asset subtree id or list of asset subtree ids to filter on.
            asset_subtree_external_ids (Union[str, SequenceType[str]]): Asset subtree external id or list of asset subtree external ids to filter on.
            data_set_ids (Union[int, SequenceType[int]]): Return only sequences in the specified data set(s) with this id / these ids.
            data_set_external_ids (SequenceType[str]): Return only sequences in the specified data set(s) with this external id / these external ids.
            created_time (Union[Dict[str, int], TimestampRange]):  Range between two timestamps. Possible keys are `min` and `max`, with values given as time stamps in ms.
            last_updated_time (Union[Dict[str, int], TimestampRange]):  Range between two timestamps. Possible keys are `min` and `max`, with values given as time stamps in ms.
            limit (int, optional): Max number of sequences to return. Defaults to return all items.

        Yields:
            Union[Sequence, SequenceList]: yields Sequence one by one if chunk_size is not specified, else SequenceList objects.
        """
        asset_subtree_ids_processed = process_asset_subtree_ids(asset_subtree_ids, asset_subtree_external_ids)
        data_set_ids_processed = process_data_set_ids(data_set_ids, data_set_external_ids)

        filter = SequenceFilter(
            name=name,
            metadata=metadata,
            external_id_prefix=external_id_prefix,
            asset_ids=asset_ids,
            asset_subtree_ids=asset_subtree_ids_processed,
            created_time=created_time,
            last_updated_time=last_updated_time,
            data_set_ids=data_set_ids_processed,
        ).dump(camel_case=True)
        return self._list_generator(
            list_cls=SequenceList,
            resource_cls=Sequence,
            method="POST",
            chunk_size=chunk_size,
            filter=filter,
            limit=limit,
        )

    def __iter__(self) -> Iterator[Sequence]:
        """Iterate over sequences

        Fetches sequences as they are iterated over, so you keep a limited number of metadata objects in memory.

        Yields:
            Sequence: yields Sequence one by one.
        """
        return cast(Iterator[Sequence], self())

    def retrieve(self, id: Optional[int] = None, external_id: Optional[str] = None) -> Optional[Sequence]:
<<<<<<< HEAD
        """`Retrieve a single sequence by ID <https://docs.cognite.com/api/v1/#operation/getSequenceById>`_.
=======
        """`Retrieve a single sequence by id. <https://developer.cognite.com/api#tag/Sequences/operation/getSequenceById>`_
>>>>>>> ab3ef04e

        Args:
            id (int, optional): ID
            external_id (str, optional): External ID

        Returns:
            Optional[Sequence]: Requested sequences or None if it does not exist.

        Examples:

            Get sequences by id::

                >>> from cognite.client import CogniteClient
                >>> c = CogniteClient()
                >>> res = c.sequences.retrieve(id=1)

            Get sequences by external id::

                >>> from cognite.client import CogniteClient
                >>> c = CogniteClient()
                >>> res = c.sequences.retrieve(external_id="1")
        """
        identifiers = IdentifierSequence.load(ids=id, external_ids=external_id).as_singleton()
        return self._retrieve_multiple(list_cls=SequenceList, resource_cls=Sequence, identifiers=identifiers)

    def retrieve_multiple(
        self,
        ids: Optional[SequenceType[int]] = None,
        external_ids: Optional[SequenceType[str]] = None,
        ignore_unknown_ids: bool = False,
    ) -> SequenceList:
<<<<<<< HEAD
        """`Retrieve multiple sequences by ID <https://docs.cognite.com/api/v1/#operation/getSequenceById>`_.
=======
        """`Retrieve multiple sequences by id. <https://developer.cognite.com/api#tag/Sequences/operation/getSequenceById>`_
>>>>>>> ab3ef04e

        Args:
            ids (SequenceType[int], optional): IDs
            external_ids (SequenceType[str], optional): External IDs
            ignore_unknown_ids (bool, optional): Ignore IDs and external IDs that are not found rather than throw an exception.

        Returns:
            SequenceList: The requested sequences.

        Examples:

            Get sequences by id::

                >>> from cognite.client import CogniteClient
                >>> c = CogniteClient()
                >>> res = c.sequences.retrieve_multiple(ids=[1, 2, 3])

            Get sequences by external id::

                >>> from cognite.client import CogniteClient
                >>> c = CogniteClient()
                >>> res = c.sequences.retrieve_multiple(external_ids=["abc", "def"])
        """
        identifiers = IdentifierSequence.load(ids=ids, external_ids=external_ids)
        return self._retrieve_multiple(
            list_cls=SequenceList, resource_cls=Sequence, identifiers=identifiers, ignore_unknown_ids=ignore_unknown_ids
        )

    def list(
        self,
        name: str = None,
        external_id_prefix: str = None,
        metadata: Dict[str, str] = None,
        asset_ids: SequenceType[int] = None,
        asset_subtree_ids: Union[int, SequenceType[int]] = None,
        asset_subtree_external_ids: Union[str, SequenceType[str]] = None,
        data_set_ids: Union[int, SequenceType[int]] = None,
        data_set_external_ids: Union[str, SequenceType[str]] = None,
        created_time: (Union[Dict[str, Any], TimestampRange]) = None,
        last_updated_time: (Union[Dict[str, Any], TimestampRange]) = None,
        limit: Optional[int] = LIST_LIMIT_DEFAULT,
    ) -> SequenceList:
<<<<<<< HEAD
        """`Iterate over sequences <https://docs.cognite.com/api/v1/#operation/advancedListSequences>`_.
=======
        """`Iterate over sequences <https://developer.cognite.com/api#tag/Sequences/operation/advancedListSequences>`_
>>>>>>> ab3ef04e

        Fetches sequences as they are iterated over, so you keep a limited number of objects in memory.

        Args:
            name (str): Filter out sequences that do not have this *exact* name.
            external_id_prefix (str): Filter out sequences that do not have this string as the start of the externalId
            metadata (Dict[str, Any]): Filter out sequences that do not match these metadata fields and values (case-sensitive). Format is {"key1":"value1","key2":"value2"}.
            asset_ids (SequenceType[int]): Filter out sequences that are not linked to any of these assets.
            asset_subtree_ids (Union[int, SequenceType[int]]): Asset subtree id or list of asset subtree ids to filter on.
            asset_subtree_external_ids (Union[str, SequenceType[str]]): Asset subtree external id or list of asset subtree external ids to filter on.
            data_set_ids (Union[int, SequenceType[int]]): Return only sequences in the specified data set(s) with this id / these ids.
            data_set_external_ids (SequenceType[str]): Return only sequences in the specified data set(s) with this external id / these external ids.
            created_time (Union[Dict[str, int], TimestampRange]):  Range between two timestamps. Possible keys are `min` and `max`, with values given as time stamps in ms.
            last_updated_time (Union[Dict[str, int], TimestampRange]):  Range between two timestamps. Possible keys are `min` and `max`, with values given as time stamps in ms.
            limit (int, optional): Max number of sequences to return. Defaults to 25. Set to -1, float("inf") or None
                to return all items.

        Returns:
            SequenceList: The requested sequences.

        Examples:

            List sequences::

                >>> from cognite.client import CogniteClient
                >>> c = CogniteClient()
                >>> res = c.sequences.list(limit=5)

            Iterate over sequences::

                >>> from cognite.client import CogniteClient
                >>> c = CogniteClient()
                >>> for seq in c.sequences:
                ...     seq # do something with the sequences

            Iterate over chunks of sequences to reduce memory load::

                >>> from cognite.client import CogniteClient
                >>> c = CogniteClient()
                >>> for seq_list in c.sequences(chunk_size=2500):
                ...     seq_list # do something with the sequences
        """
        asset_subtree_ids_processed = process_asset_subtree_ids(asset_subtree_ids, asset_subtree_external_ids)
        data_set_ids_processed = process_data_set_ids(data_set_ids, data_set_external_ids)

        filter = SequenceFilter(
            name=name,
            metadata=metadata,
            external_id_prefix=external_id_prefix,
            asset_ids=asset_ids,
            asset_subtree_ids=asset_subtree_ids_processed,
            created_time=created_time,
            last_updated_time=last_updated_time,
            data_set_ids=data_set_ids_processed,
        ).dump(camel_case=True)
        return self._list(list_cls=SequenceList, resource_cls=Sequence, method="POST", filter=filter, limit=limit)

    def aggregate(self, filter: Union[SequenceFilter, Dict] = None) -> List[SequenceAggregate]:
<<<<<<< HEAD
        """`Aggregate sequences <https://docs.cognite.com/api/v1/#operation/aggregateSequences>`_.
=======
        """`Aggregate sequences <https://developer.cognite.com/api#tag/Sequences/operation/aggregateSequences>`_
>>>>>>> ab3ef04e

        Args:
            filter (Union[SequenceFilter, Dict]): Filter on sequence filter with exact match

        Returns:
            List[SequenceAggregate]: List of sequence aggregates

        Examples:

            Aggregate sequences::

                >>> from cognite.client import CogniteClient
                >>> c = CogniteClient()
                >>> res = c.sequences.aggregate(filter={"external_id_prefix": "prefix"})
        """

        return self._aggregate(filter=filter, cls=SequenceAggregate)

    @overload
    def create(self, sequence: Sequence) -> Sequence:
        ...

    @overload
    def create(self, sequence: SequenceType[Sequence]) -> SequenceList:
        ...

    def create(self, sequence: Union[Sequence, SequenceType[Sequence]]) -> Union[Sequence, SequenceList]:
<<<<<<< HEAD
        """`Create one or more sequences <https://docs.cognite.com/api/v1/#operation/createSequence>`_.
=======
        """`Create one or more sequences. <https://developer.cognite.com/api#tag/Sequences/operation/createSequence>`_
>>>>>>> ab3ef04e

        Args:
            sequence (Union[Sequence, SequenceType[Sequence]]): Sequence or list of Sequence to create.
                The Sequence columns parameter is a list of objects with fields
                `externalId` (external id of the column, when omitted, they will be given ids of 'column0, column1, ...'),
                `valueType` (data type of the column, either STRING, LONG, or DOUBLE, with default DOUBLE),
                `name`, `description`, `metadata` (optional fields to describe and store information about the data in the column).
                Other fields will be removed automatically, so a columns definition from a different sequence object can be passed here.

        Returns:
            Union[Sequence, SequenceList]: The created sequences.

        Examples:

            Create a new sequence::

                >>> from cognite.client import CogniteClient
                >>> from cognite.client.data_classes import Sequence
                >>> c = CogniteClient()
                >>> column_def = [{"valueType":"STRING","externalId":"user","description":"some description"}, {"valueType":"DOUBLE","externalId":"amount"}]
                >>> seq = c.sequences.create(Sequence(external_id="my_sequence", columns=column_def))

            Create a new sequence with the same column specifications as an existing sequence::

                >>> seq2 = c.sequences.create(Sequence(external_id="my_copied_sequence", columns=seq.columns))

        """
        utils._auxiliary.assert_type(sequence, "sequences", [SequenceType, Sequence])
        if isinstance(sequence, SequenceType):
            sequence = [self._clean_columns(seq) for seq in sequence]
        else:
            sequence = self._clean_columns(sequence)
        return self._create_multiple(list_cls=SequenceList, resource_cls=Sequence, items=sequence)

    def _clean_columns(self, sequence: Sequence) -> Sequence:
        sequence = copy.copy(sequence)
        sequence.columns = [
            {
                k: v
                for k, v in convert_all_keys_to_camel_case(col).items()
                if k in ["externalId", "valueType", "metadata", "name", "description"]
            }
            for col in cast(List, sequence.columns)
        ]
        for i in range(len(sequence.columns)):
            if not sequence.columns[i].get("externalId"):
                sequence.columns[i]["externalId"] = "column" + str(i)
            if sequence.columns[i].get("valueType"):
                sequence.columns[i]["valueType"] = sequence.columns[i]["valueType"].upper()
        return sequence

    def delete(
        self, id: Union[int, SequenceType[int]] = None, external_id: Union[str, SequenceType[str]] = None
    ) -> None:
<<<<<<< HEAD
        """`Delete one or more sequences <https://docs.cognite.com/api/v1/#operation/deleteSequences>`_.
=======
        """`Delete one or more sequences. <https://developer.cognite.com/api#tag/Sequences/operation/deleteSequences>`_
>>>>>>> ab3ef04e

        Args:
            id (Union[int, SequenceType[int]): Id or list of ids
            external_id (Union[str, SequenceType[str]]): External ID or list of external ids

        Returns:
            None

        Examples:

            Delete sequences by id or external id::

                >>> from cognite.client import CogniteClient
                >>> c = CogniteClient()
                >>> c.sequences.delete(id=[1,2,3], external_id="3")
        """
        self._delete_multiple(identifiers=IdentifierSequence.load(ids=id, external_ids=external_id), wrap_ids=True)

    @overload
    def update(self, item: Union[Sequence, SequenceUpdate]) -> Sequence:
        ...

    @overload
    def update(self, item: SequenceType[Union[Sequence, SequenceUpdate]]) -> SequenceList:
        ...

    def update(
        self, item: Union[Sequence, SequenceUpdate, SequenceType[Union[Sequence, SequenceUpdate]]]
    ) -> Union[Sequence, SequenceList]:
<<<<<<< HEAD
        """`Update one or more sequences <https://docs.cognite.com/api/v1/#operation/updateSequences>`_.
=======
        """`Update one or more sequences. <https://developer.cognite.com/api#tag/Sequences/operation/updateSequences>`_
>>>>>>> ab3ef04e

        Args:
            item (Union[Sequence, SequenceUpdate, SequenceType[Union[Sequence, SequenceUpdate]]]): Sequences to update

        Returns:
            Union[Sequence, SequenceList]: Updated sequences.

        Examples:

            Update a sequence that you have fetched. This will perform a full update of the sequences::

                >>> from cognite.client import CogniteClient
                >>> c = CogniteClient()
                >>> res = c.sequences.retrieve(id=1)
                >>> res.description = "New description"
                >>> res = c.sequences.update(res)

            Perform a partial update on a sequence, updating the description and adding a new field to metadata::

                >>> from cognite.client import CogniteClient
                >>> from cognite.client.data_classes import SequenceUpdate
                >>> c = CogniteClient()
                >>> my_update = SequenceUpdate(id=1).description.set("New description").metadata.add({"key": "value"})
                >>> res = c.sequences.update(my_update)

            **Updating column definitions**

            Currently, updating the column definitions of a sequence is only supported through partial update, using `add`, `remove` and `modify` methods on the `columns` property.

            Add a single new column::

                >>> from cognite.client import CogniteClient
                >>> from cognite.client.data_classes import SequenceUpdate
                >>> c = CogniteClient()
                >>>
                >>> my_update = SequenceUpdate(id=1).columns.add({"valueType":"STRING","externalId":"user","description":"some description"})
                >>> res = c.sequences.update(my_update)

            Add multiple new columns::

                >>> from cognite.client import CogniteClient
                >>> from cognite.client.data_classes import SequenceUpdate
                >>> c = CogniteClient()
                >>>
                >>> column_def = [{"valueType":"STRING","externalId":"user","description":"some description"}, {"valueType":"DOUBLE","externalId":"amount"}]
                >>> my_update = SequenceUpdate(id=1).columns.add(column_def)
                >>> res = c.sequences.update(my_update)

            Remove a single column::

                >>> from cognite.client import CogniteClient
                >>> from cognite.client.data_classes import SequenceUpdate
                >>> c = CogniteClient()
                >>>
                >>> my_update = SequenceUpdate(id=1).columns.remove("col_external_id1")
                >>> res = c.sequences.update(my_update)

            Remove multiple columns::

                >>> from cognite.client import CogniteClient
                >>> from cognite.client.data_classes import SequenceUpdate
                >>> c = CogniteClient()
                >>>
                >>> my_update = SequenceUpdate(id=1).columns.remove(["col_external_id1","col_external_id2"])
                >>> res = c.sequences.update(my_update)

            Update existing columns::

                >>> from cognite.client import CogniteClient
                >>> from cognite.client.data_classes import SequenceUpdate, SequenceColumnUpdate
                >>> c = CogniteClient()
                >>>
                >>> column_updates = [
                ...     SequenceColumnUpdate(external_id="col_external_id_1").external_id.set("new_col_external_id"),
                ...     SequenceColumnUpdate(external_id="col_external_id_2").description.set("my new description"),
                ... ]
                >>> my_update = SequenceUpdate(id=1).columns.modify(column_updates)
                >>> res = c.sequences.update(my_update)
        """
        return self._update_multiple(
            list_cls=SequenceList, resource_cls=Sequence, update_cls=SequenceUpdate, items=item
        )

    def search(
        self,
        name: str = None,
        description: str = None,
        query: str = None,
        filter: Union[SequenceFilter, Dict] = None,
        limit: int = 100,
    ) -> SequenceList:
<<<<<<< HEAD
        """`Search for sequences <https://docs.cognite.com/api/v1/#operation/searchSequences>`_.

=======
        """`Search for sequences. <https://developer.cognite.com/api#tag/Sequences/operation/searchSequences>`_
>>>>>>> ab3ef04e
        Primarily meant for human-centric use-cases and data exploration, not for programs, since matching and ordering may change over time. Use the `list` function if stable or exact matches are required.

        Args:
            name (str, optional): Prefix and fuzzy search on name.
            description (str, optional): Prefix and fuzzy search on description.
            query (str, optional): Search on name and description using wildcard search on each of the words (separated
                by spaces). Retrieves results where at least one word must match. Example: 'some other'
            filter (Union[SequenceFilter, Dict], optional): Filter to apply. Performs exact match on these fields.
            limit (int, optional): Max number of results to return.

        Returns:
            SequenceList: List of requested sequences.

        Examples:

            Search for a sequence::

                >>> from cognite.client import CogniteClient
                >>> c = CogniteClient()
                >>> res = c.sequences.search(name="some name")
        """
        return self._search(
            list_cls=SequenceList,
            search={"name": name, "description": description, "query": query},
            filter=filter or {},
            limit=limit,
        )


class SequencesDataAPI(APIClient):
    _DATA_PATH = "/sequences/data"

    def __init__(self, config: ClientConfig, api_version: Optional[str], cognite_client: CogniteClient) -> None:
        super().__init__(config, api_version, cognite_client)
        self._SEQ_POST_LIMIT_ROWS = 10000
        self._SEQ_POST_LIMIT_VALUES = 100000
        self._SEQ_RETRIEVE_LIMIT = 10000

    def insert(
        self,
        rows: Union[
            Dict[int, SequenceType[Union[int, float, str]]],
            SequenceType[Tuple[int, SequenceType[Union[int, float, str]]]],
            SequenceType[Dict[str, Any]],
            SequenceData,
        ],
        column_external_ids: Optional[SequenceType[str]],
        id: int = None,
        external_id: str = None,
    ) -> None:
<<<<<<< HEAD
        """`Insert rows into a sequence <https://docs.cognite.com/api/v1/#operation/postSequenceData>`_.
=======
        """`Insert rows into a sequence <https://developer.cognite.com/api#tag/Sequences/operation/postSequenceData>`_
>>>>>>> ab3ef04e

        Args:
            column_external_ids (Optional[SequenceType[str]]): List of external id for the columns of the sequence.
            rows (Union[ Dict[int, SequenceType[Union[int, float, str]]], SequenceType[Tuple[int, SequenceType[Union[int, float, str]]]], SequenceType[Dict[str,Any]], SequenceData]):  The rows you wish to insert.
                Can either be a list of tuples, a list of {"rowNumber":... ,"values": ...} objects, a dictionary of rowNumber: data, or a SequenceData object. See examples below.
            id (int): Id of sequence to insert rows into.
            external_id (str): External id of sequence to insert rows into.

        Returns:
            None

        Examples:
            Your rows of data can be a list of tuples where the first element is the rownumber and the second element is the data to be inserted::

                >>> from cognite.client import CogniteClient
                >>> c = CogniteClient()
                >>> seq = c.sequences.create(Sequence(columns=[{"valueType": "STRING", "externalId":"col_a"},{"valueType": "DOUBLE", "externalId":"col_b"}]))
                >>> data = [(1, ['pi',3.14]), (2, ['e',2.72]) ]
                >>> c.sequences.data.insert(column_external_ids=["col_a","col_b"], rows=data, id=1)

            They can also be provided as a list of API-style objects with a rowNumber and values field::

                >>> from cognite.client import CogniteClient
                >>> c = CogniteClient()
                >>> data = [{"rowNumber": 123, "values": ['str',3]}, {"rowNumber": 456, "values": ["bar",42]} ]
                >>> c.sequences.data.insert(data, id=1, column_external_ids=["col_a","col_b"]) # implicit columns are retrieved from metadata

            Or they can be a given as a dictionary with row number as the key, and the value is the data to be inserted at that row::

                >>> from cognite.client import CogniteClient
                >>> c = CogniteClient()
                >>> data = {123 : ['str',3], 456 : ['bar',42] }
                >>> c.sequences.data.insert(column_external_ids=['stringColumn','intColumn'], rows=data, id=1)

            Finally, they can be a SequenceData object retrieved from another request. In this case column_external_ids from this object are used as well.

                >>> from cognite.client import CogniteClient
                >>> c = CogniteClient()
                >>> data = c.sequences.data.retrieve(id=2,start=0,end=10)
                >>> c.sequences.data.insert(rows=data, id=1,column_external_ids=None)
        """
        if isinstance(rows, SequenceData):
            column_external_ids = rows.column_external_ids
            rows = [{"rowNumber": k, "values": v} for k, v in rows.items()]

        if isinstance(rows, dict):
            all_rows: Union[Dict, SequenceType] = [{"rowNumber": k, "values": v} for k, v in rows.items()]
        elif isinstance(rows, SequenceType) and len(rows) > 0 and isinstance(rows[0], dict):
            all_rows = rows
        elif isinstance(rows, SequenceType) and (len(rows) == 0 or isinstance(rows[0], tuple)):
            all_rows = [{"rowNumber": k, "values": v} for k, v in rows]
        else:
            raise ValueError("Invalid format for 'rows', expected a list of tuples, list of dict or dict")

        base_obj = Identifier.of_either(id, external_id).as_dict()
        base_obj.update(self._process_columns(column_external_ids))

        if len(all_rows) > 0:
            rows_per_request = min(
                self._SEQ_POST_LIMIT_ROWS, int(self._SEQ_POST_LIMIT_VALUES / len(all_rows[0]["values"]))
            )
        else:
            rows_per_request = self._SEQ_POST_LIMIT_ROWS

        row_objs = [{"rows": all_rows[i : i + rows_per_request]} for i in range(0, len(all_rows), rows_per_request)]
        tasks = [({**base_obj, **rows},) for rows in row_objs]  # type: ignore
        summary = utils._concurrency.execute_tasks(self._insert_data, tasks, max_workers=self._config.max_workers)
        summary.raise_compound_exception_if_failed_tasks()

    def insert_dataframe(self, dataframe: pandas.DataFrame, id: int = None, external_id: str = None) -> None:
<<<<<<< HEAD
        """`Insert a pandas dataframe <https://docs.cognite.com/api/v1/#operation/postSequenceData>`_.
=======
        """`Insert a Pandas dataframe. <https://developer.cognite.com/api#tag/Sequences/operation/postSequenceData>`_
>>>>>>> ab3ef04e

        The index of the dataframe must contain the row numbers. The names of the remaining columns specify the column external ids.
        The sequence and columns must already exist.

        Args:
            dataframe (pandas.DataFrame):  Pandas DataFrame object containing the sequence data.
            id (int): Id of sequence to insert rows into.
            external_id (str): External id of sequence to insert rows into.

        Returns:
            None

        Examples:
            Multiply data in the sequence by 2::

                >>> from cognite.client import CogniteClient
                >>> c = CogniteClient()
                >>> df = c.sequences.data.retrieve_dataframe(id=123, start=0, end=None)
                >>> c.sequences.data.insert_dataframe(df*2, id=123)
        """
        dataframe = dataframe.replace({math.nan: None})  # TODO: Optimization required (memory usage)
        data = [(v[0], list(v[1:])) for v in dataframe.itertuples()]
        column_external_ids = [str(s) for s in dataframe.columns]
        self.insert(rows=data, column_external_ids=column_external_ids, id=id, external_id=external_id)

    def _insert_data(self, task: Dict[str, Any]) -> None:
        self._post(url_path=self._DATA_PATH, json={"items": [task]})

    def delete(self, rows: SequenceType[int], id: int = None, external_id: str = None) -> None:
<<<<<<< HEAD
        """`Delete rows from a sequence <https://docs.cognite.com/api/v1/#operation/deleteSequenceData>`_.
=======
        """`Delete rows from a sequence <https://developer.cognite.com/api#tag/Sequences/operation/deleteSequenceData>`_
>>>>>>> ab3ef04e

        Args:
            rows (SequenceType[int]): List of row numbers.
            id (int): Id of sequence to delete rows from.
            external_id (str): External id of sequence to delete rows from.

        Returns:
            None

        Examples:

                >>> from cognite.client import CogniteClient
                >>> c = CogniteClient()
                >>> c.sequences.data.delete(id=0, rows=[1,2,42])
        """
        post_obj = Identifier.of_either(id, external_id).as_dict()
        post_obj["rows"] = rows

        self._post(url_path=self._DATA_PATH + "/delete", json={"items": [post_obj]})

    def delete_range(self, start: int, end: Union[int, None], id: int = None, external_id: str = None) -> None:
<<<<<<< HEAD
        """`Delete a range of rows from a sequence <https://docs.cognite.com/api/v1/#operation/deleteSequenceData>`_.

        Note this operation is potentially slow, as retrieves each row before deleting.
=======
        """`Delete a range of rows from a sequence. Note this operation is potentially slow, as retrieves each row before deleting. <https://developer.cognite.com/api#tag/Sequences/operation/deleteSequenceData>`_
>>>>>>> ab3ef04e

        Args:
            start (int): Row number to start from (inclusive).
            end (Union[int, None]): Upper limit on the row number (exclusive).
                Set to None or -1 to delete all rows until end of sequence.
            id (int): Id of sequence to delete rows from.
            external_id (str): External id of sequence to delete rows from.

        Returns:
            None

        Examples:

                >>> from cognite.client import CogniteClient
                >>> c = CogniteClient()
                >>> c.sequences.data.delete_range(id=0, start=0, end=None)
        """
        sequence = self._cognite_client.sequences.retrieve(id=id, external_id=external_id)
        assert sequence is not None
        post_obj = Identifier.of_either(id, external_id).as_dict()
        post_obj.update(self._process_columns(column_external_ids=[sequence.column_external_ids[0]]))
        post_obj.update({"start": start, "end": end})
        for data, _ in self._fetch_data(post_obj):
            if data:
                self.delete(rows=[r["rowNumber"] for r in data], external_id=external_id, id=id)

    def retrieve(
        self,
        start: int,
        end: Union[int, None],
        column_external_ids: Optional[SequenceType[str]] = None,
        external_id: Union[str, SequenceType[str]] = None,
        id: Union[int, SequenceType[int]] = None,
        limit: int = None,
    ) -> Union[SequenceData, SequenceDataList]:
<<<<<<< HEAD
        """`Retrieve data from a sequence <https://docs.cognite.com/api/v1/#operation/getSequenceData>`_.
=======
        """`Retrieve data from a sequence <https://developer.cognite.com/api#tag/Sequences/operation/getSequenceData>`_
>>>>>>> ab3ef04e

        Args:
            start (int): Row number to start from (inclusive).
            end (Union[int, None]): Upper limit on the row number (exclusive). Set to None or -1 to get all rows
                until end of sequence.
            column_external_ids (Optional[SequenceType[str]]): List of external id for the columns of the sequence. If 'None' is passed, all columns will be retrieved.
            id (int): Id of sequence.
            external_id (str): External id of sequence.
            limit (int): Maximum number of rows to return per sequence. 10000 is the maximum limit per request.


        Returns:
            List of sequence data

        Examples:

                >>> from cognite.client import CogniteClient
                >>> c = CogniteClient()
                >>> res = c.sequences.data.retrieve(id=0, start=0, end=None)
                >>> tuples = [(r,v) for r,v in res.items()] # You can use this iterator in for loops and list comprehensions,
                >>> single_value = res[23] # ... get the values at a single row number,
                >>> col = res.get_column(external_id='columnExtId') # ... get the array of values for a specific column,
                >>> df = res.to_pandas() # ... or convert the result to a dataframe
        """
        post_objs = IdentifierSequence.load(id, external_id).as_dicts()

        def _fetch_sequence(post_obj: Dict[str, Any]) -> SequenceData:
            post_obj.update(self._process_columns(column_external_ids=column_external_ids))
            post_obj.update({"start": start, "end": end, "limit": limit})
            seqdata: List = []
            columns: List = []
            for data, columns in self._fetch_data(post_obj):
                seqdata.extend(data)
            return SequenceData(
                id=post_obj.get("id"), external_id=post_obj.get("externalId"), rows=seqdata, columns=columns
            )

        tasks_summary = utils._concurrency.execute_tasks(
            _fetch_sequence, [(x,) for x in post_objs], max_workers=self._config.max_workers
        )
        if tasks_summary.exceptions:
            raise tasks_summary.exceptions[0]
        results = tasks_summary.joined_results()
        if len(post_objs) == 1:
            return results[0]
        else:
            return SequenceDataList(results)

    def retrieve_latest(
        self,
        id: int = None,
        external_id: str = None,
        column_external_ids: Optional[SequenceType[str]] = None,
        before: int = None,
    ) -> SequenceData:
<<<<<<< HEAD
        """`Retrieves the last row (the row with the highest row number) in a sequence <https://docs.cognite.com/api/v1/#operation/getLatestSequenceRow>`_.
=======
        """`Retrieves the last row (i.e the row with the highest row number) in a sequence. <https://developer.cognite.com/api#tag/Sequences/operation/getLatestSequenceRow>`_
>>>>>>> ab3ef04e

        Args:
            id (optional, int): Id or list of ids.
            external_id (optional, str): External id or list of external ids.
            column_external_ids: (optional, SequenceType[str]): external ids of columns to include. Omitting wil return all columns.
            before: (optional, int): Get latest datapoint before this row number.

        Returns:
            SequenceData: A Datapoints object containing the requested data, or a list of such objects.

        Examples:

            Getting the latest row in a sequence before row number 1000::

                >>> from cognite.client import CogniteClient
                >>> c = CogniteClient()
                >>> res = c.sequences.data.retrieve_latest(id=1, before=1000)
        """
        identifier = Identifier.of_either(id, external_id).as_dict()
        res = self._do_request(
            "POST", self._DATA_PATH + "/latest", json={**identifier, "before": before, "columns": column_external_ids}
        ).json()
        return SequenceData(id=res["id"], external_id=res.get("external_id"), rows=res["rows"], columns=res["columns"])

    def retrieve_dataframe(
        self,
        start: int,
        end: Union[int, None],
        column_external_ids: Optional[List[str]] = None,
        external_id: str = None,
        column_names: str = None,
        id: int = None,
        limit: int = None,
    ) -> pandas.DataFrame:
<<<<<<< HEAD
        """`Retrieve data from a sequence as a pandas dataframe <https://docs.cognite.com/api/v1/#operation/getSequenceData>`_.
=======
        """`Retrieve data from a sequence as a pandas dataframe <https://developer.cognite.com/api#tag/Sequences/operation/getSequenceData>`_
>>>>>>> ab3ef04e

        Args:
            start (int): (inclusive) row number to start from.
            end (Union[int, None]): (exclusive) upper limit on the row number. Set to None or -1 to get all rows
                until end of sequence.
            column_external_ids (Optional[SequenceType[str]]): List of external id for the columns of the sequence.  If 'None' is passed, all columns will be retrieved.
            id (int): Id of sequence
            external_id (str): External id of sequence.
            column_names (str):  Which field(s) to use as column header. Can use "externalId", "id", "columnExternalId", "id|columnExternalId" or "externalId|columnExternalId". Default is "externalId|columnExternalId" for queries on more than one sequence, and "columnExternalId" for queries on a single sequence.
            limit (int): Maximum number of rows to return per sequence.

        Returns:
             pandas.DataFrame

        Examples:

                >>> from cognite.client import CogniteClient
                >>> c = CogniteClient()
                >>> df = c.sequences.data.retrieve_dataframe(id=0, start=0, end=None)
        """
        if isinstance(external_id, List) or isinstance(id, List) or (id is not None and external_id is not None):
            column_names_default = "externalId|columnExternalId"
        else:
            column_names_default = "columnExternalId"
        return self.retrieve(start, end, column_external_ids, external_id, id, limit).to_pandas(
            column_names=column_names or column_names_default
        )

    def _fetch_data(self, task: Dict[str, Any]) -> Iterator[Tuple[List, List]]:
        remaining_limit = task.get("limit")
        columns: List[str] = []
        cursor = None
        if task["end"] == -1:
            task["end"] = None
        while True:
            task["limit"] = min(self._SEQ_RETRIEVE_LIMIT, remaining_limit or self._SEQ_RETRIEVE_LIMIT)
            task["cursor"] = cursor
            resp = self._post(url_path=self._DATA_PATH + "/list", json=task).json()
            data = resp["rows"]
            columns = columns or resp["columns"]
            yield data, columns
            cursor = resp.get("nextCursor")
            if remaining_limit:
                remaining_limit -= len(data)
            if not cursor or (remaining_limit is not None and remaining_limit <= 0):
                break

    def _process_columns(self, column_external_ids: Optional[SequenceType[str]]) -> Dict[str, SequenceType[str]]:
        if column_external_ids is None:
            return {}  # for defaults
        return {"columns": column_external_ids}<|MERGE_RESOLUTION|>--- conflicted
+++ resolved
@@ -105,11 +105,7 @@
         return cast(Iterator[Sequence], self())
 
     def retrieve(self, id: Optional[int] = None, external_id: Optional[str] = None) -> Optional[Sequence]:
-<<<<<<< HEAD
-        """`Retrieve a single sequence by ID <https://docs.cognite.com/api/v1/#operation/getSequenceById>`_.
-=======
-        """`Retrieve a single sequence by id. <https://developer.cognite.com/api#tag/Sequences/operation/getSequenceById>`_
->>>>>>> ab3ef04e
+        """`Retrieve a single sequence by ID <https://developer.cognite.com/api#tag/Sequences/operation/getSequenceById>`_.
 
         Args:
             id (int, optional): ID
@@ -141,11 +137,7 @@
         external_ids: Optional[SequenceType[str]] = None,
         ignore_unknown_ids: bool = False,
     ) -> SequenceList:
-<<<<<<< HEAD
-        """`Retrieve multiple sequences by ID <https://docs.cognite.com/api/v1/#operation/getSequenceById>`_.
-=======
-        """`Retrieve multiple sequences by id. <https://developer.cognite.com/api#tag/Sequences/operation/getSequenceById>`_
->>>>>>> ab3ef04e
+        """`Retrieve multiple sequences by ID <https://developer.cognite.com/api#tag/Sequences/operation/getSequenceById>`_.
 
         Args:
             ids (SequenceType[int], optional): IDs
@@ -188,11 +180,7 @@
         last_updated_time: (Union[Dict[str, Any], TimestampRange]) = None,
         limit: Optional[int] = LIST_LIMIT_DEFAULT,
     ) -> SequenceList:
-<<<<<<< HEAD
-        """`Iterate over sequences <https://docs.cognite.com/api/v1/#operation/advancedListSequences>`_.
-=======
-        """`Iterate over sequences <https://developer.cognite.com/api#tag/Sequences/operation/advancedListSequences>`_
->>>>>>> ab3ef04e
+        """`Iterate over sequences <https://developer.cognite.com/api#tag/Sequences/operation/advancedListSequences>`_.
 
         Fetches sequences as they are iterated over, so you keep a limited number of objects in memory.
 
@@ -251,11 +239,7 @@
         return self._list(list_cls=SequenceList, resource_cls=Sequence, method="POST", filter=filter, limit=limit)
 
     def aggregate(self, filter: Union[SequenceFilter, Dict] = None) -> List[SequenceAggregate]:
-<<<<<<< HEAD
-        """`Aggregate sequences <https://docs.cognite.com/api/v1/#operation/aggregateSequences>`_.
-=======
-        """`Aggregate sequences <https://developer.cognite.com/api#tag/Sequences/operation/aggregateSequences>`_
->>>>>>> ab3ef04e
+        """`Aggregate sequences <https://developer.cognite.com/api#tag/Sequences/operation/aggregateSequences>`_.
 
         Args:
             filter (Union[SequenceFilter, Dict]): Filter on sequence filter with exact match
@@ -283,11 +267,7 @@
         ...
 
     def create(self, sequence: Union[Sequence, SequenceType[Sequence]]) -> Union[Sequence, SequenceList]:
-<<<<<<< HEAD
-        """`Create one or more sequences <https://docs.cognite.com/api/v1/#operation/createSequence>`_.
-=======
-        """`Create one or more sequences. <https://developer.cognite.com/api#tag/Sequences/operation/createSequence>`_
->>>>>>> ab3ef04e
+        """`Create one or more sequences <https://developer.cognite.com/api#tag/Sequences/operation/createSequence>`_.
 
         Args:
             sequence (Union[Sequence, SequenceType[Sequence]]): Sequence or list of Sequence to create.
@@ -342,11 +322,7 @@
     def delete(
         self, id: Union[int, SequenceType[int]] = None, external_id: Union[str, SequenceType[str]] = None
     ) -> None:
-<<<<<<< HEAD
-        """`Delete one or more sequences <https://docs.cognite.com/api/v1/#operation/deleteSequences>`_.
-=======
-        """`Delete one or more sequences. <https://developer.cognite.com/api#tag/Sequences/operation/deleteSequences>`_
->>>>>>> ab3ef04e
+        """`Delete one or more sequences <https://developer.cognite.com/api#tag/Sequences/operation/deleteSequences>`_.
 
         Args:
             id (Union[int, SequenceType[int]): Id or list of ids
@@ -376,11 +352,7 @@
     def update(
         self, item: Union[Sequence, SequenceUpdate, SequenceType[Union[Sequence, SequenceUpdate]]]
     ) -> Union[Sequence, SequenceList]:
-<<<<<<< HEAD
-        """`Update one or more sequences <https://docs.cognite.com/api/v1/#operation/updateSequences>`_.
-=======
-        """`Update one or more sequences. <https://developer.cognite.com/api#tag/Sequences/operation/updateSequences>`_
->>>>>>> ab3ef04e
+        """`Update one or more sequences <https://developer.cognite.com/api#tag/Sequences/operation/updateSequences>`_.
 
         Args:
             item (Union[Sequence, SequenceUpdate, SequenceType[Union[Sequence, SequenceUpdate]]]): Sequences to update
@@ -472,12 +444,8 @@
         filter: Union[SequenceFilter, Dict] = None,
         limit: int = 100,
     ) -> SequenceList:
-<<<<<<< HEAD
-        """`Search for sequences <https://docs.cognite.com/api/v1/#operation/searchSequences>`_.
-
-=======
-        """`Search for sequences. <https://developer.cognite.com/api#tag/Sequences/operation/searchSequences>`_
->>>>>>> ab3ef04e
+        """`Search for sequences <https://developer.cognite.com/api#tag/Sequences/operation/searchSequences>`_.
+
         Primarily meant for human-centric use-cases and data exploration, not for programs, since matching and ordering may change over time. Use the `list` function if stable or exact matches are required.
 
         Args:
@@ -528,11 +496,7 @@
         id: int = None,
         external_id: str = None,
     ) -> None:
-<<<<<<< HEAD
-        """`Insert rows into a sequence <https://docs.cognite.com/api/v1/#operation/postSequenceData>`_.
-=======
-        """`Insert rows into a sequence <https://developer.cognite.com/api#tag/Sequences/operation/postSequenceData>`_
->>>>>>> ab3ef04e
+        """`Insert rows into a sequence <https://developer.cognite.com/api#tag/Sequences/operation/postSequenceData>`_.
 
         Args:
             column_external_ids (Optional[SequenceType[str]]): List of external id for the columns of the sequence.
@@ -603,11 +567,7 @@
         summary.raise_compound_exception_if_failed_tasks()
 
     def insert_dataframe(self, dataframe: pandas.DataFrame, id: int = None, external_id: str = None) -> None:
-<<<<<<< HEAD
-        """`Insert a pandas dataframe <https://docs.cognite.com/api/v1/#operation/postSequenceData>`_.
-=======
-        """`Insert a Pandas dataframe. <https://developer.cognite.com/api#tag/Sequences/operation/postSequenceData>`_
->>>>>>> ab3ef04e
+        """`Insert a pandas dataframe <https://developer.cognite.com/api#tag/Sequences/operation/postSequenceData>`_.
 
         The index of the dataframe must contain the row numbers. The names of the remaining columns specify the column external ids.
         The sequence and columns must already exist.
@@ -637,11 +597,7 @@
         self._post(url_path=self._DATA_PATH, json={"items": [task]})
 
     def delete(self, rows: SequenceType[int], id: int = None, external_id: str = None) -> None:
-<<<<<<< HEAD
-        """`Delete rows from a sequence <https://docs.cognite.com/api/v1/#operation/deleteSequenceData>`_.
-=======
-        """`Delete rows from a sequence <https://developer.cognite.com/api#tag/Sequences/operation/deleteSequenceData>`_
->>>>>>> ab3ef04e
+        """`Delete rows from a sequence <https://developer.cognite.com/api#tag/Sequences/operation/deleteSequenceData>`_.
 
         Args:
             rows (SequenceType[int]): List of row numbers.
@@ -663,13 +619,9 @@
         self._post(url_path=self._DATA_PATH + "/delete", json={"items": [post_obj]})
 
     def delete_range(self, start: int, end: Union[int, None], id: int = None, external_id: str = None) -> None:
-<<<<<<< HEAD
-        """`Delete a range of rows from a sequence <https://docs.cognite.com/api/v1/#operation/deleteSequenceData>`_.
+        """`Delete a range of rows from a sequence <https://developer.cognite.com/api#tag/Sequences/operation/deleteSequenceData>`_.
 
         Note this operation is potentially slow, as retrieves each row before deleting.
-=======
-        """`Delete a range of rows from a sequence. Note this operation is potentially slow, as retrieves each row before deleting. <https://developer.cognite.com/api#tag/Sequences/operation/deleteSequenceData>`_
->>>>>>> ab3ef04e
 
         Args:
             start (int): Row number to start from (inclusive).
@@ -705,11 +657,7 @@
         id: Union[int, SequenceType[int]] = None,
         limit: int = None,
     ) -> Union[SequenceData, SequenceDataList]:
-<<<<<<< HEAD
-        """`Retrieve data from a sequence <https://docs.cognite.com/api/v1/#operation/getSequenceData>`_.
-=======
-        """`Retrieve data from a sequence <https://developer.cognite.com/api#tag/Sequences/operation/getSequenceData>`_
->>>>>>> ab3ef04e
+        """`Retrieve data from a sequence <https://developer.cognite.com/api#tag/Sequences/operation/getSequenceData>`_.
 
         Args:
             start (int): Row number to start from (inclusive).
@@ -765,11 +713,7 @@
         column_external_ids: Optional[SequenceType[str]] = None,
         before: int = None,
     ) -> SequenceData:
-<<<<<<< HEAD
-        """`Retrieves the last row (the row with the highest row number) in a sequence <https://docs.cognite.com/api/v1/#operation/getLatestSequenceRow>`_.
-=======
-        """`Retrieves the last row (i.e the row with the highest row number) in a sequence. <https://developer.cognite.com/api#tag/Sequences/operation/getLatestSequenceRow>`_
->>>>>>> ab3ef04e
+        """`Retrieve the last row (the row with the highest row number) in a sequence <https://developer.cognite.com/api#tag/Sequences/operation/getLatestSequenceRow>`_.
 
         Args:
             id (optional, int): Id or list of ids.
@@ -804,11 +748,7 @@
         id: int = None,
         limit: int = None,
     ) -> pandas.DataFrame:
-<<<<<<< HEAD
-        """`Retrieve data from a sequence as a pandas dataframe <https://docs.cognite.com/api/v1/#operation/getSequenceData>`_.
-=======
-        """`Retrieve data from a sequence as a pandas dataframe <https://developer.cognite.com/api#tag/Sequences/operation/getSequenceData>`_
->>>>>>> ab3ef04e
+        """`Retrieve data from a sequence as a pandas dataframe <https://developer.cognite.com/api#tag/Sequences/operation/getSequenceData>`_.
 
         Args:
             start (int): (inclusive) row number to start from.
