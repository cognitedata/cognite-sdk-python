--- conflicted
+++ resolved
@@ -232,15 +232,10 @@
         file_metadata = FileMetadata._load(returned_file_metadata)
         return file_metadata, upload_url
 
-<<<<<<< HEAD
-    def retrieve(self, id: Optional[int] = None, external_id: Optional[str] = None) -> Optional[FileMetadata]:
-        """`Retrieve a single file metadata by ID <https://developer.cognite.com/api#tag/Files/operation/getFileByInternalId>`_.
-=======
     def retrieve(
         self, id: int | None = None, external_id: str | None = None, instance_id: NodeId | None = None
     ) -> FileMetadata | None:
-        """`Retrieve a single file metadata by id. <https://developer.cognite.com/api#tag/Files/operation/getFileByInternalId>`_
->>>>>>> b5213d45
+        """`Retrieve a single file metadata by ID <https://developer.cognite.com/api#tag/Files/operation/getFileByInternalId>`_.
 
         Args:
             id (int | None): ID
@@ -318,132 +313,8 @@
             headers=header,
         )
 
-<<<<<<< HEAD
-    def list(
-        self,
-        name: Optional[str] = None,
-        mime_type: Optional[str] = None,
-        metadata: Optional[Dict[str, str]] = None,
-        asset_ids: Optional[Sequence[int]] = None,
-        asset_external_ids: Optional[Sequence[str]] = None,
-        asset_subtree_ids: Optional[Union[int, Sequence[int]]] = None,
-        asset_subtree_external_ids: Optional[Union[str, Sequence[str]]] = None,
-        data_set_ids: Optional[Union[int, Sequence[int]]] = None,
-        data_set_external_ids: Optional[Union[str, Sequence[str]]] = None,
-        labels: Optional[LabelFilter] = None,
-        geo_location: Optional[GeoLocationFilter] = None,
-        source: Optional[str] = None,
-        created_time: Optional[Union[Dict[str, Any], TimestampRange]] = None,
-        last_updated_time: Optional[Union[Dict[str, Any], TimestampRange]] = None,
-        source_created_time: Optional[Union[Dict[str, Any], TimestampRange]] = None,
-        source_modified_time: Optional[Union[Dict[str, Any], TimestampRange]] = None,
-        uploaded_time: Optional[Union[Dict[str, Any], TimestampRange]] = None,
-        external_id_prefix: Optional[str] = None,
-        directory_prefix: Optional[str] = None,
-        uploaded: Optional[bool] = None,
-        limit: int = LIST_LIMIT_DEFAULT,
-    ) -> FileMetadataList:
-        """`List files <https://developer.cognite.com/api#tag/Files/operation/advancedListFiles>`_.
-
-        Args:
-            name (str): Name of the file.
-            mime_type (str): File type. E.g. text/plain, application/pdf, ..
-            metadata (Dict[str, str]): Custom, application specific metadata. String key -> String value
-            asset_ids (Sequence[int]): Only include files that reference these specific asset IDs.
-            asset_subtree_external_ids (Sequence[str]): Only include files that reference these specific asset external IDs.
-            asset_subtree_ids (Union[int, Sequence[int]]): Asset subtree id or list of asset subtree ids to filter on.
-            asset_subtree_external_ids (Union[str, Sequence[str]]): Asset subtree external id or list of asset subtree external ids to filter on.
-            data_set_ids (Union[int, Sequence[int]]): Return only files in the specified data set(s) with this id / these ids.
-            data_set_external_ids (Sequence[str]): Return only files in the specified data set(s) with this external id / these external ids.
-            labels (LabelFilter): Return only the files matching the specified label filter(s).
-            geo_location (GeoLocationFilter): Only include files matching the specified geographic relation.
-            source (str): The source of this event.
-            created_time (Union[Dict[str, int], TimestampRange]):  Range between two timestamps. Possible keys are `min` and `max`, with values given as time stamps in ms.
-            last_updated_time (Union[Dict[str, int], TimestampRange]):  Range between two timestamps. Possible keys are `min` and `max`, with values given as time stamps in ms.
-            uploaded_time (Union[Dict[str, Any], TimestampRange]): Range between two timestamps
-            source_created_time (Union[Dict[str, Any], TimestampRange]): Filter for files where the sourceCreatedTime field has been set and is within the specified range.
-            source_modified_time (Union[Dict[str, Any], TimestampRange]): Filter for files where the sourceModifiedTime field has been set and is within the specified range.
-            external_id_prefix (str): External Id provided by client. Should be unique within the project.
-            directory_prefix (str): Filter by this (case-sensitive) prefix for the directory provided by the client.
-            uploaded (bool): Whether or not the actual file is uploaded. This field is returned only by the API, it has no effect in a post body.
-            limit (int, optional): Max number of files to return. Defaults to 25. Set to -1, float("inf") or None
-                to return all items.
-
-        Returns:
-            FileMetadataList: The requested files.
-
-        Examples:
-
-            List files metadata and filter on external id prefix::
-
-                >>> from cognite.client import CogniteClient
-                >>> c = CogniteClient()
-                >>> file_list = c.files.list(limit=5, external_id_prefix="prefix")
-
-            Iterate over files metadata::
-
-                >>> from cognite.client import CogniteClient
-                >>> c = CogniteClient()
-                >>> for file_metadata in c.files:
-                ...     file_metadata # do something with the file metadata
-
-            Iterate over chunks of files metadata to reduce memory load::
-
-                >>> from cognite.client import CogniteClient
-                >>> c = CogniteClient()
-                >>> for file_list in c.files(chunk_size=2500):
-                ...     file_list # do something with the files
-
-            Filter files based on labels::
-
-                >>> from cognite.client import CogniteClient
-                >>> from cognite.client.data_classes import LabelFilter
-                >>> c = CogniteClient()
-                >>> my_label_filter = LabelFilter(contains_all=["WELL LOG", "VERIFIED"])
-                >>> file_list = c.files.list(labels=my_label_filter)
-
-            Filter files based on geoLocation::
-
-                >>> from cognite.client import CogniteClient
-                >>> from cognite.client.data_classes import GeoLocationFilter, GeometryFilter
-                >>> c = CogniteClient()
-                >>> my_geo_location_filter = GeoLocationFilter(relation="intersects", shape=GeometryFilter(type="Point", coordinates=[35,10]))
-                >>> file_list = c.files.list(geo_location=my_geo_location_filter)
-        """
-        asset_subtree_ids_processed = process_asset_subtree_ids(asset_subtree_ids, asset_subtree_external_ids)
-        data_set_ids_processed = process_data_set_ids(data_set_ids, data_set_external_ids)
-
-        filter = FileMetadataFilter(
-            name=name,
-            mime_type=mime_type,
-            metadata=metadata,
-            asset_ids=asset_ids,
-            asset_external_ids=asset_external_ids,
-            asset_subtree_ids=asset_subtree_ids_processed,
-            labels=labels,
-            geo_location=geo_location,
-            source=source,
-            created_time=created_time,
-            last_updated_time=last_updated_time,
-            uploaded_time=uploaded_time,
-            source_created_time=source_created_time,
-            source_modified_time=source_modified_time,
-            external_id_prefix=external_id_prefix,
-            directory_prefix=directory_prefix,
-            uploaded=uploaded,
-            data_set_ids=data_set_ids_processed,
-        ).dump(camel_case=True)
-
-        return self._list(
-            list_cls=FileMetadataList, resource_cls=FileMetadata, method="POST", limit=limit, filter=filter
-        )
-
-    def aggregate(self, filter: Optional[Union[FileMetadataFilter, Dict]] = None) -> List[FileAggregate]:
-        """`Aggregate files <https://developer.cognite.com/api#tag/Files/operation/aggregateFiles>`_.
-=======
     def aggregate(self, filter: FileMetadataFilter | dict[str, Any] | None = None) -> list[CountAggregate]:
         """`Aggregate files <https://developer.cognite.com/api#tag/Files/operation/aggregateFiles>`_
->>>>>>> b5213d45
 
         Args:
             filter (FileMetadataFilter | dict[str, Any] | None): Filter on file metadata filter with exact match
@@ -504,12 +375,6 @@
     ) -> FileMetadataList: ...
 
     def update(
-<<<<<<< HEAD
-        self, item: Union[FileMetadata, FileMetadataUpdate, Sequence[Union[FileMetadata, FileMetadataUpdate]]]
-    ) -> Union[FileMetadata, FileMetadataList]:
-        """`Update files <https://developer.cognite.com/api#tag/Files/operation/updateFiles>`_.
-
-=======
         self,
         item: FileMetadata
         | FileMetadataWrite
@@ -518,7 +383,6 @@
         mode: Literal["replace_ignore_null", "patch", "replace"] = "replace_ignore_null",
     ) -> FileMetadata | FileMetadataList:
         """`Update files <https://developer.cognite.com/api#tag/Files/operation/updateFiles>`_
->>>>>>> b5213d45
         Currently, a full replacement of labels on a file is not supported (only partial add/remove updates). See the example below on how to perform partial labels update.
 
         Args:
@@ -658,13 +522,8 @@
         security_categories: Sequence[int] | None = None,
         recursive: bool = False,
         overwrite: bool = False,
-<<<<<<< HEAD
-    ) -> Union[FileMetadata, FileMetadataList]:
-        """`Upload a file <https://developer.cognite.com/api#tag/Files/operation/initFileUpload>`_.
-=======
     ) -> FileMetadata | FileMetadataList:
         """`Upload a file <https://developer.cognite.com/api#tag/Files/operation/initFileUpload>`_
->>>>>>> b5213d45
 
         Args:
             path (str): Path to the file you wish to upload. If path is a directory, this method will upload all files in that directory.
@@ -1136,13 +995,8 @@
         external_id: str | SequenceNotStr[str] | None = None,
         instance_id: NodeId | Sequence[NodeId] | None = None,
         extended_expiration: bool = False,
-<<<<<<< HEAD
-    ) -> Dict[Union[int, str], str]:
-        """Get download links by ID or external ID.
-=======
     ) -> dict[int | str | NodeId, str]:
         """Get download links by id or external id
->>>>>>> b5213d45
 
         Args:
             id (int | Sequence[int] | None): Id or list of ids.
