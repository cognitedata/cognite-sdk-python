--- conflicted
+++ resolved
@@ -165,12 +165,8 @@
         )
         returned_file_metadata = res.json()
         upload_url = returned_file_metadata["uploadUrl"]
-        file_metadata = FileMetadata.load(returned_file_metadata)
-<<<<<<< HEAD
+        file_metadata = FileMetadata._load(returned_file_metadata)
         return file_metadata, upload_url
-=======
-        return (file_metadata, upload_url)
->>>>>>> ddbf2a71
 
     def retrieve(self, id: int | None = None, external_id: str | None = None) -> FileMetadata | None:
         """`Retrieve a single file metadata by id. <https://developer.cognite.com/api#tag/Files/operation/getFileByInternalId>`_
@@ -589,7 +585,7 @@
                 code=upload_response.status_code,
             )
 
-        return FileMetadata.load(returned_file_metadata)
+        return FileMetadata._load(returned_file_metadata)
 
     def retrieve_download_urls(
         self,
