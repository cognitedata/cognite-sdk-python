--- conflicted
+++ resolved
@@ -597,37 +597,22 @@
 
     def download(
         self,
-<<<<<<< HEAD
-        directory: Union[str, Path],
-        id: Optional[Union[int, Sequence[int]]] = None,
-        external_id: Optional[Union[str, Sequence[str]]] = None,
-        keep_folder_structure: bool = False,
-=======
         directory: str | Path,
         id: int | Sequence[int] | None = None,
         external_id: str | Sequence[str] | None = None,
->>>>>>> 8a9beeda
+        keep_folder_structure: bool = False,
     ) -> None:
         """`Download files by id or external id. <https://developer.cognite.com/api#tag/Files/operation/downloadLinks>`_
 
         This method will stream all files to disk, never keeping more than 2MB in memory per worker.
-        The files will be stored in the provided directory using the name retrieved from the file metadata in CDF.
-        You can choose to keep the folder structure from CDF or not.
-
-        Args:
-<<<<<<< HEAD
-            directory (str): Directory to download the file(s) to.
-            id (Union[int, Sequence[int]], optional): Id or list of ids
-            external_id (Union[str, Sequence[str]), optional): External ID or list of external ids.
-            keep_folder_structure (bool): Whether or not to keep the folder structure from CDF.
-
-        Returns:
-            None
-=======
+        The files will be stored in the provided directory using the file name retrieved from the file metadata in CDF.
+        You can also choose to keep the folder structure from CDF, where the files will be stored in subfolders under directory named after the directory field in CDF.
+
+        Args:
             directory (str | Path): Directory to download the file(s) to.
             id (int | Sequence[int] | None): Id or list of ids
             external_id (str | Sequence[str] | None): External ID or list of external ids.
->>>>>>> 8a9beeda
+            keep_folder_structure (bool): Whether or not to keep the folder structure from CDF.
 
         Examples:
 
@@ -645,22 +630,26 @@
         all_ids = IdentifierSequence.load(id, external_id).as_dicts()
         id_to_metadata = self._get_id_to_metadata_map(all_ids)
 
-        if keep_folder_structure:
-            for metadata in id_to_metadata.values():
-                if metadata.directory:
-                    cdf_directory = Path(metadata.directory[1:])  # Making the directory relative
-                else:
-                    cdf_directory = Path("")
-                file_folder = directory / cdf_directory
-
-                file_folder.mkdir(parents=True, exist_ok=True)
-                self._download_files_to_directory(
-                    directory=file_folder,
-                    all_ids=[item for item in all_ids if item.get("id") == metadata.id],
-                    id_to_metadata=id_to_metadata,
-                )
+        if not keep_folder_structure:
+            self._download_files_to_directory(directory, all_ids, id_to_metadata)
         else:
-            self._download_files_to_directory(directory, all_ids, id_to_metadata)
+            ids: list[dict[str, int | str]] = []
+            file_folders: list[Path] = []
+            for _id, _metadata in id_to_metadata.items():
+                if isinstance(_id, int):
+                    if _metadata.directory:
+                        cdf_directory = Path(_metadata.directory[1:])  # Making the directory relative
+                    else:
+                        cdf_directory = Path("")
+                    file_folder = directory / cdf_directory
+
+                    ids.append({"id": _id})
+                    file_folders.append(file_folder)
+
+                    for file_folder in set(file_folders):
+                        file_folder.mkdir(parents=True, exist_ok=True)
+
+                self._download_files_to_directory(directory=file_folders, all_ids=ids, id_to_metadata=id_to_metadata)
 
     def _get_id_to_metadata_map(self, all_ids: Sequence[dict]) -> dict[str | int, FileMetadata]:
         ids = [id["id"] for id in all_ids if "id" in id]
@@ -678,11 +667,14 @@
 
     def _download_files_to_directory(
         self,
-        directory: Path,
+        directory: Path | Sequence[Path],
         all_ids: Sequence[dict[str, int | str]],
         id_to_metadata: dict[str | int, FileMetadata],
     ) -> None:
-        tasks = [(directory, id, id_to_metadata) for id in all_ids]
+        if isinstance(directory, Path):
+            tasks = [(directory, id, id_to_metadata) for id in all_ids]
+        else:
+            tasks = [(dir, id, id_to_metadata) for dir, id in zip(directory, all_ids)]
         tasks_summary = utils._concurrency.execute_tasks(
             self._process_file_download, tasks, max_workers=self._config.max_workers
         )
