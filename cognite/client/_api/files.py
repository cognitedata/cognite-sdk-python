--- conflicted
+++ resolved
@@ -361,13 +361,8 @@
             list_cls=FileMetadataList, resource_cls=FileMetadata, method="POST", limit=limit, filter=filter
         )
 
-<<<<<<< HEAD
-    def aggregate(self, filter: Union[FileMetadataFilter, Dict] = None) -> List[FileAggregate]:
+    def aggregate(self, filter: Optional[Union[FileMetadataFilter, Dict]] = None) -> List[FileAggregate]:
         """`Aggregate files <https://developer.cognite.com/api#tag/Files/operation/aggregateFiles>`_.
-=======
-    def aggregate(self, filter: Optional[Union[FileMetadataFilter, Dict]] = None) -> List[FileAggregate]:
-        """`Aggregate files <https://developer.cognite.com/api#tag/Files/operation/aggregateFiles>`_
->>>>>>> 2380e6a9
 
         Args:
             filter (Union[FileMetadataFilter, Dict]): Filter on file metadata filter with exact match
@@ -386,15 +381,10 @@
 
         return self._aggregate(filter=filter, cls=FileAggregate)
 
-<<<<<<< HEAD
-    def delete(self, id: Union[int, Sequence[int]] = None, external_id: Union[str, Sequence[str]] = None) -> None:
-        """`Delete files <https://developer.cognite.com/api#tag/Files/operation/deleteFiles>`_.
-=======
     def delete(
         self, id: Optional[Union[int, Sequence[int]]] = None, external_id: Optional[Union[str, Sequence[str]]] = None
     ) -> None:
-        """`Delete files <https://developer.cognite.com/api#tag/Files/operation/deleteFiles>`_
->>>>>>> 2380e6a9
+        """`Delete files <https://developer.cognite.com/api#tag/Files/operation/deleteFiles>`_.
 
         Args:
             id (Union[int, Sequence[int]]): Id or list of ids
