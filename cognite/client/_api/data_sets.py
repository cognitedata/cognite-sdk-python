--- conflicted
+++ resolved
@@ -63,7 +63,7 @@
         write_protected: bool | None = None,
         limit: int | None = None,
     ) -> Iterator[DataSet] | Iterator[DataSetList]:
-        """Iterate over data sets
+        """Iterate over data sets.
 
         Fetches data sets as they are iterated over, so you keep a limited number of data sets in memory.
 
@@ -91,36 +91,31 @@
         )
 
     def __iter__(self) -> Iterator[DataSet]:
-        """Iterate over data sets
+        """Iterate over data sets.
 
         Fetches data sets as they are iterated over, so you keep a limited number of data sets in memory.
 
         Returns:
-            Iterator[DataSet]: yields DataSet one by one.
+            Iterator[DataSet]: Yields DataSet one by one.
         """
         return self()
 
     @overload
     def create(self, data_set: Sequence[DataSet] | Sequence[DataSetWrite]) -> DataSetList: ...
 
-<<<<<<< HEAD
-    def create(self, data_set: Union[DataSet, Sequence[DataSet]]) -> Union[DataSet, DataSetList]:
-        """`Create one or more data sets <https://developer.cognite.com/api#tag/Data-sets/operation/createDataSets>`_.
-=======
     @overload
     def create(self, data_set: DataSet | DataSetWrite) -> DataSet: ...
 
     def create(
         self, data_set: DataSet | DataSetWrite | Sequence[DataSet] | Sequence[DataSetWrite]
     ) -> DataSet | DataSetList:
-        """`Create one or more data sets. <https://developer.cognite.com/api#tag/Data-sets/operation/createDataSets>`_
->>>>>>> b5213d45
+        """`Create one or more data sets <https://developer.cognite.com/api#tag/Data-sets/operation/createDataSets>`_.
 
         Args:
             data_set (DataSet | DataSetWrite | Sequence[DataSet] | Sequence[DataSetWrite]): Union[DataSet, Sequence[DataSet]]: Data set or list of data sets to create.
 
         Returns:
-            DataSet | DataSetList: Created data set(s)
+            DataSet | DataSetList: Created data set(s).
 
         Examples:
 
@@ -136,13 +131,8 @@
             list_cls=DataSetList, resource_cls=DataSet, items=data_set, input_resource_cls=DataSetWrite
         )
 
-<<<<<<< HEAD
-    def retrieve(self, id: Optional[int] = None, external_id: Optional[str] = None) -> Optional[DataSet]:
+    def retrieve(self, id: int | None = None, external_id: str | None = None) -> DataSet | None:
         """`Retrieve a single data set by ID <https://developer.cognite.com/api#tag/Data-sets/operation/getDataSets>`_.
-=======
-    def retrieve(self, id: int | None = None, external_id: str | None = None) -> DataSet | None:
-        """`Retrieve a single data set by id. <https://developer.cognite.com/api#tag/Data-sets/operation/getDataSets>`_
->>>>>>> b5213d45
 
         Args:
             id (int | None): ID
@@ -153,13 +143,13 @@
 
         Examples:
 
-            Get data set by id::
+            Get data set by ID::
 
                 >>> from cognite.client import CogniteClient
                 >>> client = CogniteClient()
                 >>> res = client.data_sets.retrieve(id=1)
 
-            Get data set by external id::
+            Get data set by external ID::
 
                 >>> from cognite.client import CogniteClient
                 >>> client = CogniteClient()
@@ -186,13 +176,13 @@
 
         Examples:
 
-            Get data sets by id::
+            Get data sets by ID::
 
                 >>> from cognite.client import CogniteClient
                 >>> client = CogniteClient()
                 >>> res = client.data_sets.retrieve_multiple(ids=[1, 2, 3])
 
-            Get data sets by external id::
+            Get data sets by external ID::
 
                 >>> from cognite.client import CogniteClient
                 >>> client = CogniteClient()
@@ -203,27 +193,14 @@
             list_cls=DataSetList, resource_cls=DataSet, identifiers=identifiers, ignore_unknown_ids=ignore_unknown_ids
         )
 
-<<<<<<< HEAD
-    def list(
-        self,
-        metadata: Optional[Dict[str, str]] = None,
-        created_time: Optional[Union[Dict[str, Any], TimestampRange]] = None,
-        last_updated_time: Optional[Union[Dict[str, Any], TimestampRange]] = None,
-        external_id_prefix: Optional[str] = None,
-        write_protected: Optional[bool] = None,
-        limit: int = LIST_LIMIT_DEFAULT,
-    ) -> DataSetList:
-        """`List data sets <https://developer.cognite.com/api#tag/Data-sets/operation/listDataSets>`_.
-=======
     def aggregate(self, filter: DataSetFilter | dict[str, Any] | None = None) -> list[CountAggregate]:
-        """`Aggregate data sets <https://developer.cognite.com/api#tag/Data-sets/operation/aggregateDataSets>`_
->>>>>>> b5213d45
-
-        Args:
-            filter (DataSetFilter | dict[str, Any] | None): Filter on data set filter with exact match
-
-        Returns:
-            list[CountAggregate]: List of data set aggregates
+        """`Aggregate data sets <https://developer.cognite.com/api#tag/Data-sets/operation/aggregateDataSets>`_.
+
+        Args:
+            filter (DataSetFilter | dict[str, Any] | None): Filter on data set filter with exact match.
+
+        Returns:
+            list[CountAggregate]: List of data set aggregates.
 
         Examples:
 
@@ -250,17 +227,12 @@
         mode: Literal["replace_ignore_null", "patch", "replace"] = "replace_ignore_null",
     ) -> DataSetList: ...
 
-<<<<<<< HEAD
-    def aggregate(self, filter: Optional[Union[DataSetFilter, Dict]] = None) -> List[DataSetAggregate]:
-        """`Aggregate data sets <https://developer.cognite.com/api#tag/Data-sets/operation/aggregateDataSets>`_.
-=======
     def update(
         self,
         item: DataSet | DataSetWrite | DataSetUpdate | Sequence[DataSet | DataSetWrite | DataSetUpdate],
         mode: Literal["replace_ignore_null", "patch", "replace"] = "replace_ignore_null",
     ) -> DataSet | DataSetList:
         """`Update one or more data sets <https://developer.cognite.com/api#tag/Data-sets/operation/updateDataSets>`_
->>>>>>> b5213d45
 
         Args:
             item (DataSet | DataSetWrite | DataSetUpdate | Sequence[DataSet | DataSetWrite | DataSetUpdate]): Data set(s) to update
@@ -281,12 +253,6 @@
 
             Perform a partial update on a data set, updating the description and removing a field from metadata::
 
-<<<<<<< HEAD
-    def update(
-        self, item: Union[DataSet, DataSetUpdate, Sequence[Union[DataSet, DataSetUpdate]]]
-    ) -> Union[DataSet, DataSetList]:
-        """`Update one or more data sets <https://developer.cognite.com/api#tag/Data-sets/operation/updateDataSets>`_.
-=======
                 >>> from cognite.client import CogniteClient
                 >>> from cognite.client.data_classes import DataSetUpdate
                 >>> client = CogniteClient()
@@ -306,8 +272,7 @@
         write_protected: bool | None = None,
         limit: int | None = DEFAULT_LIMIT_READ,
     ) -> DataSetList:
-        """`List data sets <https://developer.cognite.com/api#tag/Data-sets/operation/listDataSets>`_
->>>>>>> b5213d45
+        """`List data sets <https://developer.cognite.com/api#tag/Data-sets/operation/listDataSets>`_.
 
         Args:
             metadata (dict[str, str] | None): Custom, application-specific metadata. String key -> String value.
