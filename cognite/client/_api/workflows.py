--- conflicted
+++ resolved
@@ -185,29 +185,17 @@
 
         """
         self._warning.warn()
-<<<<<<< HEAD
         with self._cognite_client.iam.sessions() as session:
             body = {"authentication": {"nonce": session.nonce}}
             if input is not None:
                 body["input"] = input
+            if metadata is not None:
+                body["metadata"] = metadata
 
             response = self._post(
                 url_path=f"/workflows/{workflow_external_id}/versions/{version}/run",
                 json=body,
             )
-=======
-        nonce = create_session_and_return_nonce(self._cognite_client, api_name="Workflow API")
-        body = {"authentication": {"nonce": nonce}}
-        if input is not None:
-            body["input"] = input
-        if metadata is not None:
-            body["metadata"] = metadata
-
-        response = self._post(
-            url_path=f"/workflows/{workflow_external_id}/versions/{version}/run",
-            json=body,
-        )
->>>>>>> 333a97e7
         return WorkflowExecution._load(response.json())
 
     def list(
