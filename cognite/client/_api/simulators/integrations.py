--- conflicted
+++ resolved
@@ -101,12 +101,8 @@
             Filter simulator integrations by active status:
                 >>> from cognite.client.data_classes.simulators import SimulatorIntegrationFilter
                 >>> res = client.simulators.integrations.list(
-<<<<<<< HEAD
-                ...     filter=SimulatorIntegrationFilter(active=True)
-=======
                 ...     simulator_external_ids=["sim1", "sim2"],
                 ...     active=True,
->>>>>>> d10419f5
                 ... )
         """
         integrations_filter = SimulatorIntegrationFilter(simulator_external_ids=simulator_external_ids, active=active)
