from __future__ import annotations

from collections.abc import Sequence
from typing import TYPE_CHECKING, Any, overload

from cognite.client._api_client import APIClient
from cognite.client._constants import DEFAULT_LIMIT_READ
from cognite.client.data_classes.simulators.filters import SimulatorModelRevisionsFilter, SimulatorModelsFilter
from cognite.client.data_classes.simulators.simulators import (
    SimulatorModel,
    SimulatorModelCore,
    SimulatorModelList,
    SimulatorModelRevision,
    SimulatorModelRevisionCore,
    SimulatorModelRevisionList,
    SimulatorModelRevisionWrite,
    SimulatorModelWrite,
)
from cognite.client.utils._experimental import FeaturePreviewWarning
from cognite.client.utils._identifier import IdentifierSequence
from cognite.client.utils._validation import assert_type
from cognite.client.utils.useful_types import SequenceNotStr

if TYPE_CHECKING:
    from cognite.client import ClientConfig, CogniteClient


class SimulatorModelsAPI(APIClient):
    _RESOURCE_PATH = "/simulators/models"

    def __init__(self, config: ClientConfig, api_version: str | None, cognite_client: CogniteClient) -> None:
        super().__init__(config, api_version, cognite_client)
        self._warning = FeaturePreviewWarning(
            api_maturity="General Availability", sdk_maturity="alpha", feature_name="Simulators"
        )

    def list(
        self, limit: int = DEFAULT_LIMIT_READ, filter: SimulatorModelsFilter | dict[str, Any] | None = None
    ) -> SimulatorModelList:
        """`Filter Simulator Models <https://api-docs.cogheim.net/redoc/#tag/Simulator-Models/operation/filter_simulator_models_simulators_models_list_post>`_

        List all simulation models

        Args:
            limit (int): The maximum number of simulator models to return. Defaults to 100.
            filter (SimulatorModelsFilter | dict[str, Any] | None): The filter to narrow down simulator models.

        Returns:
            SimulatorModelList: List of simulator models

        Examples:

            List simulators:

                    >>> from cognite.client import CogniteClient
                    >>> client = CogniteClient()
                    >>> res = client.simulators.list_models()

        """
        self._warning.warn()
        return self._list(
            method="POST",
            limit=limit,
            url_path="/simulators/models/list",
            resource_cls=SimulatorModel,
            list_cls=SimulatorModelList,
            filter=filter.dump()
            if isinstance(filter, SimulatorModelsFilter)
            else filter
            if isinstance(filter, dict)
            else None,  # fix this
        )

    def retrieve(self, id: int | None = None, external_id: str | None = None) -> SimulatorModel | None:
        """`Retrieve Simulator Model <https://api-docs.cogheim.net/redoc/#tag/Simulator-Models/operation/retrieve_simulator_model_simulators_models_byids_post>`_

        Get a simulator model by id/externalId

        Args:
            id (int | None): The id of the simulator model.
            external_id (str | None): The external id of the simulator model.

        Returns:
            SimulatorModel | None: Requested simulator model

        Examples:

            List simulators:

                    >>> from cognite.client import CogniteClient
                    >>> client = CogniteClient()
                    >>> res = client.simulators.retrieve_model()

        """
        identifiers = IdentifierSequence.load(ids=id, external_ids=external_id).as_singleton()
        return self._retrieve_multiple(
            list_cls=SimulatorModelList,
            resource_cls=SimulatorModel,
            identifiers=identifiers,
            resource_path="/simulators/models",
        )

    def list_revisions(
        self, limit: int = DEFAULT_LIMIT_READ, filter: SimulatorModelRevisionsFilter | dict[str, Any] | None = None
    ) -> SimulatorModelRevisionList:
        """`Filter simulator model revisions <https://api-docs.cognite.com/20230101-alpha/tag/Simulators/operation/filter_simulators_simulators_list_post>`_

        List all simulation model revisions

        Args:
            limit (int): The maximum number of model revisions to return. Defaults to 100.
            filter (SimulatorModelRevisionsFilter | dict[str, Any] | None): The filter to narrow down simulator model revisions.

        Returns:
            SimulatorModelRevisionList: List all simulation model revisions

        Examples:

            List simulators:

                    >>> from cognite.client import CogniteClient
                    >>> client = CogniteClient()
                    >>> res = client.simulators.list_revisions()

        """
        self._warning.warn()
        return self._list(
            method="POST",
            limit=limit,
            url_path="/simulators/models/revisions/list",
            resource_cls=SimulatorModelRevision,
            list_cls=SimulatorModelRevisionList,
            filter=filter.dump()
            if isinstance(filter, SimulatorModelRevisionsFilter)
            else filter
            if isinstance(filter, dict)
            else None,  # fix this
        )

    def retrieve_revision(self, id: int | None = None, external_id: str | None = None) -> SimulatorModelRevision | None:
        """`Retrieve Simulator Model Revisions <https://api-docs.cogheim.net/redoc/#tag/Simulator-Models/operation/retrieve_simulator_model_revisions_simulators_models_revisions_byids_post>`_

        Retrieve simulator model revisions by IDs or external IDs

        Args:
            id (int | None): The id of the simulator model revision.
            external_id (str | None): The external id of the simulator model revision.

        Returns:
            SimulatorModelRevision | None: Requested simulator model revision

        Examples:

            List simulators:

                    >>> from cognite.client import CogniteClient
                    >>> client = CogniteClient()
                    >>> res = client.simulators.retrieve_revision()

        """
        identifiers = IdentifierSequence.load(ids=id, external_ids=external_id).as_singleton()
        return self._retrieve_multiple(
            list_cls=SimulatorModelRevisionList,
            resource_cls=SimulatorModelRevision,
            identifiers=identifiers,
            resource_path="/simulators/models/revisions",
<<<<<<< HEAD
            headers={"cdf-version": "beta"},
        )

    @overload
    def create(self, model: Sequence[SimulatorModel]) -> SimulatorModelList: ...

    @overload
    def create(self, model: SimulatorModel | SimulatorModelWrite) -> SimulatorModelList: ...

    def create(
        self, model: SimulatorModel | SimulatorModelWrite | Sequence[SimulatorModel] | Sequence[SimulatorModelWrite]
    ) -> SimulatorModel | SimulatorModelList:
        """`Create one or more simulator models. <https://api-docs.cognite.com/20230101-beta/tag/Simulator-Models>`_

        You can create an arbitrary number of simulator models, and the SDK will split the request into multiple requests.

        Args:
            model (SimulatorModel | SimulatorModelWrite | Sequence[SimulatorModel] | Sequence[SimulatorModelWrite]): No description.

        Returns:
            SimulatorModel | SimulatorModelList: Created simulator model(s)

        Examples:

            Create new simulator models::

                >>> from cognite.client import CogniteClient
                >>> from cognite.client.data_classes import SimulatorModelWrite
                >>> client = CogniteClient()
                >>> models = [SimulatorModelWrite(name="model1"), SimulatorModelWrite(name="model2")]
                >>> res = client.simulators.models.create(models)

        """
        assert_type(model, "simulator_model", [SimulatorModelCore, Sequence])

        return self._create_multiple(
            list_cls=SimulatorModelList,
            resource_cls=SimulatorModel,
            items=model,
            input_resource_cls=SimulatorModelWrite,
            resource_path="/simulators/models",
        )

    def delete(
        self,
        id: int | Sequence[int] | None = None,
        external_ids: str | SequenceNotStr[str] | None = None,
    ) -> None:
        """`Delete one or more models <https://api-docs.cognite.com/20230101-beta/tag/Simulator-Models>`_

        Args:
            id (int | Sequence[int] | None): Id or list of ids
            external_id (str | SequenceNotStr[str] | None): External ID or list of external ids
        Examples:

            Delete models by id or external id::

                >>> from cognite.client import CogniteClient
                >>> client = CogniteClient()
                >>> client.simulators.delete_models(id=[1,2,3], external_id="3")
        """
        self._delete_multiple(
            identifiers=IdentifierSequence.load(ids=id, external_ids=external_ids),
            wrap_ids=True,
            resource_path="/simulators/models",
        )

    @overload
    def create_revisions(self, revision: Sequence[SimulatorModelRevision]) -> SimulatorModelRevisionList: ...

    @overload
    def create_revisions(self, revision: SimulatorModelRevision | SimulatorModelRevisionWrite) -> SimulatorModelRevisionList: ...

    def create_revisions(
        self, revisions: SimulatorModelRevision | SimulatorModelRevisionWrite | Sequence[SimulatorModelRevision] | Sequence[SimulatorModelRevisionWrite]
    ) -> SimulatorModel | SimulatorModelList:
        """`Create one or more simulator model revisions. <https://api-docs.cognite.com/20230101-beta/tag/Simulator-Models/operation/create_simulator_model_revision_simulators_models_revisions_post>`_

        You can create an arbitrary number of simulator model revisions, and the SDK will split the request into multiple requests.

        Args:
            model (SimulatorModelRevision | SimulatorModelRevisionWrite | Sequence[SimulatorModel] | Sequence[SimulatorModelWrite]): No description.

        Returns:
            SimulatorModelRevision | SimulatorModelRevisionList: Created simulator model(s)

        Examples:

            Create new simulator models::

                >>> from cognite.client import CogniteClient
                >>> from cognite.client.data_classes import SimulatorModelRevision
                >>> client = CogniteClient()
                >>> models = [SimulatorModelRevision(external_id="model1"), SimulatorModelRevision(external_id="model2")]
                >>> res = client.simulators.models.create_revision(models)

        """
        assert_type(revisions, "simulator_model_revision", [SimulatorModelRevisionCore, Sequence])

        return self._create_multiple(
            list_cls=SimulatorModelList,
            resource_cls=SimulatorModel,
            items=revisions,
            input_resource_cls=SimulatorModelRevisionWrite,
            resource_path="/simulators/models/revisions",
=======
>>>>>>> 74ae1172
        )<|MERGE_RESOLUTION|>--- conflicted
+++ resolved
@@ -164,8 +164,6 @@
             resource_cls=SimulatorModelRevision,
             identifiers=identifiers,
             resource_path="/simulators/models/revisions",
-<<<<<<< HEAD
-            headers={"cdf-version": "beta"},
         )
 
     @overload
@@ -270,6 +268,4 @@
             items=revisions,
             input_resource_cls=SimulatorModelRevisionWrite,
             resource_path="/simulators/models/revisions",
-=======
->>>>>>> 74ae1172
         )