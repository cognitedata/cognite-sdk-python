from __future__ import annotations

from collections.abc import Sequence
from typing import TYPE_CHECKING, Any, overload

from cognite.client._api_client import APIClient
from cognite.client._constants import DEFAULT_LIMIT_READ
from cognite.client.data_classes.simulators.filters import SimulatorModelRevisionsFilter, SimulatorModelsFilter
from cognite.client.data_classes.simulators.simulators import (
    SimulatorModel,
    SimulatorModelCore,
    SimulatorModelList,
    SimulatorModelRevision,
    SimulatorModelRevisionCore,
    SimulatorModelRevisionList,
    SimulatorModelRevisionWrite,
    SimulatorModelUpdate,
    SimulatorModelWrite,
)
from cognite.client.utils._experimental import FeaturePreviewWarning
from cognite.client.utils._identifier import IdentifierSequence
from cognite.client.utils._validation import assert_type
from cognite.client.utils.useful_types import SequenceNotStr

if TYPE_CHECKING:
    from cognite.client import ClientConfig, CogniteClient


class SimulatorModelRevisionsAPI(APIClient):
    _RESOURCE_PATH = "/simulators/models/revisions"

    def __init__(self, config: ClientConfig, api_version: str | None, cognite_client: CogniteClient) -> None:
        super().__init__(config, api_version, cognite_client)
        self._warning = FeaturePreviewWarning(
            api_maturity="General Availability", sdk_maturity="alpha", feature_name="Simulators"
        )

    def list(
        self, limit: int = DEFAULT_LIMIT_READ, filter: SimulatorModelRevisionsFilter | dict[str, Any] | None = None
    ) -> SimulatorModelRevisionList:
        """`Filter simulator model revisions <https://api-docs.cognite.com/20230101-alpha/tag/Simulators/operation/filter_simulators_simulators_list_post>`_

        List all simulation model revisions

        Args:
            limit (int): The maximum number of model revisions to return. Defaults to 100.
            filter (SimulatorModelRevisionsFilter | dict[str, Any] | None): The filter to narrow down simulator model revisions.

        Returns:
            SimulatorModelRevisionList: List all simulation model revisions

        Examples:

            List simulators:

                    >>> from cognite.client import CogniteClient
                    >>> client = CogniteClient()
                    >>> res = client.simulators.models.list()

        """
        self._warning.warn()
        return self._list(
            method="POST",
            limit=limit,
            url_path="/simulators/models/revisions/list",
            resource_cls=SimulatorModelRevision,
            list_cls=SimulatorModelRevisionList,
            filter=filter.dump()
            if isinstance(filter, SimulatorModelRevisionsFilter)
            else filter
            if isinstance(filter, dict)
            else None,  # fix this
        )

    def retrieve(self, id: int | None = None, external_id: str | None = None) -> SimulatorModelRevision | None:
        """`Retrieve Simulator Model Revisions <https://api-docs.cogheim.net/redoc/#tag/Simulator-Models/operation/retrieve_simulator_model_revisions_simulators_models_revisions_byids_post>`_

        Retrieve simulator model revisions by IDs or external IDs

        Args:
            id (int | None): The id of the simulator model revision.
            external_id (str | None): The external id of the simulator model revision.

        Returns:
            SimulatorModelRevision | None: Requested simulator model revision

        Examples:

            List simulators:

                    >>> from cognite.client import CogniteClient
                    >>> client = CogniteClient()
                    >>> res = client.simulators.models.revisions.retrieve(external_id="1")

        """
        identifiers = IdentifierSequence.load(ids=id, external_ids=external_id).as_singleton()
        return self._retrieve_multiple(
            list_cls=SimulatorModelRevisionList,
            resource_cls=SimulatorModelRevision,
            identifiers=identifiers,
            resource_path="/simulators/models/revisions",
        )


class SimulatorModelsAPI(APIClient):
    _RESOURCE_PATH = "/simulators/models"

    def __init__(self, config: ClientConfig, api_version: str | None, cognite_client: CogniteClient) -> None:
        super().__init__(config, api_version, cognite_client)
        self.revisions = SimulatorModelRevisionsAPI(config, api_version, cognite_client)
        self._warning = FeaturePreviewWarning(
            api_maturity="General Availability", sdk_maturity="alpha", feature_name="Simulators"
        )

    def list(
        self, limit: int = DEFAULT_LIMIT_READ, filter: SimulatorModelsFilter | dict[str, Any] | None = None
    ) -> SimulatorModelList:
        """`Filter Simulator Models <https://api-docs.cogheim.net/redoc/#tag/Simulator-Models/operation/filter_simulator_models_simulators_models_list_post>`_

        List simulator models

        Args:
            limit (int): The maximum number of simulator models to return. Defaults to 100.
            filter (SimulatorModelsFilter | dict[str, Any] | None): The filter to narrow down simulator models.

        Returns:
            SimulatorModelList: List of simulator models

        Examples:

            List simulator models:

                    >>> from cognite.client import CogniteClient
                    >>> client = CogniteClient()
                    >>> res = client.simulators.models.list()

        """
        self._warning.warn()
        return self._list(
            method="POST",
            limit=limit,
            url_path="/simulators/models/list",
            resource_cls=SimulatorModel,
            list_cls=SimulatorModelList,
            filter=filter.dump()
            if isinstance(filter, SimulatorModelsFilter)
            else filter
            if isinstance(filter, dict)
            else None,  # fix this
        )

    def retrieve(self, id: int | None = None, external_id: str | None = None) -> SimulatorModel | None:
        """`Retrieve Simulator Model <https://api-docs.cogheim.net/redoc/#tag/Simulator-Models/operation/retrieve_simulator_model_simulators_models_byids_post>`_

        Get a simulator model by id/externalId

        Args:
            id (int | None): The id of the simulator model.
            external_id (str | None): The external id of the simulator model.

        Returns:
            SimulatorModel | None: Requested simulator model

        Examples:

            List simulator models:

                    >>> from cognite.client import CogniteClient
                    >>> client = CogniteClient()
                    >>> res = client.simulators.models.list()

            Get simulator model by id:
                    >>> from cognite.client import CogniteClient
                    >>> client = CogniteClient()
                    >>> res = client.simulators.models.retrieve(id=1)

            Get simulator model by external id:
                    >>> from cognite.client import CogniteClient
                    >>> client = CogniteClient()
                    >>> res = client.simulators.models.retrieve(external_id="1")

        """
        identifiers = IdentifierSequence.load(ids=id, external_ids=external_id).as_singleton()
        return self._retrieve_multiple(
            list_cls=SimulatorModelList,
            resource_cls=SimulatorModel,
            identifiers=identifiers,
<<<<<<< HEAD
            resource_path="/simulators/models/revisions",
        )

    @overload
    def create(self, model: Sequence[SimulatorModel]) -> SimulatorModelList: ...

    @overload
    def create(self, model: SimulatorModel | SimulatorModelWrite) -> SimulatorModelList: ...

    def create(
        self, models: SimulatorModel | SimulatorModelWrite | Sequence[SimulatorModel] | Sequence[SimulatorModelWrite]
    ) -> SimulatorModel | SimulatorModelList:
        """`Create simulator models <https://developer.cognite.com/api#tag/Simulator-Models/operation/create_simulator_model_simulators_models_post>`_

        You can create an arbitrary number of simulator models, and the SDK will split the request into multiple requests.

        Args:
            models (SimulatorModel | SimulatorModelWrite | Sequence[SimulatorModel] | Sequence[SimulatorModelWrite]): No description.

        Returns:
            SimulatorModel | SimulatorModelList: Created simulator model(s)

        Examples:

            Create new simulator models::

                >>> from cognite.client import CogniteClient
                >>> from cognite.client.data_classes import SimulatorModelWrite
                >>> client = CogniteClient()
                >>> models = [SimulatorModelWrite(name="model1"), SimulatorModelWrite(name="model2")]
                >>> res = client.simulators.models.create(models)

        """
        assert_type(models, "simulator_model", [SimulatorModelCore, Sequence])

        return self._create_multiple(
            list_cls=SimulatorModelList,
            resource_cls=SimulatorModel,
            items=models,
            input_resource_cls=SimulatorModelWrite,
            resource_path="/simulators/models",
        )

    def delete(
        self,
        id: int | Sequence[int] | None = None,
        external_ids: str | SequenceNotStr[str] | None = None,
    ) -> None:
        """`Delete one or more models <https://api-docs.cognite.com/20230101-beta/tag/Simulator-Models>`_

        Args:
            id (int | Sequence[int] | None): Id or list of ids
            external_ids (str | SequenceNotStr[str] | None): No description.
        Examples:

            Delete models by id or external id::

                >>> from cognite.client import CogniteClient
                >>> client = CogniteClient()
                >>> client.simulators.delete_models(id=[1,2,3], external_id="3")
        """
        self._delete_multiple(
            identifiers=IdentifierSequence.load(ids=id, external_ids=external_ids),
            wrap_ids=True,
            resource_path="/simulators/models",
        )

    @overload
    def create_revisions(self, revision: Sequence[SimulatorModelRevision]) -> SimulatorModelRevisionList: ...

    @overload
    def create_revisions(
        self, revision: SimulatorModelRevision | SimulatorModelRevisionWrite
    ) -> SimulatorModelRevisionList: ...

    def create_revisions(
        self,
        revisions: SimulatorModelRevision
        | SimulatorModelRevisionWrite
        | Sequence[SimulatorModelRevision]
        | Sequence[SimulatorModelRevisionWrite],
    ) -> SimulatorModel | SimulatorModelList:
        """`Create one or more simulator model revisions. <https://api-docs.cognite.com/20230101-beta/tag/Simulator-Models/operation/create_simulator_model_revision_simulators_models_revisions_post>`_

        You can create an arbitrary number of simulator model revisions, and the SDK will split the request into multiple requests.

        Args:
            revisions (SimulatorModelRevision | SimulatorModelRevisionWrite | Sequence[SimulatorModelRevision] | Sequence[SimulatorModelRevisionWrite]): No description.

        Returns:
            SimulatorModel | SimulatorModelList: Created simulator model(s)

        Examples:

            Create new simulator models::

                >>> from cognite.client import CogniteClient
                >>> from cognite.client.data_classes import SimulatorModelRevision
                >>> client = CogniteClient()
                >>> models = [SimulatorModelRevision(external_id="model1"), SimulatorModelRevision(external_id="model2")]
                >>> res = client.simulators.models.create_revision(models)

        """
        assert_type(revisions, "simulator_model_revision", [SimulatorModelRevisionCore, Sequence])

        return self._create_multiple(
            list_cls=SimulatorModelList,
            resource_cls=SimulatorModel,
            items=revisions,
            input_resource_cls=SimulatorModelRevisionWrite,
            resource_path="/simulators/models/revisions",
        )

    @overload
    def update(
        self,
        item: Sequence[SimulatorModel | SimulatorModelWrite | SimulatorModelUpdate],
    ) -> SimulatorModel: ...

    @overload
    def update(
        self,
        item: SimulatorModel | SimulatorModelWrite | SimulatorModelUpdate,
    ) -> SimulatorModel: ...

    def update(
        self,
        item: SimulatorModel
        | SimulatorModelWrite
        | SimulatorModelUpdate
        | Sequence[SimulatorModel | SimulatorModelWrite | SimulatorModelUpdate],
    ) -> SimulatorModel | SimulatorModelList:
        return self._update_multiple(
            list_cls=SimulatorModelList, resource_cls=SimulatorModel, update_cls=SimulatorModelUpdate, items=item
=======
            resource_path="/simulators/models",
>>>>>>> b6672ff5
        )<|MERGE_RESOLUTION|>--- conflicted
+++ resolved
@@ -185,8 +185,7 @@
             list_cls=SimulatorModelList,
             resource_cls=SimulatorModel,
             identifiers=identifiers,
-<<<<<<< HEAD
-            resource_path="/simulators/models/revisions",
+            resource_path="/simulators/models",
         )
 
     @overload
@@ -320,7 +319,4 @@
     ) -> SimulatorModel | SimulatorModelList:
         return self._update_multiple(
             list_cls=SimulatorModelList, resource_cls=SimulatorModel, update_cls=SimulatorModelUpdate, items=item
-=======
-            resource_path="/simulators/models",
->>>>>>> b6672ff5
         )