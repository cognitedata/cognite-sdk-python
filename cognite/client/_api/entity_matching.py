--- conflicted
+++ resolved
@@ -40,30 +40,21 @@
             cognite_client=self._cognite_client,
         )
 
-<<<<<<< HEAD
     def retrieve(self, id: int | None = None, external_id: str | None = None) -> EntityMatchingModel | None:
-        """Retrieve model
-=======
-    def retrieve(self, id: Optional[int] = None, external_id: Optional[str] = None) -> Optional[EntityMatchingModel]:
         """`Retrieve model  <https://developer.cognite.com/api#tag/Entity-matching/operation/entityMatchingRetrieve>`_
->>>>>>> 3cf0c280
-
         Args:
             id (int | None): id of the model to retrieve.
             external_id (str | None): external id of the model to retrieve.
 
         Returns:
-<<<<<<< HEAD
-            EntityMatchingModel | None: Model requested."""
-=======
-            EntityMatchingModel: Model requested.
+            EntityMatchingModel | None: Model requested.
 
         Examples:
             >>> from cognite.client import CogniteClient
             >>> client = CogniteClient()
             >>> retrieved_model = client.entity_matching.retrieve(id=1)
         """
->>>>>>> 3cf0c280
+
         identifiers = IdentifierSequence.load(ids=id, external_ids=external_id).as_singleton()
         return self._retrieve_multiple(
             list_cls=EntityMatchingModelList, resource_cls=EntityMatchingModel, identifiers=identifiers
@@ -94,29 +85,17 @@
 
     def update(
         self,
-<<<<<<< HEAD
         item: EntityMatchingModel
         | EntityMatchingModelUpdate
         | Sequence[EntityMatchingModel | EntityMatchingModelUpdate],
     ) -> EntityMatchingModelList | EntityMatchingModel:
-        """Update model
+        """`Update model  <https://developer.cognite.com/api#tag/Entity-matching/operation/entityMatchingUpdate>`_
 
         Args:
             item (EntityMatchingModel | EntityMatchingModelUpdate | Sequence[EntityMatchingModel | EntityMatchingModelUpdate]): Model(s) to update
 
         Returns:
-            EntityMatchingModelList | EntityMatchingModel: No description."""
-=======
-        item: Union[
-            EntityMatchingModel,
-            EntityMatchingModelUpdate,
-            Sequence[Union[EntityMatchingModel, EntityMatchingModelUpdate]],
-        ],
-    ) -> Union[EntityMatchingModelList, EntityMatchingModel]:
-        """`Update model  <https://developer.cognite.com/api#tag/Entity-matching/operation/entityMatchingUpdate>`_
-
-        Args:
-            item (Union[EntityMatchingModel,EntityMatchingModelUpdate, Sequence[Union[EntityMatchingModel,EntityMatchingModelUpdate]]) : Model(s) to updated
+            EntityMatchingModelList | EntityMatchingModel: No description.
 
         Examples:
             >>> from cognite.client.data_classes.contextualization import EntityMatchingModelUpdate
@@ -124,7 +103,6 @@
             >>> client = CogniteClient()
             >>> client.entity_matching.update(EntityMatchingModelUpdate(id=1).name.set("New name"))
         """
->>>>>>> 3cf0c280
         return self._update_multiple(
             list_cls=EntityMatchingModelList,
             resource_cls=EntityMatchingModel,
@@ -153,12 +131,11 @@
 
         Returns:
             EntityMatchingModelList: List of models.
-<<<<<<< HEAD
-=======
-
-        Examples:
-                >>> client.entity_matching.list(limit=1, name="test")
->>>>>>> 3cf0c280
+
+        Examples:
+            >>> from cognite.client import CogniteClient
+            >>> client = CogniteClient()
+            >>> client.entity_matching.list(limit=1, name="test")
         """
         if is_unlimited(limit):
             limit = 1_000_000_000  # currently no pagination
@@ -185,28 +162,21 @@
             self._get(self._RESOURCE_PATH + "/jobs").json()["items"], cognite_client=self._cognite_client
         )
 
-<<<<<<< HEAD
     def delete(self, id: int | Sequence[int] | None = None, external_id: str | Sequence[str] | None = None) -> None:
-        """Delete models
+        """`Delete models  <https://developer.cognite.com/api#tag/Entity-matching/operation/entityMatchingDelete>`_
+
+        https://api-docs.cognite.com/20230101/tag/Entity-matching/operation/entityMatchingDelete
+
 
         Args:
             id (int | Sequence[int] | None): Id or list of ids
             external_id (str | Sequence[str] | None): External ID or list of external ids
-=======
-    def delete(self, id: Union[int, Sequence[int]] = None, external_id: Union[str, Sequence[str]] = None) -> None:
-        """`Delete models  <https://developer.cognite.com/api#tag/Entity-matching/operation/entityMatchingDelete>`_
-
-        https://api-docs.cognite.com/20230101/tag/Entity-matching/operation/entityMatchingDelete
-
-        Args:
-            id (Union[int, Sequence[int]): Id or list of ids
-            external_id (Union[str, Sequence[str]]): External ID or list of external ids
-
         Returns: None
 
         Examples:
+            >>> from cognite.client import CogniteClient
+            >>> client = CogniteClient()
             >>> client.entity_matching.delete(id=1)
->>>>>>> 3cf0c280
         """
 
         self._delete_multiple(identifiers=IdentifierSequence.load(ids=id, external_ids=external_id), wrap_ids=True)
@@ -240,16 +210,9 @@
             feature_type (str | None): feature type that defines the combination of features used, see API docs for details.
             classifier (str | None): classifier used in training.
             ignore_missing_fields (bool): whether missing data in match_fields should return error or be filled in with an empty string.
-<<<<<<< HEAD
             name (str | None): Optional user-defined name of model.
             description (str | None): Optional user-defined description of model.
             external_id (str | None): Optional external id. Must be unique within the project.
-=======
-            name (str): Optional user-defined name of model.
-            description (str): Optional user-defined description of model.
-            external_id (str): Optional external id. Must be unique within the project.
-
->>>>>>> 3cf0c280
         Returns:
             EntityMatchingModel: Resulting queued model.
 
@@ -370,7 +333,7 @@
             >>> true_matches = [(1, 101)]
             >>> model = client.entity_matching.refit(
             >>>     true_matches = true_matches,
-            >>>     description="AssetMatchingJob1,
+            >>>     description="AssetMatchingJob1",
             >>>     id=1)
         """
         model = self.retrieve(id=id, external_id=external_id)
