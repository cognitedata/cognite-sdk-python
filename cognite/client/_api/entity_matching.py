from __future__ import annotations

from typing import Any, Sequence, TypeVar

from cognite.client._api_client import APIClient
from cognite.client._constants import DEFAULT_LIMIT_READ
from cognite.client.data_classes._base import CogniteResource
from cognite.client.data_classes.contextualization import (
    ContextualizationJob,
    ContextualizationJobList,
    EntityMatchingModel,
    EntityMatchingModelList,
    EntityMatchingModelUpdate,
)
from cognite.client.utils._auxiliary import convert_true_match, is_unlimited
from cognite.client.utils._identifier import IdentifierSequence

T_ContextualizationJob = TypeVar("T_ContextualizationJob", bound=ContextualizationJob)


class EntityMatchingAPI(APIClient):
    _RESOURCE_PATH = EntityMatchingModel._RESOURCE_PATH

    def _run_job(
        self,
        job_path: str,
        job_cls: type[T_ContextualizationJob],
        json: dict[str, Any],
        status_path: str | None = None,
        headers: dict | None = None,
    ) -> T_ContextualizationJob:
        if status_path is None:
            status_path = job_path + "/"
        response = self._post(self._RESOURCE_PATH + job_path, json=json, headers=headers)

        return job_cls._load_with_status(
            data=response.json(),
            headers=response.headers,
            status_path=self._RESOURCE_PATH + status_path,
            cognite_client=self._cognite_client,
        )

    def retrieve(self, id: int | None = None, external_id: str | None = None) -> EntityMatchingModel | None:
        """Retrieve model

        Args:
            id (int | None): id of the model to retrieve.
            external_id (str | None): external id of the model to retrieve.

        Returns:
            EntityMatchingModel | None: Model requested."""
        identifiers = IdentifierSequence.load(ids=id, external_ids=external_id).as_singleton()
        return self._retrieve_multiple(
            list_cls=EntityMatchingModelList, resource_cls=EntityMatchingModel, identifiers=identifiers
        )

    def retrieve_multiple(
        self, ids: Sequence[int] | None = None, external_ids: Sequence[str] | None = None
    ) -> EntityMatchingModelList:
        """Retrieve models

        Args:
            ids (Sequence[int] | None): ids of the model to retrieve.
            external_ids (Sequence[str] | None): external ids of the model to retrieve.

        Returns:
            EntityMatchingModelList: Models requested."""
        identifiers = IdentifierSequence.load(ids=ids, external_ids=external_ids)
        return self._retrieve_multiple(
            list_cls=EntityMatchingModelList, resource_cls=EntityMatchingModel, identifiers=identifiers
        )

    def update(
        self,
        item: EntityMatchingModel
        | EntityMatchingModelUpdate
        | Sequence[EntityMatchingModel | EntityMatchingModelUpdate],
    ) -> EntityMatchingModelList | EntityMatchingModel:
        """Update model

        Args:
            item (EntityMatchingModel | EntityMatchingModelUpdate | Sequence[EntityMatchingModel | EntityMatchingModelUpdate]): Model(s) to update

        Returns:
            EntityMatchingModelList | EntityMatchingModel: No description."""
        return self._update_multiple(
            list_cls=EntityMatchingModelList,
            resource_cls=EntityMatchingModel,
            update_cls=EntityMatchingModelUpdate,
            items=item,
        )

    def list(
        self,
        name: str | None = None,
        description: str | None = None,
        original_id: int | None = None,
        feature_type: str | None = None,
        classifier: str | None = None,
        limit: int | None = DEFAULT_LIMIT_READ,
    ) -> EntityMatchingModelList:
        """List models

        Args:
            name (str | None): Optional user-defined name of model.
            description (str | None): Optional user-defined description of model.
            original_id (int | None): id of the original model for models that were created with refit.
            feature_type (str | None): feature type that defines the combination of features used.
            classifier (str | None): classifier used in training.
            limit (int | None): Maximum number of items to return. Defaults to 25. Set to -1, float("inf") or None to return all items.

        Returns:
            EntityMatchingModelList: List of models.
        """
        if is_unlimited(limit):
            limit = 1_000_000_000  # currently no pagination
        filter = {
            "originalId": original_id,
            "name": name,
            "description": description,
            "featureType": feature_type,
            "classifier": classifier,
        }
        filter = {k: v for k, v in filter.items() if v is not None}
        # NB no pagination support yet
        models = self._post(self._RESOURCE_PATH + "/list", json={"filter": filter, "limit": limit}).json()["items"]
<<<<<<< HEAD
        return EntityMatchingModelList(
            [EntityMatchingModel.load(model, cognite_client=self._cognite_client) for model in models]
        )
=======
        return EntityMatchingModelList._load(models, cognite_client=self._cognite_client)
>>>>>>> 41ec76fb

    def list_jobs(self) -> ContextualizationJobList:
        """List jobs, typically model fit and predict runs.

        Returns:
            ContextualizationJobList: List of jobs."""
        return ContextualizationJobList.load(
            self._get(self._RESOURCE_PATH + "/jobs").json()["items"], cognite_client=self._cognite_client
        )

    def delete(self, id: int | Sequence[int] | None = None, external_id: str | Sequence[str] | None = None) -> None:
        """Delete models

        Args:
            id (int | Sequence[int] | None): Id or list of ids
            external_id (str | Sequence[str] | None): External ID or list of external ids
        """

        self._delete_multiple(identifiers=IdentifierSequence.load(ids=id, external_ids=external_id), wrap_ids=True)

    def fit(
        self,
        sources: Sequence[dict | CogniteResource],
        targets: Sequence[dict | CogniteResource],
        true_matches: Sequence[dict | tuple[int | str, int | str]] | None = None,
        match_fields: dict | Sequence[tuple[str, str]] | None = None,
        feature_type: str | None = None,
        classifier: str | None = None,
        ignore_missing_fields: bool = False,
        name: str | None = None,
        description: str | None = None,
        external_id: str | None = None,
    ) -> EntityMatchingModel:
        """Fit entity matching model.

        Note:
            All users on this CDF subscription with assets read-all and entitymatching read-all and write-all
            capabilities in the project, are able to access the data sent to this endpoint.

        Args:
            sources (Sequence[dict | CogniteResource]): entities to match from, should have an 'id' field. Tolerant to passing more than is needed or used (e.g. json dump of time series list). Metadata fields are automatically flattened to "metadata.key" entries, such that they can be used in match_fields.
            targets (Sequence[dict | CogniteResource]): entities to match to, should have an 'id' field.  Tolerant to passing more than is needed or used.
            true_matches (Sequence[dict | tuple[int | str, int | str]] | None): Known valid matches given as a list of dicts with keys 'sourceId', 'sourceExternalId', 'targetId', 'targetExternalId'). If omitted, uses an unsupervised model. A tuple can be used instead of the dictionary for convenience, interpreted as id/externalId based on type.
            match_fields (dict | Sequence[tuple[str, str]] | None): List of (from,to) keys to use in matching. Default in the API is [('name','name')]. Also accepts {"source": .., "target": ..}.
            feature_type (str | None): feature type that defines the combination of features used, see API docs for details.
            classifier (str | None): classifier used in training.
            ignore_missing_fields (bool): whether missing data in match_fields should return error or be filled in with an empty string.
            name (str | None): Optional user-defined name of model.
            description (str | None): Optional user-defined description of model.
            external_id (str | None): Optional external id. Must be unique within the project.
        Returns:
            EntityMatchingModel: Resulting queued model."""

        if match_fields:
            match_fields_processed = [
                ft if isinstance(ft, dict) else {"source": ft[0], "target": ft[1]} for ft in match_fields
            ]
        else:
            match_fields_processed = None
        if true_matches:
            true_matches = [convert_true_match(true_match) for true_match in true_matches]
        response = self._post(
            self._RESOURCE_PATH + "/",
            json={
                "name": name,
                "description": description,
                "externalId": external_id,
                "sources": EntityMatchingModel._dump_entities(sources),
                "targets": EntityMatchingModel._dump_entities(targets),
                "trueMatches": true_matches,
                "matchFields": match_fields_processed,
                "featureType": feature_type,
                "classifier": classifier,
                "ignoreMissingFields": ignore_missing_fields,
            },
        )
        return EntityMatchingModel.load(response.json(), cognite_client=self._cognite_client)

    def predict(
        self,
        sources: Sequence[dict] | None = None,
        targets: Sequence[dict] | None = None,
        num_matches: int = 1,
        score_threshold: float | None = None,
        id: int | None = None,
        external_id: str | None = None,
    ) -> ContextualizationJob:
        """Predict entity matching.

        Warning:
            Blocks and waits for the model to be ready if it has been recently created.

        Note:
            All users on this CDF subscription with assets read-all and entitymatching read-all and write-all
            capabilities in the project, are able to access the data sent to this endpoint.

        Args:
            sources (Sequence[dict] | None): entities to match from, does not need an 'id' field. Tolerant to passing more than is needed or used (e.g. json dump of time series list). If omitted, will use data from fit.
            targets (Sequence[dict] | None): entities to match to, does not need an 'id' field.  Tolerant to passing more than is needed or used. If omitted, will use data from fit.
            num_matches (int): number of matches to return for each item.
            score_threshold (float | None): only return matches with a score above this threshold
            id (int | None): ids of the model to use.
            external_id (str | None): external ids of the model to use.

        Returns:
            ContextualizationJob: Object which can be used to wait for and retrieve results.
        """
        model = self.retrieve(id=id, external_id=external_id)
        assert model
        return model.predict(  # could call predict directly but this is friendlier
            sources=EntityMatchingModel._dump_entities(sources),
            targets=EntityMatchingModel._dump_entities(targets),
            num_matches=num_matches,
            score_threshold=score_threshold,
        )

    def refit(
        self,
        true_matches: Sequence[dict | tuple[int | str, int | str]],
        id: int | None = None,
        external_id: str | None = None,
    ) -> EntityMatchingModel:
        """Re-fits an entity matching model, using the combination of the old and new true matches.

        Note:
            All users on this CDF subscription with assets read-all and entitymatching read-all and write-all
            capabilities in the project, are able to access the data sent to this endpoint.

        Args:
            true_matches (Sequence[dict | tuple[int | str, int | str]]): Updated known valid matches given as a list of dicts with keys 'fromId', 'fromExternalId', 'toId', 'toExternalId'). A tuple can be used instead of the dictionary for convenience, interpreted as id/externalId based on type.
            id (int | None): ids of the model to use.
            external_id (str | None): external ids of the model to use.
        Returns:
            EntityMatchingModel: new model refitted to true_matches."""
        model = self.retrieve(id=id, external_id=external_id)
        assert model
        return model.refit(true_matches=true_matches)<|MERGE_RESOLUTION|>--- conflicted
+++ resolved
@@ -124,13 +124,7 @@
         filter = {k: v for k, v in filter.items() if v is not None}
         # NB no pagination support yet
         models = self._post(self._RESOURCE_PATH + "/list", json={"filter": filter, "limit": limit}).json()["items"]
-<<<<<<< HEAD
-        return EntityMatchingModelList(
-            [EntityMatchingModel.load(model, cognite_client=self._cognite_client) for model in models]
-        )
-=======
-        return EntityMatchingModelList._load(models, cognite_client=self._cognite_client)
->>>>>>> 41ec76fb
+        return EntityMatchingModelList.load(models, cognite_client=self._cognite_client)
 
     def list_jobs(self) -> ContextualizationJobList:
         """List jobs, typically model fit and predict runs.
