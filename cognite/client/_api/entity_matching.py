--- conflicted
+++ resolved
@@ -128,17 +128,12 @@
             limit (int, optional): Maximum number of items to return. Defaults to 100. Set to -1, float("inf") or None to return all items.
 
         Returns:
-<<<<<<< HEAD
             EntityMatchingModelList: List of models.
 
         Examples:
                 >>> client.entity_matching.list(limit=1, name="test")
         """
-        if limit in [None, -1, float("inf")]:
-=======
-            EntityMatchingModelList: List of models."""
         if is_unlimited(limit):
->>>>>>> 9374b148
             limit = 1_000_000_000  # currently no pagination
         filter = {
             "originalId": original_id,
