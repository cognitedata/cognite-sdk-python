from __future__ import annotations

from collections.abc import Iterator
from pathlib import Path
from typing import IO, TYPE_CHECKING, Any, BinaryIO, Literal, cast, overload

from cognite.client._api_client import APIClient
from cognite.client._constants import DEFAULT_LIMIT_READ
from cognite.client.data_classes import filters
from cognite.client.data_classes.aggregations import AggregationFilter, UniqueResultList
from cognite.client.data_classes.documents import (
    Document,
    DocumentHighlightList,
    DocumentList,
    DocumentProperty,
    DocumentSort,
    SortableProperty,
    SourceFileProperty,
    TemporaryLink,
)
from cognite.client.data_classes.filters import _BASIC_FILTERS, Filter, _validate_filter

if TYPE_CHECKING:
    from cognite.client import ClientConfig, CogniteClient

_FILTERS_SUPPORTED: frozenset[type[Filter]] = _BASIC_FILTERS.union(
    {filters.InAssetSubtree, filters.Search, filters.GeoJSONIntersects, filters.GeoJSONDisjoint, filters.GeoJSONWithin}
)


class DocumentPreviewAPI(APIClient):
    _RESOURCE_PATH = "/documents"

    def download_page_as_png_bytes(self, id: int, page_number: int = 1) -> bytes:
        """`Downloads an image preview for a specific page of the specified document <https://developer.cognite.com/api#tag/Document-preview/operation/documentsPreviewImagePage>`_.

        Args:
            id (int): The server-generated ID for the document you want to retrieve the preview of.
            page_number (int): Page number to preview. Starting at 1 for first page.

        Returns:
            bytes: The png preview of the document.

        Examples:

            Download image preview of page 5 of file with id 123:

                >>> from cognite.client import CogniteClient
                >>> client = CogniteClient()
                >>> content = client.documents.previews.download_page_as_png_bytes(id=123, page_number=5)

            Download an image preview and display using IPython.display.Image (for example in a Jupyter Notebook):

                >>> from IPython.display import Image
                >>> binary_png = client.documents.previews.download_page_as_png_bytes(id=123, page_number=5)
                >>> Image(binary_png)
        """
        res = self._do_request(
            "GET", f"{self._RESOURCE_PATH}/{id}/preview/image/pages/{page_number}", accept="image/png"
        )
        return res.content

    def download_page_as_png(
        self, path: Path | str | IO, id: int, page_number: int = 1, overwrite: bool = False
    ) -> None:
        """`Downloads an image preview for a specific page of the specified document <https://developer.cognite.com/api#tag/Document-preview/operation/documentsPreviewImagePage>`_.

        Args:
            path (Path | str | IO): The path to save the png preview of the document. If the path is a directory, the file name will be '[id]_page[page_number].png'.
            id (int): The server-generated ID for the document you want to retrieve the preview of.
            page_number (int): Page number to preview. Starting at 1 for first page.
            overwrite (bool): Whether to overwrite existing file at the given path. Defaults to False.

        Examples:

            Download Image preview of page 5 of file with id 123 to folder "previews":

                >>> from cognite.client import CogniteClient
                >>> client = CogniteClient()
                >>> client.documents.previews.download_page_as_png("previews", id=123, page_number=5)
        """
        if isinstance(path, IO):
            content = self.download_page_as_png_bytes(id)
            path.write(content)
            return

        if (path := Path(path)).is_dir():
            path /= f"{id}_page{page_number}.png"
        elif path.suffix != ".png":
            raise ValueError("Path must be a directory or end with .png")
        if not overwrite and path.exists():
            raise FileExistsError(f"File {path} already exists. Use overwrite=True to overwrite existing file.")
        content = self.download_page_as_png_bytes(id, page_number)
        path.write_bytes(content)

    def download_document_as_pdf_bytes(self, id: int) -> bytes:
        """`Downloads a pdf preview of the specified document <https://developer.cognite.com/api#tag/Document-preview/operation/documentsPreviewPdf>`_.

        Previews will be rendered if necessary during the request. Be prepared for the request to take a few seconds to complete.

        Args:
            id (int): The server-generated ID for the document you want to retrieve the preview of.

        Returns:
            bytes: The pdf preview of the document.

        Examples:

            Download PDF preview of file with id 123:

                >>> from cognite.client import CogniteClient
                >>> client = CogniteClient()
                >>> content = client.documents.previews.download_document_as_pdf_bytes(id=123)
        """
        res = self._do_request("GET", f"{self._RESOURCE_PATH}/{id}/preview/pdf", accept="application/pdf")
        return res.content

    def download_document_as_pdf(self, path: Path | str | IO, id: int, overwrite: bool = False) -> None:
        """`Downloads a pdf preview of the specified document <https://developer.cognite.com/api#tag/Document-preview/operation/documentsPreviewPdf>`_.

        Previews will be rendered if necessary during the request. Be prepared for the request to take a few seconds to complete.

        Args:
            path (Path | str | IO): The path to save the pdf preview of the document. If the path is a directory, the file name will be '[id].pdf'.
            id (int): The server-generated ID for the document you want to retrieve the preview of.
            overwrite (bool): Whether to overwrite existing file at the given path. Defaults to False.

        Examples:

            Download PDF preview of file with id 123 to folder "previews":

                >>> from cognite.client import CogniteClient
                >>> client = CogniteClient()
                >>> client.documents.previews.download_document_as_pdf("previews", id=123)
        """
        if isinstance(path, IO):
            content = self.download_document_as_pdf_bytes(id)
            path.write(content)
            return

        if (path := Path(path)).is_dir():
            path /= f"{id}.pdf"
        elif path.suffix != ".pdf":
            raise ValueError("Path must be a directory or end with .pdf")
        if not overwrite and path.exists():
            raise FileExistsError(f"File {path} already exists. Use overwrite=True to overwrite existing file.")
        content = self.download_document_as_pdf_bytes(id)
        path.write_bytes(content)

    def retrieve_pdf_link(self, id: int) -> TemporaryLink:
        """`Retrieve a Temporary link to download pdf preview <https://developer.cognite.com/api#tag/Document-preview/operation/documentsPreviewPdfTemporaryLink>`_.

        Args:
            id (int): The server-generated ID for the document you want to retrieve the preview of.

        Returns:
            TemporaryLink: A temporary link to download the pdf preview.

        Examples:

            Retrieve the PDF preview download link for document with id 123:

                >>> from cognite.client import CogniteClient
                >>> client = CogniteClient()
                >>> link = client.documents.previews.retrieve_pdf_link(id=123)
        """
        res = self._get(f"{self._RESOURCE_PATH}/{id}/preview/pdf/temporarylink")
        return TemporaryLink.load(res.json())


class DocumentsAPI(APIClient):
    _RESOURCE_PATH = "/documents"

    def __init__(self, config: ClientConfig, api_version: str | None, cognite_client: CogniteClient) -> None:
        super().__init__(config, api_version, cognite_client)
        self.previews = DocumentPreviewAPI(config, api_version, cognite_client)

    @overload
    def __call__(
        self,
        chunk_size: int,
        filter: Filter | dict[str, Any] | None = None,
        sort: DocumentSort | SortableProperty | tuple[SortableProperty, Literal["asc", "desc"]] | None = None,
        limit: int | None = None,
        partitions: int | None = None,
    ) -> Iterator[DocumentList]: ...

    @overload
    def __call__(
        self,
        chunk_size: Literal[None] = None,
        filter: Filter | dict[str, Any] | None = None,
        sort: DocumentSort | SortableProperty | tuple[SortableProperty, Literal["asc", "desc"]] | None = None,
        limit: int | None = None,
        partitions: int | None = None,
    ) -> Iterator[DocumentList]: ...

    def __call__(
        self,
        chunk_size: int | None = None,
        filter: Filter | dict[str, Any] | None = None,
        sort: DocumentSort | SortableProperty | tuple[SortableProperty, Literal["asc", "desc"]] | None = None,
        limit: int | None = None,
        partitions: int | None = None,
    ) -> Iterator[Document] | Iterator[DocumentList]:
        """Iterate over documents

        Fetches documents as they are iterated over, so you keep a limited number of documents in memory.

        Args:
            chunk_size (int | None): Number of documents to return in each chunk. Defaults to yielding one document at a time.
            filter (Filter | dict[str, Any] | None): The filter to narrow down the documents to return.
            sort (DocumentSort | SortableProperty | tuple[SortableProperty, Literal['asc', 'desc']] | None): The property to sort by. The default order is ascending.
            limit (int | None): Maximum number of documents to return. Default to return all items.
            partitions (int | None): Retrieve documents in parallel using this number of workers. Also requires `limit=None` to be passed. To prevent unexpected problems and maximize read throughput, API documentation recommends at most use 10 partitions. When using more than 10 partitions, actual throughout decreases. In future releases of the APIs, CDF may reject requests with more than 10 partitions.

        Returns:
            Iterator[Document] | Iterator[DocumentList]: yields Documents one by one if chunk_size is not specified, else DocumentList objects.
        """
        self._validate_filter(filter)
        return self._list_generator(
            list_cls=DocumentList,
            resource_cls=Document,
            sort=[DocumentSort.load(sort).dump()] if sort else None,
            method="POST",
            chunk_size=chunk_size,
            filter=filter.dump() if isinstance(filter, Filter) else filter,
            limit=limit,
            partitions=partitions,
        )

    def __iter__(self) -> Iterator[Document]:
        """Iterate over documents

        Fetches documents as they are iterated over, so you keep a limited number of documents in memory.

        Returns:
            Iterator[Document]: yields documents one by one.
        """
        return cast(Iterator[Document], self())

<<<<<<< HEAD
    def aggregate_count(self, query: str | None = None, filter: Filter | dict | None = None) -> int:
        """`Count of documents matching the specified filters and search <https://developer.cognite.com/api#tag/Documents/operation/documentsAggregate>`_.
=======
    def aggregate_count(self, query: str | None = None, filter: Filter | dict[str, Any] | None = None) -> int:
        """`Count of documents matching the specified filters and search. <https://developer.cognite.com/api#tag/Documents/operation/documentsAggregate>`_
>>>>>>> b5213d45

        Args:
            query (str | None): The free text search query, for details see the documentation referenced above.
            filter (Filter | dict[str, Any] | None): The filter to narrow down the documents to count.

        Returns:
            int: The number of documents matching the specified filters and search.

        Examples:

            Count the number of documents in your CDF project:

                >>> from cognite.client import CogniteClient
                >>> client = CogniteClient()
                >>> count = client.documents.aggregate_count()

            Count the number of PDF documents in your CDF project:

                >>> from cognite.client.data_classes import filters
                >>> from cognite.client.data_classes.documents import DocumentProperty
                >>> is_pdf = filters.Equals(DocumentProperty.mime_type, "application/pdf")
                >>> pdf_count = client.documents.aggregate_count(filter=is_pdf)

            Count the number of documents with a related asset in a subtree rooted at any of
            the specified external IDs, e.g. 'Plant_1' and 'Plant_2':

                >>> client.documents.aggregate_count(
                ...     filter=filters.InAssetSubtree(
                ...         property=DocumentProperty.asset_external_ids,
                ...         values=['Plant_1', 'Plant_2'],
                ...     )
                ... )
        """
        self._validate_filter(filter)
        return self._advanced_aggregate(
            "count", filter=filter.dump() if isinstance(filter, Filter) else filter, query=query
        )

    def aggregate_cardinality_values(
        self,
        property: DocumentProperty | SourceFileProperty | list[str] | str,
        query: str | None = None,
        filter: Filter | dict[str, Any] | None = None,
        aggregate_filter: AggregationFilter | dict[str, Any] | None = None,
    ) -> int:
        """`Find approximate property count for documents <https://developer.cognite.com/api#tag/Documents/operation/documentsAggregate>`_.

        Args:
            property (DocumentProperty | SourceFileProperty | list[str] | str): The property to count the cardinality of.
            query (str | None): The free text search query, for details see the documentation referenced above.
            filter (Filter | dict[str, Any] | None): The filter to narrow down the documents to count cardinality.
            aggregate_filter (AggregationFilter | dict[str, Any] | None): The filter to apply to the resulting buckets.

        Returns:
            int: The number of documents matching the specified filters and search.

        Examples:

            Count the number of types of documents in your CDF project:

                >>> from cognite.client import CogniteClient
                >>> from cognite.client.data_classes.documents import DocumentProperty
                >>> client = CogniteClient()
                >>> count = client.documents.aggregate_cardinality_values(DocumentProperty.type)

            Count the number of authors of plain/text documents in your CDF project:

                >>> from cognite.client import CogniteClient
                >>> from cognite.client.data_classes import filters
                >>> from cognite.client.data_classes.documents import DocumentProperty
                >>> client = CogniteClient()
                >>> is_plain_text = filters.Equals(DocumentProperty.mime_type, "text/plain")
                >>> plain_text_author_count = client.documents.aggregate_cardinality_values(DocumentProperty.author, filter=is_plain_text)

            Count the number of types of documents in your CDF project but exclude documents that start with "text":

                >>> from cognite.client import CogniteClient
                >>> from cognite.client.data_classes.documents import DocumentProperty
                >>> from cognite.client.data_classes import aggregations
                >>> client = CogniteClient()
                >>> agg = aggregations
                >>> is_not_text = agg.Not(agg.Prefix("text"))
                >>> type_count_excluded_text = client.documents.aggregate_cardinality_values(DocumentProperty.type, aggregate_filter=is_not_text)
        """
        self._validate_filter(filter)

        return self._advanced_aggregate(
            "cardinalityValues",
            properties=property,
            query=query,
            filter=filter.dump() if isinstance(filter, Filter) else filter,
            aggregate_filter=aggregate_filter,
        )

    def aggregate_cardinality_properties(
        self,
        path: DocumentProperty | SourceFileProperty | list[str] | str,
        query: str | None = None,
        filter: Filter | dict[str, Any] | None = None,
        aggregate_filter: AggregationFilter | dict[str, Any] | None = None,
    ) -> int:
        """`Find approximate paths count for documents <https://developer.cognite.com/api#tag/Documents/operation/documentsAggregate>`_.

        Args:
            path (DocumentProperty | SourceFileProperty | list[str] | str): The scope in every document to aggregate properties. The only value allowed now is ["metadata"]. It means to aggregate only metadata properties (aka keys).
            query (str | None): The free text search query, for details see the documentation referenced above.
            filter (Filter | dict[str, Any] | None): The filter to narrow down the documents to count cardinality.
            aggregate_filter (AggregationFilter | dict[str, Any] | None): The filter to apply to the resulting buckets.

        Returns:
            int: The number of documents matching the specified filters and search.

        Examples:

            Count the number metadata keys for documents in your CDF project:

                >>> from cognite.client import CogniteClient
                >>> from cognite.client.data_classes.documents import SourceFileProperty
                >>> client = CogniteClient()
                >>> count = client.documents.aggregate_cardinality_properties(SourceFileProperty.metadata)
        """
        self._validate_filter(filter)

        return self._advanced_aggregate(
            "cardinalityProperties",
            path=path,
            query=query,
            filter=filter.dump() if isinstance(filter, Filter) else filter,
            aggregate_filter=aggregate_filter,
        )

    def aggregate_unique_values(
        self,
        property: DocumentProperty | SourceFileProperty | list[str] | str,
        query: str | None = None,
        filter: Filter | dict[str, Any] | None = None,
        aggregate_filter: AggregationFilter | dict[str, Any] | None = None,
        limit: int = DEFAULT_LIMIT_READ,
    ) -> UniqueResultList:
        """`Get unique properties with counts for documents <https://developer.cognite.com/api#tag/Documents/operation/documentsAggregate>`_.

        Args:
            property (DocumentProperty | SourceFileProperty | list[str] | str): The property to group by.
            query (str | None): The free text search query, for details see the documentation referenced above.
            filter (Filter | dict[str, Any] | None): The filter to narrow down the documents to count cardinality.
            aggregate_filter (AggregationFilter | dict[str, Any] | None): The filter to apply to the resulting buckets.
            limit (int): Maximum number of items. Defaults to 25.

        Returns:
            UniqueResultList: List of unique values of documents matching the specified filters and search.

        Examples:

            Get the unique types with count of documents in your CDF project:

                >>> from cognite.client import CogniteClient
                >>> from cognite.client.data_classes.documents import DocumentProperty
                >>> client = CogniteClient()
                >>> result = client.documents.aggregate_unique_values(DocumentProperty.mime_type)
                >>> unique_types = result.unique

            Get the different languages with count for documents with external id prefix "abc":

                >>> from cognite.client import CogniteClient
                >>> from cognite.client.data_classes import filters
                >>> from cognite.client.data_classes.documents import DocumentProperty
                >>> client = CogniteClient()
                >>> is_abc = filters.Prefix(DocumentProperty.external_id, "abc")
                >>> result = client.documents.aggregate_unique_values(DocumentProperty.language, filter=is_abc)
                >>> unique_languages = result.unique

            Get the unique mime types with count of documents, but exclude mime types that start with text:

                >>> from cognite.client import CogniteClient
                >>> from cognite.client.data_classes.documents import DocumentProperty
                >>> from cognite.client.data_classes import aggregations
                >>> client = CogniteClient()
                >>> agg = aggregations
                >>> is_not_text = agg.Not(agg.Prefix("text"))
                >>> result = client.documents.aggregate_unique_values(DocumentProperty.mime_type, aggregate_filter=is_not_text)
                >>> unique_mime_types = result.unique
        """
        self._validate_filter(filter)
        return self._advanced_aggregate(
            aggregate="uniqueValues",
            properties=property,
            query=query,
            filter=filter.dump() if isinstance(filter, Filter) else filter,
            aggregate_filter=aggregate_filter,
            limit=limit,
        )

    def aggregate_unique_properties(
        self,
        path: DocumentProperty | SourceFileProperty | list[str] | str,
        query: str | None = None,
        filter: Filter | dict[str, Any] | None = None,
        aggregate_filter: AggregationFilter | dict[str, Any] | None = None,
        limit: int = DEFAULT_LIMIT_READ,
    ) -> UniqueResultList:
        """`Get unique paths with counts for documents <https://developer.cognite.com/api#tag/Documents/operation/documentsAggregate>`_.

        Args:
            path (DocumentProperty | SourceFileProperty | list[str] | str): The scope in every document to aggregate properties. The only value allowed now is ["metadata"]. It means to aggregate only metadata properties (aka keys).
            query (str | None): The free text search query, for details see the documentation referenced above.
            filter (Filter | dict[str, Any] | None): The filter to narrow down the documents to count cardinality.
            aggregate_filter (AggregationFilter | dict[str, Any] | None): The filter to apply to the resulting buckets.
            limit (int): Maximum number of items. Defaults to 25.

        Returns:
            UniqueResultList: List of unique values of documents matching the specified filters and search.

        Examples:

            Get the unique metadata keys with count of documents in your CDF project:

                >>> from cognite.client import CogniteClient
                >>> from cognite.client.data_classes.documents import SourceFileProperty
                >>> client = CogniteClient()
                >>> result = client.documents.aggregate_unique_values(SourceFileProperty.metadata)
        """
        self._validate_filter(filter)

        return self._advanced_aggregate(
            aggregate="uniqueProperties",
            # There is a bug/inconsistency in the API where the path parameter is called properties for documents.
            # This has been reported to the API team, and will be fixed in the future.
            properties=path,
            query=query,
            filter=filter.dump() if isinstance(filter, Filter) else filter,
            aggregate_filter=aggregate_filter,
            limit=limit,
        )

    def retrieve_content(self, id: int) -> bytes:
        """`Retrieve document content <https://developer.cognite.com/api#tag/Documents/operation/documentsContent>`_.

        Returns extracted textual information for the given document.

        The document pipeline extracts up to 1MiB of textual information from each processed document.
        The search and list endpoints truncate the textual content of each document,
        in order to reduce the size of the returned payload. If you want the whole text for a document,
        you can use this endpoint.


        Args:
            id (int): The server-generated ID for the document you want to retrieve the content of.

        Returns:
            bytes: The content of the document.

        Examples:

            Retrieve the content of a document with id 123:

                >>> from cognite.client import CogniteClient
                >>> client = CogniteClient()
                >>> content = client.documents.retrieve_content(id=123)
        """
        response = self._do_request("GET", f"{self._RESOURCE_PATH}/{id}/content", accept="text/plain")
        return response.content

    def retrieve_content_buffer(self, id: int, buffer: BinaryIO) -> None:
        """`Retrieve document content into buffer <https://developer.cognite.com/api#tag/Documents/operation/documentsContent>`_.

        Returns extracted textual information for the given document.

        The document pipeline extracts up to 1MiB of textual information from each processed document.
        The search and list endpoints truncate the textual content of each document,
        in order to reduce the size of the returned payload. If you want the whole text for a document,
        you can use this endpoint.


        Args:
            id (int): The server-generated ID for the document you want to retrieve the content of.
            buffer (BinaryIO): The document content is streamed directly into the buffer. This is useful for retrieving large documents.

        Examples:

            Retrieve the content of a document with id 123 into local file "my_text.txt":

                >>> from cognite.client import CogniteClient
                >>> from pathlib import Path
                >>> client = CogniteClient()
                >>> with Path("my_file.txt").open("wb") as buffer:
                ...     client.documents.retrieve_content_buffer(id=123, buffer=buffer)
        """
        with self._do_request(
            "GET", f"{self._RESOURCE_PATH}/{id}/content", stream=True, accept="text/plain"
        ) as response:
            for chunk in response.iter_content(chunk_size=2**21):
                if chunk:  # filter out keep-alive new chunks
                    buffer.write(chunk)

    @overload
    def search(
        self,
        query: str,
        highlight: Literal[False] = False,
        filter: Filter | dict[str, Any] | None = None,
        sort: DocumentSort | str | list[str] | tuple[SortableProperty, Literal["asc", "desc"]] | None = None,
        limit: int = DEFAULT_LIMIT_READ,
    ) -> DocumentList: ...

    @overload
    def search(
        self,
        query: str,
        highlight: Literal[True],
        filter: Filter | dict[str, Any] | None = None,
        sort: DocumentSort | str | list[str] | tuple[SortableProperty, Literal["asc", "desc"]] | None = None,
        limit: int = DEFAULT_LIMIT_READ,
    ) -> DocumentHighlightList: ...

    def search(
        self,
        query: str,
        highlight: bool = False,
        filter: Filter | dict[str, Any] | None = None,
        sort: DocumentSort | SortableProperty | tuple[SortableProperty, Literal["asc", "desc"]] | None = None,
        limit: int = DEFAULT_LIMIT_READ,
    ) -> DocumentList | DocumentHighlightList:
        """`Search documents <https://developer.cognite.com/api#tag/Documents/operation/documentsSearch>`_.

        This endpoint lets you search for documents by using advanced filters and free text queries.
        Free text queries are matched against the documents' filenames and contents. For more information, see
        endpoint documentation referenced above.

        Args:
            query (str): The free text search query.
            highlight (bool): Whether or not matches in search results should be highlighted.
            filter (Filter | dict[str, Any] | None): The filter to narrow down the documents to search.
            sort (DocumentSort | SortableProperty | tuple[SortableProperty, Literal['asc', 'desc']] | None): The property to sort by. The default order is ascending.
            limit (int): Maximum number of items to return. When using highlights, the maximum value is reduced to 20. Defaults to 25.

        Returns:
            DocumentList | DocumentHighlightList: List of search results. If highlight is True, a DocumentHighlightList is returned, otherwise a DocumentList is returned.

        Examples:

            Search for text "pump 123" in PDF documents in your CDF project:

                >>> from cognite.client import CogniteClient
                >>> from cognite.client.data_classes import filters
                >>> from cognite.client.data_classes.documents import DocumentProperty
                >>> client = CogniteClient()
                >>> is_pdf = filters.Equals(DocumentProperty.mime_type, "application/pdf")
                >>> documents = client.documents.search("pump 123", filter=is_pdf)

            Find all documents with exact text 'CPLEX Error 1217: No Solution exists.'
            in plain text files created the last week in your CDF project and highlight the matches:

                >>> from datetime import datetime, timedelta
                >>> from cognite.client import CogniteClient
                >>> from cognite.client.data_classes import filters
                >>> from cognite.client.data_classes.documents import DocumentProperty
                >>> from cognite.client.utils import timestamp_to_ms
                >>> client = CogniteClient()
                >>> is_plain_text = filters.Equals(DocumentProperty.mime_type, "text/plain")
                >>> last_week = filters.Range(DocumentProperty.created_time,
                ...     gt=timestamp_to_ms(datetime.now() - timedelta(days=7)))
                >>> documents = client.documents.search('"CPLEX Error 1217: No Solution exists."',
                ...     highlight=True,
                ...     filter=filters.And(is_plain_text, last_week))
        """
        self._validate_filter(filter)
        results = []
        next_cursor = None
        body: dict[str, str | int | bool | dict | list] = {"search": {"query": query}}
        if filter:
            body["filter"] = filter.dump() if isinstance(filter, Filter) else filter
        if sort:
            body["sort"] = [DocumentSort.load(sort).dump()]
        if limit:
            body["limit"] = limit
        if highlight:
            body["highlight"] = highlight
        while True:
            if next_cursor:
                body["cursor"] = next_cursor

            response = self._post(f"{self._RESOURCE_PATH}/search", json=body)
            json_content = response.json()
            results.extend(json_content["items"])
            if not (next_cursor := json_content.get("nextCursor")):
                break

        if highlight:
            return DocumentHighlightList._load(
                ({"highlight": item["highlight"], "document": item["item"]} for item in json_content["items"]),
                cognite_client=self._cognite_client,
            )
        return DocumentList._load((item["item"] for item in results), cognite_client=self._cognite_client)

<<<<<<< HEAD
    def list(self, filter: Filter | dict | None = None, limit: int = LIST_LIMIT_DEFAULT) -> DocumentList:
        """`List documents <https://developer.cognite.com/api#tag/Documents/operation/documentsList>`_.
=======
    def list(
        self,
        filter: Filter | dict[str, Any] | None = None,
        sort: DocumentSort | SortableProperty | tuple[SortableProperty, Literal["asc", "desc"]] | None = None,
        limit: int | None = DEFAULT_LIMIT_READ,
    ) -> DocumentList:
        """`List documents <https://developer.cognite.com/api#tag/Documents/operation/documentsList>`_
>>>>>>> b5213d45

        You can use filters to narrow down the list. Unlike the search method, list does not restrict the number
        of documents to return, meaning that setting the limit to -1 will return all the documents in your
        project.

        Args:
            filter (Filter | dict[str, Any] | None): Filter | dict[str, Any] | None): The filter to narrow down the documents to return.
            sort (DocumentSort | SortableProperty | tuple[SortableProperty, Literal['asc', 'desc']] | None): The property to sort by. The default order is ascending.
            limit (int | None): Maximum number of documents to return. Defaults to 25. Set to None or -1 to return all documents.

        Returns:
            DocumentList: List of documents

        Examples:

            List all PDF documents in your CDF project:

                >>> from cognite.client import CogniteClient
                >>> from cognite.client.data_classes import filters
                >>> from cognite.client.data_classes.documents import DocumentProperty
                >>> client = CogniteClient()
                >>> is_pdf = filters.Equals(DocumentProperty.mime_type, "application/pdf")
                >>> pdf_documents = client.documents.list(filter=is_pdf)

            Iterate over all documents in your CDF project:

                >>> from cognite.client import CogniteClient
                >>> from cognite.client.data_classes.documents import DocumentProperty
                >>> client = CogniteClient()
                >>> for document in client.documents:
                ...    print(document.name)

            List all documents in your CDF project sorted by mime/type in descending order:

                >>> from cognite.client import CogniteClient
                >>> from cognite.client.data_classes.documents import SortableDocumentProperty
                >>> client = CogniteClient()
                >>> documents = client.documents.list(sort=(SortableDocumentProperty.mime_type, "desc"))

        """
        self._validate_filter(filter)
        return self._list(
            list_cls=DocumentList,
            resource_cls=Document,
            method="POST",
            limit=limit,
            filter=filter.dump() if isinstance(filter, Filter) else filter,
            sort=[DocumentSort.load(sort).dump()] if sort else None,
        )

    def _validate_filter(self, filter: Filter | dict[str, Any] | None) -> None:
        _validate_filter(filter, _FILTERS_SUPPORTED, type(self).__name__)<|MERGE_RESOLUTION|>--- conflicted
+++ resolved
@@ -239,13 +239,8 @@
         """
         return cast(Iterator[Document], self())
 
-<<<<<<< HEAD
-    def aggregate_count(self, query: str | None = None, filter: Filter | dict | None = None) -> int:
+    def aggregate_count(self, query: str | None = None, filter: Filter | dict[str, Any] | None = None) -> int:
         """`Count of documents matching the specified filters and search <https://developer.cognite.com/api#tag/Documents/operation/documentsAggregate>`_.
-=======
-    def aggregate_count(self, query: str | None = None, filter: Filter | dict[str, Any] | None = None) -> int:
-        """`Count of documents matching the specified filters and search. <https://developer.cognite.com/api#tag/Documents/operation/documentsAggregate>`_
->>>>>>> b5213d45
 
         Args:
             query (str | None): The free text search query, for details see the documentation referenced above.
@@ -640,10 +635,6 @@
             )
         return DocumentList._load((item["item"] for item in results), cognite_client=self._cognite_client)
 
-<<<<<<< HEAD
-    def list(self, filter: Filter | dict | None = None, limit: int = LIST_LIMIT_DEFAULT) -> DocumentList:
-        """`List documents <https://developer.cognite.com/api#tag/Documents/operation/documentsList>`_.
-=======
     def list(
         self,
         filter: Filter | dict[str, Any] | None = None,
@@ -651,7 +642,6 @@
         limit: int | None = DEFAULT_LIMIT_READ,
     ) -> DocumentList:
         """`List documents <https://developer.cognite.com/api#tag/Documents/operation/documentsList>`_
->>>>>>> b5213d45
 
         You can use filters to narrow down the list. Unlike the search method, list does not restrict the number
         of documents to return, meaning that setting the limit to -1 will return all the documents in your
