from __future__ import annotations

from collections.abc import Sequence

from cognite.client._api_client import APIClient
from cognite.client._constants import DEFAULT_LIMIT_READ
from cognite.client.data_classes import (
    TransformationJob,
    TransformationJobFilter,
    TransformationJobList,
    TransformationJobMetric,
    TransformationJobMetricList,
)
from cognite.client.utils._auxiliary import interpolate_and_url_encode
from cognite.client.utils._identifier import IdentifierSequence


class TransformationJobsAPI(APIClient):
    _RESOURCE_PATH = "/transformations/jobs"

    def list(
        self,
        limit: int | None = DEFAULT_LIMIT_READ,
        transformation_id: int | None = None,
        transformation_external_id: str | None = None,
    ) -> TransformationJobList:
        """`List all running transformation jobs <https://developer.cognite.com/api#tag/Transformation-Jobs/operation/getTransformationJobs>`_.

        Args:
            limit (int | None): Limits the number of results to be returned. To retrieve all results use limit=-1, default limit is 25.
            transformation_id (int | None): Filters the results by the internal transformation id.
            transformation_external_id (str | None): Filters the results by the external transformation id.

        Returns:
            TransformationJobList: List of transformation jobs

        Example:

            List transformation jobs::

                >>> from cognite.client import CogniteClient
                >>> client = CogniteClient()
                >>> transformation_jobs_list = client.transformations.jobs.list()

            List transformation jobs of a single transformation::

                >>> from cognite.client import CogniteClient
                >>> client = CogniteClient()
                >>> transformation_jobs_list = client.transformations.jobs.list(transformation_id=1)
        """

        filter = TransformationJobFilter(
            transformation_id=transformation_id, transformation_external_id=transformation_external_id
        ).dump(camel_case=True)

        return self._list(
            list_cls=TransformationJobList, resource_cls=TransformationJob, method="GET", limit=limit, filter=filter
        )

<<<<<<< HEAD
    def retrieve(self, id: int) -> Optional[TransformationJob]:
        """`Retrieve a single transformation job by ID <https://developer.cognite.com/api#tag/Transformation-Jobs/operation/getTransformationJobsByIds>`_.
=======
    def retrieve(self, id: int) -> TransformationJob | None:
        """`Retrieve a single transformation job by id. <https://developer.cognite.com/api#tag/Transformation-Jobs/operation/getTransformationJobsByIds>`_
>>>>>>> b5213d45

        Args:
            id (int): Job internal Id

        Returns:
            TransformationJob | None: Requested transformation job or None if it does not exist.

        Examples:

            Get transformation job by id:

                >>> from cognite.client import CogniteClient
                >>> client = CogniteClient()
                >>> res = client.transformations.jobs.retrieve(id=1)
        """
        identifiers = IdentifierSequence.load(ids=id, external_ids=None).as_singleton()
        return self._retrieve_multiple(
            list_cls=TransformationJobList, resource_cls=TransformationJob, identifiers=identifiers
        )

    def list_metrics(self, id: int) -> TransformationJobMetricList:
        """`List the metrics of a single transformation job <https://developer.cognite.com/api#tag/Transformation-Jobs/operation/getTransformationJobsMetrics>`_.

        Args:
            id (int): Job internal Id

        Returns:
            TransformationJobMetricList: List of updated metrics of the given job.

        Examples:

            Get metrics by transformation job id:

                >>> from cognite.client import CogniteClient
                >>> client = CogniteClient()
                >>> res = client.transformations.jobs.list_metrics(id=1)
        """
        url_path = interpolate_and_url_encode(self._RESOURCE_PATH + "/{}/metrics", str(id))

        return self._list(
            list_cls=TransformationJobMetricList,
            resource_cls=TransformationJobMetric,
            method="GET",
            limit=None,
            resource_path=url_path,
        )

    def retrieve_multiple(self, ids: Sequence[int], ignore_unknown_ids: bool = False) -> TransformationJobList:
        """`Retrieve multiple transformation jobs by ID <https://developer.cognite.com/api#tag/Transformation-Jobs/operation/getTransformationJobsByIds>`_.

        Args:
            ids (Sequence[int]): Job internal Ids
            ignore_unknown_ids (bool): Ignore IDs that are not found rather than throw an exception.

        Returns:
            TransformationJobList: Requested transformation jobs.

        Examples:

            Get jobs by id::

                >>> from cognite.client import CogniteClient
                >>> client = CogniteClient()
                >>> res = client.transformations.jobs.retrieve_multiple(ids=[1, 2, 3])
        """
        identifiers = IdentifierSequence.load(ids=ids, external_ids=None)
        return self._retrieve_multiple(
            list_cls=TransformationJobList,
            resource_cls=TransformationJob,
            identifiers=identifiers,
            ignore_unknown_ids=ignore_unknown_ids,
        )<|MERGE_RESOLUTION|>--- conflicted
+++ resolved
@@ -57,23 +57,18 @@
             list_cls=TransformationJobList, resource_cls=TransformationJob, method="GET", limit=limit, filter=filter
         )
 
-<<<<<<< HEAD
-    def retrieve(self, id: int) -> Optional[TransformationJob]:
+    def retrieve(self, id: int) -> TransformationJob | None:
         """`Retrieve a single transformation job by ID <https://developer.cognite.com/api#tag/Transformation-Jobs/operation/getTransformationJobsByIds>`_.
-=======
-    def retrieve(self, id: int) -> TransformationJob | None:
-        """`Retrieve a single transformation job by id. <https://developer.cognite.com/api#tag/Transformation-Jobs/operation/getTransformationJobsByIds>`_
->>>>>>> b5213d45
 
         Args:
-            id (int): Job internal Id
+            id (int): Job internal ID.
 
         Returns:
             TransformationJob | None: Requested transformation job or None if it does not exist.
 
         Examples:
 
-            Get transformation job by id:
+            Get transformation job by ID:
 
                 >>> from cognite.client import CogniteClient
                 >>> client = CogniteClient()
@@ -88,7 +83,7 @@
         """`List the metrics of a single transformation job <https://developer.cognite.com/api#tag/Transformation-Jobs/operation/getTransformationJobsMetrics>`_.
 
         Args:
-            id (int): Job internal Id
+            id (int): Job internal ID.
 
         Returns:
             TransformationJobMetricList: List of updated metrics of the given job.
@@ -115,7 +110,7 @@
         """`Retrieve multiple transformation jobs by ID <https://developer.cognite.com/api#tag/Transformation-Jobs/operation/getTransformationJobsByIds>`_.
 
         Args:
-            ids (Sequence[int]): Job internal Ids
+            ids (Sequence[int]): Job internal IDs
             ignore_unknown_ids (bool): Ignore IDs that are not found rather than throw an exception.
 
         Returns:
@@ -123,7 +118,7 @@
 
         Examples:
 
-            Get jobs by id::
+            Get jobs by ID::
 
                 >>> from cognite.client import CogniteClient
                 >>> client = CogniteClient()
