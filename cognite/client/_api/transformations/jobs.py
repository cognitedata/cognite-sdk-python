from __future__ import annotations

from typing import Optional, Sequence

from cognite.client import utils
from cognite.client._api_client import APIClient
from cognite.client._constants import LIST_LIMIT_DEFAULT
from cognite.client.data_classes import (
    TransformationJob,
    TransformationJobFilter,
    TransformationJobList,
    TransformationJobMetric,
    TransformationJobMetricList,
)
from cognite.client.utils._identifier import IdentifierSequence


class TransformationJobsAPI(APIClient):
    _RESOURCE_PATH = "/transformations/jobs"

    def list(
        self,
        limit: Optional[int] = LIST_LIMIT_DEFAULT,
        transformation_id: Optional[int] = None,
        transformation_external_id: Optional[str] = None,
    ) -> TransformationJobList:
<<<<<<< HEAD
        """`List all running transformation jobs <https://docs.cognite.com/api/v1/#operation/getTransformationJobs>`_.
=======
        """`List all running transformation jobs. <https://developer.cognite.com/api#tag/Transformation-Jobs/operation/getTransformationJobs>`_
>>>>>>> ab3ef04e

        Args:
            limit (int): Limits the number of results to be returned. To retrieve all results use limit=-1, default limit is 25.
            transformation_id (int): Filters the results by the internal transformation id.
            transformation_external_id (str): Filters the results by the external transformation id.

        Returns:
            TransformationJobList: List of transformation jobs

        Example:

            List transformation jobs::

                >>> from cognite.client import CogniteClient
                >>> c = CogniteClient()
                >>> transformation_jobs_list = c.transformations.jobs.list()

            List transformation jobs of a single transformation::

                >>> from cognite.client import CogniteClient
                >>> c = CogniteClient()
                >>> transformation_jobs_list = c.transformations.jobs.list(transformation_id = 1)
        """

        filter = TransformationJobFilter(
            transformation_id=transformation_id, transformation_external_id=transformation_external_id
        ).dump(camel_case=True)

        return self._list(
            list_cls=TransformationJobList, resource_cls=TransformationJob, method="GET", limit=limit, filter=filter
        )

    def retrieve(self, id: int) -> Optional[TransformationJob]:
<<<<<<< HEAD
        """`Retrieve a single transformation job by ID <https://docs.cognite.com/api/v1/#operation/getTransformationJobsByIds>`_.
=======
        """`Retrieve a single transformation job by id. <https://developer.cognite.com/api#tag/Transformation-Jobs/operation/getTransformationJobsByIds>`_
>>>>>>> ab3ef04e

        Args:
            id (int): Job internal Id

        Returns:
            Optional[TransformationJob]: Requested transformation job or None if it does not exist.

        Examples:

            Get transformation job by id:

                >>> from cognite.client import CogniteClient
                >>> c = CogniteClient()
                >>> res = c.transformations.jobs.retrieve(id=1)
        """
        identifiers = IdentifierSequence.load(ids=id, external_ids=None).as_singleton()
        return self._retrieve_multiple(
            list_cls=TransformationJobList, resource_cls=TransformationJob, identifiers=identifiers
        )

    def list_metrics(self, id: int) -> TransformationJobMetricList:
<<<<<<< HEAD
        """`List the metrics of a single transformation job <https://docs.cognite.com/api/v1/#operation/getTransformationJobsMetrics>`_.
=======
        """`List the metrics of a single transformation job. <https://developer.cognite.com/api#tag/Transformation-Jobs/operation/getTransformationJobsMetrics>`_
>>>>>>> ab3ef04e

        Args:
            id (int): Job internal Id

        Returns:
            TransformationJobMetricList: List of updated metrics of the given job.

        Examples:

            Get metrics by transformation job id:

                >>> from cognite.client import CogniteClient
                >>> c = CogniteClient()
                >>> res = c.transformations.jobs.list_metrics(id=1)
        """
        url_path = utils._auxiliary.interpolate_and_url_encode(self._RESOURCE_PATH + "/{}/metrics", str(id))

        return self._list(
            list_cls=TransformationJobMetricList,
            resource_cls=TransformationJobMetric,
            method="GET",
            limit=None,
            resource_path=url_path,
        )

    def retrieve_multiple(self, ids: Sequence[int], ignore_unknown_ids: bool = False) -> TransformationJobList:
<<<<<<< HEAD
        """`Retrieve multiple transformation jobs by ID <https://docs.cognite.com/api/v1/#operation/getTransformationJobsByIds>`_.
=======
        """`Retrieve multiple transformation jobs by id. <https://developer.cognite.com/api#tag/Transformation-Jobs/operation/getTransformationJobsByIds>`_
>>>>>>> ab3ef04e

        Args:
            ids (Sequence[int]): Job internal Ids
            ignore_unknown_ids (bool): Ignore IDs that are not found rather than throw an exception.

        Returns:
            TransformationJobList: Requested transformation jobs.

        Examples:

            Get jobs by id::

                >>> from cognite.client import CogniteClient
                >>> c = CogniteClient()
                >>> res = c.transformations.jobs.retrieve_multiple(ids=[1, 2, 3])
        """
        identifiers = IdentifierSequence.load(ids=ids, external_ids=None)
        return self._retrieve_multiple(
            list_cls=TransformationJobList,
            resource_cls=TransformationJob,
            identifiers=identifiers,
            ignore_unknown_ids=ignore_unknown_ids,
        )<|MERGE_RESOLUTION|>--- conflicted
+++ resolved
@@ -24,11 +24,7 @@
         transformation_id: Optional[int] = None,
         transformation_external_id: Optional[str] = None,
     ) -> TransformationJobList:
-<<<<<<< HEAD
-        """`List all running transformation jobs <https://docs.cognite.com/api/v1/#operation/getTransformationJobs>`_.
-=======
-        """`List all running transformation jobs. <https://developer.cognite.com/api#tag/Transformation-Jobs/operation/getTransformationJobs>`_
->>>>>>> ab3ef04e
+        """`List all running transformation jobs <https://developer.cognite.com/api#tag/Transformation-Jobs/operation/getTransformationJobs>`_.
 
         Args:
             limit (int): Limits the number of results to be returned. To retrieve all results use limit=-1, default limit is 25.
@@ -62,11 +58,7 @@
         )
 
     def retrieve(self, id: int) -> Optional[TransformationJob]:
-<<<<<<< HEAD
-        """`Retrieve a single transformation job by ID <https://docs.cognite.com/api/v1/#operation/getTransformationJobsByIds>`_.
-=======
-        """`Retrieve a single transformation job by id. <https://developer.cognite.com/api#tag/Transformation-Jobs/operation/getTransformationJobsByIds>`_
->>>>>>> ab3ef04e
+        """`Retrieve a single transformation job by ID <https://developer.cognite.com/api#tag/Transformation-Jobs/operation/getTransformationJobsByIds>`_.
 
         Args:
             id (int): Job internal Id
@@ -88,11 +80,7 @@
         )
 
     def list_metrics(self, id: int) -> TransformationJobMetricList:
-<<<<<<< HEAD
-        """`List the metrics of a single transformation job <https://docs.cognite.com/api/v1/#operation/getTransformationJobsMetrics>`_.
-=======
-        """`List the metrics of a single transformation job. <https://developer.cognite.com/api#tag/Transformation-Jobs/operation/getTransformationJobsMetrics>`_
->>>>>>> ab3ef04e
+        """`List the metrics of a single transformation job <https://developer.cognite.com/api#tag/Transformation-Jobs/operation/getTransformationJobsMetrics>`_.
 
         Args:
             id (int): Job internal Id
@@ -119,11 +107,7 @@
         )
 
     def retrieve_multiple(self, ids: Sequence[int], ignore_unknown_ids: bool = False) -> TransformationJobList:
-<<<<<<< HEAD
-        """`Retrieve multiple transformation jobs by ID <https://docs.cognite.com/api/v1/#operation/getTransformationJobsByIds>`_.
-=======
-        """`Retrieve multiple transformation jobs by id. <https://developer.cognite.com/api#tag/Transformation-Jobs/operation/getTransformationJobsByIds>`_
->>>>>>> ab3ef04e
+        """`Retrieve multiple transformation jobs by ID <https://developer.cognite.com/api#tag/Transformation-Jobs/operation/getTransformationJobsByIds>`_.
 
         Args:
             ids (Sequence[int]): Job internal Ids
