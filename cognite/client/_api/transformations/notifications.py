--- conflicted
+++ resolved
@@ -85,15 +85,10 @@
             filter=filter,
         )
 
-<<<<<<< HEAD
-    def delete(self, id: Union[int, Sequence[int]] = None) -> None:
+    def delete(self, id: Optional[Union[int, Sequence[int]]] = None) -> None:
         """`Deletes the specified notification subscriptions on the transformation <https://developer.cognite.com/api#tag/Transformation-Notifications/operation/deleteTransformationNotifications>`_.
 
         Does nothing when the subscriptions already don't exist.
-=======
-    def delete(self, id: Optional[Union[int, Sequence[int]]] = None) -> None:
-        """`Deletes the specified notification subscriptions on the transformation. Does nothing when the subscriptions already don't exist <https://developer.cognite.com/api#tag/Transformation-Notifications/operation/deleteTransformationNotifications>`_
->>>>>>> 2380e6a9
 
         Args:
             id (Union[int, Sequence[int]): Id or list of transformation notification ids
