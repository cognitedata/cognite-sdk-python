--- conflicted
+++ resolved
@@ -16,11 +16,7 @@
     def create(
         self, notification: Union[TransformationNotification, Sequence[TransformationNotification]]
     ) -> Union[TransformationNotification, TransformationNotificationList]:
-<<<<<<< HEAD
-        """`Subscribe for notifications on transformation errors <https://docs.cognite.com/api/v1/#operation/createTransformationNotifications>`_.
-=======
-        """`Subscribe for notifications on the transformation errors. <https://developer.cognite.com/api#tag/Transformation-Notifications/operation/createTransformationNotifications>`_
->>>>>>> ab3ef04e
+        """`Subscribe for notifications on transformation errors <https://developer.cognite.com/api#tag/Transformation-Notifications/operation/createTransformationNotifications>`_.
 
         Args:
             notification (Union[TransformationNotification, Sequence[TransformationNotification]]): Notification or list of notifications to create.
@@ -50,11 +46,7 @@
         destination: str = None,
         limit: Optional[int] = LIST_LIMIT_DEFAULT,
     ) -> TransformationNotificationList:
-<<<<<<< HEAD
-        """`List notification subscriptions <https://docs.cognite.com/api/v1/#operation/getTransformationNotifications>`_.
-=======
-        """`List notification subscriptions. <https://developer.cognite.com/api#tag/Transformation-Notifications/operation/getTransformationNotifications>`_
->>>>>>> ab3ef04e
+        """`List notification subscriptions <https://developer.cognite.com/api#tag/Transformation-Notifications/operation/getTransformationNotifications>`_.
 
         Args:
             transformation_id (Optional[int]): Filter by transformation internal numeric ID.
@@ -94,13 +86,9 @@
         )
 
     def delete(self, id: Union[int, Sequence[int]] = None) -> None:
-<<<<<<< HEAD
-        """`Deletes the specified notification subscriptions on the transformation <https://docs.cognite.com/api/v1/#operation/deleteTransformationNotifications>`_.
+        """`Deletes the specified notification subscriptions on the transformation <https://developer.cognite.com/api#tag/Transformation-Notifications/operation/deleteTransformationNotifications>`_.
 
         Does nothing when the subscriptions already don't exist.
-=======
-        """`Deletes the specified notification subscriptions on the transformation. Does nothing when the subscriptions already don't exist <https://developer.cognite.com/api#tag/Transformation-Notifications/operation/deleteTransformationNotifications>`_
->>>>>>> ab3ef04e
 
         Args:
             id (Union[int, Sequence[int]): Id or list of transformation notification ids
