--- conflicted
+++ resolved
@@ -44,7 +44,7 @@
     def __call__(
         self, chunk_size: int | None = None, include_public: bool = True, limit: int | None = None
     ) -> Iterator[TransformationSchedule] | Iterator[TransformationScheduleList]:
-        """Iterate over transformation schedules
+        """Iterate over transformation schedules.
 
         Args:
             chunk_size (int | None): The number of schedules to return in each chunk. Defaults to yielding one schedule a time.
@@ -73,11 +73,6 @@
 
     @overload
     def create(
-<<<<<<< HEAD
-        self, schedule: Union[TransformationSchedule, Sequence[TransformationSchedule]]
-    ) -> Union[TransformationSchedule, TransformationScheduleList]:
-        """`Schedule one or more transformations with the specified configuration <https://developer.cognite.com/api#tag/Transformation-Schedules/operation/createTransformationSchedules>`_.
-=======
         self, schedule: Sequence[TransformationSchedule] | Sequence[TransformationScheduleWrite]
     ) -> TransformationScheduleList: ...
 
@@ -88,8 +83,7 @@
         | Sequence[TransformationSchedule]
         | Sequence[TransformationScheduleWrite],
     ) -> TransformationSchedule | TransformationScheduleList:
-        """`Schedule the specified transformation with the specified configuration(s). <https://developer.cognite.com/api#tag/Transformation-Schedules/operation/createTransformationSchedules>`_
->>>>>>> b5213d45
+        """`Schedule the specified transformation with the specified configuration(s) <https://developer.cognite.com/api#tag/Transformation-Schedules/operation/createTransformationSchedules>`_.
 
         Args:
             schedule (TransformationSchedule | TransformationScheduleWrite | Sequence[TransformationSchedule] | Sequence[TransformationScheduleWrite]): Configuration or list of configurations of the schedules to create.
@@ -116,30 +110,25 @@
             input_resource_cls=TransformationScheduleWrite,
         )
 
-<<<<<<< HEAD
-    def retrieve(self, id: Optional[int] = None, external_id: Optional[str] = None) -> Optional[TransformationSchedule]:
+    def retrieve(self, id: int | None = None, external_id: str | None = None) -> TransformationSchedule | None:
         """`Retrieve a single transformation schedule by the ID or external ID of its transformation <https://developer.cognite.com/api#tag/Transformation-Schedules/operation/getTransformationSchedulesByIds>`_.
-=======
-    def retrieve(self, id: int | None = None, external_id: str | None = None) -> TransformationSchedule | None:
-        """`Retrieve a single transformation schedule by the id or external id of its transformation. <https://developer.cognite.com/api#tag/Transformation-Schedules/operation/getTransformationSchedulesByIds>`_
->>>>>>> b5213d45
-
-        Args:
-            id (int | None): transformation ID
-            external_id (str | None): transformation External ID
+
+        Args:
+            id (int | None): Transformation ID.
+            external_id (str | None): Transformation External ID.
 
         Returns:
             TransformationSchedule | None: Requested transformation schedule or None if it does not exist.
 
         Examples:
 
-            Get transformation schedule by transformation id:
+            Get transformation schedule by transformation ID:
 
                 >>> from cognite.client import CogniteClient
                 >>> client = CogniteClient()
                 >>> res = client.transformations.schedules.retrieve(id=1)
 
-            Get transformation schedule by transformation external id:
+            Get transformation schedule by transformation external ID:
 
                 >>> from cognite.client import CogniteClient
                 >>> client = CogniteClient()
@@ -159,8 +148,8 @@
         """`Retrieve multiple transformation schedules by the IDs or external IDs of the corresponding transformations <https://developer.cognite.com/api#tag/Transformation-Schedules/operation/getTransformationSchedulesByIds>`_.
 
         Args:
-            ids (Sequence[int] | None): transformation IDs
-            external_ids (SequenceNotStr[str] | None): transformation External IDs
+            ids (Sequence[int] | None): Transformation IDs.
+            external_ids (SequenceNotStr[str] | None): Transformation External IDs.
             ignore_unknown_ids (bool): Ignore IDs and external IDs that are not found rather than throw an exception.
 
         Returns:
@@ -168,13 +157,13 @@
 
         Examples:
 
-            Get transformation schedules by transformation ids:
+            Get transformation schedules by transformation IDs:
 
                 >>> from cognite.client import CogniteClient
                 >>> client = CogniteClient()
                 >>> res = client.transformations.schedules.retrieve_multiple(ids=[1, 2, 3])
 
-            Get transformation schedules by transformation external ids:
+            Get transformation schedules by transformation external IDs:
 
                 >>> from cognite.client import CogniteClient
                 >>> client = CogniteClient()
@@ -188,15 +177,8 @@
             ignore_unknown_ids=ignore_unknown_ids,
         )
 
-<<<<<<< HEAD
-    def list(
-        self, include_public: bool = True, limit: Optional[int] = LIST_LIMIT_DEFAULT
-    ) -> TransformationScheduleList:
+    def list(self, include_public: bool = True, limit: int | None = DEFAULT_LIMIT_READ) -> TransformationScheduleList:
         """`List all transformation schedules <https://developer.cognite.com/api#tag/Transformation-Schedules/operation/getTransformationSchedules>`_.
-=======
-    def list(self, include_public: bool = True, limit: int | None = DEFAULT_LIMIT_READ) -> TransformationScheduleList:
-        """`List all transformation schedules. <https://developer.cognite.com/api#tag/Transformation-Schedules/operation/getTransformationSchedules>`_
->>>>>>> b5213d45
 
         Args:
             include_public (bool): Whether public transformations should be included in the results. (default true).
@@ -232,13 +214,13 @@
         """`Unschedule one or more transformations <https://developer.cognite.com/api#tag/Transformation-Schedules/operation/deleteTransformationSchedules>`_.
 
         Args:
-            id (int | Sequence[int] | None): Id or list of ids
-            external_id (str | SequenceNotStr[str] | None): External ID or list of external ids
+            id (int | Sequence[int] | None): ID or list of IDs
+            external_id (str | SequenceNotStr[str] | None): External ID or list of external IDs
             ignore_unknown_ids (bool): Ignore IDs and external IDs that are not found rather than throw an exception.
 
         Examples:
 
-            Delete schedules by id or external id::
+            Delete schedules by ID or external ID::
 
                 >>> from cognite.client import CogniteClient
                 >>> client = CogniteClient()
@@ -266,23 +248,13 @@
 
     def update(
         self,
-<<<<<<< HEAD
-        item: Union[
-            TransformationSchedule,
-            TransformationScheduleUpdate,
-            Sequence[Union[TransformationSchedule, TransformationScheduleUpdate]],
-        ],
-    ) -> Union[TransformationSchedule, TransformationScheduleList]:
-        """`Update one or more transformation schedules <https://developer.cognite.com/api#tag/Transformation-Schedules/operation/updateTransformationSchedules>`_.
-=======
         item: TransformationSchedule
         | TransformationScheduleWrite
         | TransformationScheduleUpdate
         | Sequence[TransformationSchedule | TransformationScheduleWrite | TransformationScheduleUpdate],
         mode: Literal["replace_ignore_null", "patch", "replace"] = "replace_ignore_null",
     ) -> TransformationSchedule | TransformationScheduleList:
-        """`Update one or more transformation schedules <https://developer.cognite.com/api#tag/Transformation-Schedules/operation/updateTransformationSchedules>`_
->>>>>>> b5213d45
+        """`Update one or more transformation schedules <https://developer.cognite.com/api#tag/Transformation-Schedules/operation/updateTransformationSchedules>`_.
 
         Args:
             item (TransformationSchedule | TransformationScheduleWrite | TransformationScheduleUpdate | Sequence[TransformationSchedule | TransformationScheduleWrite | TransformationScheduleUpdate]): Transformation schedule(s) to update
