--- conflicted
+++ resolved
@@ -26,11 +26,7 @@
     def create(
         self, schedule: Union[TransformationSchedule, Sequence[TransformationSchedule]]
     ) -> Union[TransformationSchedule, TransformationScheduleList]:
-<<<<<<< HEAD
-        """`Schedule one or more transformations with the specified configuration <https://docs.cognite.com/api/v1/#operation/createTransformationSchedules>`_.
-=======
-        """`Schedule the specified transformation with the specified configuration(s). <https://developer.cognite.com/api#tag/Transformation-Schedules/operation/createTransformationSchedules>`_
->>>>>>> ab3ef04e
+        """`Schedule one or more transformations with the specified configuration <https://developer.cognite.com/api#tag/Transformation-Schedules/operation/createTransformationSchedules>`_.
 
         Args:
             schedule (Union[TransformationSchedule, Sequence[TransformationSchedule]]): Configuration or list of configurations of the schedules to create.
@@ -54,11 +50,7 @@
         )
 
     def retrieve(self, id: Optional[int] = None, external_id: Optional[str] = None) -> Optional[TransformationSchedule]:
-<<<<<<< HEAD
-        """`Retrieve a single transformation schedule by the ID or external ID of its transformation <https://docs.cognite.com/api/v1/#operation/getTransformationSchedulesByIds>`_.
-=======
-        """`Retrieve a single transformation schedule by the id or external id of its transformation. <https://developer.cognite.com/api#tag/Transformation-Schedules/operation/getTransformationSchedulesByIds>`_
->>>>>>> ab3ef04e
+        """`Retrieve a single transformation schedule by the ID or external ID of its transformation <https://developer.cognite.com/api#tag/Transformation-Schedules/operation/getTransformationSchedulesByIds>`_.
 
         Args:
             id (int, optional): transformation ID
@@ -92,11 +84,7 @@
         external_ids: Optional[Sequence[str]] = None,
         ignore_unknown_ids: bool = False,
     ) -> TransformationScheduleList:
-<<<<<<< HEAD
-        """`Retrieve multiple transformation schedules by the IDs or external IDs of the corresponding transformations <https://docs.cognite.com/api/v1/#operation/getTransformationSchedulesByIds>`_.
-=======
-        """`Retrieve multiple transformation schedules by the ids or external ids of the corresponding transformations. <https://developer.cognite.com/api#tag/Transformation-Schedules/operation/getTransformationSchedulesByIds>`_
->>>>>>> ab3ef04e
+        """`Retrieve multiple transformation schedules by the IDs or external IDs of the corresponding transformations <https://developer.cognite.com/api#tag/Transformation-Schedules/operation/getTransformationSchedulesByIds>`_.
 
         Args:
             ids (int, optional): transformation IDs
@@ -131,11 +119,7 @@
     def list(
         self, include_public: bool = True, limit: Optional[int] = LIST_LIMIT_DEFAULT
     ) -> TransformationScheduleList:
-<<<<<<< HEAD
-        """`List all transformation schedules <https://docs.cognite.com/api/v1/#operation/getTransformationSchedules>`_.
-=======
-        """`List all transformation schedules. <https://developer.cognite.com/api#tag/Transformation-Schedules/operation/getTransformationSchedules>`_
->>>>>>> ab3ef04e
+        """`List all transformation schedules <https://developer.cognite.com/api#tag/Transformation-Schedules/operation/getTransformationSchedules>`_.
 
         Args:
             include_public (bool): Whether public transformations should be included in the results. (default true).
@@ -169,11 +153,7 @@
         external_id: Union[str, Sequence[str]] = None,
         ignore_unknown_ids: bool = False,
     ) -> None:
-<<<<<<< HEAD
-        """`Unschedule one or more transformations <https://docs.cognite.com/api/v1/#operation/deleteTransformationSchedules>`_.
-=======
-        """`Unschedule one or more transformations <https://developer.cognite.com/api#tag/Transformation-Schedules/operation/deleteTransformationSchedules>`_
->>>>>>> ab3ef04e
+        """`Unschedule one or more transformations <https://developer.cognite.com/api#tag/Transformation-Schedules/operation/deleteTransformationSchedules>`_.
 
         Args:
             id (Union[int, Sequence[int]): Id or list of ids
@@ -205,11 +185,7 @@
             Sequence[Union[TransformationSchedule, TransformationScheduleUpdate]],
         ],
     ) -> Union[TransformationSchedule, TransformationScheduleList]:
-<<<<<<< HEAD
-        """`Update one or more transformation schedules <https://docs.cognite.com/api/v1/#operation/updateTransformationSchedules>`_.
-=======
-        """`Update one or more transformation schedules <https://developer.cognite.com/api#tag/Transformation-Schedules/operation/updateTransformationSchedules>`_
->>>>>>> ab3ef04e
+        """`Update one or more transformation schedules <https://developer.cognite.com/api#tag/Transformation-Schedules/operation/updateTransformationSchedules>`_.
 
         Args:
             item (Union[TransformationSchedule, TransformationScheduleUpdate, Sequence[Union[TransformationSchedule, TransformationScheduleUpdate]]]): Transformation schedule(s) to update
