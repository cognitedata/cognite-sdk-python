--- conflicted
+++ resolved
@@ -416,13 +416,8 @@
         )
         return await job.wait_async(timeout=timeout)
 
-<<<<<<< HEAD
-    def cancel(self, transformation_id: int = None, transformation_external_id: str = None) -> None:
+    def cancel(self, transformation_id: Optional[int] = None, transformation_external_id: Optional[str] = None) -> None:
         """`Cancel a running transformation <https://developer.cognite.com/api#tag/Transformations/operation/cancelTransformation>`_.
-=======
-    def cancel(self, transformation_id: Optional[int] = None, transformation_external_id: Optional[str] = None) -> None:
-        """`Cancel a running transformation. <https://developer.cognite.com/api#tag/Transformations/operation/cancelTransformation>`_
->>>>>>> 2380e6a9
 
         Args:
             transformation_id (int): Transformation internal id
