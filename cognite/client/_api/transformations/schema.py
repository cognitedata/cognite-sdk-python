from __future__ import annotations

from typing import Optional

from cognite.client import utils
from cognite.client._api_client import APIClient
from cognite.client.data_classes import (
    TransformationDestination,
    TransformationSchemaColumn,
    TransformationSchemaColumnList,
)


class TransformationSchemaAPI(APIClient):
    _RESOURCE_PATH = "/transformations/schema"

    def retrieve(
        self, destination: TransformationDestination, conflict_mode: Optional[str] = None
    ) -> TransformationSchemaColumnList:
<<<<<<< HEAD
        """`Get expected schema for a transformation destination <https://docs.cognite.com/api/v1/#operation/getTransformationSchema>`_.
=======
        """`Get expected schema for a transformation destination. <https://developer.cognite.com/api#tag/Schema/operation/getTransformationSchema>`_
>>>>>>> ab3ef04e

        Args:
            destination (TransformationDestination): destination for which the schema is requested.
            conflict_mode (Optional[str]): conflict mode for which the schema is requested.

        Returns:
            TransformationSchemaColumnList: List of column descriptions

        Example:

            Get the schema for a transformation producing assets::

                >>> from cognite.client import CogniteClient
                >>> from cognite.client.data_classes import TransformationDestination
                >>> c = CogniteClient()
                >>> columns = c.transformations.schema.retrieve(destination = TransformationDestination.assets())
        """

        url_path = utils._auxiliary.interpolate_and_url_encode(self._RESOURCE_PATH + "/{}", str(destination.type))
        filter = destination.dump(True)
        filter.pop("type")
        other_params = {"conflictMode": conflict_mode} if conflict_mode else None

        return self._list(
            list_cls=TransformationSchemaColumnList,
            resource_cls=TransformationSchemaColumn,
            method="GET",
            resource_path=url_path,
            filter=other_params,
        )<|MERGE_RESOLUTION|>--- conflicted
+++ resolved
@@ -17,11 +17,7 @@
     def retrieve(
         self, destination: TransformationDestination, conflict_mode: Optional[str] = None
     ) -> TransformationSchemaColumnList:
-<<<<<<< HEAD
-        """`Get expected schema for a transformation destination <https://docs.cognite.com/api/v1/#operation/getTransformationSchema>`_.
-=======
-        """`Get expected schema for a transformation destination. <https://developer.cognite.com/api#tag/Schema/operation/getTransformationSchema>`_
->>>>>>> ab3ef04e
+        """`Get expected schema for a transformation destination <https://developer.cognite.com/api#tag/Schema/operation/getTransformationSchema>`_.
 
         Args:
             destination (TransformationDestination): destination for which the schema is requested.
