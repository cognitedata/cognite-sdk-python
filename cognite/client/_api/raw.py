from __future__ import annotations

from typing import TYPE_CHECKING, Any, Iterator, Sequence, cast, overload

from cognite.client import utils
from cognite.client._api_client import APIClient
from cognite.client._constants import DEFAULT_LIMIT_READ
from cognite.client.data_classes import Database, DatabaseList, Row, RowList, Table, TableList
from cognite.client.utils._auxiliary import is_unlimited, local_import
from cognite.client.utils._identifier import Identifier

if TYPE_CHECKING:
    import pandas

    from cognite.client import CogniteClient
    from cognite.client.config import ClientConfig


class RawAPI(APIClient):
    def __init__(self, config: ClientConfig, api_version: str | None, cognite_client: CogniteClient) -> None:
        super().__init__(config, api_version, cognite_client)
        self.databases = RawDatabasesAPI(config, api_version, cognite_client)
        self.tables = RawTablesAPI(config, api_version, cognite_client)
        self.rows = RawRowsAPI(config, api_version, cognite_client)


class RawDatabasesAPI(APIClient):
    _RESOURCE_PATH = "/raw/dbs"

    def __call__(
        self, chunk_size: int | None = None, limit: int | None = None
    ) -> Iterator[Database] | Iterator[DatabaseList]:
        """Iterate over databases

        Fetches dbs as they are iterated over, so you keep a limited number of dbs in memory.

        Args:
            chunk_size (int | None): Number of dbs to return in each chunk. Defaults to yielding one db a time.
            limit (int | None): Maximum number of dbs to return. Defaults to return all items.

        Returns:
            Iterator[Database] | Iterator[DatabaseList]: No description.
        """
        return self._list_generator(
            list_cls=DatabaseList, resource_cls=Database, chunk_size=chunk_size, method="GET", limit=limit
        )

    def __iter__(self) -> Iterator[Database]:
        """Iterate over databases

        Returns:
            Iterator[Database]: yields Database one by one.
        """
        return cast(Iterator[Database], self())

    @overload
    def create(self, name: str) -> Database:
        ...

    @overload
    def create(self, name: list[str]) -> DatabaseList:
        ...

    def create(self, name: str | list[str]) -> Database | DatabaseList:
        """`Create one or more databases. <https://developer.cognite.com/api#tag/Raw/operation/createDBs>`_

        Args:
            name (str | list[str]): A db name or list of db names to create.

        Returns:
            Database | DatabaseList: Database or list of databases that has been created.

        Examples:

            Create a new database::

                >>> from cognite.client import CogniteClient
                >>> c = CogniteClient()
                >>> res = c.raw.databases.create("db1")
        """
        utils._auxiliary.assert_type(name, "name", [str, Sequence])
        if isinstance(name, str):
            items: dict[str, Any] | list[dict[str, Any]] = {"name": name}
        else:
            items = [{"name": n} for n in name]
        return self._create_multiple(list_cls=DatabaseList, resource_cls=Database, items=items)

    def delete(self, name: str | Sequence[str], recursive: bool = False) -> None:
        """`Delete one or more databases. <https://developer.cognite.com/api#tag/Raw/operation/deleteDBs>`_

        Args:
            name (str | Sequence[str]): A db name or list of db names to delete.
            recursive (bool): Recursively delete all tables in the database(s).

        Examples:

            Delete a list of databases::

                >>> from cognite.client import CogniteClient
                >>> c = CogniteClient()
                >>> c.raw.databases.delete(["db1", "db2"])
        """
        utils._auxiliary.assert_type(name, "name", [str, Sequence])
        if isinstance(name, str):
            name = [name]
        items = [{"name": n} for n in name]
        chunks = utils._auxiliary.split_into_chunks(items, self._DELETE_LIMIT)
        tasks = [
            {"url_path": self._RESOURCE_PATH + "/delete", "json": {"items": chunk, "recursive": recursive}}
            for chunk in chunks
        ]
        summary = utils._concurrency.execute_tasks(self._post, tasks, max_workers=self._config.max_workers)
        summary.raise_compound_exception_if_failed_tasks(
            task_unwrap_fn=lambda task: task["json"]["items"], task_list_element_unwrap_fn=lambda el: el["name"]
        )

    def list(self, limit: int | None = DEFAULT_LIMIT_READ) -> DatabaseList:
        """`List databases <https://developer.cognite.com/api#tag/Raw/operation/getDBs>`_

        Args:
            limit (int | None): Maximum number of databases to return. Defaults to 25. Set to -1, float("inf") or None to return all items.

        Returns:
            DatabaseList: List of requested databases.

        Examples:

            List the first 5 databases::

                >>> from cognite.client import CogniteClient
                >>> c = CogniteClient()
                >>> db_list = c.raw.databases.list(limit=5)

            Iterate over databases::

                >>> from cognite.client import CogniteClient
                >>> c = CogniteClient()
                >>> for db in c.raw.databases:
                ...     db # do something with the db

            Iterate over chunks of databases to reduce memory load::

                >>> from cognite.client import CogniteClient
                >>> c = CogniteClient()
                >>> for db_list in c.raw.databases(chunk_size=2500):
                ...     db_list # do something with the dbs
        """
        return self._list(list_cls=DatabaseList, resource_cls=Database, method="GET", limit=limit)


class RawTablesAPI(APIClient):
    _RESOURCE_PATH = "/raw/dbs/{}/tables"

    def __call__(
        self, db_name: str, chunk_size: int | None = None, limit: int | None = None
    ) -> Iterator[Table] | Iterator[TableList]:
        """Iterate over tables

        Fetches tables as they are iterated over, so you keep a limited number of tables in memory.

        Args:
            db_name (str): Name of the database to iterate over tables for
            chunk_size (int | None): Number of tables to return in each chunk. Defaults to yielding one table a time.
            limit (int | None): Maximum number of tables to return. Defaults to return all items.

        Returns:
            Iterator[Table] | Iterator[TableList]: No description.
        """
        table_iterator = self._list_generator(
            list_cls=TableList,
            resource_cls=Table,
            resource_path=utils._auxiliary.interpolate_and_url_encode(self._RESOURCE_PATH, db_name),
            chunk_size=chunk_size,
            method="GET",
            limit=limit,
        )
        return self._set_db_name_on_tables_generator(table_iterator, db_name)

    @overload
    def create(self, db_name: str, name: str) -> Table:
        ...

    @overload
    def create(self, db_name: str, name: list[str]) -> TableList:
        ...

    def create(self, db_name: str, name: str | list[str]) -> Table | TableList:
        """`Create one or more tables. <https://developer.cognite.com/api#tag/Raw/operation/createTables>`_

        Args:
            db_name (str): Database to create the tables in.
            name (str | list[str]): A table name or list of table names to create.

        Returns:
            Table | TableList: Table or list of tables that has been created.

        Examples:

            Create a new table in a database::

                >>> from cognite.client import CogniteClient
                >>> c = CogniteClient()
                >>> res = c.raw.tables.create("db1", "table1")
        """
        utils._auxiliary.assert_type(name, "name", [str, Sequence])
        if isinstance(name, str):
            items: dict[str, Any] | list[dict[str, Any]] = {"name": name}
        else:
            items = [{"name": n} for n in name]
        tb = self._create_multiple(
            list_cls=TableList,
            resource_cls=Table,
            resource_path=utils._auxiliary.interpolate_and_url_encode(self._RESOURCE_PATH, db_name),
            items=items,
        )
        return self._set_db_name_on_tables(tb, db_name)

    def delete(self, db_name: str, name: str | Sequence[str]) -> None:
        """`Delete one or more tables. <https://developer.cognite.com/api#tag/Raw/operation/deleteTables>`_

        Args:
            db_name (str): Database to delete tables from.
            name (str | Sequence[str]): A table name or list of table names to delete.

        Examples:

            Delete a list of tables::

                >>> from cognite.client import CogniteClient
                >>> c = CogniteClient()
                >>> res = c.raw.tables.delete("db1", ["table1", "table2"])
        """
        utils._auxiliary.assert_type(name, "name", [str, Sequence])
        if isinstance(name, str):
            name = [name]
        items = [{"name": n} for n in name]
        chunks = utils._auxiliary.split_into_chunks(items, self._DELETE_LIMIT)
        tasks = [
            {
                "url_path": utils._auxiliary.interpolate_and_url_encode(self._RESOURCE_PATH, db_name) + "/delete",
                "json": {"items": chunk},
            }
            for chunk in chunks
        ]
        summary = utils._concurrency.execute_tasks(self._post, tasks, max_workers=self._config.max_workers)
        summary.raise_compound_exception_if_failed_tasks(
            task_unwrap_fn=lambda task: task["json"]["items"], task_list_element_unwrap_fn=lambda el: el["name"]
        )

    def _set_db_name_on_tables(self, tb: Table | TableList, db_name: str) -> Table | TableList:
        if isinstance(tb, Table):
            tb._db_name = db_name
            return tb
        elif isinstance(tb, TableList):
            for t in tb:
                t._db_name = db_name
            return tb
        raise TypeError("tb must be Table or TableList")

    def _set_db_name_on_tables_generator(
        self, table_iterator: Iterator[Table] | Iterator[TableList], db_name: str
    ) -> Iterator[Table] | Iterator[TableList]:
        for tbl in table_iterator:
            yield self._set_db_name_on_tables(tbl, db_name)

    def list(self, db_name: str, limit: int | None = DEFAULT_LIMIT_READ) -> TableList:
        """`List tables <https://developer.cognite.com/api#tag/Raw/operation/getTables>`_

        Args:
            db_name (str): The database to list tables from.
            limit (int | None): Maximum number of tables to return. Defaults to 25. Set to -1, float("inf") or None to return all items.

        Returns:
            TableList: List of requested tables.

        Examples:

            List the first 5 tables::

                >>> from cognite.client import CogniteClient
                >>> c = CogniteClient()
                >>> table_list = c.raw.tables.list("db1", limit=5)

            Iterate over tables::

                >>> from cognite.client import CogniteClient
                >>> c = CogniteClient()
                >>> for table in c.raw.tables(db_name="db1"):
                ...     table # do something with the table

            Iterate over chunks of tables to reduce memory load::

                >>> from cognite.client import CogniteClient
                >>> c = CogniteClient()
                >>> for table_list in c.raw.tables(db_name="db1", chunk_size=2500):
                ...     table_list # do something with the tables
        """
        tb = self._list(
            list_cls=TableList,
            resource_cls=Table,
            resource_path=utils._auxiliary.interpolate_and_url_encode(self._RESOURCE_PATH, db_name),
            method="GET",
            limit=limit,
        )
        return cast(TableList, self._set_db_name_on_tables(tb, db_name))


class RawRowsAPI(APIClient):
    _RESOURCE_PATH = "/raw/dbs/{}/tables/{}/rows"

    def __init__(self, config: ClientConfig, api_version: str | None, cognite_client: CogniteClient) -> None:
        super().__init__(config, api_version, cognite_client)
        self._CREATE_LIMIT = 5000
        self._LIST_LIMIT = 10000

    def __call__(
        self,
        db_name: str,
        table_name: str,
        chunk_size: int | None = None,
        limit: int | None = None,
        min_last_updated_time: int | None = None,
        max_last_updated_time: int | None = None,
        columns: list[str] | None = None,
    ) -> Iterator[Row] | Iterator[RowList]:
        """Iterate over rows.

        Fetches rows as they are iterated over, so you keep a limited number of rows in memory.

        Args:
            db_name (str): Name of the database
            table_name (str): Name of the table to iterate over rows for
            chunk_size (int | None): Number of rows to return in each chunk. Defaults to yielding one row a time.
            limit (int | None): Maximum number of rows to return. Defaults to return all items.
            min_last_updated_time (int | None): Rows must have been last updated after this time (exclusive). ms since epoch.
            max_last_updated_time (int | None): Rows must have been last updated before this time (inclusive). ms since epoch.
            columns (list[str] | None): List of column keys. Set to `None` for retrieving all, use [] to retrieve only row keys.

        Returns:
            Iterator[Row] | Iterator[RowList]: No description.
        """
        return self._list_generator(
            list_cls=RowList,
            resource_cls=Row,
            resource_path=utils._auxiliary.interpolate_and_url_encode(self._RESOURCE_PATH, db_name, table_name),
            chunk_size=chunk_size,
            method="GET",
            limit=limit,
            filter={
                "minLastUpdatedTime": min_last_updated_time,
                "maxLastUpdatedTime": max_last_updated_time,
                "columns": self._make_columns_param(columns),
            },
        )

    def insert(
        self, db_name: str, table_name: str, row: Sequence[Row] | Row | dict, ensure_parent: bool = False
    ) -> None:
        """`Insert one or more rows into a table. <https://developer.cognite.com/api#tag/Raw/operation/postRows>`_

        Args:
            db_name (str): Name of the database.
            table_name (str): Name of the table.
            row (Sequence[Row] | Row | dict): The row(s) to insert
            ensure_parent (bool): Create database/table if they don't already exist.

        Examples:

            Insert new rows into a table::

                >>> from cognite.client import CogniteClient
                >>> c = CogniteClient()
                >>> rows = {"r1": {"col1": "val1", "col2": "val1"}, "r2": {"col1": "val2", "col2": "val2"}}
                >>> c.raw.rows.insert("db1", "table1", rows)
        """
        chunks = self._process_row_input(row)

        tasks = [
            {
                "url_path": utils._auxiliary.interpolate_and_url_encode(self._RESOURCE_PATH, db_name, table_name),
                "json": {"items": chunk},
                "params": {"ensureParent": ensure_parent},
            }
            for chunk in chunks
        ]
        summary = utils._concurrency.execute_tasks(self._post, tasks, max_workers=self._config.max_workers)
        summary.raise_compound_exception_if_failed_tasks(
            task_unwrap_fn=lambda task: task["json"]["items"], task_list_element_unwrap_fn=lambda row: row.get("key")
        )

    def insert_dataframe(self, db_name: str, table_name: str, dataframe: Any, ensure_parent: bool = False) -> None:
        """`Insert pandas dataframe into a table <https://developer.cognite.com/api#tag/Raw/operation/postRows>`_

        Use index as rowkeys.

        Args:
            db_name (str): Name of the database.
            table_name (str): Name of the table.
            dataframe (Any): The dataframe to insert. Index will be used as rowkeys.
            ensure_parent (bool): Create database/table if they don't already exist.

        Examples:

            Insert new rows into a table::

                >>> import pandas as pd
                >>> from cognite.client import CogniteClient
                >>>
                >>> c = CogniteClient()
                >>> df = pd.DataFrame(data={"a": 1, "b": 2}, index=["r1", "r2", "r3"])
                >>> res = c.raw.rows.insert_dataframe("db1", "table1", df)
        """
        df_dict = dataframe.to_dict(orient="index")
        rows = [Row(key=key, columns=cols) for key, cols in df_dict.items()]
        self.insert(db_name=db_name, table_name=table_name, row=rows, ensure_parent=ensure_parent)

    def _process_row_input(self, row: Sequence[Row] | Row | dict) -> list[list[dict]]:
        utils._auxiliary.assert_type(row, "row", [Sequence, dict, Row])
        rows = []
        if isinstance(row, dict):
            for key, columns in row.items():
                rows.append({"key": key, "columns": columns})
        elif isinstance(row, list):
            for elem in row:
                if isinstance(elem, Row):
                    rows.append(elem.dump(camel_case=True))
                else:
                    raise TypeError("list elements must be Row objects.")
        elif isinstance(row, Row):
            rows.append(row.dump(camel_case=True))
        return utils._auxiliary.split_into_chunks(rows, self._CREATE_LIMIT)

    def delete(self, db_name: str, table_name: str, key: str | Sequence[str]) -> None:
        """`Delete rows from a table. <https://developer.cognite.com/api#tag/Raw/operation/deleteRows>`_

        Args:
            db_name (str): Name of the database.
            table_name (str): Name of the table.
            key (str | Sequence[str]): The key(s) of the row(s) to delete.

        Examples:

            Delete rows from table::

                >>> from cognite.client import CogniteClient
                >>> c = CogniteClient()
                >>> keys_to_delete = ["k1", "k2", "k3"]
                >>> c.raw.rows.delete("db1", "table1", keys_to_delete)
        """
        utils._auxiliary.assert_type(key, "key", [str, Sequence])
        if isinstance(key, str):
            key = [key]
        items = [{"key": k} for k in key]
        chunks = utils._auxiliary.split_into_chunks(items, self._DELETE_LIMIT)
        tasks = [
            (
                {
                    "url_path": utils._auxiliary.interpolate_and_url_encode(self._RESOURCE_PATH, db_name, table_name)
                    + "/delete",
                    "json": {"items": chunk},
                }
            )
            for chunk in chunks
        ]
        summary = utils._concurrency.execute_tasks(self._post, tasks, max_workers=self._config.max_workers)
        summary.raise_compound_exception_if_failed_tasks(
            task_unwrap_fn=lambda task: task["json"]["items"], task_list_element_unwrap_fn=lambda el: el["key"]
        )

    def retrieve(self, db_name: str, table_name: str, key: str) -> Row | None:
        """`Retrieve a single row by key. <https://developer.cognite.com/api#tag/Raw/operation/getRow>`_

        Args:
            db_name (str): Name of the database.
            table_name (str): Name of the table.
            key (str): The key of the row to retrieve.

        Returns:
            Row | None: The requested row.

        Examples:

            Retrieve a row with key 'k1' from tablew 't1' in database 'db1'::

                >>> from cognite.client import CogniteClient
                >>> c = CogniteClient()
                >>> row = c.raw.rows.retrieve("db1", "t1", "k1")
        """
        return self._retrieve(
            cls=Row,
            resource_path=utils._auxiliary.interpolate_and_url_encode(self._RESOURCE_PATH, db_name, table_name),
            identifier=Identifier(key),
        )

    def _make_columns_param(self, columns: list[str] | None) -> str | None:
        if columns is None:
            return None
<<<<<<< HEAD
        if not isinstance(columns, List):
            raise TypeError("Expected a list for argument columns")
=======
        if not isinstance(columns, list):
            raise ValueError("Expected a list for argument columns")
>>>>>>> 2372eeb9
        if len(columns) == 0:
            return ","
        else:
            return ",".join(str(x) for x in columns)

    def retrieve_dataframe(
        self,
        db_name: str,
        table_name: str,
        min_last_updated_time: int | None = None,
        max_last_updated_time: int | None = None,
        columns: list[str] | None = None,
        limit: int | None = DEFAULT_LIMIT_READ,
    ) -> pandas.DataFrame:
        """`Retrieve rows in a table as a pandas dataframe. <https://developer.cognite.com/api#tag/Raw/operation/getRows>`_

        Rowkeys are used as the index.

        Args:
            db_name (str): Name of the database.
            table_name (str): Name of the table.
            min_last_updated_time (int | None): Rows must have been last updated after this time. ms since epoch.
            max_last_updated_time (int | None): Rows must have been last updated before this time. ms since epoch.
            columns (list[str] | None): List of column keys. Set to `None` for retrieving all, use [] to retrieve only row keys.
            limit (int | None): The number of rows to retrieve. Defaults to 25. Set to -1, float("inf") or None to return all items.

        Returns:
            pandas.DataFrame: The requested rows in a pandas dataframe.

        Examples:

            Get dataframe::

                >>> from cognite.client import CogniteClient
                >>> c = CogniteClient()
                >>> df = c.raw.rows.retrieve_dataframe("db1", "t1", limit=5)
        """
        pd = cast(Any, local_import("pandas"))
        rows = self.list(db_name, table_name, min_last_updated_time, max_last_updated_time, columns, limit)
        idx = [r.key for r in rows]
        cols = [r.columns for r in rows]
        return pd.DataFrame(cols, index=idx)

    def list(
        self,
        db_name: str,
        table_name: str,
        min_last_updated_time: int | None = None,
        max_last_updated_time: int | None = None,
        columns: list[str] | None = None,
        limit: int | None = DEFAULT_LIMIT_READ,
    ) -> RowList:
        """`List rows in a table. <https://developer.cognite.com/api#tag/Raw/operation/getRows>`_

        Args:
            db_name (str): Name of the database.
            table_name (str): Name of the table.
            min_last_updated_time (int | None): Rows must have been last updated after this time (exclusive). ms since epoch.
            max_last_updated_time (int | None): Rows must have been last updated before this time (inclusive). ms since epoch.
            columns (list[str] | None): List of column keys. Set to `None` for retrieving all, use [] to retrieve only row keys.
            limit (int | None): The number of rows to retrieve. Defaults to 25. Set to -1, float("inf") or None to return all items.

        Returns:
            RowList: The requested rows.

        Examples:

            List rows::

                >>> from cognite.client import CogniteClient
                >>> c = CogniteClient()
                >>> row_list = c.raw.rows.list("db1", "t1", limit=5)

            Iterate over rows::

                >>> from cognite.client import CogniteClient
                >>> c = CogniteClient()
                >>> for row in c.raw.rows(db_name="db1", table_name="t1", columns=["col1","col2"]):
                ...     row # do something with the row

            Iterate over chunks of rows to reduce memory load::

                >>> from cognite.client import CogniteClient
                >>> c = CogniteClient()
                >>> for row_list in c.raw.rows(db_name="db1", table_name="t1", chunk_size=2500):
                ...     row_list # do something with the rows
        """
        if is_unlimited(limit):
            cursors = self._get(
                url_path=utils._auxiliary.interpolate_and_url_encode(
                    "/raw/dbs/{}/tables/{}/cursors", db_name, table_name
                ),
                params={
                    "minLastUpdatedTime": min_last_updated_time,
                    "maxLastUpdatedTime": max_last_updated_time,
                    "numberOfCursors": self._config.max_workers,
                },
            ).json()["items"]
        else:
            cursors = [None]
        tasks = [
            dict(
                list_cls=RowList,
                resource_cls=Row,
                resource_path=utils._auxiliary.interpolate_and_url_encode(self._RESOURCE_PATH, db_name, table_name),
                method="GET",
                filter={
                    "columns": self._make_columns_param(columns),
                    "minLastUpdatedTime": min_last_updated_time,
                    "maxLastUpdatedTime": max_last_updated_time,
                },
                limit=limit,
                initial_cursor=cursor,
            )
            for cursor in cursors
        ]
        summary = utils._concurrency.execute_tasks(self._list, tasks, max_workers=self._config.max_workers)
        summary.raise_first_encountered_exception()

        return RowList(summary.joined_results())<|MERGE_RESOLUTION|>--- conflicted
+++ resolved
@@ -495,13 +495,8 @@
     def _make_columns_param(self, columns: list[str] | None) -> str | None:
         if columns is None:
             return None
-<<<<<<< HEAD
-        if not isinstance(columns, List):
+        if not isinstance(columns, list):
             raise TypeError("Expected a list for argument columns")
-=======
-        if not isinstance(columns, list):
-            raise ValueError("Expected a list for argument columns")
->>>>>>> 2372eeb9
         if len(columns) == 0:
             return ","
         else:
