from __future__ import annotations

import math
import random
import threading
import time
from collections import defaultdict, deque
from collections.abc import Iterator, Sequence
from typing import TYPE_CHECKING, Any, cast, overload

from cognite.client._api_client import APIClient
from cognite.client._constants import _RUNNING_IN_BROWSER, DEFAULT_LIMIT_READ
from cognite.client.data_classes import Database, DatabaseList, Row, RowList, RowWrite, Table, TableList
from cognite.client.data_classes.raw import RowCore
from cognite.client.utils._auxiliary import (
    find_duplicates,
    interpolate_and_url_encode,
    is_finite,
    is_unlimited,
    split_into_chunks,
    unpack_items_in_payload,
)
from cognite.client.utils._concurrency import ConcurrencySettings, execute_tasks
from cognite.client.utils._identifier import Identifier
from cognite.client.utils._importing import local_import
from cognite.client.utils._validation import assert_type
from cognite.client.utils.useful_types import SequenceNotStr

if TYPE_CHECKING:
    from concurrent.futures import Future

    import pandas as pd

    from cognite.client import CogniteClient
    from cognite.client.config import ClientConfig


class RawAPI(APIClient):
    def __init__(self, config: ClientConfig, api_version: str | None, cognite_client: CogniteClient) -> None:
        super().__init__(config, api_version, cognite_client)
        self.databases = RawDatabasesAPI(config, api_version, cognite_client)
        self.tables = RawTablesAPI(config, api_version, cognite_client)
        self.rows = RawRowsAPI(config, api_version, cognite_client)


class RawDatabasesAPI(APIClient):
    _RESOURCE_PATH = "/raw/dbs"

    @overload
    def __call__(self, chunk_size: None = None, limit: int | None = None) -> Iterator[Database]: ...

    @overload
    def __call__(self, chunk_size: int, limit: int | None = None) -> Iterator[DatabaseList]: ...

    def __call__(
        self, chunk_size: int | None = None, limit: int | None = None
    ) -> Iterator[Database] | Iterator[DatabaseList]:
        """Iterate over databases

        Fetches dbs as they are iterated over, so you keep a limited number of dbs in memory.

        Args:
            chunk_size (int | None): Number of dbs to return in each chunk. Defaults to yielding one db a time.
            limit (int | None): Maximum number of dbs to return. Defaults to return all items.

        Returns:
            Iterator[Database] | Iterator[DatabaseList]: No description.
        """
        return self._list_generator(
            list_cls=DatabaseList, resource_cls=Database, chunk_size=chunk_size, method="GET", limit=limit
        )

    def __iter__(self) -> Iterator[Database]:
        """Iterate over databases

        Returns:
            Iterator[Database]: yields Database one by one.
        """
        return self()

    @overload
    def create(self, name: str) -> Database: ...

    @overload
    def create(self, name: list[str]) -> DatabaseList: ...

<<<<<<< HEAD
    def create(self, name: Union[str, List[str]]) -> Union[Database, DatabaseList]:
        """`Create one or more databases <https://developer.cognite.com/api#tag/Raw/operation/createDBs>`_.
=======
    def create(self, name: str | list[str]) -> Database | DatabaseList:
        """`Create one or more databases. <https://developer.cognite.com/api#tag/Raw/operation/createDBs>`_
>>>>>>> b5213d45

        Args:
            name (str | list[str]): A db name or list of db names to create.

        Returns:
            Database | DatabaseList: Database or list of databases that has been created.

        Examples:

            Create a new database::

                >>> from cognite.client import CogniteClient
                >>> client = CogniteClient()
                >>> res = client.raw.databases.create("db1")
        """
        assert_type(name, "name", [str, Sequence])
        if isinstance(name, str):
            items: dict[str, Any] | list[dict[str, Any]] = {"name": name}
        else:
            items = [{"name": n} for n in name]
        return self._create_multiple(list_cls=DatabaseList, resource_cls=Database, items=items)

<<<<<<< HEAD
    def delete(self, name: Union[str, Sequence[str]], recursive: bool = False) -> None:
        """`Delete one or more databases <https://developer.cognite.com/api#tag/Raw/operation/deleteDBs>`_.
=======
    def delete(self, name: str | SequenceNotStr[str], recursive: bool = False) -> None:
        """`Delete one or more databases. <https://developer.cognite.com/api#tag/Raw/operation/deleteDBs>`_
>>>>>>> b5213d45

        Args:
            name (str | SequenceNotStr[str]): A db name or list of db names to delete.
            recursive (bool): Recursively delete all tables in the database(s).

        Examples:

            Delete a list of databases::

                >>> from cognite.client import CogniteClient
                >>> client = CogniteClient()
                >>> client.raw.databases.delete(["db1", "db2"])
        """
        assert_type(name, "name", [str, Sequence])
        if isinstance(name, str):
            name = [name]
        items = [{"name": n} for n in name]
        chunks = split_into_chunks(items, self._DELETE_LIMIT)
        tasks = [
            {"url_path": self._RESOURCE_PATH + "/delete", "json": {"items": chunk, "recursive": recursive}}
            for chunk in chunks
        ]
        summary = execute_tasks(self._post, tasks, max_workers=self._config.max_workers)
        summary.raise_compound_exception_if_failed_tasks(
            task_unwrap_fn=unpack_items_in_payload, task_list_element_unwrap_fn=lambda el: el["name"]
        )

<<<<<<< HEAD
    def list(self, limit: int = LIST_LIMIT_DEFAULT) -> DatabaseList:
        """`List databases <https://developer.cognite.com/api#tag/Raw/operation/getDBs>`_.
=======
    def list(self, limit: int | None = DEFAULT_LIMIT_READ) -> DatabaseList:
        """`List databases <https://developer.cognite.com/api#tag/Raw/operation/getDBs>`_
>>>>>>> b5213d45

        Args:
            limit (int | None): Maximum number of databases to return. Defaults to 25. Set to -1, float("inf") or None to return all items.

        Returns:
            DatabaseList: List of requested databases.

        Examples:

            List the first 5 databases::

                >>> from cognite.client import CogniteClient
                >>> client = CogniteClient()
                >>> db_list = client.raw.databases.list(limit=5)

            Iterate over databases::

                >>> from cognite.client import CogniteClient
                >>> client = CogniteClient()
                >>> for db in client.raw.databases:
                ...     db # do something with the db

            Iterate over chunks of databases to reduce memory load::

                >>> from cognite.client import CogniteClient
                >>> client = CogniteClient()
                >>> for db_list in client.raw.databases(chunk_size=2500):
                ...     db_list # do something with the dbs
        """
        return self._list(list_cls=DatabaseList, resource_cls=Database, method="GET", limit=limit)


class RawTablesAPI(APIClient):
    _RESOURCE_PATH = "/raw/dbs/{}/tables"

    @overload
    def __call__(self, db_name: str, chunk_size: None = None, limit: int | None = None) -> Iterator[Table]: ...

    @overload
    def __call__(self, db_name: str, chunk_size: int, limit: int | None = None) -> Iterator[TableList]: ...

    def __call__(
        self, db_name: str, chunk_size: int | None = None, limit: int | None = None
    ) -> Iterator[Table] | Iterator[TableList]:
        """Iterate over tables

        Fetches tables as they are iterated over, so you keep a limited number of tables in memory.

        Args:
            db_name (str): Name of the database to iterate over tables for
            chunk_size (int | None): Number of tables to return in each chunk. Defaults to yielding one table a time.
            limit (int | None): Maximum number of tables to return. Defaults to return all items.

        Returns:
            Iterator[Table] | Iterator[TableList]: No description.
        """
        table_iterator = self._list_generator(
            list_cls=TableList,
            resource_cls=Table,
            resource_path=interpolate_and_url_encode(self._RESOURCE_PATH, db_name),
            chunk_size=chunk_size,
            method="GET",
            limit=limit,
        )
        return self._set_db_name_on_tables_generator(table_iterator, db_name)

    @overload
    def create(self, db_name: str, name: str) -> Table: ...

    @overload
    def create(self, db_name: str, name: list[str]) -> TableList: ...

<<<<<<< HEAD
    def create(self, db_name: str, name: Union[str, List[str]]) -> Union[Table, TableList]:
        """`Create one or more tables <https://developer.cognite.com/api#tag/Raw/operation/createTables>`_.
=======
    def create(self, db_name: str, name: str | list[str]) -> Table | TableList:
        """`Create one or more tables. <https://developer.cognite.com/api#tag/Raw/operation/createTables>`_
>>>>>>> b5213d45

        Args:
            db_name (str): Database to create the tables in.
            name (str | list[str]): A table name or list of table names to create.

        Returns:
            Table | TableList: Table or list of tables that has been created.

        Examples:

            Create a new table in a database::

                >>> from cognite.client import CogniteClient
                >>> client = CogniteClient()
                >>> res = client.raw.tables.create("db1", "table1")
        """
        assert_type(name, "name", [str, Sequence])
        if isinstance(name, str):
            items: dict[str, Any] | list[dict[str, Any]] = {"name": name}
        else:
            items = [{"name": n} for n in name]
        tb = self._create_multiple(
            list_cls=TableList,
            resource_cls=Table,
            resource_path=interpolate_and_url_encode(self._RESOURCE_PATH, db_name),
            items=items,
        )
        return self._set_db_name_on_tables(tb, db_name)

<<<<<<< HEAD
    def delete(self, db_name: str, name: Union[str, Sequence[str]]) -> None:
        """`Delete one or more tables <https://developer.cognite.com/api#tag/Raw/operation/deleteTables>`_.
=======
    def delete(self, db_name: str, name: str | SequenceNotStr[str]) -> None:
        """`Delete one or more tables. <https://developer.cognite.com/api#tag/Raw/operation/deleteTables>`_
>>>>>>> b5213d45

        Args:
            db_name (str): Database to delete tables from.
            name (str | SequenceNotStr[str]): A table name or list of table names to delete.

        Examples:

            Delete a list of tables::

                >>> from cognite.client import CogniteClient
                >>> client = CogniteClient()
                >>> res = client.raw.tables.delete("db1", ["table1", "table2"])
        """
        assert_type(name, "name", [str, Sequence])
        if isinstance(name, str):
            name = [name]
        items = [{"name": n} for n in name]
        chunks = split_into_chunks(items, self._DELETE_LIMIT)
        tasks = [
            {
                "url_path": interpolate_and_url_encode(self._RESOURCE_PATH, db_name) + "/delete",
                "json": {"items": chunk},
            }
            for chunk in chunks
        ]
        summary = execute_tasks(self._post, tasks, max_workers=self._config.max_workers)
        summary.raise_compound_exception_if_failed_tasks(
            task_unwrap_fn=unpack_items_in_payload, task_list_element_unwrap_fn=lambda el: el["name"]
        )

<<<<<<< HEAD
    def list(self, db_name: str, limit: int = LIST_LIMIT_DEFAULT) -> TableList:
        """`List tables in a database <https://developer.cognite.com/api#tag/Raw/operation/getTables>`_.
=======
    def _set_db_name_on_tables(self, tb: Table | TableList, db_name: str) -> Table | TableList:
        if isinstance(tb, Table):
            tb._db_name = db_name
            return tb
        elif isinstance(tb, TableList):
            for t in tb:
                t._db_name = db_name
            return tb
        raise TypeError("tb must be Table or TableList")

    def _set_db_name_on_tables_generator(
        self, table_iterator: Iterator[Table] | Iterator[TableList], db_name: str
    ) -> Iterator[Table] | Iterator[TableList]:
        for tbl in table_iterator:
            yield self._set_db_name_on_tables(tbl, db_name)

    def list(self, db_name: str, limit: int | None = DEFAULT_LIMIT_READ) -> TableList:
        """`List tables <https://developer.cognite.com/api#tag/Raw/operation/getTables>`_
>>>>>>> b5213d45

        Args:
            db_name (str): The database to list tables from.
            limit (int | None): Maximum number of tables to return. Defaults to 25. Set to -1, float("inf") or None to return all items.

        Returns:
            TableList: List of requested tables.

        Examples:

            List the first 5 tables::

                >>> from cognite.client import CogniteClient
                >>> client = CogniteClient()
                >>> table_list = client.raw.tables.list("db1", limit=5)

            Iterate over tables::

                >>> from cognite.client import CogniteClient
                >>> client = CogniteClient()
                >>> for table in client.raw.tables(db_name="db1"):
                ...     table # do something with the table

            Iterate over chunks of tables to reduce memory load::

                >>> from cognite.client import CogniteClient
                >>> client = CogniteClient()
                >>> for table_list in client.raw.tables(db_name="db1", chunk_size=2500):
                ...     table_list # do something with the tables
        """
        tb = self._list(
            list_cls=TableList,
            resource_cls=Table,
            resource_path=interpolate_and_url_encode(self._RESOURCE_PATH, db_name),
            method="GET",
            limit=limit,
        )
        return cast(TableList, self._set_db_name_on_tables(tb, db_name))


class RawRowsAPI(APIClient):
    _RESOURCE_PATH = "/raw/dbs/{}/tables/{}/rows"

    def __init__(self, config: ClientConfig, api_version: str | None, cognite_client: CogniteClient) -> None:
        super().__init__(config, api_version, cognite_client)
        self._CREATE_LIMIT = 5000
        self._LIST_LIMIT = 10000

    @overload
    def __call__(
        self,
        db_name: str,
        table_name: str,
        chunk_size: None = None,
        limit: int | None = None,
        min_last_updated_time: int | None = None,
        max_last_updated_time: int | None = None,
        columns: list[str] | None = None,
        partitions: int | None = None,
    ) -> Iterator[Row]: ...

    @overload
    def __call__(
        self,
        db_name: str,
        table_name: str,
        chunk_size: int,
        limit: int | None = None,
        min_last_updated_time: int | None = None,
        max_last_updated_time: int | None = None,
        columns: list[str] | None = None,
        partitions: int | None = None,
    ) -> Iterator[RowList]: ...

    def __call__(
        self,
        db_name: str,
        table_name: str,
        chunk_size: int | None = None,
        limit: int | None = None,
        min_last_updated_time: int | None = None,
        max_last_updated_time: int | None = None,
        columns: list[str] | None = None,
        partitions: int | None = None,
    ) -> Iterator[Row] | Iterator[RowList]:
        """Iterate over rows.

        Fetches rows as they are iterated over, so you keep a limited number of rows in memory.

        Args:
            db_name (str): Name of the database
            table_name (str): Name of the table to iterate over rows for
            chunk_size (int | None): Number of rows to return in each chunk (may be lower). Defaults to yielding one row at a time.
                Note: When used together with 'partitions' the default is 10000 (matching the API limit) and there's an implicit minimum of 1000 rows.
            limit (int | None): Maximum number of rows to return. Can be used with partitions. Defaults to returning all items.
            min_last_updated_time (int | None): Rows must have been last updated after this time (exclusive). ms since epoch.
            max_last_updated_time (int | None): Rows must have been last updated before this time (inclusive). ms since epoch.
            columns (list[str] | None): List of column keys. Set to `None` for retrieving all, use [] to retrieve only row keys.
            partitions (int | None): Retrieve rows in parallel using this number of workers. Defaults to not use concurrency.
                The setting is capped at ``global_config.max_workers`` and _can_ be used with a finite limit. To prevent unexpected
                problems and maximize read throughput, check out `concurrency limits in the API documentation. <https://developer.cognite.com/api#tag/Raw/#section/Request-and-concurrency-limits>`_

        Returns:
            Iterator[Row] | Iterator[RowList]: An iterator yielding the requested row or rows.

        Note:
            When iterating using partitions > 1, the memory usage is bounded at 2 x partitions x chunk_size. This is implemented
            by halting retrieval speed when the callers code can't keep up.
        """
        if partitions is None or _RUNNING_IN_BROWSER:
            return self._list_generator(
                list_cls=RowList,
                resource_cls=Row,
                resource_path=interpolate_and_url_encode(self._RESOURCE_PATH, db_name, table_name),
                chunk_size=chunk_size,
                method="GET",
                limit=limit,
                filter={
                    "minLastUpdatedTime": min_last_updated_time,
                    "maxLastUpdatedTime": max_last_updated_time,
                    "columns": self._make_columns_param(columns),
                },
            )
        return self._list_generator_concurrent(
            db_name=db_name,
            table_name=table_name,
            chunk_size=chunk_size,
            limit=limit,
            min_last_updated_time=min_last_updated_time,
            max_last_updated_time=max_last_updated_time,
            columns=columns,
            partitions=partitions,
        )

    def _list_generator_concurrent(
        self,
        db_name: str,
        table_name: str,
        chunk_size: int | None,
        limit: int | None,
        min_last_updated_time: int | None,
        max_last_updated_time: int | None,
        columns: list[str] | None,
        partitions: int,
    ) -> Iterator[RowList]:
        # We are a bit restrictive on partitioning - especially for "small" limits:
        partitions = min(partitions, self._config.max_workers)
        if finite_limit := is_finite(limit):
            partitions = min(partitions, self._config.max_workers, math.ceil(limit / 20_000))
            if chunk_size is not None and limit < chunk_size:
                raise ValueError(f"chunk_size ({chunk_size}) should be much smaller than limit ({limit})")

        cursors = self._get_parallel_cursors(
            db_name, table_name, min_last_updated_time, max_last_updated_time, n_cursors=partitions
        )
        chunk_size = max(1000, chunk_size or 10_000)
        column_string = self._make_columns_param(columns)
        read_iterators = [
            self._list_generator(
                list_cls=RowList,
                resource_cls=Row,
                resource_path=interpolate_and_url_encode(self._RESOURCE_PATH, db_name, table_name),
                chunk_size=chunk_size,
                method="GET",
                filter={"columns": column_string},  # we don't need X_last_updated_time
                limit=None,
                initial_cursor=initial,
            )
            for initial in cursors
        ]

        def exhaust(iterator: Iterator) -> None:
            for res in iterator:
                results.append(res)
                if quit_early.is_set():
                    return
                # User code might be processing slower than the rate of row-fetching, and we want this
                # iteration-based method to have a upper-bounded memory impact, so we keep a max queue
                # size of unprocessed row-chunks:
                while len(results) >= partitions:
                    # Sleep randomly per thread to avoid sending all new fetch requests at the same time
                    time.sleep(random.uniform(0, partitions))
                    if quit_early.is_set():
                        return

        quit_early = threading.Event()
        results: deque[RowList] = deque()  # fifo, not that ordering matters anyway...
        pool = ConcurrencySettings.get_thread_pool_executor_or_raise(max_workers=self._config.max_workers)
        futures = [pool.submit(exhaust, task) for task in read_iterators]

        if finite_limit:
            yield from self._read_rows_limited(futures, results, cast(int, limit), quit_early)
        else:
            yield from self._read_rows_unlimited(futures, results)

        for f in futures:
            f.cancelled() or f.result()  # Visibility in case anything failed

    def _read_rows_unlimited(self, futures: list[Future], results: deque[RowList]) -> Iterator[RowList]:
        while not all(f.done() for f in futures):
            while results:
                yield results.popleft()
        yield from results

    def _read_rows_limited(
        self, futures: list[Future], results: deque[RowList], limit: int, quit_early: threading.Event
    ) -> Iterator[RowList]:
        n_total = 0
        while True:
            while results:
                n_new = len(part := results.popleft())
                if n_total + n_new < limit:
                    n_total += n_new
                    yield part
                else:
                    for f in futures:
                        f.cancel()
                    quit_early.set()
                    yield part[: limit - n_total]
                    return
            if all(f.done() for f in futures) and not results:
                return

    def insert(
        self,
        db_name: str,
        table_name: str,
        row: Sequence[Row] | Sequence[RowWrite] | Row | RowWrite | dict,
        ensure_parent: bool = False,
    ) -> None:
        """`Insert one or more rows into a table <https://developer.cognite.com/api#tag/Raw/operation/postRows>`_.

        Args:
            db_name (str): Name of the database.
            table_name (str): Name of the table.
            row (Sequence[Row] | Sequence[RowWrite] | Row | RowWrite | dict): The row(s) to insert
            ensure_parent (bool): Create database/table if they don't already exist.

        Examples:

            Insert new rows into a table:

                >>> from cognite.client import CogniteClient
                >>> from cognite.client.data_classes import RowWrite
                >>> client = CogniteClient()
                >>> rows = [RowWrite(key="r1", columns={"col1": "val1", "col2": "val1"}),
                ...         RowWrite(key="r2", columns={"col1": "val2", "col2": "val2"})]
                >>> client.raw.rows.insert("db1", "table1", rows)

            You may also insert a dictionary directly:

                >>> rows = {
                ...     "key-1": {"col1": 1, "col2": 2},
                ...     "key-2": {"col1": 3, "col2": 4, "col3": "high five"},
                ... }
                >>> client.raw.rows.insert("db1", "table1", rows)
        """
        tasks = [
            {
                "url_path": interpolate_and_url_encode(self._RESOURCE_PATH, db_name, table_name),
                "json": {"items": chunk},
                "params": {"ensureParent": ensure_parent},
            }
            for chunk in self._process_row_input(row)
        ]
        summary = execute_tasks(self._post, tasks, max_workers=self._config.max_workers)
        summary.raise_compound_exception_if_failed_tasks(
            task_unwrap_fn=unpack_items_in_payload, task_list_element_unwrap_fn=lambda row: row.get("key")
        )

<<<<<<< HEAD
    def insert_dataframe(self, db_name: str, table_name: str, dataframe: Any, ensure_parent: bool = False) -> None:
        """`Insert pandas dataframe into a table <https://developer.cognite.com/api#tag/Raw/operation/postRows>`_.
=======
    def insert_dataframe(
        self,
        db_name: str,
        table_name: str,
        dataframe: pd.DataFrame,
        ensure_parent: bool = False,
        dropna: bool = True,
    ) -> None:
        """`Insert pandas dataframe into a table <https://developer.cognite.com/api#tag/Raw/operation/postRows>`_
>>>>>>> b5213d45

        Uses index for row keys.

        Args:
            db_name (str): Name of the database.
            table_name (str): Name of the table.
            dataframe (pd.DataFrame): The dataframe to insert. Index will be used as row keys.
            ensure_parent (bool): Create database/table if they don't already exist.
            dropna (bool): Remove NaNs (but keep None's in dtype=object columns) before inserting. Done individually per column. Default: True

        Examples:

            Insert new rows into a table:

                >>> import pandas as pd
                >>> from cognite.client import CogniteClient
                >>>
                >>> client = CogniteClient()
                >>> df = pd.DataFrame(
                ...     {"col-a": [1, 3, None], "col-b": [2, -1, 9]},
                ...     index=["r1", "r2", "r3"])
                >>> res = client.raw.rows.insert_dataframe(
                ...     "db1", "table1", df, dropna=True)
        """
        if not dataframe.index.is_unique:
            raise ValueError("Dataframe index is not unique (used for the row keys)")
        elif not dataframe.columns.is_unique:
            raise ValueError(f"Dataframe columns are not unique: {sorted(find_duplicates(dataframe.columns))}")

        rows = self._df_to_rows_skip_nans(dataframe) if dropna else dataframe.to_dict(orient="index")
        self.insert(db_name=db_name, table_name=table_name, row=rows, ensure_parent=ensure_parent)

    @staticmethod
    def _df_to_rows_skip_nans(df: pd.DataFrame) -> dict[str, dict[str, Any]]:
        np = local_import("numpy")
        rows: defaultdict[str, dict[str, Any]] = defaultdict(dict)
        object_cols = df.select_dtypes("object").columns

        for column_id, col in df.items():
            if column_id not in object_cols:
                col = col.dropna()
            else:
                # pandas treat None as NaN, but numpy does not:
                mask = np.logical_or(col.to_numpy() == None, col.notna())  # noqa: E711
                col = col[mask]

            for idx, val in col.items():
                rows[idx][column_id] = val
        return dict(rows)

    def _process_row_input(self, row: Sequence[Row] | Sequence[RowWrite] | Row | RowWrite | dict) -> list[list[dict]]:
        assert_type(row, "row", [Sequence, dict, RowCore])
        rows = []
        if isinstance(row, dict):
            for key, columns in row.items():
                rows.append({"key": key, "columns": columns})
        elif isinstance(row, Sequence):
            for elem in row:
                if isinstance(elem, Row):
                    rows.append(elem.as_write().dump(camel_case=True))
                elif isinstance(elem, RowWrite):
                    rows.append(elem.dump(camel_case=True))
                else:
                    raise TypeError("list elements must be Row objects.")
        elif isinstance(row, Row):
            rows.append(row.as_write().dump(camel_case=True))
        elif isinstance(row, RowWrite):
            rows.append(row.dump(camel_case=True))
        return split_into_chunks(rows, self._CREATE_LIMIT)

<<<<<<< HEAD
    def delete(self, db_name: str, table_name: str, key: Union[str, Sequence[str]]) -> None:
        """`Delete one or more rows from a table <https://developer.cognite.com/api#tag/Raw/operation/deleteRows>`_.
=======
    def delete(self, db_name: str, table_name: str, key: str | SequenceNotStr[str]) -> None:
        """`Delete rows from a table. <https://developer.cognite.com/api#tag/Raw/operation/deleteRows>`_
>>>>>>> b5213d45

        Args:
            db_name (str): Name of the database.
            table_name (str): Name of the table.
            key (str | SequenceNotStr[str]): The key(s) of the row(s) to delete.

        Examples:

            Delete rows from table::

                >>> from cognite.client import CogniteClient
                >>> client = CogniteClient()
                >>> keys_to_delete = ["k1", "k2", "k3"]
                >>> client.raw.rows.delete("db1", "table1", keys_to_delete)
        """
        assert_type(key, "key", [str, Sequence])
        if isinstance(key, str):
            key = [key]
        to_delete = [{"key": k} for k in key]
        tasks = [
            {
                "url_path": interpolate_and_url_encode(self._RESOURCE_PATH, db_name, table_name) + "/delete",
                "json": {"items": chunk},
            }
            for chunk in split_into_chunks(to_delete, self._DELETE_LIMIT)
        ]
        summary = execute_tasks(self._post, tasks, max_workers=self._config.max_workers)
        summary.raise_compound_exception_if_failed_tasks(
            task_unwrap_fn=unpack_items_in_payload, task_list_element_unwrap_fn=lambda el: el["key"]
        )

<<<<<<< HEAD
    def retrieve(self, db_name: str, table_name: str, key: str) -> Optional[Row]:
        """`Retrieve a single row from a table by key <https://developer.cognite.com/api#tag/Raw/operation/getRow>`_.
=======
    def retrieve(self, db_name: str, table_name: str, key: str) -> Row | None:
        """`Retrieve a single row by key. <https://developer.cognite.com/api#tag/Raw/operation/getRow>`_
>>>>>>> b5213d45

        Args:
            db_name (str): Name of the database.
            table_name (str): Name of the table.
            key (str): The key of the row to retrieve.

        Returns:
            Row | None: The requested row.

        Examples:

            Retrieve a row with key 'k1' from table 't1' in database 'db1':

                >>> from cognite.client import CogniteClient
                >>> client = CogniteClient()
                >>> row = client.raw.rows.retrieve("db1", "t1", "k1")

            You may access the data directly on the row (like a dict), or use '.get' when keys can be missing:

                >>> val1 = row["col1"]
                >>> val2 = row.get("col2")

        """
        return self._retrieve(
            cls=Row,
            resource_path=interpolate_and_url_encode(self._RESOURCE_PATH, db_name, table_name),
            identifier=Identifier(key),
        )

    def _make_columns_param(self, columns: list[str] | None) -> str | None:
        if columns is None:
            return None
        if not isinstance(columns, list):
            raise TypeError("Expected a list for argument columns")
        if len(columns) == 0:
            return ","
        else:
            return ",".join(str(x) for x in columns)

    def retrieve_dataframe(
        self,
        db_name: str,
        table_name: str,
<<<<<<< HEAD
        min_last_updated_time: Optional[int] = None,
        max_last_updated_time: Optional[int] = None,
        columns: Optional[List[str]] = None,
        limit: int = LIST_LIMIT_DEFAULT,
    ) -> RowList:
        """`List rows in a table <https://developer.cognite.com/api#tag/Raw/operation/getRows>`_.
=======
        min_last_updated_time: int | None = None,
        max_last_updated_time: int | None = None,
        columns: list[str] | None = None,
        limit: int | None = DEFAULT_LIMIT_READ,
        partitions: int | None = None,
        last_updated_time_in_index: bool = False,
    ) -> pd.DataFrame:
        """`Retrieve rows in a table as a pandas dataframe. <https://developer.cognite.com/api#tag/Raw/operation/getRows>`_

        Rowkeys are used as the index.
>>>>>>> b5213d45

        Args:
            db_name (str): Name of the database.
            table_name (str): Name of the table.
            min_last_updated_time (int | None): Rows must have been last updated after this time. ms since epoch.
            max_last_updated_time (int | None): Rows must have been last updated before this time. ms since epoch.
            columns (list[str] | None): List of column keys. Set to `None` for retrieving all, use [] to retrieve only row keys.
            limit (int | None): The number of rows to retrieve. Defaults to 25. Set to -1, float("inf") or None to return all items.
            partitions (int | None): Retrieve rows in parallel using this number of workers. Can be used together with a (large) finite limit.
                When partitions is not passed, it defaults to 1, i.e. no concurrency for a finite limit and ``global_config.max_workers`` for an unlimited query
                (will be capped at this value). To prevent unexpected problems and maximize read throughput, check out
                `concurrency limits in the API documentation. <https://developer.cognite.com/api#tag/Raw/#section/Request-and-concurrency-limits>`_
            last_updated_time_in_index (bool): Use a MultiIndex with row keys and last_updated_time as index.

        Returns:
            pd.DataFrame: The requested rows in a pandas dataframe.

        Examples:

            Get dataframe::

                >>> from cognite.client import CogniteClient
                >>> client = CogniteClient()
                >>> df = client.raw.rows.retrieve_dataframe("db1", "t1", limit=5)
        """
        pd = local_import("pandas")
        rows = self.list(db_name, table_name, min_last_updated_time, max_last_updated_time, columns, limit, partitions)
        if last_updated_time_in_index:
            idx = pd.MultiIndex.from_tuples(
                [(r.key, pd.Timestamp(r.last_updated_time, unit="ms")) for r in rows],
                names=["key", "last_updated_time"],
            )
        else:
            idx = [r.key for r in rows]
        cols = [r.columns for r in rows]
        return pd.DataFrame(cols, index=idx)

    def _get_parallel_cursors(
        self,
        db_name: str,
        table_name: str,
<<<<<<< HEAD
        min_last_updated_time: Optional[int] = None,
        max_last_updated_time: Optional[int] = None,
        columns: Optional[List[str]] = None,
        limit: int = LIST_LIMIT_DEFAULT,
    ) -> pandas.DataFrame:
        """`Retrieve rows in a table as a pandas dataframe <https://developer.cognite.com/api#tag/Raw/operation/getRows>`_.
=======
        min_last_updated_time: int | None,
        max_last_updated_time: int | None,
        n_cursors: int,
    ) -> list[str]:
        return self._get(
            url_path=interpolate_and_url_encode("/raw/dbs/{}/tables/{}/cursors", db_name, table_name),
            params={
                "minLastUpdatedTime": min_last_updated_time,
                "maxLastUpdatedTime": max_last_updated_time,
                "numberOfCursors": n_cursors,
            },
        ).json()["items"]
>>>>>>> b5213d45

    def list(
        self,
        db_name: str,
        table_name: str,
        min_last_updated_time: int | None = None,
        max_last_updated_time: int | None = None,
        columns: list[str] | None = None,
        limit: int | None = DEFAULT_LIMIT_READ,
        partitions: int | None = None,
    ) -> RowList:
        """`List rows in a table. <https://developer.cognite.com/api#tag/Raw/operation/getRows>`_

        Args:
            db_name (str): Name of the database.
            table_name (str): Name of the table.
            min_last_updated_time (int | None): Rows must have been last updated after this time (exclusive). ms since epoch.
            max_last_updated_time (int | None): Rows must have been last updated before this time (inclusive). ms since epoch.
            columns (list[str] | None): List of column keys. Set to `None` for retrieving all, use [] to retrieve only row keys.
            limit (int | None): The number of rows to retrieve. Can be used with partitions. Defaults to 25. Set to -1, float("inf") or None to return all items.
            partitions (int | None): Retrieve rows in parallel using this number of workers. Can be used together with a (large) finite limit.
                When partitions is not passed, it defaults to 1, i.e. no concurrency for a finite limit and ``global_config.max_workers`` for an unlimited query
                (will be capped at this value). To prevent unexpected problems and maximize read throughput, check out
                `concurrency limits in the API documentation. <https://developer.cognite.com/api#tag/Raw/#section/Request-and-concurrency-limits>`_

        Returns:
            RowList: The requested rows.

        Examples:

            List a few rows:

                >>> from cognite.client import CogniteClient
                >>> client = CogniteClient()
                >>> row_list = client.raw.rows.list("db1", "tbl1", limit=5)

            Read an entire table efficiently by using concurrency (default behavior when ``limit=None``):

                >>> row_list = client.raw.rows.list("db1", "tbl1", limit=None)

            Iterate through all rows one-by-one to reduce memory load (no concurrency used):

                >>> for row in client.raw.rows("db1", "t1", columns=["col1","col2"]):
                ...     val1 = row["col1"]  # You may access the data directly
                ...     val2 = row.get("col2")  # ...or use '.get' when keys can be missing

            Iterate through all rows, one chunk at a time, to reduce memory load (no concurrency used):

                >>> for row_list in client.raw.rows("db1", "t1", chunk_size=2500):
                ...     row_list  # Do something with the rows

            Iterate through a massive table to reduce memory load while using concurrency for high throughput.
            Note: ``partitions`` must be specified for concurrency to be used (this is different from ``list()``
            to keep backward compatibility). Supplying a finite ``limit`` does not affect concurrency settings
            (except for very small values).

                >>> rows_iterator = client.raw.rows(
                ...     db_name="db1", table_name="t1", partitions=5, chunk_size=5000, limit=1_000_000
                ... )
                >>> for row_list in rows_iterator:
                ...     row_list  # Do something with the rows
        """
        chunk_size = None
        if _RUNNING_IN_BROWSER:
            chunk_size = 10_000
        elif partitions is None:
            if is_unlimited(limit):
                # Before 'partitions' was introduced, existing logic was that 'limit=None' meant 'partitions=max_workers'.
                partitions = self._config.max_workers
            else:
                chunk_size = limit  # We fetch serially, but don't want rows one-by-one

        rows_iterator = self(
            db_name=db_name,
            table_name=table_name,
            chunk_size=chunk_size,
            limit=limit,
            min_last_updated_time=min_last_updated_time,
            max_last_updated_time=max_last_updated_time,
            columns=columns,
            partitions=partitions,
        )
        return RowList(
            [row for row_list in cast(Iterator[RowList], rows_iterator) for row in row_list],
            cognite_client=self._cognite_client,
        )<|MERGE_RESOLUTION|>--- conflicted
+++ resolved
@@ -84,13 +84,8 @@
     @overload
     def create(self, name: list[str]) -> DatabaseList: ...
 
-<<<<<<< HEAD
-    def create(self, name: Union[str, List[str]]) -> Union[Database, DatabaseList]:
+    def create(self, name: str | list[str]) -> Database | DatabaseList:
         """`Create one or more databases <https://developer.cognite.com/api#tag/Raw/operation/createDBs>`_.
-=======
-    def create(self, name: str | list[str]) -> Database | DatabaseList:
-        """`Create one or more databases. <https://developer.cognite.com/api#tag/Raw/operation/createDBs>`_
->>>>>>> b5213d45
 
         Args:
             name (str | list[str]): A db name or list of db names to create.
@@ -113,13 +108,8 @@
             items = [{"name": n} for n in name]
         return self._create_multiple(list_cls=DatabaseList, resource_cls=Database, items=items)
 
-<<<<<<< HEAD
-    def delete(self, name: Union[str, Sequence[str]], recursive: bool = False) -> None:
+    def delete(self, name: str | SequenceNotStr[str], recursive: bool = False) -> None:
         """`Delete one or more databases <https://developer.cognite.com/api#tag/Raw/operation/deleteDBs>`_.
-=======
-    def delete(self, name: str | SequenceNotStr[str], recursive: bool = False) -> None:
-        """`Delete one or more databases. <https://developer.cognite.com/api#tag/Raw/operation/deleteDBs>`_
->>>>>>> b5213d45
 
         Args:
             name (str | SequenceNotStr[str]): A db name or list of db names to delete.
@@ -147,13 +137,8 @@
             task_unwrap_fn=unpack_items_in_payload, task_list_element_unwrap_fn=lambda el: el["name"]
         )
 
-<<<<<<< HEAD
-    def list(self, limit: int = LIST_LIMIT_DEFAULT) -> DatabaseList:
-        """`List databases <https://developer.cognite.com/api#tag/Raw/operation/getDBs>`_.
-=======
     def list(self, limit: int | None = DEFAULT_LIMIT_READ) -> DatabaseList:
         """`List databases <https://developer.cognite.com/api#tag/Raw/operation/getDBs>`_
->>>>>>> b5213d45
 
         Args:
             limit (int | None): Maximum number of databases to return. Defaults to 25. Set to -1, float("inf") or None to return all items.
@@ -226,13 +211,8 @@
     @overload
     def create(self, db_name: str, name: list[str]) -> TableList: ...
 
-<<<<<<< HEAD
-    def create(self, db_name: str, name: Union[str, List[str]]) -> Union[Table, TableList]:
+    def create(self, db_name: str, name: str | list[str]) -> Table | TableList:
         """`Create one or more tables <https://developer.cognite.com/api#tag/Raw/operation/createTables>`_.
-=======
-    def create(self, db_name: str, name: str | list[str]) -> Table | TableList:
-        """`Create one or more tables. <https://developer.cognite.com/api#tag/Raw/operation/createTables>`_
->>>>>>> b5213d45
 
         Args:
             db_name (str): Database to create the tables in.
@@ -262,13 +242,8 @@
         )
         return self._set_db_name_on_tables(tb, db_name)
 
-<<<<<<< HEAD
-    def delete(self, db_name: str, name: Union[str, Sequence[str]]) -> None:
+    def delete(self, db_name: str, name: str | SequenceNotStr[str]) -> None:
         """`Delete one or more tables <https://developer.cognite.com/api#tag/Raw/operation/deleteTables>`_.
-=======
-    def delete(self, db_name: str, name: str | SequenceNotStr[str]) -> None:
-        """`Delete one or more tables. <https://developer.cognite.com/api#tag/Raw/operation/deleteTables>`_
->>>>>>> b5213d45
 
         Args:
             db_name (str): Database to delete tables from.
@@ -299,10 +274,6 @@
             task_unwrap_fn=unpack_items_in_payload, task_list_element_unwrap_fn=lambda el: el["name"]
         )
 
-<<<<<<< HEAD
-    def list(self, db_name: str, limit: int = LIST_LIMIT_DEFAULT) -> TableList:
-        """`List tables in a database <https://developer.cognite.com/api#tag/Raw/operation/getTables>`_.
-=======
     def _set_db_name_on_tables(self, tb: Table | TableList, db_name: str) -> Table | TableList:
         if isinstance(tb, Table):
             tb._db_name = db_name
@@ -321,7 +292,6 @@
 
     def list(self, db_name: str, limit: int | None = DEFAULT_LIMIT_READ) -> TableList:
         """`List tables <https://developer.cognite.com/api#tag/Raw/operation/getTables>`_
->>>>>>> b5213d45
 
         Args:
             db_name (str): The database to list tables from.
@@ -592,10 +562,6 @@
             task_unwrap_fn=unpack_items_in_payload, task_list_element_unwrap_fn=lambda row: row.get("key")
         )
 
-<<<<<<< HEAD
-    def insert_dataframe(self, db_name: str, table_name: str, dataframe: Any, ensure_parent: bool = False) -> None:
-        """`Insert pandas dataframe into a table <https://developer.cognite.com/api#tag/Raw/operation/postRows>`_.
-=======
     def insert_dataframe(
         self,
         db_name: str,
@@ -605,7 +571,6 @@
         dropna: bool = True,
     ) -> None:
         """`Insert pandas dataframe into a table <https://developer.cognite.com/api#tag/Raw/operation/postRows>`_
->>>>>>> b5213d45
 
         Uses index for row keys.
 
@@ -676,13 +641,8 @@
             rows.append(row.dump(camel_case=True))
         return split_into_chunks(rows, self._CREATE_LIMIT)
 
-<<<<<<< HEAD
-    def delete(self, db_name: str, table_name: str, key: Union[str, Sequence[str]]) -> None:
-        """`Delete one or more rows from a table <https://developer.cognite.com/api#tag/Raw/operation/deleteRows>`_.
-=======
     def delete(self, db_name: str, table_name: str, key: str | SequenceNotStr[str]) -> None:
-        """`Delete rows from a table. <https://developer.cognite.com/api#tag/Raw/operation/deleteRows>`_
->>>>>>> b5213d45
+        """`Delete rows from a table <https://developer.cognite.com/api#tag/Raw/operation/deleteRows>`_.
 
         Args:
             db_name (str): Name of the database.
@@ -714,13 +674,8 @@
             task_unwrap_fn=unpack_items_in_payload, task_list_element_unwrap_fn=lambda el: el["key"]
         )
 
-<<<<<<< HEAD
-    def retrieve(self, db_name: str, table_name: str, key: str) -> Optional[Row]:
-        """`Retrieve a single row from a table by key <https://developer.cognite.com/api#tag/Raw/operation/getRow>`_.
-=======
     def retrieve(self, db_name: str, table_name: str, key: str) -> Row | None:
-        """`Retrieve a single row by key. <https://developer.cognite.com/api#tag/Raw/operation/getRow>`_
->>>>>>> b5213d45
+        """`Retrieve a single row by key <https://developer.cognite.com/api#tag/Raw/operation/getRow>`_.
 
         Args:
             db_name (str): Name of the database.
@@ -764,14 +719,6 @@
         self,
         db_name: str,
         table_name: str,
-<<<<<<< HEAD
-        min_last_updated_time: Optional[int] = None,
-        max_last_updated_time: Optional[int] = None,
-        columns: Optional[List[str]] = None,
-        limit: int = LIST_LIMIT_DEFAULT,
-    ) -> RowList:
-        """`List rows in a table <https://developer.cognite.com/api#tag/Raw/operation/getRows>`_.
-=======
         min_last_updated_time: int | None = None,
         max_last_updated_time: int | None = None,
         columns: list[str] | None = None,
@@ -779,10 +726,9 @@
         partitions: int | None = None,
         last_updated_time_in_index: bool = False,
     ) -> pd.DataFrame:
-        """`Retrieve rows in a table as a pandas dataframe. <https://developer.cognite.com/api#tag/Raw/operation/getRows>`_
+        """`Retrieve rows in a table as a pandas dataframe <https://developer.cognite.com/api#tag/Raw/operation/getRows>`_.
 
         Rowkeys are used as the index.
->>>>>>> b5213d45
 
         Args:
             db_name (str): Name of the database.
@@ -824,14 +770,6 @@
         self,
         db_name: str,
         table_name: str,
-<<<<<<< HEAD
-        min_last_updated_time: Optional[int] = None,
-        max_last_updated_time: Optional[int] = None,
-        columns: Optional[List[str]] = None,
-        limit: int = LIST_LIMIT_DEFAULT,
-    ) -> pandas.DataFrame:
-        """`Retrieve rows in a table as a pandas dataframe <https://developer.cognite.com/api#tag/Raw/operation/getRows>`_.
-=======
         min_last_updated_time: int | None,
         max_last_updated_time: int | None,
         n_cursors: int,
@@ -844,7 +782,6 @@
                 "numberOfCursors": n_cursors,
             },
         ).json()["items"]
->>>>>>> b5213d45
 
     def list(
         self,
@@ -856,7 +793,7 @@
         limit: int | None = DEFAULT_LIMIT_READ,
         partitions: int | None = None,
     ) -> RowList:
-        """`List rows in a table. <https://developer.cognite.com/api#tag/Raw/operation/getRows>`_
+        """`List rows in a table <https://developer.cognite.com/api#tag/Raw/operation/getRows>`_.
 
         Args:
             db_name (str): Name of the database.
