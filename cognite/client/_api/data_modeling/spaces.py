--- conflicted
+++ resolved
@@ -78,13 +78,8 @@
     @overload
     def retrieve(self, spaces: SequenceNotStr[str]) -> SpaceList: ...
 
-<<<<<<< HEAD
-    def retrieve(self, space: str | Sequence[str]) -> Space | SpaceList | None:
-        """`Retrieve a space by ID <https://developer.cognite.com/api#tag/Spaces/operation/bySpaceIdsSpaces>`_.
-=======
     def retrieve(self, spaces: str | SequenceNotStr[str]) -> Space | SpaceList | None:
-        """`Retrieve one or more spaces. <https://developer.cognite.com/api#tag/Spaces/operation/bySpaceIdsSpaces>`_
->>>>>>> b5213d45
+        """`Retrieve one or more spaces <https://developer.cognite.com/api#tag/Spaces/operation/bySpaceIdsSpaces>`_.
 
         Args:
             spaces (str | SequenceNotStr[str]): Space ID
@@ -113,21 +108,16 @@
             executor=ConcurrencySettings.get_data_modeling_executor(),
         )
 
-<<<<<<< HEAD
-    def delete(self, space: str | Sequence[str]) -> list[str]:
-        """`Delete one or more spaces <https://developer.cognite.com/api#tag/Spaces/operation/deleteSpacesV3>`_.
-=======
     def delete(self, spaces: str | SequenceNotStr[str]) -> list[str]:
         """`Delete one or more spaces <https://developer.cognite.com/api#tag/Spaces/operation/deleteSpacesV3>`_
->>>>>>> b5213d45
-
-        Args:
-            spaces (str | SequenceNotStr[str]): ID or ID list ids of spaces.
+
+        Args:
+            spaces (str | SequenceNotStr[str]): ID or list of IDs of spaces.
         Returns:
             list[str]: The space(s) which has been deleted.
         Examples:
 
-            Delete spaces by id::
+            Delete spaces by ID::
 
                 >>> from cognite.client import CogniteClient
                 >>> client = CogniteClient()
@@ -194,13 +184,8 @@
     @overload
     def apply(self, spaces: SpaceApply) -> Space: ...
 
-<<<<<<< HEAD
-    def apply(self, space: SpaceApply | Sequence[SpaceApply]) -> Space | SpaceList:
+    def apply(self, spaces: SpaceApply | Sequence[SpaceApply]) -> Space | SpaceList:
         """`Create or patch one or more spaces <https://developer.cognite.com/api#tag/Spaces/operation/ApplySpaces>`_.
-=======
-    def apply(self, spaces: SpaceApply | Sequence[SpaceApply]) -> Space | SpaceList:
-        """`Create or patch one or more spaces. <https://developer.cognite.com/api#tag/Spaces/operation/ApplySpaces>`_
->>>>>>> b5213d45
 
         Args:
             spaces (SpaceApply | Sequence[SpaceApply]): Space | Sequence[Space]): Space or spaces of spacesda to create or update.
