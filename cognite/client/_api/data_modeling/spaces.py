from __future__ import annotations

from typing import Iterator, Sequence, cast, overload

from cognite.client._api_client import APIClient
from cognite.client._constants import LIST_LIMIT_DEFAULT
from cognite.client.data_classes.data_modeling.spaces import Space, SpaceApply, SpaceList
from cognite.client.utils._identifier import DataModelingIdentifierSequence


class SpacesAPI(APIClient):
    _RESOURCE_PATH = "/models/spaces"

    @overload
    def __call__(
        self,
        chunk_size: None = None,
        limit: int = None,
    ) -> Iterator[Space]:
        ...

    @overload
    def __call__(
        self,
        chunk_size: int,
        limit: int = None,
    ) -> Iterator[SpaceList]:
        ...

    def __call__(
        self,
        chunk_size: int = None,
        limit: int = None,
    ) -> Iterator[Space] | Iterator[SpaceList]:
        """Iterate over spaces

        Fetches spaces as they are iterated over, so you keep a limited number of spaces in memory.

        Args:
            chunk_size (int, optional): Number of spaces to return in each chunk. Defaults to yielding one space a time.
            limit (int, optional): Maximum number of spaces to return. Default to return all items.

        Yields:
            Union[Space, SpaceList]: yields Space one by one if chunk_size is not specified, else SpaceList objects.
        """
        return self._list_generator(
            list_cls=SpaceList,
            resource_cls=Space,
            method="GET",
            chunk_size=chunk_size,
            limit=limit,
        )

    def __iter__(self) -> Iterator[Space]:
        """Iterate over spaces

        Fetches spaces as they are iterated over, so you keep a limited number of spaces in memory.

        Yields:
            Space: yields Spaces one by one.
        """
        return cast(Iterator[Space], self())

    @overload
    def retrieve(self, space: str) -> Space | None:  # type: ignore[misc]
        ...

    @overload
    def retrieve(self, space: Sequence[str]) -> SpaceList:
        ...

    def retrieve(self, space: str | Sequence[str]) -> Space | SpaceList | None:
<<<<<<< HEAD
        """`Retrieve a space by ID <https://docs.cognite.com/api/v1/#tag/Spaces/operation/bySpaceIdsSpaces>`_.
=======
        """`Retrieve space by id. <https://docs.cognite.com/api/v1/#operation/bySpaceIdsSpaces>`_
>>>>>>> 491a22a4

        Args:
            space (str): Space ID

        Returns:
            Optional[Space]: Requested space or None if it does not exist.

        Examples:

                >>> from cognite.client import CogniteClient
                >>> c = CogniteClient()
                >>> res = c.data_modeling.spaces.retrieve(space='mySpace')

         Get multiple spaces by id:

                >>> from cognite.client import CogniteClient
                >>> c = CogniteClient()
                >>> res = c.data_modeling.spaces.retrieve(spaces=["MySpace", "MyAwesomeSpace", "MyOtherSpace"])

        """
        identifier = DataModelingIdentifierSequence.load_spaces(spaces=space)
        return self._retrieve_multiple(list_cls=SpaceList, resource_cls=Space, identifiers=identifier)

    def delete(self, space: str | Sequence[str]) -> list[str]:
<<<<<<< HEAD
        """`Delete one or more spaces <https://docs.cognite.com/api/v1/#tag/Spaces/operation/deleteSpacesV3>`_.
=======
        """`Delete one or more spaces <https://docs.cognite.com/api/v1/#operation/deleteSpacesV3>`_
>>>>>>> 491a22a4

        Args:
            space (str | Sequence[str]): ID or ID list ids of spaces.
        Returns:
            list[str]: The space(s) which has been deleted.
        Examples:

            Delete spaces by id::

                >>> from cognite.client import CogniteClient
                >>> c = CogniteClient()
                >>> c.data_modeling.spaces.delete(space=["mySpace", "myOtherSpace"])
        """
        deleted_spaces = cast(
            list,
            self._delete_multiple(
                identifiers=DataModelingIdentifierSequence.load_spaces(spaces=space), wrap_ids=True, returns_items=True
            ),
        )
        return [item["space"] for item in deleted_spaces]

    def list(
        self,
        limit: int = LIST_LIMIT_DEFAULT,
    ) -> SpaceList:
<<<<<<< HEAD
        """`List spaces <https://docs.cognite.com/api/v1/#tag/Spaces/operation/listSpacesV3>`_.
=======
        """`List spaces <https://docs.cognite.com/api/v1/#operation/listSpacesV3>`_
>>>>>>> 491a22a4

        Args:
            limit (int, optional): Maximum number of spaces to return. Defaults to 25. Set to -1, float("inf") or None
                to return all items.

        Returns:
            SpaceList: List of requested spaces

        Examples:

            List spaces and filter on max start time::

                >>> from cognite.client import CogniteClient
                >>> c = CogniteClient()
                >>> space_list = c.data_modeling.spaces.list(limit=5)

            Iterate over spaces::

                >>> from cognite.client import CogniteClient
                >>> c = CogniteClient()
                >>> for space in c.data_modeling.spaces:
                ...     space # do something with the space

            Iterate over chunks of spaces to reduce memory load::

                >>> from cognite.client import CogniteClient
                >>> c = CogniteClient()
                >>> for space_list in c.data_modeling.spaces(chunk_size=2500):
                ...     space_list # do something with the spaces
        """
        return self._list(
            list_cls=SpaceList,
            resource_cls=Space,
            method="GET",
            limit=limit,
        )

    @overload
    def apply(self, space: Sequence[SpaceApply]) -> SpaceList:
        ...

    @overload
    def apply(self, space: SpaceApply) -> Space:
        ...

    def apply(self, space: SpaceApply | Sequence[SpaceApply]) -> Space | SpaceList:
<<<<<<< HEAD
        """`Create or patch one or more spaces <https://docs.cognite.com/api/v1/#tag/Spaces/operation/ApplySpaces>`_.
=======
        """`Create or patch one or more spaces. <https://docs.cognite.com/api/v1/#operation/ApplySpaces>`_
>>>>>>> 491a22a4

        Args:
            space (space: Space | Sequence[Space]): Space or spaces of spacesda to create or update.

        Returns:
            Space | SpaceList: Created space(s)

        Examples:

            Create new spaces:

                >>> from cognite.client import CogniteClient
                >>> from cognite.client.data_classes.data_modeling import SpaceApply
                >>> c = CogniteClient()
                >>> spaces = [SpaceApply(space="mySpace", description="My first space", name="My Space"),
                ... SpaceApply(space="myOtherSpace", description="My second space", name="My Other Space")]
                >>> res = c.data_modeling.spaces.apply(spaces)
        """
        return self._create_multiple(list_cls=SpaceList, resource_cls=Space, items=space)<|MERGE_RESOLUTION|>--- conflicted
+++ resolved
@@ -70,11 +70,7 @@
         ...
 
     def retrieve(self, space: str | Sequence[str]) -> Space | SpaceList | None:
-<<<<<<< HEAD
-        """`Retrieve a space by ID <https://docs.cognite.com/api/v1/#tag/Spaces/operation/bySpaceIdsSpaces>`_.
-=======
-        """`Retrieve space by id. <https://docs.cognite.com/api/v1/#operation/bySpaceIdsSpaces>`_
->>>>>>> 491a22a4
+        """`Retrieve a space by ID <https://docs.cognite.com/api/v1/#operation/bySpaceIdsSpaces>`_.
 
         Args:
             space (str): Space ID
@@ -99,11 +95,7 @@
         return self._retrieve_multiple(list_cls=SpaceList, resource_cls=Space, identifiers=identifier)
 
     def delete(self, space: str | Sequence[str]) -> list[str]:
-<<<<<<< HEAD
-        """`Delete one or more spaces <https://docs.cognite.com/api/v1/#tag/Spaces/operation/deleteSpacesV3>`_.
-=======
-        """`Delete one or more spaces <https://docs.cognite.com/api/v1/#operation/deleteSpacesV3>`_
->>>>>>> 491a22a4
+        """`Delete one or more spaces <https://docs.cognite.com/api/v1/#operation/deleteSpacesV3>`_.
 
         Args:
             space (str | Sequence[str]): ID or ID list ids of spaces.
@@ -129,11 +121,7 @@
         self,
         limit: int = LIST_LIMIT_DEFAULT,
     ) -> SpaceList:
-<<<<<<< HEAD
-        """`List spaces <https://docs.cognite.com/api/v1/#tag/Spaces/operation/listSpacesV3>`_.
-=======
-        """`List spaces <https://docs.cognite.com/api/v1/#operation/listSpacesV3>`_
->>>>>>> 491a22a4
+        """`List spaces <https://docs.cognite.com/api/v1/#operation/listSpacesV3>`_.
 
         Args:
             limit (int, optional): Maximum number of spaces to return. Defaults to 25. Set to -1, float("inf") or None
@@ -180,11 +168,7 @@
         ...
 
     def apply(self, space: SpaceApply | Sequence[SpaceApply]) -> Space | SpaceList:
-<<<<<<< HEAD
-        """`Create or patch one or more spaces <https://docs.cognite.com/api/v1/#tag/Spaces/operation/ApplySpaces>`_.
-=======
-        """`Create or patch one or more spaces. <https://docs.cognite.com/api/v1/#operation/ApplySpaces>`_
->>>>>>> 491a22a4
+        """`Create or patch one or more spaces <https://docs.cognite.com/api/v1/#operation/ApplySpaces>`_.
 
         Args:
             space (space: Space | Sequence[Space]): Space or spaces of spacesda to create or update.
