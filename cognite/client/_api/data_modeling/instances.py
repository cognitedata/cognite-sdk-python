--- conflicted
+++ resolved
@@ -767,10 +767,8 @@
             body["properties"] = properties
         if filter:
             body["filter"] = filter.dump(camel_case_property=False) if isinstance(filter, Filter) else filter
-<<<<<<< HEAD
         if target_units:
             body["targetUnits"] = [unit.dump(camel_case=True) for unit in target_units]
-=======
         if sort:
             sorts = sort if isinstance(sort, Sequence) else [sort]
             for sort_spec in sorts:
@@ -778,7 +776,6 @@
                 if nulls_first is not None:
                     raise ValueError("nulls_first argument is not supported when sorting on instance search")
             body["sort"] = [self._dump_instance_sort(s) for s in sorts]
->>>>>>> dda933ab
 
         res = self._post(url_path=self._RESOURCE_PATH + "/search", json=body)
         return list_cls.load(res.json()["items"], cognite_client=None)
