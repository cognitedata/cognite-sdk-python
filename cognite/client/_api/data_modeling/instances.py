--- conflicted
+++ resolved
@@ -148,11 +148,7 @@
 
 class _NodeOrEdgeApplyAdapter:
     @staticmethod
-<<<<<<< HEAD
-    def load(data: dict, cognite_client: CogniteClient | None = None) -> NodeApply | EdgeApply:
-=======
     def _load(data: dict, cognite_client: CogniteClient | None = None) -> NodeApply | EdgeApply:
->>>>>>> ddbf2a71
         if data["instanceType"] == "node":
             return NodeApply._load(data)
         return EdgeApply._load(data)
