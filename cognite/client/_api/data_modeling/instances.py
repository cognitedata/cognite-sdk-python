from __future__ import annotations

import json
import logging
import random
import time
from collections.abc import Iterable
from datetime import datetime, timezone
from threading import Thread
from typing import (
    TYPE_CHECKING,
    Any,
    Callable,
    Iterator,
    List,
    Literal,
    Sequence,
    Union,
    cast,
    overload,
)

from cognite.client._api_client import APIClient
from cognite.client._constants import DEFAULT_LIMIT_READ
from cognite.client.data_classes import filters
from cognite.client.data_classes._base import CogniteResourceList
from cognite.client.data_classes.aggregations import (
    Aggregation,
    Histogram,
    HistogramValue,
    MetricAggregation,
)
from cognite.client.data_classes.data_modeling.ids import (
    EdgeId,
    NodeId,
    ViewId,
    ViewIdentifier,
    _load_identifier,
)
from cognite.client.data_classes.data_modeling.instances import (
    Edge,
    EdgeApply,
    EdgeApplyResult,
    EdgeApplyResultList,
    EdgeList,
    InstanceAggregationResultList,
    InstancesApplyResult,
    InstancesDeleteResult,
    InstanceSort,
    InstancesResult,
    Node,
    NodeApply,
    NodeApplyResult,
    NodeApplyResultList,
    NodeList,
    SubscriptionContext,
)
from cognite.client.data_classes.data_modeling.query import (
    Query,
    QueryResult,
)
from cognite.client.data_classes.data_modeling.views import View
from cognite.client.data_classes.filters import Filter, _validate_filter
from cognite.client.utils._identifier import DataModelingIdentifierSequence
from cognite.client.utils._retry import Backoff
from cognite.client.utils._text import random_string

from ._data_modeling_executor import get_data_modeling_executor

if TYPE_CHECKING:
    from cognite.client import CogniteClient

_DATA_MODELING_SUPPORTED_FILTERS: frozenset[type[Filter]] = frozenset(
    {
        filters.And,
        filters.Or,
        filters.Not,
        filters.In,
        filters.Equals,
        filters.Exists,
        filters.Range,
        filters.Prefix,
        filters.ContainsAny,
        filters.ContainsAll,
        filters.Nested,
        filters.HasData,
        filters.MatchAll,
        filters.Overlaps,
    }
)

logger = logging.getLogger(__name__)


class _NodeOrEdgeList(CogniteResourceList):
    _RESOURCE = (Node, Edge)  # type: ignore[assignment]

    @classmethod
<<<<<<< HEAD
    def load(
        cls, resource_list: list[dict[str, Any]] | str, cognite_client: Optional[CogniteClient] = None
=======
    def _load(
        cls, resource_list: Iterable[dict[str, Any]] | str, cognite_client: CogniteClient | None = None
>>>>>>> 41ec76fb
    ) -> _NodeOrEdgeList:
        resource_list = json.loads(resource_list) if isinstance(resource_list, str) else resource_list
        resources: list[Node | Edge] = [
            Node._load(data) if data["instanceType"] == "node" else Edge._load(data) for data in resource_list
        ]
        return cls(resources, None)

    def as_ids(self) -> list[NodeId | EdgeId]:
        return [instance.as_id() for instance in self]


class _NodeOrEdgeResourceAdapter:
<<<<<<< HEAD
    @classmethod
    def load(cls, data: str | dict, cognite_client: Optional[CogniteClient] = None) -> Node | Edge:
=======
    @staticmethod
    def _load(data: str | dict, cognite_client: CogniteClient | None = None) -> Node | Edge:
>>>>>>> 41ec76fb
        data = json.loads(data) if isinstance(data, str) else data
        if data["instanceType"] == "node":
            return Node._load(data)
        return Edge._load(data)


class _NodeOrEdgeApplyResultList(CogniteResourceList):
    _RESOURCE = (NodeApplyResult, EdgeApplyResult)  # type: ignore[assignment]

    @classmethod
<<<<<<< HEAD
    def load(
        cls, resource_list: list[dict[str, Any]] | str, cognite_client: Optional[CogniteClient] = None
=======
    def _load(
        cls, resource_list: Iterable[dict[str, Any]] | str, cognite_client: CogniteClient | None = None
>>>>>>> 41ec76fb
    ) -> _NodeOrEdgeApplyResultList:
        resource_list = json.loads(resource_list) if isinstance(resource_list, str) else resource_list
        resources: list[NodeApplyResult | EdgeApplyResult] = [
            NodeApplyResult._load(data) if data["instanceType"] == "node" else EdgeApplyResult._load(data)
            for data in resource_list
        ]
        return cls(resources, None)

    def as_ids(self) -> list[NodeId | EdgeId]:
        return [result.as_id() for result in self]


class _NodeOrEdgeApplyResultAdapter:
    @staticmethod
    def _load(data: str | dict, cognite_client: CogniteClient | None = None) -> NodeApplyResult | EdgeApplyResult:
        data = json.loads(data) if isinstance(data, str) else data
        if data["instanceType"] == "node":
            return NodeApplyResult._load(data)
        return EdgeApplyResult._load(data)


class _NodeOrEdgeApplyAdapter:
<<<<<<< HEAD
    @classmethod
    def load(cls, data: str | dict, cognite_client: Optional[CogniteClient] = None) -> NodeApply | EdgeApply:
=======
    @staticmethod
    def _load(data: str | dict, cognite_client: CogniteClient | None = None) -> NodeApply | EdgeApply:
>>>>>>> 41ec76fb
        data = json.loads(data) if isinstance(data, str) else data
        if data["instanceType"] == "node":
            return NodeApply._load(data)
        return EdgeApply._load(data)


class InstancesAPI(APIClient):
    _RESOURCE_PATH = "/models/instances"

    @overload
    def __call__(
        self,
        chunk_size: None = None,
        instance_type: Literal["node"] = "node",
        limit: int | None = None,
        include_typing: bool = False,
        sources: list[ViewId] | ViewId | None = None,
        sort: list[InstanceSort | dict] | InstanceSort | dict | None = None,
        filter: Filter | dict | None = None,
    ) -> Iterator[Node]:
        ...

    @overload
    def __call__(
        self,
        chunk_size: None,
        instance_type: Literal["edge"],
        limit: int | None = None,
        include_typing: bool = False,
        sources: list[ViewId] | ViewId | None = None,
        sort: list[InstanceSort | dict] | InstanceSort | dict | None = None,
        filter: Filter | dict | None = None,
    ) -> Iterator[Edge]:
        ...

    @overload
    def __call__(
        self,
        chunk_size: int,
        instance_type: Literal["node"] = "node",
        limit: int | None = None,
        include_typing: bool = False,
        sources: list[ViewId] | ViewId | None = None,
        sort: list[InstanceSort | dict] | InstanceSort | dict | None = None,
        filter: Filter | dict | None = None,
    ) -> Iterator[NodeList]:
        ...

    @overload
    def __call__(
        self,
        chunk_size: int,
        instance_type: Literal["edge"],
        limit: int | None = None,
        include_typing: bool = False,
        sources: list[ViewId] | ViewId | None = None,
        sort: list[InstanceSort | dict] | InstanceSort | dict | None = None,
        filter: Filter | dict | None = None,
    ) -> Iterator[EdgeList]:
        ...

    def __call__(
        self,
        chunk_size: int | None = None,
        instance_type: Literal["node", "edge"] = "node",
        limit: int | None = None,
        include_typing: bool = False,
        sources: list[ViewId] | ViewId | None = None,
        sort: list[InstanceSort | dict] | InstanceSort | dict | None = None,
        filter: Filter | dict | None = None,
    ) -> Iterator[Edge] | Iterator[EdgeList] | Iterator[Node] | Iterator[NodeList]:
        """Iterate over nodes or edges.
        Fetches instances as they are iterated over, so you keep a limited number of instances in memory.

        Args:
            chunk_size (int | None): Number of data_models to return in each chunk. Defaults to yielding one instance at a time.
            instance_type (Literal["node", "edge"]): Whether to query for nodes or edges.
            limit (int | None): Maximum number of instances to return. Defaults to returning all items.
            include_typing (bool): Whether to return property type information as part of the result.
            sources (list[ViewId] | ViewId | None): Views to retrieve properties from.
            sort (list[InstanceSort | dict] | InstanceSort | dict | None): How you want the listed instances information ordered.
            filter (Filter | dict | None): Advanced filtering of instances.

        Returns:
            Iterator[Edge] | Iterator[EdgeList] | Iterator[Node] | Iterator[NodeList]: yields Instance one by one if chunk_size is not specified, else NodeList/EdgeList objects.
        """
        self._validate_filter(filter)
        other_params = self._create_other_params(
            include_typing=include_typing, instance_type=instance_type, sort=sort, sources=sources
        )

        if instance_type == "node":
            resource_cls: type = _NodeOrEdgeResourceAdapter
            list_cls: type = NodeList
        elif instance_type == "edge":
            resource_cls, list_cls = _NodeOrEdgeResourceAdapter, EdgeList
        else:
            raise ValueError(f"Invalid instance type: {instance_type}")

        return cast(
            Union[Iterator[Edge], Iterator[EdgeList], Iterator[Node], Iterator[NodeList]],
            self._list_generator(
                list_cls=list_cls,
                resource_cls=resource_cls,
                method="POST",
                chunk_size=chunk_size,
                limit=limit,
                filter=filter.dump() if isinstance(filter, Filter) else filter,
                other_params=other_params,
            ),
        )

    def __iter__(self) -> Iterator[Node]:
        """Iterate over instances
        Fetches instances as they are iterated over, so you keep a limited number of instances in memory.

        Returns:
            Iterator[Node]: yields Instances one by one.
        """
        return self(None, "node")

    def retrieve(
        self,
        nodes: NodeId | Sequence[NodeId] | tuple[str, str] | Sequence[tuple[str, str]] | None = None,
        edges: EdgeId | Sequence[EdgeId] | tuple[str, str] | Sequence[tuple[str, str]] | None = None,
        sources: ViewIdentifier | Sequence[ViewIdentifier] | View | Sequence[View] | None = None,
        include_typing: bool = False,
    ) -> InstancesResult:
        """`Retrieve one or more instance by id(s). <https://developer.cognite.com/api#tag/Instances/operation/byExternalIdsInstances>`_

        Args:
            nodes (NodeId | Sequence[NodeId] | tuple[str, str] | Sequence[tuple[str, str]] | None): Node ids
            edges (EdgeId | Sequence[EdgeId] | tuple[str, str] | Sequence[tuple[str, str]] | None): Edge ids
            sources (ViewIdentifier | Sequence[ViewIdentifier] | View | Sequence[View] | None): Retrieve properties from the listed - by reference - views.
            include_typing (bool): Whether to return property type information as part of the result.

        Returns:
            InstancesResult: Requested instances.

        Examples:

            Retrieve instances by id:

                >>> from cognite.client import CogniteClient
                >>> c = CogniteClient()
                >>> res = c.data_modeling.instances.retrieve(nodes=("mySpace", "myNodeExternalId"),
                ...                                          edges=("mySpace", "myEdgeExternalId"),
                ...                                          sources=("mySpace", "myViewExternalId", "myViewVersion")
                ...                                         )

            Retrieve nodes an edges using the built in data class

                >>> from cognite.client import CogniteClient
                >>> from cognite.client.data_classes.data_modeling import NodeId, EdgeId, ViewId
                >>> c = CogniteClient()
                >>> res = c.data_modeling.instances.retrieve(NodeId("mySpace", "myNode"),
                ...                                          EdgeId("mySpace", "myEdge"),
                ...                                          ViewId("mySpace", "myViewExternalId", "myViewVersion")
                ...                                         )

            Retrieve nodes an edges using the the view object as source

                >>> from cognite.client import CogniteClient
                >>> from cognite.client.data_classes.data_modeling import NodeId, EdgeId
                >>> c = CogniteClient()
                >>> res = c.data_modeling.instances.retrieve(NodeId("mySpace", "myNode"),
                ...                                          EdgeId("mySpace", "myEdge"),
                ...                                          sources=("myspace", "myView")
                ...                                         )
        """
        identifiers = self._load_node_and_edge_ids(nodes, edges)
        other_params = self._create_other_params(
            include_typing=include_typing,
            sources=sources,
            sort=None,
            instance_type=None,
        )

        res = self._retrieve_multiple(
            list_cls=_NodeOrEdgeList,
            resource_cls=_NodeOrEdgeResourceAdapter,  # type: ignore[type-var]
            identifiers=identifiers,
            other_params=other_params,
            executor=get_data_modeling_executor(),
        )

        return InstancesResult(
            nodes=NodeList([node for node in res if isinstance(node, Node)]),
            edges=EdgeList([edge for edge in res if isinstance(edge, Edge)]),
        )

    def _load_node_and_edge_ids(
        self,
        nodes: NodeId | Sequence[NodeId] | tuple[str, str] | Sequence[tuple[str, str]] | None,
        edges: EdgeId | Sequence[EdgeId] | tuple[str, str] | Sequence[tuple[str, str]] | None,
    ) -> DataModelingIdentifierSequence:
        nodes_seq: Sequence[NodeId | tuple[str, str]]
        if isinstance(nodes, NodeId) or (isinstance(nodes, tuple) and isinstance(nodes[0], str)):
            nodes_seq = [nodes]  # type: ignore[list-item]
        else:
            nodes_seq = nodes  # type: ignore[assignment]

        edges_seq: Sequence[EdgeId | tuple[str, str]]
        if isinstance(edges, EdgeId) or (isinstance(edges, tuple) and isinstance(edges[0], str)):
            edges_seq = [edges]  # type: ignore[list-item]
        else:
            edges_seq = edges  # type: ignore[assignment]

        identifiers = []
        if nodes_seq:
            node_ids = _load_identifier(nodes_seq, "node")
            identifiers.extend(node_ids._identifiers)
        if edges_seq:
            edge_ids = _load_identifier(edges_seq, "edge")
            identifiers.extend(edge_ids._identifiers)

        return DataModelingIdentifierSequence(identifiers, is_singleton=False)

    def delete(
        self,
        nodes: NodeId | Sequence[NodeId] | tuple[str, str] | Sequence[tuple[str, str]] | None = None,
        edges: EdgeId | Sequence[EdgeId] | tuple[str, str] | Sequence[tuple[str, str]] | None = None,
    ) -> InstancesDeleteResult:
        """`Delete one or more instances <https://developer.cognite.com/api#tag/Instances/operation/deleteBulk>`_

        Args:
            nodes (NodeId | Sequence[NodeId] | tuple[str, str] | Sequence[tuple[str, str]] | None): Node ids
            edges (EdgeId | Sequence[EdgeId] | tuple[str, str] | Sequence[tuple[str, str]] | None): Edge ids

        Returns:
            InstancesDeleteResult: The instance(s) which has been deleted. Empty list if nothing was deleted.

        Examples:

            Delete instances by id:

                >>> from cognite.client import CogniteClient
                >>> c = CogniteClient()
                >>> c.data_modeling.instances.delete(nodes=("mySpace", "myNode"))

            Delete nodes and edges using the built in data class

                >>> from cognite.client import CogniteClient
                >>> from cognite.client.data_classes.data_modeling import NodeId, EdgeId
                >>> c = CogniteClient()
                >>> c.data_modeling.instances.delete(NodeId('mySpace', 'myNode'), EdgeId('mySpace', 'myEdge'))

            Delete all nodes from a NodeList

                >>> from cognite.client import CogniteClient
                >>> from cognite.client.data_classes.data_modeling import NodeId, EdgeId
                >>> c = CogniteClient()
                >>> my_view = c.data_modeling.views.retrieve('mySpace', 'myView')
                >>> my_nodes = c.data_modeling.instances.list(instance_type='node', sources=my_view, limit=None)
                >>> c.data_modeling.instances.delete(nodes=my_nodes.as_ids())
        """
        identifiers = self._load_node_and_edge_ids(nodes, edges)
        deleted_instances = cast(
            List,
            self._delete_multiple(
                identifiers, wrap_ids=True, returns_items=True, executor=get_data_modeling_executor()
            ),
        )
        node_ids = [NodeId.load(item) for item in deleted_instances if item["instanceType"] == "node"]
        edge_ids = [EdgeId.load(item) for item in deleted_instances if item["instanceType"] == "edge"]
        return InstancesDeleteResult(node_ids, edge_ids)

    def subscribe(
        self,
        query: Query,
        callback: Callable[[QueryResult], None],
        poll_delay_seconds: float = 30,
        throttle_seconds: float = 1,
    ) -> SubscriptionContext:
        """Subscribe to a query and get updates when the result set changes. This invokes the sync() method in a loop
        in a background thread, and only invokes the callback when there are actual changes to the result set(s).

        We do not support chaining result sets when subscribing to a query.

        Args:
            query (Query): The query to subscribe to.
            callback (Callable[[QueryResult], None]): The callback function to call when the result set changes.
            poll_delay_seconds (float): The time to wait between polls when no data is present. Defaults to 30 seconds.
            throttle_seconds (float): The time to wait between polls despite data being present.
        Returns:
            SubscriptionContext: An object that can be used to cancel the subscription.

        Examples:

            Subscrie to a given query and print the changed data:

                >>> from cognite.client import CogniteClient
                >>> from cognite.client.data_classes.data_modeling.query import Query, QueryResult, NodeResultSetExpression, Select, SourceSelector
                >>> from cognite.client.data_classes.data_modeling import ViewId
                >>> from cognite.client.data_classes.filters import Range
                >>>
                >>> c = CogniteClient()
                >>> def just_print_the_result(result: QueryResult) -> None:
                ...     print(result)
                ...
                >>> view_id = ViewId("someSpace", "someView", "v1")
                >>> filter = Range(view_id.as_property_ref("releaseYear"), lt=2000)
                >>> query = Query(
                ...     with_={"movies": NodeResultSetExpression(filter=filter)},
                ...     select={"movies": Select([SourceSelector(view_id, ["releaseYear"])])}
                ... )
                >>> subscription_context = c.data_modeling.instances.subscribe(query, just_print_the_result)
                >>> subscription_context.cancel()
        """
        for result_set_expression in query.with_.values():
            if result_set_expression.from_ is not None:
                raise ValueError("Cannot chain result sets when subscribing to a query")

        subscription_context = SubscriptionContext()

        def _poll_delay(seconds: float) -> None:
            if not hasattr(_poll_delay, "has_been_invoked"):
                # smear if first invocation
                delay = random.uniform(0, poll_delay_seconds)
                setattr(_poll_delay, "has_been_invoked", True)
            else:
                delay = seconds
            logger.debug(f"Waiting {delay} seconds before polling sync endpoint again...")
            time.sleep(delay)

        def _do_subscribe() -> None:
            cursors = query.cursors
            error_backoff = Backoff(max_wait=30)
            while not subscription_context._canceled:
                # No need to resync if we encountered an error in the callback last iteration
                if not error_backoff.has_progressed():
                    query.cursors = cursors
                    result = self.sync(query)
                    subscription_context.last_successful_sync = datetime.now(tz=timezone.utc)

                try:
                    callback(result)
                except Exception:
                    logger.exception("Unhandled exception in sync subscriber callback. Backing off and retrying...")
                    time.sleep(next(error_backoff))
                    continue

                subscription_context.last_successful_callback = datetime.now(tz=timezone.utc)
                # only progress the cursor if the callback executed successfully
                cursors = result.cursors

                data_is_present = any(len(instances) > 0 for instances in result.data.values())
                if data_is_present:
                    _poll_delay(throttle_seconds)
                else:
                    _poll_delay(poll_delay_seconds)

                error_backoff.reset()

        thread_name = f"instances-sync-subscriber-{random_string(10)}"
        thread = Thread(target=_do_subscribe, name=thread_name, daemon=True)
        thread.start()
        subscription_context._thread = thread
        return subscription_context

    @classmethod
    def _create_other_params(
        cls,
        *,
        include_typing: bool,
        sort: Sequence[InstanceSort | dict] | InstanceSort | dict | None,
        sources: ViewIdentifier | Sequence[ViewIdentifier] | View | Sequence[View] | None,
        instance_type: Literal["node", "edge"] | None,
    ) -> dict[str, Any]:
        other_params: dict[str, Any] = {"includeTyping": include_typing}
        if sources:
            other_params["sources"] = cls._dump_instance_source(sources)
        if sort:
            if isinstance(sort, (InstanceSort, dict)):
                other_params["sort"] = [cls._dump_instance_sort(sort)]
            else:
                other_params["sort"] = [cls._dump_instance_sort(s) for s in sort]
        if instance_type:
            other_params["instanceType"] = instance_type
        return other_params

    @staticmethod
    def _dump_instance_source(sources: ViewIdentifier | Sequence[ViewIdentifier] | View | Sequence[View]) -> list[dict]:
        return [
            {"source": ViewId.load(dct).dump(camel_case=True)} for dct in _load_identifier(sources, "view").as_dicts()
        ]

    @staticmethod
    def _dump_instance_sort(sort: InstanceSort | dict) -> dict:
        return sort.dump(camel_case=True) if isinstance(sort, InstanceSort) else sort

    def apply(
        self,
        nodes: NodeApply | Sequence[NodeApply] | None = None,
        edges: EdgeApply | Sequence[EdgeApply] | None = None,
        auto_create_start_nodes: bool = False,
        auto_create_end_nodes: bool = False,
        auto_create_direct_relations: bool = True,
        skip_on_version_conflict: bool = False,
        replace: bool = False,
    ) -> InstancesApplyResult:
        """`Add or update (upsert) instances. <https://developer.cognite.com/api#tag/Instances/operation/applyNodeAndEdges>`_

        Args:
            nodes (NodeApply | Sequence[NodeApply] | None): Nodes to apply
            edges (EdgeApply | Sequence[EdgeApply] | None): Edges to apply
            auto_create_start_nodes (bool): Whether to create missing start nodes for edges when ingesting. By default, the start node of an edge must exist before it can be ingested.
            auto_create_end_nodes (bool): Whether to create missing end nodes for edges when ingesting. By default, the end node of an edge must exist before it can be ingested.
            auto_create_direct_relations (bool): Whether to create missing direct relation targets when ingesting.
            skip_on_version_conflict (bool): If existingVersion is specified on any of the nodes/edges in the input, the default behaviour is that the entire ingestion will fail when version conflicts occur. If skipOnVersionConflict is set to true, items with version conflicts will be skipped instead. If no version is specified for nodes/edges, it will do the writing directly.
            replace (bool): How do we behave when a property value exists? Do we replace all matching and existing values with the supplied values (true)? Or should we merge in new values for properties together with the existing values (false)? Note: This setting applies for all nodes or edges specified in the ingestion call.
        Returns:
            InstancesApplyResult: Created instance(s)

        Examples:

            Create new node without data:

                >>> from cognite.client import CogniteClient
                >>> from cognite.client.data_classes.data_modeling import EdgeApply, NodeOrEdgeData, NodeApply
                >>> c = CogniteClient()
                >>> nodes = [NodeApply("mySpace", "myNodeId")]
                >>> res = c.data_modeling.instances.apply(nodes)

            Create two nodes with data with a one-to-many edge

                >>> from cognite.client import CogniteClient
                >>> from cognite.client.data_classes.data_modeling import EdgeApply, NodeOrEdgeData, NodeApply, ViewId
                >>> actor = NodeApply(
                ...     space="actors",
                ...     external_id="arnold_schwarzenegger",
                ...     sources=[
                ...         NodeOrEdgeData(
                ...             ViewId("mySpace", "PersonView", "v1"),
                ...             {"name": "Arnold Schwarzenegger", "birthYear": 1947}
                ...         ),
                ...         NodeOrEdgeData(
                ...             ViewId("mySpace", "ActorView", "v1"),
                ...             {"wonOscar": False}
                ...         )
                ...     ]
                ... )
                >>> movie = NodeApply(
                ...     space="movies",
                ...     external_id="Terminator",
                ...     sources=[
                ...         NodeOrEdgeData(
                ...             ViewId("mySpace", "MovieView", "v1"),
                ...             {"title": "Terminator", "releaseYear": 1984}
                ...         )
                ...     ]
                ... )
                ... # This is one-to-many edge, in this case from a person to a movie
                >>> actor_to_movie = EdgeApply(
                ...     space="actors",
                ...     external_id="relation:arnold_schwarzenegger:terminator",
                ...     type=("types", "acts-in"),
                ...     start_node=("actors", "arnold_schwarzenegger"),
                ...     end_node=("movies", "Terminator"),
                ... )
                >>> res = c.data_modeling.instances.apply([actor, movie], [actor_to_movie])

            Create new edge and automatically create end nodes.

                >>> from cognite.client import CogniteClient
                >>> from cognite.client.data_classes.data_modeling import EdgeApply
                >>> c = CogniteClient()
                >>> actor_to_movie = EdgeApply(
                ...     space="actors",
                ...     external_id="relation:arnold_schwarzenegger:terminator",
                ...     type=("types", "acts-in"),
                ...     start_node=("actors", "arnold_schwarzenegger"),
                ...     end_node=("movies", "Terminator"),
                ... )
                >>> res = c.data_modeling.instances.apply(
                ...     edges=actor_to_movie,
                ...     auto_create_start_nodes=True,
                ...     auto_create_end_nodes=True
                ... )

        """
        other_parameters = {
            "autoCreateStartNodes": auto_create_start_nodes,
            "autoCreateEndNodes": auto_create_end_nodes,
            "autoCreateDirectRelations": auto_create_direct_relations,
            "skipOnVersionConflict": skip_on_version_conflict,
            "replace": replace,
        }
        nodes = nodes or []
        nodes = nodes if isinstance(nodes, Sequence) else [nodes]

        edges = edges or []
        edges = edges if isinstance(edges, Sequence) else [edges]

        res = self._create_multiple(
            items=(*nodes, *edges),
            list_cls=_NodeOrEdgeApplyResultList,
            resource_cls=_NodeOrEdgeApplyResultAdapter,  # type: ignore[type-var]
            extra_body_fields=other_parameters,
            input_resource_cls=_NodeOrEdgeApplyAdapter,  # type: ignore[arg-type]
            executor=get_data_modeling_executor(),
        )
        return InstancesApplyResult(
            nodes=NodeApplyResultList([item for item in res if isinstance(item, NodeApplyResult)]),
            edges=EdgeApplyResultList([item for item in res if isinstance(item, EdgeApplyResult)]),
        )

    @overload
    def search(
        self,
        view: ViewId,
        query: str,
        instance_type: Literal["node"] = "node",
        properties: list[str] | None = None,
        filter: Filter | dict | None = None,
        limit: int = DEFAULT_LIMIT_READ,
    ) -> NodeList:
        ...

    @overload
    def search(
        self,
        view: ViewId,
        query: str,
        instance_type: Literal["edge"],
        properties: list[str] | None = None,
        filter: Filter | dict | None = None,
        limit: int = DEFAULT_LIMIT_READ,
    ) -> EdgeList:
        ...

    def search(
        self,
        view: ViewId,
        query: str,
        instance_type: Literal["node", "edge"] = "node",
        properties: list[str] | None = None,
        filter: Filter | dict | None = None,
        limit: int = DEFAULT_LIMIT_READ,
    ) -> NodeList | EdgeList:
        """`Search instances <https://developer.cognite.com/api/v1/#tag/Instances/operation/searchInstances>`_

        Args:
            view (ViewId): View to search in.
            query (str): Query string that will be parsed and used for search.
            instance_type (Literal["node", "edge"]): Whether to search for nodes or edges.
            properties (list[str] | None): Optional array of properties you want to search through. If you do not specify one or more properties, the service will search all text fields within the view.
            filter (Filter | dict | None): Advanced filtering of instances.
            limit (int): Maximum number of instances to return. Defaults to 25.

        Returns:
            NodeList | EdgeList: Search result with matching nodes or edges.

        Examples:

            Search for Arnold in the person view in the name property:

                >>> from cognite.client import CogniteClient
                >>> from cognite.client.data_classes.data_modeling import ViewId
                >>> c = CogniteClient()
                >>> res = c.data_modeling.instances.search(ViewId("mySpace", "PersonView", "v1"), query="Arnold", properties=["name"])

            Search for Quentin in the person view in the name property, but only born before 1970:

                >>> from cognite.client import CogniteClient
                >>> from cognite.client.data_classes.data_modeling import ViewId
                >>> from cognite.client.data_classes import filters
                >>> c = CogniteClient()
                >>> born_after_1970 = filters.Range(["mySpace", "PersonView/v1", "birthYear"], gt=1970)
                >>> res = c.data_modeling.instances.search(ViewId("mySpace", "PersonView", "v1"),
                ... query="Quentin", properties=["name"], filter=born_after_1970)

        """
        self._validate_filter(filter)
        if instance_type == "node":
            list_cls: type[NodeList] | type[EdgeList] = NodeList
        elif instance_type == "edge":
            list_cls = EdgeList
        else:
            raise ValueError(f"Invalid instance type: {instance_type}")

        body = {"view": view.dump(camel_case=True), "query": query, "instanceType": instance_type, "limit": limit}
        if properties:
            body["properties"] = properties
        if filter:
            body["filter"] = filter.dump() if isinstance(filter, Filter) else filter

        res = self._post(url_path=self._RESOURCE_PATH + "/search", json=body)
        return list_cls.load(res.json()["items"], cognite_client=None)

    def aggregate(
        self,
        view: ViewId,
        aggregates: MetricAggregation | dict | Sequence[MetricAggregation | dict],
        instance_type: Literal["node", "edge"] = "node",
        group_by: Sequence[str] | None = None,
        query: str | None = None,
        properties: Sequence[str] | None = None,
        filter: Filter | None = None,
        limit: int = DEFAULT_LIMIT_READ,
    ) -> InstanceAggregationResultList:
        """`Aggregate data across nodes/edges <https://developer.cognite.com/api/v1/#tag/Instances/operation/aggregateInstances>`_

        Args:
            view (ViewId): View to to aggregate over.
            aggregates (MetricAggregation | dict | Sequence[MetricAggregation | dict]):  The properties to aggregate over.
            instance_type (Literal["node", "edge"]): Whether to search for nodes or edges.
            group_by (Sequence[str] | None): The selection of fields to group the results by when doing aggregations. You can specify up to 5 items to group by.
            query (str | None): Query string that will be parsed and used for search.
            properties (Sequence[str] | None): Optional array of properties you want to search through. If you do not specify one or more properties, the service will search all text fields within the view.
            filter (Filter | None): Advanced filtering of instances.
            limit (int): Maximum number of instances to return. Defaults to 25.

        Returns:
            InstanceAggregationResultList: Node or edge aggregation results.

        Examples:

            Get the average run time in minutes for movies grouped by release year:

                >>> from cognite.client import CogniteClient
                >>> from cognite.client.data_classes.data_modeling import ViewId, aggregations as aggs
                >>> c = CogniteClient()
                >>> avg_run_time = aggs.Avg("runTimeMinutes")
                >>> view_id = ViewId("mySpace", "PersonView", "v1")
                >>> res = c.data_modeling.instances.aggregate(view_id, [avg_run_time], group_by=["releaseYear"])

        """
        if instance_type not in ("node", "edge"):
            raise ValueError(f"Invalid instance type: {instance_type}")

        self._validate_filter(filter)
        body: dict[str, Any] = {"view": view.dump(camel_case=True), "instanceType": instance_type, "limit": limit}
        aggregate_seq: Sequence[Aggregation | dict] = aggregates if isinstance(aggregates, Sequence) else [aggregates]
        body["aggregates"] = [
            agg.dump(camel_case=True) if isinstance(agg, Aggregation) else agg for agg in aggregate_seq
        ]
        if group_by:
            body["groupBy"] = group_by
        if filter:
            body["filter"] = filter.dump() if isinstance(filter, Filter) else filter
        if query:
            body["query"] = query
        if properties:
            body["properties"] = properties

        res = self._post(url_path=self._RESOURCE_PATH + "/aggregate", json=body)
        return InstanceAggregationResultList.load(res.json()["items"], cognite_client=None)

    @overload
    def histogram(
        self,
        view: ViewId,
        histograms: Histogram,
        instance_type: Literal["node", "edge"] = "node",
        query: str | None = None,
        properties: Sequence[str] | None = None,
        filter: Filter | None = None,
        limit: int = DEFAULT_LIMIT_READ,
    ) -> HistogramValue:
        ...

    @overload
    def histogram(
        self,
        view: ViewId,
        histograms: Sequence[Histogram],
        instance_type: Literal["node", "edge"] = "node",
        query: str | None = None,
        properties: Sequence[str] | None = None,
        filter: Filter | None = None,
        limit: int = DEFAULT_LIMIT_READ,
    ) -> list[HistogramValue]:
        ...

    def histogram(
        self,
        view: ViewId,
        histograms: Histogram | Sequence[Histogram],
        instance_type: Literal["node", "edge"] = "node",
        query: str | None = None,
        properties: Sequence[str] | None = None,
        filter: Filter | None = None,
        limit: int = DEFAULT_LIMIT_READ,
    ) -> HistogramValue | list[HistogramValue]:
        """`Produces histograms for nodes/edges <https://developer.cognite.com/api/v1/#tag/Instances/operation/aggregateInstances>`_

        Args:
            view (ViewId): View to to aggregate over.
            histograms (Histogram | Sequence[Histogram]):  The properties to aggregate over.
            instance_type (Literal["node", "edge"]): Whether to search for nodes or edges.
            query (str | None): Query string that will be parsed and used for search.
            properties (Sequence[str] | None): Optional array of properties you want to search through. If you do not specify one or more properties, the service will search all text fields within the view.
            filter (Filter | None): Advanced filtering of instances.
            limit (int): Maximum number of instances to return. Defaults to 25.

        Returns:
            HistogramValue | list[HistogramValue]: Node or edge aggregation results.

        Examples:

            Find the number of people born per decade:

                >>> from cognite.client import CogniteClient
                >>> from cognite.client.data_classes.data_modeling import aggregations as aggs, ViewId
                >>> c = CogniteClient()
                >>> birth_by_decade = aggs.Histogram("birthYear", interval=10.0)
                >>> view_id = ViewId("mySpace", "PersonView", "v1")
                >>> res = c.data_modeling.instances.histogram(view_id, birth_by_decade)
        """
        if instance_type not in ("node", "edge"):
            raise ValueError(f"Invalid instance type: {instance_type}")

        self._validate_filter(filter)
        body: dict[str, Any] = {"view": view.dump(camel_case=True), "instanceType": instance_type, "limit": limit}

        if isinstance(histograms, Sequence):
            histogram_seq: Sequence[Histogram] = histograms
            is_singleton = False
        elif isinstance(histograms, Histogram):
            histogram_seq = [histograms]
            is_singleton = True
        else:
            raise TypeError(f"Expected Histogram or sequence of Histograms, got {type(histograms)}")

        for histogram in histogram_seq:
            if not isinstance(histogram, Histogram):
                raise TypeError(f"Not a histogram: {histogram}")

        body["aggregates"] = [histogram.dump(camel_case=True) for histogram in histogram_seq]
        if filter:
            body["filter"] = filter.dump() if isinstance(filter, Filter) else filter
        if query:
            body["query"] = query
        if properties:
            body["properties"] = properties

        res = self._post(url_path=self._RESOURCE_PATH + "/aggregate", json=body)
        if is_singleton:
            return HistogramValue.load(res.json()["items"][0]["aggregates"][0])
        else:
            return [HistogramValue.load(item["aggregates"][0]) for item in res.json()["items"]]

    def query(self, query: Query) -> QueryResult:
        """`Advanced query interface for nodes/edges. <https://developer.cognite.com/api/v1/#tag/Instances/operation/queryContent>`_

        The Data Modelling API exposes an advanced query interface. The query interface supports parameterization,
        recursive edge traversal, chaining of result sets, and granular property selection.

        Args:
            query (Query): Query.

        Returns:
            QueryResult: The resulting nodes and/or edges from the query.

        Examples:

            Find actors in movies released before 2000 sorted by actor name:

                >>> from cognite.client import CogniteClient
                >>> from cognite.client.data_classes.data_modeling.query import Query, Select, NodeResultSetExpression, EdgeResultSetExpression, SourceSelector
                >>> from cognite.client.data_classes.filters import Range, Equals
                >>> from cognite.client.data_classes.data_modeling.ids import ViewId
                >>> c = CogniteClient()
                >>> movie_id = ViewId("mySpace", "MovieView", "v1")
                >>> actor_id = ViewId("mySpace", "ActorView", "v1")
                >>> query = Query(
                ...     with_ = {
                ...         "movies": NodeResultSetExpression(filter=Range(movie_id.as_property_ref("releaseYear"), lt=2000)),
                ...         "actors_in_movie": EdgeResultSetExpression(from_="movies", filter=Equals(["edge", "type"], {"space": movie_id.space, "externalId": "Movie.actors"})),
                ...         "actors": NodeResultSetExpression(from_="actors_in_movie"),
                ...     },
                ...     select = {
                ...         "actors": Select(
                ...             [SourceSelector(actor_id, ["name"])], sort=[InstanceSort(actor_id.as_property_ref("name"))]),
                ...     },
                ... )
                >>> res = c.data_modeling.instances.query(query)
        """
        return self._query_or_sync(query, "query")

    def sync(self, query: Query) -> QueryResult:
        """`Subscription to changes for nodes/edges. <https://developer.cognite.com/api/v1/#tag/Instances/operation/syncContent>`_

        Subscribe to changes for nodes and edges in a project, matching a supplied filter.

        Args:
            query (Query): Query.

        Returns:
            QueryResult: The resulting nodes and/or edges from the query.

        Examples:

            Find actors in movies released before 2000 sorted by actor name:

                >>> from cognite.client import CogniteClient
                >>> from cognite.client.data_classes.data_modeling.instances import InstanceSort
                >>> from cognite.client.data_classes.data_modeling.query import Query, Select, NodeResultSetExpression, EdgeResultSetExpression, SourceSelector
                >>> from cognite.client.data_classes.filters import Range, Equals
                >>> from cognite.client.data_classes.data_modeling.ids import ViewId
                >>> c = CogniteClient()
                >>> movie_id = ViewId("mySpace", "MovieView", "v1")
                >>> actor_id = ViewId("mySpace", "ActorView", "v1")
                >>> query = Query(
                ...     with_ = {
                ...         "movies": NodeResultSetExpression(filter=Range(movie_id.as_property_ref("releaseYear"), lt=2000)),
                ...         "actors_in_movie": EdgeResultSetExpression(from_="movies", filter=Equals(["edge", "type"], {"space": movie_id.space, "externalId": "Movie.actors"})),
                ...         "actors": NodeResultSetExpression(from_="actors_in_movie"),
                ...     },
                ...     select = {
                ...         "actors": Select(
                ...             [SourceSelector(actor_id, ["name"])], sort=[InstanceSort(actor_id.as_property_ref("name"))]),
                ...     },
                ... )
                >>> res = c.data_modeling.instances.sync(query)
                >>> # Added a new movie with actors released before 2000
                >>> query.cursors = res.cursors
                >>> res_new = c.data_modeling.instances.sync(query)

            In the last example, the res_new will only contain the actors that have been added with the new movie.
        """
        return self._query_or_sync(query, "sync")

    def _query_or_sync(self, query: Query, endpoint: Literal["query", "sync"]) -> QueryResult:
        body = query.dump(camel_case=True)

        result = self._post(url_path=self._RESOURCE_PATH + f"/{endpoint}", json=body)

        json_payload = result.json()
        default_by_reference = query.instance_type_by_result_expression()
        results = QueryResult.load(json_payload["items"], default_by_reference, json_payload["nextCursor"])

        return results

    @overload
    def list(
        self,
        instance_type: Literal["node"] = "node",
        include_typing: bool = False,
        sources: ViewIdentifier | Sequence[ViewIdentifier] | View | Sequence[View] | None = None,
        limit: int | None = DEFAULT_LIMIT_READ,
        sort: Sequence[InstanceSort | dict] | InstanceSort | dict | None = None,
        filter: Filter | dict | None = None,
    ) -> NodeList:
        ...

    @overload
    def list(
        self,
        instance_type: Literal["edge"],
        include_typing: bool = False,
        sources: ViewIdentifier | Sequence[ViewIdentifier] | View | Sequence[View] | None = None,
        limit: int | None = DEFAULT_LIMIT_READ,
        sort: Sequence[InstanceSort | dict] | InstanceSort | dict | None = None,
        filter: Filter | dict | None = None,
    ) -> EdgeList:
        ...

    def list(
        self,
        instance_type: Literal["node", "edge"] = "node",
        include_typing: bool = False,
        sources: ViewIdentifier | Sequence[ViewIdentifier] | View | Sequence[View] | None = None,
        limit: int | None = DEFAULT_LIMIT_READ,
        sort: Sequence[InstanceSort | dict] | InstanceSort | dict | None = None,
        filter: Filter | dict | None = None,
    ) -> NodeList | EdgeList:
        """`List instances <https://developer.cognite.com/api#tag/Instances/operation/advancedListInstance>`_

        Args:
            instance_type (Literal["node", "edge"]): Whether to query for nodes or edges.
            include_typing (bool): Whether to return property type information as part of the result.
            sources (ViewIdentifier | Sequence[ViewIdentifier] | View | Sequence[View] | None): Views to retrieve properties from.
            limit (int | None): Maximum number of instances to return. Defaults to 25. Set to -1, float("inf") or None to return all items.
            sort (Sequence[InstanceSort | dict] | InstanceSort | dict | None): How you want the listed instances information ordered.
            filter (Filter | dict | None): Advanced filtering of instances.

        Returns:
            NodeList | EdgeList: List of requested instances

        Examples:

            List instances and limit to 5:

                >>> from cognite.client import CogniteClient
                >>> c = CogniteClient()
                >>> instance_list = c.data_modeling.instances.list(limit=5)

            Iterate over instances:

                >>> from cognite.client import CogniteClient
                >>> c = CogniteClient()
                >>> for instance in c.data_modeling.instances:
                ...     instance # do something with the instance

            Iterate over chunks of instances to reduce memory load:

                >>> from cognite.client import CogniteClient
                >>> c = CogniteClient()
                >>> for instance_list in c.data_modeling.instances(chunk_size=100):
                ...     instance_list # do something with the instances
        """
        self._validate_filter(filter)
        other_params = self._create_other_params(
            include_typing=include_typing, instance_type=instance_type, sort=sort, sources=sources
        )

        if instance_type == "node":
            resource_cls: type = _NodeOrEdgeResourceAdapter
            list_cls: type = NodeList
        elif instance_type == "edge":
            resource_cls, list_cls = _NodeOrEdgeResourceAdapter, EdgeList
        else:
            raise ValueError(f"Invalid instance type: {instance_type}")

        return cast(
            Union[NodeList, EdgeList],
            self._list(
                list_cls=list_cls,
                resource_cls=resource_cls,
                method="POST",
                limit=limit,
                filter=filter.dump() if isinstance(filter, Filter) else filter,
                other_params=other_params,
            ),
        )

    def _validate_filter(self, filter: Filter | dict | None) -> None:
        _validate_filter(filter, _DATA_MODELING_SUPPORTED_FILTERS, type(self).__name__)<|MERGE_RESOLUTION|>--- conflicted
+++ resolved
@@ -96,13 +96,8 @@
     _RESOURCE = (Node, Edge)  # type: ignore[assignment]
 
     @classmethod
-<<<<<<< HEAD
     def load(
-        cls, resource_list: list[dict[str, Any]] | str, cognite_client: Optional[CogniteClient] = None
-=======
-    def _load(
         cls, resource_list: Iterable[dict[str, Any]] | str, cognite_client: CogniteClient | None = None
->>>>>>> 41ec76fb
     ) -> _NodeOrEdgeList:
         resource_list = json.loads(resource_list) if isinstance(resource_list, str) else resource_list
         resources: list[Node | Edge] = [
@@ -115,13 +110,8 @@
 
 
 class _NodeOrEdgeResourceAdapter:
-<<<<<<< HEAD
-    @classmethod
-    def load(cls, data: str | dict, cognite_client: Optional[CogniteClient] = None) -> Node | Edge:
-=======
     @staticmethod
-    def _load(data: str | dict, cognite_client: CogniteClient | None = None) -> Node | Edge:
->>>>>>> 41ec76fb
+    def load(data: str | dict, cognite_client: CogniteClient | None = None) -> Node | Edge:
         data = json.loads(data) if isinstance(data, str) else data
         if data["instanceType"] == "node":
             return Node._load(data)
@@ -132,13 +122,8 @@
     _RESOURCE = (NodeApplyResult, EdgeApplyResult)  # type: ignore[assignment]
 
     @classmethod
-<<<<<<< HEAD
     def load(
-        cls, resource_list: list[dict[str, Any]] | str, cognite_client: Optional[CogniteClient] = None
-=======
-    def _load(
         cls, resource_list: Iterable[dict[str, Any]] | str, cognite_client: CogniteClient | None = None
->>>>>>> 41ec76fb
     ) -> _NodeOrEdgeApplyResultList:
         resource_list = json.loads(resource_list) if isinstance(resource_list, str) else resource_list
         resources: list[NodeApplyResult | EdgeApplyResult] = [
@@ -161,13 +146,8 @@
 
 
 class _NodeOrEdgeApplyAdapter:
-<<<<<<< HEAD
-    @classmethod
-    def load(cls, data: str | dict, cognite_client: Optional[CogniteClient] = None) -> NodeApply | EdgeApply:
-=======
     @staticmethod
-    def _load(data: str | dict, cognite_client: CogniteClient | None = None) -> NodeApply | EdgeApply:
->>>>>>> 41ec76fb
+    def load(data: str | dict, cognite_client: CogniteClient | None = None) -> NodeApply | EdgeApply:
         data = json.loads(data) if isinstance(data, str) else data
         if data["instanceType"] == "node":
             return NodeApply._load(data)
