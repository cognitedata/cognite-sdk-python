--- conflicted
+++ resolved
@@ -114,14 +114,8 @@
         Examples:
 
                 >>> from cognite.client import CogniteClient
-<<<<<<< HEAD
                 >>> client = CogniteClient()
                 >>> res = client.data_modeling.data_models.retrieve(("mySpace", "myDataModel", "v1"))
-
-=======
-                >>> c = CogniteClient()
-                >>> res = c.data_modeling.data_models.retrieve(("mySpace", "myDataModel", "v1"))
->>>>>>> def4005b
         """
         identifier = _load_identifier(ids, "data_model")
         return self._retrieve_multiple(
@@ -256,8 +250,9 @@
                 >>> from cognite.client import CogniteClient
                 >>> from cognite.client.data_classes.data_modeling import DataModelApply
                 >>> client = CogniteClient()
-                >>> data_models = [DataModelApply(space="mySpace",external_id="myDataModel",version="v1"),
-                ... DataModelApply(space="mySpace",external_id="myOtherDataModel",version="v1")]
+                >>> data_models = [
+                ...     DataModelApply(space="mySpace",external_id="myDataModel",version="v1"),
+                ...     DataModelApply(space="mySpace",external_id="myOtherDataModel",version="v1")]
                 >>> res = client.data_modeling.data_models.apply(data_models)
         """
         return self._create_multiple(
