from __future__ import annotations

from typing import Iterator, Literal, Sequence, cast, overload

from cognite.client._api_client import APIClient
from cognite.client._constants import DATA_MODELING_LIST_LIMIT_DEFAULT
from cognite.client.data_classes.data_modeling.data_models import (
    DataModel,
    DataModelApply,
    DataModelFilter,
    DataModelList,
)
from cognite.client.data_classes.data_modeling.ids import DataModelId, DataModelIdentifier, ViewId, _load_identifier
from cognite.client.data_classes.data_modeling.views import View


class DataModelsAPI(APIClient):
    _RESOURCE_PATH = "/models/datamodels"

    @overload
    def __call__(
        self,
        chunk_size: None = None,
        limit: int = None,
        space: str | None = None,
        inline_views: bool = False,
        all_versions: bool = False,
        include_global: bool = False,
    ) -> Iterator[DataModel]:
        ...

    @overload
    def __call__(
        self,
        chunk_size: int,
        limit: int = None,
        space: str | None = None,
        inline_views: bool = False,
        all_versions: bool = False,
        include_global: bool = False,
    ) -> Iterator[DataModelList]:
        ...

    def __call__(
        self,
        chunk_size: int | None = None,
        limit: int = None,
        space: str | None = None,
        inline_views: bool = False,
        all_versions: bool = False,
        include_global: bool = False,
    ) -> Iterator[DataModel] | Iterator[DataModelList]:
        """Iterate over data model

        Fetches data model as they are iterated over, so you keep a limited number of data model in memory.

        Args:
            chunk_size (int, optional): Number of data model to return in each chunk. Defaults to yielding one data_model a time.
            limit (int, optional): Maximum number of data model to return. Default to return all items.
            space: (str | None): The space to query.
            inline_views (bool): Whether to expand the referenced views inline in the returned result.
            all_versions (bool): Whether to return all versions. If false, only the newest version is returned,
                                 which is determined based on the 'createdTime' field.
            include_global (bool): Whether to include global views.

        Yields:
            Union[DataModel, DataModelList]: yields DataModel one by one if chunk_size is not specified, else DataModelList objects.
        """
        filter = DataModelFilter(space, inline_views, all_versions, include_global)

        return self._list_generator(
            list_cls=DataModelList,
            resource_cls=DataModel,
            method="GET",
            chunk_size=chunk_size,
            limit=limit,
            filter=filter.dump(camel_case=True),
        )

    def __iter__(self) -> Iterator[DataModel]:
        """Iterate over data model

        Fetches data model as they are iterated over, so you keep a limited number of data model in memory.

        Yields:
            DataModel: yields DataModels one by one.
        """
        return cast(Iterator[DataModel], self())

<<<<<<< HEAD
    def retrieve(self, ids: DataModelIdentifier | Sequence[DataModelIdentifier]) -> DataModelList:
        """`Retrieve one or more data models by ID <https://docs.cognite.com/api/v1/#operation/byExternalIdsDataModels>`_.
=======
    @overload
    def retrieve(
        self, ids: DataModelIdentifier | Sequence[DataModelIdentifier], inline_views: Literal[True]
    ) -> DataModelList[View]:
        ...

    @overload
    def retrieve(
        self, ids: DataModelIdentifier | Sequence[DataModelIdentifier], inline_views: Literal[False] = False
    ) -> DataModelList[ViewId]:
        ...

    def retrieve(
        self, ids: DataModelIdentifier | Sequence[DataModelIdentifier], inline_views: bool = False
    ) -> DataModelList[ViewId] | DataModelList[View]:
        """`Retrieve data_model(s) by id(s). <https://developer.cognite.com/api#tag/Data-models/operation/byExternalIdsDataModels>`_
>>>>>>> ab3ef04e

        Args:
            ids (DataModelId | Sequence[DataModelId]): Data Model identifier(s).
            inline_views (bool): Whether to expand the referenced views inline in the returned result.

        Returns:
            Optional[DataModel]: Requested data_model or None if it does not exist.

        Examples:

                >>> from cognite.client import CogniteClient
                >>> c = CogniteClient()
                >>> res = c.data_modeling.data_models.retrieve(("mySpace", "myDataModel", "v1"))

        """
        identifier = _load_identifier(ids, "data_model")
        return self._retrieve_multiple(
            list_cls=DataModelList, resource_cls=DataModel, identifiers=identifier, params={"inlineViews": inline_views}
        )

<<<<<<< HEAD
    def delete(self, ids: DataModelIdentifier | Sequence[DataModelIdentifier]) -> list[VersionedDataModelingId]:
        """`Delete one or more data models <https://docs.cognite.com/api/v1/#operation/deleteDataModels>`_.
=======
    def delete(self, ids: DataModelIdentifier | Sequence[DataModelIdentifier]) -> list[DataModelId]:
        """`Delete one or more data model <https://developer.cognite.com/api#tag/Data-models/operation/deleteDataModels>`_
>>>>>>> ab3ef04e

        Args:
            ids (DataModelId | Sequence[DataModelId]): Data Model identifier(s).
        Returns:
            The data_model(s) which has been deleted. None if nothing was deleted.
        Examples:

            Delete data model by id::

                >>> from cognite.client import CogniteClient
                >>> c = CogniteClient()
                >>> c.data_modeling.data_models.delete(("mySpace", "myDataModel", "v1"))
        """
        deleted_data_models = cast(
            list,
            self._delete_multiple(identifiers=_load_identifier(ids, "data_model"), wrap_ids=True, returns_items=True),
        )
        return [DataModelId(item["space"], item["externalId"], item["version"]) for item in deleted_data_models]

    @overload
    def list(
        self,
        inline_views: Literal[True],
        limit: int = DATA_MODELING_LIST_LIMIT_DEFAULT,
        space: str | None = None,
        all_versions: bool = False,
        include_global: bool = False,
    ) -> DataModelList[View]:
        ...

    @overload
    def list(
        self,
        inline_views: Literal[False] = False,
        limit: int = DATA_MODELING_LIST_LIMIT_DEFAULT,
        space: str | None = None,
        all_versions: bool = False,
        include_global: bool = False,
    ) -> DataModelList[ViewId]:
        ...

    def list(
        self,
        inline_views: bool = False,
        limit: int = DATA_MODELING_LIST_LIMIT_DEFAULT,
        space: str | None = None,
        all_versions: bool = False,
        include_global: bool = False,
<<<<<<< HEAD
    ) -> DataModelList:
        """`List data models <https://docs.cognite.com/api/v1/#operation/listDataModels>`_.
=======
    ) -> DataModelList[View] | DataModelList[ViewId]:
        """`List data models <https://developer.cognite.com/api#tag/Data-models/operation/listDataModels>`_
>>>>>>> ab3ef04e

        Args:
            inline_views (bool): Whether to expand the referenced views inline in the returned result.
            limit (int, optional): Maximum number of data model to return. Default to 10. Set to -1, float("inf") or None
                to return all items.
            space: (str | None): The space to query.
            all_versions (bool): Whether to return all versions. If false, only the newest version is returned,
                                 which is determined based on the 'createdTime' field.
            include_global (bool): Whether to include global data models.

        Returns:
            DataModelList: List of requested data models

        Examples:

            List 5 data model:

                >>> from cognite.client import CogniteClient
                >>> c = CogniteClient()
                >>> data_model_list = c.data_modeling.data_models.list(limit=5)

            Iterate over data model:

                >>> from cognite.client import CogniteClient
                >>> c = CogniteClient()
                >>> for data_model in c.data_modeling.data_models:
                ...     data_model # do something with the data_model

            Iterate over chunks of data model to reduce memory load:

                >>> from cognite.client import CogniteClient
                >>> c = CogniteClient()
                >>> for data_model_list in c.data_modeling.data_models(chunk_size=10):
                ...     data_model_list # do something with the data model
        """
        filter = DataModelFilter(space, inline_views, all_versions, include_global)

        return self._list(
            list_cls=DataModelList,
            resource_cls=DataModel,
            method="GET",
            limit=limit,
            filter=filter.dump(camel_case=True),
        )

    @overload
    def apply(self, data_model: Sequence[DataModelApply]) -> DataModelList:
        ...

    @overload
    def apply(self, data_model: DataModelApply) -> DataModel:
        ...

    def apply(self, data_model: DataModelApply | Sequence[DataModelApply]) -> DataModel | DataModelList:
<<<<<<< HEAD
        """`Create or update one or more data models <https://docs.cognite.com/api/v1/#operation/createDataModels>`_.
=======
        """`Create or update one or more data model. <https://developer.cognite.com/api#tag/Data-models/operation/createDataModels>`_
>>>>>>> ab3ef04e

        Args:
            data_model (data_model: DataModelApply | Sequence[DataModelApply]): DataModel or data model to create or update (upsert).

        Returns:
            DataModel | DataModelList: Created data_model(s)

        Examples:

            Create new data model::

                >>> from cognite.client import CogniteClient
                >>> from cognite.client.data_classes.data_modeling import DataModelApply
                >>> c = CogniteClient()
                >>> data_models = [DataModelApply(space="mySpace",external_id="myDataModel",version="v1"),
                ... DataModelApply(space="mySpace",external_id="myOtherDataModel",version="v1")]
                >>> res = c.data_modeling.data_models.apply(data_models)
        """
        return self._create_multiple(
            list_cls=DataModelList, resource_cls=DataModel, items=data_model, input_resource_cls=DataModelApply
        )<|MERGE_RESOLUTION|>--- conflicted
+++ resolved
@@ -87,10 +87,6 @@
         """
         return cast(Iterator[DataModel], self())
 
-<<<<<<< HEAD
-    def retrieve(self, ids: DataModelIdentifier | Sequence[DataModelIdentifier]) -> DataModelList:
-        """`Retrieve one or more data models by ID <https://docs.cognite.com/api/v1/#operation/byExternalIdsDataModels>`_.
-=======
     @overload
     def retrieve(
         self, ids: DataModelIdentifier | Sequence[DataModelIdentifier], inline_views: Literal[True]
@@ -106,8 +102,7 @@
     def retrieve(
         self, ids: DataModelIdentifier | Sequence[DataModelIdentifier], inline_views: bool = False
     ) -> DataModelList[ViewId] | DataModelList[View]:
-        """`Retrieve data_model(s) by id(s). <https://developer.cognite.com/api#tag/Data-models/operation/byExternalIdsDataModels>`_
->>>>>>> ab3ef04e
+        """`Retrieve one or more data models by ID <https://developer.cognite.com/api#tag/Data-models/operation/byExternalIdsDataModels>`_
 
         Args:
             ids (DataModelId | Sequence[DataModelId]): Data Model identifier(s).
@@ -128,13 +123,8 @@
             list_cls=DataModelList, resource_cls=DataModel, identifiers=identifier, params={"inlineViews": inline_views}
         )
 
-<<<<<<< HEAD
-    def delete(self, ids: DataModelIdentifier | Sequence[DataModelIdentifier]) -> list[VersionedDataModelingId]:
-        """`Delete one or more data models <https://docs.cognite.com/api/v1/#operation/deleteDataModels>`_.
-=======
     def delete(self, ids: DataModelIdentifier | Sequence[DataModelIdentifier]) -> list[DataModelId]:
-        """`Delete one or more data model <https://developer.cognite.com/api#tag/Data-models/operation/deleteDataModels>`_
->>>>>>> ab3ef04e
+        """`Delete one or more data models <https://developer.cognite.com/api#tag/Data-models/operation/deleteDataModels>`_.
 
         Args:
             ids (DataModelId | Sequence[DataModelId]): Data Model identifier(s).
@@ -183,13 +173,8 @@
         space: str | None = None,
         all_versions: bool = False,
         include_global: bool = False,
-<<<<<<< HEAD
-    ) -> DataModelList:
-        """`List data models <https://docs.cognite.com/api/v1/#operation/listDataModels>`_.
-=======
     ) -> DataModelList[View] | DataModelList[ViewId]:
-        """`List data models <https://developer.cognite.com/api#tag/Data-models/operation/listDataModels>`_
->>>>>>> ab3ef04e
+        """`List data models <https://developer.cognite.com/api#tag/Data-models/operation/listDataModels>`_.
 
         Args:
             inline_views (bool): Whether to expand the referenced views inline in the returned result.
@@ -244,11 +229,7 @@
         ...
 
     def apply(self, data_model: DataModelApply | Sequence[DataModelApply]) -> DataModel | DataModelList:
-<<<<<<< HEAD
-        """`Create or update one or more data models <https://docs.cognite.com/api/v1/#operation/createDataModels>`_.
-=======
-        """`Create or update one or more data model. <https://developer.cognite.com/api#tag/Data-models/operation/createDataModels>`_
->>>>>>> ab3ef04e
+        """`Create or update one or more data models <https://developer.cognite.com/api#tag/Data-models/operation/createDataModels>`_.
 
         Args:
             data_model (data_model: DataModelApply | Sequence[DataModelApply]): DataModel or data model to create or update (upsert).
