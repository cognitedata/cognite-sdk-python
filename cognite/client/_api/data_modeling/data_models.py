from __future__ import annotations

from typing import Iterator, Sequence, cast, overload

from cognite.client._api_client import APIClient
from cognite.client._constants import DATA_MODELING_LIST_LIMIT_DEFAULT
from cognite.client.data_classes.data_modeling.data_models import (
    DataModel,
    DataModelApply,
    DataModelFilter,
    DataModelList,
)
from cognite.client.data_classes.data_modeling.ids import DataModelIdentifier, VersionedDataModelingId, _load_identifier


class DataModelsAPI(APIClient):
    _RESOURCE_PATH = "/models/datamodels"

    @overload
    def __call__(
        self,
        chunk_size: None = None,
        limit: int = None,
        space: str | None = None,
        inline_views: bool = False,
        all_versions: bool = False,
        include_global: bool = False,
    ) -> Iterator[DataModel]:
        ...

    @overload
    def __call__(
        self,
        chunk_size: int,
        limit: int = None,
        space: str | None = None,
        inline_views: bool = False,
        all_versions: bool = False,
        include_global: bool = False,
    ) -> Iterator[DataModelList]:
        ...

    def __call__(
        self,
        chunk_size: int | None = None,
        limit: int = None,
        space: str | None = None,
        inline_views: bool = False,
        all_versions: bool = False,
        include_global: bool = False,
    ) -> Iterator[DataModel] | Iterator[DataModelList]:
        """Iterate over data model

        Fetches data model as they are iterated over, so you keep a limited number of data model in memory.

        Args:
            chunk_size (int, optional): Number of data model to return in each chunk. Defaults to yielding one data_model a time.
            limit (int, optional): Maximum number of data model to return. Default to return all items.
            space: (str | None): The space to query.
            inline_views (bool): Whether to expand the referenced views inline in the returned result.
            all_versions (bool): Whether to return all versions. If false, only the newest version is returned,
                                 which is determined based on the 'createdTime' field.
            include_global (bool): Whether to include global views.

        Yields:
            Union[DataModel, DataModelList]: yields DataModel one by one if chunk_size is not specified, else DataModelList objects.
        """
        filter = DataModelFilter(space, inline_views, all_versions, include_global)

        return self._list_generator(
            list_cls=DataModelList,
            resource_cls=DataModel,
            method="GET",
            chunk_size=chunk_size,
            limit=limit,
            filter=filter.dump(camel_case=True),
        )

    def __iter__(self) -> Iterator[DataModel]:
        """Iterate over data model

        Fetches data model as they are iterated over, so you keep a limited number of data model in memory.

        Yields:
            DataModel: yields DataModels one by one.
        """
        return cast(Iterator[DataModel], self())

    def retrieve(self, ids: DataModelIdentifier | Sequence[DataModelIdentifier]) -> DataModelList:
<<<<<<< HEAD
        """`Retrieve one or more data models by ID <https://docs.cognite.com/api/v1/#tag/Data-models/operation/byExternalIdsDataModels>`_.
=======
        """`Retrieve data_model(s) by id(s). <https://docs.cognite.com/api/v1/#operation/byExternalIdsDataModels>`_
>>>>>>> 491a22a4

        Args:
            ids (DataModelId | Sequence[DataModelId]): Data Model identifier(s).

        Returns:
            Optional[DataModel]: Requested data_model or None if it does not exist.

        Examples:

                >>> from cognite.client import CogniteClient
                >>> c = CogniteClient()
                >>> res = c.data_modeling.data_models.retrieve(("mySpace", "myDataModel", "v1"))

        """
        identifier = _load_identifier(ids, "data_model")
        return self._retrieve_multiple(list_cls=DataModelList, resource_cls=DataModel, identifiers=identifier)

    def delete(self, ids: DataModelIdentifier | Sequence[DataModelIdentifier]) -> list[VersionedDataModelingId]:
<<<<<<< HEAD
        """`Delete one or more data models <https://docs.cognite.com/api/v1/#tag/Data-models/operation/deleteDataModels>`_.
=======
        """`Delete one or more data model <https://docs.cognite.com/api/v1/#operation/deleteDataModels>`_
>>>>>>> 491a22a4

        Args:
            ids (DataModelId | Sequence[DataModelId]): Data Model identifier(s).
        Returns:
            The data_model(s) which has been deleted. None if nothing was deleted.
        Examples:

            Delete data model by id::

                >>> from cognite.client import CogniteClient
                >>> c = CogniteClient()
                >>> c.data_modeling.data_models.delete(("mySpace", "myDataModel", "v1"))
        """
        deleted_data_models = cast(
            list,
            self._delete_multiple(identifiers=_load_identifier(ids, "data_model"), wrap_ids=True, returns_items=True),
        )
        return [
            VersionedDataModelingId(item["space"], item["externalId"], item["version"]) for item in deleted_data_models
        ]

    def list(
        self,
        limit: int = DATA_MODELING_LIST_LIMIT_DEFAULT,
        space: str | None = None,
        inline_views: bool = False,
        all_versions: bool = False,
        include_global: bool = False,
    ) -> DataModelList:
<<<<<<< HEAD
        """`List data models <https://docs.cognite.com/api/v1/#tag/Data-models/operation/listDataModels>`_.
=======
        """`List data models <https://docs.cognite.com/api/v1/#operation/listDataModels>`_
>>>>>>> 491a22a4

        Args:
            limit (int, optional): Maximum number of data model to return. Default to 10. Set to -1, float("inf") or None
                to return all items.
            space: (str | None): The space to query.
            inline_views (bool): Whether to expand the referenced views inline in the returned result.
            all_versions (bool): Whether to return all versions. If false, only the newest version is returned,
                                 which is determined based on the 'createdTime' field.
            include_global (bool): Whether to include global data models.

        Returns:
            DataModelList: List of requested data model

        Examples:

            List 5 data model:

                >>> from cognite.client import CogniteClient
                >>> c = CogniteClient()
                >>> data_model_list = c.data_modeling.data_models.list(limit=5)

            Iterate over data model:

                >>> from cognite.client import CogniteClient
                >>> c = CogniteClient()
                >>> for data_model in c.data_modeling.data_models:
                ...     data_model # do something with the data_model

            Iterate over chunks of data model to reduce memory load:

                >>> from cognite.client import CogniteClient
                >>> c = CogniteClient()
                >>> for data_model_list in c.data_modeling.data_models(chunk_size=10):
                ...     data_model_list # do something with the data model
        """
        filter = DataModelFilter(space, inline_views, all_versions, include_global)

        return self._list(
            list_cls=DataModelList,
            resource_cls=DataModel,
            method="GET",
            limit=limit,
            filter=filter.dump(camel_case=True),
        )

    @overload
    def apply(self, data_model: Sequence[DataModelApply]) -> DataModelList:
        ...

    @overload
    def apply(self, data_model: DataModelApply) -> DataModel:
        ...

    def apply(self, data_model: DataModelApply | Sequence[DataModelApply]) -> DataModel | DataModelList:
<<<<<<< HEAD
        """`Create or update one or more data models <https://docs.cognite.com/api/v1/#tag/Data-models/operation/createDataModels>`_.
=======
        """`Create or update one or more data model. <https://docs.cognite.com/api/v1/#operation/createDataModels>`_
>>>>>>> 491a22a4

        Args:
            data_model (data_model: DataModelApply | Sequence[DataModelApply]): DataModel or data model to create or update (upsert).

        Returns:
            DataModel | DataModelList: Created data_model(s)

        Examples:

            Create new data model::

                >>> from cognite.client import CogniteClient
                >>> import cognite.client.data_classes.data_modeling as models
                >>> c = CogniteClient()
                >>> data_models = [models.DataModel(space="mySpace",external_id="myDataModel",version="v1",is_global=,last_updated_time=),
                ... DataModel(space="mySpace",external_id="myOtherDataModel",version="v1",is_global=,last_updated_time=)]
                >>> res = c.data_modeling.data_models.create(data_models)
        """
        return self._create_multiple(list_cls=DataModelList, resource_cls=DataModel, items=data_model)<|MERGE_RESOLUTION|>--- conflicted
+++ resolved
@@ -87,11 +87,7 @@
         return cast(Iterator[DataModel], self())
 
     def retrieve(self, ids: DataModelIdentifier | Sequence[DataModelIdentifier]) -> DataModelList:
-<<<<<<< HEAD
-        """`Retrieve one or more data models by ID <https://docs.cognite.com/api/v1/#tag/Data-models/operation/byExternalIdsDataModels>`_.
-=======
-        """`Retrieve data_model(s) by id(s). <https://docs.cognite.com/api/v1/#operation/byExternalIdsDataModels>`_
->>>>>>> 491a22a4
+        """`Retrieve one or more data models by ID <https://docs.cognite.com/api/v1/#operation/byExternalIdsDataModels>`_.
 
         Args:
             ids (DataModelId | Sequence[DataModelId]): Data Model identifier(s).
@@ -110,11 +106,7 @@
         return self._retrieve_multiple(list_cls=DataModelList, resource_cls=DataModel, identifiers=identifier)
 
     def delete(self, ids: DataModelIdentifier | Sequence[DataModelIdentifier]) -> list[VersionedDataModelingId]:
-<<<<<<< HEAD
-        """`Delete one or more data models <https://docs.cognite.com/api/v1/#tag/Data-models/operation/deleteDataModels>`_.
-=======
-        """`Delete one or more data model <https://docs.cognite.com/api/v1/#operation/deleteDataModels>`_
->>>>>>> 491a22a4
+        """`Delete one or more data models <https://docs.cognite.com/api/v1/#operation/deleteDataModels>`_.
 
         Args:
             ids (DataModelId | Sequence[DataModelId]): Data Model identifier(s).
@@ -144,11 +136,7 @@
         all_versions: bool = False,
         include_global: bool = False,
     ) -> DataModelList:
-<<<<<<< HEAD
-        """`List data models <https://docs.cognite.com/api/v1/#tag/Data-models/operation/listDataModels>`_.
-=======
-        """`List data models <https://docs.cognite.com/api/v1/#operation/listDataModels>`_
->>>>>>> 491a22a4
+        """`List data models <https://docs.cognite.com/api/v1/#operation/listDataModels>`_.
 
         Args:
             limit (int, optional): Maximum number of data model to return. Default to 10. Set to -1, float("inf") or None
@@ -203,11 +191,7 @@
         ...
 
     def apply(self, data_model: DataModelApply | Sequence[DataModelApply]) -> DataModel | DataModelList:
-<<<<<<< HEAD
-        """`Create or update one or more data models <https://docs.cognite.com/api/v1/#tag/Data-models/operation/createDataModels>`_.
-=======
-        """`Create or update one or more data model. <https://docs.cognite.com/api/v1/#operation/createDataModels>`_
->>>>>>> 491a22a4
+        """`Create or update one or more data models <https://docs.cognite.com/api/v1/#operation/createDataModels>`_.
 
         Args:
             data_model (data_model: DataModelApply | Sequence[DataModelApply]): DataModel or data model to create or update (upsert).
