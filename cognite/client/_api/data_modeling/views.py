--- conflicted
+++ resolved
@@ -84,17 +84,12 @@
         """
         return cast(Iterator[View], self())
 
-<<<<<<< HEAD
-    def retrieve(self, ids: ViewIdentifier | Sequence[ViewIdentifier]) -> ViewList:
-        """`Retrieve one or more views by ID <https://docs.cognite.com/api/v1/#operation/byExternalIdsViews>`_.
-=======
     def retrieve(
         self,
         ids: ViewIdentifier | Sequence[ViewIdentifier],
         include_inherited_properties: bool = True,
     ) -> ViewList:
-        """`Retrieve a single view by id. <https://developer.cognite.com/api#tag/Views/operation/byExternalIdsViews>`_
->>>>>>> ab3ef04e
+        """`Retrieve one or more views by ID <https://developer.cognite.com/api#tag/Views/operation/byExternalIdsViews>`_.
 
         Args:
             ids (ViewId | Sequence[ViewId]): View dentifier(s)
@@ -118,13 +113,8 @@
             params={"includeInheritedProperties": include_inherited_properties},
         )
 
-<<<<<<< HEAD
-    def delete(self, ids: ViewIdentifier | Sequence[ViewIdentifier]) -> list[VersionedDataModelingId]:
-        """`Delete one or more views <https://docs.cognite.com/api/v1/#operation/deleteViews>`_.
-=======
     def delete(self, ids: ViewIdentifier | Sequence[ViewIdentifier]) -> list[ViewId]:
-        """`Delete one or more views <https://developer.cognite.com/api#tag/Views/operation/deleteViews>`_
->>>>>>> ab3ef04e
+        """`Delete one or more views <https://developer.cognite.com/api#tag/Views/operation/deleteViews>`_.
 
         Args:
             ids (ViewId | Sequence[ViewId]): View dentifier(s)
@@ -156,11 +146,7 @@
         all_versions: bool = False,
         include_global: bool = False,
     ) -> ViewList:
-<<<<<<< HEAD
-        """`List views <https://docs.cognite.com/api/v1/#operation/listViews>`_.
-=======
-        """`List views <https://developer.cognite.com/api#tag/Views/operation/listViews>`_
->>>>>>> ab3ef04e
+        """`List views <https://developer.cognite.com/api#tag/Views/operation/listViews>`_.
 
         Args:
             limit (int, optional): Maximum number of views to return. Defaults to 10. Set to -1, float("inf") or None
@@ -211,11 +197,7 @@
         ...
 
     def apply(self, view: ViewApply | Sequence[ViewApply]) -> View | ViewList:
-<<<<<<< HEAD
-        """`Create or update (upsert) one or more views <https://docs.cognite.com/api/v1/#operation/ApplyViews>`_.
-=======
-        """`Create or update (upsert) one or more views. <https://developer.cognite.com/api#tag/Views/operation/ApplyViews>`_
->>>>>>> ab3ef04e
+        """`Create or update (upsert) one or more views <https://developer.cognite.com/api#tag/Views/operation/ApplyViews>`_.
 
         Args:
             view (view: ViewApply | Sequence[ViewApply]): View or views of views to create or update.
