from __future__ import annotations

from typing import Iterator, Sequence, cast, overload

from cognite.client._api_client import APIClient
from cognite.client._constants import DATA_MODELING_LIST_LIMIT_DEFAULT
from cognite.client.data_classes.data_modeling.containers import (
    Container,
    ContainerApply,
    ContainerFilter,
    ContainerList,
)
from cognite.client.data_classes.data_modeling.ids import (
    ContainerId,
    ContainerIdentifier,
    _load_identifier,
)


class ContainersAPI(APIClient):
    _RESOURCE_PATH = "/models/containers"

    @overload
    def __call__(
        self,
        chunk_size: None = None,
        space: str | None = None,
        include_global: bool = False,
        limit: int = None,
    ) -> Iterator[Container]:
        ...

    @overload
    def __call__(
        self,
        chunk_size: int,
        space: str | None = None,
        include_global: bool = False,
        limit: int = None,
    ) -> Iterator[ContainerList]:
        ...

    def __call__(
        self,
        chunk_size: int | None = None,
        space: str | None = None,
        include_global: bool = False,
        limit: int = None,
    ) -> Iterator[Container] | Iterator[ContainerList]:
        """Iterate over containers

        Fetches containers as they are iterated over, so you keep a limited number of containers in memory.

        Args:
            chunk_size (int, optional): Number of containers to return in each chunk. Defaults to yielding one container a time.
            space (int, optional): The space to query.
            include_global (bool, optional): Whether the global containers should be returned.
            limit (int, optional): Maximum number of containers to return. Default to return all items.

        Yields:
            Container | ContainerList: yields Container one by one if chunk_size is not specified, else ContainerList objects.
        """
        filter = ContainerFilter(space, include_global)
        return self._list_generator(
            list_cls=ContainerList,
            resource_cls=Container,
            method="GET",
            chunk_size=chunk_size,
            limit=limit,
            filter=filter.dump(camel_case=True),
        )

    def __iter__(self) -> Iterator[Container]:
        """Iterate over containers

        Fetches containers as they are iterated over, so you keep a limited number of containers in memory.

        Yields:
            Container: yields Containers one by one.
        """
        return cast(Iterator[Container], self())

    @overload
    def retrieve(self, ids: ContainerIdentifier) -> Container | None:
        ...

    @overload
    def retrieve(self, ids: Sequence[ContainerIdentifier]) -> ContainerList:
        ...

    def retrieve(self, ids: ContainerIdentifier | Sequence[ContainerIdentifier]) -> Container | ContainerList | None:
<<<<<<< HEAD
        """`Retrieve one or more containers by ID <https://docs.cognite.com/api/v1/#operation/byExternalIdsContainers>`_.
=======
        """`Retrieve one or more container by id(s). <https://developer.cognite.com/api#tag/Containers/operation/byExternalIdsContainers>`_
>>>>>>> ab3ef04e

        Args:
            ids (ContainerId | Sequence[ContainerId]): Identifier for container(s).

        Returns:
            Optional[Container]: Requested container or None if it does not exist.

        Examples:

                >>> from cognite.client import CogniteClient
                >>> c = CogniteClient()
                >>> res = c.data_modeling.containers.retrieve(('mySpace', 'myContainer'))

            Fetch using the ContainerId::

                >>> from cognite.client import CogniteClient
                >>> from cognite.client.data_classes.data_modeling import ContainerId
                >>> c = CogniteClient()
                >>> res = c.data_modeling.containers.retrieve(ContainerId(space='mySpace', external_id='myContainer'))
        """
        identifier = _load_identifier(ids, "container")
        return self._retrieve_multiple(list_cls=ContainerList, resource_cls=Container, identifiers=identifier)

<<<<<<< HEAD
    def delete(self, id: ContainerIdentifier | Sequence[ContainerIdentifier]) -> list[DataModelingId]:
        """`Delete one or more containers <https://docs.cognite.com/api/v1/#operation/deleteContainers>`_.
=======
    def delete(self, id: ContainerIdentifier | Sequence[ContainerIdentifier]) -> list[ContainerId]:
        """`Delete one or more containers <https://developer.cognite.com/api#tag/Containers/operation/deleteContainers>`_
>>>>>>> ab3ef04e

        Args:
            id (ContainerId | Sequence[ContainerId): The container identifier(s).
        Returns:
            The container(s) which has been deleted. Empty list if nothing was deleted.
        Examples:

            Delete containers by id::

                >>> from cognite.client import CogniteClient
                >>> c = CogniteClient()
                >>> c.data_modeling.containers.delete(("mySpace", "myContainer"))
        """
        deleted_containers = cast(
            list,
            self._delete_multiple(identifiers=_load_identifier(id, "container"), wrap_ids=True, returns_items=True),
        )
        return [ContainerId(space=item["space"], external_id=item["externalId"]) for item in deleted_containers]

    def list(
        self, space: str | None = None, limit: int = DATA_MODELING_LIST_LIMIT_DEFAULT, include_global: bool = False
    ) -> ContainerList:
<<<<<<< HEAD
        """`List containers <https://docs.cognite.com/api/v1/#operation/listContainers>`_.
=======
        """`List containers <https://developer.cognite.com/api#tag/Containers/operation/listContainers>`_
>>>>>>> ab3ef04e

        Args:
            space (int, optional): The space to query
            limit (int, optional): Maximum number of containers to return. Default to 10. Set to -1, float("inf") or None
                to return all items.
            include_global (bool, optional): Whether the global containers should be returned.

        Returns:
            ContainerList: List of requested containers

        Examples:

            List containers and limit to 5:

                >>> from cognite.client import CogniteClient
                >>> c = CogniteClient()
                >>> container_list = c.data_modeling.containers.list(limit=5)

            Iterate over containers::

                >>> from cognite.client import CogniteClient
                >>> c = CogniteClient()
                >>> for container in c.data_modeling.containers:
                ...     container # do something with the container

            Iterate over chunks of containers to reduce memory load::

                >>> from cognite.client import CogniteClient
                >>> c = CogniteClient()
                >>> for container_list in c.data_modeling.containers(chunk_size=10):
                ...     container_list # do something with the containers
        """
        filter = ContainerFilter(space, include_global)

        return self._list(
            list_cls=ContainerList,
            resource_cls=Container,
            method="GET",
            limit=limit,
            filter=filter.dump(camel_case=True),
        )

    @overload
    def apply(self, container: Sequence[ContainerApply]) -> ContainerList:
        ...

    @overload
    def apply(self, container: ContainerApply) -> Container:
        ...

    def apply(self, container: ContainerApply | Sequence[ContainerApply]) -> Container | ContainerList:
<<<<<<< HEAD
        """`Add or update (upsert) containers <https://docs.cognite.com/api/v1/#operation/ApplyContainers>`_.
=======
        """`Add or update (upsert) containers. <https://developer.cognite.com/api#tag/Containers/operation/ApplyContainers>`_
>>>>>>> ab3ef04e

        Args:
            container (container: ContainerApply | Sequence[ContainerApply]): Container or containers of containers to create or update.

        Returns:
            Container | ContainerList: Created container(s)

        Examples:

            Create new containers:

                >>> from cognite.client import CogniteClient
                >>> from cognite.client.data_classes.data_modeling import ContainerApply, ContainerProperty, Text
                >>> c = CogniteClient()
                >>> container = [ContainerApply(space="mySpace", external_id="myContainer",
                ...     properties={"name": ContainerProperty(type=Text(), name="name")})]
                >>> res = c.data_modeling.containers.apply(container)
        """
        return self._create_multiple(
            list_cls=ContainerList, resource_cls=Container, items=container, input_resource_cls=ContainerApply
        )<|MERGE_RESOLUTION|>--- conflicted
+++ resolved
@@ -89,11 +89,7 @@
         ...
 
     def retrieve(self, ids: ContainerIdentifier | Sequence[ContainerIdentifier]) -> Container | ContainerList | None:
-<<<<<<< HEAD
-        """`Retrieve one or more containers by ID <https://docs.cognite.com/api/v1/#operation/byExternalIdsContainers>`_.
-=======
-        """`Retrieve one or more container by id(s). <https://developer.cognite.com/api#tag/Containers/operation/byExternalIdsContainers>`_
->>>>>>> ab3ef04e
+        """`Retrieve one or more containers by ID <https://developer.cognite.com/api#tag/Containers/operation/byExternalIdsContainers>`_.
 
         Args:
             ids (ContainerId | Sequence[ContainerId]): Identifier for container(s).
@@ -117,13 +113,8 @@
         identifier = _load_identifier(ids, "container")
         return self._retrieve_multiple(list_cls=ContainerList, resource_cls=Container, identifiers=identifier)
 
-<<<<<<< HEAD
-    def delete(self, id: ContainerIdentifier | Sequence[ContainerIdentifier]) -> list[DataModelingId]:
-        """`Delete one or more containers <https://docs.cognite.com/api/v1/#operation/deleteContainers>`_.
-=======
     def delete(self, id: ContainerIdentifier | Sequence[ContainerIdentifier]) -> list[ContainerId]:
-        """`Delete one or more containers <https://developer.cognite.com/api#tag/Containers/operation/deleteContainers>`_
->>>>>>> ab3ef04e
+        """`Delete one or more containers <https://developer.cognite.com/api#tag/Containers/operation/deleteContainers>`_.
 
         Args:
             id (ContainerId | Sequence[ContainerId): The container identifier(s).
@@ -146,11 +137,7 @@
     def list(
         self, space: str | None = None, limit: int = DATA_MODELING_LIST_LIMIT_DEFAULT, include_global: bool = False
     ) -> ContainerList:
-<<<<<<< HEAD
-        """`List containers <https://docs.cognite.com/api/v1/#operation/listContainers>`_.
-=======
-        """`List containers <https://developer.cognite.com/api#tag/Containers/operation/listContainers>`_
->>>>>>> ab3ef04e
+        """`List containers <https://developer.cognite.com/api#tag/Containers/operation/listContainers>`_.
 
         Args:
             space (int, optional): The space to query
@@ -202,11 +189,7 @@
         ...
 
     def apply(self, container: ContainerApply | Sequence[ContainerApply]) -> Container | ContainerList:
-<<<<<<< HEAD
-        """`Add or update (upsert) containers <https://docs.cognite.com/api/v1/#operation/ApplyContainers>`_.
-=======
-        """`Add or update (upsert) containers. <https://developer.cognite.com/api#tag/Containers/operation/ApplyContainers>`_
->>>>>>> ab3ef04e
+        """`Add or update (upsert) containers <https://developer.cognite.com/api#tag/Containers/operation/ApplyContainers>`_.
 
         Args:
             container (container: ContainerApply | Sequence[ContainerApply]): Container or containers of containers to create or update.
