--- conflicted
+++ resolved
@@ -85,11 +85,7 @@
         ...
 
     def retrieve(self, ids: ContainerIdentifier | Sequence[ContainerIdentifier]) -> Container | ContainerList | None:
-<<<<<<< HEAD
-        """`Retrieve one or more containers by ID <https://docs.cognite.com/api/v1/#tag/Containers/operation/byExternalIdsContainers>`_.
-=======
-        """`Retrieve one or more container by id(s). <https://docs.cognite.com/api/v1/#operation/byExternalIdsContainers>`_
->>>>>>> 491a22a4
+        """`Retrieve one or more containers by ID <https://docs.cognite.com/api/v1/#operation/byExternalIdsContainers>`_.
 
         Args:
             ids (ContainerId | Sequence[ContainerId]): Identifier for container(s).
@@ -114,11 +110,7 @@
         return self._retrieve_multiple(list_cls=ContainerList, resource_cls=Container, identifiers=identifier)
 
     def delete(self, id: ContainerIdentifier | Sequence[ContainerIdentifier]) -> list[DataModelingId]:
-<<<<<<< HEAD
-        """`Delete one or more containers <https://docs.cognite.com/api/v1/#tag/Containers/operation/deleteContainers>`_.
-=======
-        """`Delete one or more containers <https://docs.cognite.com/api/v1/#operation/deleteContainers>`_
->>>>>>> 491a22a4
+        """`Delete one or more containers <https://docs.cognite.com/api/v1/#operation/deleteContainers>`_.
 
         Args:
             id (ContainerId | Sequence[ContainerId): The container identifier(s).
@@ -141,11 +133,7 @@
     def list(
         self, space: str | None = None, limit: int = DATA_MODELING_LIST_LIMIT_DEFAULT, include_global: bool = False
     ) -> ContainerList:
-<<<<<<< HEAD
-        """`List containers <https://docs.cognite.com/api/v1/#tag/Containers/operation/listContainers>`_.
-=======
-        """`List containers <https://docs.cognite.com/api/v1/#operation/listContainers>`_
->>>>>>> 491a22a4
+        """`List containers <https://docs.cognite.com/api/v1/#operation/listContainers>`_.
 
         Args:
             space (int, optional): The space to query
@@ -197,11 +185,7 @@
         ...
 
     def apply(self, container: ContainerApply | Sequence[ContainerApply]) -> Container | ContainerList:
-<<<<<<< HEAD
-        """`Add or update (upsert) containers <https://docs.cognite.com/api/v1/#tag/Containers/operation/ApplyContainers>`_.
-=======
-        """`Add or update (upsert) containers. <https://docs.cognite.com/api/v1/#operation/ApplyContainers>`_
->>>>>>> 491a22a4
+        """`Add or update (upsert) containers <https://docs.cognite.com/api/v1/#operation/ApplyContainers>`_.
 
         Args:
             container (container: ContainerApply | Sequence[ContainerApply]): Container or containers of containers to create or update.
