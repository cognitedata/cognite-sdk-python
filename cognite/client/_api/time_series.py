from __future__ import annotations

import warnings
from collections.abc import Iterator, Sequence
from typing import TYPE_CHECKING, Any, Literal, TypeAlias, overload

from cognite.client._api.datapoints import DatapointsAPI
from cognite.client._api.datapoints_subscriptions import DatapointsSubscriptionAPI
from cognite.client._api_client import APIClient
from cognite.client._constants import DEFAULT_LIMIT_READ
from cognite.client.data_classes import (
    TimeSeries,
    TimeSeriesFilter,
    TimeSeriesList,
    TimeSeriesUpdate,
    filters,
)
from cognite.client.data_classes.aggregations import AggregationFilter, CountAggregate, UniqueResultList
from cognite.client.data_classes.data_modeling import NodeId
from cognite.client.data_classes.filters import _BASIC_FILTERS, Filter, _validate_filter
from cognite.client.data_classes.time_series import (
    SortableTimeSeriesProperty,
    TimeSeriesProperty,
    TimeSeriesSort,
    TimeSeriesWrite,
)
from cognite.client.utils._identifier import IdentifierSequence
from cognite.client.utils._validation import prepare_filter_sort, process_asset_subtree_ids, process_data_set_ids
from cognite.client.utils.useful_types import SequenceNotStr

if TYPE_CHECKING:
    from cognite.client import CogniteClient
    from cognite.client.config import ClientConfig

SortSpec: TypeAlias = (
    TimeSeriesSort
    | str
    | SortableTimeSeriesProperty
    | tuple[str, Literal["asc", "desc"]]
    | tuple[str, Literal["asc", "desc"], Literal["auto", "first", "last"]]
)

_FILTERS_SUPPORTED: frozenset[type[Filter]] = _BASIC_FILTERS | {filters.Search}


class TimeSeriesAPI(APIClient):
    _RESOURCE_PATH = "/timeseries"

    def __init__(self, config: ClientConfig, api_version: str | None, cognite_client: CogniteClient) -> None:
        super().__init__(config, api_version, cognite_client)
        self.data = DatapointsAPI(config, api_version, cognite_client)
        self.subscriptions = DatapointsSubscriptionAPI(config, api_version, cognite_client)

    @overload
    def __call__(
        self,
        chunk_size: None = None,
        name: str | None = None,
        unit: str | None = None,
        unit_external_id: str | None = None,
        unit_quantity: str | None = None,
        is_string: bool | None = None,
        is_step: bool | None = None,
        asset_ids: Sequence[int] | None = None,
        asset_external_ids: SequenceNotStr[str] | None = None,
        asset_subtree_ids: int | Sequence[int] | None = None,
        asset_subtree_external_ids: str | SequenceNotStr[str] | None = None,
        data_set_ids: int | Sequence[int] | None = None,
        data_set_external_ids: str | SequenceNotStr[str] | None = None,
        metadata: dict[str, Any] | None = None,
        external_id_prefix: str | None = None,
        created_time: dict[str, Any] | None = None,
        last_updated_time: dict[str, Any] | None = None,
        limit: int | None = None,
        partitions: int | None = None,
        advanced_filter: Filter | dict[str, Any] | None = None,
        sort: SortSpec | list[SortSpec] | None = None,
    ) -> Iterator[TimeSeries]: ...
    @overload
    def __call__(
        self,
        chunk_size: int,
        name: str | None = None,
        unit: str | None = None,
        unit_external_id: str | None = None,
        unit_quantity: str | None = None,
        is_string: bool | None = None,
        is_step: bool | None = None,
        asset_ids: Sequence[int] | None = None,
        asset_external_ids: SequenceNotStr[str] | None = None,
        asset_subtree_ids: int | Sequence[int] | None = None,
        asset_subtree_external_ids: str | SequenceNotStr[str] | None = None,
        data_set_ids: int | Sequence[int] | None = None,
        data_set_external_ids: str | SequenceNotStr[str] | None = None,
        metadata: dict[str, Any] | None = None,
        external_id_prefix: str | None = None,
        created_time: dict[str, Any] | None = None,
        last_updated_time: dict[str, Any] | None = None,
        limit: int | None = None,
        partitions: int | None = None,
        advanced_filter: Filter | dict[str, Any] | None = None,
        sort: SortSpec | list[SortSpec] | None = None,
    ) -> Iterator[TimeSeriesList]: ...
    def __call__(
        self,
        chunk_size: int | None = None,
        name: str | None = None,
        unit: str | None = None,
        unit_external_id: str | None = None,
        unit_quantity: str | None = None,
        is_string: bool | None = None,
        is_step: bool | None = None,
        asset_ids: Sequence[int] | None = None,
        asset_external_ids: SequenceNotStr[str] | None = None,
        asset_subtree_ids: int | Sequence[int] | None = None,
        asset_subtree_external_ids: str | SequenceNotStr[str] | None = None,
        data_set_ids: int | Sequence[int] | None = None,
        data_set_external_ids: str | SequenceNotStr[str] | None = None,
        metadata: dict[str, Any] | None = None,
        external_id_prefix: str | None = None,
        created_time: dict[str, Any] | None = None,
        last_updated_time: dict[str, Any] | None = None,
        limit: int | None = None,
        partitions: int | None = None,
        advanced_filter: Filter | dict[str, Any] | None = None,
        sort: SortSpec | list[SortSpec] | None = None,
    ) -> Iterator[TimeSeries] | Iterator[TimeSeriesList]:
        """Iterate over time series

        Fetches time series as they are iterated over, so you keep a limited number of objects in memory.

        Args:
            chunk_size (int | None): Number of time series to return in each chunk. Defaults to yielding one time series a time.
            name (str | None): Name of the time series. Often referred to as tag.
            unit (str | None): Unit of the time series.
            unit_external_id (str | None): Filter on unit external ID.
            unit_quantity (str | None): Filter on unit quantity.
            is_string (bool | None): Whether the time series is an string time series.
            is_step (bool | None): Whether the time series is a step (piecewise constant) time series.
            asset_ids (Sequence[int] | None): List time series related to these assets.
            asset_external_ids (SequenceNotStr[str] | None): List time series related to these assets.
            asset_subtree_ids (int | Sequence[int] | None): Only include time series that are related to an asset in a subtree rooted at any of these assetIds. If the total size of the given subtrees exceeds 100,000 assets, an error will be returned.
            asset_subtree_external_ids (str | SequenceNotStr[str] | None): Only include time series that are related to an asset in a subtree rooted at any of these assetExternalIds. If the total size of the given subtrees exceeds 100,000 assets, an error will be returned.
            data_set_ids (int | Sequence[int] | None): Return only time series in the specified data set(s) with this id / these ids.
            data_set_external_ids (str | SequenceNotStr[str] | None): Return only time series in the specified data set(s) with this external id / these external ids.
            metadata (dict[str, Any] | None): Custom, application specific metadata. String key -> String value
            external_id_prefix (str | None): Filter by this (case-sensitive) prefix for the external ID.
            created_time (dict[str, Any] | None):  Range between two timestamps. Possible keys are `min` and `max`, with values given as time stamps in ms.
            last_updated_time (dict[str, Any] | None):  Range between two timestamps. Possible keys are `min` and `max`, with values given as time stamps in ms.
            limit (int | None): Maximum number of time series to return. Defaults to return all items.
            partitions (int | None): Retrieve resources in parallel using this number of workers (values up to 10 allowed), limit must be set to `None` (or `-1`).
            advanced_filter (Filter | dict[str, Any] | None): Advanced filter query using the filter DSL (Domain Specific Language). It allows defining complex filtering expressions that combine simple operations, such as equals, prefix, exists, etc., using boolean operators and, or, and not.
            sort (SortSpec | list[SortSpec] | None): The criteria to sort by. Defaults to desc for `_score_` and asc for all other properties. Sort is not allowed if `partitions` is used.

        Returns:
            Iterator[TimeSeries] | Iterator[TimeSeriesList]: yields TimeSeries one by one if chunk_size is not specified, else TimeSeriesList objects.
        """
        asset_subtree_ids_processed = process_asset_subtree_ids(asset_subtree_ids, asset_subtree_external_ids)
        data_set_ids_processed = process_data_set_ids(data_set_ids, data_set_external_ids)

        filter = TimeSeriesFilter(
            name=name,
            unit=unit,
            unit_external_id=unit_external_id,
            unit_quantity=unit_quantity,
            is_step=is_step,
            is_string=is_string,
            asset_ids=asset_ids,
            asset_external_ids=asset_external_ids,
            asset_subtree_ids=asset_subtree_ids_processed,
            metadata=metadata,
            created_time=created_time,
            data_set_ids=data_set_ids_processed,
            last_updated_time=last_updated_time,
            external_id_prefix=external_id_prefix,
        )

        prep_sort = prepare_filter_sort(sort, TimeSeriesSort)
        self._validate_filter(advanced_filter)

        return self._list_generator(
            list_cls=TimeSeriesList,
            resource_cls=TimeSeries,
            method="POST",
            chunk_size=chunk_size,
            filter=filter.dump(camel_case=True),
            advanced_filter=advanced_filter,
            limit=limit,
            partitions=partitions,
            sort=prep_sort,
        )

    def __iter__(self) -> Iterator[TimeSeries]:
        """Iterate over time series

        Fetches time series as they are iterated over, so you keep a limited number of metadata objects in memory.

        Returns:
            Iterator[TimeSeries]: yields TimeSeries one by one.
        """
        return self()

<<<<<<< HEAD
    def retrieve(self, id: Optional[int] = None, external_id: Optional[str] = None) -> Optional[TimeSeries]:
        """`Retrieve a single time series by ID <https://developer.cognite.com/api#tag/Time-series/operation/getTimeSeriesByIds>`_.
=======
    def retrieve(
        self, id: int | None = None, external_id: str | None = None, instance_id: NodeId | None = None
    ) -> TimeSeries | None:
        """`Retrieve a single time series by id. <https://developer.cognite.com/api#tag/Time-series/operation/getTimeSeriesByIds>`_
>>>>>>> b5213d45

        Args:
            id (int | None): ID
            external_id (str | None): External ID
            instance_id (NodeId | None): Instance ID

        Returns:
            TimeSeries | None: Requested time series or None if it does not exist.

        Examples:

            Get time series by id::

                >>> from cognite.client import CogniteClient
                >>> client = CogniteClient()
                >>> res = client.time_series.retrieve(id=1)

            Get time series by external id::

                >>> from cognite.client import CogniteClient
                >>> client = CogniteClient()
                >>> res = client.time_series.retrieve(external_id="1")
        """
        identifiers = IdentifierSequence.load(ids=id, external_ids=external_id, instance_ids=instance_id).as_singleton()
        return self._retrieve_multiple(
            list_cls=TimeSeriesList,
            resource_cls=TimeSeries,
            identifiers=identifiers,
        )

    def retrieve_multiple(
        self,
        ids: Sequence[int] | None = None,
        external_ids: SequenceNotStr[str] | None = None,
        instance_ids: Sequence[NodeId] | None = None,
        ignore_unknown_ids: bool = False,
    ) -> TimeSeriesList:
        """`Retrieve multiple time series by ID <https://developer.cognite.com/api#tag/Time-series/operation/getTimeSeriesByIds>`_.

        Args:
            ids (Sequence[int] | None): IDs
            external_ids (SequenceNotStr[str] | None): External IDs
            instance_ids (Sequence[NodeId] | None): Instance IDs
            ignore_unknown_ids (bool): Ignore IDs and external IDs that are not found rather than throw an exception.

        Returns:
            TimeSeriesList: The requested time series.

        Examples:

            Get time series by id::

                >>> from cognite.client import CogniteClient
                >>> client = CogniteClient()
                >>> res = client.time_series.retrieve_multiple(ids=[1, 2, 3])

            Get time series by external id::

                >>> from cognite.client import CogniteClient
                >>> client = CogniteClient()
                >>> res = client.time_series.retrieve_multiple(external_ids=["abc", "def"])
        """
        identifiers = IdentifierSequence.load(ids=ids, external_ids=external_ids, instance_ids=instance_ids)
        return self._retrieve_multiple(
            list_cls=TimeSeriesList,
            resource_cls=TimeSeries,
            identifiers=identifiers,
            ignore_unknown_ids=ignore_unknown_ids,
        )

<<<<<<< HEAD
    def list(
        self,
        name: Optional[str] = None,
        unit: Optional[str] = None,
        is_string: Optional[bool] = None,
        is_step: Optional[bool] = None,
        asset_ids: Optional[Sequence[int]] = None,
        asset_external_ids: Optional[Sequence[str]] = None,
        asset_subtree_ids: Optional[Union[int, Sequence[int]]] = None,
        asset_subtree_external_ids: Optional[Union[str, Sequence[str]]] = None,
        data_set_ids: Optional[Union[int, Sequence[int]]] = None,
        data_set_external_ids: Optional[Union[str, Sequence[str]]] = None,
        metadata: Optional[Dict[str, Any]] = None,
        external_id_prefix: Optional[str] = None,
        created_time: Optional[Dict[str, Any]] = None,
        last_updated_time: Optional[Dict[str, Any]] = None,
        partitions: Optional[int] = None,
        limit: int = LIST_LIMIT_DEFAULT,
    ) -> TimeSeriesList:
        """`List over time series <https://developer.cognite.com/api#tag/Time-series/operation/listTimeSeries>`_.

        Fetches time series as they are iterated over, so you keep a limited number of objects in memory.

        Args:
            name (str): Name of the time series. Often referred to as tag.
            unit (str): Unit of the time series.
            is_string (bool): Whether the time series is an string time series.
            is_step (bool): Whether the time series is a step (piecewise constant) time series.
            asset_ids (Sequence[int], optional): List time series related to these assets.
            asset_external_ids (Sequence[str], optional): List time series related to these assets.
            asset_subtree_ids (Union[int, Sequence[int]]): Asset subtree id or list of asset subtree ids to filter on.
            asset_subtree_external_ids (Union[str, Sequence[str]]): Asset external id or list of asset subtree external ids to filter on.
            data_set_ids (Union[int, Sequence[int]]): Return only time series in the specified data set(s) with this id / these ids.
            data_set_external_ids (Union[str, Sequence[str]]): Return only time series in the specified data set(s) with this external id / these external ids.
            metadata (Dict[str, Any]): Custom, application specific metadata. String key -> String value
            created_time (Union[Dict[str, int], TimestampRange]):  Range between two timestamps. Possible keys are `min` and `max`, with values given as time stamps in ms.
            last_updated_time (Union[Dict[str, int], TimestampRange]):  Range between two timestamps. Possible keys are `min` and `max`, with values given as time stamps in ms.
            external_id_prefix (str): Filter by this (case-sensitive) prefix for the external ID.
            limit (int, optional): Maximum number of time series to return.  Defaults to 25. Set to -1, float("inf") or None to return all items.
            partitions (int): Retrieve time series in parallel using this number of workers. Also requires `limit=None` to be passed.


        Returns:
            TimeSeriesList: The requested time series.

        Examples:

            List time series::

                >>> from cognite.client import CogniteClient
                >>> c = CogniteClient()
                >>> res = c.time_series.list(limit=5)

            Iterate over time series::

                >>> from cognite.client import CogniteClient
                >>> c = CogniteClient()
                >>> for ts in c.time_series:
                ...     ts # do something with the time_series

            Iterate over chunks of time series to reduce memory load::

                >>> from cognite.client import CogniteClient
                >>> c = CogniteClient()
                >>> for ts_list in c.time_series(chunk_size=2500):
                ...     ts_list # do something with the time_series
        """
        asset_subtree_ids_processed = process_asset_subtree_ids(asset_subtree_ids, asset_subtree_external_ids)
        data_set_ids_processed = process_data_set_ids(data_set_ids, data_set_external_ids)

        filter = TimeSeriesFilter(
            name=name,
            unit=unit,
            is_step=is_step,
            is_string=is_string,
            asset_ids=asset_ids,
            asset_external_ids=asset_external_ids,
            asset_subtree_ids=asset_subtree_ids_processed,
            metadata=metadata,
            data_set_ids=data_set_ids_processed,
            created_time=created_time,
            last_updated_time=last_updated_time,
            external_id_prefix=external_id_prefix,
        ).dump(camel_case=True)
        return self._list(
            list_cls=TimeSeriesList,
            resource_cls=TimeSeries,
            method="POST",
            filter=filter,
            limit=limit,
            partitions=partitions,
        )

    def aggregate(self, filter: Optional[Union[TimeSeriesFilter, Dict]] = None) -> List[TimeSeriesAggregate]:
=======
    def aggregate(self, filter: TimeSeriesFilter | dict[str, Any] | None = None) -> list[CountAggregate]:
>>>>>>> b5213d45
        """`Aggregate time series <https://developer.cognite.com/api#tag/Time-series/operation/aggregateTimeSeries>`_

        Args:
            filter (TimeSeriesFilter | dict[str, Any] | None): Filter on time series filter with exact match

        Returns:
            list[CountAggregate]: List of sequence aggregates

        Examples:

            List time series::

                >>> from cognite.client import CogniteClient
                >>> client = CogniteClient()
                >>> res = client.time_series.aggregate(filter={"unit": "kpa"})
        """
        warnings.warn(
            "This method will be deprecated in the next major release. Use aggregate_count instead.", DeprecationWarning
        )
        return self._aggregate(filter=filter, cls=CountAggregate)

    def aggregate_count(
        self,
        advanced_filter: Filter | dict[str, Any] | None = None,
        filter: TimeSeriesFilter | dict[str, Any] | None = None,
    ) -> int:
        """`Count of time series matching the specified filters and search <https://developer.cognite.com/api#tag/Time-series/operation/aggregateTimeSeries>`_.

        Args:
            advanced_filter (Filter | dict[str, Any] | None): The filter to narrow down the time series to count.
            filter (TimeSeriesFilter | dict[str, Any] | None): The filter to narrow down time series to count requiring exact match.

        Returns:
            int: The number of time series matching the specified filters and search.

        Examples:

        Count the number of time series in your CDF project:

            >>> from cognite.client import CogniteClient
            >>> client = CogniteClient()
            >>> count = client.time_series.aggregate_count()

        Count the number of numeric time series in your CDF project:

            >>> from cognite.client import CogniteClient
            >>> from cognite.client.data_classes import filters
            >>> from cognite.client.data_classes.time_series import TimeSeriesProperty
            >>> client = CogniteClient()
            >>> is_numeric = filters.Equals(TimeSeriesProperty.is_string, False)
            >>> count = client.time_series.aggregate_count(advanced_filter=is_numeric)

        """
        self._validate_filter(advanced_filter)
        return self._advanced_aggregate(
            "count",
            filter=filter,
            advanced_filter=advanced_filter,
        )

    def aggregate_cardinality_values(
        self,
        property: TimeSeriesProperty | str | list[str],
        advanced_filter: Filter | dict[str, Any] | None = None,
        aggregate_filter: AggregationFilter | dict[str, Any] | None = None,
        filter: TimeSeriesFilter | dict[str, Any] | None = None,
    ) -> int:
        """`Find approximate property count for time series <https://developer.cognite.com/api#tag/Time-series/operation/aggregateTimeSeries>`_.

        Args:
            property (TimeSeriesProperty | str | list[str]): The property to count the cardinality of.
            advanced_filter (Filter | dict[str, Any] | None): The filter to narrow down the time series to count cardinality.
            aggregate_filter (AggregationFilter | dict[str, Any] | None): The filter to apply to the resulting buckets.
            filter (TimeSeriesFilter | dict[str, Any] | None): The filter to narrow down the time series to count requiring exact match.
        Returns:
            int: The number of properties matching the specified filters and search.

        Examples:

        Count the number of different units used for time series in your CDF project:

            >>> from cognite.client import CogniteClient
            >>> from cognite.client.data_classes.time_series import TimeSeriesProperty
            >>> client = CogniteClient()
            >>> unit_count = client.time_series.aggregate_cardinality_values(TimeSeriesProperty.unit)

        Count the number of timezones (metadata key) for time series with the word "critical" in the description
        in your CDF project, but exclude timezones from america:

            >>> from cognite.client import CogniteClient
            >>> from cognite.client.data_classes import filters, aggregations as aggs
            >>> from cognite.client.data_classes.time_series import TimeSeriesProperty
            >>> client = CogniteClient()
            >>> not_america = aggs.Not(aggs.Prefix("america"))
            >>> is_critical = filters.Search(TimeSeriesProperty.description, "critical")
            >>> timezone_count = client.time_series.aggregate_cardinality_values(
            ...     TimeSeriesProperty.metadata_key("timezone"),
            ...     advanced_filter=is_critical,
            ...     aggregate_filter=not_america)

        """
        self._validate_filter(advanced_filter)
        return self._advanced_aggregate(
            "cardinalityValues",
            properties=property,
            filter=filter,
            advanced_filter=advanced_filter,
            aggregate_filter=aggregate_filter,
        )

    def aggregate_cardinality_properties(
        self,
        path: TimeSeriesProperty | str | list[str],
        advanced_filter: Filter | dict[str, Any] | None = None,
        aggregate_filter: AggregationFilter | dict[str, Any] | None = None,
        filter: TimeSeriesFilter | dict[str, Any] | None = None,
    ) -> int:
        """`Find approximate paths count for time series <https://developer.cognite.com/api#tag/Time-series/operation/aggregateTimeSeries>`_.

        Args:
            path (TimeSeriesProperty | str | list[str]): The scope in every document to aggregate properties. The only value allowed now is ["metadata"]. It means to aggregate only metadata properties (aka keys).
            advanced_filter (Filter | dict[str, Any] | None): The filter to narrow down the time series to count cardinality.
            aggregate_filter (AggregationFilter | dict[str, Any] | None): The filter to apply to the resulting buckets.
            filter (TimeSeriesFilter | dict[str, Any] | None): The filter to narrow down the time series to count requiring exact match.
        Returns:
            int: The number of properties matching the specified filters and search.

        Examples:

            Count the number of metadata keys in your CDF project:

                >>> from cognite.client import CogniteClient
                >>> from cognite.client.data_classes.time_series import TimeSeriesProperty
                >>> client = CogniteClient()
                >>> key_count = client.time_series.aggregate_cardinality_properties(TimeSeriesProperty.metadata)
        """
        self._validate_filter(advanced_filter)
        return self._advanced_aggregate(
            "cardinalityProperties",
            path=path,
            filter=filter,
            advanced_filter=advanced_filter,
            aggregate_filter=aggregate_filter,
        )

    def aggregate_unique_values(
        self,
        property: TimeSeriesProperty | str | list[str],
        advanced_filter: Filter | dict[str, Any] | None = None,
        aggregate_filter: AggregationFilter | dict[str, Any] | None = None,
        filter: TimeSeriesFilter | dict[str, Any] | None = None,
    ) -> UniqueResultList:
        """`Get unique properties with counts for time series <https://developer.cognite.com/api#tag/Time-series/operation/aggregateTimeSeries>`_.

        Args:
            property (TimeSeriesProperty | str | list[str]): The property to group by.
            advanced_filter (Filter | dict[str, Any] | None): The filter to narrow down the time series to count cardinality.
            aggregate_filter (AggregationFilter | dict[str, Any] | None): The filter to apply to the resulting buckets.
            filter (TimeSeriesFilter | dict[str, Any] | None): The filter to narrow down the time series to count requiring exact match.

        Returns:
            UniqueResultList: List of unique values of time series matching the specified filters and search.

        Examples:

            Get the timezones (metadata key) with count for your time series in your CDF project:

                >>> from cognite.client import CogniteClient
                >>> from cognite.client.data_classes.time_series import TimeSeriesProperty
                >>> client = CogniteClient()
                >>> result = client.time_series.aggregate_unique_values(TimeSeriesProperty.metadata_key("timezone"))
                >>> print(result.unique)

            Get the different units with count used for time series created after 2020-01-01 in your CDF project:

                >>> from cognite.client import CogniteClient
                >>> from cognite.client.data_classes import filters
                >>> from cognite.client.data_classes.time_series import TimeSeriesProperty
                >>> from cognite.client.utils import timestamp_to_ms
                >>> from datetime import datetime
                >>> client = CogniteClient()
                >>> created_after_2020 = filters.Range(TimeSeriesProperty.created_time, gte=timestamp_to_ms(datetime(2020, 1, 1)))
                >>> result = client.time_series.aggregate_unique_values(TimeSeriesProperty.unit, advanced_filter=created_after_2020)
                >>> print(result.unique)

            Get the different units with count for time series updated after 2020-01-01 in your CDF project, but exclude all units that
            start with "test":

                >>> from cognite.client import CogniteClient
                >>> from cognite.client.data_classes.time_series import TimeSeriesProperty
                >>> from cognite.client.data_classes import aggregations as aggs, filters
                >>> client = CogniteClient()
                >>> not_test = aggs.Not(aggs.Prefix("test"))
                >>> created_after_2020 = filters.Range(TimeSeriesProperty.last_updated_time, gte=timestamp_to_ms(datetime(2020, 1, 1)))
                >>> result = client.time_series.aggregate_unique_values(TimeSeriesProperty.unit, advanced_filter=created_after_2020, aggregate_filter=not_test)
                >>> print(result.unique)
        """
        self._validate_filter(advanced_filter)
        return self._advanced_aggregate(
            aggregate="uniqueValues",
            properties=property,
            filter=filter,
            advanced_filter=advanced_filter,
            aggregate_filter=aggregate_filter,
        )

    def aggregate_unique_properties(
        self,
        path: TimeSeriesProperty | str | list[str],
        advanced_filter: Filter | dict[str, Any] | None = None,
        aggregate_filter: AggregationFilter | dict[str, Any] | None = None,
        filter: TimeSeriesFilter | dict[str, Any] | None = None,
    ) -> UniqueResultList:
        """`Get unique paths with counts for time series <https://developer.cognite.com/api#tag/Time-series/operation/aggregateTimeSeries>`_.

        Args:
            path (TimeSeriesProperty | str | list[str]): The scope in every document to aggregate properties. The only value allowed now is ["metadata"]. It means to aggregate only metadata properties (aka keys).
            advanced_filter (Filter | dict[str, Any] | None): The filter to narrow down the time series to count cardinality.
            aggregate_filter (AggregationFilter | dict[str, Any] | None): The filter to apply to the resulting buckets.
            filter (TimeSeriesFilter | dict[str, Any] | None): The filter to narrow down the time series to count requiring exact match.

        Returns:
            UniqueResultList: List of unique values of time series matching the specified filters and search.

        Examples:

            Get the metadata keys with count for your time series in your CDF project:

                >>> from cognite.client import CogniteClient
                >>> from cognite.client.data_classes.time_series import TimeSeriesProperty
                >>> client = CogniteClient()
                >>> result = client.time_series.aggregate_unique_values(TimeSeriesProperty.metadata)
        """
        self._validate_filter(advanced_filter)
        return self._advanced_aggregate(
            aggregate="uniqueProperties",
            path=path,
            filter=filter,
            advanced_filter=advanced_filter,
            aggregate_filter=aggregate_filter,
        )

    @overload
    def create(self, time_series: Sequence[TimeSeries] | Sequence[TimeSeriesWrite]) -> TimeSeriesList: ...

    @overload
    def create(self, time_series: TimeSeries | TimeSeriesWrite) -> TimeSeries: ...

<<<<<<< HEAD
    def create(self, time_series: Union[TimeSeries, Sequence[TimeSeries]]) -> Union[TimeSeries, TimeSeriesList]:
        """`Create one or more time series <https://developer.cognite.com/api#tag/Time-series/operation/postTimeSeries>`_.
=======
    def create(
        self, time_series: TimeSeries | TimeSeriesWrite | Sequence[TimeSeries] | Sequence[TimeSeriesWrite]
    ) -> TimeSeries | TimeSeriesList:
        """`Create one or more time series. <https://developer.cognite.com/api#tag/Time-series/operation/postTimeSeries>`_
>>>>>>> b5213d45

        Args:
            time_series (TimeSeries | TimeSeriesWrite | Sequence[TimeSeries] | Sequence[TimeSeriesWrite]): TimeSeries or list of TimeSeries to create.

        Returns:
            TimeSeries | TimeSeriesList: The created time series.

        Examples:

            Create a new time series::

                >>> from cognite.client import CogniteClient
                >>> from cognite.client.data_classes import TimeSeriesWrite
                >>> client = CogniteClient()
                >>> ts = client.time_series.create(TimeSeriesWrite(name="my_ts", data_set_id=123, external_id="foo"))
        """
        return self._create_multiple(
            list_cls=TimeSeriesList,
            resource_cls=TimeSeries,
            items=time_series,
            input_resource_cls=TimeSeriesWrite,
        )

    def delete(
        self,
        id: int | Sequence[int] | None = None,
        external_id: str | SequenceNotStr[str] | None = None,
        ignore_unknown_ids: bool = False,
    ) -> None:
        """`Delete one or more time series <https://developer.cognite.com/api#tag/Time-series/operation/deleteTimeSeries>`_.

        Args:
            id (int | Sequence[int] | None): Id or list of ids
            external_id (str | SequenceNotStr[str] | None): External ID or list of external ids
            ignore_unknown_ids (bool): Ignore IDs and external IDs that are not found rather than throw an exception.

        Examples:

            Delete time series by id or external id::

                >>> from cognite.client import CogniteClient
                >>> client = CogniteClient()
                >>> client.time_series.delete(id=[1,2,3], external_id="3")
        """
        self._delete_multiple(
            identifiers=IdentifierSequence.load(ids=id, external_ids=external_id),
            wrap_ids=True,
            extra_body_fields={"ignoreUnknownIds": ignore_unknown_ids},
        )

    @overload
    def update(
        self,
        item: Sequence[TimeSeries | TimeSeriesWrite | TimeSeriesUpdate],
        mode: Literal["replace_ignore_null", "patch", "replace"] = "replace_ignore_null",
    ) -> TimeSeriesList: ...

    @overload
    def update(
        self,
        item: TimeSeries | TimeSeriesWrite | TimeSeriesUpdate,
        mode: Literal["replace_ignore_null", "patch", "replace"] = "replace_ignore_null",
    ) -> TimeSeries: ...

    def update(
<<<<<<< HEAD
        self, item: Union[TimeSeries, TimeSeriesUpdate, Sequence[Union[TimeSeries, TimeSeriesUpdate]]]
    ) -> Union[TimeSeries, TimeSeriesList]:
        """`Update one or more time series <https://developer.cognite.com/api#tag/Time-series/operation/alterTimeSeries>`_.
=======
        self,
        item: TimeSeries
        | TimeSeriesWrite
        | TimeSeriesUpdate
        | Sequence[TimeSeries | TimeSeriesWrite | TimeSeriesUpdate],
        mode: Literal["replace_ignore_null", "patch", "replace"] = "replace_ignore_null",
    ) -> TimeSeries | TimeSeriesList:
        """`Update one or more time series. <https://developer.cognite.com/api#tag/Time-series/operation/alterTimeSeries>`_
>>>>>>> b5213d45

        Args:
            item (TimeSeries | TimeSeriesWrite | TimeSeriesUpdate | Sequence[TimeSeries | TimeSeriesWrite | TimeSeriesUpdate]): Time series to update
            mode (Literal['replace_ignore_null', 'patch', 'replace']): How to update data when a non-update object is given (TimeSeries or -Write). If you use 'replace_ignore_null', only the fields you have set will be used to replace existing (default). Using 'replace' will additionally clear all the fields that are not specified by you. Last option, 'patch', will update only the fields you have set and for container-like fields such as metadata or labels, add the values to the existing. For more details, see :ref:`appendix-update`.

        Returns:
            TimeSeries | TimeSeriesList: Updated time series.

        Examples:

            Update a time series that you have fetched. This will perform a full update of the time series::

                >>> from cognite.client import CogniteClient
                >>> client = CogniteClient()
                >>> res = client.time_series.retrieve(id=1)
                >>> res.description = "New description"
                >>> res = client.time_series.update(res)

            Perform a partial update on a time series, updating the description and adding a new field to metadata::

                >>> from cognite.client import CogniteClient
                >>> from cognite.client.data_classes import TimeSeriesUpdate
                >>> client = CogniteClient()
                >>> my_update = TimeSeriesUpdate(id=1).description.set("New description").metadata.add({"key": "value"})
                >>> res = client.time_series.update(my_update)

            Perform a partial update on a time series by instance id::

                >>> from cognite.client import CogniteClient
                >>> from cognite.client.data_classes import TimeSeriesUpdate
                >>> from cognite.client.data_classes.data_modeling import NodeId

                >>> client = CogniteClient()
                >>> my_update = (
                ...     TimeSeriesUpdate(instance_id=NodeId("test", "hello"))
                ...     .external_id.set("test:hello")
                ...     .metadata.add({"test": "hello"})
                ... )
                >>> client.time_series.update(my_update)
        """
        return self._update_multiple(
            list_cls=TimeSeriesList,
            resource_cls=TimeSeries,
            update_cls=TimeSeriesUpdate,
            items=item,
            mode=mode,
        )

    @overload
    def upsert(
        self, item: Sequence[TimeSeries | TimeSeriesWrite], mode: Literal["patch", "replace"] = "patch"
    ) -> TimeSeriesList: ...

    @overload
    def upsert(self, item: TimeSeries | TimeSeriesWrite, mode: Literal["patch", "replace"] = "patch") -> TimeSeries: ...

    def upsert(
        self,
        item: TimeSeries | TimeSeriesWrite | Sequence[TimeSeries | TimeSeriesWrite],
        mode: Literal["patch", "replace"] = "patch",
    ) -> TimeSeries | TimeSeriesList:
        """Upsert time series, i.e., update if it exists, and create if it does not exist.
            Note this is a convenience method that handles the upserting for you by first calling update on all items,
            and if any of them fail because they do not exist, it will create them instead.

            For more details, see :ref:`appendix-upsert`.

        Args:
            item (TimeSeries | TimeSeriesWrite | Sequence[TimeSeries | TimeSeriesWrite]): TimeSeries or list of TimeSeries to upsert.
            mode (Literal['patch', 'replace']): Whether to patch or replace in the case the time series are existing. If you set 'patch', the call will only update fields with non-null values (default). Setting 'replace' will unset any fields that are not specified.

        Returns:
            TimeSeries | TimeSeriesList: The upserted time series(s).

        Examples:

            Upsert for TimeSeries::

                >>> from cognite.client import CogniteClient
                >>> from cognite.client.data_classes import TimeSeries
                >>> client = CogniteClient()
                >>> existing_time_series = client.time_series.retrieve(id=1)
                >>> existing_time_series.description = "New description"
                >>> new_time_series = TimeSeries(external_id="new_timeSeries", description="New timeSeries")
                >>> res = client.time_series.upsert([existing_time_series, new_time_series], mode="replace")
        """

        return self._upsert_multiple(
            item,
            list_cls=TimeSeriesList,
            resource_cls=TimeSeries,
            update_cls=TimeSeriesUpdate,
            input_resource_cls=TimeSeries,
            mode=mode,
        )

    def search(
        self,
        name: str | None = None,
        description: str | None = None,
        query: str | None = None,
        filter: TimeSeriesFilter | dict[str, Any] | None = None,
        limit: int = DEFAULT_LIMIT_READ,
    ) -> TimeSeriesList:
        """`Search for time series <https://developer.cognite.com/api#tag/Time-series/operation/searchTimeSeries>`_.

        Primarily meant for human-centric use-cases and data exploration, not for programs, since matching and ordering may change over time. Use the `list` function if stable or exact matches are required.

        Args:
            name (str | None): Prefix and fuzzy search on name.
            description (str | None): Prefix and fuzzy search on description.
            query (str | None): Search on name and description using wildcard search on each of the words (separated by spaces). Retrieves results where at least one word must match. Example: 'some other'
            filter (TimeSeriesFilter | dict[str, Any] | None): Filter to apply. Performs exact match on these fields.
            limit (int): Max number of results to return.

        Returns:
            TimeSeriesList: List of requested time series.

        Examples:

            Search for a time series::

                >>> from cognite.client import CogniteClient
                >>> client = CogniteClient()
                >>> res = client.time_series.search(name="some name")

            Search for all time series connected to asset with id 123::

                >>> from cognite.client import CogniteClient
                >>> client = CogniteClient()
                >>> res = client.time_series.search(filter={"asset_ids":[123]})
        """

        return self._search(
            list_cls=TimeSeriesList,
            search={"name": name, "description": description, "query": query},
            filter=filter or {},
            limit=limit,
        )

    def filter(
        self,
        filter: Filter | dict,
        sort: SortSpec | list[SortSpec] | None = None,
        limit: int | None = DEFAULT_LIMIT_READ,
    ) -> TimeSeriesList:
        """`Advanced filter time series <https://developer.cognite.com/api#tag/Time-series/operation/listTimeSeries>`_

        Advanced filter lets you create complex filtering expressions that combine simple operations,
        such as equals, prefix, exists, etc., using boolean operators and, or, and not.
        It applies to basic fields as well as metadata.

        Args:
            filter (Filter | dict): Filter to apply.
            sort (SortSpec | list[SortSpec] | None): The criteria to sort by. Can be up to two properties to sort by default to ascending order.
            limit (int | None): Maximum number of results to return. Defaults to 25. Set to -1, float("inf") or None to return all items.

        Returns:
            TimeSeriesList: List of time series that match the filter criteria.

        Examples:

            Find all numeric time series and return them sorted by external id:

                >>> from cognite.client import CogniteClient
                >>> from cognite.client.data_classes.filters import Equals
                >>> client = CogniteClient()
                >>> is_numeric = Equals("is_string", False)
                >>> res = client.time_series.filter(filter=is_numeric, sort="external_id")

            Note that you can check the API documentation above to see which properties you can filter on
            with which filters.

            To make it easier to avoid spelling mistakes and easier to look up available properties
            for filtering and sorting, you can also use the `TimeSeriesProperty` and `SortableTimeSeriesProperty` enums.

                >>> from cognite.client import CogniteClient
                >>> from cognite.client.data_classes.filters import Equals
                >>> from cognite.client.data_classes.time_series import TimeSeriesProperty, SortableTimeSeriesProperty
                >>> client = CogniteClient()
                >>> is_numeric = Equals(TimeSeriesProperty.is_string, False)
                >>> res = client.time_series.filter(filter=is_numeric, sort=SortableTimeSeriesProperty.external_id)
        """
        warnings.warn(
            f"{self.__class__.__name__}.filter() method is deprecated and will be removed in the next major version of the SDK. Use the {self.__class__.__name__}.list() method with advanced_filter parameter instead.",
            DeprecationWarning,
        )
        self._validate_filter(filter)

        return self._list(
            list_cls=TimeSeriesList,
            resource_cls=TimeSeries,
            method="POST",
            limit=limit,
            advanced_filter=filter.dump(camel_case_property=True) if isinstance(filter, Filter) else filter,
            sort=prepare_filter_sort(sort, TimeSeriesSort),
        )

    def _validate_filter(self, filter: Filter | dict[str, Any] | None) -> None:
        _validate_filter(filter, _FILTERS_SUPPORTED, type(self).__name__)

    def list(
        self,
        name: str | None = None,
        unit: str | None = None,
        unit_external_id: str | None = None,
        unit_quantity: str | None = None,
        is_string: bool | None = None,
        is_step: bool | None = None,
        asset_ids: Sequence[int] | None = None,
        asset_external_ids: SequenceNotStr[str] | None = None,
        asset_subtree_ids: int | Sequence[int] | None = None,
        asset_subtree_external_ids: str | SequenceNotStr[str] | None = None,
        data_set_ids: int | Sequence[int] | None = None,
        data_set_external_ids: str | SequenceNotStr[str] | None = None,
        metadata: dict[str, Any] | None = None,
        external_id_prefix: str | None = None,
        created_time: dict[str, Any] | None = None,
        last_updated_time: dict[str, Any] | None = None,
        partitions: int | None = None,
        limit: int | None = DEFAULT_LIMIT_READ,
        advanced_filter: Filter | dict[str, Any] | None = None,
        sort: SortSpec | list[SortSpec] | None = None,
    ) -> TimeSeriesList:
        """`List time series <https://developer.cognite.com/api#tag/Time-series/operation/listTimeSeries>`_

        Args:
            name (str | None): Name of the time series. Often referred to as tag.
            unit (str | None): Unit of the time series.
            unit_external_id (str | None): Filter on unit external ID.
            unit_quantity (str | None): Filter on unit quantity.
            is_string (bool | None): Whether the time series is an string time series.
            is_step (bool | None): Whether the time series is a step (piecewise constant) time series.
            asset_ids (Sequence[int] | None): List time series related to these assets.
            asset_external_ids (SequenceNotStr[str] | None): List time series related to these assets.
            asset_subtree_ids (int | Sequence[int] | None): Only include time series that are related to an asset in a subtree rooted at any of these assetIds. If the total size of the given subtrees exceeds 100,000 assets, an error will be returned.
            asset_subtree_external_ids (str | SequenceNotStr[str] | None): Only include time series that are related to an asset in a subtree rooted at any of these assetExternalIds. If the total size of the given subtrees exceeds 100,000 assets, an error will be returned.
            data_set_ids (int | Sequence[int] | None): Return only time series in the specified data set(s) with this id / these ids.
            data_set_external_ids (str | SequenceNotStr[str] | None): Return only time series in the specified data set(s) with this external id / these external ids.
            metadata (dict[str, Any] | None): Custom, application specific metadata. String key -> String value
            external_id_prefix (str | None): Filter by this (case-sensitive) prefix for the external ID.
            created_time (dict[str, Any] | None):  Range between two timestamps. Possible keys are `min` and `max`, with values given as time stamps in ms.
            last_updated_time (dict[str, Any] | None):  Range between two timestamps. Possible keys are `min` and `max`, with values given as time stamps in ms.
            partitions (int | None): Retrieve resources in parallel using this number of workers (values up to 10 allowed), limit must be set to `None` (or `-1`).
            limit (int | None): Maximum number of time series to return.  Defaults to 25. Set to -1, float("inf") or None to return all items.
            advanced_filter (Filter | dict[str, Any] | None): Advanced filter query using the filter DSL (Domain Specific Language). It allows defining complex filtering expressions that combine simple operations, such as equals, prefix, exists, etc., using boolean operators and, or, and not. See examples below for usage.
            sort (SortSpec | list[SortSpec] | None): The criteria to sort by. Defaults to desc for `_score_` and asc for all other properties. Sort is not allowed if `partitions` is used.

        Returns:
            TimeSeriesList: The requested time series.

        .. note::
            When using `partitions`, there are few considerations to keep in mind:
                * `limit` has to be set to `None` (or `-1`).
                * API may reject requests if you specify more than 10 partitions. When Cognite enforces this behavior, the requests result in a 400 Bad Request status.
                * Partitions are done independently of sorting: there's no guarantee of the sort order between elements from different partitions. For this reason providing a `sort` parameter when using `partitions` is not allowed.

        Examples:

            List time series::

                >>> from cognite.client import CogniteClient
                >>> client = CogniteClient()
                >>> res = client.time_series.list(limit=5)

            Iterate over time series::

                >>> from cognite.client import CogniteClient
                >>> client = CogniteClient()
                >>> for ts in client.time_series:
                ...     ts # do something with the time series

            Iterate over chunks of time series to reduce memory load::

                >>> from cognite.client import CogniteClient
                >>> client = CogniteClient()
                >>> for ts_list in client.time_series(chunk_size=2500):
                ...     ts_list # do something with the time series

            Using advanced filter, find all time series that have a metadata key 'timezone' starting with 'Europe',
            and sort by external id ascending:

                >>> from cognite.client import CogniteClient
                >>> from cognite.client.data_classes import filters
                >>> client = CogniteClient()
                >>> in_timezone = filters.Prefix(["metadata", "timezone"], "Europe")
                >>> res = client.time_series.list(advanced_filter=in_timezone, sort=("external_id", "asc"))

            Note that you can check the API documentation above to see which properties you can filter on
            with which filters.

            To make it easier to avoid spelling mistakes and easier to look up available properties
            for filtering and sorting, you can also use the `TimeSeriesProperty` and `SortableTimeSeriesProperty` Enums.

                >>> from cognite.client import CogniteClient
                >>> from cognite.client.data_classes import filters
                >>> from cognite.client.data_classes.time_series import TimeSeriesProperty, SortableTimeSeriesProperty
                >>> client = CogniteClient()
                >>> in_timezone = filters.Prefix(TimeSeriesProperty.metadata_key("timezone"), "Europe")
                >>> res = client.time_series.list(
                ...     advanced_filter=in_timezone,
                ...     sort=(SortableTimeSeriesProperty.external_id, "asc"))

            Combine filter and advanced filter:

                >>> from cognite.client import CogniteClient
                >>> from cognite.client.data_classes import filters
                >>> client = CogniteClient()
                >>> not_instrument_lvl5 = filters.And(
                ...    filters.ContainsAny("labels", ["Level5"]),
                ...    filters.Not(filters.ContainsAny("labels", ["Instrument"]))
                ... )
                >>> res = client.time_series.list(asset_subtree_ids=[123456], advanced_filter=not_instrument_lvl5)
        """
        asset_subtree_ids_processed = process_asset_subtree_ids(asset_subtree_ids, asset_subtree_external_ids)
        data_set_ids_processed = process_data_set_ids(data_set_ids, data_set_external_ids)

        filter = TimeSeriesFilter(
            name=name,
            unit=unit,
            unit_external_id=unit_external_id,
            unit_quantity=unit_quantity,
            is_step=is_step,
            is_string=is_string,
            asset_ids=asset_ids,
            asset_external_ids=asset_external_ids,
            asset_subtree_ids=asset_subtree_ids_processed,
            metadata=metadata,
            data_set_ids=data_set_ids_processed,
            created_time=created_time,
            last_updated_time=last_updated_time,
            external_id_prefix=external_id_prefix,
        ).dump(camel_case=True)

        prep_sort = prepare_filter_sort(sort, TimeSeriesSort)
        self._validate_filter(advanced_filter)

        return self._list(
            list_cls=TimeSeriesList,
            resource_cls=TimeSeries,
            method="POST",
            filter=filter,
            advanced_filter=advanced_filter,
            sort=prep_sort,
            limit=limit,
            partitions=partitions,
        )<|MERGE_RESOLUTION|>--- conflicted
+++ resolved
@@ -200,15 +200,10 @@
         """
         return self()
 
-<<<<<<< HEAD
-    def retrieve(self, id: Optional[int] = None, external_id: Optional[str] = None) -> Optional[TimeSeries]:
-        """`Retrieve a single time series by ID <https://developer.cognite.com/api#tag/Time-series/operation/getTimeSeriesByIds>`_.
-=======
     def retrieve(
         self, id: int | None = None, external_id: str | None = None, instance_id: NodeId | None = None
     ) -> TimeSeries | None:
-        """`Retrieve a single time series by id. <https://developer.cognite.com/api#tag/Time-series/operation/getTimeSeriesByIds>`_
->>>>>>> b5213d45
+        """`Retrieve a single time series by ID <https://developer.cognite.com/api#tag/Time-series/operation/getTimeSeriesByIds>`_.
 
         Args:
             id (int | None): ID
@@ -279,104 +274,7 @@
             ignore_unknown_ids=ignore_unknown_ids,
         )
 
-<<<<<<< HEAD
-    def list(
-        self,
-        name: Optional[str] = None,
-        unit: Optional[str] = None,
-        is_string: Optional[bool] = None,
-        is_step: Optional[bool] = None,
-        asset_ids: Optional[Sequence[int]] = None,
-        asset_external_ids: Optional[Sequence[str]] = None,
-        asset_subtree_ids: Optional[Union[int, Sequence[int]]] = None,
-        asset_subtree_external_ids: Optional[Union[str, Sequence[str]]] = None,
-        data_set_ids: Optional[Union[int, Sequence[int]]] = None,
-        data_set_external_ids: Optional[Union[str, Sequence[str]]] = None,
-        metadata: Optional[Dict[str, Any]] = None,
-        external_id_prefix: Optional[str] = None,
-        created_time: Optional[Dict[str, Any]] = None,
-        last_updated_time: Optional[Dict[str, Any]] = None,
-        partitions: Optional[int] = None,
-        limit: int = LIST_LIMIT_DEFAULT,
-    ) -> TimeSeriesList:
-        """`List over time series <https://developer.cognite.com/api#tag/Time-series/operation/listTimeSeries>`_.
-
-        Fetches time series as they are iterated over, so you keep a limited number of objects in memory.
-
-        Args:
-            name (str): Name of the time series. Often referred to as tag.
-            unit (str): Unit of the time series.
-            is_string (bool): Whether the time series is an string time series.
-            is_step (bool): Whether the time series is a step (piecewise constant) time series.
-            asset_ids (Sequence[int], optional): List time series related to these assets.
-            asset_external_ids (Sequence[str], optional): List time series related to these assets.
-            asset_subtree_ids (Union[int, Sequence[int]]): Asset subtree id or list of asset subtree ids to filter on.
-            asset_subtree_external_ids (Union[str, Sequence[str]]): Asset external id or list of asset subtree external ids to filter on.
-            data_set_ids (Union[int, Sequence[int]]): Return only time series in the specified data set(s) with this id / these ids.
-            data_set_external_ids (Union[str, Sequence[str]]): Return only time series in the specified data set(s) with this external id / these external ids.
-            metadata (Dict[str, Any]): Custom, application specific metadata. String key -> String value
-            created_time (Union[Dict[str, int], TimestampRange]):  Range between two timestamps. Possible keys are `min` and `max`, with values given as time stamps in ms.
-            last_updated_time (Union[Dict[str, int], TimestampRange]):  Range between two timestamps. Possible keys are `min` and `max`, with values given as time stamps in ms.
-            external_id_prefix (str): Filter by this (case-sensitive) prefix for the external ID.
-            limit (int, optional): Maximum number of time series to return.  Defaults to 25. Set to -1, float("inf") or None to return all items.
-            partitions (int): Retrieve time series in parallel using this number of workers. Also requires `limit=None` to be passed.
-
-
-        Returns:
-            TimeSeriesList: The requested time series.
-
-        Examples:
-
-            List time series::
-
-                >>> from cognite.client import CogniteClient
-                >>> c = CogniteClient()
-                >>> res = c.time_series.list(limit=5)
-
-            Iterate over time series::
-
-                >>> from cognite.client import CogniteClient
-                >>> c = CogniteClient()
-                >>> for ts in c.time_series:
-                ...     ts # do something with the time_series
-
-            Iterate over chunks of time series to reduce memory load::
-
-                >>> from cognite.client import CogniteClient
-                >>> c = CogniteClient()
-                >>> for ts_list in c.time_series(chunk_size=2500):
-                ...     ts_list # do something with the time_series
-        """
-        asset_subtree_ids_processed = process_asset_subtree_ids(asset_subtree_ids, asset_subtree_external_ids)
-        data_set_ids_processed = process_data_set_ids(data_set_ids, data_set_external_ids)
-
-        filter = TimeSeriesFilter(
-            name=name,
-            unit=unit,
-            is_step=is_step,
-            is_string=is_string,
-            asset_ids=asset_ids,
-            asset_external_ids=asset_external_ids,
-            asset_subtree_ids=asset_subtree_ids_processed,
-            metadata=metadata,
-            data_set_ids=data_set_ids_processed,
-            created_time=created_time,
-            last_updated_time=last_updated_time,
-            external_id_prefix=external_id_prefix,
-        ).dump(camel_case=True)
-        return self._list(
-            list_cls=TimeSeriesList,
-            resource_cls=TimeSeries,
-            method="POST",
-            filter=filter,
-            limit=limit,
-            partitions=partitions,
-        )
-
-    def aggregate(self, filter: Optional[Union[TimeSeriesFilter, Dict]] = None) -> List[TimeSeriesAggregate]:
-=======
     def aggregate(self, filter: TimeSeriesFilter | dict[str, Any] | None = None) -> list[CountAggregate]:
->>>>>>> b5213d45
         """`Aggregate time series <https://developer.cognite.com/api#tag/Time-series/operation/aggregateTimeSeries>`_
 
         Args:
@@ -625,15 +523,10 @@
     @overload
     def create(self, time_series: TimeSeries | TimeSeriesWrite) -> TimeSeries: ...
 
-<<<<<<< HEAD
-    def create(self, time_series: Union[TimeSeries, Sequence[TimeSeries]]) -> Union[TimeSeries, TimeSeriesList]:
-        """`Create one or more time series <https://developer.cognite.com/api#tag/Time-series/operation/postTimeSeries>`_.
-=======
     def create(
         self, time_series: TimeSeries | TimeSeriesWrite | Sequence[TimeSeries] | Sequence[TimeSeriesWrite]
     ) -> TimeSeries | TimeSeriesList:
-        """`Create one or more time series. <https://developer.cognite.com/api#tag/Time-series/operation/postTimeSeries>`_
->>>>>>> b5213d45
+        """`Create one or more time series <https://developer.cognite.com/api#tag/Time-series/operation/postTimeSeries>`_.
 
         Args:
             time_series (TimeSeries | TimeSeriesWrite | Sequence[TimeSeries] | Sequence[TimeSeriesWrite]): TimeSeries or list of TimeSeries to create.
@@ -699,11 +592,6 @@
     ) -> TimeSeries: ...
 
     def update(
-<<<<<<< HEAD
-        self, item: Union[TimeSeries, TimeSeriesUpdate, Sequence[Union[TimeSeries, TimeSeriesUpdate]]]
-    ) -> Union[TimeSeries, TimeSeriesList]:
-        """`Update one or more time series <https://developer.cognite.com/api#tag/Time-series/operation/alterTimeSeries>`_.
-=======
         self,
         item: TimeSeries
         | TimeSeriesWrite
@@ -711,8 +599,7 @@
         | Sequence[TimeSeries | TimeSeriesWrite | TimeSeriesUpdate],
         mode: Literal["replace_ignore_null", "patch", "replace"] = "replace_ignore_null",
     ) -> TimeSeries | TimeSeriesList:
-        """`Update one or more time series. <https://developer.cognite.com/api#tag/Time-series/operation/alterTimeSeries>`_
->>>>>>> b5213d45
+        """`Update one or more time series <https://developer.cognite.com/api#tag/Time-series/operation/alterTimeSeries>`_.
 
         Args:
             item (TimeSeries | TimeSeriesWrite | TimeSeriesUpdate | Sequence[TimeSeries | TimeSeriesWrite | TimeSeriesUpdate]): Time series to update
