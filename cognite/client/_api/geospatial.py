from __future__ import annotations

import json as complexjson
import numbers
import urllib.parse
import warnings
from typing import Any, Dict, Generator, List, Optional, Sequence, Union, cast, overload

from requests.exceptions import ChunkedEncodingError

from cognite.client._api_client import APIClient
from cognite.client.data_classes.geospatial import (
    CoordinateReferenceSystem,
    CoordinateReferenceSystemList,
    Feature,
    FeatureAggregateList,
    FeatureList,
    FeatureType,
    FeatureTypeList,
    FeatureTypePatch,
    FeatureTypeUpdate,
    GeospatialComputedResponse,
    GeospatialComputeFunction,
    OrderSpec,
    RasterMetadata,
)
from cognite.client.exceptions import CogniteConnectionError
from cognite.client.utils._identifier import IdentifierSequence


class GeospatialAPI(APIClient):
    _RESOURCE_PATH = "/geospatial"

    @staticmethod
    def _feature_resource_path(feature_type_external_id: str) -> str:
        return f"{GeospatialAPI._RESOURCE_PATH}/featuretypes/{feature_type_external_id}/features"

    @staticmethod
    def _raster_resource_path(
        feature_type_external_id: str, feature_external_id: str, raster_property_name: str
    ) -> str:
        encoded_feature_external_id = urllib.parse.quote(feature_external_id, safe="")
        encoded_raster_property_name = urllib.parse.quote(raster_property_name, safe="")
        return (
            GeospatialAPI._feature_resource_path(feature_type_external_id)
            + f"/{encoded_feature_external_id}/rasters/{encoded_raster_property_name}"
        )

    @staticmethod
    def _compute_path() -> str:
        return f"{GeospatialAPI._RESOURCE_PATH}/compute"

    @overload
    def create_feature_types(self, feature_type: FeatureType) -> FeatureType:
        ...

    @overload
    def create_feature_types(self, feature_type: Sequence[FeatureType]) -> FeatureTypeList:
        ...

    def create_feature_types(
        self, feature_type: Union[FeatureType, Sequence[FeatureType]]
    ) -> Union[FeatureType, FeatureTypeList]:
        """`Creates feature types <https://developer.cognite.com/api#tag/Geospatial/operation/createFeatureTypes>`_.

        Args:
            feature_type (Union[FeatureType, Sequence[FeatureType]]): feature type definition or list of feature type definitions to create.

        Returns:
            Union[FeatureType, FeatureTypeList]: Created feature type definition(s)

        Examples:

            Create new type definitions:

                >>> from cognite.client import CogniteClient
                >>> from cognite.client.data_classes.geospatial import FeatureType
                >>> c = CogniteClient()
                >>> feature_types = [
                ...     FeatureType(external_id="wells", properties={"location": {"type": "POINT", "srid": 4326}})
                ...     FeatureType(
                ...       external_id="cities",
                ...       properties={"name": {"type": "STRING", "size": 10}},
                ...       search_spec={"name_index": {"properties": ["name"]}}
                ...     )
                ... ]
                >>> res = c.geospatial.create_feature_types(feature_types)
        """
        return self._create_multiple(
            list_cls=FeatureTypeList,
            resource_cls=FeatureType,
            items=feature_type,
            resource_path=f"{self._RESOURCE_PATH}/featuretypes",
        )

    def delete_feature_types(self, external_id: Union[str, Sequence[str]], recursive: bool = False) -> None:
        """`Delete one or more feature types <https://developer.cognite.com/api#tag/Geospatial/operation/GeospatialDeleteFeatureTypes>`_.

        Args:
            external_id (Union[str, Sequence[str]]): External ID or list of external ids
            recursive (bool): if `true` the features will also be dropped

        Returns:
            None

        Examples:

            Delete feature type definitions external id:

                >>> from cognite.client import CogniteClient
                >>> c = CogniteClient()
                >>> c.geospatial.delete_feature_types(external_id=["wells", "cities"])
        """
        extra_body_fields = {"recursive": True} if recursive else {}
        self._delete_multiple(
            identifiers=IdentifierSequence.load(external_ids=external_id),
            wrap_ids=True,
            resource_path=f"{self._RESOURCE_PATH}/featuretypes",
            extra_body_fields=extra_body_fields,
        )

    def list_feature_types(self) -> FeatureTypeList:
        """`List feature types <https://developer.cognite.com/api#tag/Geospatial/operation/listFeatureTypes>`_.

        Returns:
            FeatureTypeList: List of feature types

        Examples:

            Iterate over feature type definitions:

                >>> from cognite.client import CogniteClient
                >>> c = CogniteClient()
                >>> for feature_type in c.geospatial.list_feature_types():
                ...     feature_type # do something with the feature type definition
        """
        return self._list(
            list_cls=FeatureTypeList,
            resource_cls=FeatureType,
            method="POST",
            resource_path=f"{self._RESOURCE_PATH}/featuretypes",
        )

    @overload
    def retrieve_feature_types(self, external_id: str) -> FeatureType:
        ...

    @overload
    def retrieve_feature_types(self, external_id: List[str]) -> FeatureTypeList:
        ...

    def retrieve_feature_types(self, external_id: Union[str, List[str]]) -> Union[FeatureType, FeatureTypeList]:
        """`Retrieve feature types <https://developer.cognite.com/api#tag/Geospatial/operation/getFeatureTypesByIds>`_.

        Args:
            external_id (Union[str, List[str]]): External ID

        Returns:
            FeatureTypeList: Requested Type or None if it does not exist.

        Examples:

            Get Type by external id:

                >>> from cognite.client import CogniteClient
                >>> c = CogniteClient()
                >>> res = c.geospatial.retrieve_feature_types(external_id="1")
        """
        identifiers = IdentifierSequence.load(ids=None, external_ids=external_id)
        return self._retrieve_multiple(
            list_cls=FeatureTypeList,
            resource_cls=FeatureType,
            identifiers=identifiers.as_singleton() if identifiers.is_singleton() else identifiers,
            resource_path=f"{self._RESOURCE_PATH}/featuretypes",
        )

    def update_feature_types(self, update: Union[FeatureTypeUpdate, Sequence[FeatureTypeUpdate]]) -> FeatureTypeList:
        """`Update feature types (Deprecated) <https://developer.cognite.com/api#tag/Geospatial/operation/updateFeatureTypes>`_.

        Args:
            update (Union[FeatureTypeUpdate, Sequence[FeatureTypeUpdate]]): the update to apply

        Returns:
            FeatureTypeList: The updated feature types.

        Examples:

            Add one property and one index to a feature type:

                >>> from cognite.client.data_classes.geospatial import PropertyAndSearchSpec
                >>> from cognite.client import CogniteClient
                >>> c = CogniteClient()
                >>> res = c.geospatial.update_feature_types(
                ...     update=FeatureTypeUpdate(external_id="wells",
                ...         add=PropertyAndSearchSpec(
                ...             properties={"altitude": {"type": "DOUBLE"}},
                ...             search_spec={"altitude_idx": {"properties": ["altitude"]}}
                ...         )
                ...     )
                ... )

            Remove one property and one index from a feature type:
                >>> from cognite.client.data_classes.geospatial import PropertyAndSearchSpec
                >>> from cognite.client import CogniteClient
                >>> c = CogniteClient()
                >>> res = c.geospatial.update_feature_types(
                ...     update=FeatureTypeUpdate(external_id="wells",
                ...         remove=PropertyAndSearchSpec(
                ...             properties=["volume"],
                ...             search_spec=["vol_press_idx"]
                ...         )
                ...     )
                ... )
        """
        warnings.warn("update_feature_types is deprecated, use patch_feature_types instead.", DeprecationWarning)
        if isinstance(update, FeatureTypeUpdate):
            update = [update]

        def mapper(it: FeatureTypeUpdate) -> Dict[str, Any]:
            add_properties = it.add.properties if hasattr(it, "add") else None
            remove_properties = it.remove.properties if hasattr(it, "remove") else None
            add_search_spec = it.add.search_spec if hasattr(it, "add") else None
            remove_search_spec = it.remove.search_spec if hasattr(it, "remove") else None
            properties_update = {"add": add_properties, "remove": remove_properties}
            search_spec_update = {"add": add_search_spec, "remove": remove_search_spec}
            return {"properties": properties_update, "searchSpec": search_spec_update}

        json = {"items": [{"externalId": it.external_id, "update": mapper(it)} for it in update]}
        res = self._post(url_path=f"{self._RESOURCE_PATH}/featuretypes/update", json=json)
        return FeatureTypeList._load(res.json()["items"], cognite_client=self._cognite_client)

    def patch_feature_types(self, patch: Union[FeatureTypePatch, Sequence[FeatureTypePatch]]) -> FeatureTypeList:
        """`Patch feature types <https://developer.cognite.com/api#tag/Geospatial/operation/updateFeatureTypes>`_.

        Args:
            patch (Union[FeatureTypePatch, Sequence[FeatureTypePatch]]): the patch to apply

        Returns:
            FeatureTypeList: The patched feature types.

        Examples:

            Add one property to a feature type and add indexes

                >>> from cognite.client.data_classes.geospatial import Patches
                >>> from cognite.client import CogniteClient
                >>> c = CogniteClient()
                >>> res = c.geospatial.patch_feature_types(
                ...    patch=FeatureTypePatch(
                ...       external_id="wells",
                ...       property_patches=Patches(add={"altitude": {"type": "DOUBLE"}}),
                ...       search_spec_patches=Patches(
                ...         add={
                ...           "altitude_idx": {"properties": ["altitude"]},
                ...           "composite_idx": {"properties": ["location", "altitude"]}
                ...         }
                ...       )
                ...    )
                ... )

            Add an additional index to an existing property

                >>> from cognite.client.data_classes.geospatial import Patches
                >>> from cognite.client import CogniteClient
                >>> c = CogniteClient()
                >>> res = c.geospatial.patch_feature_types(
                ...    patch=FeatureTypePatch(
                ...         external_id="wells",
                ...         search_spec_patches=Patches(add={"location_idx": {"properties": ["location"]}})
                ... ))

        """
        if isinstance(patch, FeatureTypePatch):
            patch = [patch]
        json = {
            "items": [
                {
                    "externalId": it.external_id,
                    "update": {"properties": it.property_patches, "searchSpec": it.search_spec_patches},
                }
                for it in patch
            ]
        }
        res = self._post(url_path=f"{self._RESOURCE_PATH}/featuretypes/update", json=json)
        return FeatureTypeList._load(res.json()["items"], cognite_client=self._cognite_client)

    @overload
    def create_features(
        self,
        feature_type_external_id: str,
        feature: Feature,
        allow_crs_transformation: bool = False,
        chunk_size: Optional[int] = None,
    ) -> Feature:
        ...

    @overload
    def create_features(
        self,
        feature_type_external_id: str,
        feature: Union[Sequence[Feature], FeatureList],
        allow_crs_transformation: bool = False,
        chunk_size: Optional[int] = None,
    ) -> FeatureList:
        ...

    def create_features(
        self,
        feature_type_external_id: str,
        feature: Union[Feature, Sequence[Feature], FeatureList],
        allow_crs_transformation: bool = False,
        chunk_size: Optional[int] = None,
    ) -> Union[Feature, FeatureList]:
        """`Create features <https://developer.cognite.com/api#tag/Geospatial/operation/createFeatures>`_.

        Args:
            feature_type_external_id: Feature type definition for the features to create.
            feature: one feature or a list of features to create or a FeatureList object
            allow_crs_transformation: If true, then input geometries will be transformed into the Coordinate Reference
                System defined in the feature type specification. When it is false, then requests with geometries in
                Coordinate Reference System different from the ones defined in the feature type will result in
                CogniteAPIError exception.
            chunk_size: maximum number of items in a single request to the api

        Returns:
            Union[Feature, FeatureList]: Created features

        Examples:

            Create a new feature type and corresponding feature:

                >>> from cognite.client import CogniteClient
                >>> c = CogniteClient()
                >>> feature_types = [
                ...     FeatureType(
                ...         external_id="my_feature_type",
                ...         properties={
                ...             "location": {"type": "POINT", "srid": 4326},
                ...             "temperature": {"type": "DOUBLE"}
                ...         }
                ...     )
                ... ]
                >>> res = c.geospatial.create_feature_types(feature_types)
                >>> res = c.geospatial.create_features(
                ...     feature_type_external_id="my_feature_type",
                ...     feature=Feature(
                ...         external_id="my_feature",
                ...         location={"wkt": "POINT(1 1)"},
                ...         temperature=12.4
                ...     )
                ... )
        """
        if chunk_size is not None and (chunk_size < 1 or chunk_size > self._CREATE_LIMIT):
            raise ValueError(f"The chunk_size must be strictly positive and not exceed {self._CREATE_LIMIT}")
        if isinstance(feature, FeatureList):
            feature = list(feature)
        resource_path = self._feature_resource_path(feature_type_external_id)
        extra_body_fields = {"allowCrsTransformation": "true"} if allow_crs_transformation else {}
        return self._create_multiple(
            list_cls=FeatureList,
            resource_cls=Feature,
            items=feature,
            resource_path=resource_path,
            extra_body_fields=extra_body_fields,
            limit=chunk_size,
        )

<<<<<<< HEAD
    def delete_features(self, feature_type_external_id: str, external_id: Union[str, Sequence[str]] = None) -> None:
        """`Delete one or more features <https://developer.cognite.com/api#tag/Geospatial/operation/deleteFeatures>`_.
=======
    def delete_features(
        self, feature_type_external_id: str, external_id: Optional[Union[str, Sequence[str]]] = None
    ) -> None:
        """`Delete one or more feature`
        <https://developer.cognite.com/api#tag/Geospatial/operation/deleteFeatures>
>>>>>>> 2380e6a9

        Args:
            feature_type_external_id : Feature type external id for the features to delete.
            external_id (Union[str, Sequence[str]]): External ID or list of external ids

        Returns:
            None

        Examples:

            Delete feature type definitions external id:

                >>> from cognite.client import CogniteClient
                >>> c = CogniteClient()
                >>> c.geospatial.delete_features(
                ...     feature_type_external_id="my_feature_type",
                ...     external_id=my_feature
                ... )
        """
        resource_path = self._feature_resource_path(feature_type_external_id)
        self._delete_multiple(
            identifiers=IdentifierSequence.load(external_ids=external_id), resource_path=resource_path, wrap_ids=True
        )

    @overload
    def retrieve_features(
        self,
        feature_type_external_id: str,
        external_id: str,
        properties: Optional[Dict[str, Any]] = None,
    ) -> Feature:
        ...

    @overload
    def retrieve_features(
        self,
        feature_type_external_id: str,
        external_id: List[str],
        properties: Optional[Dict[str, Any]] = None,
    ) -> FeatureList:
        ...

    def retrieve_features(
        self,
        feature_type_external_id: str,
        external_id: Union[str, List[str]],
        properties: Optional[Dict[str, Any]] = None,
    ) -> Union[FeatureList, Feature]:
        """`Retrieve features <https://developer.cognite.com/api#tag/Geospatial/operation/getFeaturesByIds>`_.

        Args:
            feature_type_external_id : Feature type external id for the features to retrieve.
            external_id (Union[str, List[str]]): External ID or list of external ids
            properties (Dict[str, Any]): the output property selection

        Returns:
            FeatureList: Requested features or None if it does not exist.

        Examples:

            Retrieve one feature by its external id:

                >>> from cognite.client import CogniteClient
                >>> c = CogniteClient()
                >>> c.geospatial.retrieve_features(
                ...     feature_type_external_id="my_feature_type",
                ...     external_id="my_feature"
                ... )
        """
        resource_path = self._feature_resource_path(feature_type_external_id)
        identifiers = IdentifierSequence.load(ids=None, external_ids=external_id)
        return self._retrieve_multiple(
            list_cls=FeatureList,
            resource_cls=Feature,
            identifiers=identifiers.as_singleton() if identifiers.is_singleton() else identifiers,
            resource_path=resource_path,
            other_params={"output": {"properties": properties}},
        )

    def update_features(
        self,
        feature_type_external_id: str,
        feature: Union[Feature, Sequence[Feature]],
        allow_crs_transformation: bool = False,
        chunk_size: Optional[int] = None,
    ) -> FeatureList:
        """`Update features <https://developer.cognite.com/api#tag/Geospatial/operation/updateFeatures>`_.

        Args:
            feature_type_external_id : Feature type definition for the features to update.
            feature (Union[Feature, Sequence[Feature]]): feature or list of features.
            allow_crs_transformation: If true, then input geometries will be transformed into the Coordinate Reference
                System defined in the feature type specification. When it is false, then requests with geometries in
                Coordinate Reference System different from the ones defined in the feature type will result in
                CogniteAPIError exception.
            chunk_size: maximum number of items in a single request to the api

        Returns:
            FeatureList: Updated features

        Examples:

            Update one feature:

                >>> from cognite.client import CogniteClient
                >>> c = CogniteClient()
                >>> my_feature = c.geospatial.create_features(
                ...     feature_type_external_id="my_feature_type",
                ...     feature=Feature(external_id="my_feature", temperature=12.4)
                ... )
                >>> my_updated_feature = c.geospatial.update_features(
                ...     feature_type_external_id="my_feature_type",
                ...     feature=Feature(external_id="my_feature", temperature=6.237)
                ... )
        """
        if chunk_size is not None and (chunk_size < 1 or chunk_size > self._UPDATE_LIMIT):
            raise ValueError(f"The chunk_size must be strictly positive and not exceed {self._UPDATE_LIMIT}")
        if isinstance(feature, FeatureList):
            feature = list(feature)
        # updates for feature are not following the patch structure from other resources
        # they are more like a replace so an update looks like a feature creation
        resource_path = self._feature_resource_path(feature_type_external_id) + "/update"
        extra_body_fields = {"allowCrsTransformation": "true"} if allow_crs_transformation else {}
        return cast(
            FeatureList,
            self._create_multiple(
                list_cls=FeatureList,
                resource_cls=Feature,
                items=feature,
                resource_path=resource_path,
                extra_body_fields=extra_body_fields,
                limit=chunk_size,
            ),
        )

    def list_features(
        self,
        feature_type_external_id: str,
        filter: Optional[Dict[str, Any]] = None,
        properties: Optional[Dict[str, Any]] = None,
        limit: int = 100,
        allow_crs_transformation: bool = False,
    ) -> FeatureList:
        """`List features <https://developer.cognite.com/api#tag/Geospatial/operation/listFeatures>`_.

        This method allows to filter all features.

        Args:
            feature_type_external_id: the feature type to list features for
            filter (Dict[str, Any]): the list filter
            limit (int, optional): Maximum number of features to return. Defaults to 25. Set to -1, float("inf") or None
                to return all features.
            properties (Dict[str, Any]): the output property selection
            allow_crs_transformation: If true, then input geometries if existing in the filter will be transformed into
                the Coordinate Reference System defined in the feature type specification. When it is false, then
                requests with geometries in Coordinate Reference System different from the ones defined in the feature
                type will result in CogniteAPIError exception.

        Returns:
            FeatureList: The filtered features

        Examples:

            List features:

                >>> from cognite.client import CogniteClient
                >>> c = CogniteClient()
                >>> my_feature_type = c.geospatial.retrieve_feature_types(
                ...     external_id="my_feature_type"
                ... )
                >>> my_feature = c.geospatial.create_features(
                ...     feature_type_external_id=my_feature_type,
                ...     feature=Feature(
                ...         external_id="my_feature",
                ...         temperature=12.4,
                ...         location={"wkt": "POINT(0 1)"}
                ...     )
                ... )
                >>> res = c.geospatial.list_features(
                ...     feature_type_external_id="my_feature_type",
                ...     filter={"range": {"property": "temperature", "gt": 12.0}}
                ... )
                >>> for f in res:
                ...     # do something with the features

            Search for features and select output properties:

                >>> res = c.geospatial.list_features(
                ...     feature_type_external_id=my_feature_type,
                ...     filter={},
                ...     properties={"temperature": {}, "pressure": {}}
                ... )

            Search for features with spatial filters:

                >>> res = c.geospatial.list_features(
                ...     feature_type_external_id=my_feature_type,
                ...     filter={"stWithin": {
                ...         "property": "location",
                ...         "value": {"wkt": "POLYGON((0 0, 0 1, 1 1, 0 0))"}
                ...     }}
                ... )
        """
        return self._list(
            list_cls=FeatureList,
            resource_cls=Feature,
            resource_path=self._feature_resource_path(feature_type_external_id),
            method="POST",
            limit=limit,
            filter=filter,
            other_params={
                "allowCrsTransformation": (True if allow_crs_transformation else None),
                "output": {"properties": properties},
            },
        )

    def search_features(
        self,
        feature_type_external_id: str,
        filter: Optional[Dict[str, Any]] = None,
        properties: Optional[Dict[str, Any]] = None,
        limit: int = 100,
        order_by: Optional[Sequence[OrderSpec]] = None,
        allow_crs_transformation: bool = False,
    ) -> FeatureList:
        """`Search for features <https://developer.cognite.com/api#tag/Geospatial/operation/searchFeatures>`_.

        This method allows to order the result by one or more of the properties of the feature type.
        However, the number of items returned is  limited to 1000 and there is no support for cursors yet.
        If you need to return more than 1000 items, use the `stream_features(...)` method instead.

        Args:
            feature_type_external_id: the feature type to search for
            filter (Dict[str, Any]): the search filter
            limit (int): maximum number of results
            properties (Dict[str, Any]): the output property selection
            order_by (Sequence[OrderSpec]): the order specification
            allow_crs_transformation: If true, then input geometries will be transformed into the Coordinate Reference
                System defined in the feature type specification. When it is false, then requests with geometries in
                Coordinate Reference System different from the ones defined in the feature type will result in
                CogniteAPIError exception.

        Returns:
            FeatureList: the filtered features

        Examples:

            Search for features:

                >>> from cognite.client import CogniteClient
                >>> c = CogniteClient()
                >>> my_feature_type = c.geospatial.retrieve_feature_types(
                ...     external_id="my_feature_type"
                ... )
                >>> my_feature = c.geospatial.create_features(
                ...     feature_type_external_id=my_feature_type,
                ...     feature=Feature(
                ...         external_id="my_feature",
                ...         temperature=12.4,
                ...         location={"wkt": "POINT(0 1)"}
                ...     )
                ... )
                >>> res = c.geospatial.search_features(
                ...     feature_type_external_id="my_feature_type",
                ...     filter={"range": {"property": "temperature", "gt": 12.0}}
                ... )
                >>> for f in res:
                ...     # do something with the features

            Search for features and select output properties:

                >>> res = c.geospatial.search_features(
                ...     feature_type_external_id=my_feature_type,
                ...     filter={},
                ...     properties={"temperature": {}, "pressure": {}}
                ... )

            Search for features and order results:

                >>> res = c.geospatial.search_features(
                ...     feature_type_external_id=my_feature_type,
                ...     filter={},
                ...     order_by=[
                ...         OrderSpec("temperature", "ASC"),
                ...         OrderSpec("pressure", "DESC")]
                ... )

            Search for features with spatial filters:

                >>> res = c.geospatial.search_features(
                ...     feature_type_external_id=my_feature_type,
                ...     filter={"stWithin": {
                ...         "property": "location",
                ...         "value": {"wkt": "POLYGON((0 0, 0 1, 1 1, 0 0))"}
                ...     }}
                ... )

            Combining multiple filters:

                >>> res = c.geospatial.search_features(
                ...     feature_type_external_id=my_feature_type,
                ...     filter={"and": [
                ...         {"range": {"property": "temperature", "gt": 12.0}},
                ...         {"stWithin": {
                ...             "property": "location",
                ...             "value": {"wkt": "POLYGON((0 0, 0 1, 1 1, 0 0))"}
                ...         }}
                ...     ]}
                ... )

                >>> res = c.geospatial.search_features(
                ...     feature_type_external_id=my_feature_type,
                ...     filter={"or": [
                ...         {"range": {"property": "temperature", "gt": 12.0}},
                ...         {"stWithin": {
                ...             "property": "location",
                ...             "value": {"wkt": "POLYGON((0 0, 0 1, 1 1, 0 0))"}
                ...         }}
                ...     ]}
                ... )
        """
        resource_path = self._feature_resource_path(feature_type_external_id) + "/search"
        cls = FeatureList
        order = None if order_by is None else [f"{item.property}:{item.direction}" for item in order_by]
        res = self._post(
            url_path=resource_path,
            json={
                "filter": filter or {},
                "limit": limit,
                "output": {"properties": properties},
                "sort": order,
                "allowCrsTransformation": (True if allow_crs_transformation else None),
            },
        )
        return cls._load(res.json()["items"], cognite_client=self._cognite_client)

    def stream_features(
        self,
        feature_type_external_id: str,
        filter: Optional[Dict[str, Any]] = None,
        properties: Optional[Dict[str, Any]] = None,
        allow_crs_transformation: bool = False,
    ) -> Generator[Feature, None, None]:
        """`Stream features <https://developer.cognite.com/api#tag/Geospatial/operation/searchFeaturesStreaming>`_.

        This method allows to return any number of items until the underlying
        api calls times out. The order of the result items is not deterministic.
        If you need to order the results, use the `search_features(...)` method instead.

        Args:
            feature_type_external_id: the feature type to search for
            filter (Dict[str, Any]): the search filter
            properties (Dict[str, Any]): the output property selection
            allow_crs_transformation: If true, then input geometries will be transformed into the Coordinate Reference
                System defined in the feature type specification. When it is false, then requests with geometries in
                Coordinate Reference System different from the ones defined in the feature type will result in
                CogniteAPIError exception.

        Returns:
            Generator[Feature]: a generator for the filtered features

        Examples:

            Stream features:

                >>> from cognite.client import CogniteClient
                >>> c = CogniteClient()
                >>> my_feature = c.geospatial.create_features(
                ...     feature_type_external_id="my_feature_type",
                ...     feature=Feature(external_id="my_feature", temperature=12.4)
                ... )
                >>> features = c.geospatial.stream_features(
                ...     feature_type_external_id="my_feature_type",
                ...     filter={"range": {"property": "temperature", "gt": 12.0}}
                ... )
                >>> for f in features:
                ...     # do something with the features

            Stream features and select output properties:

                >>> features = c.geospatial.stream_features(
                ...     feature_type_external_id="my_feature_type",
                ...     filter={},
                ...     properties={"temperature": {}, "pressure": {}}
                ... )
                >>> for f in features:
                ...     # do something with the features

        """
        resource_path = self._feature_resource_path(feature_type_external_id) + "/search-streaming"
        json = {"filter": filter or {}, "output": {"properties": properties, "jsonStreamFormat": "NEW_LINE_DELIMITED"}}
        params = {"allowCrsTransformation": "true"} if allow_crs_transformation else None
        res = self._do_request(
            "POST", url_path=resource_path, json=json, timeout=self._config.timeout, stream=True, params=params
        )

        try:
            for line in res.iter_lines():
                yield Feature._load(complexjson.loads(line))
        except (ChunkedEncodingError, ConnectionError) as e:
            raise CogniteConnectionError(e)

    def aggregate_features(
        self,
        feature_type_external_id: str,
        property: Optional[str] = None,
        aggregates: Optional[Sequence[str]] = None,
        filter: Optional[Dict[str, Any]] = None,
        group_by: Optional[Sequence[str]] = None,
        order_by: Optional[Sequence[OrderSpec]] = None,
        output: Optional[Dict[str, Any]] = None,
    ) -> FeatureAggregateList:
        """`Aggregate filtered features <https://developer.cognite.com/api#tag/Geospatial/operation/aggregateFeatures>`_.

        Args:
            feature_type_external_id: the feature type to filter features from
            filter (Dict[str, Any]): the search filter
            property (str): the property for which aggregates should be calculated
            aggregates (Sequence[str]): list of aggregates to be calculated
            group_by (Sequence[str]): list of properties to group by with
            order_by (Sequence[OrderSpec]): the order specification
            output (Dict[str, Any]): the aggregate output

        Returns:
            FeatureAggregateList: the filtered features

        Examples:

            Aggregate property of features:

                >>> from cognite.client import CogniteClient
                >>> c = CogniteClient()
                >>> my_feature = c.geospatial.create_features(
                ...     feature_type_external_id="my_feature_type",
                ...     feature=Feature(external_id="my_feature", temperature=12.4)
                ... )
                >>> res_deprecated = c.geospatial.aggregate_features(
                ...     feature_type_external_id="my_feature_type",
                ...     filter={"range": {"property": "temperature", "gt": 12.0}},
                ...     property="temperature",
                ...     aggregates=["max", "min"],
                ...     group_by=["category"],
                ...     order_by=[OrderSpec("category", "ASC")]
                ... ) # deprecated
                >>> res = c.geospatial.aggregate_features(
                ...     feature_type_external_id="my_feature_type",
                ...     filter={"range": {"property": "temperature", "gt": 12.0}},
                ...     group_by=["category"],
                ...     order_by=[OrderSpec("category", "ASC")],
                ...     output={"min_temperature": {"min": {"property": "temperature"}},
                ...         "max_volume": {"max": {"property": "volume"}}
                ...     }
                ... )
                >>> for a in res:
                ...     # loop over aggregates in different groups
        """
        if property or aggregates:
            warnings.warn("property and aggregates are deprecated, use output instead.", DeprecationWarning)
        resource_path = self._feature_resource_path(feature_type_external_id) + "/aggregate"
        cls = FeatureAggregateList
        order = None if order_by is None else [f"{item.property}:{item.direction}" for item in order_by]
        res = self._post(
            url_path=resource_path,
            json={
                "filter": filter or {},
                "property": property,
                "aggregates": aggregates,
                "groupBy": group_by,
                "sort": order,
                "output": output,
            },
        )
        return cls._load(res.json()["items"], cognite_client=self._cognite_client)

    def get_coordinate_reference_systems(self, srids: Union[int, Sequence[int]]) -> CoordinateReferenceSystemList:
        """`Get Coordinate Reference Systems <https://developer.cognite.com/api#tag/Geospatial/operation/getCoordinateReferenceSystem>`_.

        Args:
            srids: (Union[int, Sequence[int]]): SRID or list of SRIDs

        Returns:
            CoordinateReferenceSystemList: Requested CRSs.

        Examples:

            Get two CRS definitions:

                >>> from cognite.client import CogniteClient
                >>> c = CogniteClient()
                >>> crs = c.geospatial.get_coordinate_reference_systems(srids=[4326, 4327])
        """
        if isinstance(srids, (int, numbers.Integral)):
            srids_processed: Sequence[Union[numbers.Integral, int]] = [srids]
        else:
            srids_processed = srids

        res = self._post(
            url_path=f"{self._RESOURCE_PATH}/crs/byids", json={"items": [{"srid": srid} for srid in srids_processed]}
        )
        return CoordinateReferenceSystemList._load(res.json()["items"], cognite_client=self._cognite_client)

    def list_coordinate_reference_systems(self, only_custom: bool = False) -> CoordinateReferenceSystemList:
        """`List Coordinate Reference Systems <https://developer.cognite.com/api#tag/Geospatial/operation/listGeospatialCoordinateReferenceSystems>`_.

        Args:
            only_custom (bool): list only custom CRSs or not

        Returns:
            CoordinateReferenceSystemList: list of CRSs.

        Examples:

            Fetch all custom CRSs:

                >>> from cognite.client import CogniteClient
                >>> c = CogniteClient()
                >>> crs = c.geospatial.list_coordinate_reference_systems(only_custom=True)
        """
        res = self._get(url_path=f"{self._RESOURCE_PATH}/crs", params={"filterCustom": only_custom})
        return CoordinateReferenceSystemList._load(res.json()["items"], cognite_client=self._cognite_client)

    def create_coordinate_reference_systems(
        self, crs: Union[CoordinateReferenceSystem, Sequence[CoordinateReferenceSystem]]
    ) -> CoordinateReferenceSystemList:
        """`Create Coordinate Reference System <https://developer.cognite.com/api#tag/Geospatial/operation/createGeospatialCoordinateReferenceSystems>`_.

        Args:
            crs: a CoordinateReferenceSystem or a list of CoordinateReferenceSystem

        Returns:
            CoordinateReferenceSystemList: list of CRSs.

        Examples:

            Create a custom CRS:

                >>> from cognite.client import CogniteClient
                >>> c = CogniteClient()
                >>> custom_crs = CoordinateReferenceSystem(
                ...     srid = 121111,
                ...     wkt=(
                ...          'PROJCS["NTF (Paris) / Lambert zone II",'
                ...          ' GEOGCS["NTF (Paris)",'
                ...          '  DATUM["Nouvelle_Triangulation_Francaise_Paris",'
                ...          '   SPHEROID["Clarke 1880 (IGN)",6378249.2,293.4660212936265,'
                ...          '    AUTHORITY["EPSG","7011"]],'
                ...          '   TOWGS84[-168,-60,320,0,0,0,0],'
                ...          '   AUTHORITY["EPSG","6807"]],'
                ...          '  PRIMEM["Paris",2.33722917,'
                ...          '   AUTHORITY["EPSG","8903"]],'
                ...          '  UNIT["grad",0.01570796326794897,'
                ...          '   AUTHORITY["EPSG","9105"]], '
                ...          '  AUTHORITY["EPSG","4807"]],'
                ...          ' PROJECTION["Lambert_Conformal_Conic_1SP"],'
                ...          ' PARAMETER["latitude_of_origin",52],'
                ...          ' PARAMETER["central_meridian",0],'
                ...          ' PARAMETER["scale_factor",0.99987742],'
                ...          ' PARAMETER["false_easting",600000],'
                ...          ' PARAMETER["false_northing",2200000],'
                ...          ' UNIT["metre",1,'
                ...          '  AUTHORITY["EPSG","9001"]],'
                ...          ' AXIS["X",EAST],'
                ...          ' AXIS["Y",NORTH],'
                ...          ' AUTHORITY["EPSG","27572"]]'
                ...     ),
                ...     proj_string=(
                ...          '+proj=lcc +lat_1=46.8 +lat_0=46.8 +lon_0=0 +k_0=0.99987742 '
                ...          '+x_0=600000 +y_0=2200000 +a=6378249.2 +b=6356515 '
                ...          '+towgs84=-168,-60,320,0,0,0,0 +pm=paris +units=m +no_defs'
                ...     )
                ... )
                >>> crs = c.geospatial.create_coordinate_reference_systems(custom_crs)
        """
        if isinstance(crs, CoordinateReferenceSystem):
            crs = [crs]

        res = self._post(
            url_path=f"{self._RESOURCE_PATH}/crs", json={"items": [it.dump(camel_case=True) for it in crs]}
        )
        return CoordinateReferenceSystemList._load(res.json()["items"], cognite_client=self._cognite_client)

    def delete_coordinate_reference_systems(self, srids: Union[int, Sequence[int]]) -> None:
        """`Delete Coordinate Reference System <https://developer.cognite.com/api#tag/Geospatial/operation/deleteGeospatialCoordinateReferenceSystems>`_.

        Args:
            srids: (Union[int, Sequence[int]]): SRID or list of SRIDs

        Returns:
            None

        Examples:

            Delete a custom CRS:

                >>> from cognite.client import CogniteClient
                >>> c = CogniteClient()
                >>> crs = c.geospatial.delete_coordinate_reference_systems(srids=[121111])
        """
        if isinstance(srids, (int, numbers.Integral)):
            srids_processed: Sequence[Union[numbers.Integral, int]] = [srids]
        else:
            srids_processed = srids

        self._post(
            url_path=f"{self._RESOURCE_PATH}/crs/delete", json={"items": [{"srid": srid} for srid in srids_processed]}
        )

    def put_raster(
        self,
        feature_type_external_id: str,
        feature_external_id: str,
        raster_property_name: str,
        raster_format: str,
        raster_srid: int,
        file: str,
        allow_crs_transformation: bool = False,
        raster_scale_x: Optional[float] = None,
        raster_scale_y: Optional[float] = None,
    ) -> RasterMetadata:
        """`Put raster <https://developer.cognite.com/api#tag/Geospatial/operation/putRaster>`_.

        Args:
            feature_type_external_id : Feature type definition for the features to create.
            feature_external_id: one feature or a list of features to create
            raster_property_name: the raster property name
            raster_format: the raster input format
            raster_srid: the associated SRID for the raster
            file: the path to the file of the raster
            allow_crs_transformation: When the parameter is false, requests with rasters in Coordinate Reference
                System different from the one defined in the feature type will result in bad request response code.
            raster_scale_x: the X component of the pixel width in units of coordinate reference system
            raster_scale_y: the Y component of the pixel height in units of coordinate reference system

        Returns:
            RasterMetadata: the raster metadata if it was ingested succesfully

        Examples:

            Put a raster in a feature raster property:

                >>> from cognite.client import CogniteClient
                >>> c = CogniteClient()
                >>> feature_type = ...
                >>> feature = ...
                >>> raster_property_name = ...
                >>> metadata = c.geospatial.put_raster(feature_type.external_id, feature.external_id,
                ...         raster_property_name, "XYZ", 3857, file)
        """
        query_params = f"format={raster_format}&srid={raster_srid}"
        if allow_crs_transformation:
            query_params += "&allowCrsTransformation=true"
        if raster_scale_x:
            query_params += f"&scaleX={raster_scale_x}"
        if raster_scale_y:
            query_params += f"&scaleY={raster_scale_y}"
        url_path = (
            self._raster_resource_path(feature_type_external_id, feature_external_id, raster_property_name)
            + f"?{query_params}"
        )
        res = self._do_request(
            "PUT",
            url_path,
            data=open(file, "rb").read(),
            headers={"Content-Type": "application/binary"},
            timeout=self._config.timeout,
        )
        return RasterMetadata._load(res.json(), cognite_client=self._cognite_client)

    def delete_raster(
        self,
        feature_type_external_id: str,
        feature_external_id: str,
        raster_property_name: str,
    ) -> None:
        """`Delete raster <https://developer.cognite.com/api#tag/Geospatial/operation/deleteRaster>`_.

        Args:
            feature_type_external_id : Feature type definition for the features to create.
            feature_external_id: one feature or a list of features to create
            raster_property_name: the raster property name

        Returns:
            None

        Examples:

            Delete a raster in a feature raster property:

                >>> from cognite.client import CogniteClient
                >>> c = CogniteClient()
                >>> feature_type = ...
                >>> feature = ...
                >>> raster_property_name = ...
                >>> c.geospatial.delete_raster(feature_type.external_id, feature.external_id, raster_property_name)
        """
        url_path = (
            self._raster_resource_path(feature_type_external_id, feature_external_id, raster_property_name) + "/delete"
        )
        self._do_request(
            "POST",
            url_path,
            timeout=self._config.timeout,
        )

    def get_raster(
        self,
        feature_type_external_id: str,
        feature_external_id: str,
        raster_property_name: str,
        raster_format: str,
        raster_options: Optional[Dict[str, Any]] = None,
        raster_srid: Optional[int] = None,
        raster_scale_x: Optional[float] = None,
        raster_scale_y: Optional[float] = None,
        allow_crs_transformation: bool = False,
    ) -> bytes:
        """`Get raster <https://developer.cognite.com/api#tag/Geospatial/operation/getRaster>`_.

        Args:
            feature_type_external_id: Feature type definition for the features to create.
            feature_external_id: one feature or a list of features to create
            raster_property_name: the raster property name
            raster_format: the raster output format
            raster_options: GDAL raster creation key-value options
            raster_srid: the SRID for the output raster
            raster_scale_x: the X component of the output pixel width in units of coordinate reference system
            raster_scale_y: the Y component of the output pixel height in units of coordinate reference system
            allow_crs_transformation: When the parameter is false, requests with output rasters in Coordinate Reference
                System different from the one defined in the feature type will result in bad request response code.

        Returns:
            bytes: the raster data

        Examples:

            Get a raster from a feature raster property:

                >>> from cognite.client import CogniteClient
                >>> c = CogniteClient()
                >>> feature_type = ...
                >>> feature = ...
                >>> raster_property_name = ...
                >>> raster_data = c.geospatial.get_raster(feature_type.external_id, feature.external_id,
                ...    raster_property_name, "XYZ", {"SIGNIFICANT_DIGITS": "4"})
        """
        url_path = self._raster_resource_path(feature_type_external_id, feature_external_id, raster_property_name)
        res = self._do_request(
            "POST",
            url_path,
            timeout=self._config.timeout,
            json={
                "format": raster_format,
                "options": raster_options,
                "allowCrsTransformation": (True if allow_crs_transformation else None),
                "srid": raster_srid,
                "scaleX": raster_scale_x,
                "scaleY": raster_scale_y,
            },
        )
        return res.content

    def compute(
        self,
        output: Dict[str, GeospatialComputeFunction],
    ) -> GeospatialComputedResponse:
        """`Compute <https://developer.cognite.com/api#tag/Geospatial/operation/compute>`_.

        Args:
            output : Mapping of keys to compute functions.

        Returns:
            dict: Mapping of keys to computed items.

        Examples:

            Compute the transformation of an ewkt geometry from one SRID to another:

                >>> from cognite.client import CogniteClient
                >>> from cognite.client.data_classes.geospatial import GeospatialGeometryTransformComputeFunction, GeospatialGeometryValueComputeFunction
                >>> c = CogniteClient()
                >>> compute_function = GeospatialGeometryTransformComputeFunction(GeospatialGeometryValueComputeFunction("SRID=4326;POLYGON((0 0,10 0,10 10,0 10,0 0))"), srid=23031)
                >>> compute_result = c.geospatial.compute(output = {"output": compute_function})
        """
        url_path = self._compute_path()

        res = self._do_request(
            "POST",
            url_path,
            timeout=self._config.timeout,
            json={"output": {k: v.to_json_payload() for k, v in output.items()}},
        )
        json = res.json()
        return GeospatialComputedResponse._load(json, cognite_client=self._cognite_client)<|MERGE_RESOLUTION|>--- conflicted
+++ resolved
@@ -365,16 +365,10 @@
             limit=chunk_size,
         )
 
-<<<<<<< HEAD
-    def delete_features(self, feature_type_external_id: str, external_id: Union[str, Sequence[str]] = None) -> None:
-        """`Delete one or more features <https://developer.cognite.com/api#tag/Geospatial/operation/deleteFeatures>`_.
-=======
     def delete_features(
         self, feature_type_external_id: str, external_id: Optional[Union[str, Sequence[str]]] = None
     ) -> None:
-        """`Delete one or more feature`
-        <https://developer.cognite.com/api#tag/Geospatial/operation/deleteFeatures>
->>>>>>> 2380e6a9
+        """`Delete one or more features <https://developer.cognite.com/api#tag/Geospatial/operation/deleteFeatures>`_.
 
         Args:
             feature_type_external_id : Feature type external id for the features to delete.
