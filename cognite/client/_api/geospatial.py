--- conflicted
+++ resolved
@@ -172,65 +172,6 @@
             resource_path=f"{self._RESOURCE_PATH}/featuretypes",
         )
 
-<<<<<<< HEAD
-    def update_feature_types(self, update: FeatureTypeUpdate | Sequence[FeatureTypeUpdate]) -> FeatureTypeList:
-        """`Update feature types (Deprecated)`
-        <https://developer.cognite.com/api#tag/Geospatial/operation/updateFeatureTypes>
-
-        Args:
-            update (FeatureTypeUpdate | Sequence[FeatureTypeUpdate]): the update to apply
-
-        Returns:
-            FeatureTypeList: The updated feature types.
-
-        Examples:
-
-            Add one property and one index to a feature type:
-
-                >>> from cognite.client.data_classes.geospatial import PropertyAndSearchSpec
-                >>> from cognite.client import CogniteClient
-                >>> c = CogniteClient()
-                >>> res = c.geospatial.update_feature_types(
-                ...     update=FeatureTypeUpdate(external_id="wells",
-                ...         add=PropertyAndSearchSpec(
-                ...             properties={"altitude": {"type": "DOUBLE"}},
-                ...             search_spec={"altitude_idx": {"properties": ["altitude"]}}
-                ...         )
-                ...     )
-                ... )
-
-            Remove one property and one index from a feature type:
-                >>> from cognite.client.data_classes.geospatial import PropertyAndSearchSpec
-                >>> from cognite.client import CogniteClient
-                >>> c = CogniteClient()
-                >>> res = c.geospatial.update_feature_types(
-                ...     update=FeatureTypeUpdate(external_id="wells",
-                ...         remove=PropertyAndSearchSpec(
-                ...             properties=["volume"],
-                ...             search_spec=["vol_press_idx"]
-                ...         )
-                ...     )
-                ... )
-        """
-        warnings.warn("update_feature_types is deprecated, use patch_feature_types instead.", DeprecationWarning)
-        if isinstance(update, FeatureTypeUpdate):
-            update = [update]
-
-        def mapper(it: FeatureTypeUpdate) -> dict[str, Any]:
-            add_properties = it.add.properties if hasattr(it, "add") else None
-            remove_properties = it.remove.properties if hasattr(it, "remove") else None
-            add_search_spec = it.add.search_spec if hasattr(it, "add") else None
-            remove_search_spec = it.remove.search_spec if hasattr(it, "remove") else None
-            properties_update = {"add": add_properties, "remove": remove_properties}
-            search_spec_update = {"add": add_search_spec, "remove": remove_search_spec}
-            return {"properties": properties_update, "searchSpec": search_spec_update}
-
-        json = {"items": [{"externalId": it.external_id, "update": mapper(it)} for it in update]}
-        res = self._post(url_path=f"{self._RESOURCE_PATH}/featuretypes/update", json=json)
-        return FeatureTypeList.load(res.json()["items"], cognite_client=self._cognite_client)
-
-=======
->>>>>>> 82de5b7b
     def patch_feature_types(self, patch: FeatureTypePatch | Sequence[FeatureTypePatch]) -> FeatureTypeList:
         """`Patch feature types`
         <https://developer.cognite.com/api#tag/Geospatial/operation/updateFeatureTypes>
@@ -284,11 +225,7 @@
                 for it in patch
             ]
         }
-<<<<<<< HEAD
-        res = self._post(url_path=f"{self._RESOURCE_PATH}/featuretypes/update", json=json)
-=======
         res = self._post(url_path=f"{self._RESOURCE_PATH}/featuretypes/update", json=payload)
->>>>>>> 82de5b7b
         return FeatureTypeList.load(res.json()["items"], cognite_client=self._cognite_client)
 
     @overload
@@ -697,11 +634,7 @@
                 "allowCrsTransformation": (True if allow_crs_transformation else None),
             },
         )
-<<<<<<< HEAD
-        return cls.load(res.json()["items"], cognite_client=self._cognite_client)
-=======
         return FeatureList.load(res.json()["items"], cognite_client=self._cognite_client)
->>>>>>> 82de5b7b
 
     def stream_features(
         self,
@@ -765,11 +698,7 @@
 
         try:
             for line in res.iter_lines():
-<<<<<<< HEAD
-                yield Feature.load(complexjson.loads(line))
-=======
                 yield Feature.load(json.loads(line))
->>>>>>> 82de5b7b
         except (ChunkedEncodingError, ConnectionError) as e:
             raise CogniteConnectionError(e)
 
@@ -827,11 +756,7 @@
                 "output": output,
             },
         )
-<<<<<<< HEAD
-        return cls.load(res.json()["items"], cognite_client=self._cognite_client)
-=======
         return FeatureAggregateList.load(res.json()["items"], cognite_client=self._cognite_client)
->>>>>>> 82de5b7b
 
     def get_coordinate_reference_systems(self, srids: int | Sequence[int]) -> CoordinateReferenceSystemList:
         """`Get Coordinate Reference Systems`
@@ -1146,9 +1071,4 @@
             timeout=self._config.timeout,
             json={"output": {k: v.to_json_payload() for k, v in output.items()}},
         )
-<<<<<<< HEAD
-        json = res.json()
-        return GeospatialComputedResponse.load(json, cognite_client=self._cognite_client)
-=======
-        return GeospatialComputedResponse.load(res.json(), cognite_client=self._cognite_client)
->>>>>>> 82de5b7b
+        return GeospatialComputedResponse.load(res.json(), cognite_client=self._cognite_client)