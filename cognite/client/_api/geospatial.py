--- conflicted
+++ resolved
@@ -143,12 +143,8 @@
 
             Add one property to a feature type:
 
-<<<<<<< HEAD
-                >>> from cognite.experimental import CogniteClient
                 >>> from cognite.client.data_classes.geospatial import PropertyAndSearchSpec
-=======
-                >>> from cognite.client import CogniteClient
->>>>>>> ba00e5cf
+                >>> from cognite.client import CogniteClient
                 >>> c = CogniteClient()
                 >>> res = c.geospatial.update_feature_types(update=FeatureTypeUpdate(external_id="wells", add=PropertyAndSearchSpec(properties={"altitude": {"type": "DOUBLE"}}, search_spec={"altitude_idx": {"properties": ["altitude"]}})))
         """
