from __future__ import annotations

import numbers
import urllib.parse
from collections.abc import Iterator, Sequence
from typing import Any, cast, overload

from requests.exceptions import ChunkedEncodingError

from cognite.client._api_client import APIClient
from cognite.client._constants import DEFAULT_LIMIT_READ
from cognite.client.data_classes.geospatial import (
    CoordinateReferenceSystem,
    CoordinateReferenceSystemList,
    CoordinateReferenceSystemWrite,
    Feature,
    FeatureAggregateList,
    FeatureList,
    FeatureType,
    FeatureTypeList,
    FeatureTypePatch,
    FeatureTypeWrite,
    FeatureWrite,
    FeatureWriteList,
    GeospatialComputedResponse,
    GeospatialComputeFunction,
    OrderSpec,
    RasterMetadata,
)
from cognite.client.exceptions import CogniteConnectionError
from cognite.client.utils import _json
from cognite.client.utils._identifier import IdentifierSequence
from cognite.client.utils.useful_types import SequenceNotStr


class GeospatialAPI(APIClient):
    _RESOURCE_PATH = "/geospatial"

    @staticmethod
    def _feature_resource_path(feature_type_external_id: str) -> str:
        return f"{GeospatialAPI._RESOURCE_PATH}/featuretypes/{feature_type_external_id}/features"

    @staticmethod
    def _raster_resource_path(
        feature_type_external_id: str, feature_external_id: str, raster_property_name: str
    ) -> str:
        encoded_feature_external_id = urllib.parse.quote(feature_external_id, safe="")
        encoded_raster_property_name = urllib.parse.quote(raster_property_name, safe="")
        return (
            GeospatialAPI._feature_resource_path(feature_type_external_id)
            + f"/{encoded_feature_external_id}/rasters/{encoded_raster_property_name}"
        )

    @overload
    def create_feature_types(self, feature_type: FeatureType | FeatureTypeWrite) -> FeatureType: ...

    @overload
    def create_feature_types(
        self, feature_type: Sequence[FeatureType] | Sequence[FeatureTypeWrite]
    ) -> FeatureTypeList: ...

    def create_feature_types(
<<<<<<< HEAD
        self, feature_type: Union[FeatureType, Sequence[FeatureType]]
    ) -> Union[FeatureType, FeatureTypeList]:
        """`Creates feature types <https://developer.cognite.com/api#tag/Geospatial/operation/createFeatureTypes>`_.
=======
        self, feature_type: FeatureType | FeatureTypeWrite | Sequence[FeatureType] | Sequence[FeatureTypeWrite]
    ) -> FeatureType | FeatureTypeList:
        """`Creates feature types`
        <https://developer.cognite.com/api#tag/Geospatial/operation/createFeatureTypes>
>>>>>>> b5213d45

        Args:
            feature_type (FeatureType | FeatureTypeWrite | Sequence[FeatureType] | Sequence[FeatureTypeWrite]): feature type definition or list of feature type definitions to create.

        Returns:
            FeatureType | FeatureTypeList: Created feature type definition(s)

        Examples:

            Create new type definitions:

                >>> from cognite.client import CogniteClient
                >>> from cognite.client.data_classes.geospatial import FeatureTypeWrite
                >>> client = CogniteClient()
                >>> feature_types = [
                ...     FeatureTypeWrite(external_id="wells", properties={"location": {"type": "POINT", "srid": 4326}})
                ...     FeatureTypeWrite(
                ...       external_id="cities",
                ...       properties={"name": {"type": "STRING", "size": 10}},
                ...       search_spec={"name_index": {"properties": ["name"]}}
                ...     )
                ... ]
                >>> res = client.geospatial.create_feature_types(feature_types)
        """
        return self._create_multiple(
            list_cls=FeatureTypeList,
            resource_cls=FeatureType,
            items=feature_type,
            resource_path=f"{self._RESOURCE_PATH}/featuretypes",
            input_resource_cls=FeatureTypeWrite,
        )

<<<<<<< HEAD
    def delete_feature_types(self, external_id: Union[str, Sequence[str]], recursive: bool = False) -> None:
        """`Delete one or more feature types <https://developer.cognite.com/api#tag/Geospatial/operation/GeospatialDeleteFeatureTypes>`_.
=======
    def delete_feature_types(self, external_id: str | SequenceNotStr[str], recursive: bool = False) -> None:
        """`Delete one or more feature type`
        <https://developer.cognite.com/api#tag/Geospatial/operation/GeospatialDeleteFeatureTypes>
>>>>>>> b5213d45

        Args:
            external_id (str | SequenceNotStr[str]): External ID or list of external ids
            recursive (bool): if `true` the features will also be dropped

        Examples:

            Delete feature type definitions external id:

                >>> from cognite.client import CogniteClient
                >>> client = CogniteClient()
                >>> client.geospatial.delete_feature_types(external_id=["wells", "cities"])
        """
        extra_body_fields = {"recursive": True} if recursive else {}
        self._delete_multiple(
            identifiers=IdentifierSequence.load(external_ids=external_id),
            wrap_ids=True,
            resource_path=f"{self._RESOURCE_PATH}/featuretypes",
            extra_body_fields=extra_body_fields,
        )

    def list_feature_types(self) -> FeatureTypeList:
        """`List feature types <https://developer.cognite.com/api#tag/Geospatial/operation/listFeatureTypes>`_.

        Returns:
            FeatureTypeList: List of feature types

        Examples:

            Iterate over feature type definitions:

                >>> from cognite.client import CogniteClient
                >>> client = CogniteClient()
                >>> for feature_type in client.geospatial.list_feature_types():
                ...     feature_type # do something with the feature type definition
        """
        return self._list(
            list_cls=FeatureTypeList,
            resource_cls=FeatureType,
            method="POST",
            resource_path=f"{self._RESOURCE_PATH}/featuretypes",
        )

    @overload
    def retrieve_feature_types(self, external_id: str) -> FeatureType: ...

    @overload
    def retrieve_feature_types(self, external_id: list[str]) -> FeatureTypeList: ...

<<<<<<< HEAD
    def retrieve_feature_types(self, external_id: Union[str, List[str]]) -> Union[FeatureType, FeatureTypeList]:
        """`Retrieve feature types <https://developer.cognite.com/api#tag/Geospatial/operation/getFeatureTypesByIds>`_.
=======
    def retrieve_feature_types(self, external_id: str | list[str]) -> FeatureType | FeatureTypeList:
        """`Retrieve feature types`
        <https://developer.cognite.com/api#tag/Geospatial/operation/getFeatureTypesByIds>
>>>>>>> b5213d45

        Args:
            external_id (str | list[str]): External ID

        Returns:
            FeatureType | FeatureTypeList: Requested Type or None if it does not exist.

        Examples:

            Get Type by external id:

                >>> from cognite.client import CogniteClient
                >>> client = CogniteClient()
                >>> res = client.geospatial.retrieve_feature_types(external_id="1")
        """
        identifiers = IdentifierSequence.load(ids=None, external_ids=external_id)
        return self._retrieve_multiple(
            list_cls=FeatureTypeList,
            resource_cls=FeatureType,
            identifiers=identifiers.as_singleton() if identifiers.is_singleton() else identifiers,
            resource_path=f"{self._RESOURCE_PATH}/featuretypes",
        )

<<<<<<< HEAD
    def update_feature_types(self, update: Union[FeatureTypeUpdate, Sequence[FeatureTypeUpdate]]) -> FeatureTypeList:
        """`Update feature types (Deprecated) <https://developer.cognite.com/api#tag/Geospatial/operation/updateFeatureTypes>`_.

        Args:
            update (Union[FeatureTypeUpdate, Sequence[FeatureTypeUpdate]]): the update to apply

        Returns:
            FeatureTypeList: The updated feature types.

        Examples:

            Add one property and one index to a feature type:

                >>> from cognite.client.data_classes.geospatial import PropertyAndSearchSpec
                >>> from cognite.client import CogniteClient
                >>> c = CogniteClient()
                >>> res = c.geospatial.update_feature_types(
                ...     update=FeatureTypeUpdate(external_id="wells",
                ...         add=PropertyAndSearchSpec(
                ...             properties={"altitude": {"type": "DOUBLE"}},
                ...             search_spec={"altitude_idx": {"properties": ["altitude"]}}
                ...         )
                ...     )
                ... )

            Remove one property and one index from a feature type:
                >>> from cognite.client.data_classes.geospatial import PropertyAndSearchSpec
                >>> from cognite.client import CogniteClient
                >>> c = CogniteClient()
                >>> res = c.geospatial.update_feature_types(
                ...     update=FeatureTypeUpdate(external_id="wells",
                ...         remove=PropertyAndSearchSpec(
                ...             properties=["volume"],
                ...             search_spec=["vol_press_idx"]
                ...         )
                ...     )
                ... )
        """
        warnings.warn("update_feature_types is deprecated, use patch_feature_types instead.", DeprecationWarning)
        if isinstance(update, FeatureTypeUpdate):
            update = [update]

        def mapper(it: FeatureTypeUpdate) -> Dict[str, Any]:
            add_properties = it.add.properties if hasattr(it, "add") else None
            remove_properties = it.remove.properties if hasattr(it, "remove") else None
            add_search_spec = it.add.search_spec if hasattr(it, "add") else None
            remove_search_spec = it.remove.search_spec if hasattr(it, "remove") else None
            properties_update = {"add": add_properties, "remove": remove_properties}
            search_spec_update = {"add": add_search_spec, "remove": remove_search_spec}
            return {"properties": properties_update, "searchSpec": search_spec_update}

        json = {"items": [{"externalId": it.external_id, "update": mapper(it)} for it in update]}
        res = self._post(url_path=f"{self._RESOURCE_PATH}/featuretypes/update", json=json)
        return FeatureTypeList._load(res.json()["items"], cognite_client=self._cognite_client)

    def patch_feature_types(self, patch: Union[FeatureTypePatch, Sequence[FeatureTypePatch]]) -> FeatureTypeList:
        """`Patch feature types <https://developer.cognite.com/api#tag/Geospatial/operation/updateFeatureTypes>`_.
=======
    def patch_feature_types(self, patch: FeatureTypePatch | Sequence[FeatureTypePatch]) -> FeatureTypeList:
        """`Patch feature types`
        <https://developer.cognite.com/api#tag/Geospatial/operation/updateFeatureTypes>
>>>>>>> b5213d45

        Args:
            patch (FeatureTypePatch | Sequence[FeatureTypePatch]): the patch to apply

        Returns:
            FeatureTypeList: The patched feature types.

        Examples:

            Add one property to a feature type and add indexes

                >>> from cognite.client.data_classes.geospatial import Patches
                >>> from cognite.client import CogniteClient
                >>> client = CogniteClient()
                >>> res = client.geospatial.patch_feature_types(
                ...    patch=FeatureTypePatch(
                ...       external_id="wells",
                ...       property_patches=Patches(add={"altitude": {"type": "DOUBLE"}}),
                ...       search_spec_patches=Patches(
                ...         add={
                ...           "altitude_idx": {"properties": ["altitude"]},
                ...           "composite_idx": {"properties": ["location", "altitude"]}
                ...         }
                ...       )
                ...    )
                ... )

            Add an additional index to an existing property

                >>> from cognite.client.data_classes.geospatial import Patches
                >>> from cognite.client import CogniteClient
                >>> client = CogniteClient()
                >>> res = client.geospatial.patch_feature_types(
                ...    patch=FeatureTypePatch(
                ...         external_id="wells",
                ...         search_spec_patches=Patches(add={"location_idx": {"properties": ["location"]}})
                ... ))

        """
        if isinstance(patch, FeatureTypePatch):
            patch = [patch]
        payload = {
            "items": [
                {
                    "externalId": it.external_id,
                    "update": {"properties": it.property_patches, "searchSpec": it.search_spec_patches},
                }
                for it in patch
            ]
        }
        res = self._post(url_path=f"{self._RESOURCE_PATH}/featuretypes/update", json=payload)
        return FeatureTypeList._load(res.json()["items"], cognite_client=self._cognite_client)

    @overload
    def create_features(
        self,
        feature_type_external_id: str,
        feature: Feature | FeatureWrite,
        allow_crs_transformation: bool = False,
        chunk_size: int | None = None,
    ) -> Feature: ...

    @overload
    def create_features(
        self,
        feature_type_external_id: str,
        feature: Sequence[Feature] | Sequence[FeatureWrite] | FeatureList | FeatureWriteList,
        allow_crs_transformation: bool = False,
        chunk_size: int | None = None,
    ) -> FeatureList: ...

    def create_features(
        self,
        feature_type_external_id: str,
        feature: Feature | FeatureWrite | Sequence[Feature] | Sequence[FeatureWrite] | FeatureList | FeatureWriteList,
        allow_crs_transformation: bool = False,
<<<<<<< HEAD
        chunk_size: Optional[int] = None,
    ) -> Union[Feature, FeatureList]:
        """`Create features <https://developer.cognite.com/api#tag/Geospatial/operation/createFeatures>`_.
=======
        chunk_size: int | None = None,
    ) -> Feature | FeatureList:
        """`Creates features`
        <https://developer.cognite.com/api#tag/Geospatial/operation/createFeatures>
>>>>>>> b5213d45

        Args:
            feature_type_external_id (str): Feature type definition for the features to create.
            feature (Feature | FeatureWrite | Sequence[Feature] | Sequence[FeatureWrite] | FeatureList | FeatureWriteList): one feature or a list of features to create or a FeatureList object
            allow_crs_transformation (bool): If true, then input geometries will be transformed into the Coordinate Reference System defined in the feature type specification. When it is false, then requests with geometries in Coordinate Reference System different from the ones defined in the feature type will result in CogniteAPIError exception.
            chunk_size (int | None): maximum number of items in a single request to the api

        Returns:
            Feature | FeatureList: Created features

        Examples:

            Create a new feature type and corresponding feature:

                >>> from cognite.client import CogniteClient
                >>> from cognite.client.data_classes.geospatial import FeatureTypeWrite, FeatureWrite
                >>> client = CogniteClient()
                >>> feature_types = [
                ...     FeatureTypeWrite(
                ...         external_id="my_feature_type",
                ...         properties={
                ...             "location": {"type": "POINT", "srid": 4326},
                ...             "temperature": {"type": "DOUBLE"}
                ...         }
                ...     )
                ... ]
                >>> res = client.geospatial.create_feature_types(feature_types)
                >>> res = client.geospatial.create_features(
                ...     feature_type_external_id="my_feature_type",
                ...     feature=FeatureWrite(
                ...         external_id="my_feature",
                ...         location={"wkt": "POINT(1 1)"},
                ...         temperature=12.4
                ...     )
                ... )
        """
        if chunk_size is not None and (chunk_size < 1 or chunk_size > self._CREATE_LIMIT):
            raise ValueError(f"The chunk_size must be strictly positive and not exceed {self._CREATE_LIMIT}")
        if isinstance(feature, (FeatureList, FeatureWriteList)):
            feature = list(feature)

        resource_path = self._feature_resource_path(feature_type_external_id)
        extra_body_fields = {"allowCrsTransformation": "true"} if allow_crs_transformation else {}
        return self._create_multiple(
            list_cls=FeatureList,
            resource_cls=Feature,
            items=feature,
            resource_path=resource_path,
            extra_body_fields=extra_body_fields,
            limit=chunk_size,
            input_resource_cls=FeatureWrite,
        )

    def delete_features(
        self, feature_type_external_id: str, external_id: str | SequenceNotStr[str] | None = None
    ) -> None:
        """`Delete one or more features <https://developer.cognite.com/api#tag/Geospatial/operation/deleteFeatures>`_.

        Args:
            feature_type_external_id (str): No description.
            external_id (str | SequenceNotStr[str] | None): External ID or list of external ids

        Examples:

            Delete feature type definitions external id:

                >>> from cognite.client import CogniteClient
                >>> client = CogniteClient()
                >>> client.geospatial.delete_features(
                ...     feature_type_external_id="my_feature_type",
                ...     external_id=my_feature
                ... )
        """
        resource_path = self._feature_resource_path(feature_type_external_id)
        self._delete_multiple(
            identifiers=IdentifierSequence.load(external_ids=external_id), resource_path=resource_path, wrap_ids=True
        )

    @overload
    def retrieve_features(
        self,
        feature_type_external_id: str,
        external_id: str,
        properties: dict[str, Any] | None = None,
    ) -> Feature: ...

    @overload
    def retrieve_features(
        self,
        feature_type_external_id: str,
        external_id: list[str],
        properties: dict[str, Any] | None = None,
    ) -> FeatureList: ...

    def retrieve_features(
        self,
        feature_type_external_id: str,
<<<<<<< HEAD
        external_id: Union[str, List[str]],
        properties: Optional[Dict[str, Any]] = None,
    ) -> Union[FeatureList, Feature]:
        """`Retrieve features <https://developer.cognite.com/api#tag/Geospatial/operation/getFeaturesByIds>`_.
=======
        external_id: str | list[str],
        properties: dict[str, Any] | None = None,
    ) -> FeatureList | Feature:
        """`Retrieve features`
        <https://developer.cognite.com/api#tag/Geospatial/operation/getFeaturesByIds>
>>>>>>> b5213d45

        Args:
            feature_type_external_id (str): No description.
            external_id (str | list[str]): External ID or list of external ids
            properties (dict[str, Any] | None): the output property selection

        Returns:
            FeatureList | Feature: Requested features or None if it does not exist.

        Examples:

            Retrieve one feature by its external id:

                >>> from cognite.client import CogniteClient
                >>> client = CogniteClient()
                >>> client.geospatial.retrieve_features(
                ...     feature_type_external_id="my_feature_type",
                ...     external_id="my_feature"
                ... )
        """
        resource_path = self._feature_resource_path(feature_type_external_id)
        identifiers = IdentifierSequence.load(ids=None, external_ids=external_id)
        return self._retrieve_multiple(
            list_cls=FeatureList,
            resource_cls=Feature,
            identifiers=identifiers.as_singleton() if identifiers.is_singleton() else identifiers,
            resource_path=resource_path,
            other_params={"output": {"properties": properties}},
        )

    def update_features(
        self,
        feature_type_external_id: str,
        feature: Feature | Sequence[Feature],
        allow_crs_transformation: bool = False,
        chunk_size: int | None = None,
    ) -> FeatureList:
        """`Update features <https://developer.cognite.com/api#tag/Geospatial/operation/updateFeatures>`_.

        Args:
            feature_type_external_id (str): No description.
            feature (Feature | Sequence[Feature]): feature or list of features.
            allow_crs_transformation (bool): If true, then input geometries will be transformed into the Coordinate Reference System defined in the feature type specification. When it is false, then requests with geometries in Coordinate Reference System different from the ones defined in the feature type will result in CogniteAPIError exception.
            chunk_size (int | None): maximum number of items in a single request to the api

        Returns:
            FeatureList: Updated features

        Examples:

            Update one feature:

                >>> from cognite.client import CogniteClient
                >>> client = CogniteClient()
                >>> my_feature = client.geospatial.create_features(
                ...     feature_type_external_id="my_feature_type",
                ...     feature=Feature(external_id="my_feature", temperature=12.4)
                ... )
                >>> my_updated_feature = client.geospatial.update_features(
                ...     feature_type_external_id="my_feature_type",
                ...     feature=Feature(external_id="my_feature", temperature=6.237)
                ... )
        """
        if chunk_size is not None and (chunk_size < 1 or chunk_size > self._UPDATE_LIMIT):
            raise ValueError(f"The chunk_size must be strictly positive and not exceed {self._UPDATE_LIMIT}")
        if isinstance(feature, FeatureList):
            feature = list(feature)
        # updates for feature are not following the patch structure from other resources
        # they are more like a replace so an update looks like a feature creation
        resource_path = self._feature_resource_path(feature_type_external_id) + "/update"
        extra_body_fields = {"allowCrsTransformation": "true"} if allow_crs_transformation else {}
        return cast(
            FeatureList,
            self._create_multiple(
                list_cls=FeatureList,
                resource_cls=Feature,
                items=feature,
                resource_path=resource_path,
                extra_body_fields=extra_body_fields,
                limit=chunk_size,
            ),
        )

    def list_features(
        self,
        feature_type_external_id: str,
        filter: dict[str, Any] | None = None,
        properties: dict[str, Any] | None = None,
        limit: int | None = DEFAULT_LIMIT_READ,
        allow_crs_transformation: bool = False,
    ) -> FeatureList:
        """`List features <https://developer.cognite.com/api#tag/Geospatial/operation/listFeatures>`_.

        This method allows to filter all features.

        Args:
            feature_type_external_id (str): the feature type to list features for
            filter (dict[str, Any] | None): the list filter
            properties (dict[str, Any] | None): the output property selection
            limit (int | None): Maximum number of features to return. Defaults to 25. Set to -1, float("inf") or None to return all features.
            allow_crs_transformation (bool): If true, then input geometries if existing in the filter will be transformed into the Coordinate Reference System defined in the feature type specification. When it is false, then requests with geometries in Coordinate Reference System different from the ones defined in the feature type will result in CogniteAPIError exception.

        Returns:
            FeatureList: The filtered features

        Examples:

            List features:

                >>> from cognite.client import CogniteClient
                >>> client = CogniteClient()
                >>> my_feature_type = client.geospatial.retrieve_feature_types(
                ...     external_id="my_feature_type"
                ... )
                >>> my_feature = client.geospatial.create_features(
                ...     feature_type_external_id=my_feature_type,
                ...     feature=Feature(
                ...         external_id="my_feature",
                ...         temperature=12.4,
                ...         location={"wkt": "POINT(0 1)"}
                ...     )
                ... )
                >>> res = client.geospatial.list_features(
                ...     feature_type_external_id="my_feature_type",
                ...     filter={"range": {"property": "temperature", "gt": 12.0}}
                ... )
                >>> for f in res:
                ...     # do something with the features

            Search for features and select output properties:

                >>> res = client.geospatial.list_features(
                ...     feature_type_external_id=my_feature_type,
                ...     filter={},
                ...     properties={"temperature": {}, "pressure": {}}
                ... )

            Search for features with spatial filters:

                >>> res = client.geospatial.list_features(
                ...     feature_type_external_id=my_feature_type,
                ...     filter={"stWithin": {
                ...         "property": "location",
                ...         "value": {"wkt": "POLYGON((0 0, 0 1, 1 1, 0 0))"}
                ...     }}
                ... )
        """
        return self._list(
            list_cls=FeatureList,
            resource_cls=Feature,
            resource_path=self._feature_resource_path(feature_type_external_id),
            method="POST",
            limit=limit,
            filter=filter,
            other_params={
                "allowCrsTransformation": (True if allow_crs_transformation else None),
                "output": {"properties": properties},
            },
        )

    def search_features(
        self,
        feature_type_external_id: str,
        filter: dict[str, Any] | None = None,
        properties: dict[str, Any] | None = None,
        limit: int = DEFAULT_LIMIT_READ,
        order_by: Sequence[OrderSpec] | None = None,
        allow_crs_transformation: bool = False,
        allow_dimensionality_mismatch: bool = False,
    ) -> FeatureList:
        """`Search for features <https://developer.cognite.com/api#tag/Geospatial/operation/searchFeatures>`_.

        This method allows to order the result by one or more of the properties of the feature type.
        However, the number of items returned is limited to 1000 and there is no support for cursors yet.
        If you need to return more than 1000 items, use the `stream_features(...)` method instead.

        Args:
            feature_type_external_id (str): The feature type to search for
            filter (dict[str, Any] | None): The search filter
            properties (dict[str, Any] | None): The output property selection
            limit (int): Maximum number of results
            order_by (Sequence[OrderSpec] | None): The order specification
            allow_crs_transformation (bool): If true, then input geometries will be transformed into the Coordinate Reference System defined in the feature type specification. When it is false, then requests with geometries in Coordinate Reference System different from the ones defined in the feature type will result in CogniteAPIError exception.
            allow_dimensionality_mismatch (bool): Indicating if the spatial filter operators allow input geometries with a different dimensionality than the properties they are applied to. Defaults to False.

        Returns:
            FeatureList: the filtered features

        Examples:

            Search for features:

                >>> from cognite.client import CogniteClient
                >>> client = CogniteClient()
                >>> my_feature_type = client.geospatial.retrieve_feature_types(
                ...     external_id="my_feature_type"
                ... )
                >>> my_feature = client.geospatial.create_features(
                ...     feature_type_external_id=my_feature_type,
                ...     feature=Feature(
                ...         external_id="my_feature",
                ...         temperature=12.4,
                ...         location={"wkt": "POINT(0 1)"}
                ...     )
                ... )
                >>> res = client.geospatial.search_features(
                ...     feature_type_external_id="my_feature_type",
                ...     filter={"range": {"property": "temperature", "gt": 12.0}}
                ... )
                >>> for f in res:
                ...     # do something with the features

            Search for features and select output properties:

                >>> res = client.geospatial.search_features(
                ...     feature_type_external_id=my_feature_type,
                ...     filter={},
                ...     properties={"temperature": {}, "pressure": {}}
                ... )

            Search for features and do CRS conversion on an output property:

                >>> res = client.geospatial.search_features(
                ...     feature_type_external_id=my_feature_type,
                ...     filter={},
                ...     properties={"location": {"srid": 3995}}
                ... )

            Search for features and order results:

                >>> res = client.geospatial.search_features(
                ...     feature_type_external_id=my_feature_type,
                ...     filter={},
                ...     order_by=[
                ...         OrderSpec("temperature", "ASC"),
                ...         OrderSpec("pressure", "DESC")]
                ... )

            Search for features with spatial filters:

                >>> res = client.geospatial.search_features(
                ...     feature_type_external_id=my_feature_type,
                ...     filter={"stWithin": {
                ...         "property": "location",
                ...         "value": {"wkt": "POLYGON((0 0, 0 1, 1 1, 0 0))"}
                ...     }}
                ... )

            Combining multiple filters:

                >>> res = client.geospatial.search_features(
                ...     feature_type_external_id=my_feature_type,
                ...     filter={"and": [
                ...         {"range": {"property": "temperature", "gt": 12.0}},
                ...         {"stWithin": {
                ...             "property": "location",
                ...             "value": {"wkt": "POLYGON((0 0, 0 1, 1 1, 0 0))"}
                ...         }}
                ...     ]}
                ... )

                >>> res = client.geospatial.search_features(
                ...     feature_type_external_id=my_feature_type,
                ...     filter={"or": [
                ...         {"range": {"property": "temperature", "gt": 12.0}},
                ...         {"stWithin": {
                ...             "property": "location",
                ...             "value": {"wkt": "POLYGON((0 0, 0 1, 1 1, 0 0))"}
                ...         }}
                ...     ]}
                ... )
        """
        resource_path = self._feature_resource_path(feature_type_external_id) + "/search"
        order = None if order_by is None else [f"{item.property}:{item.direction}" for item in order_by]
        res = self._post(
            url_path=resource_path,
            json={
                "filter": filter or {},
                "limit": limit,
                "output": {"properties": properties},
                "sort": order,
                "allowCrsTransformation": allow_crs_transformation,
                "allowDimensionalityMismatch": allow_dimensionality_mismatch,
            },
        )
        return FeatureList._load(res.json()["items"], cognite_client=self._cognite_client)

    def stream_features(
        self,
        feature_type_external_id: str,
        filter: dict[str, Any] | None = None,
        properties: dict[str, Any] | None = None,
        allow_crs_transformation: bool = False,
<<<<<<< HEAD
    ) -> Generator[Feature, None, None]:
        """`Stream features <https://developer.cognite.com/api#tag/Geospatial/operation/searchFeaturesStreaming>`_.
=======
        allow_dimensionality_mismatch: bool = False,
    ) -> Iterator[Feature]:
        """`Stream features`
        <https://developer.cognite.com/api#tag/Geospatial/operation/searchFeaturesStreaming>
>>>>>>> b5213d45

        This method allows to return any number of items until the underlying
        api calls times out. The order of the result items is not deterministic.
        If you need to order the results, use the `search_features(...)` method instead.

        Args:
            feature_type_external_id (str): the feature type to search for
            filter (dict[str, Any] | None): the search filter
            properties (dict[str, Any] | None): the output property selection
            allow_crs_transformation (bool): If true, then input geometries will be transformed into the Coordinate Reference System defined in the feature type specification. When it is false, then requests with geometries in Coordinate Reference System different from the ones defined in the feature type will result in CogniteAPIError exception.
            allow_dimensionality_mismatch (bool): Indicating if the spatial filter operators allow input geometries with a different dimensionality than the properties they are applied to. Defaults to False.

        Yields:
            Feature: a generator for the filtered features

        Examples:

            Stream features:

                >>> from cognite.client import CogniteClient
                >>> client = CogniteClient()
                >>> my_feature = client.geospatial.create_features(
                ...     feature_type_external_id="my_feature_type",
                ...     feature=Feature(external_id="my_feature", temperature=12.4)
                ... )
                >>> features = client.geospatial.stream_features(
                ...     feature_type_external_id="my_feature_type",
                ...     filter={"range": {"property": "temperature", "gt": 12.0}}
                ... )
                >>> for f in features:
                ...     # do something with the features

            Stream features and select output properties:

                >>> features = client.geospatial.stream_features(
                ...     feature_type_external_id="my_feature_type",
                ...     filter={},
                ...     properties={"temperature": {}, "pressure": {}}
                ... )
                >>> for f in features:
                ...     # do something with the features
        """
        resource_path = self._feature_resource_path(feature_type_external_id) + "/search-streaming"
        payload = {
            "filter": filter or {},
            "output": {"properties": properties, "jsonStreamFormat": "NEW_LINE_DELIMITED"},
            "allowCrsTransformation": allow_crs_transformation,
            "allowDimensionalityMismatch": allow_dimensionality_mismatch,
        }
        res = self._do_request("POST", url_path=resource_path, json=payload, timeout=self._config.timeout, stream=True)

        try:
            for line in res.iter_lines():
                yield Feature._load(_json.loads(line))
        except (ChunkedEncodingError, ConnectionError) as e:
            raise CogniteConnectionError(e)

    def aggregate_features(
        self,
        feature_type_external_id: str,
        filter: dict[str, Any] | None = None,
        group_by: SequenceNotStr[str] | None = None,
        order_by: Sequence[OrderSpec] | None = None,
        output: dict[str, Any] | None = None,
    ) -> FeatureAggregateList:
        """`Aggregate filtered features <https://developer.cognite.com/api#tag/Geospatial/operation/aggregateFeatures>`_.

        Args:
            feature_type_external_id (str): the feature type to filter features from
            filter (dict[str, Any] | None): the search filter
            group_by (SequenceNotStr[str] | None): list of properties to group by with
            order_by (Sequence[OrderSpec] | None): the order specification
            output (dict[str, Any] | None): the aggregate output

        Returns:
            FeatureAggregateList: the filtered features

        Examples:

            Aggregate property of features:

                >>> from cognite.client import CogniteClient
                >>> client = CogniteClient()
                >>> my_feature = client.geospatial.create_features(
                ...     feature_type_external_id="my_feature_type",
                ...     feature=Feature(external_id="my_feature", temperature=12.4)
                ... )
                >>> res = client.geospatial.aggregate_features(
                ...     feature_type_external_id="my_feature_type",
                ...     filter={"range": {"property": "temperature", "gt": 12.0}},
                ...     group_by=["category"],
                ...     order_by=[OrderSpec("category", "ASC")],
                ...     output={"min_temperature": {"min": {"property": "temperature"}},
                ...         "max_volume": {"max": {"property": "volume"}}
                ...     }
                ... )
                >>> for a in res:
                ...     # loop over aggregates in different groups
        """
        resource_path = self._feature_resource_path(feature_type_external_id) + "/aggregate"
        order = None if order_by is None else [f"{item.property}:{item.direction}" for item in order_by]
        res = self._post(
            url_path=resource_path,
            json={
                "filter": filter or {},
                "groupBy": group_by,
                "sort": order,
                "output": output,
            },
        )
        return FeatureAggregateList._load(res.json()["items"], cognite_client=self._cognite_client)

<<<<<<< HEAD
    def get_coordinate_reference_systems(self, srids: Union[int, Sequence[int]]) -> CoordinateReferenceSystemList:
        """`Get Coordinate Reference Systems <https://developer.cognite.com/api#tag/Geospatial/operation/getCoordinateReferenceSystem>`_.
=======
    def get_coordinate_reference_systems(self, srids: int | Sequence[int]) -> CoordinateReferenceSystemList:
        """`Get Coordinate Reference Systems`
        <https://developer.cognite.com/api#tag/Geospatial/operation/getCoordinateReferenceSystem>
>>>>>>> b5213d45

        Args:
            srids (int | Sequence[int]): (Union[int, Sequence[int]]): SRID or list of SRIDs

        Returns:
            CoordinateReferenceSystemList: Requested CRSs.

        Examples:

            Get two CRS definitions:

                >>> from cognite.client import CogniteClient
                >>> client = CogniteClient()
                >>> crs = client.geospatial.get_coordinate_reference_systems(srids=[4326, 4327])
        """
        if isinstance(srids, (int, numbers.Integral)):
            srids_processed: Sequence[numbers.Integral | int] = [srids]
        else:
            srids_processed = srids

        res = self._post(
            url_path=f"{self._RESOURCE_PATH}/crs/byids", json={"items": [{"srid": srid} for srid in srids_processed]}
        )
        return CoordinateReferenceSystemList._load(res.json()["items"], cognite_client=self._cognite_client)

    def list_coordinate_reference_systems(self, only_custom: bool = False) -> CoordinateReferenceSystemList:
        """`List Coordinate Reference Systems <https://developer.cognite.com/api#tag/Geospatial/operation/listGeospatialCoordinateReferenceSystems>`_.

        Args:
            only_custom (bool): list only custom CRSs or not

        Returns:
            CoordinateReferenceSystemList: list of CRSs.

        Examples:

            Fetch all custom CRSs:

                >>> from cognite.client import CogniteClient
                >>> client = CogniteClient()
                >>> crs = client.geospatial.list_coordinate_reference_systems(only_custom=True)
        """
        res = self._get(url_path=f"{self._RESOURCE_PATH}/crs", params={"filterCustom": only_custom})
        return CoordinateReferenceSystemList._load(res.json()["items"], cognite_client=self._cognite_client)

    def create_coordinate_reference_systems(
        self,
        crs: CoordinateReferenceSystem
        | CoordinateReferenceSystemWrite
        | Sequence[CoordinateReferenceSystem]
        | Sequence[CoordinateReferenceSystemWrite],
    ) -> CoordinateReferenceSystemList:
        """`Create Coordinate Reference System <https://developer.cognite.com/api#tag/Geospatial/operation/createGeospatialCoordinateReferenceSystems>`_.

        Args:
            crs (CoordinateReferenceSystem | CoordinateReferenceSystemWrite | Sequence[CoordinateReferenceSystem] | Sequence[CoordinateReferenceSystemWrite]): a CoordinateReferenceSystem or a list of CoordinateReferenceSystem

        Returns:
            CoordinateReferenceSystemList: list of CRSs.

        Examples:

            Create a custom CRS:

                >>> from cognite.client import CogniteClient
                >>> from cognite.client.data_classes import CoordinateReferenceSystemWrite
                >>> client = CogniteClient()
                >>> custom_crs = CoordinateReferenceSystemWrite(
                ...     srid = 121111,
                ...     wkt=(
                ...          'PROJCS["NTF (Paris) / Lambert zone II",'
                ...          ' GEOGCS["NTF (Paris)",'
                ...          '  DATUM["Nouvelle_Triangulation_Francaise_Paris",'
                ...          '   SPHEROID["Clarke 1880 (IGN)",6378249.2,293.4660212936265,'
                ...          '    AUTHORITY["EPSG","7011"]],'
                ...          '   TOWGS84[-168,-60,320,0,0,0,0],'
                ...          '   AUTHORITY["EPSG","6807"]],'
                ...          '  PRIMEM["Paris",2.33722917,'
                ...          '   AUTHORITY["EPSG","8903"]],'
                ...          '  UNIT["grad",0.01570796326794897,'
                ...          '   AUTHORITY["EPSG","9105"]], '
                ...          '  AUTHORITY["EPSG","4807"]],'
                ...          ' PROJECTION["Lambert_Conformal_Conic_1SP"],'
                ...          ' PARAMETER["latitude_of_origin",52],'
                ...          ' PARAMETER["central_meridian",0],'
                ...          ' PARAMETER["scale_factor",0.99987742],'
                ...          ' PARAMETER["false_easting",600000],'
                ...          ' PARAMETER["false_northing",2200000],'
                ...          ' UNIT["metre",1,'
                ...          '  AUTHORITY["EPSG","9001"]],'
                ...          ' AXIS["X",EAST],'
                ...          ' AXIS["Y",NORTH],'
                ...          ' AUTHORITY["EPSG","27572"]]'
                ...     ),
                ...     proj_string=(
                ...          '+proj=lcc +lat_1=46.8 +lat_0=46.8 +lon_0=0 +k_0=0.99987742 '
                ...          '+x_0=600000 +y_0=2200000 +a=6378249.2 +b=6356515 '
                ...          '+towgs84=-168,-60,320,0,0,0,0 +pm=paris +units=m +no_defs'
                ...     )
                ... )
                >>> crs = client.geospatial.create_coordinate_reference_systems(custom_crs)
        """
        if isinstance(crs, CoordinateReferenceSystem):
            crs = [crs.as_write()]
        elif isinstance(crs, CoordinateReferenceSystemWrite):
            crs = [crs]
        elif isinstance(crs, Sequence):
            crs = [it.as_write() if isinstance(it, CoordinateReferenceSystem) else it for it in crs]

        res = self._post(
            url_path=f"{self._RESOURCE_PATH}/crs", json={"items": [it.dump(camel_case=True) for it in crs]}
        )
        return CoordinateReferenceSystemList._load(res.json()["items"], cognite_client=self._cognite_client)

<<<<<<< HEAD
    def delete_coordinate_reference_systems(self, srids: Union[int, Sequence[int]]) -> None:
        """`Delete Coordinate Reference System <https://developer.cognite.com/api#tag/Geospatial/operation/deleteGeospatialCoordinateReferenceSystems>`_.
=======
    def delete_coordinate_reference_systems(self, srids: int | Sequence[int]) -> None:
        """`Delete Coordinate Reference System`
        <https://developer.cognite.com/api#tag/Geospatial/operation/deleteGeospatialCoordinateReferenceSystems>
>>>>>>> b5213d45

        Args:
            srids (int | Sequence[int]): (Union[int, Sequence[int]]): SRID or list of SRIDs

        Examples:

            Delete a custom CRS:

                >>> from cognite.client import CogniteClient
                >>> client = CogniteClient()
                >>> crs = client.geospatial.delete_coordinate_reference_systems(srids=[121111])
        """
        if isinstance(srids, (int, numbers.Integral)):
            srids_processed: Sequence[numbers.Integral | int] = [srids]
        else:
            srids_processed = srids

        self._post(
            url_path=f"{self._RESOURCE_PATH}/crs/delete", json={"items": [{"srid": srid} for srid in srids_processed]}
        )

    def put_raster(
        self,
        feature_type_external_id: str,
        feature_external_id: str,
        raster_property_name: str,
        raster_format: str,
        raster_srid: int,
        file: str,
        allow_crs_transformation: bool = False,
        raster_scale_x: float | None = None,
        raster_scale_y: float | None = None,
    ) -> RasterMetadata:
        """`Put raster <https://developer.cognite.com/api#tag/Geospatial/operation/putRaster>`_.

        Args:
            feature_type_external_id (str): No description.
            feature_external_id (str): one feature or a list of features to create
            raster_property_name (str): the raster property name
            raster_format (str): the raster input format
            raster_srid (int): the associated SRID for the raster
            file (str): the path to the file of the raster
            allow_crs_transformation (bool): When the parameter is false, requests with rasters in Coordinate Reference System different from the one defined in the feature type will result in bad request response code.
            raster_scale_x (float | None): the X component of the pixel width in units of coordinate reference system
            raster_scale_y (float | None): the Y component of the pixel height in units of coordinate reference system

        Returns:
            RasterMetadata: the raster metadata if it was ingested successfully

        Examples:

            Put a raster in a feature raster property:

                >>> from cognite.client import CogniteClient
                >>> client = CogniteClient()
                >>> feature_type = ...
                >>> feature = ...
                >>> raster_property_name = ...
                >>> metadata = client.geospatial.put_raster(feature_type.external_id, feature.external_id,
                ...         raster_property_name, "XYZ", 3857, file)
        """
        query_params = f"format={raster_format}&srid={raster_srid}"
        if allow_crs_transformation:
            query_params += "&allowCrsTransformation=true"
        if raster_scale_x:
            query_params += f"&scaleX={raster_scale_x}"
        if raster_scale_y:
            query_params += f"&scaleY={raster_scale_y}"
        url_path = (
            self._raster_resource_path(feature_type_external_id, feature_external_id, raster_property_name)
            + f"?{query_params}"
        )
        with open(file, "rb") as fh:
            data = fh.read()
        res = self._do_request(
            "PUT",
            url_path,
            data=data,
            headers={"Content-Type": "application/binary"},
            timeout=self._config.timeout,
        )
        return RasterMetadata.load(res.json(), cognite_client=self._cognite_client)

    def delete_raster(
        self,
        feature_type_external_id: str,
        feature_external_id: str,
        raster_property_name: str,
    ) -> None:
        """`Delete raster <https://developer.cognite.com/api#tag/Geospatial/operation/deleteRaster>`_.

        Args:
            feature_type_external_id (str): No description.
            feature_external_id (str): one feature or a list of features to create
            raster_property_name (str): the raster property name

        Examples:

            Delete a raster in a feature raster property:

                >>> from cognite.client import CogniteClient
                >>> client = CogniteClient()
                >>> feature_type = ...
                >>> feature = ...
                >>> raster_property_name = ...
                >>> client.geospatial.delete_raster(feature_type.external_id, feature.external_id, raster_property_name)
        """
        url_path = (
            self._raster_resource_path(feature_type_external_id, feature_external_id, raster_property_name) + "/delete"
        )
        self._do_request(
            "POST",
            url_path,
            timeout=self._config.timeout,
        )

    def get_raster(
        self,
        feature_type_external_id: str,
        feature_external_id: str,
        raster_property_name: str,
        raster_format: str,
        raster_options: dict[str, Any] | None = None,
        raster_srid: int | None = None,
        raster_scale_x: float | None = None,
        raster_scale_y: float | None = None,
        allow_crs_transformation: bool = False,
    ) -> bytes:
        """`Get raster <https://developer.cognite.com/api#tag/Geospatial/operation/getRaster>`_.

        Args:
            feature_type_external_id (str): Feature type definition for the features to create.
            feature_external_id (str): one feature or a list of features to create
            raster_property_name (str): the raster property name
            raster_format (str): the raster output format
            raster_options (dict[str, Any] | None): GDAL raster creation key-value options
            raster_srid (int | None): the SRID for the output raster
            raster_scale_x (float | None): the X component of the output pixel width in units of coordinate reference system
            raster_scale_y (float | None): the Y component of the output pixel height in units of coordinate reference system
            allow_crs_transformation (bool): When the parameter is false, requests with output rasters in Coordinate Reference System different from the one defined in the feature type will result in bad request response code.

        Returns:
            bytes: the raster data

        Examples:

            Get a raster from a feature raster property:

                >>> from cognite.client import CogniteClient
                >>> client = CogniteClient()
                >>> feature_type = ...
                >>> feature = ...
                >>> raster_property_name = ...
                >>> raster_data = client.geospatial.get_raster(feature_type.external_id, feature.external_id,
                ...    raster_property_name, "XYZ", {"SIGNIFICANT_DIGITS": "4"})
        """
        url_path = self._raster_resource_path(feature_type_external_id, feature_external_id, raster_property_name)
        res = self._do_request(
            "POST",
            url_path,
            timeout=self._config.timeout,
            json={
                "format": raster_format,
                "options": raster_options,
                "allowCrsTransformation": (True if allow_crs_transformation else None),
                "srid": raster_srid,
                "scaleX": raster_scale_x,
                "scaleY": raster_scale_y,
            },
        )
        return res.content

    def compute(
        self,
        output: dict[str, GeospatialComputeFunction],
    ) -> GeospatialComputedResponse:
        """`Compute <https://developer.cognite.com/api#tag/Geospatial/operation/compute>`_.

        Args:
            output (dict[str, GeospatialComputeFunction]): No description.

        Returns:
            GeospatialComputedResponse: Mapping of keys to computed items.

        Examples:

            Compute the transformation of an ewkt geometry from one SRID to another:

                >>> from cognite.client import CogniteClient
                >>> from cognite.client.data_classes.geospatial import GeospatialGeometryTransformComputeFunction, GeospatialGeometryValueComputeFunction
                >>> client = CogniteClient()
                >>> compute_function = GeospatialGeometryTransformComputeFunction(GeospatialGeometryValueComputeFunction("SRID=4326;POLYGON((0 0,10 0,10 10,0 10,0 0))"), srid=23031)
                >>> compute_result = client.geospatial.compute(output = {"output": compute_function})
        """
        res = self._do_request(
            "POST",
            f"{GeospatialAPI._RESOURCE_PATH}/compute",
            timeout=self._config.timeout,
            json={"output": {k: v.to_json_payload() for k, v in output.items()}},
        )
        return GeospatialComputedResponse._load(res.json(), cognite_client=self._cognite_client)<|MERGE_RESOLUTION|>--- conflicted
+++ resolved
@@ -60,16 +60,10 @@
     ) -> FeatureTypeList: ...
 
     def create_feature_types(
-<<<<<<< HEAD
-        self, feature_type: Union[FeatureType, Sequence[FeatureType]]
-    ) -> Union[FeatureType, FeatureTypeList]:
-        """`Creates feature types <https://developer.cognite.com/api#tag/Geospatial/operation/createFeatureTypes>`_.
-=======
         self, feature_type: FeatureType | FeatureTypeWrite | Sequence[FeatureType] | Sequence[FeatureTypeWrite]
     ) -> FeatureType | FeatureTypeList:
         """`Creates feature types`
         <https://developer.cognite.com/api#tag/Geospatial/operation/createFeatureTypes>
->>>>>>> b5213d45
 
         Args:
             feature_type (FeatureType | FeatureTypeWrite | Sequence[FeatureType] | Sequence[FeatureTypeWrite]): feature type definition or list of feature type definitions to create.
@@ -102,14 +96,9 @@
             input_resource_cls=FeatureTypeWrite,
         )
 
-<<<<<<< HEAD
-    def delete_feature_types(self, external_id: Union[str, Sequence[str]], recursive: bool = False) -> None:
-        """`Delete one or more feature types <https://developer.cognite.com/api#tag/Geospatial/operation/GeospatialDeleteFeatureTypes>`_.
-=======
     def delete_feature_types(self, external_id: str | SequenceNotStr[str], recursive: bool = False) -> None:
         """`Delete one or more feature type`
         <https://developer.cognite.com/api#tag/Geospatial/operation/GeospatialDeleteFeatureTypes>
->>>>>>> b5213d45
 
         Args:
             external_id (str | SequenceNotStr[str]): External ID or list of external ids
@@ -159,14 +148,9 @@
     @overload
     def retrieve_feature_types(self, external_id: list[str]) -> FeatureTypeList: ...
 
-<<<<<<< HEAD
-    def retrieve_feature_types(self, external_id: Union[str, List[str]]) -> Union[FeatureType, FeatureTypeList]:
-        """`Retrieve feature types <https://developer.cognite.com/api#tag/Geospatial/operation/getFeatureTypesByIds>`_.
-=======
     def retrieve_feature_types(self, external_id: str | list[str]) -> FeatureType | FeatureTypeList:
         """`Retrieve feature types`
         <https://developer.cognite.com/api#tag/Geospatial/operation/getFeatureTypesByIds>
->>>>>>> b5213d45
 
         Args:
             external_id (str | list[str]): External ID
@@ -190,69 +174,9 @@
             resource_path=f"{self._RESOURCE_PATH}/featuretypes",
         )
 
-<<<<<<< HEAD
-    def update_feature_types(self, update: Union[FeatureTypeUpdate, Sequence[FeatureTypeUpdate]]) -> FeatureTypeList:
-        """`Update feature types (Deprecated) <https://developer.cognite.com/api#tag/Geospatial/operation/updateFeatureTypes>`_.
-
-        Args:
-            update (Union[FeatureTypeUpdate, Sequence[FeatureTypeUpdate]]): the update to apply
-
-        Returns:
-            FeatureTypeList: The updated feature types.
-
-        Examples:
-
-            Add one property and one index to a feature type:
-
-                >>> from cognite.client.data_classes.geospatial import PropertyAndSearchSpec
-                >>> from cognite.client import CogniteClient
-                >>> c = CogniteClient()
-                >>> res = c.geospatial.update_feature_types(
-                ...     update=FeatureTypeUpdate(external_id="wells",
-                ...         add=PropertyAndSearchSpec(
-                ...             properties={"altitude": {"type": "DOUBLE"}},
-                ...             search_spec={"altitude_idx": {"properties": ["altitude"]}}
-                ...         )
-                ...     )
-                ... )
-
-            Remove one property and one index from a feature type:
-                >>> from cognite.client.data_classes.geospatial import PropertyAndSearchSpec
-                >>> from cognite.client import CogniteClient
-                >>> c = CogniteClient()
-                >>> res = c.geospatial.update_feature_types(
-                ...     update=FeatureTypeUpdate(external_id="wells",
-                ...         remove=PropertyAndSearchSpec(
-                ...             properties=["volume"],
-                ...             search_spec=["vol_press_idx"]
-                ...         )
-                ...     )
-                ... )
-        """
-        warnings.warn("update_feature_types is deprecated, use patch_feature_types instead.", DeprecationWarning)
-        if isinstance(update, FeatureTypeUpdate):
-            update = [update]
-
-        def mapper(it: FeatureTypeUpdate) -> Dict[str, Any]:
-            add_properties = it.add.properties if hasattr(it, "add") else None
-            remove_properties = it.remove.properties if hasattr(it, "remove") else None
-            add_search_spec = it.add.search_spec if hasattr(it, "add") else None
-            remove_search_spec = it.remove.search_spec if hasattr(it, "remove") else None
-            properties_update = {"add": add_properties, "remove": remove_properties}
-            search_spec_update = {"add": add_search_spec, "remove": remove_search_spec}
-            return {"properties": properties_update, "searchSpec": search_spec_update}
-
-        json = {"items": [{"externalId": it.external_id, "update": mapper(it)} for it in update]}
-        res = self._post(url_path=f"{self._RESOURCE_PATH}/featuretypes/update", json=json)
-        return FeatureTypeList._load(res.json()["items"], cognite_client=self._cognite_client)
-
-    def patch_feature_types(self, patch: Union[FeatureTypePatch, Sequence[FeatureTypePatch]]) -> FeatureTypeList:
-        """`Patch feature types <https://developer.cognite.com/api#tag/Geospatial/operation/updateFeatureTypes>`_.
-=======
     def patch_feature_types(self, patch: FeatureTypePatch | Sequence[FeatureTypePatch]) -> FeatureTypeList:
         """`Patch feature types`
         <https://developer.cognite.com/api#tag/Geospatial/operation/updateFeatureTypes>
->>>>>>> b5213d45
 
         Args:
             patch (FeatureTypePatch | Sequence[FeatureTypePatch]): the patch to apply
@@ -329,16 +253,10 @@
         feature_type_external_id: str,
         feature: Feature | FeatureWrite | Sequence[Feature] | Sequence[FeatureWrite] | FeatureList | FeatureWriteList,
         allow_crs_transformation: bool = False,
-<<<<<<< HEAD
-        chunk_size: Optional[int] = None,
-    ) -> Union[Feature, FeatureList]:
-        """`Create features <https://developer.cognite.com/api#tag/Geospatial/operation/createFeatures>`_.
-=======
         chunk_size: int | None = None,
     ) -> Feature | FeatureList:
         """`Creates features`
         <https://developer.cognite.com/api#tag/Geospatial/operation/createFeatures>
->>>>>>> b5213d45
 
         Args:
             feature_type_external_id (str): Feature type definition for the features to create.
@@ -436,18 +354,11 @@
     def retrieve_features(
         self,
         feature_type_external_id: str,
-<<<<<<< HEAD
-        external_id: Union[str, List[str]],
-        properties: Optional[Dict[str, Any]] = None,
-    ) -> Union[FeatureList, Feature]:
-        """`Retrieve features <https://developer.cognite.com/api#tag/Geospatial/operation/getFeaturesByIds>`_.
-=======
         external_id: str | list[str],
         properties: dict[str, Any] | None = None,
     ) -> FeatureList | Feature:
         """`Retrieve features`
         <https://developer.cognite.com/api#tag/Geospatial/operation/getFeaturesByIds>
->>>>>>> b5213d45
 
         Args:
             feature_type_external_id (str): No description.
@@ -741,15 +652,10 @@
         filter: dict[str, Any] | None = None,
         properties: dict[str, Any] | None = None,
         allow_crs_transformation: bool = False,
-<<<<<<< HEAD
-    ) -> Generator[Feature, None, None]:
-        """`Stream features <https://developer.cognite.com/api#tag/Geospatial/operation/searchFeaturesStreaming>`_.
-=======
         allow_dimensionality_mismatch: bool = False,
     ) -> Iterator[Feature]:
         """`Stream features`
         <https://developer.cognite.com/api#tag/Geospatial/operation/searchFeaturesStreaming>
->>>>>>> b5213d45
 
         This method allows to return any number of items until the underlying
         api calls times out. The order of the result items is not deterministic.
@@ -862,14 +768,9 @@
         )
         return FeatureAggregateList._load(res.json()["items"], cognite_client=self._cognite_client)
 
-<<<<<<< HEAD
-    def get_coordinate_reference_systems(self, srids: Union[int, Sequence[int]]) -> CoordinateReferenceSystemList:
-        """`Get Coordinate Reference Systems <https://developer.cognite.com/api#tag/Geospatial/operation/getCoordinateReferenceSystem>`_.
-=======
     def get_coordinate_reference_systems(self, srids: int | Sequence[int]) -> CoordinateReferenceSystemList:
         """`Get Coordinate Reference Systems`
         <https://developer.cognite.com/api#tag/Geospatial/operation/getCoordinateReferenceSystem>
->>>>>>> b5213d45
 
         Args:
             srids (int | Sequence[int]): (Union[int, Sequence[int]]): SRID or list of SRIDs
@@ -984,14 +885,9 @@
         )
         return CoordinateReferenceSystemList._load(res.json()["items"], cognite_client=self._cognite_client)
 
-<<<<<<< HEAD
-    def delete_coordinate_reference_systems(self, srids: Union[int, Sequence[int]]) -> None:
-        """`Delete Coordinate Reference System <https://developer.cognite.com/api#tag/Geospatial/operation/deleteGeospatialCoordinateReferenceSystems>`_.
-=======
     def delete_coordinate_reference_systems(self, srids: int | Sequence[int]) -> None:
         """`Delete Coordinate Reference System`
         <https://developer.cognite.com/api#tag/Geospatial/operation/deleteGeospatialCoordinateReferenceSystems>
->>>>>>> b5213d45
 
         Args:
             srids (int | Sequence[int]): (Union[int, Sequence[int]]): SRID or list of SRIDs
