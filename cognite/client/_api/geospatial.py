from __future__ import annotations

import json
import numbers
import urllib.parse
from typing import Any, Iterator, Sequence, cast, overload

from requests.exceptions import ChunkedEncodingError

from cognite.client._api_client import APIClient
from cognite.client._constants import DEFAULT_LIMIT_READ
from cognite.client.data_classes.geospatial import (
    CoordinateReferenceSystem,
    CoordinateReferenceSystemList,
    Feature,
    FeatureAggregateList,
    FeatureList,
    FeatureType,
    FeatureTypeList,
    FeatureTypePatch,
    GeospatialComputedResponse,
    GeospatialComputeFunction,
    OrderSpec,
    RasterMetadata,
)
from cognite.client.exceptions import CogniteConnectionError
from cognite.client.utils._identifier import IdentifierSequence


class GeospatialAPI(APIClient):
    _RESOURCE_PATH = "/geospatial"

    @staticmethod
    def _feature_resource_path(feature_type_external_id: str) -> str:
        return f"{GeospatialAPI._RESOURCE_PATH}/featuretypes/{feature_type_external_id}/features"

    @staticmethod
    def _raster_resource_path(
        feature_type_external_id: str, feature_external_id: str, raster_property_name: str
    ) -> str:
        encoded_feature_external_id = urllib.parse.quote(feature_external_id, safe="")
        encoded_raster_property_name = urllib.parse.quote(raster_property_name, safe="")
        return (
            GeospatialAPI._feature_resource_path(feature_type_external_id)
            + f"/{encoded_feature_external_id}/rasters/{encoded_raster_property_name}"
        )

    @staticmethod
    def _compute_path() -> str:
        return f"{GeospatialAPI._RESOURCE_PATH}/compute"

    @overload
    def create_feature_types(self, feature_type: FeatureType) -> FeatureType:
        ...

    @overload
    def create_feature_types(self, feature_type: Sequence[FeatureType]) -> FeatureTypeList:
        ...

    def create_feature_types(self, feature_type: FeatureType | Sequence[FeatureType]) -> FeatureType | FeatureTypeList:
        """`Creates feature types`
        <https://developer.cognite.com/api#tag/Geospatial/operation/createFeatureTypes>

        Args:
            feature_type (FeatureType | Sequence[FeatureType]): feature type definition or list of feature type definitions to create.

        Returns:
            FeatureType | FeatureTypeList: Created feature type definition(s)

        Examples:

            Create new type definitions:

                >>> from cognite.client import CogniteClient
                >>> from cognite.client.data_classes.geospatial import FeatureType
                >>> c = CogniteClient()
                >>> feature_types = [
                ...     FeatureType(external_id="wells", properties={"location": {"type": "POINT", "srid": 4326}})
                ...     FeatureType(
                ...       external_id="cities",
                ...       properties={"name": {"type": "STRING", "size": 10}},
                ...       search_spec={"name_index": {"properties": ["name"]}}
                ...     )
                ... ]
                >>> res = c.geospatial.create_feature_types(feature_types)
        """
        return self._create_multiple(
            list_cls=FeatureTypeList,
            resource_cls=FeatureType,
            items=feature_type,
            resource_path=f"{self._RESOURCE_PATH}/featuretypes",
        )

    def delete_feature_types(self, external_id: str | Sequence[str], recursive: bool = False) -> None:
        """`Delete one or more feature type`
        <https://developer.cognite.com/api#tag/Geospatial/operation/GeospatialDeleteFeatureTypes>

        Args:
            external_id (str | Sequence[str]): External ID or list of external ids
            recursive (bool): if `true` the features will also be dropped

        Examples:

            Delete feature type definitions external id:

                >>> from cognite.client import CogniteClient
                >>> c = CogniteClient()
                >>> c.geospatial.delete_feature_types(external_id=["wells", "cities"])
        """
        extra_body_fields = {"recursive": True} if recursive else {}
        self._delete_multiple(
            identifiers=IdentifierSequence.load(external_ids=external_id),
            wrap_ids=True,
            resource_path=f"{self._RESOURCE_PATH}/featuretypes",
            extra_body_fields=extra_body_fields,
        )

    def list_feature_types(self) -> FeatureTypeList:
        """`List feature types`
        <https://developer.cognite.com/api#tag/Geospatial/operation/listFeatureTypes>

        Returns:
            FeatureTypeList: List of feature types

        Examples:

            Iterate over feature type definitions:

                >>> from cognite.client import CogniteClient
                >>> c = CogniteClient()
                >>> for feature_type in c.geospatial.list_feature_types():
                ...     feature_type # do something with the feature type definition
        """
        return self._list(
            list_cls=FeatureTypeList,
            resource_cls=FeatureType,
            method="POST",
            resource_path=f"{self._RESOURCE_PATH}/featuretypes",
        )

    @overload
    def retrieve_feature_types(self, external_id: str) -> FeatureType:
        ...

    @overload
    def retrieve_feature_types(self, external_id: list[str]) -> FeatureTypeList:
        ...

    def retrieve_feature_types(self, external_id: str | list[str]) -> FeatureType | FeatureTypeList:
        """`Retrieve feature types`
        <https://developer.cognite.com/api#tag/Geospatial/operation/getFeatureTypesByIds>

        Args:
            external_id (str | list[str]): External ID

        Returns:
            FeatureType | FeatureTypeList: Requested Type or None if it does not exist.

        Examples:

            Get Type by external id:

                >>> from cognite.client import CogniteClient
                >>> c = CogniteClient()
                >>> res = c.geospatial.retrieve_feature_types(external_id="1")
        """
        identifiers = IdentifierSequence.load(ids=None, external_ids=external_id)
        return self._retrieve_multiple(
            list_cls=FeatureTypeList,
            resource_cls=FeatureType,
            identifiers=identifiers.as_singleton() if identifiers.is_singleton() else identifiers,
            resource_path=f"{self._RESOURCE_PATH}/featuretypes",
        )

    def patch_feature_types(self, patch: FeatureTypePatch | Sequence[FeatureTypePatch]) -> FeatureTypeList:
        """`Patch feature types`
        <https://developer.cognite.com/api#tag/Geospatial/operation/updateFeatureTypes>

        Args:
            patch (FeatureTypePatch | Sequence[FeatureTypePatch]): the patch to apply

        Returns:
            FeatureTypeList: The patched feature types.

        Examples:

            Add one property to a feature type and add indexes

                >>> from cognite.client.data_classes.geospatial import Patches
                >>> from cognite.client import CogniteClient
                >>> c = CogniteClient()
                >>> res = c.geospatial.patch_feature_types(
                ...    patch=FeatureTypePatch(
                ...       external_id="wells",
                ...       property_patches=Patches(add={"altitude": {"type": "DOUBLE"}}),
                ...       search_spec_patches=Patches(
                ...         add={
                ...           "altitude_idx": {"properties": ["altitude"]},
                ...           "composite_idx": {"properties": ["location", "altitude"]}
                ...         }
                ...       )
                ...    )
                ... )

            Add an additional index to an existing property

                >>> from cognite.client.data_classes.geospatial import Patches
                >>> from cognite.client import CogniteClient
                >>> c = CogniteClient()
                >>> res = c.geospatial.patch_feature_types(
                ...    patch=FeatureTypePatch(
                ...         external_id="wells",
                ...         search_spec_patches=Patches(add={"location_idx": {"properties": ["location"]}})
                ... ))

        """
        if isinstance(patch, FeatureTypePatch):
            patch = [patch]
        payload = {
            "items": [
                {
                    "externalId": it.external_id,
                    "update": {"properties": it.property_patches, "searchSpec": it.search_spec_patches},
                }
                for it in patch
            ]
        }
        res = self._post(url_path=f"{self._RESOURCE_PATH}/featuretypes/update", json=payload)
        return FeatureTypeList.load(res.json()["items"], cognite_client=self._cognite_client)

    @overload
    def create_features(
        self,
        feature_type_external_id: str,
        feature: Feature,
        allow_crs_transformation: bool = False,
        chunk_size: int | None = None,
    ) -> Feature:
        ...

    @overload
    def create_features(
        self,
        feature_type_external_id: str,
        feature: Sequence[Feature] | FeatureList,
        allow_crs_transformation: bool = False,
        chunk_size: int | None = None,
    ) -> FeatureList:
        ...

    def create_features(
        self,
        feature_type_external_id: str,
        feature: Feature | Sequence[Feature] | FeatureList,
        allow_crs_transformation: bool = False,
        chunk_size: int | None = None,
    ) -> Feature | FeatureList:
        """`Creates features`
        <https://developer.cognite.com/api#tag/Geospatial/operation/createFeatures>

        Args:
            feature_type_external_id (str): Feature type definition for the features to create.
            feature (Feature | Sequence[Feature] | FeatureList): one feature or a list of features to create or a FeatureList object
            allow_crs_transformation (bool): If true, then input geometries will be transformed into the Coordinate Reference System defined in the feature type specification. When it is false, then requests with geometries in Coordinate Reference System different from the ones defined in the feature type will result in CogniteAPIError exception.
            chunk_size (int | None): maximum number of items in a single request to the api

        Returns:
            Feature | FeatureList: Created features

        Examples:

            Create a new feature type and corresponding feature:

                >>> from cognite.client import CogniteClient
                >>> c = CogniteClient()
                >>> feature_types = [
                ...     FeatureType(
                ...         external_id="my_feature_type",
                ...         properties={
                ...             "location": {"type": "POINT", "srid": 4326},
                ...             "temperature": {"type": "DOUBLE"}
                ...         }
                ...     )
                ... ]
                >>> res = c.geospatial.create_feature_types(feature_types)
                >>> res = c.geospatial.create_features(
                ...     feature_type_external_id="my_feature_type",
                ...     feature=Feature(
                ...         external_id="my_feature",
                ...         location={"wkt": "POINT(1 1)"},
                ...         temperature=12.4
                ...     )
                ... )
        """
        if chunk_size is not None and (chunk_size < 1 or chunk_size > self._CREATE_LIMIT):
            raise ValueError(f"The chunk_size must be strictly positive and not exceed {self._CREATE_LIMIT}")
        if isinstance(feature, FeatureList):
            feature = list(feature)
        resource_path = self._feature_resource_path(feature_type_external_id)
        extra_body_fields = {"allowCrsTransformation": "true"} if allow_crs_transformation else {}
        return self._create_multiple(
            list_cls=FeatureList,
            resource_cls=Feature,
            items=feature,
            resource_path=resource_path,
            extra_body_fields=extra_body_fields,
            limit=chunk_size,
        )

    def delete_features(self, feature_type_external_id: str, external_id: str | Sequence[str] | None = None) -> None:
        """`Delete one or more feature`
        <https://developer.cognite.com/api#tag/Geospatial/operation/deleteFeatures>

        Args:
            feature_type_external_id (str): No description.
            external_id (str | Sequence[str] | None): External ID or list of external ids

        Examples:

            Delete feature type definitions external id:

                >>> from cognite.client import CogniteClient
                >>> c = CogniteClient()
                >>> c.geospatial.delete_features(
                ...     feature_type_external_id="my_feature_type",
                ...     external_id=my_feature
                ... )
        """
        resource_path = self._feature_resource_path(feature_type_external_id)
        self._delete_multiple(
            identifiers=IdentifierSequence.load(external_ids=external_id), resource_path=resource_path, wrap_ids=True
        )

    @overload
    def retrieve_features(
        self,
        feature_type_external_id: str,
        external_id: str,
        properties: dict[str, Any] | None = None,
    ) -> Feature:
        ...

    @overload
    def retrieve_features(
        self,
        feature_type_external_id: str,
        external_id: list[str],
        properties: dict[str, Any] | None = None,
    ) -> FeatureList:
        ...

    def retrieve_features(
        self,
        feature_type_external_id: str,
        external_id: str | list[str],
        properties: dict[str, Any] | None = None,
    ) -> FeatureList | Feature:
        """`Retrieve features`
        <https://developer.cognite.com/api#tag/Geospatial/operation/getFeaturesByIds>

        Args:
            feature_type_external_id (str): No description.
            external_id (str | list[str]): External ID or list of external ids
            properties (dict[str, Any] | None): the output property selection

        Returns:
            FeatureList | Feature: Requested features or None if it does not exist.

        Examples:

            Retrieve one feature by its external id:

                >>> from cognite.client import CogniteClient
                >>> c = CogniteClient()
                >>> c.geospatial.retrieve_features(
                ...     feature_type_external_id="my_feature_type",
                ...     external_id="my_feature"
                ... )
        """
        resource_path = self._feature_resource_path(feature_type_external_id)
        identifiers = IdentifierSequence.load(ids=None, external_ids=external_id)
        return self._retrieve_multiple(
            list_cls=FeatureList,
            resource_cls=Feature,
            identifiers=identifiers.as_singleton() if identifiers.is_singleton() else identifiers,
            resource_path=resource_path,
            other_params={"output": {"properties": properties}},
        )

    def update_features(
        self,
        feature_type_external_id: str,
        feature: Feature | Sequence[Feature],
        allow_crs_transformation: bool = False,
        chunk_size: int | None = None,
    ) -> FeatureList:
        """`Update features`
        <https://developer.cognite.com/api#tag/Geospatial/operation/updateFeatures>

        Args:
            feature_type_external_id (str): No description.
            feature (Feature | Sequence[Feature]): feature or list of features.
            allow_crs_transformation (bool): If true, then input geometries will be transformed into the Coordinate Reference System defined in the feature type specification. When it is false, then requests with geometries in Coordinate Reference System different from the ones defined in the feature type will result in CogniteAPIError exception.
            chunk_size (int | None): maximum number of items in a single request to the api

        Returns:
            FeatureList: Updated features

        Examples:

            Update one feature:

                >>> from cognite.client import CogniteClient
                >>> c = CogniteClient()
                >>> my_feature = c.geospatial.create_features(
                ...     feature_type_external_id="my_feature_type",
                ...     feature=Feature(external_id="my_feature", temperature=12.4)
                ... )
                >>> my_updated_feature = c.geospatial.update_features(
                ...     feature_type_external_id="my_feature_type",
                ...     feature=Feature(external_id="my_feature", temperature=6.237)
                ... )
        """
        if chunk_size is not None and (chunk_size < 1 or chunk_size > self._UPDATE_LIMIT):
            raise ValueError(f"The chunk_size must be strictly positive and not exceed {self._UPDATE_LIMIT}")
        if isinstance(feature, FeatureList):
            feature = list(feature)
        # updates for feature are not following the patch structure from other resources
        # they are more like a replace so an update looks like a feature creation
        resource_path = self._feature_resource_path(feature_type_external_id) + "/update"
        extra_body_fields = {"allowCrsTransformation": "true"} if allow_crs_transformation else {}
        return cast(
            FeatureList,
            self._create_multiple(
                list_cls=FeatureList,
                resource_cls=Feature,
                items=feature,
                resource_path=resource_path,
                extra_body_fields=extra_body_fields,
                limit=chunk_size,
            ),
        )

    def list_features(
        self,
        feature_type_external_id: str,
        filter: dict[str, Any] | None = None,
        properties: dict[str, Any] | None = None,
        limit: int | None = DEFAULT_LIMIT_READ,
        allow_crs_transformation: bool = False,
    ) -> FeatureList:
        """`List features`
        <https://developer.cognite.com/api#tag/Geospatial/operation/listFeatures>

        This method allows to filter all features.

        Args:
            feature_type_external_id (str): the feature type to list features for
            filter (dict[str, Any] | None): the list filter
            properties (dict[str, Any] | None): the output property selection
            limit (int | None): Maximum number of features to return. Defaults to 25. Set to -1, float("inf") or None to return all features.
            allow_crs_transformation (bool): If true, then input geometries if existing in the filter will be transformed into the Coordinate Reference System defined in the feature type specification. When it is false, then requests with geometries in Coordinate Reference System different from the ones defined in the feature type will result in CogniteAPIError exception.

        Returns:
            FeatureList: The filtered features

        Examples:

            List features:

                >>> from cognite.client import CogniteClient
                >>> c = CogniteClient()
                >>> my_feature_type = c.geospatial.retrieve_feature_types(
                ...     external_id="my_feature_type"
                ... )
                >>> my_feature = c.geospatial.create_features(
                ...     feature_type_external_id=my_feature_type,
                ...     feature=Feature(
                ...         external_id="my_feature",
                ...         temperature=12.4,
                ...         location={"wkt": "POINT(0 1)"}
                ...     )
                ... )
                >>> res = c.geospatial.list_features(
                ...     feature_type_external_id="my_feature_type",
                ...     filter={"range": {"property": "temperature", "gt": 12.0}}
                ... )
                >>> for f in res:
                ...     # do something with the features

            Search for features and select output properties:

                >>> res = c.geospatial.list_features(
                ...     feature_type_external_id=my_feature_type,
                ...     filter={},
                ...     properties={"temperature": {}, "pressure": {}}
                ... )

            Search for features with spatial filters:

                >>> res = c.geospatial.list_features(
                ...     feature_type_external_id=my_feature_type,
                ...     filter={"stWithin": {
                ...         "property": "location",
                ...         "value": {"wkt": "POLYGON((0 0, 0 1, 1 1, 0 0))"}
                ...     }}
                ... )
        """
        return self._list(
            list_cls=FeatureList,
            resource_cls=Feature,
            resource_path=self._feature_resource_path(feature_type_external_id),
            method="POST",
            limit=limit,
            filter=filter,
            other_params={
                "allowCrsTransformation": (True if allow_crs_transformation else None),
                "output": {"properties": properties},
            },
        )

    def search_features(
        self,
        feature_type_external_id: str,
        filter: dict[str, Any] | None = None,
        properties: dict[str, Any] | None = None,
        limit: int = DEFAULT_LIMIT_READ,
        order_by: Sequence[OrderSpec] | None = None,
        allow_crs_transformation: bool = False,
    ) -> FeatureList:
        """`Search for features`
        <https://developer.cognite.com/api#tag/Geospatial/operation/searchFeatures>

        This method allows to order the result by one or more of the properties of the feature type.
        However, the number of items returned is limited to 1000 and there is no support for cursors yet.
        If you need to return more than 1000 items, use the `stream_features(...)` method instead.

        Args:
            feature_type_external_id (str): The feature type to search for
            filter (dict[str, Any] | None): The search filter
            properties (dict[str, Any] | None): The output property selection
            limit (int): Maximum number of results
            order_by (Sequence[OrderSpec] | None): The order specification
            allow_crs_transformation (bool): If true, then input geometries will be transformed into the Coordinate Reference System defined in the feature type specification. When it is false, then requests with geometries in Coordinate Reference System different from the ones defined in the feature type will result in CogniteAPIError exception.

        Returns:
            FeatureList: the filtered features

        Examples:

            Search for features:

                >>> from cognite.client import CogniteClient
                >>> c = CogniteClient()
                >>> my_feature_type = c.geospatial.retrieve_feature_types(
                ...     external_id="my_feature_type"
                ... )
                >>> my_feature = c.geospatial.create_features(
                ...     feature_type_external_id=my_feature_type,
                ...     feature=Feature(
                ...         external_id="my_feature",
                ...         temperature=12.4,
                ...         location={"wkt": "POINT(0 1)"}
                ...     )
                ... )
                >>> res = c.geospatial.search_features(
                ...     feature_type_external_id="my_feature_type",
                ...     filter={"range": {"property": "temperature", "gt": 12.0}}
                ... )
                >>> for f in res:
                ...     # do something with the features

            Search for features and select output properties:

                >>> res = c.geospatial.search_features(
                ...     feature_type_external_id=my_feature_type,
                ...     filter={},
                ...     properties={"temperature": {}, "pressure": {}}
                ... )

            Search for features and order results:

                >>> res = c.geospatial.search_features(
                ...     feature_type_external_id=my_feature_type,
                ...     filter={},
                ...     order_by=[
                ...         OrderSpec("temperature", "ASC"),
                ...         OrderSpec("pressure", "DESC")]
                ... )

            Search for features with spatial filters:

                >>> res = c.geospatial.search_features(
                ...     feature_type_external_id=my_feature_type,
                ...     filter={"stWithin": {
                ...         "property": "location",
                ...         "value": {"wkt": "POLYGON((0 0, 0 1, 1 1, 0 0))"}
                ...     }}
                ... )

            Combining multiple filters:

                >>> res = c.geospatial.search_features(
                ...     feature_type_external_id=my_feature_type,
                ...     filter={"and": [
                ...         {"range": {"property": "temperature", "gt": 12.0}},
                ...         {"stWithin": {
                ...             "property": "location",
                ...             "value": {"wkt": "POLYGON((0 0, 0 1, 1 1, 0 0))"}
                ...         }}
                ...     ]}
                ... )

                >>> res = c.geospatial.search_features(
                ...     feature_type_external_id=my_feature_type,
                ...     filter={"or": [
                ...         {"range": {"property": "temperature", "gt": 12.0}},
                ...         {"stWithin": {
                ...             "property": "location",
                ...             "value": {"wkt": "POLYGON((0 0, 0 1, 1 1, 0 0))"}
                ...         }}
                ...     ]}
                ... )
        """
        resource_path = self._feature_resource_path(feature_type_external_id) + "/search"
        order = None if order_by is None else [f"{item.property}:{item.direction}" for item in order_by]
        res = self._post(
            url_path=resource_path,
            json={
                "filter": filter or {},
                "limit": limit,
                "output": {"properties": properties},
                "sort": order,
                "allowCrsTransformation": (True if allow_crs_transformation else None),
            },
        )
        return FeatureList.load(res.json()["items"], cognite_client=self._cognite_client)

    def stream_features(
        self,
        feature_type_external_id: str,
        filter: dict[str, Any] | None = None,
        properties: dict[str, Any] | None = None,
        allow_crs_transformation: bool = False,
    ) -> Iterator[Feature]:
        """`Stream features`
        <https://developer.cognite.com/api#tag/Geospatial/operation/searchFeaturesStreaming>

        This method allows to return any number of items until the underlying
        api calls times out. The order of the result items is not deterministic.
        If you need to order the results, use the `search_features(...)` method instead.

        Args:
            feature_type_external_id (str): the feature type to search for
            filter (dict[str, Any] | None): the search filter
            properties (dict[str, Any] | None): the output property selection
            allow_crs_transformation (bool): If true, then input geometries will be transformed into the Coordinate Reference System defined in the feature type specification. When it is false, then requests with geometries in Coordinate Reference System different from the ones defined in the feature type will result in CogniteAPIError exception.

        Yields:
            Feature: a generator for the filtered features

        Examples:

            Stream features:

                >>> from cognite.client import CogniteClient
                >>> c = CogniteClient()
                >>> my_feature = c.geospatial.create_features(
                ...     feature_type_external_id="my_feature_type",
                ...     feature=Feature(external_id="my_feature", temperature=12.4)
                ... )
                >>> features = c.geospatial.stream_features(
                ...     feature_type_external_id="my_feature_type",
                ...     filter={"range": {"property": "temperature", "gt": 12.0}}
                ... )
                >>> for f in features:
                ...     # do something with the features

            Stream features and select output properties:

                >>> features = c.geospatial.stream_features(
                ...     feature_type_external_id="my_feature_type",
                ...     filter={},
                ...     properties={"temperature": {}, "pressure": {}}
                ... )
                >>> for f in features:
                ...     # do something with the features
        """
        resource_path = self._feature_resource_path(feature_type_external_id) + "/search-streaming"
        payload = {
            "filter": filter or {},
            "output": {"properties": properties, "jsonStreamFormat": "NEW_LINE_DELIMITED"},
        }
        params = {"allowCrsTransformation": "true"} if allow_crs_transformation else None
        res = self._do_request(
            "POST", url_path=resource_path, json=payload, timeout=self._config.timeout, stream=True, params=params
        )

        try:
            for line in res.iter_lines():
<<<<<<< HEAD
                yield Feature._load(complexjson.loads(line))
=======
                yield Feature.load(json.loads(line))
>>>>>>> 8e91114e
        except (ChunkedEncodingError, ConnectionError) as e:
            raise CogniteConnectionError(e)

    def aggregate_features(
        self,
        feature_type_external_id: str,
        filter: dict[str, Any] | None = None,
        group_by: Sequence[str] | None = None,
        order_by: Sequence[OrderSpec] | None = None,
        output: dict[str, Any] | None = None,
    ) -> FeatureAggregateList:
        """`Aggregate filtered features`
        <https://developer.cognite.com/api#tag/Geospatial/operation/aggregateFeatures>

        Args:
            feature_type_external_id (str): the feature type to filter features from
            filter (dict[str, Any] | None): the search filter
            group_by (Sequence[str] | None): list of properties to group by with
            order_by (Sequence[OrderSpec] | None): the order specification
            output (dict[str, Any] | None): the aggregate output

        Returns:
            FeatureAggregateList: the filtered features

        Examples:

            Aggregate property of features:

                >>> from cognite.client import CogniteClient
                >>> c = CogniteClient()
                >>> my_feature = c.geospatial.create_features(
                ...     feature_type_external_id="my_feature_type",
                ...     feature=Feature(external_id="my_feature", temperature=12.4)
                ... )
                >>> res = c.geospatial.aggregate_features(
                ...     feature_type_external_id="my_feature_type",
                ...     filter={"range": {"property": "temperature", "gt": 12.0}},
                ...     group_by=["category"],
                ...     order_by=[OrderSpec("category", "ASC")],
                ...     output={"min_temperature": {"min": {"property": "temperature"}},
                ...         "max_volume": {"max": {"property": "volume"}}
                ...     }
                ... )
                >>> for a in res:
                ...     # loop over aggregates in different groups
        """
        resource_path = self._feature_resource_path(feature_type_external_id) + "/aggregate"
        order = None if order_by is None else [f"{item.property}:{item.direction}" for item in order_by]
        res = self._post(
            url_path=resource_path,
            json={
                "filter": filter or {},
                "groupBy": group_by,
                "sort": order,
                "output": output,
            },
        )
        return FeatureAggregateList.load(res.json()["items"], cognite_client=self._cognite_client)

    def get_coordinate_reference_systems(self, srids: int | Sequence[int]) -> CoordinateReferenceSystemList:
        """`Get Coordinate Reference Systems`
        <https://developer.cognite.com/api#tag/Geospatial/operation/getCoordinateReferenceSystem>

        Args:
            srids (int | Sequence[int]): (Union[int, Sequence[int]]): SRID or list of SRIDs

        Returns:
            CoordinateReferenceSystemList: Requested CRSs.

        Examples:

            Get two CRS definitions:

                >>> from cognite.client import CogniteClient
                >>> c = CogniteClient()
                >>> crs = c.geospatial.get_coordinate_reference_systems(srids=[4326, 4327])
        """
        if isinstance(srids, (int, numbers.Integral)):
            srids_processed: Sequence[numbers.Integral | int] = [srids]
        else:
            srids_processed = srids

        res = self._post(
            url_path=f"{self._RESOURCE_PATH}/crs/byids", json={"items": [{"srid": srid} for srid in srids_processed]}
        )
        return CoordinateReferenceSystemList.load(res.json()["items"], cognite_client=self._cognite_client)

    def list_coordinate_reference_systems(self, only_custom: bool = False) -> CoordinateReferenceSystemList:
        """`List Coordinate Reference Systems`
        <https://developer.cognite.com/api#tag/Geospatial/operation/listGeospatialCoordinateReferenceSystems>

        Args:
            only_custom (bool): list only custom CRSs or not

        Returns:
            CoordinateReferenceSystemList: list of CRSs.

        Examples:

            Fetch all custom CRSs:

                >>> from cognite.client import CogniteClient
                >>> c = CogniteClient()
                >>> crs = c.geospatial.list_coordinate_reference_systems(only_custom=True)
        """
        res = self._get(url_path=f"{self._RESOURCE_PATH}/crs", params={"filterCustom": only_custom})
        return CoordinateReferenceSystemList.load(res.json()["items"], cognite_client=self._cognite_client)

    def create_coordinate_reference_systems(
        self, crs: CoordinateReferenceSystem | Sequence[CoordinateReferenceSystem]
    ) -> CoordinateReferenceSystemList:
        """`Create Coordinate Reference System`
        <https://developer.cognite.com/api#tag/Geospatial/operation/createGeospatialCoordinateReferenceSystems>

        Args:
            crs (CoordinateReferenceSystem | Sequence[CoordinateReferenceSystem]): a CoordinateReferenceSystem or a list of CoordinateReferenceSystem

        Returns:
            CoordinateReferenceSystemList: list of CRSs.

        Examples:

            Create a custom CRS:

                >>> from cognite.client import CogniteClient
                >>> c = CogniteClient()
                >>> custom_crs = CoordinateReferenceSystem(
                ...     srid = 121111,
                ...     wkt=(
                ...          'PROJCS["NTF (Paris) / Lambert zone II",'
                ...          ' GEOGCS["NTF (Paris)",'
                ...          '  DATUM["Nouvelle_Triangulation_Francaise_Paris",'
                ...          '   SPHEROID["Clarke 1880 (IGN)",6378249.2,293.4660212936265,'
                ...          '    AUTHORITY["EPSG","7011"]],'
                ...          '   TOWGS84[-168,-60,320,0,0,0,0],'
                ...          '   AUTHORITY["EPSG","6807"]],'
                ...          '  PRIMEM["Paris",2.33722917,'
                ...          '   AUTHORITY["EPSG","8903"]],'
                ...          '  UNIT["grad",0.01570796326794897,'
                ...          '   AUTHORITY["EPSG","9105"]], '
                ...          '  AUTHORITY["EPSG","4807"]],'
                ...          ' PROJECTION["Lambert_Conformal_Conic_1SP"],'
                ...          ' PARAMETER["latitude_of_origin",52],'
                ...          ' PARAMETER["central_meridian",0],'
                ...          ' PARAMETER["scale_factor",0.99987742],'
                ...          ' PARAMETER["false_easting",600000],'
                ...          ' PARAMETER["false_northing",2200000],'
                ...          ' UNIT["metre",1,'
                ...          '  AUTHORITY["EPSG","9001"]],'
                ...          ' AXIS["X",EAST],'
                ...          ' AXIS["Y",NORTH],'
                ...          ' AUTHORITY["EPSG","27572"]]'
                ...     ),
                ...     proj_string=(
                ...          '+proj=lcc +lat_1=46.8 +lat_0=46.8 +lon_0=0 +k_0=0.99987742 '
                ...          '+x_0=600000 +y_0=2200000 +a=6378249.2 +b=6356515 '
                ...          '+towgs84=-168,-60,320,0,0,0,0 +pm=paris +units=m +no_defs'
                ...     )
                ... )
                >>> crs = c.geospatial.create_coordinate_reference_systems(custom_crs)
        """
        if isinstance(crs, CoordinateReferenceSystem):
            crs = [crs]

        res = self._post(
            url_path=f"{self._RESOURCE_PATH}/crs", json={"items": [it.dump(camel_case=True) for it in crs]}
        )
        return CoordinateReferenceSystemList.load(res.json()["items"], cognite_client=self._cognite_client)

    def delete_coordinate_reference_systems(self, srids: int | Sequence[int]) -> None:
        """`Delete Coordinate Reference System`
        <https://developer.cognite.com/api#tag/Geospatial/operation/deleteGeospatialCoordinateReferenceSystems>

        Args:
            srids (int | Sequence[int]): (Union[int, Sequence[int]]): SRID or list of SRIDs

        Examples:

            Delete a custom CRS:

                >>> from cognite.client import CogniteClient
                >>> c = CogniteClient()
                >>> crs = c.geospatial.delete_coordinate_reference_systems(srids=[121111])
        """
        if isinstance(srids, (int, numbers.Integral)):
            srids_processed: Sequence[numbers.Integral | int] = [srids]
        else:
            srids_processed = srids

        self._post(
            url_path=f"{self._RESOURCE_PATH}/crs/delete", json={"items": [{"srid": srid} for srid in srids_processed]}
        )

    def put_raster(
        self,
        feature_type_external_id: str,
        feature_external_id: str,
        raster_property_name: str,
        raster_format: str,
        raster_srid: int,
        file: str,
        allow_crs_transformation: bool = False,
        raster_scale_x: float | None = None,
        raster_scale_y: float | None = None,
    ) -> RasterMetadata:
        """`Put raster <https://developer.cognite.com/api#tag/Geospatial/operation/putRaster>`

        Args:
            feature_type_external_id (str): No description.
            feature_external_id (str): one feature or a list of features to create
            raster_property_name (str): the raster property name
            raster_format (str): the raster input format
            raster_srid (int): the associated SRID for the raster
            file (str): the path to the file of the raster
            allow_crs_transformation (bool): When the parameter is false, requests with rasters in Coordinate Reference System different from the one defined in the feature type will result in bad request response code.
            raster_scale_x (float | None): the X component of the pixel width in units of coordinate reference system
            raster_scale_y (float | None): the Y component of the pixel height in units of coordinate reference system

        Returns:
            RasterMetadata: the raster metadata if it was ingested successfully

        Examples:

            Put a raster in a feature raster property:

                >>> from cognite.client import CogniteClient
                >>> c = CogniteClient()
                >>> feature_type = ...
                >>> feature = ...
                >>> raster_property_name = ...
                >>> metadata = c.geospatial.put_raster(feature_type.external_id, feature.external_id,
                ...         raster_property_name, "XYZ", 3857, file)
        """
        query_params = f"format={raster_format}&srid={raster_srid}"
        if allow_crs_transformation:
            query_params += "&allowCrsTransformation=true"
        if raster_scale_x:
            query_params += f"&scaleX={raster_scale_x}"
        if raster_scale_y:
            query_params += f"&scaleY={raster_scale_y}"
        url_path = (
            self._raster_resource_path(feature_type_external_id, feature_external_id, raster_property_name)
            + f"?{query_params}"
        )
        res = self._do_request(
            "PUT",
            url_path,
            data=open(file, "rb").read(),
            headers={"Content-Type": "application/binary"},
            timeout=self._config.timeout,
        )
        return RasterMetadata.load(res.json(), cognite_client=self._cognite_client)

    def delete_raster(
        self,
        feature_type_external_id: str,
        feature_external_id: str,
        raster_property_name: str,
    ) -> None:
        """`Delete raster <https://developer.cognite.com/api#tag/Geospatial/operation/deleteRaster>`

        Args:
            feature_type_external_id (str): No description.
            feature_external_id (str): one feature or a list of features to create
            raster_property_name (str): the raster property name

        Examples:

            Delete a raster in a feature raster property:

                >>> from cognite.client import CogniteClient
                >>> c = CogniteClient()
                >>> feature_type = ...
                >>> feature = ...
                >>> raster_property_name = ...
                >>> c.geospatial.delete_raster(feature_type.external_id, feature.external_id, raster_property_name)
        """
        url_path = (
            self._raster_resource_path(feature_type_external_id, feature_external_id, raster_property_name) + "/delete"
        )
        self._do_request(
            "POST",
            url_path,
            timeout=self._config.timeout,
        )

    def get_raster(
        self,
        feature_type_external_id: str,
        feature_external_id: str,
        raster_property_name: str,
        raster_format: str,
        raster_options: dict[str, Any] | None = None,
        raster_srid: int | None = None,
        raster_scale_x: float | None = None,
        raster_scale_y: float | None = None,
        allow_crs_transformation: bool = False,
    ) -> bytes:
        """`Get raster <https://developer.cognite.com/api#tag/Geospatial/operation/getRaster>`

        Args:
            feature_type_external_id (str): Feature type definition for the features to create.
            feature_external_id (str): one feature or a list of features to create
            raster_property_name (str): the raster property name
            raster_format (str): the raster output format
            raster_options (dict[str, Any] | None): GDAL raster creation key-value options
            raster_srid (int | None): the SRID for the output raster
            raster_scale_x (float | None): the X component of the output pixel width in units of coordinate reference system
            raster_scale_y (float | None): the Y component of the output pixel height in units of coordinate reference system
            allow_crs_transformation (bool): When the parameter is false, requests with output rasters in Coordinate Reference System different from the one defined in the feature type will result in bad request response code.

        Returns:
            bytes: the raster data

        Examples:

            Get a raster from a feature raster property:

                >>> from cognite.client import CogniteClient
                >>> c = CogniteClient()
                >>> feature_type = ...
                >>> feature = ...
                >>> raster_property_name = ...
                >>> raster_data = c.geospatial.get_raster(feature_type.external_id, feature.external_id,
                ...    raster_property_name, "XYZ", {"SIGNIFICANT_DIGITS": "4"})
        """
        url_path = self._raster_resource_path(feature_type_external_id, feature_external_id, raster_property_name)
        res = self._do_request(
            "POST",
            url_path,
            timeout=self._config.timeout,
            json={
                "format": raster_format,
                "options": raster_options,
                "allowCrsTransformation": (True if allow_crs_transformation else None),
                "srid": raster_srid,
                "scaleX": raster_scale_x,
                "scaleY": raster_scale_y,
            },
        )
        return res.content

    def compute(
        self,
        output: dict[str, GeospatialComputeFunction],
    ) -> GeospatialComputedResponse:
        """`Compute <https://developer.cognite.com/api#tag/Geospatial/operation/compute>`

        Args:
            output (dict[str, GeospatialComputeFunction]): No description.

        Returns:
            GeospatialComputedResponse: Mapping of keys to computed items.

        Examples:

            Compute the transformation of an ewkt geometry from one SRID to another:

                >>> from cognite.client import CogniteClient
                >>> from cognite.client.data_classes.geospatial import GeospatialGeometryTransformComputeFunction, GeospatialGeometryValueComputeFunction
                >>> c = CogniteClient()
                >>> compute_function = GeospatialGeometryTransformComputeFunction(GeospatialGeometryValueComputeFunction("SRID=4326;POLYGON((0 0,10 0,10 10,0 10,0 0))"), srid=23031)
                >>> compute_result = c.geospatial.compute(output = {"output": compute_function})
        """
        url_path = self._compute_path()

        res = self._do_request(
            "POST",
            url_path,
            timeout=self._config.timeout,
            json={"output": {k: v.to_json_payload() for k, v in output.items()}},
        )
<<<<<<< HEAD
        json = res.json()
        return GeospatialComputedResponse._load(json, cognite_client=self._cognite_client)
=======
        return GeospatialComputedResponse.load(res.json(), cognite_client=self._cognite_client)
>>>>>>> 8e91114e
<|MERGE_RESOLUTION|>--- conflicted
+++ resolved
@@ -698,11 +698,7 @@
 
         try:
             for line in res.iter_lines():
-<<<<<<< HEAD
-                yield Feature._load(complexjson.loads(line))
-=======
-                yield Feature.load(json.loads(line))
->>>>>>> 8e91114e
+                yield Feature._load(json.loads(line))
         except (ChunkedEncodingError, ConnectionError) as e:
             raise CogniteConnectionError(e)
 
@@ -1075,9 +1071,4 @@
             timeout=self._config.timeout,
             json={"output": {k: v.to_json_payload() for k, v in output.items()}},
         )
-<<<<<<< HEAD
-        json = res.json()
-        return GeospatialComputedResponse._load(json, cognite_client=self._cognite_client)
-=======
-        return GeospatialComputedResponse.load(res.json(), cognite_client=self._cognite_client)
->>>>>>> 8e91114e
+        return GeospatialComputedResponse._load(res.json(), cognite_client=self._cognite_client)