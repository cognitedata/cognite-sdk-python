from __future__ import annotations

import contextlib
import functools
import heapq
import itertools
import math
import statistics
import time
import warnings
from abc import ABC, abstractmethod
from collections.abc import Mapping
from concurrent.futures import CancelledError
from copy import copy
from datetime import datetime, timedelta
from itertools import chain
from typing import (
    TYPE_CHECKING,
    Any,
    Callable,
    Dict,
    Iterable,
    Iterator,
    List,
    Literal,
    MutableSequence,
    Optional,
    Sequence,
    Set,
    Tuple,
    Type,
    TypeVar,
    Union,
    cast,
)

from cognite.client._api.datapoint_tasks import (
    BaseConcurrentTask,
    BaseDpsFetchSubtask,
    CustomDatapoints,
    DatapointsPayload,
    SplittingFetchSubtask,
    _DatapointsQuery,
    _SingleTSQueryBase,
    _SingleTSQueryValidator,
)
from cognite.client._api.synthetic_time_series import SyntheticDatapointsAPI
from cognite.client._api_client import APIClient
from cognite.client.data_classes.datapoints import (
    Aggregate,
    Datapoints,
    DatapointsArray,
    DatapointsArrayList,
    DatapointsList,
    LatestDatapointQuery,
)
from cognite.client.exceptions import CogniteAPIError, CogniteNotFoundError
from cognite.client.utils._auxiliary import (
    assert_type,
    exactly_one_is_not_none,
    find_duplicates,
    import_legacy_protobuf,
    local_import,
    split_into_chunks,
    split_into_n_parts,
)
from cognite.client.utils._concurrency import collect_exc_info_and_raise, execute_tasks, get_priority_executor
from cognite.client.utils._identifier import Identifier, IdentifierSequence
from cognite.client.utils._time import (
    _unit_in_days,
    align_large_granularity,
    get_granularity_multiplier_and_unit,
    in_timedelta,
    pandas_date_range_tz,
    timestamp_to_ms,
    to_fixed_utc_intervals,
    to_pandas_freq,
    validate_timezone,
)
from cognite.client.utils._validation import validate_user_input_dict_with_identifier

if not import_legacy_protobuf():
    from cognite.client._proto.data_point_list_response_pb2 import DataPointListItem, DataPointListResponse
else:
    from cognite.client._proto_legacy.data_point_list_response_pb2 import (  # type: ignore [misc]
        DataPointListItem,
        DataPointListResponse,
    )

if TYPE_CHECKING:
    from concurrent.futures import Future

    import pandas as pd

    from cognite.client import CogniteClient
    from cognite.client.config import ClientConfig
    from cognite.client.utils._priority_tpe import PriorityThreadPoolExecutor


TSQueryList = List[_SingleTSQueryBase]
PoolSubtaskType = Tuple[int, float, float, BaseDpsFetchSubtask]

T = TypeVar("T")
TResLst = TypeVar("TResLst", DatapointsList, DatapointsArrayList)


def select_dps_fetch_strategy(dps_client: DatapointsAPI, user_query: _DatapointsQuery) -> DpsFetchStrategy:
    max_workers = dps_client._config.max_workers
    if max_workers < 1:  # Dps fetching does not use fn `execute_tasks_concurrently`, so we must check:
        raise RuntimeError(f"Invalid option for `{max_workers=}`. Must be at least 1")

    validator = _SingleTSQueryValidator(
        user_query,
        dps_limit_raw=dps_client._DPS_LIMIT_RAW,
        dps_limit_agg=dps_client._DPS_LIMIT_AGG,
    )
    all_queries = validator.validate_and_create_single_queries()
    agg_queries, raw_queries = split_queries_into_raw_and_aggs(all_queries)

    # Running mode is decided based on how many time series are requested VS. number of workers:
    if len(all_queries) <= max_workers:
        # Start shooting requests from the hip immediately:
        return EagerDpsFetcher(dps_client, all_queries, agg_queries, raw_queries, max_workers)
    # Fetch a smaller, chunked batch of dps from all time series - which allows us to do some rudimentary
    # guesstimation of dps density - then chunk away:
    return ChunkingDpsFetcher(dps_client, all_queries, agg_queries, raw_queries, max_workers)


def split_queries_into_raw_and_aggs(all_queries: TSQueryList) -> Tuple[TSQueryList, TSQueryList]:
    split_qs: Tuple[TSQueryList, TSQueryList] = [], []
    for query in all_queries:
        split_qs[query.is_raw_query].append(query)
    return split_qs


class DpsFetchStrategy(ABC):
    def __init__(
        self,
        dps_client: DatapointsAPI,
        all_queries: TSQueryList,
        agg_queries: TSQueryList,
        raw_queries: TSQueryList,
        max_workers: int,
    ) -> None:
        self.dps_client = dps_client
        self.all_queries = all_queries
        self.agg_queries = agg_queries
        self.raw_queries = raw_queries
        self.max_workers = max_workers
        self.n_queries = len(all_queries)

        # Fetching datapoints relies on protobuf, which, depending on OS and major version used
        # might be running in pure python or compiled C code. We issue a warning if we can determine
        # that the user is running in pure python mode (quite a bit slower...)
        with contextlib.suppress(ImportError):
            from google.protobuf.descriptor import _USE_C_DESCRIPTORS  # type: ignore [attr-defined]

            if _USE_C_DESCRIPTORS is False:
                warnings.warn(
                    "Your installation of 'protobuf' is missing compiled C binaries, and will run in pure-python mode, "
                    "which causes datapoints fetching to be ~5x slower. To verify, set the environment variable "
                    "`PROTOCOL_BUFFERS_PYTHON_IMPLEMENTATION=cpp` before running (this will cause the code to fail). "
                    "The easiest fix is probably to pin your 'protobuf' dependency to major version 4 (or higher), "
                    "see: https://developers.google.com/protocol-buffers/docs/news/2022-05-06#python-updates",
                    UserWarning,
                    stacklevel=3,
                )

    def fetch_all_datapoints(self) -> DatapointsList:
        with get_priority_executor(max_workers=self.max_workers) as pool:
            ordered_results = self._fetch_all(pool, use_numpy=False)
        return self._finalize_tasks(ordered_results, resource_lst=DatapointsList)

    def fetch_all_datapoints_numpy(self) -> DatapointsArrayList:
        with get_priority_executor(max_workers=self.max_workers) as pool:
            ordered_results = self._fetch_all(pool, use_numpy=True)
        return self._finalize_tasks(ordered_results, resource_lst=DatapointsArrayList)

    def _finalize_tasks(self, ordered_results: List[BaseConcurrentTask], resource_lst: Type[TResLst]) -> TResLst:
        return resource_lst(
            [ts_task.get_result() for ts_task in ordered_results],
            cognite_client=self.dps_client._cognite_client,
        )

    def _make_dps_request_using_protobuf(self, payload: DatapointsPayload) -> bytes:
        return self.dps_client._do_request(
            json=payload,
            method="POST",
            url_path=f"{self.dps_client._RESOURCE_PATH}/list",
            accept="application/protobuf",
            timeout=self.dps_client._config.timeout,
        ).content

    def _request_datapoints(self, payload: DatapointsPayload) -> Sequence[DataPointListItem]:
        (res := DataPointListResponse()).MergeFromString(self._make_dps_request_using_protobuf(payload))
        return res.items

    @abstractmethod
    def _fetch_all(self, pool: PriorityThreadPoolExecutor, use_numpy: bool) -> List[BaseConcurrentTask]:
        raise NotImplementedError


class EagerDpsFetcher(DpsFetchStrategy):
    """A datapoints fetching strategy to make small queries as fast as possible.

    Is used when the number of time series to fetch is smaller than or equal to the number of `max_workers`, so
    that each worker only fetches datapoints for a single time series per request (this maximises throughput
    according to the API docs). This does -not- mean that we assign a time series to each worker! All available
    workers will fetch data for the same time series to speed up fetching. To make this work, the time domain is
    split based on the density of datapoints returned and other heuristics like granularity (e.g. given '1h', at
    most 168 datapoints exist per week).
    """

    def __request_datapoints_jit(
        self,
        task: SplittingFetchSubtask,
        payload: Optional[CustomDatapoints] = None,
    ) -> Optional[Sequence[DataPointListItem]]:
        # Note: We delay getting the next payload as much as possible; this way, when we count number of
        # points left to fetch JIT, we have the most up-to-date estimate (and may quit early):
        if (item := task.get_next_payload()) is None:
            return None

        dps_payload: DatapointsPayload = cast(DatapointsPayload, copy(payload) or {})
        dps_payload["items"] = [item]
        return self._request_datapoints(dps_payload)

    def _fetch_all(self, pool: PriorityThreadPoolExecutor, use_numpy: bool) -> List[BaseConcurrentTask]:
        futures_dct, ts_task_lookup = self._create_initial_tasks(pool, use_numpy)

        # Run until all top level tasks are complete:
        while futures_dct:
            future = next(pool.as_completed(futures_dct))
            ts_task = (subtask := futures_dct.pop(future)).parent
            res = self._get_result_with_exception_handling(future, ts_task, ts_task_lookup, futures_dct)
            if res is None:
                continue
            # We may dynamically split subtasks based on what % of time range was returned:
            if new_subtasks := subtask.store_partial_result(res):
                self._queue_new_subtasks(pool, futures_dct, new_subtasks)
            if ts_task.is_done:  # "Parent" ts task might be done before a subtask is finished
                if all(parent.is_done for parent in ts_task_lookup.values()):
                    pool.shutdown(wait=False)
                    break
                if ts_task.has_limit:
                    # For finished limited queries, cancel all unstarted futures for same parent:
                    self._cancel_futures_for_finished_ts_task(ts_task, futures_dct)
                continue
            elif subtask.is_done:
                continue
            self._queue_new_subtasks(pool, futures_dct, [subtask])
        # Return only non-missing time series tasks in correct order given by `all_queries`:
        return list(filter(None, map(ts_task_lookup.get, self.all_queries)))

    def _create_initial_tasks(
        self,
        pool: PriorityThreadPoolExecutor,
        use_numpy: bool,
    ) -> Tuple[Dict[Future, BaseDpsFetchSubtask], Dict[_SingleTSQueryBase, BaseConcurrentTask]]:
        futures_dct: Dict[Future, BaseDpsFetchSubtask] = {}
        ts_task_lookup, payload = {}, {"ignoreUnknownIds": False}
        for query in self.all_queries:
            ts_task = ts_task_lookup[query] = query.ts_task_type(query=query, eager_mode=True, use_numpy=use_numpy)
            for subtask in ts_task.split_into_subtasks(self.max_workers, self.n_queries):
                future = pool.submit(self.__request_datapoints_jit, subtask, payload, priority=subtask.priority)
                futures_dct[future] = subtask
        return futures_dct, ts_task_lookup

    def _queue_new_subtasks(
        self,
        pool: PriorityThreadPoolExecutor,
        futures_dct: Dict[Future, BaseDpsFetchSubtask],
        new_subtasks: Sequence[BaseDpsFetchSubtask],
    ) -> None:
        for task in new_subtasks:
            future = pool.submit(self.__request_datapoints_jit, task, priority=task.priority)
            futures_dct[future] = task

    def _get_result_with_exception_handling(
        self,
        future: Future,
        ts_task: BaseConcurrentTask,
        ts_task_lookup: Dict[_SingleTSQueryBase, BaseConcurrentTask],
        futures_dct: Dict[Future, BaseDpsFetchSubtask],
    ) -> Optional[DataPointListItem]:
        try:
            if (res := future.result()) is not None:
                return res[0]
            return None
        except CancelledError:
            return None
        except CogniteAPIError as e:
            # Break ref cycle with the exception:
            future._exception = None  # type: ignore [attr-defined]
            if not (e.code == 400 and e.missing and ts_task.query.ignore_unknown_ids):
                # TODO: We only notify the user one the first occurrence of a missing time series, and we
                #       should probably change that (add note to exception or await all ts have been checked)
                collect_exc_info_and_raise([e])
            elif ts_task.is_done:
                return None
            ts_task.is_done = True
            del ts_task_lookup[ts_task.query]
            self._cancel_futures_for_finished_ts_task(ts_task, futures_dct)
            return None

    def _cancel_futures_for_finished_ts_task(
        self, ts_task: BaseConcurrentTask, futures_dct: Dict[Future, BaseDpsFetchSubtask]
    ) -> None:
        for future, subtask in futures_dct.copy().items():
            # TODO: Change to loop over parent.subtasks?
            if subtask.parent is ts_task:
                future.cancel()
                del futures_dct[future]


class ChunkingDpsFetcher(DpsFetchStrategy):
    """A datapoints fetching strategy to make large queries faster through the grouping of more than one
    time series per request.

    The main underlying assumption is that "the more time series are queried, the lower the average density".

    Is used when the number of time series to fetch is larger than the number of `max_workers`. How many
    time series are chunked per request is dynamic and is decided by the overall number to fetch, their
    individual number of datapoints and whether raw- or aggregate datapoints are asked for since
    they are independent in requests - as long as the total number of time series does not exceed `_FETCH_TS_LIMIT`.
    """

    def __init__(self, *args: Any) -> None:
        super().__init__(*args)
        self.counter = itertools.count()
        # To chunk efficiently, we have subtask pools (heap queues) that we use to prioritise subtasks
        # when building/combining subtasks into a full query:
        self.raw_subtask_pool: List[PoolSubtaskType] = []
        self.agg_subtask_pool: List[PoolSubtaskType] = []
        self.subtask_pools = (self.agg_subtask_pool, self.raw_subtask_pool)

    def _fetch_all(self, pool: PriorityThreadPoolExecutor, use_numpy: bool) -> List[BaseConcurrentTask]:
        # The initial tasks are important - as they tell us which time series are missing, which
        # are string, which are sparse... We use this info when we choose the best fetch-strategy.
        ts_task_lookup, missing_to_raise = {}, set()
        initial_query_limits, initial_futures_dct = self._create_initial_tasks(pool)

        for future in pool.as_completed(initial_futures_dct):
            res_lst = future.result()
            chunk_agg_qs, chunk_raw_qs = initial_futures_dct.pop(future)
            new_ts_tasks, chunk_missing = self._create_ts_tasks_and_handle_missing(
                res_lst, chunk_agg_qs, chunk_raw_qs, initial_query_limits, use_numpy
            )
            missing_to_raise.update(chunk_missing)
            ts_task_lookup.update(new_ts_tasks)

        if missing_to_raise:
            raise CogniteNotFoundError(not_found=[q.identifier.as_dict(camel_case=False) for q in missing_to_raise])

        if ts_tasks_left := self._update_queries_with_new_chunking_limit(ts_task_lookup):
            self._add_to_subtask_pools(
                chain.from_iterable(
                    task.split_into_subtasks(max_workers=self.max_workers, n_tot_queries=len(ts_tasks_left))
                    for task in ts_tasks_left
                )
            )
            futures_dct: Dict[Future, List[BaseDpsFetchSubtask]] = {}
            self._queue_new_subtasks(pool, futures_dct)
            self._fetch_until_complete(pool, futures_dct, ts_task_lookup)
        # Return only non-missing time series tasks in correct order given by `all_queries`:
        return list(filter(None, map(ts_task_lookup.get, self.all_queries)))

    def _fetch_until_complete(
        self,
        pool: PriorityThreadPoolExecutor,
        futures_dct: Dict[Future, List[BaseDpsFetchSubtask]],
        ts_task_lookup: Dict[_SingleTSQueryBase, BaseConcurrentTask],
    ) -> None:
        while futures_dct:
            future = next(pool.as_completed(futures_dct))
            res_lst, subtask_lst = future.result(), futures_dct.pop(future)
            for subtask, res in zip(subtask_lst, res_lst):
                # We may dynamically split subtasks based on what % of time range was returned:
                if new_subtasks := subtask.store_partial_result(res):
                    self._add_to_subtask_pools(new_subtasks)
                if not subtask.is_done:
                    self._add_to_subtask_pools([subtask])
            # Check each parent in current batch once if we may cancel some queued subtasks:
            if done_ts_tasks := {sub.parent for sub in subtask_lst if sub.parent.is_done}:
                self._cancel_subtasks(done_ts_tasks)

            self._queue_new_subtasks(pool, futures_dct)

            if all(task.is_done for task in ts_task_lookup.values()):
                pool.shutdown(wait=False)
                return None

    def _create_initial_tasks(
        self, pool: PriorityThreadPoolExecutor
    ) -> Tuple[Dict[_SingleTSQueryBase, int], Dict[Future, Tuple[TSQueryList, TSQueryList]]]:
        initial_query_limits: Dict[_SingleTSQueryBase, int] = {}
        initial_futures_dct: Dict[Future, Tuple[TSQueryList, TSQueryList]] = {}
        # Optimal queries uses the entire worker pool. We may be forced to use more (queue) when we
        # can't fit all individual time series (maxes out at `_FETCH_TS_LIMIT * max_workers`):
        n_queries = max(self.max_workers, math.ceil(self.n_queries / self.dps_client._FETCH_TS_LIMIT))
        splitter: Callable[[List[T]], Iterator[List[T]]] = functools.partial(split_into_n_parts, n=n_queries)
        for query_chunks in zip(splitter(self.agg_queries), splitter(self.raw_queries)):
            # Agg and raw limits are independent in the query, so we max out on both:
            items = []
            for queries, max_lim in zip(query_chunks, [self.dps_client._DPS_LIMIT_AGG, self.dps_client._DPS_LIMIT_RAW]):
                maxed_limits = self._find_initial_query_limits([q.capped_limit for q in queries], max_lim)
                initial_query_limits.update(chunk_query_limits := dict(zip(queries, maxed_limits)))
                items.extend([{**q.to_payload(), "limit": lim} for q, lim in chunk_query_limits.items()])

            payload = {"ignoreUnknownIds": True, "items": items}
            future = pool.submit(self._request_datapoints, payload, priority=0)
            initial_futures_dct[future] = query_chunks
        return initial_query_limits, initial_futures_dct

    def _create_ts_tasks_and_handle_missing(
        self,
        res: Sequence[DataPointListItem],
        chunk_agg_qs: TSQueryList,
        chunk_raw_qs: TSQueryList,
        initial_query_limits: Dict[_SingleTSQueryBase, int],
        use_numpy: bool,
    ) -> Tuple[Dict[_SingleTSQueryBase, BaseConcurrentTask], Set[_SingleTSQueryBase]]:
        if len(res) == len(chunk_agg_qs) + len(chunk_raw_qs):
            to_raise: Set[_SingleTSQueryBase] = set()
        else:
            # We have at least 1 missing time series:
            chunk_agg_qs, chunk_raw_qs, to_raise = self._handle_missing_ts(res, chunk_agg_qs, chunk_raw_qs)

        # Align initial res with corresponding queries and create tasks:
        ts_tasks = {
            query: query.ts_task_type(
                query=query,
                eager_mode=False,
                use_numpy=use_numpy,
                first_dps_batch=res,
                first_limit=initial_query_limits[query],
            )
            for res, query in zip(res, chain(chunk_agg_qs, chunk_raw_qs))
        }
        return ts_tasks, to_raise

    def _add_to_subtask_pools(self, new_subtasks: Iterable[BaseDpsFetchSubtask]) -> None:
        for task in new_subtasks:
            # We leverage how tuples are compared to prioritise items. First `priority`, then `payload limit`
            # (to easily group smaller queries), then counter to always break ties, but keep order (never use tasks themselves):
            n_dps_left = math.inf if (n_dps_left := task.get_remaining_limit()) is None else n_dps_left
            limit = min(n_dps_left, task.max_query_limit)
            new_subtask: PoolSubtaskType = (task.priority, limit, next(self.counter), task)
            heapq.heappush(self.subtask_pools[task.is_raw_query], new_subtask)

    def _queue_new_subtasks(
        self, pool: PriorityThreadPoolExecutor, futures_dct: Dict[Future, List[BaseDpsFetchSubtask]]
    ) -> None:
        while pool._work_queue.empty() and any(self.subtask_pools):
            # While the number of unstarted tasks is 0 and we have unqueued subtasks in one of the pools,
            # we keep combining subtasks into "chunked dps requests" to feed to the thread pool
            if (new_request := self._combine_subtasks_into_new_request()) is None:
                return
            payload, subtask_lst, priority = new_request
            future = pool.submit(self._request_datapoints, payload, priority=priority)
            futures_dct[future] = subtask_lst
            # Yield thread control (or qsize will increase despite idle workers):
            time.sleep(0.0001)

    def _combine_subtasks_into_new_request(
        self,
    ) -> Optional[Tuple[DatapointsPayload, List[BaseDpsFetchSubtask], float]]:
        next_items: List[CustomDatapoints] = []
        next_subtasks: List[BaseDpsFetchSubtask] = []
        agg_pool, raw_pool = self.subtask_pools
        for task_pool, request_max_limit, is_raw in zip(
            self.subtask_pools,
            (self.dps_client._DPS_LIMIT_AGG, self.dps_client._DPS_LIMIT_RAW),
            [False, True],
        ):
            if not task_pool:
                continue
            limit_used = 0  # Dps limit for raw and agg is independent (in same query)
            while task_pool:
                if len(next_items) + 1 > self.dps_client._FETCH_TS_LIMIT:
                    # Hard limit on N ts, quit immediately (even if below dps limit):
                    priority = statistics.mean(task.priority for task in next_subtasks)
                    payload: DatapointsPayload = {"items": next_items}
                    return payload, next_subtasks, priority

                # Highest priority task is always at index 0 (heap magic):
                *_, next_task = task_pool[0]
                next_payload = next_task.get_next_payload()
                if next_payload is None or next_task.is_done:
                    # Parent task finished before subtask and has been marked as done already:
                    heapq.heappop(task_pool)  # Pop to remove from heap
                    continue
                next_limit = next_payload["limit"]
                if limit_used + next_limit <= request_max_limit:
                    next_items.append(next_payload)
                    next_subtasks.append(next_task)
                    limit_used += next_limit
                    heapq.heappop(task_pool)
                else:
                    break

        # Next task might be empty (happens with limited queries as more and more "later" tasks get cancelled)
        if next_items:
            priority = statistics.mean(task.priority for task in next_subtasks)
            payload = {"items": next_items}
            return payload, next_subtasks, priority
        return None

    @staticmethod
    def _decide_individual_query_limit(query: _SingleTSQueryBase, ts_task: BaseConcurrentTask, n_ts_limit: int) -> int:
        # For a better estimate, we use first ts of first batch instead of `query.start`:
        batch_start, batch_end = ts_task.start_ts_first_batch, ts_task.end_ts_first_batch
        est_remaining_dps = ts_task.n_dps_first_batch * (query.end - batch_end) / (batch_end - batch_start)
        # To use the full request limit on a single ts, the estimate must be >> max_limit (raw/agg dependent):
        if est_remaining_dps > 5 * (max_limit := query.max_query_limit):
            return max_limit
        # To build full queries, we want dps chunk sizes that easily combines to 100 %, e.g. we don't want
        # 1/3, because 1/3 + 1/2 -> 83 % full, but 1/8 is fine as 4 x 1/8 + 1/2 = 100 %:
        for chunk_size in (1, 2, 4, 8, 16, 32):
            if est_remaining_dps > max_limit // chunk_size:
                return max_limit // (2 * chunk_size)
        return max_limit // n_ts_limit

    def _update_queries_with_new_chunking_limit(
        self, ts_task_lookup: Dict[_SingleTSQueryBase, BaseConcurrentTask]
    ) -> List[BaseConcurrentTask]:
        remaining_tasks = {q: t for q, t in ts_task_lookup.items() if not t.is_done}
        tot_raw = sum(q.is_raw_query for q in remaining_tasks)
        if tot_raw <= self.max_workers >= len(remaining_tasks) - tot_raw:
            # Number of raw and agg tasks independently <= max_workers, so we're basically doing "eager fetching",
            # but it's worth noting that we'll still chunk 1 raw + 1 agg per query (if they exist).
            return list(remaining_tasks.values())

        # Many tasks left, decide how we'll chunk'em by estimating which are dense (and need little to
        # no chunking), and which are not (...and may be grouped - and how "tightly"):
        for query, ts_task in remaining_tasks.items():
            est_limit = self._decide_individual_query_limit(query, ts_task, self.dps_client._FETCH_TS_LIMIT)
            query.override_max_query_limit(est_limit)

        return list(remaining_tasks.values())

    def _cancel_subtasks(self, done_ts_tasks: Set[BaseConcurrentTask]) -> None:
        for ts_task in done_ts_tasks:
            # We do -not- want to iterate/mutate the heapqs, so we mark subtasks as done instead:
            for subtask in ts_task.subtasks:
                subtask.is_done = True

    @staticmethod
    def _find_initial_query_limits(limits: List[int], max_limit: int) -> List[int]:
        actual_lims = [0] * len(limits)
        not_done = set(range(len(limits)))
        while not_done:
            part = max_limit // len(not_done)
            if not part:
                # We still might not have not reached max_limit, but we can no longer distribute evenly
                break
            rm_idx = set()
            for i in not_done:
                i_part = min(part, limits[i])  # A query of limit=10 does not need more of max_limit than 10
                actual_lims[i] += i_part
                max_limit -= i_part
                if i_part == limits[i]:
                    rm_idx.add(i)
                else:
                    limits[i] -= i_part
            not_done -= rm_idx
        return actual_lims

    @staticmethod
    def _handle_missing_ts(
        res: Sequence[DataPointListItem],
        agg_queries: TSQueryList,
        raw_queries: TSQueryList,
    ) -> Tuple[TSQueryList, TSQueryList, Set[_SingleTSQueryBase]]:
        to_raise = set()
        not_missing = {("id", r.id) for r in res}.union(("externalId", r.externalId) for r in res)
        for query in chain(agg_queries, raw_queries):
            query.is_missing = query.identifier.as_tuple() not in not_missing
            # Only raise for those time series that can't be missing (individually customisable parameter):
            if query.is_missing and not query.ignore_unknown_ids:
                to_raise.add(query)
        agg_queries = [q for q in agg_queries if not q.is_missing]
        raw_queries = [q for q in raw_queries if not q.is_missing]
        return agg_queries, raw_queries, to_raise


class DatapointsAPI(APIClient):
    _RESOURCE_PATH = "/timeseries/data"

    def __init__(self, config: ClientConfig, api_version: Optional[str], cognite_client: CogniteClient) -> None:
        super().__init__(config, api_version, cognite_client)
        self.synthetic = SyntheticDatapointsAPI(config, api_version, cognite_client)
        self._FETCH_TS_LIMIT = 100
        self._DPS_LIMIT_AGG = 10_000
        self._DPS_LIMIT_RAW = 100_000
        self._DPS_INSERT_LIMIT = 100_000
        self._RETRIEVE_LATEST_LIMIT = 100
        self._POST_DPS_OBJECTS_LIMIT = 10_000
        self._GRANULARITY_HOURS_LIMIT = 100_000

    def retrieve(
        self,
        *,
        id: None | int | dict[str, Any] | Sequence[int | dict[str, Any]] = None,
        external_id: None | str | dict[str, Any] | Sequence[str | dict[str, Any]] = None,
        start: int | str | datetime | None = None,
        end: int | str | datetime | None = None,
        aggregates: Aggregate | str | list[Aggregate | str] | None = None,
        granularity: Optional[str] = None,
        limit: Optional[int] = None,
        include_outside_points: bool = False,
        ignore_unknown_ids: bool = False,
    ) -> None | Datapoints | DatapointsList:
<<<<<<< HEAD
        """`Retrieve datapoints for one or more time series <https://docs.cognite.com/api/v1/#operation/getMultiTimeSeriesDatapoints>`_
=======
        """`Retrieve datapoints for one or more time series. <https://developer.cognite.com/api#tag/Time-series/operation/getMultiTimeSeriesDatapoints>`_
>>>>>>> ab3ef04e

        **Performance guide**:
            In order to retrieve millions of datapoints as efficiently as possible, here are a few guidelines:

            1. For best speed, and significantly lower memory usage, consider using `retrieve_arrays(...)` which uses `numpy.ndarrays` for data storage.
            2. Unlimited queries are fastest as they are trivial to parallelize. Thus, specifying a very large finite `limit`, e.g. 1 million, comes with a performance penalty.
            3. Try to avoid specifying `start` and `end` to be very far from the actual data: If you have data from 2000 to 2015, don't set start=0 (1970).

        Args:
            start (Union[int, str, datetime, None]): Inclusive start. Default: 1970-01-01 UTC.
            end (Union[int, str, datetime, None]): Exclusive end. Default: "now"
            id (Union[None, int, Dict[str, Any], List[Union[int, Dict[str, Any]]]]): Id, dict (with id) or (mixed) sequence of these. See examples below.
            external_id (Union[None, str, Dict[str, Any], List[Union[str, Dict[str, Any]]]]): External id, dict (with external id) or (mixed) sequence of these. See examples below.
            aggregates (Union[str, List[str], None]): Single aggregate or list of aggregates to retrieve. Default: None (raw datapoints returned)
            granularity (str): The granularity to fetch aggregates at. e.g. '15s', '2h', '10d'. Default: None.
            limit (int): Maximum number of datapoints to return for each time series. Default: None (no limit)
            include_outside_points (bool): Whether to include outside points. Not allowed when fetching aggregates. Default: False
            ignore_unknown_ids (bool): Whether to ignore missing time series rather than raising an exception. Default: False

        Returns:
            Union[None, Datapoints, DatapointsList]: A `Datapoints` object containing the requested data, or a `DatapointsList` if multiple time series were asked for (the ordering is ids first, then external_ids). If `ignore_unknown_ids` is `True`, a single time series is requested and it is not found, the function will return `None`.

        Examples:

            You can specify the identifiers of the datapoints you wish to retrieve in a number of ways. In this example
            we are using the time-ago format to get raw data for the time series with id=42 from 2 weeks ago up until now::

                >>> from cognite.client import CogniteClient
                >>> client = CogniteClient()
                >>> dps = client.time_series.data.retrieve(id=42, start="2w-ago")

            You can also get aggregated values, such as `max` or `average`. You may also fetch more than one time series simultaneously. Here we are
            getting daily averages and maximum values for all of 2018, for two different time series, where we're specifying `start` and `end` as integers
            (milliseconds after epoch). Note that we are fetching them using their external ids::

                >>> dps_lst = client.time_series.data.retrieve(
                ...    external_id=["foo", "bar"],
                ...    start=1514764800000,
                ...    end=1546300800000,
                ...    aggregates=["max", "average"],
                ...    granularity="1d")

            In the two code examples above, we have a `dps` object (an instance of `Datapoints`), and a `dps_lst` object (an instance of `DatapointsList`).
            On `dps`, which in this case contains raw datapoints, you may access the underlying data directly by using the `.value` attribute. This works for
            both numeric and string (raw) datapoints, but not aggregates - they must be accessed by their respective names, because you're allowed to fetch up
            to 10 aggregates simultaneously, and they are stored on the same object::

                >>> raw_data = dps.value
                >>> first_dps = dps_lst[0]  # optionally: `dps_lst.get(external_id="foo")`
                >>> avg_data = first_dps.average
                >>> max_data = first_dps.max

            You may also slice a `Datapoints` object (you get `Datapoints` back), or ask for "a row of data" at a single index in same way you would do with a
            built-in `list` (you get a `Datapoint` object back, note the singular name). You'll also get `Datapoint` objects when iterating through a `Datapoints`
            object, but this should generally be avoided (consider this a performance warning)::

                >>> dps_slice = dps[-10:]  # Last ten values
                >>> dp = dps[3]  # The third value
                >>> for dp in dps_slice:
                ...     pass  # do something!

            All parameters can be individually set if you pass (one or more) dictionaries (even `ignore_unknown_ids`, contrary to the API).
            If you also pass top-level parameters, these will be overruled by the individual parameters (where both exist). You are free to
            mix any kind of ids and external ids: Single identifiers, single dictionaries and (mixed) lists of these.

            Let's say you want different aggregates and end-times for a few time series (when only fetching a single aggregate, you may pass
            the string directly for convenience)::

                >>> dps_lst = client.time_series.data.retrieve(
                ...     id=[
                ...         {"id": 42, "end": "1d-ago", "aggregates": "average"},
                ...         {"id": 69, "end": "2d-ago", "aggregates": ["average"]},
                ...         {"id": 96, "end": "3d-ago", "aggregates": ["min", "max", "count"]},
                ...     ],
                ...     external_id={"external_id": "foo", "aggregates": "max"},
                ...     start="5d-ago",
                ...     granularity="1h")

            When requesting multiple time series, an easy way to get the datapoints of a specific one is to use the `.get` method
            on the returned `DatapointsList` object, then specify if you want `id` or `external_id`. Note: If you fetch a time series
            by using `id`, you can still access it with its `external_id` (and the opposite way around), if you know it::

                >>> from datetime import datetime, timezone
                >>> utc = timezone.utc
                >>> dps_lst = client.time_series.data.retrieve(
                ...     start=datetime(1907, 10, 14, tzinfo=utc),
                ...     end=datetime(1907, 11, 6, tzinfo=utc),
                ...     id=[42, 43, 44, ..., 499, 500],
                ... )
                >>> ts_350 = dps_lst.get(id=350)  # `Datapoints` object

            ...but what happens if you request some duplicate ids or external_ids? In this example we will show how to get data from
            multiple disconnected periods. Let's say you're tasked to train a machine learning model to recognize a specific failure mode
            of a system, and you want the training data to only be from certain periods (when an alarm was on/high). Assuming these alarms
            are stored as events in CDF, with both start- and end times, we can use these directly in the query.

            After fetching, the `.get` method will return a list of `Datapoints` instead, (assuming we have more than one event) in the
            same order, similar to how slicing works with non-unique indices on Pandas DataFrames::

                >>> periods = client.events.list(type="alarm", subtype="pressure")
                >>> sensor_xid = "foo-pressure-bar"
                >>> dps_lst = client.time_series.data.retrieve(
                ...     id=[42, 43, 44],
                ...     external_id=[
                ...         {"external_id": sensor_xid, "start": ev.start_time, "end": ev.end_time}
                ...         for ev in periods
                ...     ])
                >>> ts_44 = dps_lst.get(id=44)  # Single `Datapoints` object
                >>> ts_lst = dps_lst.get(external_id=sensor_xid)  # List of `len(periods)` `Datapoints` objects

            The API has an endpoint to "retrieve latest (before)", but not "after". Luckily, we can emulate that behaviour easily.
            Let's say we have a very dense time series and do not want to fetch all of the available raw data (or fetch less precise
            aggregate data), just to get the very first datapoint of every month (from e.g. the year 2000 through 2010)::

                >>> import itertools
                >>> month_starts = [
                ...     datetime(year, month, 1, tzinfo=utc)
                ...     for year, month in itertools.product(range(2000, 2011), range(1, 13))]
                >>> dps_lst = client.time_series.data.retrieve(
                ...     external_id=[{"external_id": "foo", "start": start} for start in month_starts],
                ...     limit=1)

            To get *all* historic and future datapoints for a time series, e.g. to do a backup, you may want to import the two integer
            constants: `MIN_TIMESTAMP_MS` and `MAX_TIMESTAMP_MS`, to make sure you do not miss any. Performance warning: This pattern of
            fetching datapoints from the entire valid time domain is slower and shouldn't be used for regular "day-to-day" queries::

                >>> from cognite.client.utils import MIN_TIMESTAMP_MS, MAX_TIMESTAMP_MS
                >>> dps_backup = client.time_series.data.retrieve(
                ...     id=123,
                ...     start=MIN_TIMESTAMP_MS,
                ...     end=MAX_TIMESTAMP_MS + 1)  # end is exclusive

            The last example here is just to showcase the great flexibility of the `retrieve` endpoint, with a very custom query::

                >>> ts1 = 1337
                >>> ts2 = {
                ...     "id": 42,
                ...     "start": -12345,  # Overrides `start` arg. below
                ...     "end": "1h-ago",
                ...     "limit": 1000,  # Overrides `limit` arg. below
                ...     "include_outside_points": True,
                ... }
                >>> ts3 = {
                ...     "id": 11,
                ...     "end": "1h-ago",
                ...     "aggregates": ["max"],
                ...     "granularity": "42h",
                ...     "include_outside_points": False,
                ...     "ignore_unknown_ids": True,  # Overrides `ignore_unknown_ids` arg. below
                ... }
                >>> dps_lst = client.time_series.data.retrieve(
                ...    id=[ts1, ts2, ts3], start="2w-ago", limit=None, ignore_unknown_ids=False)
        """
        query = _DatapointsQuery(
            start=start,
            end=end,
            id=id,
            external_id=external_id,
            aggregates=aggregates,
            granularity=granularity,
            limit=limit,
            include_outside_points=include_outside_points,
            ignore_unknown_ids=ignore_unknown_ids,
        )
        fetcher = select_dps_fetch_strategy(self, user_query=query)
        dps_lst = fetcher.fetch_all_datapoints()
        if not query.is_single_identifier:
            return dps_lst
        elif not dps_lst and ignore_unknown_ids:
            return None
        return dps_lst[0]

    def retrieve_arrays(
        self,
        *,
        id: None | int | dict[str, Any] | Sequence[int | dict[str, Any]] = None,
        external_id: None | str | dict[str, Any] | Sequence[str | dict[str, Any]] = None,
        start: int | str | datetime | None = None,
        end: int | str | datetime | None = None,
        aggregates: Aggregate | str | list[Aggregate | str] | None = None,
        granularity: Optional[str] = None,
        limit: Optional[int] = None,
        include_outside_points: bool = False,
        ignore_unknown_ids: bool = False,
    ) -> None | DatapointsArray | DatapointsArrayList:
<<<<<<< HEAD
        """`Retrieve datapoints for one or more time series <https://docs.cognite.com/api/v1/#operation/getMultiTimeSeriesDatapoints>`_
=======
        """`Retrieve datapoints for one or more time series. <https://developer.cognite.com/api#tag/Time-series/operation/getMultiTimeSeriesDatapoints>`_
>>>>>>> ab3ef04e

        **Note**: This method requires `numpy` to be installed.

        Args:
            start (Union[int, str, datetime, None]): Inclusive start. Default: 1970-01-01 UTC.
            end (Union[int, str, datetime, None]): Exclusive end. Default: "now"
            id (Union[None, int, Dict[str, Any], List[Union[int, Dict[str, Any]]]]): Id, dict (with id) or (mixed) sequence of these. See examples below.
            external_id (Union[None, str, Dict[str, Any], List[Union[str, Dict[str, Any]]]]): External id, dict (with external id) or (mixed) sequence of these. See examples below.
            aggregates (Union[str, List[str], None]): Single aggregate or list of aggregates to retrieve. Default: None (raw datapoints returned)
            granularity (str): The granularity to fetch aggregates at. e.g. '15s', '2h', '10d'. Default: None.
            limit (int): Maximum number of datapoints to return for each time series. Default: None (no limit)
            include_outside_points (bool): Whether to include outside points. Not allowed when fetching aggregates. Default: False
            ignore_unknown_ids (bool): Whether to ignore missing time series rather than raising an exception. Default: False

        Returns:
            Union[None, DatapointsArray, DatapointsArrayList]: A `DatapointsArray` object containing the requested data, or a `DatapointsArrayList` if multiple time series were asked for (the ordering is ids first, then external_ids). If `ignore_unknown_ids` is `True`, a single time series is requested and it is not found, the function will return `None`.

        Examples:

            **Note:** For more usage examples, see `DatapointsAPI.retrieve` method (which accepts exactly the same arguments).

            Get weekly `min` and `max` aggregates for a time series with id=42 since the year 2000, then compute the range of values:

                >>> from cognite.client import CogniteClient
                >>> from datetime import datetime, timezone
                >>> client = CogniteClient()
                >>> dps = client.time_series.data.retrieve_arrays(
                ...     id=42,
                ...     start=datetime(2020, 1, 1, tzinfo=timezone.utc),
                ...     aggregates=["min", "max"],
                ...     granularity="7d")
                >>> weekly_range = dps.max - dps.min

            Get up-to 2 million raw datapoints for the last 48 hours for a noisy time series with external_id="ts-noisy",
            then use a small and wide moving average filter to smooth it out:

                >>> import numpy as np
                >>> dps = client.time_series.data.retrieve_arrays(
                ...     external_id="ts-noisy",
                ...     start="2d-ago",
                ...     limit=2_000_000)
                >>> smooth = np.convolve(dps.value, np.ones(5) / 5)  # doctest: +SKIP
                >>> smoother = np.convolve(dps.value, np.ones(20) / 20)  # doctest: +SKIP

            Get raw datapoints for multiple time series, that may or may not exist, from the last 2 hours, then find the
            largest gap between two consecutive values for all time series, also taking the previous value into account (outside point).

                >>> id_lst = [42, 43, 44]
                >>> dps_lst = client.time_series.data.retrieve_arrays(
                ...     id=id_lst,
                ...     start="2h-ago",
                ...     include_outside_points=True,
                ...     ignore_unknown_ids=True)
                >>> largest_gaps = [np.max(np.diff(dps.timestamp)) for dps in dps_lst]

            Get raw datapoints for a time series with external_id="bar" from the last 10 weeks, then convert to a `pandas.Series`
            (you can of course also use the `to_pandas()` convenience method if you want a `pandas.DataFrame`):

                >>> import pandas as pd
                >>> dps = client.time_series.data.retrieve_arrays(external_id="bar", start="10w-ago")
                >>> series = pd.Series(dps.value, index=dps.timestamp)
        """
        local_import("numpy")  # Verify that numpy is available or raise CogniteImportError
        query = _DatapointsQuery(
            start=start,
            end=end,
            id=id,
            external_id=external_id,
            aggregates=aggregates,
            granularity=granularity,
            limit=limit,
            include_outside_points=include_outside_points,
            ignore_unknown_ids=ignore_unknown_ids,
        )
        fetcher = select_dps_fetch_strategy(self, user_query=query)
        dps_lst = fetcher.fetch_all_datapoints_numpy()
        if not query.is_single_identifier:
            return dps_lst
        elif not dps_lst and ignore_unknown_ids:
            return None
        return dps_lst[0]

    def retrieve_dataframe(
        self,
        *,
        id: None | int | dict[str, Any] | Sequence[int | dict[str, Any]] = None,
        external_id: None | str | dict[str, Any] | Sequence[str | dict[str, Any]] = None,
        start: int | str | datetime | None = None,
        end: int | str | datetime | None = None,
        aggregates: Aggregate | str | list[Aggregate | str] | None = None,
        granularity: Optional[str] = None,
        limit: Optional[int] = None,
        include_outside_points: bool = False,
        ignore_unknown_ids: bool = False,
        uniform_index: bool = False,
        include_aggregate_name: bool = True,
        include_granularity_name: bool = False,
        column_names: Literal["id", "external_id"] = "external_id",
    ) -> pd.DataFrame:
        """Get datapoints directly in a pandas dataframe.

        **Note**: If you have duplicated time series in your query, the dataframe columns will also contain duplicates.

        Args:
            start (Union[int, str, datetime, None]): Inclusive start. Default: 1970-01-01 UTC.
            end (Union[int, str, datetime, None]): Exclusive end. Default: "now"
            id (Union[None, int, Dict[str, Any], List[Union[int, Dict[str, Any]]]]): Id, dict (with id) or (mixed) sequence of these. See examples below.
            external_id (Union[None, str, Dict[str, Any], List[Union[str, Dict[str, Any]]]]): External id, dict (with external id) or (mixed) sequence of these. See examples below.
            aggregates (Union[str, List[str], None]): Single aggregate or list of aggregates to retrieve. Default: None (raw datapoints returned)
            granularity (str): The granularity to fetch aggregates at. e.g. '15s', '2h', '10d'. Default: None.
            limit (int): Maximum number of datapoints to return for each time series. Default: None (no limit)
            include_outside_points (bool): Whether to include outside points. Not allowed when fetching aggregates. Default: False
            ignore_unknown_ids (bool): Whether to ignore missing time series rather than raising an exception. Default: False
            uniform_index (bool): If only querying aggregates AND a single granularity is used AND no limit is used, specifying `uniform_index=True` will return a dataframe with an
                equidistant datetime index from the earliest `start` to the latest `end` (missing values will be NaNs). If these requirements are not met, a ValueError is raised. Default: False
            include_aggregate_name (bool): Include 'aggregate' in the column name, e.g. `my-ts|average`. Ignored for raw time series. Default: True
            include_granularity_name (bool): Include 'granularity' in the column name, e.g. `my-ts|12h`. Added after 'aggregate' when present. Ignored for raw time series. Default: False
            column_names ("id" | "external_id"): Use either ids or external ids as column names. Time series missing external id will use id as backup. Default: "external_id"

        Returns:
            pandas.DataFrame: A pandas DataFrame containing the requested time series. The ordering of columns is ids first, then external_ids. For time series with multiple aggregates, they will be sorted in alphabetical order ("average" before "max").

        Examples:

            Get a pandas dataframe using a single id, and use this id as column name, with no more than 100 datapoints:

                >>> from cognite.client import CogniteClient
                >>> client = CogniteClient()
                >>> df = client.time_series.data.retrieve_dataframe(
                ...     id=12345,
                ...     start="2w-ago",
                ...     end="now",
                ...     limit=100,
                ...     column_names="id")

            Get the pandas dataframe with a uniform index (fixed spacing between points) of 1 day, for two time series with
            individually specified aggregates, from 1990 through 2020:

                >>> from datetime import datetime, timezone
                >>> df = client.time_series.data.retrieve_dataframe(
                ...     id=[
                ...         {"external_id": "foo", "aggregates": ["discrete_variance"]},
                ...         {"external_id": "bar", "aggregates": ["total_variation", "continuous_variance"]},
                ...     ],
                ...     granularity="1d",
                ...     start=datetime(1990, 1, 1, tzinfo=timezone.utc),
                ...     end=datetime(2020, 12, 31, tzinfo=timezone.utc),
                ...     uniform_index=True)

            Get a pandas dataframe containing the 'average' aggregate for two time series using a 30-day granularity,
            starting Jan 1, 1970 all the way up to present, without having the aggregate name in the column names:

                >>> df = client.time_series.data.retrieve_dataframe(
                ...     external_id=["foo", "bar"],
                ...     aggregates=["average"],
                ...     granularity="30d",
                ...     include_aggregate_name=False)

            Remember that pandas.Timestamp is a subclass of datetime, so you can use Timestamps as start and
            end arguments:

                >>> import pandas as pd
                >>> df = client.time_series.data.retrieve_dataframe(
                ...     external_id="foo",
                ...     start=pd.Timestamp("2023-01-01"),
                ...     end=pd.Timestamp("2023-02-01"),
                ...     )

        """
        _, pd = local_import("numpy", "pandas")  # Verify that deps are available or raise CogniteImportError
        if column_names not in {"id", "external_id"}:
            raise ValueError(f"Given parameter {column_names=} must be one of 'id' or 'external_id'")

        query = _DatapointsQuery(
            start=start,
            end=end,
            id=id,
            external_id=external_id,
            aggregates=aggregates,
            granularity=granularity,
            limit=limit,
            include_outside_points=include_outside_points,
            ignore_unknown_ids=ignore_unknown_ids,
        )
        fetcher = select_dps_fetch_strategy(self, user_query=query)
        if not uniform_index:
            return fetcher.fetch_all_datapoints_numpy().to_pandas(
                column_names, include_aggregate_name, include_granularity_name
            )
        # Uniform index requires extra validation and processing:
        grans_given = {q.granularity for q in fetcher.all_queries}
        is_limited = any(q.limit is not None for q in fetcher.all_queries)
        if fetcher.raw_queries or len(grans_given) > 1 or is_limited:
            raise ValueError(
                "Cannot return a uniform index when asking for aggregates with multiple granularities "
                f"({grans_given}) OR when (partly) querying raw datapoints OR when a finite limit is used."
            )

        df = fetcher.fetch_all_datapoints_numpy().to_pandas(
            column_names, include_aggregate_name, include_granularity_name
        )
        start = pd.Timestamp(min(q.start for q in fetcher.agg_queries), unit="ms")
        end = pd.Timestamp(max(q.end for q in fetcher.agg_queries), unit="ms")
        (granularity,) = grans_given
        # Pandas understand "Cognite granularities" except `m` (minutes) which we must translate:
        freq = cast(str, granularity).replace("m", "T")
        return df.reindex(pd.date_range(start=start, end=end, freq=freq, inclusive="left"))

    def retrieve_dataframe_in_tz(
        self,
        *,
        id: int | Sequence[int] | None = None,
        external_id: str | Sequence[str] | None = None,
        start: datetime,
        end: datetime,
        aggregates: Aggregate | str | Sequence[Aggregate | str] | None = None,
        granularity: Optional[str] = None,
        ignore_unknown_ids: bool = False,
        uniform_index: bool = False,
        include_aggregate_name: bool = True,
        include_granularity_name: bool = False,
        column_names: Literal["id", "external_id"] = "external_id",
    ) -> pd.DataFrame:
        """Get datapoints directly in a pandas dataframe in the same time zone as start and end.

        Note:
            This is a convenience method. It builds on top of the methods ``retrieve_arrays`` and ``retrieve_dataframe``.
            It enables you to get correct aggregates in your local time zone with daily, weekly, monthly, quarterly, and yearly
            aggregates with automatic handling for daylight saving time (DST) transitions. If your time zone observes DST,
            and your query crosses at least one DST-boundary, granularities like "3 days" or "1 week", that used to represent
            fixed durations, no longer do so. To understand why, let's illustrate with an example: A typical time zone
            (above the equator) that observes DST will skip one hour ahead during spring, leading to a day that is only
            23 hours long, and oppositely in the fall, turning back the clock one hour, yielding a 25-hour-long day.

        In short, this method works as follows:
            1. Get the time zone from start and end (must be equal).
            2. Split the time range from start to end into intervals based on DST boundaries.
            3. Create a query for each interval and pass all to the retrieve_arrays method.
            4. Stack the resulting arrays into a single column in the resulting DataFrame.

        Warning:
            The queries to ``retrieve_arrays`` are translated to a multiple of hours. This means that time zones that
            are not a whole hour offset from UTC are not supported (yet). The same is true for time zones that observe
            DST with an offset from standard time that is not a multiple of 1 hour.

        Args:
            id (int | Sequence[int] | None): ID or list of IDs.
            external_id (str | Sequence[str] | None): External ID or list of External IDs.
            start (datetime): Inclusive start, must be time zone aware.
            end (datetime): Exclusive end, must be time zone aware and have the same time zone as start.
            aggregates (Aggregate | str | Sequence[Aggregate | str] | None): Single aggregate or list of aggregates to retrieve. Default: None (raw datapoints returned)
            granularity (str): The granularity to fetch aggregates at, supported are: second, minute, hour, day, week, month, quarter and year. Default: None.
            ignore_unknown_ids (bool): Whether to ignore missing time series rather than raising an exception. Default: False
            uniform_index (bool): If querying aggregates, specifying `uniform_index=True` will return a dataframe with an
                index with constant spacing between timestamps decided by granularity all the way from `start` to `end` (missing values will be NaNs). Default: False
            include_aggregate_name (bool): Include 'aggregate' in the column name, e.g. `my-ts|average`. Ignored for raw time series. Default: True
            include_granularity_name (bool): Include 'granularity' in the column name, e.g. `my-ts|12h`. Added after 'aggregate' when present. Ignored for raw time series. Default: False
            column_names ("id" | "external_id"): Use either ids or external ids as column names. Time series missing external id will use id as backup. Default: "external_id"

        Returns:
            pandas.DataFrame: A pandas DataFrame containing the requested time series with a DatetimeIndex localized
            in the given time zone.

        Examples:

            Get a pandas dataframe in the time zone of Oslo, Norway:

                >>> from cognite.client import CogniteClient
                >>> # In Python >=3.9 you may import directly from `zoneinfo`
                >>> from cognite.client.utils import ZoneInfo
                >>> client = CogniteClient()
                >>> df = client.time_series.data.retrieve_dataframe_in_tz(
                ...     id=12345,
                ...     start=datetime(2023, 1, 1, tzinfo=ZoneInfo("Europe/Oslo")),
                ...     end=datetime(2023, 2, 1, tzinfo=ZoneInfo("Europe/Oslo")),
                ...     aggregates="average",
                ...     granularity="1week",
                ...     column_names="id")

            Get a pandas dataframe with the sum and continuous variance of the time series with external id "foo" and "bar",
            for each quarter from 2020 to 2022 returned in the time zone of Oslo, Norway:

                >>> from cognite.client import CogniteClient
                >>> # In Python >=3.9 you may import directly from `zoneinfo`
                >>> from cognite.client.utils import ZoneInfo
                >>> client = CogniteClient()
                >>> df = client.time_series.data.retrieve_dataframe(
                ...     external_id=["foo", "bar"],
                ...     aggregates=["sum", "continuous_variance"],
                ...     granularity="1quarter",
                ...     start=datetime(2020, 1, 1, tzinfo=ZoneInfo("Europe/Oslo")),
                ...     end=datetime(2022, 12, 31, tzinfo=ZoneInfo("Europe/Oslo")))

        Tip:
            You can also use shorter granularities such as second(s), minute(s), hour(s), which do not require
            any special handling of DST. The longer granularities at your disposal, which are adjusted for DST, are:
            day(s), week(s), month(s), quarter(s) and year(s). All the granularities support a one-letter version
            ``s``, ``m``, ``h``, ``d``, ``w``, ``q``, and ``y``, except for month, to avoid confusion with minutes.
            Furthermore, the granularity is expected to be given as a lowercase.
        """
        _, pd = local_import("numpy", "pandas")  # Verify that deps are available or raise CogniteImportError

        if not exactly_one_is_not_none(id, external_id):
            raise ValueError("Either input id(s) or external_id(s)")

        if exactly_one_is_not_none(aggregates, granularity):
            raise ValueError(
                "Got only one of 'aggregates' and 'granularity'."
                "Pass both to get aggregates, or neither to get raw data"
            )

        tz = validate_timezone(start, end)
        if aggregates is None and granularity is None:
            # Raw Data only need to convert the timezone
            return (
                self.retrieve_dataframe(
                    id=id,
                    external_id=external_id,
                    start=start,
                    end=end,
                    aggregates=aggregates,
                    granularity=granularity,
                    ignore_unknown_ids=ignore_unknown_ids,
                    uniform_index=uniform_index,
                    include_aggregate_name=include_aggregate_name,
                    include_granularity_name=include_granularity_name,
                    column_names=column_names,
                    limit=None,
                )
                .tz_localize("utc")
                .tz_convert(str(tz))
            )

        assert isinstance(granularity, str)  # mypy

        if in_timedelta(granularity) / timedelta(hours=1) > self._GRANULARITY_HOURS_LIMIT:
            multiplier, unit = get_granularity_multiplier_and_unit(granularity)
            days = _unit_in_days(unit)
            limit = math.floor(timedelta(hours=self._GRANULARITY_HOURS_LIMIT) / timedelta(days=days))
            raise ValueError(f"Granularity above the maximum limit, {limit} {unit}s.")

        identifiers = IdentifierSequence.load(id, external_id)
        if not identifiers.are_unique():
            duplicated = find_duplicates(identifiers.as_primitives())
            raise ValueError(f"The following identifiers were not unique: {duplicated}")

        intervals = to_fixed_utc_intervals(start, end, granularity)  # type: ignore [arg-type]

        queries = [
            {**ident_dct, "aggregates": aggregates, **interval}  # type: ignore [arg-type]
            for ident_dct, interval in itertools.product(identifiers.as_dicts(), intervals)
        ]

        arrays = self.retrieve_arrays(
            limit=None,
            ignore_unknown_ids=ignore_unknown_ids,
            **{identifiers[0].name(): queries},  # type: ignore [arg-type]
        )
        assert isinstance(arrays, DatapointsArrayList)  # mypy
        arrays.concat_duplicate_ids()
        df = (
            arrays.to_pandas(column_names, include_aggregate_name, include_granularity_name)
            .tz_localize("utc")
            .tz_convert(str(tz))
        )

        if uniform_index:
            freq = to_pandas_freq(granularity, start)  # type: ignore [arg-type]
            start, end = align_large_granularity(start, end, granularity)  # type: ignore [arg-type]
            return df.reindex(pandas_date_range_tz(start, end, freq, inclusive="left"))

        return df

    def retrieve_latest(
        self,
        id: int | LatestDatapointQuery | list[int | LatestDatapointQuery] | None = None,
        external_id: str | LatestDatapointQuery | list[str | LatestDatapointQuery] | None = None,
        before: None | int | str | datetime = None,
        ignore_unknown_ids: bool = False,
    ) -> Datapoints | DatapointsList | None:
        """`Get the latest datapoint for one or more time series <https://developer.cognite.com/api#tag/Time-series/operation/getLatest>`_

        Args:
            id (Union[int, LatestDatapointQuery, List[Union[int, LatestDatapointQuery]]]): Id or list of ids.
            external_id (Union[str, LatestDatapointQuery, List[Union[str, LatestDatapointQuery]]]): External id or list of external ids.
            before: (Union[int, str, datetime]): Get latest datapoint before this time. Not used when passing 'LatestDatapointQuery'.
            ignore_unknown_ids (bool): Ignore IDs and external IDs that are not found rather than throw an exception.

        Returns:
            Union[None, Datapoints, DatapointsList]: A Datapoints object containing the requested data, or a DatapointsList if multiple were requested. If `ignore_unknown_ids` is `True`, a single time series is requested and it is not found, the function will return `None`.

        Examples:

            Getting the latest datapoint in a time series. This method returns a Datapoints object, so the datapoint will
            be the first element::

                >>> from cognite.client import CogniteClient
                >>> c = CogniteClient()
                >>> res = c.time_series.data.retrieve_latest(id=1)[0]

            You can also get the first datapoint before a specific time::

                >>> res = c.time_series.data.retrieve_latest(id=1, before="2d-ago")[0]

            You may also pass an instance of LatestDatapointQuery:

                >>> from cognite.client.data_classes import LatestDatapointQuery
                >>> res = c.time_series.data.retrieve_latest(id=LatestDatapointQuery(id=1, before=60_000))[0]

            If you need the latest datapoint for multiple time series, simply give a list of ids. Note that we are
            using external ids here, but either will work::

                >>> res = c.time_series.data.retrieve_latest(external_id=["abc", "def"])
                >>> latest_abc = res[0][0]
                >>> latest_def = res[1][0]

            If you need to specify a different value of 'before' for each time series, you may pass several
            LatestDatapointQuery objects::

                >>> from datetime import datetime, timezone
                >>> id_queries = [
                ...     123,
                ...     LatestDatapointQuery(id=456, before="1w-ago"),
                ...     LatestDatapointQuery(id=789, before=datetime(2018,1,1, tzinfo=timezone.utc))]
                >>> res = c.time_series.data.retrieve_latest(
                ...     id=id_queries,
                ...     external_id=LatestDatapointQuery(external_id="abc", before="3h-ago"))
        """
        fetcher = RetrieveLatestDpsFetcher(id, external_id, before, ignore_unknown_ids, self)
        res = fetcher.fetch_datapoints()
        if not fetcher.input_is_singleton:
            return DatapointsList._load(res, cognite_client=self._cognite_client)
        elif not res and ignore_unknown_ids:
            return None
        return Datapoints._load(res[0], cognite_client=self._cognite_client)

    def insert(
        self,
        datapoints: Datapoints
        | DatapointsArray
        | Sequence[dict[str, int | float | str | datetime]]
        | Sequence[tuple[int | float | datetime, int | float | str]],
        id: int = None,
        external_id: str = None,
    ) -> None:
        """Insert datapoints into a time series

        Timestamps can be represented as milliseconds since epoch or datetime objects.

        Args:
            datapoints(Union[Datapoints, DatapointsArray, List[Dict], List[Tuple]]): The datapoints you wish to insert. Can either be a list of tuples,
                a list of dictionaries, a Datapoints object or a DatapointsArray object. See examples below.
            id (int): Id of time series to insert datapoints into.
            external_id (str): External id of time series to insert datapoint into.

        Returns:
            None

        Examples:

            Your datapoints can be a list of tuples where the first element is the timestamp and the second element is the value::


                >>> from cognite.client import CogniteClient
                >>> from datetime import datetime, timezone
                >>> c = CogniteClient()
                >>> # With datetime objects:
                >>> datapoints = [
                ...     (datetime(2018,1,1, tzinfo=timezone.utc), 1000),
                ...     (datetime(2018,1,2, tzinfo=timezone.utc), 2000),
                ... ]
                >>> c.time_series.data.insert(datapoints, id=1)
                >>> # With ms since epoch:
                >>> datapoints = [(150000000000, 1000), (160000000000, 2000)]
                >>> c.time_series.data.insert(datapoints, id=2)

            Or they can be a list of dictionaries::

                >>> datapoints = [
                ...     {"timestamp": 150000000000, "value": 1000},
                ...     {"timestamp": 160000000000, "value": 2000},
                ... ]
                >>> c.time_series.data.insert(datapoints, external_id="abcd")

            Or they can be a Datapoints or DatapointsArray object (with raw datapoints only). Note that the id or external_id
            set on these objects are not inspected/used (as they belong to the "from-time-series", and not the "to-time-series"),
            and so you must explicitly pass the identifier of the time series you want to insert into, which in this example is
            `external_id="foo"`::

                >>> data = c.time_series.data.retrieve(external_id="abc", start="1w-ago", end="now")
                >>> c.time_series.data.insert(data, external_id="foo")
        """
        post_dps_object = Identifier.of_either(id, external_id).as_dict()
        dps_to_post: Union[
            Sequence[Dict[str, Union[int, float, str, datetime]]],
            Sequence[Tuple[Union[int, float, datetime], Union[int, float, str]]],
        ]
        if isinstance(datapoints, (Datapoints, DatapointsArray)):
            dps_to_post = DatapointsPoster._extract_raw_data_from_dps_container(datapoints)
        else:
            dps_to_post = datapoints

        post_dps_object["datapoints"] = dps_to_post
        dps_poster = DatapointsPoster(self)
        dps_poster.insert([post_dps_object])

    def insert_multiple(self, datapoints: list[dict[str, str | int | list | Datapoints | DatapointsArray]]) -> None:
        """`Insert datapoints into multiple time series <https://developer.cognite.com/api#tag/Time-series/operation/postMultiTimeSeriesDatapoints>`_

        Args:
            datapoints (List[Dict]): The datapoints you wish to insert along with the ids of the time series. See examples below.

        Returns:
            None

        Examples:

            Your datapoints can be a list of dictionaries, each containing datapoints for a different (presumably) time series. These dictionaries
            must have the key "datapoints" (containing the data) specified as a `Datapoints` object, a `DatapointsArray` object, or list of either
            tuples `(timestamp, value)` or dictionaries, `{"timestamp": ts, "value": value}`::

                >>> from cognite.client import CogniteClient
                >>> from datetime import datetime, timezone
                >>> client = CogniteClient()

                >>> datapoints = []
                >>> # With datetime objects and id
                >>> datapoints.append(
                ...     {"id": 1, "datapoints": [
                ...         (datetime(2018,1,1,tzinfo=timezone.utc), 1000),
                ...         (datetime(2018,1,2,tzinfo=timezone.utc), 2000),
                ... ]})

                >>> # With ms since epoch and external_id:
                >>> datapoints.append({"external_id": "foo", "datapoints": [(150000000000, 1000), (160000000000, 2000)]})

                >>> # With raw data in a Datapoints object (or DatapointsArray):
                >>> data_to_clone = client.time_series.data.retrieve(external_id="bar")
                >>> datapoints.append({"external_id": "bar-clone", "datapoints": data_to_clone})
                >>> client.time_series.data.insert_multiple(datapoints)
        """
        for dps_dct in datapoints:
            # Extract data inplace for any Datapoints and/or DatapointsArray:
            if isinstance(dps_dct, Mapping) and isinstance(dps_dct["datapoints"], (Datapoints, DatapointsArray)):
                dps_dct["datapoints"] = DatapointsPoster._extract_raw_data_from_dps_container(dps_dct["datapoints"])
        dps_poster = DatapointsPoster(self)
        dps_poster.insert(datapoints)

    def delete_range(
        self, start: int | str | datetime, end: int | str | datetime, id: int = None, external_id: str = None
    ) -> None:
        """Delete a range of datapoints from a time series.

        Args:
            start (Union[int, str, datetime]): Inclusive start of delete range
            end (Union[int, str, datetime]): Exclusvie end of delete range
            id (int): Id of time series to delete data from
            external_id (str): External id of time series to delete data from

        Returns:
            None

        Examples:

            Deleting the last week of data from a time series::

                >>> from cognite.client import CogniteClient
                >>> c = CogniteClient()
                >>> c.time_series.data.delete_range(start="1w-ago", end="now", id=1)
        """
        start = timestamp_to_ms(start)
        end = timestamp_to_ms(end)
        assert end > start, "end must be larger than start"

        identifier = Identifier.of_either(id, external_id).as_dict()
        delete_dps_object = {**identifier, "inclusiveBegin": start, "exclusiveEnd": end}
        self._delete_datapoints_ranges([delete_dps_object])

    def delete_ranges(self, ranges: list[dict[str, Any]]) -> None:
<<<<<<< HEAD
        """`Delete a range of datapoints from multiple time series <https://docs.cognite.com/api/v1/#operation/deleteDatapoints>`_
=======
        """`Delete a range of datapoints from multiple time series. <https://developer.cognite.com/api#tag/Time-series/operation/deleteDatapoints>`_
>>>>>>> ab3ef04e

        Args:
            ranges (List[Dict[str, Any]]): The list of datapoint ids along with time range to delete. See examples below.

        Returns:
            None

        Examples:

            Each element in the list ranges must be specify either id or external_id, and a range::

                >>> from cognite.client import CogniteClient
                >>> c = CogniteClient()
                >>> ranges = [{"id": 1, "start": "2d-ago", "end": "now"},
                ...           {"external_id": "abc", "start": "2d-ago", "end": "now"}]
                >>> c.time_series.data.delete_ranges(ranges)
        """
        valid_ranges = []
        for time_range in ranges:
            valid_range = validate_user_input_dict_with_identifier(time_range, required_keys={"start", "end"})
            valid_range.update(
                inclusiveBegin=timestamp_to_ms(time_range["start"]),
                exclusiveEnd=timestamp_to_ms(time_range["end"]),
            )
            valid_ranges.append(valid_range)
        self._delete_datapoints_ranges(valid_ranges)

    def _delete_datapoints_ranges(self, delete_range_objects: list[dict]) -> None:
        self._post(url_path=self._RESOURCE_PATH + "/delete", json={"items": delete_range_objects})

    def insert_dataframe(self, df: pd.DataFrame, external_id_headers: bool = True, dropna: bool = True) -> None:
        """Insert a dataframe (columns must be unique).

        The index of the dataframe must contain the timestamps (pd.DatetimeIndex). The names of the columns specify
        the ids or external ids of the time series to which the datapoints will be written.

        Said time series must already exist.

        Args:
            df (pandas.DataFrame):  Pandas DataFrame object containing the time series.
            external_id_headers (bool): Interpret the column names as external id. Pass False if using ids. Default: True.
            dropna (bool): Set to True to ignore NaNs in the given DataFrame, applied per column. Default: True.

        Returns:
            None

        Examples:
            Post a dataframe with white noise::

                >>> import numpy as np
                >>> import pandas as pd
                >>> from cognite.client import CogniteClient
                >>>
                >>> client = CogniteClient()
                >>> ts_xid = "my-foo-ts"
                >>> idx = pd.date_range(start="2018-01-01", periods=100, freq="1d")
                >>> noise = np.random.normal(0, 1, 100)
                >>> df = pd.DataFrame({ts_xid: noise}, index=idx)
                >>> client.time_series.data.insert_dataframe(df)
        """
        np, pd = cast(Any, local_import("numpy", "pandas"))
        if not isinstance(df.index, pd.DatetimeIndex):
            raise ValueError(f"DataFrame index must be `pd.DatetimeIndex`, got: {type(df.index)}")
        if df.columns.has_duplicates:
            raise ValueError(f"DataFrame columns must be unique. Duplicated cols: {find_duplicates(df.columns)}.")
        if np.isinf(df.select_dtypes(include="number")).any(axis=None):
            raise ValueError("DataFrame contains one or more (+/-) Infinity. Remove them in order to insert the data.")
        if not dropna and df.isna().any(axis=None):
            raise ValueError("DataFrame contains one or more NaNs. Remove them or pass `dropna=True` to insert.")

        dps = []
        idx = df.index.to_numpy("datetime64[ms]").astype(np.int64)
        for column_id, col in df.items():
            mask = col.notna()
            datapoints = list(zip(idx[mask], col[mask]))
            if not datapoints:
                continue
            if external_id_headers:
                dps.append({"datapoints": datapoints, "externalId": column_id})
            else:
                dps.append({"datapoints": datapoints, "id": int(column_id)})
        self.insert_multiple(dps)


class DatapointsBin:
    def __init__(self, dps_objects_limit: int, dps_limit: int):
        self.dps_objects_limit = dps_objects_limit
        self.dps_limit = dps_limit
        self.current_num_datapoints = 0
        self.dps_object_list: List[dict] = []

    def add(self, dps_object: dict[str, Any]) -> None:
        self.current_num_datapoints += len(dps_object["datapoints"])
        self.dps_object_list.append(dps_object)

    def will_fit(self, number_of_dps: int) -> bool:
        will_fit_dps = (self.current_num_datapoints + number_of_dps) <= self.dps_limit
        will_fit_dps_objects = (len(self.dps_object_list) + 1) <= self.dps_objects_limit
        return will_fit_dps and will_fit_dps_objects


class DatapointsPoster:
    def __init__(self, dps_client: DatapointsAPI) -> None:
        self.dps_client = dps_client
        self.limit = self.dps_client._DPS_INSERT_LIMIT
        self.bins: List[DatapointsBin] = []

    def insert(self, dps_object_list: list[dict[str, Any]]) -> None:
        valid_dps_object_list = self._validate_dps_objects(dps_object_list)
        binned_dps_object_lists = self._bin_datapoints(valid_dps_object_list)
        self._insert_datapoints_concurrently(binned_dps_object_lists)

    @staticmethod
    def _extract_raw_data_from_dps_container(
        dps: Union[Datapoints, DatapointsArray]
    ) -> Union[List[Tuple[int, str]], List[Tuple[int, float]]]:
        if dps.value is None:
            raise ValueError(
                "Only raw datapoints are supported when inserting data from `Datapoints` or `DatapointsArray`"
            )
        if (n_ts := len(dps.timestamp)) != (n_dps := len(dps.value)):
            raise ValueError(f"Number of timestamps ({n_ts}) does not match number of datapoints ({n_dps}) to insert")

        if isinstance(dps, Datapoints):
            return cast(List[Tuple[int, Any]], list(zip(dps.timestamp, dps.value)))
        ts = dps.timestamp.astype("datetime64[ms]").astype("int64")
        # Using `tolist()` converts to the nearest compatible built-in Python type (in C code):
        return list(zip(ts.tolist(), dps.value.tolist()))

    @staticmethod
    def _validate_dps_objects(dps_object_list: List[Dict[str, Any]]) -> List[dict]:
        valid_dps_objects = []
        for dps_object in dps_object_list:
            valid_dps_object = cast(
                Dict[str, Union[int, str, List[Tuple[int, Any]]]],
                validate_user_input_dict_with_identifier(dps_object, required_keys={"datapoints"}),
            )
            valid_dps_object["datapoints"] = DatapointsPoster._validate_and_format_datapoints(dps_object["datapoints"])
            valid_dps_objects.append(valid_dps_object)
        return valid_dps_objects

    @staticmethod
    def _validate_and_format_datapoints(
        datapoints: Union[
            List[Dict[str, Any]],
            List[Tuple[Union[int, float, datetime], Union[int, float, str]]],
        ],
    ) -> List[Tuple[int, Any]]:
        assert_type(datapoints, "datapoints", [list])
        assert len(datapoints) > 0, "No datapoints provided"
        assert_type(datapoints[0], "datapoints element", [tuple, dict])

        valid_datapoints = []
        if isinstance(datapoints[0], tuple):
            valid_datapoints = [(timestamp_to_ms(t), v) for t, v in datapoints]
        elif isinstance(datapoints[0], dict):
            for dp in datapoints:
                dp = cast(Dict[str, Any], dp)
                assert "timestamp" in dp, "A datapoint is missing the 'timestamp' key"
                assert "value" in dp, "A datapoint is missing the 'value' key"
                valid_datapoints.append((timestamp_to_ms(dp["timestamp"]), dp["value"]))
        return valid_datapoints

    def _bin_datapoints(self, dps_object_list: List[Dict[str, Any]]) -> List[List[Dict[str, Any]]]:
        for dps_object in dps_object_list:
            for i in range(0, len(dps_object["datapoints"]), self.limit):
                dps_object_chunk = {k: dps_object[k] for k in ["id", "externalId"] if k in dps_object}
                dps_object_chunk["datapoints"] = dps_object["datapoints"][i : i + self.limit]
                for bin in self.bins:
                    if bin.will_fit(len(dps_object_chunk["datapoints"])):
                        bin.add(dps_object_chunk)
                        break
                else:
                    bin = DatapointsBin(self.limit, self.dps_client._POST_DPS_OBJECTS_LIMIT)
                    bin.add(dps_object_chunk)
                    self.bins.append(bin)
        binned_dps_object_list = []
        for bin in self.bins:
            binned_dps_object_list.append(bin.dps_object_list)
        return binned_dps_object_list

    def _insert_datapoints_concurrently(self, dps_object_lists: List[List[Dict[str, Any]]]) -> None:
        tasks = []
        for dps_object_list in dps_object_lists:
            tasks.append((dps_object_list,))
        summary = execute_tasks(self._insert_datapoints, tasks, max_workers=self.dps_client._config.max_workers)
        summary.raise_compound_exception_if_failed_tasks(
            task_unwrap_fn=lambda x: x[0],
            task_list_element_unwrap_fn=lambda x: {k: x[k] for k in ["id", "externalId"] if k in x},
        )

    def _insert_datapoints(self, post_dps_objects: List[Dict[str, Any]]) -> None:
        # convert to memory intensive format as late as possible and clean up after
        for it in post_dps_objects:
            it["datapoints"] = [{"timestamp": t, "value": v} for t, v in it["datapoints"]]
        self.dps_client._post(url_path=self.dps_client._RESOURCE_PATH, json={"items": post_dps_objects})
        for it in post_dps_objects:
            del it["datapoints"]


class RetrieveLatestDpsFetcher:
    def __init__(
        self,
        id: Union[None, int, LatestDatapointQuery, List[Union[int, LatestDatapointQuery]]],
        external_id: Union[None, str, LatestDatapointQuery, List[Union[str, LatestDatapointQuery]]],
        before: Union[None, int, str, datetime],
        ignore_unknown_ids: bool,
        dps_client: DatapointsAPI,
    ) -> None:
        self.before_settings: Dict[Tuple[str, int], Union[None, int, str, datetime]] = {}
        self.default_before = before
        self.ignore_unknown_ids = ignore_unknown_ids
        self.dps_client = dps_client

        parsed_ids = cast(Union[None, int, Sequence[int]], self._parse_user_input(id, "id"))
        parsed_xids = cast(Union[None, str, Sequence[str]], self._parse_user_input(external_id, "external_id"))
        self._is_singleton = IdentifierSequence.load(parsed_ids, parsed_xids).is_singleton()
        self._all_identifiers = self._prepare_requests(parsed_ids, parsed_xids)

    @property
    def input_is_singleton(self) -> bool:
        return self._is_singleton

    @staticmethod
    def _get_and_check_identifier(
        query: LatestDatapointQuery,
        identifier_type: Literal["id", "external_id"],
    ) -> Union[int, str]:
        if (as_primitive := getattr(query, identifier_type)) is None:
            raise ValueError(f"Missing '{identifier_type}' from: '{query}'")
        return as_primitive

    def _parse_user_input(
        self,
        user_input: Any,
        identifier_type: Literal["id", "external_id"],
    ) -> Union[None, int, str, List[int], List[str]]:
        if user_input is None:
            return None
        # We depend on 'IdentifierSequence.load' to parse given ids/xids later, so we need to
        # memorize the individual 'before'-settings when/where given:
        elif isinstance(user_input, LatestDatapointQuery):
            as_primitive = self._get_and_check_identifier(user_input, identifier_type)
            self.before_settings[(identifier_type, 0)] = user_input.before
            return as_primitive
        elif isinstance(user_input, MutableSequence):
            user_input = user_input[:]  # Modify a shallow copy to avoid side effects
            for i, inp in enumerate(user_input):
                if isinstance(inp, LatestDatapointQuery):
                    as_primitive = self._get_and_check_identifier(inp, identifier_type)
                    self.before_settings[(identifier_type, i)] = inp.before
                    user_input[i] = as_primitive  # mutating while iterating like a boss
        return user_input

    def _prepare_requests(
        self, parsed_ids: Union[None, int, Sequence[int]], parsed_xids: Union[None, str, Sequence[str]]
    ) -> List[Dict]:
        all_ids, all_xids = [], []
        if parsed_ids is not None:
            all_ids = IdentifierSequence.load(parsed_ids, None).as_dicts()
        if parsed_xids is not None:
            all_xids = IdentifierSequence.load(None, parsed_xids).as_dicts()

        # In the API, missing 'before' defaults to 'now'. As we want to get the most up-to-date datapoint, we don't
        # specify a particular timestamp for 'now' in order to possibly get a datapoint a few hundred ms fresher:
        for identifiers, identifier_type in zip([all_ids, all_xids], ["id", "external_id"]):
            for i, dct in enumerate(identifiers):
                i_before = self.before_settings.get((identifier_type, i), self.default_before)
                if "now" != i_before is not None:  # mypy doesnt understand 'i_before not in {"now", None}'
                    dct["before"] = timestamp_to_ms(i_before)
        all_ids.extend(all_xids)
        return all_ids

    def fetch_datapoints(self) -> List[Dict[str, Any]]:
        tasks = [
            {
                "url_path": self.dps_client._RESOURCE_PATH + "/latest",
                "json": {"items": chunk, "ignoreUnknownIds": self.ignore_unknown_ids},
            }
            for chunk in split_into_chunks(self._all_identifiers, self.dps_client._RETRIEVE_LATEST_LIMIT)
        ]
        tasks_summary = execute_tasks(self.dps_client._post, tasks, max_workers=self.dps_client._config.max_workers)
        if tasks_summary.exceptions:
            raise tasks_summary.exceptions[0]
        return tasks_summary.joined_results(lambda res: res.json()["items"])<|MERGE_RESOLUTION|>--- conflicted
+++ resolved
@@ -611,11 +611,7 @@
         include_outside_points: bool = False,
         ignore_unknown_ids: bool = False,
     ) -> None | Datapoints | DatapointsList:
-<<<<<<< HEAD
-        """`Retrieve datapoints for one or more time series <https://docs.cognite.com/api/v1/#operation/getMultiTimeSeriesDatapoints>`_
-=======
-        """`Retrieve datapoints for one or more time series. <https://developer.cognite.com/api#tag/Time-series/operation/getMultiTimeSeriesDatapoints>`_
->>>>>>> ab3ef04e
+        """`Retrieve datapoints for one or more time series <https://developer.cognite.com/api#tag/Time-series/operation/getMultiTimeSeriesDatapoints>`_.
 
         **Performance guide**:
             In order to retrieve millions of datapoints as efficiently as possible, here are a few guidelines:
@@ -801,11 +797,7 @@
         include_outside_points: bool = False,
         ignore_unknown_ids: bool = False,
     ) -> None | DatapointsArray | DatapointsArrayList:
-<<<<<<< HEAD
-        """`Retrieve datapoints for one or more time series <https://docs.cognite.com/api/v1/#operation/getMultiTimeSeriesDatapoints>`_
-=======
-        """`Retrieve datapoints for one or more time series. <https://developer.cognite.com/api#tag/Time-series/operation/getMultiTimeSeriesDatapoints>`_
->>>>>>> ab3ef04e
+        """`Retrieve datapoints for one or more time series <https://developer.cognite.com/api#tag/Time-series/operation/getMultiTimeSeriesDatapoints>`_.
 
         **Note**: This method requires `numpy` to be installed.
 
@@ -1251,7 +1243,7 @@
         id: int = None,
         external_id: str = None,
     ) -> None:
-        """Insert datapoints into a time series
+        """Insert datapoints into a time series.
 
         Timestamps can be represented as milliseconds since epoch or datetime objects.
 
@@ -1313,7 +1305,7 @@
         dps_poster.insert([post_dps_object])
 
     def insert_multiple(self, datapoints: list[dict[str, str | int | list | Datapoints | DatapointsArray]]) -> None:
-        """`Insert datapoints into multiple time series <https://developer.cognite.com/api#tag/Time-series/operation/postMultiTimeSeriesDatapoints>`_
+        """`Insert datapoints into multiple time series <https://developer.cognite.com/api#tag/Time-series/operation/postMultiTimeSeriesDatapoints>`_.
 
         Args:
             datapoints (List[Dict]): The datapoints you wish to insert along with the ids of the time series. See examples below.
@@ -1385,11 +1377,7 @@
         self._delete_datapoints_ranges([delete_dps_object])
 
     def delete_ranges(self, ranges: list[dict[str, Any]]) -> None:
-<<<<<<< HEAD
-        """`Delete a range of datapoints from multiple time series <https://docs.cognite.com/api/v1/#operation/deleteDatapoints>`_
-=======
-        """`Delete a range of datapoints from multiple time series. <https://developer.cognite.com/api#tag/Time-series/operation/deleteDatapoints>`_
->>>>>>> ab3ef04e
+        """`Delete a range of datapoints from multiple time series <https://developer.cognite.com/api#tag/Time-series/operation/deleteDatapoints>`_.
 
         Args:
             ranges (List[Dict[str, Any]]): The list of datapoint ids along with time range to delete. See examples below.
