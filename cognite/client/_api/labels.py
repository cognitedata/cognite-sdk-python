from __future__ import annotations

from typing import Iterator, Sequence, Union, cast

from cognite.client._api_client import APIClient
from cognite.client._constants import LIST_LIMIT_DEFAULT
from cognite.client.data_classes import LabelDefinition, LabelDefinitionFilter, LabelDefinitionList
from cognite.client.utils._identifier import IdentifierSequence
from cognite.client.utils._validation import process_data_set_ids


class LabelsAPI(APIClient):
    _RESOURCE_PATH = "/labels"

    def __iter__(self) -> Iterator[LabelDefinition]:
        """Iterate over Labels

        Fetches Labels as they are iterated over, so you keep a limited number of Labels in memory.

        Yields:
            LabelDefinition: yields Labels one by one.
        """
        return cast(Iterator[LabelDefinition], self())

    def __call__(
        self,
        name: str = None,
        external_id_prefix: str = None,
        limit: int = None,
        chunk_size: int = None,
        data_set_ids: Union[int, Sequence[int]] = None,
        data_set_external_ids: Union[str, Sequence[str]] = None,
    ) -> Union[Iterator[LabelDefinition], Iterator[LabelDefinitionList]]:
        data_set_ids_processed = process_data_set_ids(data_set_ids, data_set_external_ids)

        filter = LabelDefinitionFilter(
            name=name, external_id_prefix=external_id_prefix, data_set_ids=data_set_ids_processed
        ).dump(camel_case=True)
        return self._list_generator(
            list_cls=LabelDefinitionList,
            resource_cls=LabelDefinition,
            method="POST",
            limit=limit,
            filter=filter,
            chunk_size=chunk_size,
        )

    def list(
        self,
        name: str = None,
        external_id_prefix: str = None,
        data_set_ids: Union[int, Sequence[int]] = None,
        data_set_external_ids: Union[str, Sequence[str]] = None,
        limit: int = LIST_LIMIT_DEFAULT,
    ) -> LabelDefinitionList:
<<<<<<< HEAD
        """`List Labels <https://docs.cognite.com/api/v1/#operation/listLabels>`_.
=======
        """`List Labels <https://developer.cognite.com/api#tag/Labels/operation/listLabels>`_
>>>>>>> ab3ef04e

        Args:
            name (str): returns the label definitions matching that name
            data_set_ids (Union[int, Sequence[int]]): return only labels in the data sets with this id / these ids.
            data_set_external_ids (Union[str, Sequence[str]]): return only labels in the data sets with this external id / these external ids.
            external_id_prefix (str): filter label definitions with external ids starting with the prefix specified
            limit (int, optional): Maximum number of label definitions to return.

        Returns:
            LabelDefinitionList: List of requested Labels

        Examples:

            List Labels and filter on name::

                >>> from cognite.client import CogniteClient
                >>> c = CogniteClient()
                >>> label_list = c.labels.list(limit=5, name="Pump")

            Iterate over label definitions::

                >>> from cognite.client import CogniteClient
                >>> c = CogniteClient()
                >>> for label in c.labels:
                ...     label # do something with the label definition

            Iterate over chunks of label definitions to reduce memory load::

                >>> from cognite.client import CogniteClient
                >>> c = CogniteClient()
                >>> for label_list in c.labels(chunk_size=2500):
                ...     label_list # do something with the type definitions
        """
        data_set_ids_processed = process_data_set_ids(data_set_ids, data_set_external_ids)

        filter = LabelDefinitionFilter(
            name=name, external_id_prefix=external_id_prefix, data_set_ids=data_set_ids_processed
        ).dump(camel_case=True)
        return self._list(
            list_cls=LabelDefinitionList, resource_cls=LabelDefinition, method="POST", limit=limit, filter=filter
        )

    def create(
        self, label: Union[LabelDefinition, Sequence[LabelDefinition]]
    ) -> Union[LabelDefinition, LabelDefinitionList]:
<<<<<<< HEAD
        """`Create one or more label definitions <https://docs.cognite.com/api/v1/#operation/createLabelDefinitions>`_.
=======
        """`Create one or more label definitions. <https://developer.cognite.com/api#tag/Labels/operation/createLabelDefinitions>`_
>>>>>>> ab3ef04e

        Args:
            Label (Union[LabelDefinition, Sequence[LabelDefinition]]): label definition or a list of label definitions to create.

        Returns:
            Union[LabelDefinition, LabelDefinitionList]: Created label definition(s)

        Examples:

            Create new label definitions::

                >>> from cognite.client import CogniteClient
                >>> from cognite.client.data_classes import LabelDefinition
                >>> c = CogniteClient()
                >>> labels = [LabelDefinition(external_id="ROTATING_EQUIPMENT", name="Rotating equipment"), LabelDefinition(external_id="PUMP", name="pump")]
                >>> res = c.labels.create(labels)
        """
        if isinstance(label, Sequence):
            if len(label) > 0 and not isinstance(label[0], LabelDefinition):
                raise TypeError("'label' must be of type LabelDefinition or Sequence[LabelDefinition]")
        elif not isinstance(label, LabelDefinition):
            raise TypeError("'label' must be of type LabelDefinition or Sequence[LabelDefinition]")
        return self._create_multiple(list_cls=LabelDefinitionList, resource_cls=LabelDefinition, items=label)

    def delete(self, external_id: Union[str, Sequence[str]] = None) -> None:
<<<<<<< HEAD
        """`Delete one or more label definitions <https://docs.cognite.com/api/v1/#operation/deleteLabels>`_.
=======
        """`Delete one or more label definitions <https://developer.cognite.com/api#tag/Labels/operation/deleteLabels>`_
>>>>>>> ab3ef04e

        Args:
            external_id (Union[str, Sequence[str]]): One or more label external ids

        Returns:
            None

        Examples:

            Delete label definitions by external id::

                >>> from cognite.client import CogniteClient
                >>> c = CogniteClient()
                >>> c.labels.delete(external_id=["big_pump", "small_pump"])
        """
        self._delete_multiple(identifiers=IdentifierSequence.load(external_ids=external_id), wrap_ids=True)<|MERGE_RESOLUTION|>--- conflicted
+++ resolved
@@ -53,11 +53,7 @@
         data_set_external_ids: Union[str, Sequence[str]] = None,
         limit: int = LIST_LIMIT_DEFAULT,
     ) -> LabelDefinitionList:
-<<<<<<< HEAD
-        """`List Labels <https://docs.cognite.com/api/v1/#operation/listLabels>`_.
-=======
-        """`List Labels <https://developer.cognite.com/api#tag/Labels/operation/listLabels>`_
->>>>>>> ab3ef04e
+        """`List Labels <https://developer.cognite.com/api#tag/Labels/operation/listLabels>`_.
 
         Args:
             name (str): returns the label definitions matching that name
@@ -103,11 +99,7 @@
     def create(
         self, label: Union[LabelDefinition, Sequence[LabelDefinition]]
     ) -> Union[LabelDefinition, LabelDefinitionList]:
-<<<<<<< HEAD
-        """`Create one or more label definitions <https://docs.cognite.com/api/v1/#operation/createLabelDefinitions>`_.
-=======
-        """`Create one or more label definitions. <https://developer.cognite.com/api#tag/Labels/operation/createLabelDefinitions>`_
->>>>>>> ab3ef04e
+        """`Create one or more label definitions <https://developer.cognite.com/api#tag/Labels/operation/createLabelDefinitions>`_.
 
         Args:
             Label (Union[LabelDefinition, Sequence[LabelDefinition]]): label definition or a list of label definitions to create.
@@ -133,11 +125,7 @@
         return self._create_multiple(list_cls=LabelDefinitionList, resource_cls=LabelDefinition, items=label)
 
     def delete(self, external_id: Union[str, Sequence[str]] = None) -> None:
-<<<<<<< HEAD
-        """`Delete one or more label definitions <https://docs.cognite.com/api/v1/#operation/deleteLabels>`_.
-=======
-        """`Delete one or more label definitions <https://developer.cognite.com/api#tag/Labels/operation/deleteLabels>`_
->>>>>>> ab3ef04e
+        """`Delete one or more label definitions <https://developer.cognite.com/api#tag/Labels/operation/deleteLabels>`_.
 
         Args:
             external_id (Union[str, Sequence[str]]): One or more label external ids
