--- conflicted
+++ resolved
@@ -66,7 +66,7 @@
         Args:
             chunk_size (int | None): Number of Labels to return in each chunk. Defaults to yielding one Label a time.
             name (str | None): returns the label definitions matching that name
-            external_id_prefix (str | None): filter label definitions with external ids starting with the prefix specified
+            external_id_prefix (str | None): filter label definitions with external IDs starting with the prefix specified
             limit (int | None): Maximum number of label definitions to return. Defaults return all labels.
             data_set_ids (int | Sequence[int] | None): return only labels in the data sets with this id / these ids.
             data_set_external_ids (str | SequenceNotStr[str] | None): return only labels in the data sets with this external id / these external ids.
@@ -100,10 +100,10 @@
     def retrieve(
         self, external_id: str | SequenceNotStr[str], ignore_unknown_ids: bool = False
     ) -> LabelDefinition | LabelDefinitionList | None:
-        """`Retrieve one or more label definitions by external id. <https://developer.cognite.com/api#tag/Labels/operation/byIdsLabels>`_
-
-        Args:
-            external_id (str | SequenceNotStr[str]): External ID or list of external ids
+        """`Retrieve one or more label definitions by external ID <https://developer.cognite.com/api#tag/Labels/operation/byIdsLabels>`_.
+
+        Args:
+            external_id (str | SequenceNotStr[str]): External ID or list of external IDs.
             ignore_unknown_ids (bool): If True, ignore IDs and external IDs that are not found rather than throw an exception.
 
         Returns:
@@ -143,7 +143,7 @@
 
         Args:
             name (str | None): returns the label definitions matching that name
-            external_id_prefix (str | None): filter label definitions with external ids starting with the prefix specified
+            external_id_prefix (str | None): filter label definitions with external IDs starting with the prefix specified
             data_set_ids (int | Sequence[int] | None): return only labels in the data sets with this id / these ids.
             data_set_external_ids (str | SequenceNotStr[str] | None): return only labels in the data sets with this external id / these external ids.
             limit (int | None): Maximum number of label definitions to return. Defaults to 25. Set to -1, float("inf") or None to return all items.
@@ -189,15 +189,9 @@
     def create(self, label: Sequence[LabelDefinition | LabelDefinitionWrite]) -> LabelDefinitionList: ...
 
     def create(
-<<<<<<< HEAD
-        self, label: Union[LabelDefinition, Sequence[LabelDefinition]]
-    ) -> Union[LabelDefinition, LabelDefinitionList]:
-        """`Create one or more label definitions <https://developer.cognite.com/api#tag/Labels/operation/createLabelDefinitions>`_.
-=======
         self, label: LabelDefinition | LabelDefinitionWrite | Sequence[LabelDefinition | LabelDefinitionWrite]
     ) -> LabelDefinition | LabelDefinitionList:
-        """`Create one or more label definitions. <https://developer.cognite.com/api#tag/Labels/operation/createLabelDefinitions>`_
->>>>>>> b5213d45
+        """`Create one or more label definitions <https://developer.cognite.com/api#tag/Labels/operation/createLabelDefinitions>`_.
 
         Args:
             label (LabelDefinition | LabelDefinitionWrite | Sequence[LabelDefinition | LabelDefinitionWrite]): The label definition(s) to create.
@@ -226,13 +220,8 @@
 
         return self._create_multiple(list_cls=LabelDefinitionList, resource_cls=LabelDefinition, items=label)
 
-<<<<<<< HEAD
-    def delete(self, external_id: Optional[Union[str, Sequence[str]]] = None) -> None:
-        """`Delete one or more label definitions <https://developer.cognite.com/api#tag/Labels/operation/deleteLabels>`_.
-=======
     def delete(self, external_id: str | SequenceNotStr[str] | None = None) -> None:
         """`Delete one or more label definitions <https://developer.cognite.com/api#tag/Labels/operation/deleteLabels>`_
->>>>>>> b5213d45
 
         Args:
             external_id (str | SequenceNotStr[str] | None): One or more label external ids
