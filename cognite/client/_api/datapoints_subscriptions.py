from __future__ import annotations

from collections.abc import Iterator
from typing import TYPE_CHECKING, Literal, cast, overload

from cognite.client._api_client import APIClient
from cognite.client._constants import DEFAULT_LIMIT_READ
from cognite.client.data_classes.datapoints_subscriptions import (
    DatapointSubscription,
    DatapointSubscriptionBatch,
    DatapointSubscriptionList,
    DatapointSubscriptionPartition,
    DataPointSubscriptionUpdate,
    DataPointSubscriptionWrite,
    TimeSeriesID,
    TimeSeriesIDList,
    _DatapointSubscriptionBatchWithPartitions,
)
from cognite.client.utils._identifier import IdentifierSequence
from cognite.client.utils.useful_types import SequenceNotStr

if TYPE_CHECKING:
    from cognite.client import ClientConfig, CogniteClient


class DatapointsSubscriptionAPI(APIClient):
    _RESOURCE_PATH = "/timeseries/subscriptions"

    def __init__(self, config: ClientConfig, api_version: str | None, cognite_client: CogniteClient) -> None:
        super().__init__(config, api_version, cognite_client)
        self._DELETE_LIMIT = 1

    @overload
    def __call__(self, chunk_size: None = None, limit: int | None = None) -> Iterator[DatapointSubscription]: ...

    @overload
    def __call__(self, chunk_size: int, limit: int | None = None) -> Iterator[DatapointSubscriptionList]: ...

    def __call__(
        self, chunk_size: int | None = None, limit: int | None = None
    ) -> Iterator[DatapointSubscription] | Iterator[DatapointSubscriptionList]:
        """Iterate over all datapoint subscriptions.

        Args:
            chunk_size (int | None): The number of datapoint subscriptions to fetch per request. Defaults to yielding one datapoint subscription at a time.
            limit (int | None): Maximum number of items to return. Defaults to return all datapoint subscriptions.

        Returns:
            Iterator[DatapointSubscription] | Iterator[DatapointSubscriptionList]: Yields datapoint subscriptions one by one if chunk is not specified, otherwise returns a list of datapoint subscriptions.
        """
        return self._list_generator(
            method="GET",
            limit=limit,
            chunk_size=chunk_size,
            list_cls=DatapointSubscriptionList,
            resource_cls=DatapointSubscription,
        )

<<<<<<< HEAD
    def create(self, subscription: DataPointSubscriptionCreate) -> DatapointSubscription:
        """`Create a subscription <https://pr-2221.specs.preview.cogniteapp.com/20230101-beta.json.html#tag/Data-point-subscriptions/operation/postSubscriptions>`_.
=======
    def __iter__(self) -> Iterator[DatapointSubscription]:
        """Iterate over all datapoint subscriptions."""
        return self()

    def create(self, subscription: DataPointSubscriptionWrite) -> DatapointSubscription:
        """`Create a subscription <https://api-docs.cognite.com/20230101/tag/Data-point-subscriptions/operation/postSubscriptions>`_
>>>>>>> b5213d45

        Create a subscription that can be used to listen for changes in data points for a set of time series.

        Args:
            subscription (DataPointSubscriptionWrite): Subscription to create.

        Returns:
            DatapointSubscription: Created subscription

        Examples:

            Create a subscription with explicit time series IDs:

                >>> from cognite.client import CogniteClient
                >>> from cognite.client.data_classes import DataPointSubscriptionWrite
                >>> client = CogniteClient()
                >>> sub = DataPointSubscriptionWrite(
                ...     external_id="my_subscription",
                ...     name="My subscription",
                ...     partition_count=1,
                ...     time_series_ids=["myFistTimeSeries", "mySecondTimeSeries"])
                >>> created = client.time_series.subscriptions.create(sub)

            Create a filter defined subscription for all numeric time series that are stepwise:

                >>> from cognite.client import CogniteClient
                >>> from cognite.client.data_classes import DataPointSubscriptionWrite
                >>> from cognite.client.data_classes import filters as flt
                >>> from cognite.client.data_classes.datapoints_subscriptions import DatapointSubscriptionProperty
                >>> client = CogniteClient()
                >>> is_numeric_stepwise = flt.And(
                ...     flt.Equals(DatapointSubscriptionProperty.is_string, False),
                ...     flt.Equals(DatapointSubscriptionProperty.is_step, True))
                >>> sub = DataPointSubscriptionWrite(
                ...     external_id="my_subscription",
                ...     name="My subscription for numeric, stepwise time series",
                ...     partition_count=1,
                ...     filter=is_numeric_stepwise)
                >>> created = client.time_series.subscriptions.create(sub)
        """

        return self._create_multiple(
            subscription,
            list_cls=DatapointSubscriptionList,
            resource_cls=DatapointSubscription,
            input_resource_cls=DataPointSubscriptionWrite,
        )

<<<<<<< HEAD
    def delete(self, external_id: str | Sequence[str], ignore_unknown_ids: bool = False) -> None:
        """`Delete subscription(s) <https://pr-2221.specs.preview.cogniteapp.com/20230101-beta.json.html#tag/Data-point-subscriptions/operation/deleteSubscriptions>`_.

        This operation cannot be undone.
=======
    def delete(self, external_id: str | SequenceNotStr[str], ignore_unknown_ids: bool = False) -> None:
        """`Delete subscription(s). This operation cannot be undone. <https://api-docs.cognite.com/20230101/tag/Data-point-subscriptions/operation/deleteSubscriptions>`_
>>>>>>> b5213d45

        Args:
            external_id (str | SequenceNotStr[str]): External ID or list of external IDs of subscriptions to delete.
            ignore_unknown_ids (bool): Whether to ignore IDs and external IDs that are not found rather than throw an exception.

        Examples:

            Delete a subscription by external ID:

                >>> from cognite.client import CogniteClient
                >>> client = CogniteClient()
                >>> client.time_series.subscriptions.delete("my_subscription")
        """

        self._delete_multiple(
            identifiers=IdentifierSequence.load(external_ids=external_id),
            extra_body_fields={"ignoreUnknownIds": ignore_unknown_ids},
            wrap_ids=True,
        )

<<<<<<< HEAD
    def retrieve(self, external_id: str, ignore_unknown_ids: bool = False) -> Optional[DatapointSubscription]:
        """`Retrieve one or more subscriptions by external ID <https://pr-2221.specs.preview.cogniteapp.com/20230101-beta.json.html#tag/Data-point-subscriptions/operation/getSubscriptionsByIds>`_.
=======
    def retrieve(self, external_id: str) -> DatapointSubscription | None:
        """`Retrieve one subscription by external ID. <https://api-docs.cognite.com/20230101/tag/Data-point-subscriptions/operation/getSubscriptionsByIds>`_
>>>>>>> b5213d45

        Args:
            external_id (str): External ID of the subscription to retrieve.

        Returns:
            DatapointSubscription | None: The requested subscription.

        Examples:

            Retrieve a subscription by external ID:

                >>> from cognite.client import CogniteClient
                >>> client = CogniteClient()
                >>> res = client.time_series.subscriptions.retrieve("my_subscription")
        """

        result = self._retrieve_multiple(
            list_cls=DatapointSubscriptionList,
            resource_cls=DatapointSubscription,
            identifiers=IdentifierSequence.load(external_ids=[external_id]),
            ignore_unknown_ids=True,
        )
        if result:
            return result[0]
        else:
            return None

<<<<<<< HEAD
    def update(self, update: DataPointSubscriptionUpdate) -> DatapointSubscription:
        """`Update a subscriptions <https://pr-2221.specs.preview.cogniteapp.com/20230101-beta.json.html#tag/Data-point-subscriptions/operation/updateSubscriptions>`_.
=======
    def list_member_time_series(self, external_id: str, limit: int | None = DEFAULT_LIMIT_READ) -> TimeSeriesIDList:
        """`List time series in a subscription <https://api-docs.cognite.com/20230101/tag/Data-point-subscriptions/operation/listSubscriptionMembers>`_

        Retrieve a list of time series (IDs) that the subscription is currently retrieving updates from

        Args:
            external_id (str): External ID of the subscription to retrieve members of.
            limit (int | None): Maximum number of time series to return. Defaults to 25. Set to -1, float("inf") or None to return all items.

        Returns:
            TimeSeriesIDList: List of time series in the subscription.

        Examples:

            List time series in a subscription:

                >>> from cognite.client import CogniteClient
                >>> from cognite.client.data_classes import DataPointSubscriptionUpdate
                >>> client = CogniteClient()
                >>> members = client.time_series.subscriptions.list_member_time_series("my_subscription")
                >>> timeseries_external_ids = members.as_external_ids()
        """

        return self._list(
            method="GET",
            limit=limit,
            list_cls=TimeSeriesIDList,
            resource_cls=TimeSeriesID,
            resource_path="/timeseries/subscriptions/members",
            other_params={"externalId": external_id},
        )

    def update(
        self,
        update: DataPointSubscriptionUpdate | DataPointSubscriptionWrite,
        mode: Literal["replace_ignore_null", "patch", "replace"] = "replace_ignore_null",
    ) -> DatapointSubscription:
        """`Update a subscriptions <https://api-docs.cognite.com/20230101/tag/Data-point-subscriptions/operation/updateSubscriptions>`_
>>>>>>> b5213d45

        Update a subscription. Note that Fields that are not included in the request are not changed.
        Furthermore, the subscription partition cannot be changed.

        Args:
            update (DataPointSubscriptionUpdate | DataPointSubscriptionWrite): The subscription update.
            mode (Literal['replace_ignore_null', 'patch', 'replace']): How to update data when a non-update object is given (DataPointSubscriptionWrite). If you use 'replace_ignore_null', only the fields you have set will be used to replace existing (default). Using 'replace' will additionally clear all the fields that are not specified by you. Last option, 'patch', will update only the fields you have set and for container-like fields such as metadata or labels, add the values to the existing.

        Returns:
            DatapointSubscription: Updated subscription.

        Examples:

            Change the name of a preexisting subscription:

                >>> from cognite.client import CogniteClient
                >>> from cognite.client.data_classes import DataPointSubscriptionUpdate
                >>> client = CogniteClient()
                >>> update = DataPointSubscriptionUpdate("my_subscription").name.set("My New Name")
                >>> updated = client.time_series.subscriptions.update(update)


            Add a time series to a preexisting subscription:

                >>> from cognite.client import CogniteClient
                >>> from cognite.client.data_classes import DataPointSubscriptionUpdate
                >>> client = CogniteClient()
                >>> update = DataPointSubscriptionUpdate("my_subscription").time_series_ids.add(["MyNewTimeSeriesExternalId"])
                >>> updated = client.time_series.subscriptions.update(update)
        """

        return self._update_multiple(
            items=update,
            list_cls=DatapointSubscriptionList,
            resource_cls=DatapointSubscription,
            update_cls=DataPointSubscriptionUpdate,
            mode=mode,
        )

    def iterate_data(
        self,
        external_id: str,
        start: str | None = None,
        limit: int = DEFAULT_LIMIT_READ,
        partition: int = 0,
        poll_timeout: int = 5,
        cursor: str | None = None,
        include_status: bool = False,
        ignore_bad_datapoints: bool = True,
        treat_uncertain_as_bad: bool = True,
    ) -> Iterator[DatapointSubscriptionBatch]:
<<<<<<< HEAD
        """`Iterate over data from a given subscription <https://pr-2221.specs.preview.cogniteapp.com/20230101-beta.json.html#tag/Data-point-subscriptions/operation/listSubscriptionData>`_.
=======
        """`Iterate over data from a given subscription. <https://api-docs.cognite.com/20230101/tag/Data-point-subscriptions/operation/listSubscriptionData>`_
>>>>>>> b5213d45

        Data can be ingested datapoints and time ranges where data is deleted. This endpoint will also return changes to
        the subscription itself, that is, if time series are added or removed from the subscription.

        Warning:
            This endpoint will store updates from when the subscription was created, but updates
            older than 7 days may be discarded.

        Args:
            external_id (str): The external ID of the subscription.
            start (str | None): When to start the iteration. If set to None, the iteration will start from the beginning. The format is "N[timeunit]-ago", where timeunit is w,d,h,m (week, day, hour, minute). For example, "12h-ago" will start the iteration from 12 hours ago. You can also set it to "now" to jump straight to the end. Defaults to None.
            limit (int): Approximate number of results to return across all partitions.
            partition (int): The partition to iterate over. Defaults to 0.
            poll_timeout (int): How many seconds to wait for new data, until an empty response is sent. Defaults to 5.
            cursor (str | None): Optional cursor to start iterating from.
            include_status (bool): Also return the status code, an integer, for each datapoint in the response.
            ignore_bad_datapoints (bool): Do not return bad datapoints. Default: True.
            treat_uncertain_as_bad (bool): Treat datapoints with uncertain status codes as bad. If false, treat datapoints with uncertain status codes as good. Default: True.

        Yields:
            DatapointSubscriptionBatch: Changes to the subscription and data in the subscribed time series.

        Examples:

            Iterate over changes to subscription timeseries since the beginning until there is no more data:

                >>> from cognite.client import CogniteClient
                >>> client = CogniteClient()
                >>> for batch in client.time_series.subscriptions.iterate_data("my_subscription"):
                ...     # Changes to the subscription itself:
                ...     print(f"Added {len(batch.subscription_changes.added)} timeseries")
                ...     print(f"Removed {len(batch.subscription_changes.removed)} timeseries")
                ...     print(f"Changed timeseries data in {len(batch.updates)} updates")
                ...     # Changes to datapoints for time series in the subscription:
                ...     for update in batch.updates:
                ...         upserts.time_series  # The time series the update belongs to
                ...         upserts.upserts  # The upserted datapoints, if any
                ...         upserts.deletes  # Ranges of deleted periods, if any
                ...     if not batch.has_next:
                ...         break

            Iterate continuously over all changes to the subscription newer than 3 days:

                >>> for batch in client.time_series.subscriptions.iterate_data("my_subscription", "3d-ago"):
                ...     pass  # do something
        """
        current_partitions = [DatapointSubscriptionPartition(partition, cursor)]
        while True:
            body = {
                "externalId": external_id,
                "partitions": [p.dump(camel_case=True) for p in current_partitions],
                "limit": limit,
                "pollTimeoutSeconds": poll_timeout,
                "includeStatus": include_status,
                "ignoreBadDataPoints": ignore_bad_datapoints,
                "treatUncertainAsBad": treat_uncertain_as_bad,
            }
            if start is not None:
                body["initializeCursors"] = start
                start = None

            res = self._post(url_path=self._RESOURCE_PATH + "/data/list", json=body)
            batch = _DatapointSubscriptionBatchWithPartitions.load(
                res.json(), include_status=include_status, ignore_bad_datapoints=ignore_bad_datapoints
            )
            cursor = cast(str, batch.partitions[0].cursor)

            yield DatapointSubscriptionBatch(batch.updates, batch.subscription_changes, batch.has_next, cursor)

            current_partitions = batch.partitions

<<<<<<< HEAD
    def list(self, limit: int = DATAPOINT_SUBSCRIPTIONS_LIST_LIMIT_DEFAULT) -> DatapointSubscriptionList:
        """`List data point subscriptions <https://pr-2221.specs.preview.cogniteapp.com/20230101-beta.json.html#tag/Data-point-subscriptions/operation/listSubscriptions>`_.
=======
    def list(self, limit: int | None = DEFAULT_LIMIT_READ) -> DatapointSubscriptionList:
        """`List data point subscriptions <https://api-docs.cognite.com/20230101/tag/Data-point-subscriptions/operation/listSubscriptions>`_
>>>>>>> b5213d45

        Args:
            limit (int | None): Maximum number of subscriptions to return. Defaults to 25. Set to -1, float("inf") or None to return all items.
        Returns:
            DatapointSubscriptionList: List of requested datapoint subscriptions

        Examples:

            List 5 subscriptions:

                >>> from cognite.client import CogniteClient
                >>> client = CogniteClient()
                >>> subscriptions = client.time_series.subscriptions.list(limit=5)

        """

        return self._list(
            method="GET", limit=limit, list_cls=DatapointSubscriptionList, resource_cls=DatapointSubscription
        )<|MERGE_RESOLUTION|>--- conflicted
+++ resolved
@@ -56,17 +56,12 @@
             resource_cls=DatapointSubscription,
         )
 
-<<<<<<< HEAD
-    def create(self, subscription: DataPointSubscriptionCreate) -> DatapointSubscription:
-        """`Create a subscription <https://pr-2221.specs.preview.cogniteapp.com/20230101-beta.json.html#tag/Data-point-subscriptions/operation/postSubscriptions>`_.
-=======
     def __iter__(self) -> Iterator[DatapointSubscription]:
         """Iterate over all datapoint subscriptions."""
         return self()
 
     def create(self, subscription: DataPointSubscriptionWrite) -> DatapointSubscription:
         """`Create a subscription <https://api-docs.cognite.com/20230101/tag/Data-point-subscriptions/operation/postSubscriptions>`_
->>>>>>> b5213d45
 
         Create a subscription that can be used to listen for changes in data points for a set of time series.
 
@@ -115,15 +110,10 @@
             input_resource_cls=DataPointSubscriptionWrite,
         )
 
-<<<<<<< HEAD
-    def delete(self, external_id: str | Sequence[str], ignore_unknown_ids: bool = False) -> None:
-        """`Delete subscription(s) <https://pr-2221.specs.preview.cogniteapp.com/20230101-beta.json.html#tag/Data-point-subscriptions/operation/deleteSubscriptions>`_.
+    def delete(self, external_id: str | SequenceNotStr[str], ignore_unknown_ids: bool = False) -> None:
+        """`Delete subscription(s) <https://api-docs.cognite.com/20230101/tag/Data-point-subscriptions/operation/deleteSubscriptions>`_.
 
         This operation cannot be undone.
-=======
-    def delete(self, external_id: str | SequenceNotStr[str], ignore_unknown_ids: bool = False) -> None:
-        """`Delete subscription(s). This operation cannot be undone. <https://api-docs.cognite.com/20230101/tag/Data-point-subscriptions/operation/deleteSubscriptions>`_
->>>>>>> b5213d45
 
         Args:
             external_id (str | SequenceNotStr[str]): External ID or list of external IDs of subscriptions to delete.
@@ -144,13 +134,8 @@
             wrap_ids=True,
         )
 
-<<<<<<< HEAD
-    def retrieve(self, external_id: str, ignore_unknown_ids: bool = False) -> Optional[DatapointSubscription]:
-        """`Retrieve one or more subscriptions by external ID <https://pr-2221.specs.preview.cogniteapp.com/20230101-beta.json.html#tag/Data-point-subscriptions/operation/getSubscriptionsByIds>`_.
-=======
     def retrieve(self, external_id: str) -> DatapointSubscription | None:
-        """`Retrieve one subscription by external ID. <https://api-docs.cognite.com/20230101/tag/Data-point-subscriptions/operation/getSubscriptionsByIds>`_
->>>>>>> b5213d45
+        """`Retrieve one subscription by external ID <https://api-docs.cognite.com/20230101/tag/Data-point-subscriptions/operation/getSubscriptionsByIds>`_.
 
         Args:
             external_id (str): External ID of the subscription to retrieve.
@@ -178,10 +163,6 @@
         else:
             return None
 
-<<<<<<< HEAD
-    def update(self, update: DataPointSubscriptionUpdate) -> DatapointSubscription:
-        """`Update a subscriptions <https://pr-2221.specs.preview.cogniteapp.com/20230101-beta.json.html#tag/Data-point-subscriptions/operation/updateSubscriptions>`_.
-=======
     def list_member_time_series(self, external_id: str, limit: int | None = DEFAULT_LIMIT_READ) -> TimeSeriesIDList:
         """`List time series in a subscription <https://api-docs.cognite.com/20230101/tag/Data-point-subscriptions/operation/listSubscriptionMembers>`_
 
@@ -220,7 +201,6 @@
         mode: Literal["replace_ignore_null", "patch", "replace"] = "replace_ignore_null",
     ) -> DatapointSubscription:
         """`Update a subscriptions <https://api-docs.cognite.com/20230101/tag/Data-point-subscriptions/operation/updateSubscriptions>`_
->>>>>>> b5213d45
 
         Update a subscription. Note that Fields that are not included in the request are not changed.
         Furthermore, the subscription partition cannot be changed.
@@ -272,11 +252,7 @@
         ignore_bad_datapoints: bool = True,
         treat_uncertain_as_bad: bool = True,
     ) -> Iterator[DatapointSubscriptionBatch]:
-<<<<<<< HEAD
-        """`Iterate over data from a given subscription <https://pr-2221.specs.preview.cogniteapp.com/20230101-beta.json.html#tag/Data-point-subscriptions/operation/listSubscriptionData>`_.
-=======
-        """`Iterate over data from a given subscription. <https://api-docs.cognite.com/20230101/tag/Data-point-subscriptions/operation/listSubscriptionData>`_
->>>>>>> b5213d45
+        """`Iterate over data from a given subscription <https://api-docs.cognite.com/20230101/tag/Data-point-subscriptions/operation/listSubscriptionData>`_.
 
         Data can be ingested datapoints and time ranges where data is deleted. This endpoint will also return changes to
         the subscription itself, that is, if time series are added or removed from the subscription.
@@ -348,13 +324,8 @@
 
             current_partitions = batch.partitions
 
-<<<<<<< HEAD
-    def list(self, limit: int = DATAPOINT_SUBSCRIPTIONS_LIST_LIMIT_DEFAULT) -> DatapointSubscriptionList:
-        """`List data point subscriptions <https://pr-2221.specs.preview.cogniteapp.com/20230101-beta.json.html#tag/Data-point-subscriptions/operation/listSubscriptions>`_.
-=======
     def list(self, limit: int | None = DEFAULT_LIMIT_READ) -> DatapointSubscriptionList:
         """`List data point subscriptions <https://api-docs.cognite.com/20230101/tag/Data-point-subscriptions/operation/listSubscriptions>`_
->>>>>>> b5213d45
 
         Args:
             limit (int | None): Maximum number of subscriptions to return. Defaults to 25. Set to -1, float("inf") or None to return all items.
