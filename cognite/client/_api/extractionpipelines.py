from __future__ import annotations

from collections.abc import Iterator, Sequence
from typing import TYPE_CHECKING, Any, Literal, TypeAlias, cast, overload

from cognite.client._api_client import APIClient
from cognite.client._constants import DEFAULT_LIMIT_READ
from cognite.client.data_classes import (
    ExtractionPipeline,
    ExtractionPipelineConfig,
    ExtractionPipelineConfigRevisionList,
    ExtractionPipelineList,
    ExtractionPipelineRun,
    ExtractionPipelineRunList,
    ExtractionPipelineUpdate,
    TimestampRange,
)
<<<<<<< HEAD
from cognite.client.data_classes.extractionpipelines import ExtractionPipelineRunFilter, StringFilter
=======
from cognite.client.data_classes.extractionpipelines import (
    ExtractionPipelineConfigWrite,
    ExtractionPipelineCore,
    ExtractionPipelineRunCore,
    ExtractionPipelineRunWrite,
    ExtractionPipelineWrite,
    StringFilter,
)
from cognite.client.utils import timestamp_to_ms
>>>>>>> b5213d45
from cognite.client.utils._identifier import IdentifierSequence
from cognite.client.utils._validation import assert_type
from cognite.client.utils.useful_types import SequenceNotStr

if TYPE_CHECKING:
    from cognite.client import CogniteClient
    from cognite.client.config import ClientConfig


RunStatus: TypeAlias = Literal["success", "failure", "seen"]


class ExtractionPipelinesAPI(APIClient):
    _RESOURCE_PATH = "/extpipes"

    def __init__(self, config: ClientConfig, api_version: str | None, cognite_client: CogniteClient) -> None:
        super().__init__(config, api_version, cognite_client)
        self.runs = ExtractionPipelineRunsAPI(config, api_version, cognite_client)
        self.config = ExtractionPipelineConfigsAPI(config, api_version, cognite_client)

<<<<<<< HEAD
    def retrieve(self, id: Optional[int] = None, external_id: Optional[str] = None) -> Optional[ExtractionPipeline]:
        """`Retrieve a single extraction pipeline by ID <https://developer.cognite.com/api#tag/Extraction-Pipelines/operation/showExtPipe>`_.
=======
    @overload
    def __call__(self, chunk_size: None = None, limit: int | None = None) -> Iterator[ExtractionPipeline]: ...

    @overload
    def __call__(self, chunk_size: int, limit: int | None = None) -> Iterator[ExtractionPipelineList]: ...

    def __call__(
        self, chunk_size: int | None = None, limit: int | None = None
    ) -> Iterator[ExtractionPipeline] | Iterator[ExtractionPipelineList]:
        """Iterate over extraction pipelines

        Args:
            chunk_size (int | None): Number of extraction pipelines to yield per chunk. Defaults to yielding extraction pipelines one by one.
            limit (int | None): Limits the number of results to be returned. Defaults to yielding all extraction pipelines.

        Returns:
            Iterator[ExtractionPipeline] | Iterator[ExtractionPipelineList]: Yields extraction pipelines one by one or in chunks up to the chunk size.

        """
        return self._list_generator(
            method="GET",
            limit=limit,
            chunk_size=chunk_size,
            resource_cls=ExtractionPipeline,
            list_cls=ExtractionPipelineList,
        )

    def __iter__(self) -> Iterator[ExtractionPipeline]:
        """Iterate over all extraction pipelines"""
        return self()

    def retrieve(self, id: int | None = None, external_id: str | None = None) -> ExtractionPipeline | None:
        """`Retrieve a single extraction pipeline by id. <https://developer.cognite.com/api#tag/Extraction-Pipelines/operation/showExtPipe>`_
>>>>>>> b5213d45

        Args:
            id (int | None): ID
            external_id (str | None): External ID

        Returns:
            ExtractionPipeline | None: Requested extraction pipeline or None if it does not exist.

        Examples:

            Get extraction pipeline by id::

                >>> from cognite.client import CogniteClient
                >>> client = CogniteClient()
                >>> res = client.extraction_pipelines.retrieve(id=1)

            Get extraction pipeline by external id::

                >>> from cognite.client import CogniteClient
                >>> client = CogniteClient()
                >>> res = client.extraction_pipelines.retrieve(external_id="1")
        """

        identifiers = IdentifierSequence.load(ids=id, external_ids=external_id).as_singleton()
        return self._retrieve_multiple(
            list_cls=ExtractionPipelineList, resource_cls=ExtractionPipeline, identifiers=identifiers
        )

    def retrieve_multiple(
        self,
        ids: Sequence[int] | None = None,
        external_ids: SequenceNotStr[str] | None = None,
        ignore_unknown_ids: bool = False,
    ) -> ExtractionPipelineList:
        """`Retrieve multiple extraction pipelines by IDs and external IDs <https://developer.cognite.com/api#tag/Extraction-Pipelines/operation/byidsExtPipes>`_.

        Args:
            ids (Sequence[int] | None): IDs
            external_ids (SequenceNotStr[str] | None): External IDs
            ignore_unknown_ids (bool): Ignore IDs and external IDs that are not found rather than throw an exception.

        Returns:
            ExtractionPipelineList: The requested ExtractionPipelines.

        Examples:

            Get ExtractionPipelines by id::

                >>> from cognite.client import CogniteClient
                >>> client = CogniteClient()
                >>> res = client.extraction_pipelines.retrieve_multiple(ids=[1, 2, 3])

            Get assets by external id::

                >>> from cognite.client import CogniteClient
                >>> client = CogniteClient()
                >>> res = client.extraction_pipelines.retrieve_multiple(external_ids=["abc", "def"], ignore_unknown_ids=True)
        """
        identifiers = IdentifierSequence.load(ids=ids, external_ids=external_ids)
        return self._retrieve_multiple(
            list_cls=ExtractionPipelineList,
            resource_cls=ExtractionPipeline,
            identifiers=identifiers,
            ignore_unknown_ids=ignore_unknown_ids,
        )

<<<<<<< HEAD
    def list(self, limit: int = LIST_LIMIT_DEFAULT) -> ExtractionPipelineList:
        """`List extraction pipelines <https://developer.cognite.com/api#tag/Extraction-Pipelines/operation/listExtPipes>`_.
=======
    def list(self, limit: int | None = DEFAULT_LIMIT_READ) -> ExtractionPipelineList:
        """`List extraction pipelines <https://developer.cognite.com/api#tag/Extraction-Pipelines/operation/listExtPipes>`_
>>>>>>> b5213d45

        Args:
            limit (int | None): Maximum number of ExtractionPipelines to return. Defaults to 25. Set to -1, float("inf") or None to return all items.

        Returns:
            ExtractionPipelineList: List of requested ExtractionPipelines

        Examples:

            List ExtractionPipelines::

                >>> from cognite.client import CogniteClient
                >>> client = CogniteClient()
                >>> ep_list = client.extraction_pipelines.list(limit=5)
        """

        return self._list(list_cls=ExtractionPipelineList, resource_cls=ExtractionPipeline, method="GET", limit=limit)

    @overload
    def create(self, extraction_pipeline: ExtractionPipeline | ExtractionPipelineWrite) -> ExtractionPipeline: ...

    @overload
    def create(
        self, extraction_pipeline: Sequence[ExtractionPipeline] | Sequence[ExtractionPipelineWrite]
    ) -> ExtractionPipelineList: ...

    def create(
<<<<<<< HEAD
        self, extraction_pipeline: Union[ExtractionPipeline, Sequence[ExtractionPipeline]]
    ) -> Union[ExtractionPipeline, ExtractionPipelineList]:
        """`Create one or more extraction pipelines <https://developer.cognite.com/api#tag/Extraction-Pipelines/operation/createExtPipes>`_.
=======
        self,
        extraction_pipeline: ExtractionPipeline
        | ExtractionPipelineWrite
        | Sequence[ExtractionPipeline]
        | Sequence[ExtractionPipelineWrite],
    ) -> ExtractionPipeline | ExtractionPipelineList:
        """`Create one or more extraction pipelines. <https://developer.cognite.com/api#tag/Extraction-Pipelines/operation/createExtPipes>`_
>>>>>>> b5213d45

        You can create an arbitrary number of extraction pipelines, and the SDK will split the request into multiple requests if necessary.

        Args:
            extraction_pipeline (ExtractionPipeline | ExtractionPipelineWrite | Sequence[ExtractionPipeline] | Sequence[ExtractionPipelineWrite]): Extraction pipeline or list of extraction pipelines to create.

        Returns:
            ExtractionPipeline | ExtractionPipelineList: Created extraction pipeline(s)

        Examples:

            Create new extraction pipeline::

                >>> from cognite.client import CogniteClient
                >>> from cognite.client.data_classes import ExtractionPipelineWrite
                >>> client = CogniteClient()
                >>> extpipes = [ExtractionPipelineWrite(name="extPipe1",...), ExtractionPipelineWrite(name="extPipe2",...)]
                >>> res = client.extraction_pipelines.create(extpipes)
        """
        assert_type(extraction_pipeline, "extraction_pipeline", [ExtractionPipelineCore, Sequence])

        return self._create_multiple(
            list_cls=ExtractionPipelineList,
            resource_cls=ExtractionPipeline,
            items=extraction_pipeline,
            input_resource_cls=ExtractionPipelineWrite,
        )

    def delete(
        self, id: int | Sequence[int] | None = None, external_id: str | SequenceNotStr[str] | None = None
    ) -> None:
        """`Delete one or more extraction pipelines <https://developer.cognite.com/api#tag/Extraction-Pipelines/operation/deleteExtPipes>`_.

        Args:
            id (int | Sequence[int] | None): Id or list of ids
            external_id (str | SequenceNotStr[str] | None): External ID or list of external ids

        Examples:

            Delete extraction pipelines by id or external id::

                >>> from cognite.client import CogniteClient
                >>> client = CogniteClient()
                >>> client.extraction_pipelines.delete(id=[1,2,3], external_id="3")
        """
        self._delete_multiple(identifiers=IdentifierSequence.load(id, external_id), wrap_ids=True, extra_body_fields={})

    @overload
    def update(
        self, item: ExtractionPipeline | ExtractionPipelineWrite | ExtractionPipelineUpdate
    ) -> ExtractionPipeline: ...

    @overload
    def update(
        self, item: Sequence[ExtractionPipeline | ExtractionPipelineWrite | ExtractionPipelineUpdate]
    ) -> ExtractionPipelineList: ...

    def update(
        self,
<<<<<<< HEAD
        item: Union[
            ExtractionPipeline, ExtractionPipelineUpdate, Sequence[Union[ExtractionPipeline, ExtractionPipelineUpdate]]
        ],
    ) -> Union[ExtractionPipeline, ExtractionPipelineList]:
        """`Update one or more extraction pipelines <https://developer.cognite.com/api#tag/Extraction-Pipelines/operation/updateExtPipes>`_.
=======
        item: ExtractionPipeline
        | ExtractionPipelineWrite
        | ExtractionPipelineUpdate
        | Sequence[ExtractionPipeline | ExtractionPipelineWrite | ExtractionPipelineUpdate],
        mode: Literal["replace_ignore_null", "patch", "replace"] = "replace_ignore_null",
    ) -> ExtractionPipeline | ExtractionPipelineList:
        """`Update one or more extraction pipelines <https://developer.cognite.com/api#tag/Extraction-Pipelines/operation/updateExtPipes>`_
>>>>>>> b5213d45

        Args:
            item (ExtractionPipeline | ExtractionPipelineWrite | ExtractionPipelineUpdate | Sequence[ExtractionPipeline | ExtractionPipelineWrite | ExtractionPipelineUpdate]): Extraction pipeline(s) to update
            mode (Literal['replace_ignore_null', 'patch', 'replace']): How to update data when a non-update object is given (ExtractionPipeline or -Write). If you use 'replace_ignore_null', only the fields you have set will be used to replace existing (default). Using 'replace' will additionally clear all the fields that are not specified by you. Last option, 'patch', will update only the fields you have set and for container-like fields such as metadata or labels, add the values to the existing. For more details, see :ref:`appendix-update`.

        Returns:
            ExtractionPipeline | ExtractionPipelineList: Updated extraction pipeline(s)

        Examples:

            Update an extraction pipeline that you have fetched. This will perform a full update of the extraction pipeline::

                >>> from cognite.client import CogniteClient
                >>> from cognite.client.data_classes import ExtractionPipelineUpdate
                >>> client = CogniteClient()
                >>> update = ExtractionPipelineUpdate(id=1)
                >>> update.description.set("Another new extpipe")
                >>> res = client.extraction_pipelines.update(update)
        """
        return self._update_multiple(
            list_cls=ExtractionPipelineList,
            resource_cls=ExtractionPipeline,
            update_cls=ExtractionPipelineUpdate,
            items=item,
            mode=mode,
        )


class ExtractionPipelineRunsAPI(APIClient):
    _RESOURCE_PATH = "/extpipes/runs"

    def list(
        self,
        external_id: str,
        statuses: RunStatus | Sequence[RunStatus] | SequenceNotStr[str] | None = None,
        message_substring: str | None = None,
        created_time: dict[str, Any] | TimestampRange | str | None = None,
        limit: int | None = DEFAULT_LIMIT_READ,
    ) -> ExtractionPipelineRunList:
<<<<<<< HEAD
        """`List runs for an extraction pipeline with given external ID <https://developer.cognite.com/api#tag/Extraction-Pipelines/operation/filterRuns>`_.
=======
        """`List runs for an extraction pipeline with given external_id <https://developer.cognite.com/api#tag/Extraction-Pipelines-Runs/operation/filterRuns>`_
>>>>>>> b5213d45

        Args:
            external_id (str): Extraction pipeline external Id.
            statuses (RunStatus | Sequence[RunStatus] | SequenceNotStr[str] | None): One or more among "success" / "failure" / "seen".
            message_substring (str | None): Failure message part.
            created_time (dict[str, Any] | TimestampRange | str | None): Range between two timestamps. Possible keys are `min` and `max`, with values given as timestamps in ms.
                If a string is passed, it is assumed to be the minimum value.
            limit (int | None): Maximum number of ExtractionPipelines to return. Defaults to 25. Set to -1, float("inf") or None to return all items.

        Returns:
            ExtractionPipelineRunList: List of requested extraction pipeline runs

        Tip:
            The ``created_time`` parameter can also be passed as a string, to support the most typical usage pattern
            of fetching the most recent runs, meaning it is implicitly assumed to be the minimum created time. The
            format is "N[timeunit]-ago", where timeunit is w,d,h,m (week, day, hour, minute), e.g. "12d-ago".

        Examples:

            List extraction pipeline runs::

                >>> from cognite.client import CogniteClient
                >>> client = CogniteClient()
                >>> runsList = client.extraction_pipelines.runs.list(external_id="test ext id", limit=5)

            Filter extraction pipeline runs on a given status::

                >>> from cognite.client import CogniteClient
                >>> client = CogniteClient()
                >>> runs_list = client.extraction_pipelines.runs.list(external_id="test ext id", statuses=["seen"], limit=5)

            Get all failed pipeline runs in the last 24 hours for pipeline 'extId':

                >>> from cognite.client import CogniteClient
                >>> from cognite.client.data_classes import ExtractionPipelineRun
                >>> client = CogniteClient()
                >>> res = client.extraction_pipelines.runs.list(external_id="extId", statuses="failure", created_time="24h-ago")
        """
        if isinstance(created_time, str):
            created_time = TimestampRange(min=timestamp_to_ms(created_time))

        if statuses is not None or message_substring is not None or created_time is not None:
            filter = ExtractionPipelineRunFilter(
                external_id=external_id,
                statuses=cast(SequenceNotStr[str] | None, [statuses] if isinstance(statuses, str) else statuses),
                message=StringFilter(substring=message_substring),
                created_time=created_time,
            ).dump(camel_case=True)
            method: Literal["POST", "GET"] = "POST"
        else:
            filter = {"externalId": external_id}
            method = "GET"

        res = self._list(
            list_cls=ExtractionPipelineRunList,
            resource_cls=ExtractionPipelineRun,
            method=method,
            limit=limit,
            filter=filter,
        )
        for run in res:
            run.extpipe_external_id = external_id
        return res

    @overload
    def create(self, run: ExtractionPipelineRun | ExtractionPipelineRunWrite) -> ExtractionPipelineRun: ...

    @overload
    def create(
        self, run: Sequence[ExtractionPipelineRun] | Sequence[ExtractionPipelineRunWrite]
    ) -> ExtractionPipelineRunList: ...

    def create(
<<<<<<< HEAD
        self, run: Union[ExtractionPipelineRun, Sequence[ExtractionPipelineRun]]
    ) -> Union[ExtractionPipelineRun, ExtractionPipelineRunList]:
        """`Create one or more extraction pipeline runs <https://developer.cognite.com/api#tag/Extraction-Pipelines/operation/createRuns>`_.
=======
        self,
        run: ExtractionPipelineRun
        | ExtractionPipelineRunWrite
        | Sequence[ExtractionPipelineRun]
        | Sequence[ExtractionPipelineRunWrite],
    ) -> ExtractionPipelineRun | ExtractionPipelineRunList:
        """`Create one or more extraction pipeline runs. <https://developer.cognite.com/api#tag/Extraction-Pipelines-Runs/operation/createRuns>`_
>>>>>>> b5213d45

        You can create an arbitrary number of extraction pipeline runs, and the SDK will split the request into multiple requests.

        Args:
            run (ExtractionPipelineRun | ExtractionPipelineRunWrite | Sequence[ExtractionPipelineRun] | Sequence[ExtractionPipelineRunWrite]): ExtractionPipelineRun| ExtractionPipelineRunWrite | Sequence[ExtractionPipelineRun]  | Sequence[ExtractionPipelineRunWrite]): Extraction pipeline or list of extraction pipeline runs to create.

        Returns:
            ExtractionPipelineRun | ExtractionPipelineRunList: Created extraction pipeline run(s)

        Examples:

            Report a new extraction pipeline run::

                >>> from cognite.client import CogniteClient
                >>> from cognite.client.data_classes import ExtractionPipelineRunWrite
                >>> client = CogniteClient()
                >>> res = client.extraction_pipelines.runs.create(
                ...     ExtractionPipelineRunWrite(status="success", extpipe_external_id="extId"))
        """
        assert_type(run, "run", [ExtractionPipelineRunCore, Sequence])
        return self._create_multiple(
            list_cls=ExtractionPipelineRunList,
            resource_cls=ExtractionPipelineRun,
            items=run,
            input_resource_cls=ExtractionPipelineRunWrite,
        )


class ExtractionPipelineConfigsAPI(APIClient):
    _RESOURCE_PATH = "/extpipes/config"

    def retrieve(
        self, external_id: str, revision: int | None = None, active_at_time: int | None = None
    ) -> ExtractionPipelineConfig:
<<<<<<< HEAD
        """`Retrieve a specific configuration revision or the latest by default <https://developer.cognite.com/api#tag/Extraction-Pipelines/operation/getExtPipeConfigRevision>`.
=======
        """`Retrieve a specific configuration revision, or the latest by default <https://developer.cognite.com/api#tag/Extraction-Pipelines-Config/operation/getExtPipeConfigRevision>`
>>>>>>> b5213d45

        By default the latest configuration revision is retrieved, or you can specify a timestamp or a revision number.

        Args:
            external_id (str): External id of the extraction pipeline to retrieve config from.
            revision (int | None): Optionally specify a revision number to retrieve.
            active_at_time (int | None): Optionally specify a timestamp the configuration revision should be active.

        Returns:
            ExtractionPipelineConfig: Retrieved extraction pipeline configuration revision

        Examples:

            Retrieve latest config revision::

                >>> from cognite.client import CogniteClient
                >>> client = CogniteClient()
                >>> res = client.extraction_pipelines.config.retrieve("extId")
        """
        response = self._get(
            self._RESOURCE_PATH,
            params={"externalId": external_id, "activeAtTime": active_at_time, "revision": revision},
        )
        return ExtractionPipelineConfig._load(response.json(), cognite_client=self._cognite_client)

    def list(self, external_id: str) -> ExtractionPipelineConfigRevisionList:
<<<<<<< HEAD
        """`Retrieve all configuration revisions from an extraction pipeline <https://developer.cognite.com/api#tag/Extraction-Pipelines/operation/listExtPipeConfigRevisions>`.
=======
        """`Retrieve all configuration revisions from an extraction pipeline <https://developer.cognite.com/api#tag/Extraction-Pipelines-Config/operation/listExtPipeConfigRevisions>`
>>>>>>> b5213d45

        Args:
            external_id (str): External id of the extraction pipeline to retrieve config from.

        Returns:
            ExtractionPipelineConfigRevisionList: Retrieved extraction pipeline configuration revisions

        Examples:

            Retrieve a list of config revisions::

                >>> from cognite.client import CogniteClient
                >>> client = CogniteClient()
                >>> res = client.extraction_pipelines.config.list("extId")
        """
        response = self._get(f"{self._RESOURCE_PATH}/revisions", params={"externalId": external_id})
        return ExtractionPipelineConfigRevisionList._load(response.json()["items"], cognite_client=self._cognite_client)

<<<<<<< HEAD
    def create(self, config: ExtractionPipelineConfig) -> ExtractionPipelineConfig:
        """`Create a new configuration revision <https://developer.cognite.com/api#tag/Extraction-Pipelines/operation/createExtPipeConfig>`.
=======
    def create(self, config: ExtractionPipelineConfig | ExtractionPipelineConfigWrite) -> ExtractionPipelineConfig:
        """`Create a new configuration revision <https://developer.cognite.com/api#tag/Extraction-Pipelines-Config/operation/createExtPipeConfig>`
>>>>>>> b5213d45

        Args:
            config (ExtractionPipelineConfig | ExtractionPipelineConfigWrite): Configuration revision to create.

        Returns:
            ExtractionPipelineConfig: Created extraction pipeline configuration revision

        Examples:

            Create a config revision::

                >>> from cognite.client import CogniteClient
                >>> from cognite.client.data_classes import ExtractionPipelineConfigWrite
                >>> client = CogniteClient()
                >>> res = client.extraction_pipelines.config.create(ExtractionPipelineConfigWrite(external_id="extId", config="my config contents"))
        """
        if isinstance(config, ExtractionPipelineConfig):
            config = config.as_write()
        response = self._post(self._RESOURCE_PATH, json=config.dump(camel_case=True))
        return ExtractionPipelineConfig._load(response.json(), cognite_client=self._cognite_client)

    def revert(self, external_id: str, revision: int) -> ExtractionPipelineConfig:
<<<<<<< HEAD
        """`Revert to a previous configuration revision <https://developer.cognite.com/api#tag/Extraction-Pipelines/operation/createExtPipeConfig>`.
=======
        """`Revert to a previous configuration revision <https://developer.cognite.com/api#tag/Extraction-Pipelines-Config/operation/revertExtPipeConfigRevision>`
>>>>>>> b5213d45

        Args:
            external_id (str): External id of the extraction pipeline to revert revision for.
            revision (int): Revision to revert to.

        Returns:
            ExtractionPipelineConfig: New latest extraction pipeline configuration revision.

        Examples:

            Revert a config revision::

                >>> from cognite.client import CogniteClient
                >>> client = CogniteClient()
                >>> res = client.extraction_pipelines.config.revert("extId", 5)
        """
        response = self._post(f"{self._RESOURCE_PATH}/revert", json={"externalId": external_id, "revision": revision})
        return ExtractionPipelineConfig._load(response.json(), cognite_client=self._cognite_client)<|MERGE_RESOLUTION|>--- conflicted
+++ resolved
@@ -11,13 +11,11 @@
     ExtractionPipelineConfigRevisionList,
     ExtractionPipelineList,
     ExtractionPipelineRun,
+    ExtractionPipelineRunFilter,
     ExtractionPipelineRunList,
     ExtractionPipelineUpdate,
     TimestampRange,
 )
-<<<<<<< HEAD
-from cognite.client.data_classes.extractionpipelines import ExtractionPipelineRunFilter, StringFilter
-=======
 from cognite.client.data_classes.extractionpipelines import (
     ExtractionPipelineConfigWrite,
     ExtractionPipelineCore,
@@ -27,7 +25,6 @@
     StringFilter,
 )
 from cognite.client.utils import timestamp_to_ms
->>>>>>> b5213d45
 from cognite.client.utils._identifier import IdentifierSequence
 from cognite.client.utils._validation import assert_type
 from cognite.client.utils.useful_types import SequenceNotStr
@@ -48,10 +45,6 @@
         self.runs = ExtractionPipelineRunsAPI(config, api_version, cognite_client)
         self.config = ExtractionPipelineConfigsAPI(config, api_version, cognite_client)
 
-<<<<<<< HEAD
-    def retrieve(self, id: Optional[int] = None, external_id: Optional[str] = None) -> Optional[ExtractionPipeline]:
-        """`Retrieve a single extraction pipeline by ID <https://developer.cognite.com/api#tag/Extraction-Pipelines/operation/showExtPipe>`_.
-=======
     @overload
     def __call__(self, chunk_size: None = None, limit: int | None = None) -> Iterator[ExtractionPipeline]: ...
 
@@ -84,8 +77,7 @@
         return self()
 
     def retrieve(self, id: int | None = None, external_id: str | None = None) -> ExtractionPipeline | None:
-        """`Retrieve a single extraction pipeline by id. <https://developer.cognite.com/api#tag/Extraction-Pipelines/operation/showExtPipe>`_
->>>>>>> b5213d45
+        """`Retrieve a single extraction pipeline by ID <https://developer.cognite.com/api#tag/Extraction-Pipelines/operation/showExtPipe>`_.
 
         Args:
             id (int | None): ID
@@ -152,13 +144,8 @@
             ignore_unknown_ids=ignore_unknown_ids,
         )
 
-<<<<<<< HEAD
-    def list(self, limit: int = LIST_LIMIT_DEFAULT) -> ExtractionPipelineList:
-        """`List extraction pipelines <https://developer.cognite.com/api#tag/Extraction-Pipelines/operation/listExtPipes>`_.
-=======
     def list(self, limit: int | None = DEFAULT_LIMIT_READ) -> ExtractionPipelineList:
         """`List extraction pipelines <https://developer.cognite.com/api#tag/Extraction-Pipelines/operation/listExtPipes>`_
->>>>>>> b5213d45
 
         Args:
             limit (int | None): Maximum number of ExtractionPipelines to return. Defaults to 25. Set to -1, float("inf") or None to return all items.
@@ -186,19 +173,13 @@
     ) -> ExtractionPipelineList: ...
 
     def create(
-<<<<<<< HEAD
-        self, extraction_pipeline: Union[ExtractionPipeline, Sequence[ExtractionPipeline]]
-    ) -> Union[ExtractionPipeline, ExtractionPipelineList]:
-        """`Create one or more extraction pipelines <https://developer.cognite.com/api#tag/Extraction-Pipelines/operation/createExtPipes>`_.
-=======
         self,
         extraction_pipeline: ExtractionPipeline
         | ExtractionPipelineWrite
         | Sequence[ExtractionPipeline]
         | Sequence[ExtractionPipelineWrite],
     ) -> ExtractionPipeline | ExtractionPipelineList:
-        """`Create one or more extraction pipelines. <https://developer.cognite.com/api#tag/Extraction-Pipelines/operation/createExtPipes>`_
->>>>>>> b5213d45
+        """`Create one or more extraction pipelines <https://developer.cognite.com/api#tag/Extraction-Pipelines/operation/createExtPipes>`_.
 
         You can create an arbitrary number of extraction pipelines, and the SDK will split the request into multiple requests if necessary.
 
@@ -258,13 +239,6 @@
 
     def update(
         self,
-<<<<<<< HEAD
-        item: Union[
-            ExtractionPipeline, ExtractionPipelineUpdate, Sequence[Union[ExtractionPipeline, ExtractionPipelineUpdate]]
-        ],
-    ) -> Union[ExtractionPipeline, ExtractionPipelineList]:
-        """`Update one or more extraction pipelines <https://developer.cognite.com/api#tag/Extraction-Pipelines/operation/updateExtPipes>`_.
-=======
         item: ExtractionPipeline
         | ExtractionPipelineWrite
         | ExtractionPipelineUpdate
@@ -272,7 +246,6 @@
         mode: Literal["replace_ignore_null", "patch", "replace"] = "replace_ignore_null",
     ) -> ExtractionPipeline | ExtractionPipelineList:
         """`Update one or more extraction pipelines <https://developer.cognite.com/api#tag/Extraction-Pipelines/operation/updateExtPipes>`_
->>>>>>> b5213d45
 
         Args:
             item (ExtractionPipeline | ExtractionPipelineWrite | ExtractionPipelineUpdate | Sequence[ExtractionPipeline | ExtractionPipelineWrite | ExtractionPipelineUpdate]): Extraction pipeline(s) to update
@@ -312,11 +285,7 @@
         created_time: dict[str, Any] | TimestampRange | str | None = None,
         limit: int | None = DEFAULT_LIMIT_READ,
     ) -> ExtractionPipelineRunList:
-<<<<<<< HEAD
-        """`List runs for an extraction pipeline with given external ID <https://developer.cognite.com/api#tag/Extraction-Pipelines/operation/filterRuns>`_.
-=======
         """`List runs for an extraction pipeline with given external_id <https://developer.cognite.com/api#tag/Extraction-Pipelines-Runs/operation/filterRuns>`_
->>>>>>> b5213d45
 
         Args:
             external_id (str): Extraction pipeline external Id.
@@ -390,19 +359,13 @@
     ) -> ExtractionPipelineRunList: ...
 
     def create(
-<<<<<<< HEAD
-        self, run: Union[ExtractionPipelineRun, Sequence[ExtractionPipelineRun]]
-    ) -> Union[ExtractionPipelineRun, ExtractionPipelineRunList]:
-        """`Create one or more extraction pipeline runs <https://developer.cognite.com/api#tag/Extraction-Pipelines/operation/createRuns>`_.
-=======
         self,
         run: ExtractionPipelineRun
         | ExtractionPipelineRunWrite
         | Sequence[ExtractionPipelineRun]
         | Sequence[ExtractionPipelineRunWrite],
     ) -> ExtractionPipelineRun | ExtractionPipelineRunList:
-        """`Create one or more extraction pipeline runs. <https://developer.cognite.com/api#tag/Extraction-Pipelines-Runs/operation/createRuns>`_
->>>>>>> b5213d45
+        """`Create one or more extraction pipeline runs <https://developer.cognite.com/api#tag/Extraction-Pipelines-Runs/operation/createRuns>`_.
 
         You can create an arbitrary number of extraction pipeline runs, and the SDK will split the request into multiple requests.
 
@@ -437,11 +400,7 @@
     def retrieve(
         self, external_id: str, revision: int | None = None, active_at_time: int | None = None
     ) -> ExtractionPipelineConfig:
-<<<<<<< HEAD
-        """`Retrieve a specific configuration revision or the latest by default <https://developer.cognite.com/api#tag/Extraction-Pipelines/operation/getExtPipeConfigRevision>`.
-=======
         """`Retrieve a specific configuration revision, or the latest by default <https://developer.cognite.com/api#tag/Extraction-Pipelines-Config/operation/getExtPipeConfigRevision>`
->>>>>>> b5213d45
 
         By default the latest configuration revision is retrieved, or you can specify a timestamp or a revision number.
 
@@ -468,11 +427,7 @@
         return ExtractionPipelineConfig._load(response.json(), cognite_client=self._cognite_client)
 
     def list(self, external_id: str) -> ExtractionPipelineConfigRevisionList:
-<<<<<<< HEAD
-        """`Retrieve all configuration revisions from an extraction pipeline <https://developer.cognite.com/api#tag/Extraction-Pipelines/operation/listExtPipeConfigRevisions>`.
-=======
         """`Retrieve all configuration revisions from an extraction pipeline <https://developer.cognite.com/api#tag/Extraction-Pipelines-Config/operation/listExtPipeConfigRevisions>`
->>>>>>> b5213d45
 
         Args:
             external_id (str): External id of the extraction pipeline to retrieve config from.
@@ -491,13 +446,8 @@
         response = self._get(f"{self._RESOURCE_PATH}/revisions", params={"externalId": external_id})
         return ExtractionPipelineConfigRevisionList._load(response.json()["items"], cognite_client=self._cognite_client)
 
-<<<<<<< HEAD
-    def create(self, config: ExtractionPipelineConfig) -> ExtractionPipelineConfig:
-        """`Create a new configuration revision <https://developer.cognite.com/api#tag/Extraction-Pipelines/operation/createExtPipeConfig>`.
-=======
     def create(self, config: ExtractionPipelineConfig | ExtractionPipelineConfigWrite) -> ExtractionPipelineConfig:
         """`Create a new configuration revision <https://developer.cognite.com/api#tag/Extraction-Pipelines-Config/operation/createExtPipeConfig>`
->>>>>>> b5213d45
 
         Args:
             config (ExtractionPipelineConfig | ExtractionPipelineConfigWrite): Configuration revision to create.
@@ -520,11 +470,7 @@
         return ExtractionPipelineConfig._load(response.json(), cognite_client=self._cognite_client)
 
     def revert(self, external_id: str, revision: int) -> ExtractionPipelineConfig:
-<<<<<<< HEAD
-        """`Revert to a previous configuration revision <https://developer.cognite.com/api#tag/Extraction-Pipelines/operation/createExtPipeConfig>`.
-=======
         """`Revert to a previous configuration revision <https://developer.cognite.com/api#tag/Extraction-Pipelines-Config/operation/revertExtPipeConfigRevision>`
->>>>>>> b5213d45
 
         Args:
             external_id (str): External id of the extraction pipeline to revert revision for.
