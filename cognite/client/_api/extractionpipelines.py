--- conflicted
+++ resolved
@@ -319,11 +319,7 @@
     def retrieve(
         self, external_id: str, revision: Optional[int] = None, active_at_time: Optional[int] = None
     ) -> ExtractionPipelineConfig:
-<<<<<<< HEAD
-        """`Retrieve a specific configuration revision or the latest by default <https://docs.cognite.com/api/v1/#tag/Extraction-Pipelines-Config/operation/getExtPipeConfigRevision>`.
-=======
-        """`Retrieve a specific configuration revision, or the latest by default <https://docs.cognite.com/api/v1/#operation/getExtPipeConfigRevision>`
->>>>>>> 491a22a4
+        """`Retrieve a specific configuration revision, or the latest by default <https://docs.cognite.com/api/v1/#operation/getExtPipeConfigRevision>`.
 
         By default the latest configuration revision is retrieved, or you can specify a timestamp or a revision number.
 
@@ -349,11 +345,7 @@
         return ExtractionPipelineConfig._load(response.json(), cognite_client=self._cognite_client)
 
     def list(self, external_id: str) -> ExtractionPipelineConfigRevisionList:
-<<<<<<< HEAD
-        """`Retrieve all configuration revisions from an extraction pipeline <https://docs.cognite.com/api/v1/#tag/Extraction-Pipelines-Config/operation/listExtPipeConfigRevisions>`.
-=======
-        """`Retrieve all configuration revisions from an extraction pipeline <https://docs.cognite.com/api/v1/#operation/listExtPipeConfigRevisions>`
->>>>>>> 491a22a4
+        """`Retrieve all configuration revisions from an extraction pipeline <https://docs.cognite.com/api/v1/#operation/listExtPipeConfigRevisions>`.
 
         Args:
             external_id (str): External id of the extraction pipeline to retrieve config from.
@@ -373,11 +365,7 @@
         return ExtractionPipelineConfigRevisionList._load(response.json()["items"], cognite_client=self._cognite_client)
 
     def create(self, config: ExtractionPipelineConfig) -> ExtractionPipelineConfig:
-<<<<<<< HEAD
-        """`Create a new configuration revision <https://docs.cognite.com/api/v1/#tag/Extraction-Pipelines-Config/operation/createExtPipeConfig>`.
-=======
-        """`Create a new configuration revision <https://docs.cognite.com/api/v1/#operation/createExtPipeConfig>`
->>>>>>> 491a22a4
+        """`Create a new configuration revision <https://docs.cognite.com/api/v1/#operation/createExtPipeConfig>`.
 
         Args:
             config (ExtractionPipelineConfig): Configuration revision to create.
@@ -398,11 +386,7 @@
         return ExtractionPipelineConfig._load(response.json(), cognite_client=self._cognite_client)
 
     def revert(self, external_id: str, revision: int) -> ExtractionPipelineConfig:
-<<<<<<< HEAD
-        """`Revert to a previous configuration revision <https://docs.cognite.com/api/v1/#tag/Extraction-Pipelines-Config/operation/createExtPipeConfig>`.
-=======
-        """`Revert to a previous configuration revision <https://docs.cognite.com/api/v1/#operation/createExtPipeConfig>`
->>>>>>> 491a22a4
+        """`Revert to a previous configuration revision <https://docs.cognite.com/api/v1/#operation/createExtPipeConfig>`.
 
         Args:
             external_id (str): External id of the extraction pipeline to revert revision for.
