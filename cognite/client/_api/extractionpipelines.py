from __future__ import annotations

from typing import TYPE_CHECKING, Any, Dict, Literal, Optional, Sequence, Union, overload

from cognite.client import utils
from cognite.client._api_client import APIClient
from cognite.client._constants import LIST_LIMIT_DEFAULT
from cognite.client.data_classes import (
    ExtractionPipeline,
    ExtractionPipelineConfig,
    ExtractionPipelineConfigRevisionList,
    ExtractionPipelineList,
    ExtractionPipelineRun,
    ExtractionPipelineRunList,
    ExtractionPipelineUpdate,
    TimestampRange,
)
from cognite.client.data_classes.extractionpipelines import ExtractionPipelineRunFilter, StringFilter
from cognite.client.utils._identifier import IdentifierSequence

if TYPE_CHECKING:
    from cognite.client import CogniteClient
    from cognite.client.config import ClientConfig


class ExtractionPipelinesAPI(APIClient):
    _RESOURCE_PATH = "/extpipes"

    def __init__(self, config: ClientConfig, api_version: Optional[str], cognite_client: CogniteClient) -> None:
        super().__init__(config, api_version, cognite_client)
        self.runs = ExtractionPipelineRunsAPI(config, api_version, cognite_client)
        self.config = ExtractionPipelineConfigsAPI(config, api_version, cognite_client)

    def retrieve(self, id: Optional[int] = None, external_id: Optional[str] = None) -> Optional[ExtractionPipeline]:
<<<<<<< HEAD
        """`Retrieve a single extraction pipeline by ID <https://docs.cognite.com/api/v1/#operation/showExtPipe>`_.
=======
        """`Retrieve a single extraction pipeline by id. <https://developer.cognite.com/api#tag/Extraction-Pipelines/operation/showExtPipe>`_
>>>>>>> ab3ef04e

        Args:
            id (int, optional): ID
            external_id (str, optional): External ID

        Returns:
            Optional[ExtractionPipeline]: Requested extraction pipeline or None if it does not exist.

        Examples:

            Get extraction pipeline by id::

                >>> from cognite.client import CogniteClient
                >>> c = CogniteClient()
                >>> res = c.extraction_pipelines.retrieve(id=1)

            Get extraction pipeline by external id::

                >>> from cognite.client import CogniteClient
                >>> c = CogniteClient()
                >>> res = c.extraction_pipelines.retrieve(external_id="1")
        """

        identifiers = IdentifierSequence.load(ids=id, external_ids=external_id).as_singleton()
        return self._retrieve_multiple(
            list_cls=ExtractionPipelineList, resource_cls=ExtractionPipeline, identifiers=identifiers
        )

    def retrieve_multiple(
        self,
        ids: Optional[Sequence[int]] = None,
        external_ids: Optional[Sequence[str]] = None,
        ignore_unknown_ids: bool = False,
    ) -> ExtractionPipelineList:
<<<<<<< HEAD
        """`Retrieve multiple extraction pipelines by IDs and external IDs <https://docs.cognite.com/api/v1/#operation/byidsExtPipes>`_.
=======
        """`Retrieve multiple extraction pipelines by ids and external ids. <https://developer.cognite.com/api#tag/Extraction-Pipelines/operation/byidsExtPipes>`_
>>>>>>> ab3ef04e

        Args:
            ids (Sequence[int], optional): IDs
            external_ids (Sequence[str], optional): External IDs
            ignore_unknown_ids (bool): Ignore IDs and external IDs that are not found rather than throw an exception.

        Returns:
            ExtractionPipelineList: The requested ExtractionPipelines.

        Examples:

            Get ExtractionPipelines by id::

                >>> from cognite.client import CogniteClient
                >>> c = CogniteClient()
                >>> res = c.extraction_pipelines.retrieve_multiple(ids=[1, 2, 3])

            Get assets by external id::

                >>> from cognite.client import CogniteClient
                >>> c = CogniteClient()
                >>> res = c.extraction_pipelines.retrieve_multiple(external_ids=["abc", "def"], ignore_unknown_ids=True)
        """
        identifiers = IdentifierSequence.load(ids=ids, external_ids=external_ids)
        return self._retrieve_multiple(
            list_cls=ExtractionPipelineList,
            resource_cls=ExtractionPipeline,
            identifiers=identifiers,
            ignore_unknown_ids=ignore_unknown_ids,
        )

    def list(self, limit: int = LIST_LIMIT_DEFAULT) -> ExtractionPipelineList:
<<<<<<< HEAD
        """`List extraction pipelines <https://docs.cognite.com/api/v1/#operation/listExtPipes>`_.
=======
        """`List extraction pipelines <https://developer.cognite.com/api#tag/Extraction-Pipelines/operation/listExtPipes>`_
>>>>>>> ab3ef04e

        Args:
            limit (int, optional): Maximum number of ExtractionPipelines to return. Defaults to 25. Set to -1, float("inf") or None
                to return all items.

        Returns:
            ExtractionPipelineList: List of requested ExtractionPipelines

        Examples:

            List ExtractionPipelines::

                >>> from cognite.client import CogniteClient
                >>> c = CogniteClient()
                >>> ep_list = c.extraction_pipelines.list(limit=5)
        """

        return self._list(list_cls=ExtractionPipelineList, resource_cls=ExtractionPipeline, method="GET", limit=limit)

    @overload
    def create(self, extraction_pipeline: ExtractionPipeline) -> ExtractionPipeline:
        ...

    @overload
    def create(self, extraction_pipeline: Sequence[ExtractionPipeline]) -> ExtractionPipelineList:
        ...

    def create(
        self, extraction_pipeline: Union[ExtractionPipeline, Sequence[ExtractionPipeline]]
    ) -> Union[ExtractionPipeline, ExtractionPipelineList]:
<<<<<<< HEAD
        """`Create one or more extraction pipelines <https://docs.cognite.com/api/v1/#operation/createExtPipes>`_.
=======
        """`Create one or more extraction pipelines. <https://developer.cognite.com/api#tag/Extraction-Pipelines/operation/createExtPipes>`_
>>>>>>> ab3ef04e

        You can create an arbitrary number of extraction pipelines, and the SDK will split the request into multiple requests if necessary.

        Args:
            extraction_pipeline (Union[ExtractionPipeline, List[ExtractionPipeline]]): Extraction pipeline or list of extraction pipelines to create.

        Returns:
            Union[ExtractionPipeline, ExtractionPipelineList]: Created extraction pipeline(s)

        Examples:

            Create new extraction pipeline::

                >>> from cognite.client import CogniteClient
                >>> from cognite.client.data_classes import ExtractionPipeline
                >>> c = CogniteClient()
                >>> extpipes = [ExtractionPipeline(name="extPipe1",...), ExtractionPipeline(name="extPipe2",...)]
                >>> res = c.extraction_pipelines.create(extpipes)
        """
        utils._auxiliary.assert_type(extraction_pipeline, "extraction_pipeline", [ExtractionPipeline, Sequence])
        return self._create_multiple(
            list_cls=ExtractionPipelineList, resource_cls=ExtractionPipeline, items=extraction_pipeline
        )

    def delete(self, id: Union[int, Sequence[int]] = None, external_id: Union[str, Sequence[str]] = None) -> None:
<<<<<<< HEAD
        """`Delete one or more extraction pipelines <https://docs.cognite.com/api/v1/#operation/deleteExtPipes>`_.
=======
        """`Delete one or more extraction pipelines <https://developer.cognite.com/api#tag/Extraction-Pipelines/operation/deleteExtPipes>`_
>>>>>>> ab3ef04e

        Args:
            id (Union[int, Sequence[int]): Id or list of ids
            external_id (Union[str, Sequence[str]]): External ID or list of external ids

        Returns:
            None

        Examples:

            Delete extraction pipelines by id or external id::

                >>> from cognite.client import CogniteClient
                >>> c = CogniteClient()
                >>> c.extraction_pipelines.delete(id=[1,2,3], external_id="3")
        """
        self._delete_multiple(identifiers=IdentifierSequence.load(id, external_id), wrap_ids=True, extra_body_fields={})

    @overload
    def update(self, item: Union[ExtractionPipeline, ExtractionPipelineUpdate]) -> ExtractionPipeline:
        ...

    @overload
    def update(self, item: Sequence[Union[ExtractionPipeline, ExtractionPipelineUpdate]]) -> ExtractionPipelineList:
        ...

    def update(
        self,
        item: Union[
            ExtractionPipeline, ExtractionPipelineUpdate, Sequence[Union[ExtractionPipeline, ExtractionPipelineUpdate]]
        ],
    ) -> Union[ExtractionPipeline, ExtractionPipelineList]:
<<<<<<< HEAD
        """`Update one or more extraction pipelines <https://docs.cognite.com/api/v1/#operation/updateExtPipes>`_.
=======
        """`Update one or more extraction pipelines <https://developer.cognite.com/api#tag/Extraction-Pipelines/operation/updateExtPipes>`_
>>>>>>> ab3ef04e

        Args:
            item (Union[ExtractionPipeline, ExtractionPipelineUpdate, Sequence[Union[ExtractionPipeline, ExtractionPipelineUpdate]]]): Extraction pipeline(s) to update

        Returns:
            Union[ExtractionPipeline, ExtractionPipelineList]: Updated extraction pipeline(s)

        Examples:

            Update an extraction pipeline that you have fetched. This will perform a full update of the extraction pipeline::

                >>> from cognite.client import CogniteClient
                >>> c = CogniteClient()
                >>> update = ExtractionPipelineUpdate(id=1)
                >>> update.description.set("Another new extpipe")
                >>> res = c.extraction_pipelines.update(update)
        """
        return self._update_multiple(
            list_cls=ExtractionPipelineList,
            resource_cls=ExtractionPipeline,
            update_cls=ExtractionPipelineUpdate,
            items=item,
        )


class ExtractionPipelineRunsAPI(APIClient):
    _RESOURCE_PATH = "/extpipes/runs"

    def list(
        self,
        external_id: str,
        statuses: Sequence[str] = None,
        message_substring: str = None,
        created_time: Union[Dict[str, Any], TimestampRange] = None,
        limit: int = LIST_LIMIT_DEFAULT,
    ) -> ExtractionPipelineRunList:
<<<<<<< HEAD
        """`List runs for an extraction pipeline with given external ID <https://docs.cognite.com/api/v1/#operation/filterRuns>`_.
=======
        """`List runs for an extraction pipeline with given external_id <https://developer.cognite.com/api#tag/Extraction-Pipelines/operation/filterRuns>`_
>>>>>>> ab3ef04e

        Args:
            external_id (str): Extraction pipeline external Id.
            statuses (Sequence[str]): One or more among "success" / "failure" / "seen".
            message_substring (str): Failure message part.
            created_time (int): The number of milliseconds since 00:00:00 Thursday, 1 January 1970, Coordinated Universal Time (UTC), minus leap seconds.
            limit (int, optional): Maximum number of ExtractionPipelines to return. Defaults to 25. Set to -1, float("inf") or None
                to return all items.

        Returns:
            ExtractionPipelineRunList: List of requested extraction pipeline runs

        Examples:

            List extraction pipeline runs::

                >>> from cognite.client import CogniteClient
                >>> c = CogniteClient()
                >>> runsList = c.extraction_pipelines.runs.list(external_id="test ext id", limit=5)

            Filter extraction pipeline runs on a given status::

                >>> from cognite.client import CogniteClient
                >>> c = CogniteClient()
                >>> runsList = c.extraction_pipelines.runs.list(external_id="test ext id", statuses=["seen"], statuslimit=5)
        """

        if statuses is not None or message_substring is not None or created_time is not None:
            filter = ExtractionPipelineRunFilter(
                external_id=external_id,
                statuses=statuses,
                message=StringFilter(substring=message_substring),
                created_time=created_time,
            ).dump(camel_case=True)
            method: Literal["POST", "GET"] = "POST"
        else:
            filter = {"externalId": external_id}
            method = "GET"

        res = self._list(
            list_cls=ExtractionPipelineRunList,
            resource_cls=ExtractionPipelineRun,
            method=method,
            limit=limit,
            filter=filter,
        )
        for run in res:
            run.extpipe_external_id = external_id
        return res

    @overload
    def create(self, run: ExtractionPipelineRun) -> ExtractionPipelineRun:
        ...

    @overload
    def create(self, run: Sequence[ExtractionPipelineRun]) -> ExtractionPipelineRunList:
        ...

    def create(
        self, run: Union[ExtractionPipelineRun, Sequence[ExtractionPipelineRun]]
    ) -> Union[ExtractionPipelineRun, ExtractionPipelineRunList]:
<<<<<<< HEAD
        """`Create one or more extraction pipeline runs <https://docs.cognite.com/api/v1/#operation/createRuns>`_.
=======
        """`Create one or more extraction pipeline runs. <https://developer.cognite.com/api#tag/Extraction-Pipelines/operation/createRuns>`_
>>>>>>> ab3ef04e

        You can create an arbitrary number of extraction pipeline runs, and the SDK will split the request into multiple requests.

        Args:
            run (Union[ExtractionPipelineRun, Sequence[ExtractionPipelineRun]]): Extraction pipeline or list of extraction pipeline runs to create.

        Returns:
            Union[ExtractionPipelineRun, ExtractionPipelineRunList]: Created extraction pipeline run(s)

        Examples:

            Report a new extraction pipeline run::

                >>> from cognite.client import CogniteClient
                >>> from cognite.client.data_classes import ExtractionPipelineRun
                >>> c = CogniteClient()
                >>> res = c.extraction_pipelines.runs.create(
                ...     ExtractionPipelineRun(status="success", extpipe_external_id="extId"))
        """
        utils._auxiliary.assert_type(run, "run", [ExtractionPipelineRun, Sequence])
        return self._create_multiple(list_cls=ExtractionPipelineRunList, resource_cls=ExtractionPipelineRun, items=run)


class ExtractionPipelineConfigsAPI(APIClient):
    _RESOURCE_PATH = "/extpipes/config"

    def retrieve(
        self, external_id: str, revision: Optional[int] = None, active_at_time: Optional[int] = None
    ) -> ExtractionPipelineConfig:
<<<<<<< HEAD
        """`Retrieve a specific configuration revision, or the latest by default <https://docs.cognite.com/api/v1/#operation/getExtPipeConfigRevision>`.
=======
        """`Retrieve a specific configuration revision, or the latest by default <https://developer.cognite.com/api#tag/Extraction-Pipelines/operation/getExtPipeConfigRevision>`
>>>>>>> ab3ef04e

        By default the latest configuration revision is retrieved, or you can specify a timestamp or a revision number.

        Args:
            external_id (str): External id of the extraction pipeline to retrieve config from.
            revision (Optional[int]): Optionally specify a revision number to retrieve.
            active_at_time (Optional[int]): Optionally specify a timestamp the configuration revision should be active.

        Returns:
            ExtractionPipelineConfig: Retrieved extraction pipeline configuration revision

        Examples:

            Retrieve latest config revision::

                >>> from cognite.client import CogniteClient
                >>> c = CogniteClient()
                >>> res = c.extraction_pipelines.config.retrieve("extId")
        """
        response = self._get(
            "/extpipes/config", params={"externalId": external_id, "activeAtTime": active_at_time, "revision": revision}
        )
        return ExtractionPipelineConfig._load(response.json(), cognite_client=self._cognite_client)

    def list(self, external_id: str) -> ExtractionPipelineConfigRevisionList:
<<<<<<< HEAD
        """`Retrieve all configuration revisions from an extraction pipeline <https://docs.cognite.com/api/v1/#operation/listExtPipeConfigRevisions>`.
=======
        """`Retrieve all configuration revisions from an extraction pipeline <https://developer.cognite.com/api#tag/Extraction-Pipelines/operation/listExtPipeConfigRevisions>`
>>>>>>> ab3ef04e

        Args:
            external_id (str): External id of the extraction pipeline to retrieve config from.

        Returns:
            ExtractionPipelineConfigRevisionList: Retrieved extraction pipeline configuration revisions

        Examples:

            Retrieve a list of config revisions::

                >>> from cognite.client import CogniteClient
                >>> c = CogniteClient()
                >>> res = c.extraction_pipelines.config.list("extId")
        """
        response = self._get("/extpipes/config/revisions", params={"externalId": external_id})
        return ExtractionPipelineConfigRevisionList._load(response.json()["items"], cognite_client=self._cognite_client)

    def create(self, config: ExtractionPipelineConfig) -> ExtractionPipelineConfig:
<<<<<<< HEAD
        """`Create a new configuration revision <https://docs.cognite.com/api/v1/#operation/createExtPipeConfig>`.
=======
        """`Create a new configuration revision <https://developer.cognite.com/api#tag/Extraction-Pipelines/operation/createExtPipeConfig>`
>>>>>>> ab3ef04e

        Args:
            config (ExtractionPipelineConfig): Configuration revision to create.

        Returns:
            ExtractionPipelineConfig: Created extraction pipeline configuration revision

        Examples:

            Create a config revision::

                >>> from cognite.client import CogniteClient
                >>> from cognite.client.config import ExtractionPipelineConfig
                >>> c = CogniteClient()
                >>> res = c.extraction_pipelines.config.create(ExtractionPipelineConfig(external_id="extId", config="my config contents"))
        """
        response = self._post("/extpipes/config", json=config.dump(camel_case=True))
        return ExtractionPipelineConfig._load(response.json(), cognite_client=self._cognite_client)

    def revert(self, external_id: str, revision: int) -> ExtractionPipelineConfig:
<<<<<<< HEAD
        """`Revert to a previous configuration revision <https://docs.cognite.com/api/v1/#operation/createExtPipeConfig>`.
=======
        """`Revert to a previous configuration revision <https://developer.cognite.com/api#tag/Extraction-Pipelines/operation/createExtPipeConfig>`
>>>>>>> ab3ef04e

        Args:
            external_id (str): External id of the extraction pipeline to revert revision for.
            revision (int): Revision to revert to.

        Returns:
            ExtractionPipelineConfig: New latest extraction pipeline configuration revision.

        Examples:

            Revert a config revision::

                >>> from cognite.client import CogniteClient
                >>> c = CogniteClient()
                >>> res = c.extraction_pipelines.config.revert("extId", 5)
        """
        response = self._post("/extpipes/config/revert", json={"externalId": external_id, "revision": revision})
        return ExtractionPipelineConfig._load(response.json(), cognite_client=self._cognite_client)<|MERGE_RESOLUTION|>--- conflicted
+++ resolved
@@ -32,11 +32,7 @@
         self.config = ExtractionPipelineConfigsAPI(config, api_version, cognite_client)
 
     def retrieve(self, id: Optional[int] = None, external_id: Optional[str] = None) -> Optional[ExtractionPipeline]:
-<<<<<<< HEAD
-        """`Retrieve a single extraction pipeline by ID <https://docs.cognite.com/api/v1/#operation/showExtPipe>`_.
-=======
-        """`Retrieve a single extraction pipeline by id. <https://developer.cognite.com/api#tag/Extraction-Pipelines/operation/showExtPipe>`_
->>>>>>> ab3ef04e
+        """`Retrieve a single extraction pipeline by ID <https://developer.cognite.com/api#tag/Extraction-Pipelines/operation/showExtPipe>`_.
 
         Args:
             id (int, optional): ID
@@ -71,11 +67,7 @@
         external_ids: Optional[Sequence[str]] = None,
         ignore_unknown_ids: bool = False,
     ) -> ExtractionPipelineList:
-<<<<<<< HEAD
-        """`Retrieve multiple extraction pipelines by IDs and external IDs <https://docs.cognite.com/api/v1/#operation/byidsExtPipes>`_.
-=======
-        """`Retrieve multiple extraction pipelines by ids and external ids. <https://developer.cognite.com/api#tag/Extraction-Pipelines/operation/byidsExtPipes>`_
->>>>>>> ab3ef04e
+        """`Retrieve multiple extraction pipelines by IDs and external IDs <https://developer.cognite.com/api#tag/Extraction-Pipelines/operation/byidsExtPipes>`_.
 
         Args:
             ids (Sequence[int], optional): IDs
@@ -108,11 +100,7 @@
         )
 
     def list(self, limit: int = LIST_LIMIT_DEFAULT) -> ExtractionPipelineList:
-<<<<<<< HEAD
-        """`List extraction pipelines <https://docs.cognite.com/api/v1/#operation/listExtPipes>`_.
-=======
-        """`List extraction pipelines <https://developer.cognite.com/api#tag/Extraction-Pipelines/operation/listExtPipes>`_
->>>>>>> ab3ef04e
+        """`List extraction pipelines <https://developer.cognite.com/api#tag/Extraction-Pipelines/operation/listExtPipes>`_.
 
         Args:
             limit (int, optional): Maximum number of ExtractionPipelines to return. Defaults to 25. Set to -1, float("inf") or None
@@ -143,11 +131,7 @@
     def create(
         self, extraction_pipeline: Union[ExtractionPipeline, Sequence[ExtractionPipeline]]
     ) -> Union[ExtractionPipeline, ExtractionPipelineList]:
-<<<<<<< HEAD
-        """`Create one or more extraction pipelines <https://docs.cognite.com/api/v1/#operation/createExtPipes>`_.
-=======
-        """`Create one or more extraction pipelines. <https://developer.cognite.com/api#tag/Extraction-Pipelines/operation/createExtPipes>`_
->>>>>>> ab3ef04e
+        """`Create one or more extraction pipelines <https://developer.cognite.com/api#tag/Extraction-Pipelines/operation/createExtPipes>`_.
 
         You can create an arbitrary number of extraction pipelines, and the SDK will split the request into multiple requests if necessary.
 
@@ -173,11 +157,7 @@
         )
 
     def delete(self, id: Union[int, Sequence[int]] = None, external_id: Union[str, Sequence[str]] = None) -> None:
-<<<<<<< HEAD
-        """`Delete one or more extraction pipelines <https://docs.cognite.com/api/v1/#operation/deleteExtPipes>`_.
-=======
-        """`Delete one or more extraction pipelines <https://developer.cognite.com/api#tag/Extraction-Pipelines/operation/deleteExtPipes>`_
->>>>>>> ab3ef04e
+        """`Delete one or more extraction pipelines <https://developer.cognite.com/api#tag/Extraction-Pipelines/operation/deleteExtPipes>`_.
 
         Args:
             id (Union[int, Sequence[int]): Id or list of ids
@@ -210,11 +190,7 @@
             ExtractionPipeline, ExtractionPipelineUpdate, Sequence[Union[ExtractionPipeline, ExtractionPipelineUpdate]]
         ],
     ) -> Union[ExtractionPipeline, ExtractionPipelineList]:
-<<<<<<< HEAD
-        """`Update one or more extraction pipelines <https://docs.cognite.com/api/v1/#operation/updateExtPipes>`_.
-=======
-        """`Update one or more extraction pipelines <https://developer.cognite.com/api#tag/Extraction-Pipelines/operation/updateExtPipes>`_
->>>>>>> ab3ef04e
+        """`Update one or more extraction pipelines <https://developer.cognite.com/api#tag/Extraction-Pipelines/operation/updateExtPipes>`_.
 
         Args:
             item (Union[ExtractionPipeline, ExtractionPipelineUpdate, Sequence[Union[ExtractionPipeline, ExtractionPipelineUpdate]]]): Extraction pipeline(s) to update
@@ -251,11 +227,7 @@
         created_time: Union[Dict[str, Any], TimestampRange] = None,
         limit: int = LIST_LIMIT_DEFAULT,
     ) -> ExtractionPipelineRunList:
-<<<<<<< HEAD
-        """`List runs for an extraction pipeline with given external ID <https://docs.cognite.com/api/v1/#operation/filterRuns>`_.
-=======
-        """`List runs for an extraction pipeline with given external_id <https://developer.cognite.com/api#tag/Extraction-Pipelines/operation/filterRuns>`_
->>>>>>> ab3ef04e
+        """`List runs for an extraction pipeline with given external ID <https://developer.cognite.com/api#tag/Extraction-Pipelines/operation/filterRuns>`_.
 
         Args:
             external_id (str): Extraction pipeline external Id.
@@ -317,11 +289,7 @@
     def create(
         self, run: Union[ExtractionPipelineRun, Sequence[ExtractionPipelineRun]]
     ) -> Union[ExtractionPipelineRun, ExtractionPipelineRunList]:
-<<<<<<< HEAD
-        """`Create one or more extraction pipeline runs <https://docs.cognite.com/api/v1/#operation/createRuns>`_.
-=======
-        """`Create one or more extraction pipeline runs. <https://developer.cognite.com/api#tag/Extraction-Pipelines/operation/createRuns>`_
->>>>>>> ab3ef04e
+        """`Create one or more extraction pipeline runs <https://developer.cognite.com/api#tag/Extraction-Pipelines/operation/createRuns>`_.
 
         You can create an arbitrary number of extraction pipeline runs, and the SDK will split the request into multiple requests.
 
@@ -351,11 +319,7 @@
     def retrieve(
         self, external_id: str, revision: Optional[int] = None, active_at_time: Optional[int] = None
     ) -> ExtractionPipelineConfig:
-<<<<<<< HEAD
-        """`Retrieve a specific configuration revision, or the latest by default <https://docs.cognite.com/api/v1/#operation/getExtPipeConfigRevision>`.
-=======
-        """`Retrieve a specific configuration revision, or the latest by default <https://developer.cognite.com/api#tag/Extraction-Pipelines/operation/getExtPipeConfigRevision>`
->>>>>>> ab3ef04e
+        """`Retrieve a specific configuration revision or the latest by default <https://developer.cognite.com/api#tag/Extraction-Pipelines/operation/getExtPipeConfigRevision>`.
 
         By default the latest configuration revision is retrieved, or you can specify a timestamp or a revision number.
 
@@ -381,11 +345,7 @@
         return ExtractionPipelineConfig._load(response.json(), cognite_client=self._cognite_client)
 
     def list(self, external_id: str) -> ExtractionPipelineConfigRevisionList:
-<<<<<<< HEAD
-        """`Retrieve all configuration revisions from an extraction pipeline <https://docs.cognite.com/api/v1/#operation/listExtPipeConfigRevisions>`.
-=======
-        """`Retrieve all configuration revisions from an extraction pipeline <https://developer.cognite.com/api#tag/Extraction-Pipelines/operation/listExtPipeConfigRevisions>`
->>>>>>> ab3ef04e
+        """`Retrieve all configuration revisions from an extraction pipeline <https://developer.cognite.com/api#tag/Extraction-Pipelines/operation/listExtPipeConfigRevisions>`.
 
         Args:
             external_id (str): External id of the extraction pipeline to retrieve config from.
@@ -405,11 +365,7 @@
         return ExtractionPipelineConfigRevisionList._load(response.json()["items"], cognite_client=self._cognite_client)
 
     def create(self, config: ExtractionPipelineConfig) -> ExtractionPipelineConfig:
-<<<<<<< HEAD
-        """`Create a new configuration revision <https://docs.cognite.com/api/v1/#operation/createExtPipeConfig>`.
-=======
-        """`Create a new configuration revision <https://developer.cognite.com/api#tag/Extraction-Pipelines/operation/createExtPipeConfig>`
->>>>>>> ab3ef04e
+        """`Create a new configuration revision <https://developer.cognite.com/api#tag/Extraction-Pipelines/operation/createExtPipeConfig>`.
 
         Args:
             config (ExtractionPipelineConfig): Configuration revision to create.
@@ -430,11 +386,7 @@
         return ExtractionPipelineConfig._load(response.json(), cognite_client=self._cognite_client)
 
     def revert(self, external_id: str, revision: int) -> ExtractionPipelineConfig:
-<<<<<<< HEAD
-        """`Revert to a previous configuration revision <https://docs.cognite.com/api/v1/#operation/createExtPipeConfig>`.
-=======
-        """`Revert to a previous configuration revision <https://developer.cognite.com/api#tag/Extraction-Pipelines/operation/createExtPipeConfig>`
->>>>>>> ab3ef04e
+        """`Revert to a previous configuration revision <https://developer.cognite.com/api#tag/Extraction-Pipelines/operation/createExtPipeConfig>`.
 
         Args:
             external_id (str): External id of the extraction pipeline to revert revision for.
