from __future__ import annotations

import re
from collections.abc import Sequence
from datetime import datetime
from typing import TYPE_CHECKING, Any, Union, cast

from cognite.client._api_client import APIClient
from cognite.client.data_classes import Datapoints, DatapointsList, TimeSeries, TimeSeriesWrite
from cognite.client.data_classes.time_series import TimeSeriesCore
from cognite.client.utils._auxiliary import is_unlimited
from cognite.client.utils._concurrency import execute_tasks
from cognite.client.utils._importing import local_import
from cognite.client.utils._time import timestamp_to_ms
from cognite.client.utils.useful_types import SequenceNotStr

if TYPE_CHECKING:
    import sympy

    from cognite.client import CogniteClient
    from cognite.client.config import ClientConfig


def _supported_sympy_infix_ops(operation: type[sympy.Basic]) -> str | None:
    sympy = local_import("sympy")
    return {sympy.Add: "+", sympy.Mul: "*"}.get(operation)


def _supported_sympy_functions(operation: type[sympy.Basic]) -> str | None:
    sympy = local_import("sympy")
    return {
        sympy.cos: "cos",
        sympy.sin: "sin",
        sympy.sqrt: "sqrt",
        sympy.log: "ln",
        sympy.exp: "exp",
        sympy.Abs: "abs",
    }.get(operation)


class SyntheticDatapointsAPI(APIClient):
    _RESOURCE_PATH = "/timeseries/synthetic"

    def __init__(self, config: ClientConfig, api_version: str | None, cognite_client: CogniteClient) -> None:
        super().__init__(config, api_version, cognite_client)
        self._DPS_LIMIT_SYNTH = 10_000

    def query(
        self,
<<<<<<< HEAD
        expressions: Union[str, sympy.Expr, Sequence[Union[str, sympy.Expr]]],
        start: Union[int, str, datetime],
        end: Union[int, str, datetime],
        limit: Optional[int] = None,
        variables: Optional[Dict[str, Union[str, TimeSeries]]] = None,
        aggregate: Optional[str] = None,
        granularity: Optional[str] = None,
    ) -> Union[Datapoints, DatapointsList]:
        """`Calculate the result of a function on time series <https://developer.cognite.com/api#tag/Synthetic-Time-Series/operation/querySyntheticTimeseries>`_.
=======
        expressions: str | sympy.Basic | Sequence[str | sympy.Basic],
        start: int | str | datetime,
        end: int | str | datetime,
        limit: int | None = None,
        variables: dict[str | sympy.Symbol, str | TimeSeries | TimeSeriesWrite] | None = None,
        aggregate: str | None = None,
        granularity: str | None = None,
        target_unit: str | None = None,
        target_unit_system: str | None = None,
    ) -> Datapoints | DatapointsList:
        """`Calculate the result of a function on time series. <https://developer.cognite.com/api#tag/Synthetic-Time-Series/operation/querySyntheticTimeseries>`_
>>>>>>> b5213d45

        Args:
            expressions (str | sympy.Basic | Sequence[str | sympy.Basic]): Functions to be calculated. Supports both strings and sympy expressions. Strings can have either the API `ts{}` syntax, or contain variable names to be replaced using the `variables` parameter.
            start (int | str | datetime): Inclusive start.
            end (int | str | datetime): Exclusive end.
            limit (int | None): Number of datapoints per expression to retrieve.
            variables (dict[str | sympy.Symbol, str | TimeSeries | TimeSeriesWrite] | None): An optional map of symbol replacements.
            aggregate (str | None): use this aggregate when replacing entries from `variables`, does not affect time series given in the `ts{}` syntax.
            granularity (str | None): use this granularity with the aggregate.
            target_unit (str | None): use this target_unit when replacing entries from `variables`, does not affect time series given in the `ts{}` syntax.
            target_unit_system (str | None): Same as target_unit, but with unit system (e.g. SI). Only one of target_unit and target_unit_system can be specified.

        Returns:
            Datapoints | DatapointsList: A DatapointsList object containing the calculated data.

        Examples:

            Request a synthetic time series query with direct syntax:

                >>> from cognite.client import CogniteClient
                >>> client = CogniteClient()
                >>> dps = client.time_series.data.synthetic.query(
                ...     expressions="ts{id:123} + ts{externalId:'abc'}",
                ...     start="2w-ago",
                ...     end="now")

            Use variables to re-use an expression:

                >>> ts = client.time_series.retrieve(id=123)
                >>> variables = {"A": ts, "B": "my_ts_external_id"}
                >>> dps = client.time_series.data.synthetic.query(
                ...     expressions="A+B", start="2w-ago", end="now", variables=variables)

            Use sympy to build complex expressions:

                >>> from sympy import symbols, cos, sin
                >>> x, y = symbols("x y")
                >>> dps = client.time_series.data.synthetic.query(
                ...     [sin(x), y*cos(x)],
                ...     start="2w-ago",
                ...     end="now",
                ...     variables={x: "foo", y: "bar"},
                ...     aggregate="interpolation",
                ...     granularity="15m",
                ...     target_unit="temperature:deg_c")
        """
        if is_unlimited(limit):
            limit = cast(int, float("inf"))

        if single_expr := not isinstance(expressions, SequenceNotStr):
            expressions = [cast(Union[str, "sympy.Basic"], expressions)]

        tasks = []
        for user_expr in cast(Sequence[Union[str, "sympy.Basic"]], expressions):
            expression, short_expression = self._build_expression(
                user_expr, variables, aggregate, granularity, target_unit, target_unit_system
            )
            query = {"expression": expression, "start": timestamp_to_ms(start), "end": timestamp_to_ms(end)}
            query_datapoints = Datapoints(external_id=short_expression, value=[], error=[])
            tasks.append((query, query_datapoints, limit))

        datapoints_summary = execute_tasks(self._fetch_datapoints, tasks, max_workers=self._config.max_workers)
        datapoints_summary.raise_compound_exception_if_failed_tasks()
        return (
            DatapointsList(datapoints_summary.results, cognite_client=self._cognite_client)
            if not single_expr
            else datapoints_summary.results[0]
        )

    def _fetch_datapoints(self, query: dict[str, Any], datapoints: Datapoints, limit: int) -> Datapoints:
        while True:
            query["limit"] = min(limit, self._DPS_LIMIT_SYNTH)
            resp = self._post(url_path=self._RESOURCE_PATH + "/query", json={"items": [query]})
            data = resp.json()["items"][0]
            datapoints._extend(Datapoints._load_from_synthetic(data))
            limit -= (n_fetched := len(data["datapoints"]))
            if n_fetched < self._DPS_LIMIT_SYNTH or limit <= 0:
                break
            query["start"] = data["datapoints"][-1]["timestamp"] + 1
        return datapoints

    def _build_expression(
        self,
        expression: str | sympy.Basic,
        variables: dict[str | sympy.Symbol, str | TimeSeries | TimeSeriesWrite] | None = None,
        aggregate: str | None = None,
        granularity: str | None = None,
        target_unit: str | None = None,
        target_unit_system: str | None = None,
    ) -> tuple[str, str]:
        if getattr(expression, "__sympy__", False) is True:
            if variables:
                expression_str = self._process_sympy_expression(cast("sympy.Basic", expression))
            else:
                raise ValueError(
                    "sympy expressions are only supported in combination with the `variables` parameter to map symbols to time series."
                )
        elif isinstance(expression, str):
            expression_str = expression
        else:
            raise TypeError(f"expression must be str or a sympy expression, not {type(expression)}")

        if aggregate and granularity:
            aggregate_str = f",aggregate:'{aggregate}',granularity:'{granularity}'"
        elif not aggregate and not granularity:
            aggregate_str = ""
        else:
            raise ValueError("Pass either both of 'aggregate' and 'granularity', or neither")

        target_unit_str = ""
        if target_unit:
            if target_unit_system:
                raise ValueError("Only one of 'target_unit' and 'target_unit_system' can be specified.")
            target_unit_str = f",targetUnit:'{target_unit}'"
        elif target_unit_system:
            target_unit_str = f",targetUnitSystem:'{target_unit_system}'"

        if not variables:
            return expression_str, expression_str

        to_substitute = {}
        for k, v in variables.items():
            if isinstance(v, TimeSeriesCore):
                if v.external_id is None:
                    raise ValueError(f"TimeSeries passed in 'variables' is missing required field 'external_id' ({v})")
                v = v.external_id
            # We convert to str to ensure any sympy.Symbol is replaced with its name:
            to_substitute[re.escape(str(k))] = f"ts{{externalId:'{v}'{aggregate_str}{target_unit_str}}}"

        # Substitute all variables in one go to avoid substitution of prior substitutions:
        pattern = re.compile(r"\b" + r"\b|\b".join(to_substitute) + r"\b")  # note: \b marks a word boundary
        expression_with_ts = pattern.sub(lambda match: to_substitute[match[0]], expression_str)
        return expression_with_ts, expression_str

    def _process_sympy_expression(self, expression: sympy.Basic) -> str:
        sympy = local_import("sympy")

        if isinstance(expression, sympy.AtomicExpr):
            if isinstance(expression, sympy.NumberSymbol):
                return str(expression.evalf(15)).rstrip("0")
            else:
                return str(expression).rstrip("0")

        expr_cls = type(expression)
        if infix_op := _supported_sympy_infix_ops(expr_cls):
            return "(" + infix_op.join(self._process_sympy_expression(s) for s in expression.args) + ")"

        if isinstance(expression, sympy.Pow):
            if expression.args[1] == -1:
                return f"(1/{self._process_sympy_expression(expression.args[0])})"
            return f"pow({','.join(map(self._process_sympy_expression, expression.args))})"

        if fn_op := _supported_sympy_functions(expr_cls):
            return f"{fn_op}({','.join(map(self._process_sympy_expression, expression.args))})"
        raise TypeError(f"Unsupported sympy class {expr_cls} encountered in expression")<|MERGE_RESOLUTION|>--- conflicted
+++ resolved
@@ -47,17 +47,6 @@
 
     def query(
         self,
-<<<<<<< HEAD
-        expressions: Union[str, sympy.Expr, Sequence[Union[str, sympy.Expr]]],
-        start: Union[int, str, datetime],
-        end: Union[int, str, datetime],
-        limit: Optional[int] = None,
-        variables: Optional[Dict[str, Union[str, TimeSeries]]] = None,
-        aggregate: Optional[str] = None,
-        granularity: Optional[str] = None,
-    ) -> Union[Datapoints, DatapointsList]:
-        """`Calculate the result of a function on time series <https://developer.cognite.com/api#tag/Synthetic-Time-Series/operation/querySyntheticTimeseries>`_.
-=======
         expressions: str | sympy.Basic | Sequence[str | sympy.Basic],
         start: int | str | datetime,
         end: int | str | datetime,
@@ -68,8 +57,7 @@
         target_unit: str | None = None,
         target_unit_system: str | None = None,
     ) -> Datapoints | DatapointsList:
-        """`Calculate the result of a function on time series. <https://developer.cognite.com/api#tag/Synthetic-Time-Series/operation/querySyntheticTimeseries>`_
->>>>>>> b5213d45
+        """`Calculate the result of a function on time series <https://developer.cognite.com/api#tag/Synthetic-Time-Series/operation/querySyntheticTimeseries>`_.
 
         Args:
             expressions (str | sympy.Basic | Sequence[str | sympy.Basic]): Functions to be calculated. Supports both strings and sympy expressions. Strings can have either the API `ts{}` syntax, or contain variable names to be replaced using the `variables` parameter.
