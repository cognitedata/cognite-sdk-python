--- conflicted
+++ resolved
@@ -189,13 +189,8 @@
         configuration: DiagramDetectConfig | dict[str, Any] | None = None,
         *,
         multiple_jobs: bool = False,
-<<<<<<< HEAD
-    ) -> Union[DiagramDetectResults, Tuple[Optional[DetectJobBundle], List[Dict[str, Any]]]]:
-        """Detect entities in a P&ID. The results are not written to CDF.
-=======
     ) -> DiagramDetectResults | tuple[DetectJobBundle | None, list[dict[str, Any]]]:
         """`Detect annotations in engineering diagrams <https://developer.cognite.com/api#tag/Engineering-diagrams/operation/diagramDetect>`_
->>>>>>> b5213d45
 
         Note:
             All users on this CDF subscription with assets read-all and files read-all capabilities in the project,
@@ -346,19 +341,7 @@
             **beta_parameters,  # type: ignore[arg-type]
         )
 
-<<<<<<< HEAD
-    def get_detect_jobs(self, job_ids: List[int]) -> List[DiagramDetectResults]:
-        """Get detection jobs result status.
-
-        Args:
-            job_ids (List[int]): ...
-
-        Returns:
-            List[DiagramDetectResults]: ...
-        """
-=======
     def get_detect_jobs(self, job_ids: list[int]) -> list[DiagramDetectResults]:
->>>>>>> b5213d45
         if self._cognite_client is None:
             raise CogniteMissingClientError(self)
         res = self._cognite_client.diagrams._post("/context/diagram/detect/status", json={"items": job_ids})
