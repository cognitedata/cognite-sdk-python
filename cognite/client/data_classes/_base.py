--- conflicted
+++ resolved
@@ -162,16 +162,6 @@
         pd = cast(Any, local_import("pandas"))
         dumped = self.dump(camel_case=camel_case)
 
-<<<<<<< HEAD
-        for element in ignore:
-            del dumped[element]
-        for key in expand:
-            if key in dumped:
-                if isinstance(dumped[key], dict):
-                    dumped.update(dumped.pop(key))
-                else:
-                    raise ValueError(f"Could not expand attribute '{key}'")
-=======
         for element in ignore or []:
             dumped.pop(element, None)
 
@@ -180,7 +170,6 @@
 
         if expand_metadata and "metadata" in dumped and isinstance(dumped["metadata"], dict):
             dumped.update({f"{metadata_prefix}{k}": v for k, v in dumped.pop("metadata").items()})
->>>>>>> 36836d97
 
         return pd.Series(dumped).to_frame(name="value")
 
