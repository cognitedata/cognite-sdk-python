from __future__ import annotations

import json
from abc import ABC, abstractmethod
from collections import UserList
from collections.abc import Iterable
from contextlib import suppress
from dataclasses import dataclass
from enum import Enum
from typing import (
    TYPE_CHECKING,
    Any,
    Collection,
    Generic,
    Iterator,
    List,
    Literal,
    Protocol,
    Sequence,
    SupportsIndex,
    TypeVar,
    Union,
    cast,
    overload,
)

from typing_extensions import TypeAlias

from cognite.client.exceptions import CogniteMissingClientError
from cognite.client.utils._auxiliary import fast_dict_load, json_dump_default
from cognite.client.utils._identifier import IdentifierSequence
from cognite.client.utils._importing import local_import
from cognite.client.utils._pandas_helpers import (
    convert_nullable_int_cols,
    convert_timestamp_columns_to_datetime,
    notebook_display_with_fallback,
)
from cognite.client.utils._text import convert_all_keys_to_camel_case, to_camel_case
from cognite.client.utils._time import TIME_ATTRIBUTES, convert_and_isoformat_time_attrs

if TYPE_CHECKING:
    import pandas

    from cognite.client import CogniteClient


def basic_instance_dump(obj: Any, camel_case: bool) -> dict[str, Any]:
    # TODO: Consider using inheritance?
    dumped = {k: v for k, v in vars(obj).items() if v is not None and not k.startswith("_")}
    if camel_case:
        return convert_all_keys_to_camel_case(dumped)
    return dumped


class CogniteResponse:
    def __str__(self) -> str:
<<<<<<< HEAD
        item = convert_time_attributes_to_datetime(self.dump(), to_isoformat=True)
=======
        item = convert_and_isoformat_time_attrs(self.dump())
>>>>>>> 362537e1
        return json.dumps(item, default=json_dump_default, indent=4)

    def __repr__(self) -> str:
        return str(self)

    def __eq__(self, other: Any) -> bool:
        return type(other) is type(self) and other.dump() == self.dump()

    def dump(self, camel_case: bool = False) -> dict[str, Any]:
        """Dump the instance into a json serializable Python data type.

        Args:
            camel_case (bool): Use camelCase for attribute names. Defaults to False.

        Returns:
            dict[str, Any]: A dictionary representation of the instance.
        """
        return basic_instance_dump(self, camel_case=camel_case)

    @classmethod
    def load(cls, api_response: dict[str, Any]) -> CogniteResponse:
        raise NotImplementedError

    def to_pandas(self) -> pandas.DataFrame:
        raise NotImplementedError


T_CogniteResponse = TypeVar("T_CogniteResponse", bound=CogniteResponse)


class _WithClientMixin:
    @property
    def _cognite_client(self) -> CogniteClient:
        with suppress(AttributeError):
            if self.__cognite_client is not None:
                return self.__cognite_client
        raise CogniteMissingClientError(self)

    @_cognite_client.setter
    def _cognite_client(self, value: CogniteClient | None) -> None:
        from cognite.client import CogniteClient

        if value is None or isinstance(value, CogniteClient):
            self.__cognite_client = value
        else:
            raise AttributeError(
                "Can't set the CogniteClient reference to anything else than a CogniteClient instance or None"
            )

    def _get_cognite_client(self) -> CogniteClient | None:
        """Get Cognite client reference without raising (when missing)"""
        return self.__cognite_client


class CogniteResource(_WithClientMixin):
    __cognite_client: CogniteClient | None

    def __init__(self, cognite_client: CogniteClient | None = None) -> None:
        raise NotImplementedError

    def __eq__(self, other: Any) -> bool:
        return type(self) is type(other) and self.dump() == other.dump()

    def __str__(self) -> str:
<<<<<<< HEAD
        item = convert_time_attributes_to_datetime(self.dump(), to_isoformat=True)
=======
        item = convert_and_isoformat_time_attrs(self.dump())
>>>>>>> 362537e1
        return json.dumps(item, default=json_dump_default, indent=4)

    def dump(self, camel_case: bool = False) -> dict[str, Any]:
        """Dump the instance into a json serializable Python data type.

        Args:
            camel_case (bool): Use camelCase for attribute names. Defaults to False.

        Returns:
            dict[str, Any]: A dictionary representation of the instance.
        """
        return basic_instance_dump(self, camel_case=camel_case)

    @classmethod
    def load(
        cls: type[T_CogniteResource], resource: dict | str, cognite_client: CogniteClient | None = None
    ) -> T_CogniteResource:
        if isinstance(resource, dict):
            return fast_dict_load(cls, resource, cognite_client=cognite_client)
        elif isinstance(resource, str):
            return cls.load(json.loads(resource), cognite_client=cognite_client)
        raise TypeError(f"Resource must be json str or dict, not {type(resource)}")

    def to_pandas(
        self,
        expand_metadata: bool = False,
        metadata_prefix: str = "metadata.",
        ignore: list[str] | None = None,
        camel_case: bool = False,
        convert_timestamps: bool = True,
    ) -> pandas.DataFrame:
        """Convert the instance into a pandas DataFrame.

        Args:
            expand_metadata (bool): Expand the metadata into separate rows (default: False).
            metadata_prefix (str): Prefix to use for the metadata rows, if expanded.
            ignore (list[str] | None): List of row keys to skip when converting to a data frame. Is applied before expansions.
            camel_case (bool): Convert attribute names to camel case (e.g. `externalId` instead of `external_id`). Does not affect custom data like metadata if expanded.
            convert_timestamps (bool): Convert known attributes storing CDF timestamps (milliseconds since epoch) to datetime. Does not affect custom data like metadata.

        Returns:
            pandas.DataFrame: The dataframe.
        """
<<<<<<< HEAD
        pd = cast(Any, local_import("pandas"))
=======
        pd = local_import("pandas")
>>>>>>> 362537e1
        dumped = self.dump(camel_case=camel_case)

        for element in ignore or []:
            dumped.pop(element, None)

        if convert_timestamps:
<<<<<<< HEAD
            dumped = convert_time_attributes_to_datetime(dumped)
=======
            for k in TIME_ATTRIBUTES.intersection(dumped):
                dumped[k] = pd.Timestamp(dumped[k], unit="ms")
>>>>>>> 362537e1

        if expand_metadata and "metadata" in dumped and isinstance(dumped["metadata"], dict):
            dumped.update({f"{metadata_prefix}{k}": v for k, v in dumped.pop("metadata").items()})

        return pd.Series(dumped).to_frame(name="value")

    def _repr_html_(self) -> str:
        return notebook_display_with_fallback(self)


T_CogniteResource = TypeVar("T_CogniteResource", bound=CogniteResource)


class CognitePropertyClassUtil:
    @staticmethod
    def declare_property(schema_name: str) -> property:
        return (
            property(lambda s: s[schema_name] if schema_name in s else None)
            .setter(lambda s, v: CognitePropertyClassUtil._property_setter(s, schema_name, v))
            .deleter(lambda s: s.pop(schema_name, None))
        )

    @staticmethod
    def _property_setter(self: Any, schema_name: str, value: Any) -> None:
        if value is None:
            self.pop(schema_name, None)
        else:
            self[schema_name] = value


class CogniteResourceList(UserList, Generic[T_CogniteResource], _WithClientMixin):
    _RESOURCE: type[T_CogniteResource]
    __cognite_client: CogniteClient | None

    def __init__(self, resources: Collection[Any], cognite_client: CogniteClient | None = None) -> None:
        for resource in resources:
            if not isinstance(resource, self._RESOURCE):
                raise TypeError(
                    f"All resources for class '{self.__class__.__name__}' must be of type "
                    f"'{self._RESOURCE.__name__}', not '{type(resource)}'."
                )
        self._cognite_client = cast("CogniteClient", cognite_client)
        super().__init__(resources)
        self._id_to_item, self._external_id_to_item = {}, {}
        if self.data:
            if hasattr(self.data[0], "external_id"):
                self._external_id_to_item = {
                    item.external_id: item for item in self.data if item.external_id is not None
                }
            if hasattr(self.data[0], "id"):
                self._id_to_item = {item.id: item for item in self.data if item.id is not None}

    def pop(self, i: int = -1) -> T_CogniteResource:
        return super().pop(i)

    def __iter__(self) -> Iterator[T_CogniteResource]:
        return super().__iter__()

    @overload
    def __getitem__(self: T_CogniteResourceList, item: SupportsIndex) -> T_CogniteResource:
        ...

    @overload
    def __getitem__(self: T_CogniteResourceList, item: slice) -> T_CogniteResourceList:
        ...

    def __getitem__(
        self: T_CogniteResourceList, item: SupportsIndex | slice
    ) -> T_CogniteResource | T_CogniteResourceList:
        value = self.data[item]
        if isinstance(item, slice):
            return type(self)(value, cognite_client=self._get_cognite_client())
        return cast(T_CogniteResource, value)

    def __str__(self) -> str:
<<<<<<< HEAD
        item = convert_time_attributes_to_datetime(self.dump(), to_isoformat=True)
=======
        item = convert_and_isoformat_time_attrs(self.dump())
>>>>>>> 362537e1
        return json.dumps(item, default=json_dump_default, indent=4)

    # TODO: We inherit a lot from UserList that we don't actually support...
    def extend(self, other: Collection[Any]) -> None:  # type: ignore [override]
        other_res_list = type(self)(other)  # See if we can accept the types
        if set(self._id_to_item).isdisjoint(other_res_list._id_to_item):
            super().extend(other)
            self._external_id_to_item.update(other_res_list._external_id_to_item)
            self._id_to_item.update(other_res_list._id_to_item)
        else:
            raise ValueError("Unable to extend as this would introduce duplicates")

    def dump(self, camel_case: bool = False) -> list[dict[str, Any]]:
        """Dump the instance into a json serializable Python data type.

        Args:
            camel_case (bool): Use camelCase for attribute names. Defaults to False.

        Returns:
            list[dict[str, Any]]: A list of dicts representing the instance.
        """
        return [resource.dump(camel_case) for resource in self.data]

    def get(self, id: int | None = None, external_id: str | None = None) -> T_CogniteResource | None:
        """Get an item from this list by id or external_id.

        Args:
            id (int | None): The id of the item to get.
            external_id (str | None): The external_id of the item to get.

        Returns:
            T_CogniteResource | None: The requested item
        """
        IdentifierSequence.load(id, external_id).assert_singleton()
        if id:
            return self._id_to_item.get(id)
        return self._external_id_to_item.get(external_id)

    def to_pandas(
        self,
        camel_case: bool = False,
        expand_metadata: bool = False,
        metadata_prefix: str = "metadata.",
        convert_timestamps: bool = True,
    ) -> pandas.DataFrame:
        """Convert the instance into a pandas DataFrame. Note that if the metadata column is expanded and there are
        keys in the metadata that already exist in the DataFrame, then an error will be raised by pd.join.

        Args:
            camel_case (bool): Convert column names to camel case (e.g. `externalId` instead of `external_id`)
            expand_metadata (bool): Expand the metadata column into separate columns.
            metadata_prefix (str): Prefix to use for metadata columns.
            convert_timestamps (bool): Convert known columns storing CDF timestamps (milliseconds since epoch) to datetime. Does not affect custom data like metadata.

        Returns:
            pandas.DataFrame: The Cognite resource as a dataframe.
        """
        pd = local_import("pandas")
        df = pd.DataFrame(self.dump(camel_case=camel_case))
        df = convert_nullable_int_cols(df)

        if convert_timestamps:
            df = convert_timestamp_columns_to_datetime(df)

        if expand_metadata and "metadata" in df.columns:
            # Equivalent to pd.json_normalize(df["metadata"]) but is a faster implementation.
            meta_series = df.pop("metadata").dropna()
            meta_df = pd.DataFrame(meta_series.values.tolist(), index=meta_series.index).add_prefix(metadata_prefix)
            df = df.join(meta_df)
        return df

    def _repr_html_(self) -> str:
        return notebook_display_with_fallback(self)

    @classmethod
    def load(
        cls: type[T_CogniteResourceList],
        resource_list: str | Iterable[dict[str, Any]],
        cognite_client: CogniteClient | None = None,
    ) -> T_CogniteResourceList:
        if isinstance(resource_list, str):
            return cls.load(json.loads(resource_list), cognite_client=cognite_client)
        elif isinstance(resource_list, Iterable):
            resources = [cls._RESOURCE.load(resource, cognite_client=cognite_client) for resource in resource_list]
            return cls(resources, cognite_client=cognite_client)
        else:
            raise NotImplementedError(f"Resource list must be iterable or json str, not {type(resource_list)}")


T_CogniteResourceList = TypeVar("T_CogniteResourceList", bound=CogniteResourceList)


@dataclass
class PropertySpec:
    name: str
    is_container: bool = False
    is_nullable: bool = True
    # Used to skip replace when the value is None
    is_beta: bool = False


class CogniteUpdate:
    def __init__(self, id: int | None = None, external_id: str | None = None) -> None:
        self._id = id
        self._external_id = external_id
        self._update_object: dict[str, Any] = {}

    def __eq__(self, other: Any) -> bool:
        return type(self) is type(other) and self.dump() == other.dump()

    def __str__(self) -> str:
        return json.dumps(self.dump(), default=json_dump_default, indent=4)

    def __repr__(self) -> str:
        return str(self)

    def _set(self, name: str, value: Any) -> None:
        update_obj = self._update_object.get(name, {})
        if "remove" in update_obj or "add" in update_obj:
            raise RuntimeError("Can not call set after adding or removing fields from an update object.")
        self._update_object[name] = {"set": value}

    def _set_null(self, name: str) -> None:
        self._update_object[name] = {"setNull": True}

    def _add(self, name: str, value: Any) -> None:
        update_obj = self._update_object.get(name, {})
        if "set" in update_obj:
            raise RuntimeError("Can not call remove or add fields after calling set on an update object.")
        if "add" in update_obj:
            raise RuntimeError(
                "Can not call add twice on the same object, please combine your objects "
                "and pass them to add in one call."
            )
        update_obj["add"] = value
        self._update_object[name] = update_obj

    def _remove(self, name: str, value: Any) -> None:
        update_obj = self._update_object.get(name, {})
        if "set" in update_obj:
            raise RuntimeError("Can not call remove or add fields after calling set on an update object.")
        if "remove" in update_obj:
            raise RuntimeError(
                "Can not call remove twice on the same object, please combine your items "
                "and pass them to remove in one call."
            )
        update_obj["remove"] = value
        self._update_object[name] = update_obj

    def _modify(self, name: str, value: Any) -> None:
        update_obj = self._update_object.get(name, {})
        if "set" in update_obj:
            raise RuntimeError("Can not call remove or add fields after calling set on an update object.")
        if "modify" in update_obj:
            raise RuntimeError(
                "Can not call modify twice on the same object, please combine your items "
                "and pass them to modify in one call."
            )
        update_obj["modify"] = value
        self._update_object[name] = update_obj

    def dump(self, camel_case: Literal[True] = True) -> dict[str, Any]:
        """Dump the instance into a json serializable Python data type.

        Args:
            camel_case (Literal[True]): No description.
        Returns:
            dict[str, Any]: A dictionary representation of the instance.
        """
        dumped: dict[str, Any] = {"update": self._update_object}
        if self._id is not None:
            dumped["id"] = self._id
        elif self._external_id is not None:
            dumped["externalId"] = self._external_id
        return dumped

    @classmethod
    @abstractmethod
    def _get_update_properties(cls) -> list[PropertySpec]:
        raise NotImplementedError


T_CogniteUpdate = TypeVar("T_CogniteUpdate", bound=CogniteUpdate)


class CognitePrimitiveUpdate(Generic[T_CogniteUpdate]):
    def __init__(self, update_object: T_CogniteUpdate, name: str) -> None:
        self._update_object = update_object
        self._name = name

    def _set(self, value: None | str | int | bool) -> T_CogniteUpdate:
        if value is None:
            self._update_object._set_null(self._name)
        else:
            self._update_object._set(self._name, value)
        return self._update_object


class CogniteObjectUpdate(Generic[T_CogniteUpdate]):
    def __init__(self, update_object: T_CogniteUpdate, name: str) -> None:
        self._update_object = update_object
        self._name = name

    def _set(self, value: dict) -> T_CogniteUpdate:
        self._update_object._set(self._name, value)
        return self._update_object

    def _add(self, value: dict) -> T_CogniteUpdate:
        self._update_object._add(self._name, value)
        return self._update_object

    def _remove(self, value: list) -> T_CogniteUpdate:
        self._update_object._remove(self._name, value)
        return self._update_object


class CogniteListUpdate(Generic[T_CogniteUpdate]):
    def __init__(self, update_object: T_CogniteUpdate, name: str) -> None:
        self._update_object = update_object
        self._name = name

    def _set(self, value: list) -> T_CogniteUpdate:
        self._update_object._set(self._name, value)
        return self._update_object

    def _add(self, value: list) -> T_CogniteUpdate:
        self._update_object._add(self._name, value)
        return self._update_object

    def _remove(self, value: list) -> T_CogniteUpdate:
        self._update_object._remove(self._name, value)
        return self._update_object

    def _modify(self, value: list) -> T_CogniteUpdate:
        self._update_object._modify(self._name, value)
        return self._update_object


class CogniteLabelUpdate(Generic[T_CogniteUpdate]):
    def __init__(self, update_object: T_CogniteUpdate, name: str) -> None:
        self._update_object = update_object
        self._name = name

    def _set(self, external_ids: str | list[str]) -> T_CogniteUpdate:
        self._update_object._set(self._name, self._wrap_ids(self._wrap_in_list(external_ids)))
        return self._update_object

    def _add(self, external_ids: str | list[str]) -> T_CogniteUpdate:
        self._update_object._add(self._name, self._wrap_ids(self._wrap_in_list(external_ids)))
        return self._update_object

    def _remove(self, external_ids: str | list[str]) -> T_CogniteUpdate:
        self._update_object._remove(self._name, self._wrap_ids(self._wrap_in_list(external_ids)))
        return self._update_object

    def _wrap_ids(self, external_ids: list[str]) -> list[dict[str, str]]:
        return [{"externalId": external_id} for external_id in external_ids]

    def _wrap_in_list(self, external_ids: str | list[str]) -> list[str]:
        return external_ids if isinstance(external_ids, list) else [external_ids]


class CogniteFilter:
    def __eq__(self, other: Any) -> bool:
        return type(self) is type(other) and self.dump() == other.dump()

    def __str__(self) -> str:
<<<<<<< HEAD
        item = convert_time_attributes_to_datetime(self.dump(), to_isoformat=True)
=======
        item = convert_and_isoformat_time_attrs(self.dump())
>>>>>>> 362537e1
        return json.dumps(item, default=json_dump_default, indent=4)

    def __repr__(self) -> str:
        return str(self)

    def dump(self, camel_case: bool = False) -> dict[str, Any]:
        """Dump the instance into a json serializable Python data type.

        Args:
            camel_case (bool): Use camelCase for attribute names. Defaults to False.

        Returns:
            dict[str, Any]: A dictionary representation of the instance.
        """
        return basic_instance_dump(self, camel_case=camel_case)


T_CogniteFilter = TypeVar("T_CogniteFilter", bound=CogniteFilter)


class NoCaseConversionPropertyList(list):
    def as_reference(self) -> list[str]:
        return list(self)


class EnumProperty(Enum):
    @staticmethod
    def _generate_next_value_(name: str, *_: Any) -> str:
        # Allows the use of enum.auto() for member values avoiding camelCase typos
        return to_camel_case(name)

    def as_reference(self) -> list[str]:
        return [self.value]


class Geometry(dict):
    """Represents the points, curves and surfaces in the coordinate space.

    Args:
        type (Literal["Point", "MultiPoint", "LineString", "MultiLineString", "Polygon", "MultiPolygon"]): The geometry type.
        coordinates (list): An array of the coordinates of the geometry. The structure of the elements in this array is determined by the type of geometry.
        geometries (Collection[Geometry] | None): No description.

    Examples:
        Point:
            Coordinates of a point in 2D space, described as an array of 2 numbers.

            Example: `[4.306640625, 60.205710352530346]`

        LineString:
            Coordinates of a line described by a list of two or more points.
            Each point is defined as a pair of two numbers in an array, representing coordinates of a point in 2D space.

            Example: `[[30, 10], [10, 30], [40, 40]]`

        Polygon:
            List of one or more linear rings representing a shape.
            A linear ring is the boundary of a surface or the boundary of a hole in a surface. It is defined as a list consisting of 4 or more Points, where the first and last Point is equivalent.
            Each Point is defined as an array of 2 numbers, representing coordinates of a point in 2D space.

            Example: `[[[35, 10], [45, 45], [15, 40], [10, 20], [35, 10]], [[20, 30], [35, 35], [30, 20], [20, 30]]]`
            type: array

        MultiPoint:
            List of Points. Each Point is defined as an array of 2 numbers, representing coordinates of a point in 2D space.

            Example: `[[35, 10], [45, 45]]`

        MultiLineString:
                List of lines where each line (LineString) is defined as a list of two or more points.
                Each point is defined as a pair of two numbers in an array, representing coordinates of a point in 2D space.

                Example: `[[[30, 10], [10, 30]], [[35, 10], [10, 30], [40, 40]]]`

        MultiPolygon:
            List of multiple polygons.
            Each polygon is defined as a list of one or more linear rings representing a shape.
            A linear ring is the boundary of a surface or the boundary of a hole in a surface. It is defined as a list consisting of 4 or more Points, where the first and last Point is equivalent.
            Each Point is defined as an array of 2 numbers, representing coordinates of a point in 2D space.

            Example: `[[[[30, 20], [45, 40], [10, 40], [30, 20]]], [[[15, 5], [40, 10], [10, 20], [5, 10], [15, 5]]]]`
    """

    _VALID_TYPES = frozenset({"Point", "MultiPoint", "LineString", "MultiLineString", "Polygon", "MultiPolygon"})

    def __init__(
        self,
        type: Literal["Point", "MultiPoint", "LineString", "MultiLineString", "Polygon", "MultiPolygon"],
        coordinates: list,
        geometries: Collection[Geometry] | None = None,
    ) -> None:
        if type not in self._VALID_TYPES:
            raise ValueError(f"type must be one of {self._VALID_TYPES}")
        self.type = type
        self.coordinates = coordinates
        self.geometries = geometries

    type = CognitePropertyClassUtil.declare_property("type")
    coordinates = CognitePropertyClassUtil.declare_property("coordinates")

    @classmethod
    def load(cls, raw_geometry: dict[str, Any]) -> Geometry:
        return cls(
            type=raw_geometry["type"],
            coordinates=raw_geometry["coordinates"],
            geometries=raw_geometry.get("geometries"),
        )

    def dump(self, camel_case: bool = False) -> dict[str, Any]:
        output = dict(convert_all_keys_to_camel_case(self) if camel_case else self)
        if self.geometries:
            output["geometries"] = [g.dump(camel_case) for g in self.geometries]
        else:
            output.pop("geometries", None)
        return output


SortableProperty: TypeAlias = Union[str, List[str], EnumProperty]


class CogniteSort:
    def __init__(
        self,
        property: SortableProperty,
        order: Literal["asc", "desc"] = "asc",
        nulls: Literal["auto", "first", "last"] | None = None,
    ):
        self.property = property
        self.order = order
        self.nulls = nulls

    def __str__(self) -> str:
        return json.dumps(self.dump(), default=json_dump_default, indent=4)

    def __repr__(self) -> str:
        return str(self)

    @classmethod
    def load(
        cls: type[T_CogniteSort],
        data: dict[str, Any]
        | tuple[SortableProperty, Literal["asc", "desc"]]
        | tuple[SortableProperty, Literal["asc", "desc"], Literal["auto", "first", "last"]]
        | SortableProperty
        | T_CogniteSort,
    ) -> T_CogniteSort:
        if isinstance(data, cls):
            return data
        elif isinstance(data, dict):
            return cls(property=data["property"], order=data.get("order", "asc"), nulls=data.get("nulls"))
        elif isinstance(data, tuple) and len(data) == 2 and data[1] in ["asc", "desc"]:
            return cls(property=data[0], order=data[1])
        elif (
            isinstance(data, tuple)
            and len(data) == 3
            and data[1] in ["asc", "desc"]
            and data[2] in ["auto", "first", "last"]  # type: ignore[misc]
        ):
            return cls(
                property=data[0],
                order=data[1],
                nulls=data[2],  # type: ignore[misc]
            )
        elif isinstance(data, (str, list, EnumProperty)):
            return cls(property=data)
        else:
            raise ValueError(f"Unable to load {cls.__name__} from {data}")

    def dump(self, camel_case: bool = False) -> dict[str, Any]:
        prop = self.property
        if isinstance(prop, EnumProperty):
            prop = prop.as_reference()
        elif isinstance(prop, str):
            prop = [to_camel_case(prop)]
        elif isinstance(prop, list):
            prop = [to_camel_case(p) for p in prop]
        else:
            raise ValueError(f"Unable to dump {type(self).__name__} with property {prop}")

        output: dict[str, str | list[str]] = {"property": prop, "order": self.order}
        if self.nulls is not None:
            output["nulls"] = self.nulls
        return output


T_CogniteSort = TypeVar("T_CogniteSort", bound=CogniteSort)


class HasExternalAndInternalId(Protocol):
    @property
    def external_id(self) -> str | None:
        ...

    @property
    def id(self) -> int | None:
        ...


class IdTransformerMixin(Sequence[HasExternalAndInternalId], ABC):
    def as_external_ids(self) -> list[str]:
        """
        Returns the external ids of all resources.

        Raises:
            ValueError: If any resource in the list does not have an external id.

        Returns:
            list[str]: The external ids of all resources in the list.
        """
        external_ids: list[str] = []
        for x in self:
            if x.external_id is None:
                raise ValueError(f"All {type(x).__name__} must have external_id")
            external_ids.append(x.external_id)
        return external_ids

    def as_ids(self) -> list[int]:
        """
        Returns the ids of all resources.

        Raises:
            ValueError: If any resource in the list does not have an id.

        Returns:
            list[int]: The ids of all resources in the list.
        """
        ids: list[int] = []
        for x in self:
            if x.id is None:
                raise ValueError(f"All {type(x).__name__} must have id")
            ids.append(x.id)
        return ids<|MERGE_RESOLUTION|>--- conflicted
+++ resolved
@@ -54,11 +54,7 @@
 
 class CogniteResponse:
     def __str__(self) -> str:
-<<<<<<< HEAD
-        item = convert_time_attributes_to_datetime(self.dump(), to_isoformat=True)
-=======
         item = convert_and_isoformat_time_attrs(self.dump())
->>>>>>> 362537e1
         return json.dumps(item, default=json_dump_default, indent=4)
 
     def __repr__(self) -> str:
@@ -123,11 +119,7 @@
         return type(self) is type(other) and self.dump() == other.dump()
 
     def __str__(self) -> str:
-<<<<<<< HEAD
-        item = convert_time_attributes_to_datetime(self.dump(), to_isoformat=True)
-=======
         item = convert_and_isoformat_time_attrs(self.dump())
->>>>>>> 362537e1
         return json.dumps(item, default=json_dump_default, indent=4)
 
     def dump(self, camel_case: bool = False) -> dict[str, Any]:
@@ -171,23 +163,15 @@
         Returns:
             pandas.DataFrame: The dataframe.
         """
-<<<<<<< HEAD
-        pd = cast(Any, local_import("pandas"))
-=======
         pd = local_import("pandas")
->>>>>>> 362537e1
         dumped = self.dump(camel_case=camel_case)
 
         for element in ignore or []:
             dumped.pop(element, None)
 
         if convert_timestamps:
-<<<<<<< HEAD
-            dumped = convert_time_attributes_to_datetime(dumped)
-=======
             for k in TIME_ATTRIBUTES.intersection(dumped):
                 dumped[k] = pd.Timestamp(dumped[k], unit="ms")
->>>>>>> 362537e1
 
         if expand_metadata and "metadata" in dumped and isinstance(dumped["metadata"], dict):
             dumped.update({f"{metadata_prefix}{k}": v for k, v in dumped.pop("metadata").items()})
@@ -263,11 +247,7 @@
         return cast(T_CogniteResource, value)
 
     def __str__(self) -> str:
-<<<<<<< HEAD
-        item = convert_time_attributes_to_datetime(self.dump(), to_isoformat=True)
-=======
         item = convert_and_isoformat_time_attrs(self.dump())
->>>>>>> 362537e1
         return json.dumps(item, default=json_dump_default, indent=4)
 
     # TODO: We inherit a lot from UserList that we don't actually support...
@@ -535,11 +515,7 @@
         return type(self) is type(other) and self.dump() == other.dump()
 
     def __str__(self) -> str:
-<<<<<<< HEAD
-        item = convert_time_attributes_to_datetime(self.dump(), to_isoformat=True)
-=======
         item = convert_and_isoformat_time_attrs(self.dump())
->>>>>>> 362537e1
         return json.dumps(item, default=json_dump_default, indent=4)
 
     def __repr__(self) -> str:
