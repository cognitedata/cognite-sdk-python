--- conflicted
+++ resolved
@@ -6,7 +6,7 @@
 
 # GenPropertyClass: EndTimeFilter
 class EndTimeFilter(dict):
-    """No description.
+    """Either range between two timestamps or isNull filter condition.
 
     Args:
         max (int): The number of milliseconds since 00:00:00 Thursday, 1 January 1970, Coordinated Universal Time (UTC), minus leap seconds.
@@ -39,11 +39,7 @@
         type (str): Type of the event, e.g 'failure'.
         subtype (str): Subtype of the event, e.g 'electrical'.
         description (str): Textual description of the event.
-<<<<<<< HEAD
-        metadata (Dict[str, str]): Custom, application specific metadata. String key -> String value. Limits: Maximum length of key is 32 bytes, value 512 bytes, up to 16 key-value pairs.
-=======
         metadata (Dict[str, str]): Custom, application specific metadata. String key -> String value. Limits: Maximum length of key is 128 bytes, value 128000 bytes, up to 256 key-value pairs, of total size at most 200000.
->>>>>>> de4ab336
         asset_ids (List[int]): Asset IDs of equipment that this event relates to.
         source (str): The source of this event.
         id (int): A server-generated ID for the object.
@@ -93,14 +89,9 @@
 
     Args:
         start_time (Union[Dict[str, Any], TimestampRange]): Range between two timestamps.
-<<<<<<< HEAD
-        end_time (Union[Dict[str, Any], TimestampRange]): Range between two timestamps.
-        metadata (Dict[str, str]): Custom, application specific metadata. String key -> String value. Limits: Maximum length of key is 32 bytes, value 512 bytes, up to 16 key-value pairs.
-=======
-        end_time (Union[Dict[str, Any], EndTimeFilter]): No description.
+        end_time (Union[Dict[str, Any], EndTimeFilter]): Either range between two timestamps or isNull filter condition.
         active_at_time (Union[Dict[str, Any], TimestampRange]): Event is considered active from its startTime to endTime inclusive. If startTime is null, event is never active. If endTime is null, event is active from startTime onwards. activeAtTime filter will match all events that are active at some point from min to max, from min, or to max, depending on which of min and max parameters are specified.
         metadata (Dict[str, str]): Custom, application specific metadata. String key -> String value. Limits: Maximum length of key is 128 bytes, value 128000 bytes, up to 256 key-value pairs, of total size at most 200000.
->>>>>>> de4ab336
         asset_ids (List[int]): Asset IDs of equipment that this event relates to.
         asset_external_ids (List[str]): Asset External IDs of equipment that this event relates to.
         root_asset_ids (List[Dict[str, Any]]): This parameter is deprecated. Use assetSubtreeIds instead. Only include events that have a related asset in a tree rooted at any of these root assetIds.
