--- conflicted
+++ resolved
@@ -32,7 +32,8 @@
     "UserWrite",
     "UserWriteList",
     "SessionCredentials",
-<<<<<<< HEAD
+    "UserCreated",
+    "UserCreatedList",
     "Table",
     "TableList",
     "TableWrite",
@@ -45,8 +46,4 @@
     "ViewTable",
     "ColumnType",
     "ColumnList",
-=======
-    "UserCreated",
-    "UserCreatedList",
->>>>>>> 36019c5d
 ]