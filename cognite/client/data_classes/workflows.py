from __future__ import annotations

from abc import ABC, abstractmethod
from collections import UserList
from collections.abc import Collection, Sequence
from dataclasses import dataclass
from typing import TYPE_CHECKING, Any, ClassVar, Literal, TypeAlias, cast, final

from typing_extensions import Self

from cognite.client.data_classes._base import (
    CogniteObject,
    CogniteResource,
    CogniteResourceList,
    ExternalIDTransformerMixin,
    UnknownCogniteObject,
    WriteableCogniteResource,
    WriteableCogniteResourceList,
)
from cognite.client.data_classes.data_modeling.query import Query, ResultSetExpression, Select
from cognite.client.utils._text import convert_all_keys_to_camel_case, to_snake_case

if TYPE_CHECKING:
    from cognite.client import CogniteClient

TaskStatus: TypeAlias = Literal[
    "in_progress",
    "cancelled",
    "failed",
    "failed_with_terminal_error",
    "completed",
    "completed_with_errors",
    "timed_out",
    "skipped",
]

WorkflowStatus: TypeAlias = Literal["completed", "failed", "running", "terminated", "timed_out"]


class WorkflowCore(WriteableCogniteResource["WorkflowUpsert"], ABC):
<<<<<<< HEAD
    def __init__(self, external_id: str, description: str | None = None) -> None:
=======
    def __init__(self, external_id: str, description: str | None = None, data_set_id: int | None = None) -> None:
>>>>>>> c138c891
        self.external_id = external_id
        self.description = description
        self.data_set_id = data_set_id


class WorkflowUpsert(WorkflowCore):
    """
    This class represents a workflow. This is the write version, used when creating or updating a workflow.

    Args:
        external_id (str): The external ID provided by the client. Must be unique for the resource type.
        description (str | None): Description of the workflow. Note that when updating a workflow, the description will
                            always be overwritten also if it is set to None. Meaning if the workflow already has a description,
                            and you want to keep it, you need to provide the description when updating the workflow.
        data_set_id (int | None): The id of the data set this workflow belongs to.
                            If a dataSetId is provided, any operations on this workflow, or its versions, executions,
                            and triggers will require appropriate access to the data set. More information on data sets
                            and their configuration can be found here: https://docs.cognite.com/cdf/data_governance/concepts/datasets/
    """

    @classmethod
    def _load(cls, resource: dict, cognite_client: CogniteClient | None = None) -> Self:
        return cls(
            external_id=resource["externalId"],
            description=resource.get("description"),
            data_set_id=resource.get("dataSetId"),
        )

    def as_write(self) -> WorkflowUpsert:
        """Returns this workflow instance."""
        return self


class Workflow(WorkflowCore):
    """
    This class represents a workflow. This is the reading version, used when reading or listing a workflows.

    Args:
        external_id (str): The external ID provided by the client. Must be unique for the resource type.
        created_time (int): The time when the workflow was created. Unix timestamp in milliseconds.
        description (str | None): Description of the workflow. Defaults to None.
        data_set_id (int | None): The id of the data set this workflow belongs to.
    """

    def __init__(
        self,
        external_id: str,
        created_time: int,
        description: str | None = None,
        data_set_id: int | None = None,
    ) -> None:
        super().__init__(external_id, description, data_set_id)
        self.created_time = created_time

    @classmethod
    def _load(cls, resource: dict, cognite_client: CogniteClient | None = None) -> Self:
        return cls(
            external_id=resource["externalId"],
            description=resource.get("description"),
            created_time=resource["createdTime"],
            data_set_id=resource.get("dataSetId"),
        )

    def as_write(self) -> WorkflowUpsert:
        """Returns this workflow in the writing format."""
        return WorkflowUpsert(
            external_id=self.external_id,
            description=self.description,
            data_set_id=self.data_set_id,
        )


class WorkflowUpsertList(CogniteResourceList[WorkflowUpsert], ExternalIDTransformerMixin):
    _RESOURCE = WorkflowUpsert


class WorkflowList(WriteableCogniteResourceList[WorkflowUpsert, Workflow], ExternalIDTransformerMixin):
    """This class represents a list of workflows."""

    _RESOURCE = Workflow

    def as_write(self) -> WorkflowUpsertList:
        """Returns these workflows in the writing format."""
        return WorkflowUpsertList([workflow.as_write() for workflow in self.data])


ValidTaskType = Literal["function", "transformation", "cdf", "dynamic", "subworkflow"]


class WorkflowTaskParameters(CogniteObject, ABC):
    task_type: ClassVar[ValidTaskType]

    @classmethod
    def load_parameters(cls, data: dict) -> WorkflowTaskParameters:
        type_ = data.get("type", data.get("taskType"))
        parameters = data.get("parameters", data.get("input"))
        if parameters is None:
            raise ValueError(
                "You must provide parameter data either with key "
                "'parameter' or 'input', with parameter taking precedence."
            )

        if type_ == "function":
            return FunctionTaskParameters._load(parameters)
        elif type_ == "transformation":
            return TransformationTaskParameters._load(parameters)
        elif type_ == "cdf":
            return CDFTaskParameters._load(parameters)
        elif type_ == "dynamic":
            return DynamicTaskParameters._load(parameters)
        elif type_ == "subworkflow" and "tasks" in parameters["subworkflow"]:
            return SubworkflowTaskParameters._load(parameters)
        elif type_ == "subworkflow" and "workflowExternalId" in parameters["subworkflow"]:
            return SubworkflowReferenceParameters._load(parameters)
        else:
            raise ValueError(f"Unknown task type: {type_}. Expected {ValidTaskType}")


class FunctionTaskParameters(WorkflowTaskParameters):
    """The function parameters are used to specify the Cognite Function to be called.

    Args:
        external_id (str): The external ID of the function to be called.
        data (dict | str | None): The data to be passed to the function. Defaults to None. The data can be used to specify the input to the function from previous tasks or the workflow input. See the tip below for more information.
        is_async_complete (bool | None): Whether the function is asynchronous. Defaults to None, which the API will interpret as False.

    If a function is asynchronous, you need to call the client.workflows.tasks.update() endpoint to update the status of the task.
    While synchronous tasks update the status automatically.

    Tip:
        You can dynamically specify data from other tasks or the workflow. You do this by following the format
        `${prefix.jsonPath}` in the expression. The valid are:

        - `${workflow.input}`: The workflow input.
        - `${<taskExternalId>.output}`: The output of the task with the given external id.
        - `${<taskExternalId>.input}`: The input of the task with the given external id.
        - `${<taskExternalId>.input.someKey}`: A specific key within the input of the task with the given external id.

        For example, if you have a workflow containing two tasks, and the external_id of the first task is `task1` then,
        you can specify the data for the second task as follows:

            >>> from cognite.client.data_classes  import WorkflowTask, FunctionTaskParameters
            >>> task = WorkflowTask(
            ...     external_id="task2",
            ...     parameters=FunctionTaskParameters(
            ...         external_id="cdf_deployed_function",
            ...         data={
            ...             "workflow_data": "${workflow.input}",
            ...             "task1_input": "${task1.input}",
            ...             "task1_output": "${task1.output}"
            ...         },
            ...     ),
            ... )
    """

    task_type = "function"

    def __init__(
        self,
        external_id: str,
        data: dict | str | None = None,
        is_async_complete: bool | None = None,
    ) -> None:
        self.external_id = external_id
        self.data = data
        self.is_async_complete = is_async_complete

    @classmethod
    def _load(cls, resource: dict, cognite_client: CogniteClient | None = None) -> FunctionTaskParameters:
        function: dict[str, Any] = resource["function"]

        return cls(
            external_id=function["externalId"],
            data=function.get("data"),
            # API uses isAsyncComplete and asyncComplete inconsistently:
            is_async_complete=resource.get("isAsyncComplete", resource.get("asyncComplete")),
        )

    def dump(self, camel_case: bool = True) -> dict[str, Any]:
        function: dict[str, Any] = {
            ("externalId" if camel_case else "external_id"): self.external_id,
        }
        if self.data:
            function["data"] = self.data

        output: dict[str, Any] = {
            "function": function,
        }
        if self.is_async_complete is not None:
            output[("isAsyncComplete" if camel_case else "is_async_complete")] = self.is_async_complete
        return output


class TransformationTaskParameters(WorkflowTaskParameters):
    """
    The transformation parameters are used to specify the transformation to be called.

    Args:
        external_id (str): The external ID of the transformation to be called.
        concurrency_policy (Literal['fail', 'restartAfterCurrent', 'waitForCurrent']): Determines the behavior of the task if the Transformation is already running. ``fail``: The task fails if another instance of the Transformation is currently running. ``waitForCurrent``: The task will pause and wait for the already running Transformation to complete. Once completed, the task is completed. This mode is useful for preventing redundant Transformation runs. ``restartAfterCurrent``: The task waits for the ongoing Transformation to finish. After completion, the task restarts the Transformation. This mode ensures that the most recent data can be used by following tasks.
    """

    task_type = "transformation"

    def __init__(
        self, external_id: str, concurrency_policy: Literal["fail", "restartAfterCurrent", "waitForCurrent"] = "fail"
    ) -> None:
        self.external_id = external_id
        self.concurrency_policy = concurrency_policy

    @classmethod
    def _load(cls, resource: dict, cognite_client: CogniteClient | None = None) -> TransformationTaskParameters:
        return cls(
            resource["transformation"]["externalId"],
            resource["transformation"]["concurrencyPolicy"],
        )

    def dump(self, camel_case: bool = True) -> dict[str, Any]:
        transformation = {
            "externalId" if camel_case else "external_id": self.external_id,
            "concurrencyPolicy" if camel_case else "concurrency_policy": self.concurrency_policy,
        }

        return {"transformation": transformation}


class CDFTaskParameters(WorkflowTaskParameters):
    """
    The CDF request parameters are used to specify a request to the Cognite Data Fusion API.

    Args:
        resource_path (str): The resource path of the request. Note the path of the request which is prefixed by '{cluster}.cognitedata.com/api/v1/project/{project}' based on the cluster and project of the request.
        method (Literal['GET', 'POST', 'PUT', 'DELETE'] | str): The HTTP method of the request.
        query_parameters (dict | str | None): The query parameters of the request. Defaults to None.
        body (dict | str | None): The body of the request. Defaults to None. Limited to 1024KiB in size
        request_timeout_in_millis (int | str): The timeout of the request in milliseconds. Defaults to 10000.

    Examples:

        Call the asset/list endpoint with a limit of 10:

            >>> from cognite.client.data_classes import WorkflowTask, CDFTaskParameters
            >>> task = WorkflowTask(
            ...     external_id="task1",
            ...     parameters=CDFTaskParameters(
            ...         resource_path="/assets/list",
            ...         method="GET",
            ...         query_parameters={"limit": 10},
            ...     ),
            ... )

    """

    task_type = "cdf"

    def __init__(
        self,
        resource_path: str,
        method: Literal["GET", "POST", "PUT", "DELETE"] | str,
        query_parameters: dict | str | None = None,
        body: dict | str | None = None,
        request_timeout_in_millis: int | str = 10000,
    ) -> None:
        self.resource_path = resource_path
        self.method = method
        self.query_parameters = query_parameters or {}
        self.body = body or {}
        self.request_timeout_in_millis = request_timeout_in_millis

    @classmethod
    def _load(cls, resource: dict, cognite_client: CogniteClient | None = None) -> Self:
        cdf_request: dict[str, Any] = resource["cdfRequest"]

        return cls(
            cdf_request["resourcePath"],
            cdf_request["method"],
            cdf_request.get("queryParameters"),
            cdf_request.get("body"),
            cdf_request.get("requestTimeoutInMillis", 10000),
        )

    def dump(self, camel_case: bool = True) -> dict[str, Any]:
        output = super().dump(camel_case)
        return {
            ("cdfRequest" if camel_case else "cdf_request"): output,
        }


class SubworkflowTaskParameters(WorkflowTaskParameters):
    """
    The subworkflow task parameters are used to specify a subworkflow task.

    When a workflow is made of stages with dependencies between them, we can use subworkflow tasks for convenience. It takes the tasks parameter which is an array of
    function, transformation, cdf, ..., task definitions. This array needs to be statically set on the workflow definition (if it needs to be defined at runtime, use a
    dynamic task).

    Args:
        tasks (list[WorkflowTask]): The tasks belonging to the subworkflow.
    """

    task_type = "subworkflow"

    def __init__(self, tasks: list[WorkflowTask]) -> None:
        self.tasks = tasks

    @classmethod
    def _load(cls: type[Self], resource: dict, cognite_client: CogniteClient | None = None) -> Self:
        subworkflow: dict[str, Any] = resource[cls.task_type]

        return cls(
            [WorkflowTask._load(task) for task in subworkflow["tasks"]],
        )

    def dump(self, camel_case: bool = True) -> dict[str, Any]:
        return {self.task_type: {"tasks": [task.dump(camel_case) for task in self.tasks]}}


class SubworkflowReferenceParameters(WorkflowTaskParameters):
    """
    The subworkflow task parameters are used to specify a subworkflow task.
    When a workflow is made of stages with dependencies between them, we can use subworkflow tasks for convenience.
    The subworkflow reference is used to specifying a reference to another workflow which will be embedded into the execution at start time.

    Args:
        workflow_external_id (str): The external ID of the referenced workflow.
        version (str): The version of the referenced workflow.
    """

    task_type = "subworkflow"

    def __init__(self, workflow_external_id: str, version: str) -> None:
        self.workflow_external_id = workflow_external_id
        self.version = version

    @classmethod
    def _load(cls: type[Self], resource: dict, cognite_client: CogniteClient | None = None) -> Self:
        subworkflow: dict[str, Any] = resource[cls.task_type]

        return cls(workflow_external_id=subworkflow["workflowExternalId"], version=subworkflow["version"])

    def dump(self, camel_case: bool = True) -> dict[str, Any]:
        return {
            self.task_type: {
                "workflowExternalId": self.workflow_external_id,
                "version": self.version,
            }
        }


class DynamicTaskParameters(WorkflowTaskParameters):
    """
    The dynamic task parameters are used to specify a dynamic task.

    When the tasks and their order of execution are determined at runtime, we use dynamic tasks. It takes the tasks parameter which is a Reference to
    an array of function, transformation, and cdf task definitions. This array should be generated and returned by a previous step in the workflow, for instance,
    a Cognite Function task.

    Tip:
        You can reference data from other tasks or the workflow. You do this by following the format
        `${prefix.jsonPath}` in the expression. Some valid option are:

        - `${workflow.input}`: The workflow input.
        - `${<taskExternalId>.output}`: The output of the task with the given external id.
        - `${<taskExternalId>.input}`: The input of the task with the given external id.
        - `${<taskExternalId>.input.someKey}`: A specific key within the input of the task with the given external id.

    Args:
        tasks (list[WorkflowTask] | str): The tasks to be dynamically executed. The dynamic task is a string that is evaluated
                    during the workflow's execution. When calling Version Upsert, the tasks parameter must be a Reference string.
                    When calling Execution details, the tasks parameter will be a list of WorkflowTask objects.
    """

    task_type = "dynamic"

    def __init__(self, tasks: list[WorkflowTask] | str) -> None:
        self.tasks = tasks

    @classmethod
    def _load(cls, resource: dict, cognite_client: CogniteClient | None = None) -> Self:
        dynamic: dict[str, Any] = resource[cls.task_type]

        # can either be a reference string (i.e., in case of WorkflowDefinitions)
        if isinstance(dynamic["tasks"], str):
            return cls(dynamic["tasks"])

        # or can be resolved to a list of Tasks (i.e., during or after execution)
        return cls(
            [WorkflowTask._load(task) for task in dynamic["tasks"]],
        )

    def dump(self, camel_case: bool = True) -> dict[str, Any]:
        return {
            self.task_type: {
                "tasks": self.tasks if isinstance(self.tasks, str) else [task.dump(camel_case) for task in self.tasks]
            }
        }


class WorkflowTask(CogniteResource):
    """
    This class represents a workflow task.

    Note:
        Tasks do not distinguish between write and read versions.

    Args:
        external_id (str): The external ID provided by the client. Must be unique for the resource type.
        parameters (WorkflowTaskParameters): The parameters of the task.
        name (str | None): The name of the task. Defaults to None.
        description (str | None): The description of the task. Defaults to None.
        retries (int): The number of retries for the task. Defaults to 3.
        timeout (int): The timeout of the task in seconds. Defaults to 3600.
        on_failure (Literal['abortWorkflow', 'skipTask']): The policy to handle failures and timeouts. Defaults to *abortWorkflow*. ``skipTask``: For both failures and timeouts, the task will retry until the retries are exhausted. After that, the Task is marked as COMPLETED_WITH_ERRORS and the subsequent tasks are executed. ``abortWorkflow``: In case of failures, retries will be performed until exhausted. After which the task is marked as FAILED and the Workflow is marked the same. In the event of a timeout, no retries are undertaken; the task is marked as TIMED_OUT and the Workflow is marked as FAILED.
        depends_on (list[str] | None): The external ids of the tasks that this task depends on. Defaults to None.
    """

    def __init__(
        self,
        external_id: str,
        parameters: WorkflowTaskParameters,
        name: str | None = None,
        description: str | None = None,
        retries: int = 3,
        timeout: int = 3600,
        on_failure: Literal["abortWorkflow", "skipTask"] = "abortWorkflow",
        depends_on: list[str] | None = None,
    ) -> None:
        self.external_id = external_id
        self.parameters = parameters
        self.name = name
        self.description = description
        self.retries = retries
        self.timeout = timeout
        self.on_failure = on_failure
        self.depends_on = depends_on

    @property
    def type(self) -> ValidTaskType:
        return self.parameters.task_type

    @classmethod
    def _load(cls, resource: dict, cognite_client: CogniteClient | None = None) -> WorkflowTask:
        return cls(
            external_id=resource["externalId"],
            parameters=WorkflowTaskParameters.load_parameters(resource),
            name=resource.get("name"),
            description=resource.get("description"),
            # Allow default to come from the API.
            retries=resource.get("retries"),  # type: ignore[arg-type]
            timeout=resource.get("timeout"),  # type: ignore[arg-type]
            on_failure=resource.get("onFailure"),  # type: ignore[arg-type]
            depends_on=[dep["externalId"] for dep in resource.get("dependsOn", [])] or None,
        )

    def dump(self, camel_case: bool = True) -> dict[str, Any]:
        output: dict[str, Any] = {
            "externalId" if camel_case else "external_id": self.external_id,
            "type": self.type,
            "parameters": self.parameters.dump(camel_case),
            "retries": self.retries,
            "timeout": self.timeout,
            "onFailure" if camel_case else "on_failure": self.on_failure,
        }
        if self.name:
            output["name"] = self.name
        if self.description:
            output["description"] = self.description
        if self.depends_on:
            output[("dependsOn" if camel_case else "depends_on")] = [
                {("externalId" if camel_case else "external_id"): dependency} for dependency in self.depends_on
            ]
        return output


class WorkflowTaskOutput(ABC):
    task_type: ClassVar[str]

    @classmethod
    @abstractmethod
    def load(cls, data: dict) -> Self:
        raise NotImplementedError

    @classmethod
    def load_output(cls, data: dict) -> WorkflowTaskOutput:
        task_type = data["taskType"]
        if task_type == "function":
            return FunctionTaskOutput.load(data)
        elif task_type == "transformation":
            return TransformationTaskOutput.load(data)
        elif task_type == "cdf":
            return CDFTaskOutput.load(data)
        elif task_type == "dynamic":
            return DynamicTaskOutput.load(data)
        elif task_type == "subworkflow":
            return SubworkflowTaskOutput.load(data)
        else:
            raise ValueError(f"Unknown task type: {task_type}")

    @abstractmethod
    def dump(self, camel_case: bool = True) -> dict[str, Any]:
        raise NotImplementedError


class FunctionTaskOutput(WorkflowTaskOutput):
    """
    The class represent the output of Cognite Function task.

    Args:
        call_id (int | None): The call_id of the CDF Function call.
        function_id (int | None): The function_id of the CDF Function.
        response (dict | None): The response of the CDF Function call.

    """

    task_type: ClassVar[str] = "function"

    def __init__(self, call_id: int | None, function_id: int | None, response: dict | None) -> None:
        self.call_id = call_id
        self.function_id = function_id
        self.response = response

    @classmethod
    def load(cls, data: dict[str, Any]) -> FunctionTaskOutput:
        output = data["output"]
        return cls(output.get("callId"), output.get("functionId"), output.get("response"))

    def dump(self, camel_case: bool = True) -> dict[str, Any]:
        return {
            "callId" if camel_case else "call_id": self.call_id,
            "functionId" if camel_case else "function_id": self.function_id,
            "response": self.response,
        }


class TransformationTaskOutput(WorkflowTaskOutput):
    """
    The transformation output is used to specify the output of a transformation task.

    Args:
        job_id (int | None): The job id of the transformation job.
    """

    task_type: ClassVar[str] = "transformation"

    def __init__(self, job_id: int | None) -> None:
        self.job_id = job_id

    @classmethod
    def load(cls, data: dict[str, Any]) -> TransformationTaskOutput:
        output = data["output"]
        return cls(output.get("jobId"))

    def dump(self, camel_case: bool = True) -> dict[str, Any]:
        return {("jobId" if camel_case else "job_id"): self.job_id}


class CDFTaskOutput(WorkflowTaskOutput):
    """
    The CDF Request output is used to specify the output of a CDF Request.

    Args:
        response (str | dict | None): The response of the CDF Request. Will be a JSON object if content-type is application/json, otherwise will be a string.
        status_code (int | None): The status code of the CDF Request.
    """

    task_type: ClassVar[str] = "cdf"

    def __init__(self, response: str | dict | None, status_code: int | None) -> None:
        self.response = response
        self.status_code = status_code

    @classmethod
    def load(cls, data: dict[str, Any]) -> CDFTaskOutput:
        output = data["output"]
        return cls(output.get("response"), output.get("statusCode"))

    def dump(self, camel_case: bool = True) -> dict[str, Any]:
        return {
            "response": self.response,
            ("statusCode" if camel_case else "status_code"): self.status_code,
        }


class DynamicTaskOutput(WorkflowTaskOutput):
    """
    The dynamic task output is used to specify the output of a dynamic task.
    """

    task_type: ClassVar[str] = "dynamic"

    def __init__(self) -> None: ...

    @classmethod
    def load(cls, data: dict[str, Any]) -> DynamicTaskOutput:
        return cls()

    def dump(self, camel_case: bool = True) -> dict[str, Any]:
        return {}


class SubworkflowTaskOutput(WorkflowTaskOutput):
    """
    The subworkflow task output is used to specify the output of a subworkflow task.
    """

    task_type: ClassVar[str] = "subworkflow"

    def __init__(self) -> None: ...

    @classmethod
    def load(cls, data: dict[str, Any]) -> SubworkflowTaskOutput:
        return cls()

    def dump(self, camel_case: bool = False) -> dict[str, Any]:
        return {}


class WorkflowTaskExecution(CogniteObject):
    """
    This class represents a task execution.

    Args:
        id (str): The server generated id of the task execution.
        external_id (str): The external ID provided by the client. Must be unique for the resource type.
        status (TaskStatus): The status of the task execution.
        input (WorkflowTaskParameters): The input parameters of the task execution.
        output (WorkflowTaskOutput): The output of the task execution.
        version (str | None): The version of the task execution. Defaults to None.
        start_time (int | None): The start time of the task execution. Unix timestamp in milliseconds. Defaults to None.
        end_time (int | None): The end time of the task execution. Unix timestamp in milliseconds. Defaults to None.
        reason_for_incompletion (str | None): Provides the reason if the workflow did not complete successfully. Defaults to None.
    """

    def __init__(
        self,
        id: str,
        external_id: str,
        status: TaskStatus,
        input: WorkflowTaskParameters,
        output: WorkflowTaskOutput,
        version: str | None = None,
        start_time: int | None = None,
        end_time: int | None = None,
        reason_for_incompletion: str | None = None,
    ) -> None:
        self.id = id
        self.external_id = external_id
        self.status = status
        self.input = input
        self.output = output
        self.version = version
        self.start_time = start_time
        self.end_time = end_time
        self.reason_for_incompletion = reason_for_incompletion

    @property
    def task_type(self) -> ValidTaskType:
        return self.input.task_type

    @classmethod
    def _load(cls, resource: dict, cognite_client: CogniteClient | None = None) -> WorkflowTaskExecution:
        return cls(
            id=resource["id"],
            external_id=resource["externalId"],
            status=cast(TaskStatus, to_snake_case(resource["status"])),
            input=WorkflowTaskParameters.load_parameters(resource),
            output=WorkflowTaskOutput.load_output(resource),
            version=resource.get("version"),
            start_time=resource.get("startTime"),
            end_time=resource.get("endTime"),
            reason_for_incompletion=resource.get("reasonForIncompletion"),
        )

    def dump(self, camel_case: bool = True) -> dict[str, Any]:
        output: dict[str, Any] = super().dump(camel_case)
        output["input"] = self.input.dump(camel_case)
        output["status"] = self.status.upper()
        output[("taskType" if camel_case else "task_type")] = self.task_type
        # API uses isAsyncComplete and asyncComplete inconsistently:
        if self.task_type == "function":
            if (is_async_complete := output["input"].get("isAsyncComplete")) is not None:
                output["input"]["asyncComplete"] = is_async_complete
                del output["input"]["isAsyncComplete"]

        output["output"] = self.output.dump(camel_case)
        return output


class WorkflowDefinitionCore(WriteableCogniteResource["WorkflowDefinitionUpsert"], ABC):
    """This class represents a workflow definition.

    A workflow definition defines the tasks and order/dependencies of these tasks.

    Args:
        tasks (list[WorkflowTask]): The tasks of the workflow definition.
        description (str | None): The description of the workflow definition. Note that when updating a workflow definition
                            description, it will always be overwritten also if it is set to None. Meaning if the
                            workflow definition already has a description, and you want to keep it, you need to provide
                            the description when updating it.
    """

    def __init__(
        self,
        tasks: list[WorkflowTask],
        description: str | None = None,
    ) -> None:
        self.tasks = tasks
        self.description = description

    @classmethod
    def _load(cls, resource: dict, cognite_client: CogniteClient | None = None) -> Self:
        return cls(
            tasks=[WorkflowTask._load(task) for task in resource["tasks"]],
            description=resource.get("description"),
        )

    def dump(self, camel_case: bool = True) -> dict[str, Any]:
        output: dict[str, Any] = {"tasks": [task.dump(camel_case) for task in self.tasks]}
        if self.description:
            output["description"] = self.description
        return output


class WorkflowDefinitionUpsert(WorkflowDefinitionCore):
    """
    This class represents a workflow definition. This represents the write/update version of a workflow definition.

    A workflow definition defines the tasks and order/dependencies of these tasks.

    Args:
        tasks (list[WorkflowTask]): The tasks of the workflow definition.
        description (str | None): The description of the workflow definition. Note that when updating a workflow definition
                            description, it will always be overwritten also if it is set to None. Meaning if the
                            workflow definition already has a description, and you want to keep it, you need to provide
                            the description when updating it.
    """

    def __init__(
        self,
        tasks: list[WorkflowTask],
        description: str | None = None,
    ) -> None:
        super().__init__(tasks, description)

    @classmethod
    def _load(cls, resource: dict, cognite_client: CogniteClient | None = None) -> WorkflowDefinitionUpsert:
        return cls(
            tasks=[WorkflowTask._load(task) for task in resource["tasks"]],
            description=resource.get("description"),
        )

    def dump(self, camel_case: bool = True) -> dict[str, Any]:
        output: dict[str, Any] = {"tasks": [task.dump(camel_case) for task in self.tasks]}
        if self.description:
            output["description"] = self.description
        return output

    def as_write(self) -> WorkflowDefinitionUpsert:
        """Returns this WorkflowDefinitionUpsert in its write format."""
        return self


class WorkflowDefinition(WorkflowDefinitionCore):
    """
    This class represents a workflow definition. This represents the read version of a workflow definition.

    A workflow definition defines the tasks and order/dependencies of these tasks.

    Args:
        hash_ (str): The hash of the tasks and description. This is used to uniquely identify the workflow definition as you can overwrite a workflow version.
        tasks (list[WorkflowTask]): The tasks of the workflow definition.
        description (str | None): The description of the workflow definition. Defaults to None.
    """

    def __init__(
        self,
        hash_: str,
        tasks: list[WorkflowTask],
        description: str | None = None,
    ) -> None:
        super().__init__(tasks, description)
        self.hash_ = hash_

    @classmethod
    def _load(cls, resource: dict, cognite_client: CogniteClient | None = None) -> WorkflowDefinition:
        return cls(
            hash_=resource["hash"],
            tasks=[WorkflowTask._load(task) for task in resource["tasks"]],
            description=resource.get("description"),
        )

    def dump(self, camel_case: bool = True) -> dict[str, Any]:
        output = super().dump(camel_case)
        output["hash"] = self.hash_
        return output

    def as_write(self) -> WorkflowDefinitionUpsert:
        """Returns this WorkflowDefinition in its write format."""
        return WorkflowDefinitionUpsert(
            tasks=self.tasks,
            description=self.description,
        )


class WorkflowVersionCore(WriteableCogniteResource["WorkflowVersionUpsert"], ABC):
    """
    This class represents a workflow version.

    Args:
        workflow_external_id (str): The external ID of the workflow.
        version (str): The version of the workflow.
    """

    def __init__(
        self,
        workflow_external_id: str,
        version: str,
    ) -> None:
        self.workflow_external_id = workflow_external_id
        self.version = version

    def as_id(self) -> WorkflowVersionId:
        return WorkflowVersionId(
            workflow_external_id=self.workflow_external_id,
            version=self.version,
        )


class WorkflowVersionUpsert(WorkflowVersionCore):
    """
    This class represents a workflow version. This is the write-variant, used when creating or updating a workflow variant.

    Args:
        workflow_external_id (str): The external ID of the workflow.
        version (str): The version of the workflow.
        workflow_definition (WorkflowDefinitionUpsert): The workflow definition of the workflow version.

    """

    def __init__(self, workflow_external_id: str, version: str, workflow_definition: WorkflowDefinitionUpsert) -> None:
        super().__init__(
            workflow_external_id=workflow_external_id,
            version=version,
        )
        self.workflow_definition = workflow_definition

    @classmethod
    def _load(cls, resource: dict, cognite_client: CogniteClient | None = None) -> Self:
        workflow_definition: dict[str, Any] = resource["workflowDefinition"]
        return cls(
            workflow_external_id=resource["workflowExternalId"],
            version=resource["version"],
            workflow_definition=WorkflowDefinitionUpsert._load(workflow_definition),
        )

    def dump(self, camel_case: bool = True) -> dict[str, Any]:
        return {
            ("workflowExternalId" if camel_case else "workflow_external_id"): self.workflow_external_id,
            "version": self.version,
            ("workflowDefinition" if camel_case else "workflow_definition"): self.workflow_definition.dump(camel_case),
        }

    def as_write(self) -> WorkflowVersionUpsert:
        """Returns this WorkflowVersionUpsert instance."""
        return self


class WorkflowVersion(WorkflowVersionCore):
    """
    This class represents a workflow version. This is the read variant, used when retrieving/listing a workflow variant.

    Args:
        workflow_external_id (str): The external ID of the workflow.
        version (str): The version of the workflow.
        workflow_definition (WorkflowDefinition): The workflow definition of the workflow version.
    """

    def __init__(
        self,
        workflow_external_id: str,
        version: str,
        workflow_definition: WorkflowDefinition,
    ) -> None:
        super().__init__(
            workflow_external_id=workflow_external_id,
            version=version,
        )
        self.workflow_definition = workflow_definition

    @classmethod
    def _load(cls, resource: dict, cognite_client: CogniteClient | None = None) -> WorkflowVersion:
        workflow_definition: dict[str, Any] = resource["workflowDefinition"]
        return cls(
            workflow_external_id=resource["workflowExternalId"],
            version=resource["version"],
            workflow_definition=WorkflowDefinition._load(workflow_definition),
        )

    def dump(self, camel_case: bool = True) -> dict[str, Any]:
        return {
            ("workflowExternalId" if camel_case else "workflow_external_id"): self.workflow_external_id,
            "version": self.version,
            ("workflowDefinition" if camel_case else "workflow_definition"): self.workflow_definition.dump(camel_case),
        }

    def as_write(self) -> WorkflowVersionUpsert:
        """Returns a WorkflowVersionUpsert object with the same data."""
        return WorkflowVersionUpsert(
            workflow_external_id=self.workflow_external_id,
            version=self.version,
            workflow_definition=self.workflow_definition.as_write(),
        )


class WorkflowVersionUpsertList(CogniteResourceList[WorkflowVersionUpsert]):
    """This class represents a list of workflow versions."""

    _RESOURCE = WorkflowVersionUpsert

    def as_ids(self) -> WorkflowIds:
        """Returns a WorkflowIds object with the workflow version ids."""
        return WorkflowIds([workflow_version.as_id() for workflow_version in self.data])


class WorkflowVersionList(WriteableCogniteResourceList[WorkflowVersionUpsert, WorkflowVersion]):
    """
    This class represents a list of workflow versions.
    """

    _RESOURCE = WorkflowVersion

    def as_ids(self) -> WorkflowIds:
        """Returns a WorkflowIds object with the workflow version ids."""
        return WorkflowIds([workflow_version.as_id() for workflow_version in self.data])

    def as_write(self) -> WorkflowVersionUpsertList:
        """Returns a WorkflowVersionUpsertList object with the same data."""
        return WorkflowVersionUpsertList([workflow_version.as_write() for workflow_version in self.data])


class WorkflowExecution(CogniteResource):
    """
    This class represents a workflow execution.

    Args:
        id (str): The server generated id of the workflow execution.
        workflow_external_id (str): The external ID of the workflow.
        status (WorkflowStatus): The status of the workflow execution.
        created_time (int): The time when the workflow execution was created. Unix timestamp in milliseconds.
        version (str | None): The version of the workflow. Defaults to None.
        start_time (int | None): The start time of the workflow execution. Unix timestamp in milliseconds. Defaults to None.
        end_time (int | None): The end time of the workflow execution. Unix timestamp in milliseconds. Defaults to None.
        reason_for_incompletion (str | None): Provides the reason if the workflow did not complete successfully. Defaults to None.
        metadata (dict | None): Application specific metadata.
    """

    def __init__(
        self,
        id: str,
        workflow_external_id: str,
        status: WorkflowStatus,
        created_time: int,
        version: str | None = None,
        start_time: int | None = None,
        end_time: int | None = None,
        reason_for_incompletion: str | None = None,
        metadata: dict | None = None,
    ) -> None:
        self.id = id
        self.workflow_external_id = workflow_external_id
        self.version = version
        self.status = status
        self.created_time = created_time
        self.start_time = start_time
        self.end_time = end_time
        self.reason_for_incompletion = reason_for_incompletion
        self.metadata = metadata

    def as_workflow_id(self) -> WorkflowVersionId:
        return WorkflowVersionId(
            workflow_external_id=self.workflow_external_id,
            version=self.version,
        )

    @classmethod
    def _load(cls, resource: dict, cognite_client: CogniteClient | None = None) -> WorkflowExecution:
        return cls(
            id=resource["id"],
            workflow_external_id=resource["workflowExternalId"],
            version=resource.get("version"),
            status=cast(
                WorkflowStatus,
                to_snake_case(resource["status"]),
            ),
            created_time=resource["createdTime"],
            start_time=resource.get("startTime"),
            end_time=resource.get("endTime"),
            reason_for_incompletion=resource.get("reasonForIncompletion"),
            metadata=resource.get("metadata"),
        )


class WorkflowExecutionList(CogniteResourceList[WorkflowExecution]):
    """
    This class represents a list of workflow executions.
    """

    _RESOURCE = WorkflowExecution


class WorkflowExecutionDetailed(WorkflowExecution):
    """
    This class represents a detailed workflow execution.

    A detailed workflow execution contains the input and output of each task in the workflow execution. In addition,
    it contains the workflow definition of the workflow.

    Args:
        id (str): The server generated id of the workflow execution.
        workflow_external_id (str): The external ID of the workflow.
        workflow_definition (WorkflowDefinition): The workflow definition of the workflow.
        status (WorkflowStatus): The status of the workflow execution.
        executed_tasks (list[WorkflowTaskExecution]): The executed tasks of the workflow execution.
        created_time (int): The time when the workflow execution was created. Unix timestamp in milliseconds.
        version (str | None): The version of the workflow. Defaults to None.
        start_time (int | None): The start time of the workflow execution. Unix timestamp in milliseconds. Defaults to None.
        end_time (int | None): The end time of the workflow execution. Unix timestamp in milliseconds. Defaults to None.
        reason_for_incompletion (str | None): Provides the reason if the workflow did not complete successfully. Defaults to None.
        input (dict | None): Input arguments the workflow was triggered with.
        metadata (dict | None): Metadata set when the workflow was triggered.
    """

    def __init__(
        self,
        id: str,
        workflow_external_id: str,
        workflow_definition: WorkflowDefinition,
        status: WorkflowStatus,
        executed_tasks: list[WorkflowTaskExecution],
        created_time: int,
        version: str | None = None,
        start_time: int | None = None,
        end_time: int | None = None,
        reason_for_incompletion: str | None = None,
        input: dict | None = None,
        metadata: dict | None = None,
    ) -> None:
        super().__init__(
            id, workflow_external_id, status, created_time, version, start_time, end_time, reason_for_incompletion
        )
        self.workflow_definition = workflow_definition
        self.executed_tasks = executed_tasks
        self.input = input
        self.metadata = metadata

    @classmethod
    def _load(cls, resource: dict, cognite_client: CogniteClient | None = None) -> WorkflowExecutionDetailed:
        return cls(
            id=resource["id"],
            workflow_external_id=resource["workflowExternalId"],
            version=resource.get("version"),
            status=cast(
                WorkflowStatus,
                to_snake_case(resource["status"]),
            ),
            created_time=resource["createdTime"],
            start_time=resource.get("startTime"),
            end_time=resource.get("endTime"),
            reason_for_incompletion=resource.get("reasonForIncompletion"),
            workflow_definition=WorkflowDefinition._load(resource["workflowDefinition"]),
            executed_tasks=[WorkflowTaskExecution.load(task) for task in resource["executedTasks"]],
            input=resource.get("input"),
            metadata=resource.get("metadata"),
        )

    def dump(self, camel_case: bool = True) -> dict[str, Any]:
        output = super().dump(camel_case)
        output[("workflowDefinition" if camel_case else "workflow_definition")] = self.workflow_definition.dump(
            camel_case
        )
        output[("executedTasks" if camel_case else "executed_tasks")] = [
            task.dump(camel_case) for task in self.executed_tasks
        ]
        if self.input:
            output["input"] = self.input
        if self.metadata:
            output["metadata"] = self.metadata
        return output

    def as_execution(self) -> WorkflowExecution:
        return WorkflowExecution(
            id=self.id,
            workflow_external_id=self.workflow_external_id,
            version=self.version,
            status=self.status,
            created_time=self.created_time,
            start_time=self.start_time,
            end_time=self.end_time,
            reason_for_incompletion=self.reason_for_incompletion,
            metadata=self.metadata,
        )


@dataclass(frozen=True)
class WorkflowVersionId:
    """
    This class represents a Workflow Version Identifier.

    Args:
        workflow_external_id (str): The external ID of the workflow.
        version (str, optional): The version of the workflow. Defaults to None.
    """

    workflow_external_id: str
    version: str | None = None

    def as_primitive(self) -> tuple[str, str | None]:
        return self.workflow_external_id, self.version

    @classmethod
    def load(cls, resource: dict, cognite_client: CogniteClient | None = None) -> WorkflowVersionId:
        if "workflowExternalId" in resource:
            workflow_external_id = resource["workflowExternalId"]
        elif "externalId" in resource:
            workflow_external_id = resource["externalId"]
        else:
            raise ValueError("Invalid input to WorkflowVersionId.load")

        return cls(
            workflow_external_id=workflow_external_id,
            version=resource.get("version"),
        )

    def dump(self, camel_case: bool = True, as_external_id_key: bool = False) -> dict[str, Any]:
        if as_external_id_key:
            output: dict[str, Any] = {("externalId" if camel_case else "external_id"): self.workflow_external_id}
        else:
            output = {("workflowExternalId" if camel_case else "workflow_external_id"): self.workflow_external_id}
        if self.version:
            output["version"] = self.version
        return output


class WorkflowIds(UserList):
    """
    This class represents a list of Workflow Version Identifiers.
    """

    def __init__(self, workflow_ids: Collection[WorkflowVersionId]) -> None:
        for workflow_id in workflow_ids:
            if not isinstance(workflow_id, WorkflowVersionId):
                raise TypeError(
                    f"All resources for class '{type(self).__name__}' must be of type "
                    f"'{type(WorkflowVersionId).__name__}', not '{type(workflow_id)}'."
                )
        super().__init__(workflow_ids)

    @classmethod
    def load(cls, resource: Any, cognite_client: CogniteClient | None = None) -> WorkflowIds:
        workflow_ids: Sequence[WorkflowVersionId]
        if isinstance(resource, tuple) and len(resource) == 2 and all(isinstance(x, str) for x in resource):
            workflow_ids = [WorkflowVersionId(*resource)]
        elif isinstance(resource, WorkflowVersionId):
            workflow_ids = [resource]
        elif isinstance(resource, str):
            workflow_ids = [WorkflowVersionId(workflow_external_id=resource)]
        elif isinstance(resource, dict):
            workflow_ids = [WorkflowVersionId.load(resource)]
        elif isinstance(resource, Sequence) and resource and isinstance(resource[0], tuple):
            workflow_ids = [WorkflowVersionId(*x) for x in resource]
        elif isinstance(resource, Sequence) and resource and isinstance(resource[0], WorkflowVersionId):
            workflow_ids = resource
        elif isinstance(resource, Sequence) and resource and isinstance(resource[0], str):
            workflow_ids = [WorkflowVersionId(workflow_external_id=x) for x in resource]
        else:
            raise ValueError("Invalid input to WorkflowIds")
        return cls(workflow_ids)

    def dump(self, camel_case: bool = True, as_external_id: bool = False) -> list[dict[str, Any]]:
        return [workflow_id.dump(camel_case, as_external_id_key=as_external_id) for workflow_id in self.data]


class WorkflowTriggerRule(CogniteObject, ABC):
    """This is the base class for all workflow trigger rules."""

    _trigger_type: ClassVar[str]

    @final
    @property
    def trigger_type(self) -> str:
        return self._trigger_type

    def dump(self, camel_case: bool = True) -> dict[str, Any]:
        dumped = super().dump(camel_case)
        dumped["triggerType" if camel_case else "trigger_type"] = self.trigger_type
        return dumped

    @classmethod
    def _load(cls, resource: dict, cognite_client: CogniteClient | None = None) -> Self:
        trigger_type = resource["triggerType"]
        if trigger_type in _TRIGGER_RULE_BY_TYPE:
            return cast(Self, _TRIGGER_RULE_BY_TYPE[trigger_type]._load_trigger(resource))
        # If more triggers are added in the future, this ensures that the SDK does not break.
        return cast(Self, UnknownCogniteObject(resource))

    @classmethod
    @abstractmethod
    def _load_trigger(cls, data: dict) -> Self:
        raise NotImplementedError


class WorkflowTriggerDataModelingQuery(Query):
    r"""This class represents a data modeling trigger query.

    Args:
        with_ (dict[str, ResultSetExpression]): A dictionary of result set expressions to use in the query. The keys are used to reference the result set expressions in the select.
        select (dict[str, Select]): A dictionary of select expressions to use in the query. The keys must match the keys in the with\_ dictionary. The select expressions define which properties to include in the result set.
    """

    def __init__(
        self,
        with_: dict[str, ResultSetExpression],
        select: dict[str, Select],
    ) -> None:
        super().__init__(with_, select)
        # Parameters and cursors are not supported for workflow trigger queries:
        self.parameters = None
        self.cursors = None  # type: ignore [assignment]

    @classmethod
    def _load(cls, resource: dict, cognite_client: CogniteClient | None = None) -> Self:
        return cls(
            with_={k: ResultSetExpression.load(v) for k, v in resource["with"].items()},
            select={k: Select.load(v) for k, v in resource["select"].items()},
        )


class WorkflowScheduledTriggerRule(WorkflowTriggerRule):
    """
    This class represents a scheduled trigger rule.

    Args:
        cron_expression (str): The cron specification for the scheduled trigger.
    """

    _trigger_type = "schedule"

    def __init__(self, cron_expression: str) -> None:
        self.cron_expression = cron_expression

    @classmethod
    def _load_trigger(cls, data: dict) -> WorkflowScheduledTriggerRule:
        return cls(cron_expression=data["cronExpression"])


class WorkflowDataModelingTriggerRule(WorkflowTriggerRule):
    """
    This class represents a data modeling trigger rule.

    Args:
        data_modeling_query (WorkflowTriggerDataModelingQuery): The data modeling query of the trigger.
        batch_size (int | None): The batch size of the trigger.
        batch_timeout (int | None): The batch timeout of the trigger.
    """

    _trigger_type = "dataModeling"

    def __init__(
        self,
        data_modeling_query: WorkflowTriggerDataModelingQuery,
        batch_size: int | None = None,
        batch_timeout: int | None = None,
    ) -> None:
        self.data_modeling_query = data_modeling_query
        self.batch_size = batch_size
        self.batch_timeout = batch_timeout

    @classmethod
    def _load_trigger(cls, data: dict) -> WorkflowDataModelingTriggerRule:
        return cls(
            data_modeling_query=WorkflowTriggerDataModelingQuery.load(data["dataModelingQuery"]),
            batch_size=data.get("batchSize"),
            batch_timeout=data.get("batchTimeout"),
        )

    def dump(self, camel_case: bool = True) -> dict[str, Any]:
        item: dict[str, Any] = {
            "trigger_type": self.trigger_type,
            "data_modeling_query": self.data_modeling_query.dump(camel_case=camel_case),
            "batch_size": self.batch_size,
            "batch_timeout": self.batch_timeout,
        }
        if camel_case:
            return convert_all_keys_to_camel_case(item)
        return item


_TRIGGER_RULE_BY_TYPE: dict[str, type[WorkflowTriggerRule]] = {
    subclass._trigger_type: subclass  # type: ignore
    for subclass in WorkflowTriggerRule.__subclasses__()
}


class WorkflowTriggerCore(WriteableCogniteResource["WorkflowTriggerUpsert"], ABC):
    """
    This class represents a base class for a workflow trigger.

    Args:
        external_id (str): The external ID provided by the client. Must be unique for the resource type.
        trigger_rule (WorkflowTriggerRule): The trigger rule of the workflow version trigger.
        workflow_external_id (str): The external ID of the workflow.
        workflow_version (str): The version of the workflow.
        input (dict | None): The input data of the workflow version trigger. Defaults to None.
        metadata (dict | None): Application specific metadata. Defaults to None.
    """

    def __init__(
        self,
        external_id: str,
        trigger_rule: WorkflowTriggerRule,
        workflow_external_id: str,
        workflow_version: str,
        input: dict | None = None,
        metadata: dict | None = None,
    ) -> None:
        self.external_id = external_id
        self.trigger_rule = trigger_rule
        self.workflow_external_id = workflow_external_id
        self.workflow_version = workflow_version
        self.input = input
        self.metadata = metadata


class WorkflowTriggerUpsert(WorkflowTriggerCore):
    """
    This class represents a workflow trigger for upsertion.

    Args:
        external_id (str): The external ID provided by the client. Must be unique for the resource type.
        trigger_rule (WorkflowTriggerRule): The trigger rule of the workflow version trigger.
        workflow_external_id (str): The external ID of the workflow.
        workflow_version (str): The version of the workflow.
        input (dict | None): The input data of the workflow version trigger. Defaults to None.
        metadata (dict | None): Application specific metadata. Defaults to None.
    """

    def dump(self, camel_case: bool = True) -> dict[str, Any]:
        item: dict[str, Any] = {
            "external_id": self.external_id,
            "trigger_rule": self.trigger_rule.dump(camel_case=camel_case),
            "workflow_external_id": self.workflow_external_id,
            "workflow_version": self.workflow_version,
        }
        if self.input:
            item["input"] = self.input
        if self.metadata:
            item["metadata"] = self.metadata
        if camel_case:
            return convert_all_keys_to_camel_case(item)
        return item

    @classmethod
    def _load(cls, resource: dict, cognite_client: CogniteClient | None = None) -> WorkflowTriggerUpsert:
        return cls(
            external_id=resource["externalId"],
            workflow_external_id=resource["workflowExternalId"],
            workflow_version=resource["workflowVersion"],
            trigger_rule=WorkflowTriggerRule._load(resource["triggerRule"]),
            input=resource.get("input"),
            metadata=resource.get("metadata"),
        )

    def as_write(self) -> WorkflowTriggerUpsert:
        """Returns this workflow trigger create instance."""
        return self


WorkflowTriggerCreate = WorkflowTriggerUpsert


class WorkflowTrigger(WorkflowTriggerCore):
    """
    This class represents a workflow trigger.

    Args:
        external_id (str): The external ID provided by the client. Must be unique for the resource type.
        trigger_rule (WorkflowTriggerRule): The trigger rule of the workflow version trigger.
        workflow_external_id (str): The external ID of the workflow.
        workflow_version (str): The version of the workflow.
        input (dict | None): The input data passed to the workflow when an execution is started. Defaults to None.
        metadata (dict | None): Application specific metadata. Defaults to None.
        created_time (int | None): The time when the workflow version trigger was created. Unix timestamp in milliseconds. Defaults to None.
        last_updated_time (int | None): The time when the workflow version trigger was last updated. Unix timestamp in milliseconds. Defaults to None.
    """

    def __init__(
        self,
        external_id: str,
        trigger_rule: WorkflowTriggerRule,
        workflow_external_id: str,
        workflow_version: str,
        input: dict | None = None,
        metadata: dict | None = None,
        created_time: int | None = None,
        last_updated_time: int | None = None,
    ) -> None:
        super().__init__(
            external_id=external_id,
            trigger_rule=trigger_rule,
            workflow_external_id=workflow_external_id,
            workflow_version=workflow_version,
            input=input,
            metadata=metadata,
        )
        self.created_time = created_time
        self.last_updated_time = last_updated_time

    def dump(self, camel_case: bool = True) -> dict[str, Any]:
        item: dict[str, Any] = {
            "external_id": self.external_id,
            "trigger_rule": self.trigger_rule.dump(camel_case=camel_case),
            "workflow_external_id": self.workflow_external_id,
            "workflow_version": self.workflow_version,
        }
        if self.input:
            item["input"] = self.input
        if self.metadata:
            item["metadata"] = self.metadata
        if self.created_time:
            item["created_time"] = self.created_time
        if self.last_updated_time:
            item["last_updated_time"] = self.last_updated_time
        if camel_case:
            return convert_all_keys_to_camel_case(item)
        return item

    @classmethod
    def _load(cls, resource: dict, cognite_client: CogniteClient | None = None) -> WorkflowTrigger:
        return cls(
            external_id=resource["externalId"],
            workflow_external_id=resource["workflowExternalId"],
            workflow_version=resource["workflowVersion"],
            trigger_rule=WorkflowTriggerRule._load(resource["triggerRule"]),
            input=resource.get("input"),
            metadata=resource.get("metadata"),
            created_time=resource.get("createdTime"),
            last_updated_time=resource.get("lastUpdatedTime"),
        )

    def as_write(self) -> WorkflowTriggerUpsert:
        """Returns this workflow trigger instance."""
        return WorkflowTriggerUpsert(
            external_id=self.external_id,
            trigger_rule=self.trigger_rule,
            workflow_external_id=self.workflow_external_id,
            workflow_version=self.workflow_version,
            input=self.input,
            metadata=self.metadata,
        )


class WorkflowTriggerUpsertList(CogniteResourceList[WorkflowTriggerUpsert]):
    _RESOURCE = WorkflowTriggerUpsert


class WorkflowTriggerList(WriteableCogniteResourceList[WorkflowTriggerUpsert, WorkflowTrigger]):
    """
    This class represents a list of workflow triggers.
    """

    _RESOURCE = WorkflowTrigger

    def as_write(self) -> WorkflowTriggerUpsertList:
        """Returns a WorkflowTriggerUpsertList object with the same data."""
        return WorkflowTriggerUpsertList([workflow_trigger.as_write() for workflow_trigger in self.data])


class WorkflowTriggerRun(CogniteResource):
    """
    This class represents a workflow trigger run.
    """

    def __init__(
        self,
        external_id: str,
        fire_time: int,
        workflow_external_id: str,
        workflow_version: str,
        status: Literal["success", "failed"],
        workflow_execution_id: str | None = None,
        reason_for_failure: str | None = None,
    ) -> None:
        self.external_id = external_id
        self.fire_time = fire_time
        self.workflow_external_id = workflow_external_id
        self.workflow_version = workflow_version
        self.workflow_execution_id = workflow_execution_id
        self.status = status
        self.reason_for_failure = reason_for_failure

    def dump(self, camel_case: bool = True) -> dict[str, Any]:
        item = {
            "external_id": self.external_id,
            "fire_time": self.fire_time,
            "workflow_external_id": self.workflow_external_id,
            "workflow_version": self.workflow_version,
            "status": self.status,
        }
        if self.workflow_execution_id:
            item["workflow_execution_id"] = self.workflow_execution_id
        if self.reason_for_failure:
            item["reason_for_failure"] = self.reason_for_failure
        if camel_case:
            return convert_all_keys_to_camel_case(item)
        return item

    @classmethod
    def _load(cls, resource: dict, cognite_client: CogniteClient | None = None) -> WorkflowTriggerRun:
        return cls(
            external_id=resource["externalId"],
            fire_time=resource["fireTime"],
            workflow_external_id=resource["workflowExternalId"],
            workflow_version=resource["workflowVersion"],
            status=resource["status"],
            workflow_execution_id=resource.get("workflowExecutionId"),
            reason_for_failure=resource.get("reasonForFailure"),
        )


class WorkflowTriggerRunList(CogniteResourceList[WorkflowTriggerRun]):
    """
    This class represents a list of workflow trigger runs.
    """

    _RESOURCE = WorkflowTriggerRun<|MERGE_RESOLUTION|>--- conflicted
+++ resolved
@@ -38,11 +38,7 @@
 
 
 class WorkflowCore(WriteableCogniteResource["WorkflowUpsert"], ABC):
-<<<<<<< HEAD
-    def __init__(self, external_id: str, description: str | None = None) -> None:
-=======
     def __init__(self, external_id: str, description: str | None = None, data_set_id: int | None = None) -> None:
->>>>>>> c138c891
         self.external_id = external_id
         self.description = description
         self.data_set_id = data_set_id
