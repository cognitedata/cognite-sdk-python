--- conflicted
+++ resolved
@@ -17,15 +17,12 @@
     WriteableCogniteResource,
     WriteableCogniteResourceList,
 )
-<<<<<<< HEAD
 from cognite.client.data_classes.simulators import (
     SimulatorRoutineInputConstant,
     SimulatorRoutineInputTimeseries,
     SimulatorRoutineOutput,
 )
-=======
 from cognite.client.data_classes.data_modeling.query import Query, ResultSetExpression, Select
->>>>>>> 733200e1
 from cognite.client.utils._text import convert_all_keys_to_camel_case, to_snake_case
 
 if TYPE_CHECKING:
