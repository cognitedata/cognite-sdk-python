--- conflicted
+++ resolved
@@ -1,11 +1,7 @@
 from __future__ import annotations
 
-<<<<<<< HEAD
 import json
-from typing import TYPE_CHECKING, Any, Dict, List, Optional, cast
-=======
 from typing import TYPE_CHECKING, Any, cast
->>>>>>> 41ec76fb
 
 from cognite.client.data_classes._base import CogniteResource, CogniteResourceList, CogniteResponse
 from cognite.client.utils._text import convert_all_keys_to_camel_case
@@ -207,13 +203,13 @@
         self.client_id = client_id
         self.client_secret = client_secret
 
-    def dump(self, camel_case: bool = False) -> Dict[str, Any]:
+    def dump(self, camel_case: bool = False) -> dict[str, Any]:
         return {
             ("clientId" if camel_case else "client_id"): self.client_id,
             ("clientSecret" if camel_case else "client_secret"): self.client_secret,
         }
 
     @classmethod
-    def load(cls, resource: dict | str, cognite_client: Optional[CogniteClient] = None) -> ClientCredentials:
+    def load(cls, resource: dict | str, cognite_client: CogniteClient | None = None) -> ClientCredentials:
         resource = json.loads(resource) if isinstance(resource, str) else resource
         return cls(client_id=resource["clientId"], client_secret=resource["clientSecret"])