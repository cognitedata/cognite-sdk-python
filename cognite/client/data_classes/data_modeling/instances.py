--- conflicted
+++ resolved
@@ -17,11 +17,7 @@
     Mapping,
     MutableMapping,
     Tuple,
-<<<<<<< HEAD
-    Type,
     TypedDict,
-=======
->>>>>>> 8a9beeda
     TypeVar,
     Union,
     ValuesView,
@@ -77,25 +73,9 @@
     def load(cls, data: dict) -> NodeOrEdgeData:
         return cls(**convert_all_keys_to_snake_case(data))
 
-<<<<<<< HEAD
     def dump(self, camel_case: bool = False) -> NodeOrEdgeDataDict:
-        output = {"properties": dict(self.properties.items())}
-        if isinstance(self.source, (ContainerId, ViewId)):
-            output["source"] = self.source.dump(camel_case)
-        else:
-            raise TypeError(f"source must be ContainerId or ViewId, but was {type(self.source)}")
-=======
-    def dump(self, camel_case: bool = False) -> dict:
-        output: dict[str, Any] = {"properties": dict(self.properties.items())}
-        if self.source:
-            if isinstance(self.source, (ContainerId, ViewId)):
-                output["source"] = self.source.dump(camel_case)
-            elif isinstance(self.source, dict):
-                output["source"] = self.source
-            else:
-                raise TypeError(f"source must be ContainerId, ViewId or a dict, but was {type(self.source)}")
->>>>>>> 8a9beeda
-        return output
+        return {"properties": dict(self.properties.items()),
+                "source": self.source.dump(camel_case)}
 
 
 class InstanceCore(DataModelingResource):
@@ -103,7 +83,7 @@
     Args:
         space (str): The workspace for the instance.a unique identifier for the space.
         external_id (str): Combined with the space is the unique identifier of the instance.
-        instance_type (Literal["node", "edge"]): No description.
+        instance_type (Literal['node', 'edge']): No description.
     """
 
     def __init__(self, space: str, external_id: str, instance_type: Literal["node", "edge"] = "node") -> None:
@@ -118,7 +98,7 @@
     Args:
         space (str): The workspace for the instance.a unique identifier for the space.
         external_id (str): Combined with the space is the unique identifier of the instance.
-        instance_type (Literal["node", "edge"]): No description.
+        instance_type (Literal['node', 'edge']): No description.
         existing_version (int | None): Fail the ingestion request if the node's version is greater than or equal to this value. If no existingVersion is specified, the ingestion will always overwrite any existing data for the edge (for the specified container or instance). If existingVersion is set to 0, the upsert will behave as an insert, so it will fail the bulk if the item already exists. If skipOnVersionConflict is set on the ingestion request, then the item will be skipped instead of failing the ingestion request.
         sources (list[NodeOrEdgeData] | None): List of source properties to write. The properties are from the instance and/or container the container(s) making up this node.
     """
@@ -247,7 +227,7 @@
         version (str): DMS version.
         last_updated_time (int): The number of milliseconds since 00:00:00 Thursday, 1 January 1970, Coordinated Universal Time (UTC), minus leap seconds.
         created_time (int): The number of milliseconds since 00:00:00 Thursday, 1 January 1970, Coordinated Universal Time (UTC), minus leap seconds.
-        instance_type (Literal["node", "edge"]): The type of instance.
+        instance_type (Literal['node', 'edge']): The type of instance.
         deleted_time (int | None): The number of milliseconds since 00:00:00 Thursday, 1 January 1970, Coordinated Universal Time (UTC), minus leap seconds. Timestamp when the instance was soft deleted. Note that deleted instances are filtered out of query results, but present in sync results
         properties (Properties | None): Properties of the instance.
         **_ (Any): This is used to capture any changes in the API without breaking the SDK.
@@ -296,7 +276,7 @@
     """A node or edge. This represents the update on the instance.
 
     Args:
-        instance_type (Literal["node", "edge"]): The type of instance.
+        instance_type (Literal['node', 'edge']): The type of instance.
         space (str): The workspace for the instance.a unique identifier for the space.
         external_id (str): Combined with the space is the unique identifier of the instance.
         version (str): DMS version of the instance.
