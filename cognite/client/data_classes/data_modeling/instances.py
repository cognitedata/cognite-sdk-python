--- conflicted
+++ resolved
@@ -25,20 +25,14 @@
     cast,
     overload,
 )
-
-<<<<<<< HEAD
 from typing_extensions import TypeAlias
-
 from cognite.client.data_classes._base import (
     CogniteFilter,
     CogniteResourceList,
 )
-from cognite.client.data_classes.data_modeling._core import DataModelingResource
-=======
 from cognite.client.data_classes._base import CogniteResourceList
 from cognite.client.data_classes.aggregations import AggregatedNumberedValue
 from cognite.client.data_classes.data_modeling._core import DataModelingResource, DataModelingSort
->>>>>>> 41ec76fb
 from cognite.client.data_classes.data_modeling._validation import validate_data_modeling_identifier
 from cognite.client.data_classes.data_modeling.data_types import (
     DirectRelationReference,
@@ -55,14 +49,7 @@
 
 if TYPE_CHECKING:
     from cognite.client import CogniteClient
-<<<<<<< HEAD
-
-
-PropertyValue: TypeAlias = Union[str, int, float, bool, dict, List[str], List[int], List[float], List[bool], List[dict]]
-Space: TypeAlias = str
-PropertyIdentifier: TypeAlias = str
-=======
-PropertyValue = Union[
+PropertyValue: TypeAlias = Union[
     str,
     int,
     float,
@@ -76,9 +63,8 @@
     NodeId,
     DirectRelationReference,
 ]
-Space = str
-PropertyIdentifier = str
->>>>>>> 41ec76fb
+Space: TypeAlias = str
+PropertyIdentifier: TypeAlias = str
 
 
 @dataclass
@@ -177,11 +163,7 @@
         return output
 
     @classmethod
-<<<<<<< HEAD
-    def _load(cls: Type[T_Instance_Apply], data: dict | str) -> T_Instance_Apply:
-=======
-    def load(cls: type[T_Instance_Apply], data: dict | str) -> T_Instance_Apply:
->>>>>>> 41ec76fb
+    def _load(cls: type[T_Instance_Apply], data: dict | str) -> T_Instance_Apply:
         data = data if isinstance(data, dict) else json.loads(data)
         data = convert_all_keys_to_snake_case(data)
         if cls is not InstanceApply:
@@ -312,11 +294,7 @@
         self.properties: Properties = properties or Properties({})
 
     @classmethod
-<<<<<<< HEAD
-    def _load(cls: Type[T_Instance], data: dict | str) -> T_Instance:
-=======
-    def load(cls: type[T_Instance], data: dict | str) -> T_Instance:
->>>>>>> 41ec76fb
+    def _load(cls: type[T_Instance], data: dict | str) -> T_Instance:
         data = json.loads(data) if isinstance(data, str) else data
         if "properties" in data:
             data["properties"] = Properties.load(data["properties"])
@@ -584,11 +562,7 @@
     @classmethod
     def _load(cls, data: dict | str) -> EdgeApply:
         data = json.loads(data) if isinstance(data, str) else data
-<<<<<<< HEAD
-        instance = cast(EdgeApply, super()._load(data))
-=======
-        instance = super().load(data)
->>>>>>> 41ec76fb
+        instance = super()._load(data)
 
         instance.type = DirectRelationReference.load(data["type"])
         instance.start_node = DirectRelationReference.load(data["startNode"])
@@ -675,11 +649,7 @@
     @classmethod
     def _load(cls, data: dict | str) -> Edge:
         data = json.loads(data) if isinstance(data, str) else data
-<<<<<<< HEAD
-        instance = cast(Edge, super()._load(data))
-=======
-        instance = super().load(data)
->>>>>>> 41ec76fb
+        instance = super()._load(data)
 
         instance.type = DirectRelationReference.load(data["type"])
         instance.start_node = DirectRelationReference.load(data["startNode"])
