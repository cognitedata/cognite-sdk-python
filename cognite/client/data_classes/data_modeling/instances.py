--- conflicted
+++ resolved
@@ -144,14 +144,8 @@
         return output
 
 
-<<<<<<< HEAD
-class InstanceCore(DataModelingResource):
-    """A node or edge.
-
-=======
 class InstanceCore(DataModelingResource, ABC):
     """A node or edge
->>>>>>> b5213d45
     Args:
         space (str): The workspace for the instance, a unique identifier for the space.
         external_id (str): Combined with the space is the unique identifier of the instance.
