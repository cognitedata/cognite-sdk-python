from __future__ import annotations

import threading
from abc import abstractmethod
from collections import defaultdict
from dataclasses import dataclass
from datetime import datetime
from typing import (
    TYPE_CHECKING,
    Any,
    Collection,
    Dict,
    ItemsView,
    Iterator,
    KeysView,
    List,
    Literal,
    Mapping,
    MutableMapping,
    Tuple,
    TypeVar,
    Union,
    ValuesView,
    cast,
    overload,
)

from typing_extensions import Self, TypeAlias

<<<<<<< HEAD
from cognite.client.data_classes._base import (
    CogniteResourceList,
)
=======
from cognite.client.data_classes._base import CogniteResourceList
>>>>>>> e05d730a
from cognite.client.data_classes.aggregations import AggregatedNumberedValue
from cognite.client.data_classes.data_modeling._core import DataModelingResource, DataModelingSort
from cognite.client.data_classes.data_modeling._validation import validate_data_modeling_identifier
from cognite.client.data_classes.data_modeling.data_types import (
    DirectRelationReference,
)
from cognite.client.data_classes.data_modeling.ids import (
    ContainerId,
    ContainerIdentifier,
    EdgeId,
    NodeId,
    ViewId,
    ViewIdentifier,
)
from cognite.client.utils._text import convert_all_keys_to_snake_case

if TYPE_CHECKING:
    from cognite.client import CogniteClient
PropertyValue: TypeAlias = Union[
    str,
    int,
    float,
    bool,
    dict,
    List[str],
    List[int],
    List[float],
    List[bool],
    List[dict],
    NodeId,
    DirectRelationReference,
]
Space: TypeAlias = str
PropertyIdentifier: TypeAlias = str


@dataclass
class NodeOrEdgeData:
    """This represents the data values of a node or edge.

    Args:
        source (ContainerId | ViewId): The container or view the node or edge property is in
        properties (Mapping[str, PropertyValue]): The properties of the node or edge.
    """

    source: ContainerId | ViewId
    properties: Mapping[str, PropertyValue]

    @classmethod
    def load(cls, data: dict) -> NodeOrEdgeData:
        try:
            source_type = data["source"]["type"]
        except KeyError as e:
            raise ValueError("source must be a dict with a type key") from e
        source: ContainerId | ViewId
        if source_type == "container":
            source = ContainerId.load(data["source"])
        elif source_type == "view":
            source = ViewId.load(data["source"])
        else:
            raise ValueError(f"source type must be container or view, but was {source_type}")
        return cls(
            source=source,
            properties=data["properties"],
        )

    def dump(self, camel_case: bool = False) -> dict:
        properties: dict[str, PropertyValue] = {}
        for key, value in self.properties.items():
            if isinstance(value, NodeId):
                # We don't want to dump the instance_type field when serializing NodeId in this context
                properties[key] = value.dump(camel_case, include_instance_type=False)
            elif isinstance(value, DirectRelationReference):
                properties[key] = value.dump(camel_case)
            else:
                properties[key] = value
        output: dict[str, Any] = {"properties": properties}
        if self.source:
            if isinstance(self.source, (ContainerId, ViewId)):
                output["source"] = self.source.dump(camel_case)
            elif isinstance(self.source, dict):
                output["source"] = self.source
            else:
                raise TypeError(f"source must be ContainerId, ViewId or a dict, but was {type(self.source)}")
        return output


class InstanceCore(DataModelingResource):
    """A node or edge
    Args:
        space (str): The workspace for the instance, a unique identifier for the space.
        external_id (str): Combined with the space is the unique identifier of the instance.
        instance_type (Literal["node", "edge"]): No description.
    """

    def __init__(self, space: str, external_id: str, instance_type: Literal["node", "edge"]) -> None:
        self.instance_type = instance_type
        self.space = space
        self.external_id = external_id


class InstanceApply(InstanceCore):
    """A node or edge. This is the write version of the instance.

    Args:
        space (str): The workspace for the instance, a unique identifier for the space.
        external_id (str): Combined with the space is the unique identifier of the instance.
        instance_type (Literal["node", "edge"]): No description.
        existing_version (int | None): Fail the ingestion request if the node's version is greater than or equal to this value. If no existingVersion is specified, the ingestion will always overwrite any existing data for the edge (for the specified container or instance). If existingVersion is set to 0, the upsert will behave as an insert, so it will fail the bulk if the item already exists. If skipOnVersionConflict is set on the ingestion request, then the item will be skipped instead of failing the ingestion request.
        sources (list[NodeOrEdgeData] | None): List of source properties to write. The properties are from the instance and/or container the container(s) making up this node.
    """

    def __init__(
        self,
        space: str,
        external_id: str,
        instance_type: Literal["node", "edge"] = "node",
        existing_version: int | None = None,
        sources: list[NodeOrEdgeData] | None = None,
    ) -> None:
        validate_data_modeling_identifier(space, external_id)
        super().__init__(space, external_id, instance_type)
        self.existing_version = existing_version
        self.sources = sources

    def dump(self, camel_case: bool = False) -> dict[str, Any]:
        output = super().dump(camel_case)
        if self.sources:
            output["sources"] = [source.dump(camel_case) for source in self.sources]
        return output

    @classmethod
<<<<<<< HEAD
    def load(cls, resource: dict | str, cognite_client: CogniteClient | None = None) -> Self:
        data = resource if isinstance(resource, dict) else json.loads(resource)
        data = convert_all_keys_to_snake_case(data)
=======
    def _load(cls, resource: dict, cognite_client: CogniteClient | None = None) -> Self:
        resource = convert_all_keys_to_snake_case(resource)
>>>>>>> e05d730a
        if cls is not InstanceApply:
            # NodeApply and EdgeApply does not support instance type
            resource.pop("instance_type", None)
        instance = cls(**convert_all_keys_to_snake_case(resource))
        if "sources" in resource:
            instance.sources = [NodeOrEdgeData.load(source) for source in resource["sources"]]
        return instance


_T = TypeVar("_T")


class Properties(MutableMapping[ViewIdentifier, MutableMapping[PropertyIdentifier, PropertyValue]]):
    def __init__(self, properties: MutableMapping[ViewId, MutableMapping[PropertyIdentifier, PropertyValue]]) -> None:
        self.data = properties

    @classmethod
    def load(
        cls, data: MutableMapping[Space, MutableMapping[str, MutableMapping[PropertyIdentifier, PropertyValue]]]
    ) -> Properties:
        props: MutableMapping[ViewId, MutableMapping[PropertyIdentifier, PropertyValue]] = {}
        for space, view_properties in data.items():
            for view_id_str, properties in view_properties.items():
                view_tuple = tuple(view_id_str.split("/", 1))
                if len(view_tuple) != 2:
                    raise ValueError("View id must be in the format <external_id>/<version>")
                view_id = ViewId.load(cast(Tuple[str, str, str], (space, *view_tuple)))
                props[view_id] = properties
        return Properties(props)

    def dump(self) -> dict[Space, dict[str, dict[PropertyIdentifier, PropertyValue]]]:
        props: dict[Space, dict[str, dict[PropertyIdentifier, PropertyValue]]] = defaultdict(dict)
        for view_id, properties in self.data.items():
            view_id_str = f"{view_id.external_id}/{view_id.version}"
            props[view_id.space][view_id_str] = cast(Dict[PropertyIdentifier, PropertyValue], properties)
        # Defaultdict is not yaml serializable
        return dict(props)

    def items(self) -> ItemsView[ViewId, MutableMapping[PropertyIdentifier, PropertyValue]]:
        return self.data.items()

    def keys(self) -> KeysView[ViewId]:
        return self.data.keys()

    def values(self) -> ValuesView[MutableMapping[PropertyIdentifier, PropertyValue]]:
        return self.data.values()

    def __iter__(self) -> Iterator[ViewId]:
        yield from self.keys()

    def __getitem__(self, view: ViewIdentifier) -> MutableMapping[PropertyIdentifier, PropertyValue]:
        view_id = ViewId.load(view)
        return self.data.get(view_id, {})

    def __contains__(self, item: Any) -> bool:
        view_id = ViewId.load(item)
        return view_id in self.data

    @overload
    def get(self, view: ViewIdentifier) -> MutableMapping[PropertyIdentifier, PropertyValue] | None:
        ...

    @overload
    def get(
        self, view: ViewIdentifier, default: MutableMapping[PropertyIdentifier, PropertyValue] | _T
    ) -> MutableMapping[PropertyIdentifier, PropertyValue] | _T:
        ...

    def get(
        self,
        view: ViewIdentifier,
        default: MutableMapping[PropertyIdentifier, PropertyValue] | None | _T | None = None,
    ) -> MutableMapping[PropertyIdentifier, PropertyValue] | None | _T:
        view_id = ViewId.load(view)
        return self.data.get(view_id, default)

    def __len__(self) -> int:
        return len(self.data)

    def __delitem__(self, view: ViewIdentifier) -> None:
        view_id = ViewId.load(view)
        del self.data[view_id]

    def __setitem__(self, view: ViewIdentifier, properties: MutableMapping[PropertyIdentifier, PropertyValue]) -> None:
        view_id = ViewId.load(view)
        self.data[view_id] = properties


class Instance(InstanceCore):
    """A node or edge. This is the read version of the instance.

    Args:
        space (str): The workspace for the instance, a unique identifier for the space.
        external_id (str): Combined with the space is the unique identifier of the instance.
        version (int): DMS version.
        last_updated_time (int): The number of milliseconds since 00:00:00 Thursday, 1 January 1970, Coordinated Universal Time (UTC), minus leap seconds.
        created_time (int): The number of milliseconds since 00:00:00 Thursday, 1 January 1970, Coordinated Universal Time (UTC), minus leap seconds.
        instance_type (Literal["node", "edge"]): The type of instance.
        deleted_time (int | None): The number of milliseconds since 00:00:00 Thursday, 1 January 1970, Coordinated Universal Time (UTC), minus leap seconds. Timestamp when the instance was soft deleted. Note that deleted instances are filtered out of query results, but present in sync results
        properties (Properties | None): Properties of the instance.
        **_ (Any): This is used to capture any changes in the API without breaking the SDK.
    """

    def __init__(
        self,
        space: str,
        external_id: str,
        version: int,
        last_updated_time: int,
        created_time: int,
        instance_type: Literal["node", "edge"] = "node",
        deleted_time: int | None = None,
        properties: Properties | None = None,
        **_: Any,
    ) -> None:
        super().__init__(space, external_id, instance_type)
        self.version = version
        self.last_updated_time = last_updated_time
        self.created_time = created_time
        self.deleted_time = deleted_time
        self.properties: Properties = properties or Properties({})

    @classmethod
<<<<<<< HEAD
    def load(cls, resource: dict | str, cognite_client: CogniteClient | None = None) -> Self:
        data = json.loads(resource) if isinstance(resource, str) else resource
        if "properties" in data:
            data["properties"] = Properties.load(data["properties"])
        return super().load(data)
=======
    def _load(cls, resource: dict[str, Any], cognite_client: CogniteClient | None = None) -> Self:
        if "properties" in resource:
            resource["properties"] = Properties.load(resource["properties"])
        return super()._load(resource)
>>>>>>> e05d730a

    def dump(self, camel_case: bool = False) -> dict[str, Any]:
        dumped = super().dump(camel_case)
        if "properties" in dumped:
            dumped["properties"] = self.properties.dump()
        return dumped

    @abstractmethod
    def as_apply(self, source: ViewIdentifier | ContainerIdentifier, existing_version: int) -> InstanceApply:
        """Convert the instance to an apply instance."""
        raise NotImplementedError()


class InstanceApplyResult(InstanceCore):
    """A node or edge. This represents the update on the instance.

    Args:
        instance_type (Literal["node", "edge"]): The type of instance.
        space (str): The workspace for the instance, a unique identifier for the space.
        external_id (str): Combined with the space is the unique identifier of the instance.
        version (int): DMS version of the instance.
        was_modified (bool): Whether the instance was modified by the ingestion.
        last_updated_time (int): The number of milliseconds since 00:00:00 Thursday, 1 January 1970, Coordinated Universal Time (UTC), minus leap seconds.
        created_time (int): The number of milliseconds since 00:00:00 Thursday, 1 January 1970, Coordinated Universal Time (UTC), minus leap seconds.
        **_ (Any): No description.
    """

    def __init__(
        self,
        instance_type: Literal["node", "edge"],
        space: str,
        external_id: str,
        version: int,
        was_modified: bool,
        last_updated_time: int,
        created_time: int,
        **_: Any,
    ) -> None:
        super().__init__(space, external_id, instance_type)
        self.version = version
        self.was_modified = was_modified
        self.last_updated_time = last_updated_time
        self.created_time = created_time


class InstanceAggregationResult(DataModelingResource):
    """A node or edge. This represents the update on the instance.

    Args:
        aggregates (list[AggregatedNumberedValue]): List of aggregated values.
        group (dict[str, str | int | float | bool]): The grouping used for the aggregation.
    """

    def __init__(self, aggregates: list[AggregatedNumberedValue], group: dict[str, str | int | float | bool]) -> None:
        self.aggregates = aggregates
        self.group = group

    @classmethod
<<<<<<< HEAD
    def load(cls, resource: dict | str, cognite_client: CogniteClient | None = None) -> Self:
=======
    def _load(cls, resource: dict, cognite_client: CogniteClient | None = None) -> Self:
>>>>>>> e05d730a
        """
        Loads an instance from a json string or dictionary.

        Args:
<<<<<<< HEAD
            resource (dict | str): No description.
=======
            resource (dict): No description.
>>>>>>> e05d730a
            cognite_client (CogniteClient | None): No description.

        Returns:
            Self: An instance.

        """
<<<<<<< HEAD
        data = json.loads(resource) if isinstance(resource, str) else resource

=======
>>>>>>> e05d730a
        return cls(
            aggregates=[AggregatedNumberedValue.load(agg) for agg in resource["aggregates"]],
            group=cast(Dict[str, Union[str, int, float, bool]], resource.get("group")),
        )

    def dump(self, camel_case: bool = False) -> dict[str, Any]:
        """
        Dumps the aggregation results to a dictionary.

        Args:
            camel_case (bool): Whether to convert the keys to camel case.

        Returns:
            dict[str, Any]: A dictionary with the instance results.

        """
        return {
            "aggregates": [agg.dump(camel_case) for agg in self.aggregates],
            "group": self.group,
        }


class InstanceAggregationResultList(CogniteResourceList[InstanceAggregationResult]):
    _RESOURCE = InstanceAggregationResult


class NodeApply(InstanceApply):
    """A node. This is the write version of the node.

    Args:
        space (str): The workspace for the node, a unique identifier for the space.
        external_id (str): Combined with the space is the unique identifier of the node.
        existing_version (int | None): Fail the ingestion request if the node's version is greater than or equal to this value. If no existingVersion is specified, the ingestion will always overwrite any existing data for the edge (for the specified container or node). If existingVersion is set to 0, the upsert will behave as an insert, so it will fail the bulk if the item already exists. If skipOnVersionConflict is set on the ingestion request, then the item will be skipped instead of failing the ingestion request.
        sources (list[NodeOrEdgeData] | None): List of source properties to write. The properties are from the node and/or container the container(s) making up this node.
        type (DirectRelationReference | tuple[str, str] | None): Direct relation pointing to the type node.
    """

    def __init__(
        self,
        space: str,
        external_id: str,
        existing_version: int | None = None,
        sources: list[NodeOrEdgeData] | None = None,
        type: DirectRelationReference | tuple[str, str] | None = None,
    ) -> None:
        super().__init__(space, external_id, "node", existing_version, sources)
        if isinstance(type, tuple):
            self.type: DirectRelationReference | None = DirectRelationReference.load(type)
        else:
            self.type = type

    def dump(self, camel_case: bool = False) -> dict[str, Any]:
        output = super().dump(camel_case)
        if self.type:
            output["type"] = self.type.dump(camel_case)
        return output

    @classmethod
    def _load(cls, resource: dict, cognite_client: CogniteClient | None = None) -> NodeApply:
        instance = super()._load(resource)
        instance.type = DirectRelationReference.load(resource["type"]) if "type" in resource else None
        return instance

    def as_id(self) -> NodeId:
        return NodeId(space=self.space, external_id=self.external_id)


class Node(Instance):
    """A node. This is the read version of the node.

    Args:
        space (str): The workspace for the node, a unique identifier for the space.
        external_id (str): Combined with the space is the unique identifier of the node.
        version (int): DMS version.
        last_updated_time (int): The number of milliseconds since 00:00:00 Thursday, 1 January 1970, Coordinated Universal Time (UTC), minus leap seconds.
        created_time (int): The number of milliseconds since 00:00:00 Thursday, 1 January 1970, Coordinated Universal Time (UTC), minus leap seconds.
        deleted_time (int | None): The number of milliseconds since 00:00:00 Thursday, 1 January 1970, Coordinated Universal Time (UTC), minus leap seconds. Timestamp when the instance was soft deleted. Note that deleted instances are filtered out of query results, but present in sync results
        properties (Properties | None): Properties of the node.
        type (DirectRelationReference | None): Direct relation pointing to the type node.
        **_ (Any): No description.
    """

    def __init__(
        self,
        space: str,
        external_id: str,
        version: int,
        last_updated_time: int,
        created_time: int,
        deleted_time: int | None,
        properties: Properties | None,
        type: DirectRelationReference | None,
        **_: Any,
    ) -> None:
        super().__init__(space, external_id, version, last_updated_time, created_time, "node", deleted_time, properties)
        self.type = type

    def as_apply(self, source: ViewIdentifier | ContainerIdentifier, existing_version: int) -> NodeApply:
        """
        This is a convenience function for converting the read to a write node.

        It makes the simplifying assumption that all properties are from the same view. Note that this
        is not true in general.

        Args:
            source (ViewIdentifier | ContainerIdentifier): The view or container to with all the properties.
            existing_version (int): Fail the ingestion request if the node's version is greater than or equal to this value. If no existingVersion is specified, the ingestion will always overwrite any existing data for the edge (for the specified container or instance). If existingVersion is set to 0, the upsert will behave as an insert, so it will fail the bulk if the item already exists. If skipOnVersionConflict is set on the ingestion request, then the item will be skipped instead of failing the ingestion request.

        Returns:
            NodeApply: A write node, NodeApply

        """
        return NodeApply(
            space=self.space,
            external_id=self.external_id,
            existing_version=existing_version,
            sources=[
                NodeOrEdgeData(source=view_id, properties=properties) for view_id, properties in self.properties.items()
            ]
            if self.properties
            else None,
        )

    def as_id(self) -> NodeId:
        return NodeId(space=self.space, external_id=self.external_id)

    def dump(self, camel_case: bool = False) -> dict[str, Any]:
        output = super().dump(camel_case)
        if self.type:
            output["type"] = self.type.dump(camel_case)
        return output

    @classmethod
    def _load(cls, resource: dict, cognite_client: CogniteClient | None = None) -> Node:
        return Node(
            space=resource["space"],
            external_id=resource["externalId"],
            version=resource["version"],
            last_updated_time=resource["lastUpdatedTime"],
            created_time=resource["createdTime"],
            deleted_time=resource.get("deletedTime"),
            properties=Properties.load(resource["properties"]) if "properties" in resource else None,
            type=DirectRelationReference.load(resource["type"]) if "type" in resource else None,
        )


class NodeApplyResult(InstanceApplyResult):
    """A node. This represents the update on the node.

    Args:
        space (str): The workspace for the node, a unique identifier for the space.
        external_id (str): Combined with the space is the unique identifier of the node.
        version (int): DMS version of the node.
        was_modified (bool): Whether the node was modified by the ingestion.
        last_updated_time (int): The number of milliseconds since 00:00:00 Thursday, 1 January 1970, Coordinated Universal Time (UTC), minus leap seconds.
        created_time (int): The number of milliseconds since 00:00:00 Thursday, 1 January 1970, Coordinated Universal Time (UTC), minus leap seconds.
        **_ (Any): No description.
    """

    def __init__(
        self,
        space: str,
        external_id: str,
        version: int,
        was_modified: bool,
        last_updated_time: int,
        created_time: int,
        **_: Any,
    ) -> None:
        super().__init__(
            instance_type="node",
            space=space,
            external_id=external_id,
            version=version,
            was_modified=was_modified,
            last_updated_time=last_updated_time,
            created_time=created_time,
        )

    def as_id(self) -> NodeId:
        return NodeId(space=self.space, external_id=self.external_id)


class EdgeApply(InstanceApply):
    """An Edge. This is the write version of the edge.

    Args:
        space (str): The workspace for the edge, a unique identifier for the space.
        external_id (str): Combined with the space is the unique identifier of the edge.
        type (DirectRelationReference | tuple[str, str]): The type of edge.
        start_node (DirectRelationReference | tuple[str, str]): Reference to the direct relation. The reference consists of a space and an external-id.
        end_node (DirectRelationReference | tuple[str, str]): Reference to the direct relation. The reference consists of a space and an external-id.
        existing_version (int | None): Fail the ingestion request if the node's version is greater than or equal to this value. If no existingVersion is specified, the ingestion will always overwrite any existing data for the edge (for the specified container or edge). If existingVersion is set to 0, the upsert will behave as an insert, so it will fail the bulk if the item already exists. If skipOnVersionConflict is set on the ingestion request, then the item will be skipped instead of failing the ingestion request.
        sources (list[NodeOrEdgeData] | None): List of source properties to write. The properties are from the edge and/or container the container(s) making up this node.
    """

    def __init__(
        self,
        space: str,
        external_id: str,
        type: DirectRelationReference | tuple[str, str],
        start_node: DirectRelationReference | tuple[str, str],
        end_node: DirectRelationReference | tuple[str, str],
        existing_version: int | None = None,
        sources: list[NodeOrEdgeData] | None = None,
    ) -> None:
        super().__init__(space, external_id, "edge", existing_version, sources)
        self.type = type if isinstance(type, DirectRelationReference) else DirectRelationReference.load(type)
        self.start_node = (
            start_node if isinstance(start_node, DirectRelationReference) else DirectRelationReference.load(start_node)
        )
        self.end_node = (
            end_node if isinstance(end_node, DirectRelationReference) else DirectRelationReference.load(end_node)
        )

    def as_id(self) -> EdgeId:
        return EdgeId(space=self.space, external_id=self.external_id)

    def dump(self, camel_case: bool = False) -> dict[str, Any]:
        output = super().dump(camel_case)
        if self.type:
            output["type"] = self.type.dump(camel_case)
        if self.start_node:
            output["startNode" if camel_case else "start_node"] = self.start_node.dump(camel_case)
        if self.end_node:
            output["endNode" if camel_case else "end_node"] = self.end_node.dump(camel_case)
        return output

    @classmethod
<<<<<<< HEAD
    def load(cls, resource: dict | str, cognite_client: CogniteClient | None = None) -> Self:
        data = json.loads(resource) if isinstance(resource, str) else resource
        instance = super().load(data)
=======
    def _load(cls, resource: dict, cognite_client: CogniteClient | None = None) -> Self:
        instance = super()._load(resource)
>>>>>>> e05d730a

        instance.type = DirectRelationReference.load(resource["type"])
        instance.start_node = DirectRelationReference.load(resource["startNode"])
        instance.end_node = DirectRelationReference.load(resource["endNode"])
        return instance


class Edge(Instance):
    """An Edge. This is the read version of the edge.

    Args:
        space (str): The workspace for the edge, a unique identifier for the space.
        external_id (str): Combined with the space is the unique identifier of the edge.
        version (int): DMS version.
        type (DirectRelationReference): The type of edge.
        last_updated_time (int): The number of milliseconds since 00:00:00 Thursday, 1 January 1970, Coordinated Universal Time (UTC), minus leap seconds.
        created_time (int): The number of milliseconds since 00:00:00 Thursday, 1 January 1970, Coordinated Universal Time (UTC), minus leap seconds.
        start_node (DirectRelationReference): Reference to the direct relation. The reference consists of a space and an external-id.
        end_node (DirectRelationReference): Reference to the direct relation. The reference consists of a space and an external-id.
        deleted_time (int | None): The number of milliseconds since 00:00:00 Thursday, 1 January 1970, Coordinated Universal Time (UTC), minus leap seconds. Timestamp when the instance was soft deleted. Note that deleted instances are filtered out of query results, but present in sync results
        properties (Properties | None): No description.
        **_ (Any): No description.
    """

    def __init__(
        self,
        space: str,
        external_id: str,
        version: int,
        type: DirectRelationReference,
        last_updated_time: int,
        created_time: int,
        start_node: DirectRelationReference,
        end_node: DirectRelationReference,
        deleted_time: int | None = None,
        properties: Properties | None = None,
        **_: Any,
    ) -> None:
        super().__init__(space, external_id, version, last_updated_time, created_time, "edge", deleted_time, properties)
        self.type = type
        self.start_node = start_node
        self.end_node = end_node

    def as_apply(self, source: ViewIdentifier | ContainerIdentifier, existing_version: int | None = None) -> EdgeApply:
        """
        This is a convenience function for converting the read to a write edge.

        It makes the simplifying assumption that all properties are from the same view. Note that this
        is not true in general.

        Args:
            source (ViewIdentifier | ContainerIdentifier): The view or container to with all the properties.
            existing_version (int | None): Fail the ingestion request if the node's version is greater than or equal to this value. If no existingVersion is specified, the ingestion will always overwrite any existing data for the edge (for the specified container or instance). If existingVersion is set to 0, the upsert will behave as an insert, so it will fail the bulk if the item already exists. If skipOnVersionConflict is set on the ingestion request, then the item will be skipped instead of failing the ingestion request.

        Returns:
            EdgeApply: A write edge, EdgeApply
        """
        return EdgeApply(
            space=self.space,
            external_id=self.external_id,
            type=self.type,
            start_node=self.start_node,
            end_node=self.end_node,
            existing_version=existing_version or None,
            sources=[
                NodeOrEdgeData(source=view_id, properties=properties) for view_id, properties in self.properties.items()
            ]
            or None,
        )

    def as_id(self) -> EdgeId:
        return EdgeId(space=self.space, external_id=self.external_id)

    def dump(self, camel_case: bool = False) -> dict[str, Any]:
        output = super().dump(camel_case)
        if self.type:
            output["type"] = self.type.dump(camel_case)
        if self.start_node:
            output["startNode" if camel_case else "start_node"] = self.start_node.dump(camel_case)
        if self.end_node:
            output["endNode" if camel_case else "end_node"] = self.end_node.dump(camel_case)
        return output

    @classmethod
<<<<<<< HEAD
    def load(cls, resource: dict | str, cognite_client: CogniteClient | None = None) -> Self:
        data = json.loads(resource) if isinstance(resource, str) else resource
        instance = super().load(data)
=======
    def _load(cls, resource: dict[str, Any], cognite_client: CogniteClient | None = None) -> Self:
        instance = super()._load(resource)
>>>>>>> e05d730a

        instance.type = DirectRelationReference.load(resource["type"])
        instance.start_node = DirectRelationReference.load(resource["startNode"])
        instance.end_node = DirectRelationReference.load(resource["endNode"])
        return instance


class EdgeApplyResult(InstanceApplyResult):
    """An Edge. This represents the update on the edge.

    Args:
        space (str): The workspace for the edge, a unique identifier for the space.
        external_id (str): Combined with the space is the unique identifier of the edge.
        version (int): DMS version.
        was_modified (bool): Whether the edge was modified by the ingestion.
        last_updated_time (int): The number of milliseconds since 00:00:00 Thursday, 1 January 1970, Coordinated Universal Time (UTC), minus leap seconds.
        created_time (int): The number of milliseconds since 00:00:00 Thursday, 1 January 1970, Coordinated Universal Time (UTC), minus leap seconds.
        **_ (Any): No description.
    """

    def __init__(
        self,
        space: str,
        external_id: str,
        version: int,
        was_modified: bool,
        last_updated_time: int,
        created_time: int,
        **_: Any,
    ) -> None:
        super().__init__(
            instance_type="edge",
            space=space,
            external_id=external_id,
            version=version,
            was_modified=was_modified,
            last_updated_time=last_updated_time,
            created_time=created_time,
        )

    def as_id(self) -> EdgeId:
        return EdgeId(space=self.space, external_id=self.external_id)


class NodeApplyResultList(CogniteResourceList[NodeApplyResult]):
    _RESOURCE = NodeApplyResult

    def as_ids(self) -> list[NodeId]:
        """
        Convert the list of nodes to a list of node ids.

        Returns:
            list[NodeId]: A list of node ids.
        """
        return [result.as_id() for result in self]


class NodeApplyList(CogniteResourceList[NodeApply]):
    _RESOURCE = NodeApply

    def as_ids(self) -> list[NodeId]:
        """
        Convert the list of nodes to a list of node ids.

        Returns:
            list[NodeId]: A list of node ids.
        """
        return [node.as_id() for node in self]


class NodeList(CogniteResourceList[Node]):
    _RESOURCE = Node

    def as_ids(self) -> list[NodeId]:
        """
        Convert the list of nodes to a list of node ids.

        Returns:
            list[NodeId]: A list of node ids.
        """
        return [node.as_id() for node in self]


class NodeListWithCursor(NodeList):
    def __init__(
        self, resources: Collection[Any], cursor: str | None, cognite_client: CogniteClient | None = None
    ) -> None:
        super().__init__(resources, cognite_client)
        self.cursor = cursor


class EdgeApplyResultList(CogniteResourceList[EdgeApplyResult]):
    _RESOURCE = EdgeApplyResult

    def as_ids(self) -> list[EdgeId]:
        """
        Convert the list of edges to a list of edge ids.

        Returns:
            list[EdgeId]: A list of edge ids.
        """
        return [edge.as_id() for edge in self]


class EdgeApplyList(CogniteResourceList[EdgeApply]):
    _RESOURCE = EdgeApply

    def as_ids(self) -> list[EdgeId]:
        """
        Convert the list of edges to a list of edge ids.

        Returns:
            list[EdgeId]: A list of edge ids.
        """
        return [edge.as_id() for edge in self]


class EdgeList(CogniteResourceList[Edge]):
    _RESOURCE = Edge

    def as_ids(self) -> list[EdgeId]:
        """
        Convert the list of edges to a list of edge ids.

        Returns:
            list[EdgeId]: A list of edge ids.
        """
        return [edge.as_id() for edge in self]


class EdgeListWithCursor(EdgeList):
    def __init__(
        self, resources: Collection[Any], cursor: str | None, cognite_client: CogniteClient | None = None
    ) -> None:
        super().__init__(resources, cognite_client)
        self.cursor = cursor


@dataclass
class InstancesApply:
    """
    This represents the write request of an instance query

    Args:
        nodes (NodeApplyList): A list of nodes.
        edges (EdgeApplyList): A list of edges.
    """

    nodes: NodeApplyList
    edges: EdgeApplyList


class InstanceSort(DataModelingSort):
    def __init__(
        self,
        property: list[str] | tuple[str, ...],
        direction: Literal["ascending", "descending"] = "ascending",
        nulls_first: bool = False,
    ) -> None:
        super().__init__(property, direction, nulls_first)


@dataclass
class InstancesResult:
    """This represents the read result of an instance query

    Args:
        nodes (NodeList): A list of nodes.
        edges (EdgeList): A list of edges.

    """

    nodes: NodeList
    edges: EdgeList

    @classmethod
    def load(cls, data: str | dict) -> InstancesResult:
        raise NotImplementedError()


@dataclass
class InstancesApplyResult:
    """This represents the write result of an instance query

    Args:
        nodes (NodeApplyResultList): A list of nodes.
        edges (EdgeApplyResultList): A list of edges.

    """

    nodes: NodeApplyResultList
    edges: EdgeApplyResultList


@dataclass
class InstancesDeleteResult:
    """This represents the delete result of an instance query

    Args:
        nodes (list[NodeId]): A list of node ids.
        edges (list[EdgeId]): A list of edge ids.

    """

    nodes: list[NodeId]
    edges: list[EdgeId]


@dataclass
class SubscriptionContext:
    last_successful_sync: datetime | None = None
    last_successful_callback: datetime | None = None
    _canceled: bool = False
    _thread: threading.Thread | None = None

    def cancel(self) -> None:
        self._canceled = True

    def is_alive(self) -> bool:
        return self._thread is not None and self._thread.is_alive()<|MERGE_RESOLUTION|>--- conflicted
+++ resolved
@@ -27,13 +27,7 @@
 
 from typing_extensions import Self, TypeAlias
 
-<<<<<<< HEAD
-from cognite.client.data_classes._base import (
-    CogniteResourceList,
-)
-=======
 from cognite.client.data_classes._base import CogniteResourceList
->>>>>>> e05d730a
 from cognite.client.data_classes.aggregations import AggregatedNumberedValue
 from cognite.client.data_classes.data_modeling._core import DataModelingResource, DataModelingSort
 from cognite.client.data_classes.data_modeling._validation import validate_data_modeling_identifier
@@ -166,14 +160,8 @@
         return output
 
     @classmethod
-<<<<<<< HEAD
-    def load(cls, resource: dict | str, cognite_client: CogniteClient | None = None) -> Self:
-        data = resource if isinstance(resource, dict) else json.loads(resource)
-        data = convert_all_keys_to_snake_case(data)
-=======
     def _load(cls, resource: dict, cognite_client: CogniteClient | None = None) -> Self:
         resource = convert_all_keys_to_snake_case(resource)
->>>>>>> e05d730a
         if cls is not InstanceApply:
             # NodeApply and EdgeApply does not support instance type
             resource.pop("instance_type", None)
@@ -297,18 +285,10 @@
         self.properties: Properties = properties or Properties({})
 
     @classmethod
-<<<<<<< HEAD
-    def load(cls, resource: dict | str, cognite_client: CogniteClient | None = None) -> Self:
-        data = json.loads(resource) if isinstance(resource, str) else resource
-        if "properties" in data:
-            data["properties"] = Properties.load(data["properties"])
-        return super().load(data)
-=======
     def _load(cls, resource: dict[str, Any], cognite_client: CogniteClient | None = None) -> Self:
         if "properties" in resource:
             resource["properties"] = Properties.load(resource["properties"])
         return super()._load(resource)
->>>>>>> e05d730a
 
     def dump(self, camel_case: bool = False) -> dict[str, Any]:
         dumped = super().dump(camel_case)
@@ -367,31 +347,18 @@
         self.group = group
 
     @classmethod
-<<<<<<< HEAD
-    def load(cls, resource: dict | str, cognite_client: CogniteClient | None = None) -> Self:
-=======
     def _load(cls, resource: dict, cognite_client: CogniteClient | None = None) -> Self:
->>>>>>> e05d730a
         """
         Loads an instance from a json string or dictionary.
 
         Args:
-<<<<<<< HEAD
-            resource (dict | str): No description.
-=======
             resource (dict): No description.
->>>>>>> e05d730a
             cognite_client (CogniteClient | None): No description.
 
         Returns:
             Self: An instance.
 
         """
-<<<<<<< HEAD
-        data = json.loads(resource) if isinstance(resource, str) else resource
-
-=======
->>>>>>> e05d730a
         return cls(
             aggregates=[AggregatedNumberedValue.load(agg) for agg in resource["aggregates"]],
             group=cast(Dict[str, Union[str, int, float, bool]], resource.get("group")),
@@ -621,14 +588,8 @@
         return output
 
     @classmethod
-<<<<<<< HEAD
-    def load(cls, resource: dict | str, cognite_client: CogniteClient | None = None) -> Self:
-        data = json.loads(resource) if isinstance(resource, str) else resource
-        instance = super().load(data)
-=======
     def _load(cls, resource: dict, cognite_client: CogniteClient | None = None) -> Self:
         instance = super()._load(resource)
->>>>>>> e05d730a
 
         instance.type = DirectRelationReference.load(resource["type"])
         instance.start_node = DirectRelationReference.load(resource["startNode"])
@@ -713,14 +674,8 @@
         return output
 
     @classmethod
-<<<<<<< HEAD
-    def load(cls, resource: dict | str, cognite_client: CogniteClient | None = None) -> Self:
-        data = json.loads(resource) if isinstance(resource, str) else resource
-        instance = super().load(data)
-=======
     def _load(cls, resource: dict[str, Any], cognite_client: CogniteClient | None = None) -> Self:
         instance = super()._load(resource)
->>>>>>> e05d730a
 
         instance.type = DirectRelationReference.load(resource["type"])
         instance.start_node = DirectRelationReference.load(resource["startNode"])
