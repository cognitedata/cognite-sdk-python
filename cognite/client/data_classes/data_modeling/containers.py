from __future__ import annotations

import json
from abc import ABC, abstractmethod
from dataclasses import asdict, dataclass
from typing import TYPE_CHECKING, Any, Literal

from typing_extensions import Self

from typing_extensions import Self

from cognite.client.data_classes._base import (
    CogniteFilter,
    CogniteResourceList,
)
from cognite.client.data_classes.data_modeling._core import DataModelingResource
from cognite.client.data_classes.data_modeling._validation import validate_data_modeling_identifier
from cognite.client.data_classes.data_modeling.data_types import (
    DirectRelation,
    PropertyType,
)
from cognite.client.data_classes.data_modeling.ids import ContainerId
from cognite.client.utils._text import convert_all_keys_to_camel_case_recursive

if TYPE_CHECKING:
    from cognite.client import CogniteClient


class ContainerCore(DataModelingResource):
    """Represent the physical storage of data. This is the base class for the read and write version.

    Args:
        space (str): The workspace for the container, a unique identifier for the space.
        external_id (str): Combined with the space is the unique identifier of the view.
        properties (dict[str, ContainerProperty]): We index the property by a local unique identifier.
        description (str | None): Textual description of the view
        name (str | None): Human readable name for the view.
        used_for (Literal["node", "edge", "all"] | None): Should this operation apply to nodes, edges or both.
        constraints (dict[str, Constraint] | None): Set of constraints to apply to the container
        indexes (dict[str, Index] | None): Set of indexes to apply to the container.
        **_ (Any): No description.
    """

    def __init__(
        self,
        space: str,
        external_id: str,
        properties: dict[str, ContainerProperty],
        description: str | None = None,
        name: str | None = None,
        used_for: Literal["node", "edge", "all"] | None = None,
        constraints: dict[str, Constraint] | None = None,
        indexes: dict[str, Index] | None = None,
        **_: Any,
    ) -> None:
        self.space = space
        self.external_id = external_id
        self.description = description
        self.name = name
        self.used_for = used_for
        self.properties = properties
        self.constraints = constraints
        self.indexes = indexes

    @classmethod
<<<<<<< HEAD
    def load(cls, resource: dict | str, cognite_client: CogniteClient | None = None) -> Self:
=======
    def load(cls, resource: dict | str) -> Self:
>>>>>>> a5c64c82
        data = json.loads(resource) if isinstance(resource, str) else resource
        if "constraints" in data:
            data["constraints"] = {k: Constraint.load(v) for k, v in data["constraints"].items()} or None
        if "indexes" in data:
            data["indexes"] = {k: Index.load(v) for k, v in data["indexes"].items()} or None
        if "properties" in data:
            data["properties"] = {k: ContainerProperty.load(v) for k, v in data["properties"].items()} or None
        return super().load(data, cognite_client)

    def dump(self, camel_case: bool = False) -> dict[str, Any]:
        output = super().dump(camel_case)
        if self.constraints:
            output["constraints"] = {k: v.dump(camel_case) for k, v in self.constraints.items()}
        if self.indexes:
            output["indexes"] = {k: v.dump(camel_case) for k, v in self.indexes.items()}
        if self.properties:
            output["properties"] = {k: v.dump(camel_case) for k, v in self.properties.items()}

        return output

    def as_id(self) -> ContainerId:
        return ContainerId(self.space, self.external_id)


class ContainerApply(ContainerCore):
    """Represent the physical storage of data. This is the write format of the container

    Args:
        space (str): The workspace for the container, a unique identifier for the space.
        external_id (str): Combined with the space is the unique identifier of the view.
        properties (dict[str, ContainerProperty]): We index the property by a local unique identifier.
        description (str | None): Textual description of the view
        name (str | None): Human readable name for the view.
        used_for (Literal["node", "edge", "all"] | None): Should this operation apply to nodes, edges or both.
        constraints (dict[str, Constraint] | None): Set of constraints to apply to the container
        indexes (dict[str, Index] | None): Set of indexes to apply to the container.
    """

    def __init__(
        self,
        space: str,
        external_id: str,
        properties: dict[str, ContainerProperty],
        description: str | None = None,
        name: str | None = None,
        used_for: Literal["node", "edge", "all"] | None = None,
        constraints: dict[str, Constraint] | None = None,
        indexes: dict[str, Index] | None = None,
    ) -> None:
        validate_data_modeling_identifier(space, external_id)
        super().__init__(space, external_id, properties, description, name, used_for, constraints, indexes)


class Container(ContainerCore):
    """Represent the physical storage of data. This is the read format of the container

    Args:
        space (str): The workspace for the container, a unique identifier for the space.
        external_id (str): Combined with the space is the unique identifier of the view.
        properties (dict[str, ContainerProperty]): We index the property by a local unique identifier.
        is_global (bool): Whether this is a global container, i.e., one of the out-of-the-box models.
        last_updated_time (int): The number of milliseconds since 00:00:00 Thursday, 1 January 1970, Coordinated Universal Time (UTC), minus leap seconds.
        created_time (int): The number of milliseconds since 00:00:00 Thursday, 1 January 1970, Coordinated Universal Time (UTC), minus leap seconds.
        description (str | None): Textual description of the view
        name (str | None): Human readable name for the view.
        used_for (Literal["node", "edge", "all"]): Should this operation apply to nodes, edges or both.
        constraints (dict[str, Constraint] | None): Set of constraints to apply to the container
        indexes (dict[str, Index] | None): Set of indexes to apply to the container.
        **_ (Any): No description.
    """

    def __init__(
        self,
        space: str,
        external_id: str,
        properties: dict[str, ContainerProperty],
        is_global: bool,
        last_updated_time: int,
        created_time: int,
        description: str | None = None,
        name: str | None = None,
        used_for: Literal["node", "edge", "all"] = "node",
        constraints: dict[str, Constraint] | None = None,
        indexes: dict[str, Index] | None = None,
        **_: Any,
    ) -> None:
        super().__init__(space, external_id, properties, description, name, used_for, constraints, indexes)
        self.is_global = is_global
        self.last_updated_time = last_updated_time
        self.created_time = created_time

    def as_apply(self) -> ContainerApply:
        return ContainerApply(
            space=self.space,
            external_id=self.external_id,
            properties=self.properties,
            description=self.description,
            name=self.name,
            used_for=self.used_for,
            constraints=self.constraints,
            indexes=self.indexes,
        )


class ContainerList(CogniteResourceList[Container]):
    _RESOURCE = Container

    def as_apply(self) -> ContainerApplyList:
        """Convert to a ContainerApply list.

        Returns:
            ContainerApplyList: The container apply list.
        """
        return ContainerApplyList(resources=[v.as_apply() for v in self])

    def as_ids(self) -> list[ContainerId]:
        """Convert to a container id list.

        Returns:
            list[ContainerId]: The container id list.
        """
        return [v.as_id() for v in self]


class ContainerApplyList(CogniteResourceList[ContainerApply]):
    _RESOURCE = ContainerApply

    def as_ids(self) -> list[ContainerId]:
        """Convert to a container id list.

        Returns:
            list[ContainerId]: The container id list.
        """
        return [v.as_id() for v in self]


class ContainerFilter(CogniteFilter):
    """Represent the filter arguments for the list endpoint.

    Args:
        space (str | None): The space to query
        include_global (bool): Whether the global containers should be included.
    """

    def __init__(self, space: str | None = None, include_global: bool = False) -> None:
        self.space = space
        self.include_global = include_global


@dataclass(frozen=True)
class ContainerProperty:
    type: PropertyType
    nullable: bool = True
    auto_increment: bool = False
    name: str | None = None
    default_value: str | int | dict | None = None
    description: str | None = None

    @classmethod
    def load(cls, data: dict[str, Any]) -> ContainerProperty:
        if "type" not in data:
            raise ValueError("Type not specified")
        if data["type"].get("type") == "direct":
            type_: PropertyType = DirectRelation.load(data["type"])
        else:
            type_ = PropertyType.load(data["type"])
        return cls(
            type=type_,
            # If nothing is specified, we will pass through null values
            nullable=data.get("nullable"),  # type: ignore[arg-type]
            auto_increment=data.get("autoIncrement"),  # type: ignore[arg-type]
            name=data.get("name"),
            default_value=data.get("defaultValue"),
            description=data.get("description"),
        )

    def dump(self, camel_case: bool = False) -> dict[str, str | dict]:
        output: dict[str, str | dict] = {}
        if self.type:
            output["type"] = self.type.dump(camel_case)
        for key in ["nullable", "auto_increment", "name", "default_value", "description"]:
            if (value := getattr(self, key)) is not None:
                output[key] = value
        return convert_all_keys_to_camel_case_recursive(output) if camel_case else output


@dataclass(frozen=True)
class Constraint(ABC):
    @classmethod
    def load(cls, data: dict) -> RequiresConstraint | UniquenessConstraintDefinition:
        if data["constraintType"] == "requires":
            return RequiresConstraint.load(data)
        elif data["constraintType"] == "uniqueness":
            return UniquenessConstraintDefinition.load(data)
        raise ValueError(f"Invalid constraint type {data['constraintType']}")

    @abstractmethod
    def dump(self, camel_case: bool = False) -> dict[str, str | dict]:
        raise NotImplementedError


@dataclass(frozen=True)
class RequiresConstraint(Constraint):
    require: ContainerId

    @classmethod
    def load(cls, data: dict) -> RequiresConstraint:
        return cls(require=ContainerId.load(data["require"]))

    def dump(self, camel_case: bool = False) -> dict[str, str | dict]:
        as_dict = asdict(self)
        output = convert_all_keys_to_camel_case_recursive(as_dict) if camel_case else as_dict
        if "require" in output and isinstance(output["require"], dict):
            output["require"] = self.require.dump(camel_case)
        key = "constraintType" if camel_case else "constraint_type"
        output[key] = "requires"
        return output


@dataclass(frozen=True)
class UniquenessConstraint(Constraint):
    properties: list[str]

    @classmethod
    def load(cls, data: dict) -> UniquenessConstraint:
        return cls(properties=data["properties"])

    def dump(self, camel_case: bool = False) -> dict[str, str | dict]:
        as_dict = asdict(self)
        output = convert_all_keys_to_camel_case_recursive(as_dict) if camel_case else as_dict
        key = "constraintType" if camel_case else "constraint_type"
        output[key] = "uniqueness"
        return output


# Type aliases for backwards compatibility after renaming
# TODO: Remove in some future major version
RequiresConstraintDefinition = RequiresConstraint
UniquenessConstraintDefinition = UniquenessConstraint


@dataclass(frozen=True)
class Index(ABC):
    @classmethod
    def load(cls, data: dict) -> Index:
        if data["indexType"] == "btree":
            return BTreeIndex.load(data)
        if data["indexType"] == "inverted":
            return InvertedIndex.load(data)
        raise ValueError(f"Invalid index type {data['indexType']}")

    @abstractmethod
    def dump(self, camel_case: bool = False) -> dict[str, str | dict]:
        raise NotImplementedError


@dataclass(frozen=True)
class BTreeIndex(Index):
    properties: list[str]
    cursorable: bool = False

    @classmethod
    def load(cls, data: dict[str, Any]) -> BTreeIndex:
        return cls(properties=data["properties"], cursorable=data.get("cursorable"))  # type: ignore[arg-type]

    def dump(self, camel_case: bool = False) -> dict[str, Any]:
        dumped: dict[str, Any] = {"properties": self.properties}
        if self.cursorable is not None:
            dumped["cursorable"] = self.cursorable
        dumped["indexType" if camel_case else "index_type"] = "btree"
        return convert_all_keys_to_camel_case_recursive(dumped) if camel_case else dumped


@dataclass(frozen=True)
class InvertedIndex(Index):
    properties: list[str]

    @classmethod
    def load(cls, data: dict[str, Any]) -> InvertedIndex:
        return cls(properties=data["properties"])

    def dump(self, camel_case: bool = False) -> dict[str, Any]:
        dumped: dict[str, Any] = {"properties": self.properties}
        dumped["indexType" if camel_case else "index_type"] = "inverted"
        return convert_all_keys_to_camel_case_recursive(dumped) if camel_case else dumped<|MERGE_RESOLUTION|>--- conflicted
+++ resolved
@@ -4,8 +4,6 @@
 from abc import ABC, abstractmethod
 from dataclasses import asdict, dataclass
 from typing import TYPE_CHECKING, Any, Literal
-
-from typing_extensions import Self
 
 from typing_extensions import Self
 
@@ -63,11 +61,7 @@
         self.indexes = indexes
 
     @classmethod
-<<<<<<< HEAD
     def load(cls, resource: dict | str, cognite_client: CogniteClient | None = None) -> Self:
-=======
-    def load(cls, resource: dict | str) -> Self:
->>>>>>> a5c64c82
         data = json.loads(resource) if isinstance(resource, str) else resource
         if "constraints" in data:
             data["constraints"] = {k: Constraint.load(v) for k, v in data["constraints"].items()} or None
