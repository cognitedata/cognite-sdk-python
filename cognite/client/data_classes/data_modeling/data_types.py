from __future__ import annotations

import inspect
import logging
from abc import ABC
from dataclasses import asdict, dataclass
from typing import Any, ClassVar, cast

from typing_extensions import Self

from cognite.client.data_classes.data_modeling.ids import ContainerId, NodeId
from cognite.client.utils._auxiliary import rename_and_exclude_keys
from cognite.client.utils._text import convert_all_keys_recursive, convert_all_keys_to_snake_case

logger = logging.getLogger(__name__)

_PROPERTY_ALIAS = {"list": "isList"}
_PROPERTY_ALIAS_INV = {"isList": "list", "is_list": "list"}


@dataclass
class DirectRelationReference:
    space: str
    external_id: str

    def dump(self, camel_case: bool = False) -> dict[str, str | dict]:
        output = asdict(self)

        return convert_all_keys_recursive(output, camel_case)

    @classmethod
    def load(cls, data: dict | tuple[str, str]) -> DirectRelationReference:
        if isinstance(data, dict):
            return cls(**convert_all_keys_to_snake_case(rename_and_exclude_keys(data, exclude={"type"})))
        elif isinstance(data, tuple) and len(data) == 2:
            return cls(data[0], data[1])
        else:
            raise ValueError("Invalid data provided to load method. Must be dict or tuple with two elements.")

    def as_tuple(self) -> tuple[str, str]:
        return self.space, self.external_id


@dataclass
class PropertyType(ABC):
    _type: ClassVar[str]

    def dump(self, camel_case: bool = False) -> dict[str, Any]:
        output = asdict(self)
        output["type"] = self._type
        for key in list(output.keys()):
            if output[key] is None:
                output.pop(key)
        output = rename_and_exclude_keys(output, aliases=_PROPERTY_ALIAS_INV)
        return convert_all_keys_recursive(output, camel_case)

    @classmethod
    def load(cls, data: dict) -> Self:
        if "type" not in data:
            raise ValueError("Property types are required to have a type")
        type_ = data["type"]
        data = convert_all_keys_to_snake_case(rename_and_exclude_keys(data, aliases=_PROPERTY_ALIAS, exclude={"type"}))

        if type_cls := _TYPE_LOOKUP.get(type_):
            if type_cls is DirectRelation:
<<<<<<< HEAD
                return DirectRelation.load(data)

=======
                return cast(Self, DirectRelation.load(data))
>>>>>>> 08a2971d
            try:
                return type_cls(**data)
            except TypeError:
                not_supported = set(data).difference(inspect.signature(type_cls).parameters) - {"type"}
                logger.warning(
                    f"For '{type_cls.__name__}', the following properties are not yet supported in the SDK (ignored): "
                    f"{not_supported}. Try updating to the latest SDK version!"
                )
                return type_cls(**{k: v for k, v in data.items() if k not in not_supported})

        raise ValueError(f"Invalid type {type_}.")


@dataclass
<<<<<<< HEAD
class ListablePropertyType(PropertyType, ABC):
    _type = "listable"
=======
class ListablePropertyType(PropertyType):
>>>>>>> 08a2971d
    is_list: bool = False


@dataclass
class Text(ListablePropertyType):
    _type = "text"
    collation: str = "ucs_basic"


@dataclass
<<<<<<< HEAD
class Primitive(ListablePropertyType, ABC):
    _type = "primitive"
=======
class Primitive(ListablePropertyType):
    ...
>>>>>>> 08a2971d


@dataclass
class Boolean(ListablePropertyType):
    _type = "boolean"


@dataclass
class Timestamp(ListablePropertyType):
    _type = "timestamp"


@dataclass
class Date(ListablePropertyType):
    _type = "date"


@dataclass
class Json(ListablePropertyType):
    _type = "json"


@dataclass
<<<<<<< HEAD
class ListablePropertyTypeWithUnit(ListablePropertyType, ABC):
    _type = "listable_with_unit"
    unit: str | None = None
=======
class ListablePropertyTypeWithUnit(ListablePropertyType):
    unit: NodeId | None = None

    @classmethod
    def load(cls, data: dict) -> Self:
        loaded = super().load(data)
        if isinstance(loaded.unit, dict):
            loaded.unit = NodeId.load(loaded.unit)
        return loaded
>>>>>>> 08a2971d


@dataclass
class Float32(ListablePropertyTypeWithUnit):
    _type = "float32"


@dataclass
class Float64(ListablePropertyTypeWithUnit):
    _type = "float64"


@dataclass
class Int32(ListablePropertyTypeWithUnit):
    _type = "int32"


@dataclass
class Int64(ListablePropertyTypeWithUnit):
    _type = "int64"


@dataclass
<<<<<<< HEAD
class CDFExternalIdReference(ListablePropertyType, ABC):
    _type = "cdf_external_reference"
=======
class CDFExternalIdReference(ListablePropertyType):
    ...
>>>>>>> 08a2971d


@dataclass
class TimeSeriesReference(CDFExternalIdReference):
    _type = "timeseries"


@dataclass
class FileReference(CDFExternalIdReference):
    _type = "file"


@dataclass
class SequenceReference(CDFExternalIdReference):
    _type = "sequence"


@dataclass
class DirectRelation(PropertyType):
    _type = "direct"
    container: ContainerId | None = None

    def dump(self, camel_case: bool = False) -> dict:
        output = super().dump(camel_case)
        if "container" in output:
            if isinstance(output["container"], dict):
                output["container"]["type"] = "container"
            elif output["container"] is None:
                output.pop("container")
        return output

    @classmethod
<<<<<<< HEAD
    def load(cls, data: dict) -> DirectRelation:
        return cls(container=ContainerId.load(container) if (container := data.get("container")) else None)
=======
    def load(cls, data: dict) -> Self:
        output = cls(**convert_all_keys_to_snake_case(rename_and_exclude_keys(data, exclude={"type"})))
        if isinstance(data.get("container"), dict):
            output.container = ContainerId.load(data["container"])
        return output
>>>>>>> 08a2971d


_TYPE_LOOKUP = {
    "text": Text,
    "boolean": Boolean,
    "float32": Float32,
    "float64": Float64,
    "int32": Int32,
    "int64": Int64,
    "timestamp": Timestamp,
    "date": Date,
    "json": Json,
    "timeseries": TimeSeriesReference,
    "file": FileReference,
    "sequence": SequenceReference,
    "direct": DirectRelation,
}<|MERGE_RESOLUTION|>--- conflicted
+++ resolved
@@ -63,12 +63,7 @@
 
         if type_cls := _TYPE_LOOKUP.get(type_):
             if type_cls is DirectRelation:
-<<<<<<< HEAD
-                return DirectRelation.load(data)
-
-=======
                 return cast(Self, DirectRelation.load(data))
->>>>>>> 08a2971d
             try:
                 return type_cls(**data)
             except TypeError:
@@ -83,12 +78,7 @@
 
 
 @dataclass
-<<<<<<< HEAD
 class ListablePropertyType(PropertyType, ABC):
-    _type = "listable"
-=======
-class ListablePropertyType(PropertyType):
->>>>>>> 08a2971d
     is_list: bool = False
 
 
@@ -99,13 +89,8 @@
 
 
 @dataclass
-<<<<<<< HEAD
 class Primitive(ListablePropertyType, ABC):
-    _type = "primitive"
-=======
-class Primitive(ListablePropertyType):
     ...
->>>>>>> 08a2971d
 
 
 @dataclass
@@ -129,12 +114,7 @@
 
 
 @dataclass
-<<<<<<< HEAD
 class ListablePropertyTypeWithUnit(ListablePropertyType, ABC):
-    _type = "listable_with_unit"
-    unit: str | None = None
-=======
-class ListablePropertyTypeWithUnit(ListablePropertyType):
     unit: NodeId | None = None
 
     @classmethod
@@ -143,7 +123,6 @@
         if isinstance(loaded.unit, dict):
             loaded.unit = NodeId.load(loaded.unit)
         return loaded
->>>>>>> 08a2971d
 
 
 @dataclass
@@ -167,13 +146,8 @@
 
 
 @dataclass
-<<<<<<< HEAD
 class CDFExternalIdReference(ListablePropertyType, ABC):
-    _type = "cdf_external_reference"
-=======
-class CDFExternalIdReference(ListablePropertyType):
     ...
->>>>>>> 08a2971d
 
 
 @dataclass
@@ -206,16 +180,8 @@
         return output
 
     @classmethod
-<<<<<<< HEAD
-    def load(cls, data: dict) -> DirectRelation:
+    def load(cls, data: dict) -> Self:
         return cls(container=ContainerId.load(container) if (container := data.get("container")) else None)
-=======
-    def load(cls, data: dict) -> Self:
-        output = cls(**convert_all_keys_to_snake_case(rename_and_exclude_keys(data, exclude={"type"})))
-        if isinstance(data.get("container"), dict):
-            output.container = ContainerId.load(data["container"])
-        return output
->>>>>>> 08a2971d
 
 
 _TYPE_LOOKUP = {
