from __future__ import annotations

import inspect
import logging
from abc import ABC
from dataclasses import asdict, dataclass
from typing import Any, ClassVar

from cognite.client.data_classes.data_modeling.ids import ContainerId
from cognite.client.utils._auxiliary import rename_and_exclude_keys
from cognite.client.utils._text import convert_all_keys_recursive, convert_all_keys_to_snake_case

logger = logging.getLogger(__name__)

_PROPERTY_ALIAS = {"list": "isList"}
_PROPERTY_ALIAS_INV = {"isList": "list", "is_list": "list"}


@dataclass
class DirectRelationReference:
    space: str
    external_id: str

    def dump(self, camel_case: bool = False) -> dict[str, str | dict]:
        output = asdict(self)

        return convert_all_keys_recursive(output, camel_case)

    @classmethod
    def load(cls, data: dict | tuple[str, str]) -> DirectRelationReference:
        if isinstance(data, dict):
            return cls(**convert_all_keys_to_snake_case(rename_and_exclude_keys(data, exclude={"type"})))
        elif isinstance(data, tuple) and len(data) == 2:
            return cls(data[0], data[1])
        else:
            raise ValueError("Invalid data provided to load method. Must be dict or tuple with two elements.")

    def as_tuple(self) -> tuple[str, str]:
        return self.space, self.external_id


@dataclass
class PropertyType(ABC):
    _type: ClassVar[str]

    def dump(self, camel_case: bool = False) -> dict[str, Any]:
        output = asdict(self)
        output["type"] = self._type
        for key in list(output):
            if output[key] is None:
                output.pop(key)
        output = rename_and_exclude_keys(output, aliases=_PROPERTY_ALIAS_INV)
        return convert_all_keys_recursive(output, camel_case)

    @classmethod
    def load(cls, data: dict) -> PropertyType:
        if "type" not in data:
            raise ValueError("Property types are required to have a type")
        type_ = data["type"]
        data = convert_all_keys_to_snake_case(rename_and_exclude_keys(data, aliases=_PROPERTY_ALIAS, exclude={"type"}))

        if type_cls := _TYPE_LOOKUP.get(type_):
            if type_cls is DirectRelation:
                return DirectRelation.load(data)
<<<<<<< HEAD

=======
>>>>>>> a5c64c82
            try:
                return type_cls(**data)
            except TypeError:
                not_supported = set(data).difference(inspect.signature(type_cls).parameters) - {"type"}
                logger.warning(
                    f"For '{type_cls.__name__}', the following properties are not yet supported in the SDK (ignored): "
                    f"{not_supported}. Try updating to the latest SDK version!"
                )
                return type_cls(**{k: v for k, v in data.items() if k not in not_supported})

        raise ValueError(f"Invalid type {type_}.")


@dataclass
class ListablePropertyType(PropertyType, ABC):
    _type = "listable"
    is_list: bool = False


@dataclass
class Text(ListablePropertyType):
    _type = "text"
    collation: str = "ucs_basic"


@dataclass
class Primitive(ListablePropertyType, ABC):
    _type = "primitive"


@dataclass
class Boolean(ListablePropertyType):
    _type = "boolean"


@dataclass
class Timestamp(ListablePropertyType):
    _type = "timestamp"


@dataclass
class Date(ListablePropertyType):
    _type = "date"


@dataclass
class Json(ListablePropertyType):
    _type = "json"


@dataclass
class ListablePropertyTypeWithUnit(ListablePropertyType, ABC):
    _type = "listable_with_unit"
    unit: str | None = None


@dataclass
class Float32(ListablePropertyTypeWithUnit):
    _type = "float32"


@dataclass
class Float64(ListablePropertyTypeWithUnit):
    _type = "float64"


@dataclass
class Int32(ListablePropertyTypeWithUnit):
    _type = "int32"


@dataclass
class Int64(ListablePropertyTypeWithUnit):
    _type = "int64"


@dataclass
class CDFExternalIdReference(ListablePropertyType, ABC):
    _type = "cdf_external_reference"


@dataclass
class TimeSeriesReference(CDFExternalIdReference):
    _type = "timeseries"


@dataclass
class FileReference(CDFExternalIdReference):
    _type = "file"


@dataclass
class SequenceReference(CDFExternalIdReference):
    _type = "sequence"


@dataclass
class DirectRelation(PropertyType):
    _type = "direct"
    container: ContainerId | None = None

    def dump(self, camel_case: bool = False) -> dict:
        output = super().dump(camel_case)
        if "container" in output:
            if isinstance(output["container"], dict):
                output["container"]["type"] = "container"
            elif output["container"] is None:
                output.pop("container")
        return output

    @classmethod
    def load(cls, data: dict) -> DirectRelation:
        return cls(container=ContainerId.load(container) if (container := data.get("container")) else None)


_TYPE_LOOKUP = {
    "text": Text,
    "boolean": Boolean,
    "float32": Float32,
    "float64": Float64,
    "int32": Int32,
    "int64": Int64,
    "timestamp": Timestamp,
    "date": Date,
    "json": Json,
    "timeseries": TimeSeriesReference,
    "file": FileReference,
    "sequence": SequenceReference,
    "direct": DirectRelation,
}<|MERGE_RESOLUTION|>--- conflicted
+++ resolved
@@ -62,10 +62,7 @@
         if type_cls := _TYPE_LOOKUP.get(type_):
             if type_cls is DirectRelation:
                 return DirectRelation.load(data)
-<<<<<<< HEAD
 
-=======
->>>>>>> a5c64c82
             try:
                 return type_cls(**data)
             except TypeError:
