from __future__ import annotations

import inspect
import logging
from abc import ABC
from dataclasses import asdict, dataclass
from typing import Any, ClassVar

from cognite.client.data_classes.data_modeling.ids import ContainerId
from cognite.client.utils._auxiliary import rename_and_exclude_keys
from cognite.client.utils._text import convert_all_keys_recursive, convert_all_keys_to_snake_case

logger = logging.getLogger(__name__)

_PROPERTY_ALIAS = {"list": "isList"}
_PROPERTY_ALIAS_INV = {"isList": "list", "is_list": "list"}


@dataclass
class DirectRelationReference:
    space: str
    external_id: str

    def dump(self, camel_case: bool = False) -> dict[str, str | dict]:
        output = asdict(self)

        return convert_all_keys_recursive(output, camel_case)

    @classmethod
    def load(cls, data: dict | tuple[str, str]) -> DirectRelationReference:
        if isinstance(data, dict):
            return cls(**convert_all_keys_to_snake_case(rename_and_exclude_keys(data, exclude={"type"})))
        elif isinstance(data, tuple) and len(data) == 2:
            return cls(data[0], data[1])
        else:
            raise ValueError("Invalid data provided to load method. Must be dict or tuple with two elements.")

    def as_tuple(self) -> tuple[str, str]:
        return self.space, self.external_id


@dataclass
class PropertyType(ABC):
    _type: ClassVar[str]

    def dump(self, camel_case: bool = False) -> dict[str, Any]:
        output = asdict(self)
        output["type"] = self._type
        output = rename_and_exclude_keys(output, aliases=_PROPERTY_ALIAS_INV)
        return convert_all_keys_recursive(output, camel_case)

    @classmethod
    def load(cls, data: dict) -> PropertyType:
        if "type" not in data:
            raise ValueError("Property types are required to have a type")
        type_ = data["type"]
        data = convert_all_keys_to_snake_case(rename_and_exclude_keys(data, aliases=_PROPERTY_ALIAS, exclude={"type"}))

<<<<<<< HEAD
        if type_ == "text":
            return Text(**data)
        elif type_ == "boolean":
            return Boolean(**data)
        elif type_ == "float32":
            return Float32(**data)
        elif type_ == "float64":
            return Float64(**data)
        elif type_ == "int32":
            return Int32(**data)
        elif type_ == "int64":
            return Int64(**data)
        elif type_ == "timestamp":
            return Timestamp(**data)
        elif type_ == "date":
            return Date(**data)
        elif type_ == "json":
            return Json(**data)
        elif type_ == "timeseries":
            return TimeSeriesReference(**data)
        elif type_ == "file":
            return FileReference(**data)
        elif type_ == "sequence":
            return SequenceReference(**data)
        elif type_ == "direct":
            return DirectRelation.load(data)
=======
        if type_cls := _TYPE_LOOKUP.get(type_):
            try:
                return type_cls(**data)
            except TypeError:
                not_supported = set(data).difference(inspect.signature(type_cls).parameters) - {"type"}
                logger.warning(
                    f"For '{type_cls.__name__}', the following properties are not yet supported in the SDK (ignored): "
                    f"{not_supported}. Try updating to the latest SDK version!"
                )
                return type_cls(**{k: v for k, v in data.items() if k not in not_supported})
>>>>>>> 41ec76fb

        raise ValueError(f"Invalid type {type_}.")


@dataclass
class ListablePropertyType(PropertyType, ABC):
    _type = "listable"
    is_list: bool = False


@dataclass
class Text(ListablePropertyType):
    _type = "text"
    collation: str = "ucs_basic"


@dataclass
class Primitive(ListablePropertyType, ABC):
    _type = "primitive"


@dataclass
class Boolean(ListablePropertyType):
    _type = "boolean"


@dataclass
class Timestamp(ListablePropertyType):
    _type = "timestamp"


@dataclass
class Date(ListablePropertyType):
    _type = "date"


@dataclass
class Json(ListablePropertyType):
    _type = "json"


@dataclass
class ListablePropertyTypeWithUnit(ListablePropertyType):
    _type = "listable_with_unit"
    unit: str | None = None


@dataclass
class Float32(ListablePropertyTypeWithUnit):
    _type = "float32"


@dataclass
class Float64(ListablePropertyTypeWithUnit):
    _type = "float64"


@dataclass
class Int32(ListablePropertyTypeWithUnit):
    _type = "int32"


@dataclass
class Int64(ListablePropertyTypeWithUnit):
    _type = "int64"


@dataclass
class CDFExternalIdReference(ListablePropertyType, ABC):
    _type = "cdf_external_reference"


@dataclass
class TimeSeriesReference(CDFExternalIdReference):
    _type = "timeseries"


@dataclass
class FileReference(CDFExternalIdReference):
    _type = "file"


@dataclass
class SequenceReference(CDFExternalIdReference):
    _type = "sequence"


@dataclass
class DirectRelation(PropertyType):
    _type = "direct"
    container: ContainerId | None = None

    def dump(self, camel_case: bool = False) -> dict:
        output = super().dump(camel_case)
        if "container" in output and isinstance(output["container"], dict):
            output["container"]["type"] = "container"
        return output

    @classmethod
    def load(cls, data: dict) -> DirectRelation:
<<<<<<< HEAD
        return cls(container=ContainerId.load(container) if (container := data.get("container")) else None)
=======
        output = cls(**convert_all_keys_to_snake_case(rename_and_exclude_keys(data, exclude={"type"})))
        if isinstance(data.get("container"), dict):
            output.container = ContainerId.load(data["container"])
        return output


_TYPE_LOOKUP = {
    "text": Text,
    "boolean": Boolean,
    "float32": Float32,
    "float64": Float64,
    "int32": Int32,
    "int64": Int64,
    "timestamp": Timestamp,
    "date": Date,
    "json": Json,
    "timeseries": TimeSeriesReference,
    "file": FileReference,
    "sequence": SequenceReference,
    "direct": DirectRelation,
}
>>>>>>> 41ec76fb
<|MERGE_RESOLUTION|>--- conflicted
+++ resolved
@@ -56,34 +56,6 @@
         type_ = data["type"]
         data = convert_all_keys_to_snake_case(rename_and_exclude_keys(data, aliases=_PROPERTY_ALIAS, exclude={"type"}))
 
-<<<<<<< HEAD
-        if type_ == "text":
-            return Text(**data)
-        elif type_ == "boolean":
-            return Boolean(**data)
-        elif type_ == "float32":
-            return Float32(**data)
-        elif type_ == "float64":
-            return Float64(**data)
-        elif type_ == "int32":
-            return Int32(**data)
-        elif type_ == "int64":
-            return Int64(**data)
-        elif type_ == "timestamp":
-            return Timestamp(**data)
-        elif type_ == "date":
-            return Date(**data)
-        elif type_ == "json":
-            return Json(**data)
-        elif type_ == "timeseries":
-            return TimeSeriesReference(**data)
-        elif type_ == "file":
-            return FileReference(**data)
-        elif type_ == "sequence":
-            return SequenceReference(**data)
-        elif type_ == "direct":
-            return DirectRelation.load(data)
-=======
         if type_cls := _TYPE_LOOKUP.get(type_):
             try:
                 return type_cls(**data)
@@ -94,7 +66,6 @@
                     f"{not_supported}. Try updating to the latest SDK version!"
                 )
                 return type_cls(**{k: v for k, v in data.items() if k not in not_supported})
->>>>>>> 41ec76fb
 
         raise ValueError(f"Invalid type {type_}.")
 
@@ -195,13 +166,7 @@
 
     @classmethod
     def load(cls, data: dict) -> DirectRelation:
-<<<<<<< HEAD
         return cls(container=ContainerId.load(container) if (container := data.get("container")) else None)
-=======
-        output = cls(**convert_all_keys_to_snake_case(rename_and_exclude_keys(data, exclude={"type"})))
-        if isinstance(data.get("container"), dict):
-            output.container = ContainerId.load(data["container"])
-        return output
 
 
 _TYPE_LOOKUP = {
@@ -218,5 +183,4 @@
     "file": FileReference,
     "sequence": SequenceReference,
     "direct": DirectRelation,
-}
->>>>>>> 41ec76fb
+}