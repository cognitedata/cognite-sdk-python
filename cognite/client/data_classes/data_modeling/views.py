--- conflicted
+++ resolved
@@ -52,11 +52,7 @@
         if "filter" in data:
             data["filter"] = Filter.load(data["filter"])
 
-<<<<<<< HEAD
-        return cast(ViewCore, super()._load(data))
-=======
-        return super().load(data)
->>>>>>> 41ec76fb
+        return super()._load(data)
 
     def dump(self, camel_case: bool = False) -> dict[str, Any]:
         output = super().dump(camel_case)
