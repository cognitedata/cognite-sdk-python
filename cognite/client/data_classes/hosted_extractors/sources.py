--- conflicted
+++ resolved
@@ -340,13 +340,8 @@
         external_id: str,
         host: str,
         port: int | None = None,
-<<<<<<< HEAD
         authentication: AuthenticationWrite | None = None,
-        useTls: bool = False,
-=======
-        authentication: MQTTAuthenticationWrite | None = None,
         use_tls: bool = False,
->>>>>>> 16baecef
         ca_certificate: CACertificateWrite | None = None,
         auth_certificate: AuthCertificateWrite | None = None,
     ) -> None:
@@ -553,7 +548,7 @@
             PropertySpec("host", is_nullable=False),
             PropertySpec("port", is_nullable=True),
             PropertySpec("authentication", is_nullable=True, is_object=True),
-            PropertySpec("useTls", is_nullable=False),
+            PropertySpec("use_tls", is_nullable=False),
             PropertySpec("ca_certificate", is_nullable=True, is_object=True),
             PropertySpec("auth_certificate", is_nullable=True, is_object=True),
         ]
@@ -604,7 +599,7 @@
         external_id (str): The external ID provided by the client. Must be unique for the resource type.
         bootstrap_brokers (Sequence[KafkaBroker]): List of redundant kafka brokers to connect to.
         authentication (AuthenticationWrite | None): Authentication information for the kafka source.
-        useTls (bool): If true, use TLS when connecting to the broker.
+        use_tls (bool): If true, use TLS when connecting to the broker.
         ca_certificate (CACertificateWrite | None): Custom certificate authority certificate to let the source use a self signed certificate.
         auth_certificate (AuthCertificateWrite | None): Authentication certificate (if configured) used to authenticate to source.
     """
@@ -616,14 +611,14 @@
         external_id: str,
         bootstrap_brokers: Sequence[KafkaBroker],
         authentication: AuthenticationWrite | None = None,
-        useTls: bool = False,
+        use_tls: bool = False,
         ca_certificate: CACertificateWrite | None = None,
         auth_certificate: AuthCertificateWrite | None = None,
     ) -> None:
         super().__init__(external_id)
         self.bootstrap_brokers = bootstrap_brokers
         self.authentication = authentication
-        self.useTls = useTls
+        self.use_tls = use_tls
         self.ca_certificate = ca_certificate
         self.auth_certificate = auth_certificate
 
@@ -635,7 +630,7 @@
             authentication=AuthenticationWrite._load(resource["authentication"])
             if "authentication" in resource
             else None,
-            useTls=resource.get("useTls", False),
+            use_tls=resource.get("useTls", False),
             ca_certificate=CACertificateWrite._load(resource["caCertificate"]) if "caCertificate" in resource else None,
             auth_certificate=AuthCertificateWrite._load(resource["authCertificate"])
             if "authCertificate" in resource
@@ -777,10 +772,10 @@
     def _get_update_properties(cls, item: CogniteResource | None = None) -> list[PropertySpec]:
         return [
             PropertySpec("bootstrap_brokers", is_nullable=False),
-            PropertySpec("authentication", is_nullable=True, is_container=True),
+            PropertySpec("authentication", is_nullable=True, is_object=True),
             PropertySpec("useTls", is_nullable=False),
-            PropertySpec("ca_certificate", is_nullable=True, is_container=True),
-            PropertySpec("auth_certificate", is_nullable=True, is_container=True),
+            PropertySpec("ca_certificate", is_nullable=True, is_object=True),
+            PropertySpec("auth_certificate", is_nullable=True, is_object=True),
         ]
 
 
