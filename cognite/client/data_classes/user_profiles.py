--- conflicted
+++ resolved
@@ -45,13 +45,7 @@
         self._cognite_client = cast("CogniteClient", cognite_client)
 
     @classmethod
-<<<<<<< HEAD
-    def load(cls, resource: dict[str, Any] | str, cognite_client: CogniteClient | None = None) -> UserProfile:
-        if isinstance(resource, str):
-            resource = cast(dict[str, Any], json.loads(resource))
-=======
     def _load(cls, resource: dict[str, Any], cognite_client: CogniteClient | None = None) -> UserProfile:
->>>>>>> e05d730a
         to_load = {
             "user_identifier": resource["userIdentifier"],
             "last_updated_time": resource["lastUpdatedTime"],
