--- conflicted
+++ resolved
@@ -66,19 +66,6 @@
         Example: `[4.306640625, 60.205710352530346]`
 
 
-<<<<<<< HEAD
-    Args:
-        type (Literal["Point", "MultiPoint", "LineString", "MultiLineString", "Polygon", "MultiPolygon"]): The geometry type.
-        coordinates (Sequence[float] | Sequence[Sequence[float]] | Sequence[Sequence[Sequence[float]]] | Sequence[Sequence[Sequence[Sequence[float]]]]): An array of the coordinates of the geometry. The structure of the elements in this array is determined by the type of geometry.
-
-    Point:
-        Coordinates of a point in 2D space, described as an array of 2 numbers.
-
-        Example: `[4.306640625, 60.205710352530346]`
-
-
-=======
->>>>>>> 82de5b7b
     LineString:
         Coordinates of a line described by a list of two or more points.
         Each point is defined as a pair of two numbers in an array, representing coordinates of a point in 2D space.
