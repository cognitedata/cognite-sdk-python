--- conflicted
+++ resolved
@@ -1,13 +1,6 @@
 from __future__ import annotations
 
-<<<<<<< HEAD
-import json
 from typing import TYPE_CHECKING, Any, Literal, Sequence
-=======
-from typing import Any, Literal, Sequence, cast
-
-from typing_extensions import Self
->>>>>>> e05d730a
 
 from typing_extensions import Self
 
@@ -56,11 +49,7 @@
         self.value = value
 
 
-<<<<<<< HEAD
 class GeometryFilter(CogniteFilter):
-=======
-class GeometryFilter(dict):
->>>>>>> e05d730a
     """Represents the points, curves and surfaces in the coordinate space.
 
     Args:
@@ -124,22 +113,11 @@
         if type not in self._VALID_TYPES:
             raise ValueError(f"type must be one of {self._VALID_TYPES}")
         self.type = type
-<<<<<<< HEAD
         self.coordinates = list(coordinates)
-=======
-        self.coordinates = cast(list, coordinates)
->>>>>>> e05d730a
 
     @classmethod
-    def load(cls, raw_geometry: dict[str, Any]) -> Self:
+    def _load(cls, raw_geometry: dict[str, Any]) -> Self:
         return cls(type=raw_geometry["type"], coordinates=raw_geometry["coordinates"])
-
-    @classmethod
-    def load(cls, raw_geometry: dict[str, Any]) -> Self:
-        return cls(type=raw_geometry["type"], coordinates=raw_geometry["coordinates"])
-
-    def dump(self, camel_case: bool = False) -> dict[str, Any]:
-        return convert_all_keys_to_camel_case(self) if camel_case else dict(self)
 
 
 class GeoLocation(CogniteResource):
@@ -161,30 +139,18 @@
         self.properties = properties
 
     @classmethod
-<<<<<<< HEAD
-    def load(cls: type[Self], resource: dict | str, cognite_client: CogniteClient | None = None) -> Self:
-        resource = json.loads(resource) if isinstance(resource, str) else resource
-=======
-    def load(cls, raw_geo_location: dict[str, Any]) -> GeoLocation:
->>>>>>> e05d730a
+    def _load(cls, resource: dict[str, Any], cognite_resource: CogniteClient | None = None) -> GeoLocation:
         return cls(
             type=resource["type"],
-            geometry=Geometry.load(resource["geometry"]),
+            geometry=Geometry._load(resource["geometry"]),
             properties=resource.get("properties"),
         )
 
     def dump(self, camel_case: bool = False) -> dict[str, Any]:
-<<<<<<< HEAD
-        dumped = super().dump(camel_case)
+        result = super().dump(camel_case)
         if self.geometry:
-            dumped["geometry"] = self.geometry.dump(camel_case)
-        return dumped
-=======
-        result = convert_all_keys_to_camel_case(self) if camel_case else dict(self)
-        if self.geometry:
-            result["geometry"] = dict(self.geometry)
+            result["geometry"] = self.geometry.dump(camel_case)
         return result
->>>>>>> e05d730a
 
 
 class GeoLocationFilter(CogniteResource):
@@ -200,14 +166,8 @@
         self.shape = shape
 
     @classmethod
-<<<<<<< HEAD
-    def load(cls: type[Self], resource: dict[str, Any] | str, cognite_client: CogniteClient | None = None) -> Self:
-        resource = json.loads(resource) if isinstance(resource, str) else resource
-        return cls(relation=resource["relation"], shape=GeometryFilter.load(resource["shape"]))
-=======
-    def load(cls, raw_geo_location_filter: dict[str, Any]) -> GeoLocationFilter:
-        return cls(relation=raw_geo_location_filter["relation"], shape=raw_geo_location_filter["shape"])
->>>>>>> e05d730a
+    def _load(cls, resource: dict[str, Any], cognite_client: CogniteClient | None = None) -> GeoLocationFilter:
+        return cls(relation=resource["relation"], shape=resource["shape"])
 
     def dump(self, camel_case: bool = False) -> dict[str, Any]:
         dumped = super().dump(camel_case)
