from __future__ import annotations

<<<<<<< HEAD
from typing import Any, Dict, List, Literal, Optional, Sequence, Union, cast

from typing_extensions import TypeAlias
=======
from typing import Any, Literal
>>>>>>> 41ec76fb

from cognite.client.data_classes._base import CognitePropertyClassUtil, Geometry
from cognite.client.utils._text import convert_all_keys_to_camel_case

Number: TypeAlias = Union[int, float]


class TimestampRange(dict):
    """Range between two timestamps.

    Args:
        max (int | None): The number of milliseconds since 00:00:00 Thursday, 1 January 1970, Coordinated Universal Time (UTC), minus leap seconds.
        min (int | None): The number of milliseconds since 00:00:00 Thursday, 1 January 1970, Coordinated Universal Time (UTC), minus leap seconds.
        **kwargs (Any): No description.
    """

    def __init__(self, max: int | None = None, min: int | None = None, **kwargs: Any) -> None:
        self.max = max
        self.min = min
        self.update(kwargs)

    max = CognitePropertyClassUtil.declare_property("max")
    min = CognitePropertyClassUtil.declare_property("min")


class AggregateResult(dict):
    """Aggregation group

    Args:
        count (int | None): Size of the aggregation group
        **kwargs (Any): No description.
    """

    def __init__(self, count: int | None = None, **kwargs: Any) -> None:
        super().__init__(count=count, **kwargs)
        self.count = count


class AggregateUniqueValuesResult(AggregateResult):
    """Aggregation group

    Args:
        count (int | None): Size of the aggregation group
        value (int | str | None): A unique value from the requested field
        **kwargs (Any): No description.
    """

    def __init__(self, count: int | None = None, value: int | str | None = None, **kwargs: Any) -> None:
        super().__init__(count=count, value=value, **kwargs)
        self.value = value


class AggregateBucketResult(AggregateResult):
    """Aggregation group

    Args:
        count (int | None): Size of the bucket
        value (int | str | None): A unique value for the bucket
        **kwargs (Any): No description.
    """

    def __init__(self, count: int | None = None, value: int | str | None = None, **kwargs: Any) -> None:
        super().__init__(count=count, value=value, **kwargs)
        self.value = value


<<<<<<< HEAD
class Geometry(dict):
    """Represents the points, curves and surfaces in the coordinate space.

    Args:
        type (str): The geometry type. One of 'Point', 'MultiPoint', 'LineString', 'MultiLineString', 'Polygon', or 'MultiPolygon'.
        coordinates (List): An array of the coordinates of the geometry. The structure of the elements in this array is determined by the type of geometry.

            Point:
                Coordinates of a point in 2D space, described as an array of 2 numbers.

                Example: `[4.306640625, 60.205710352530346]`


            LineString:
                Coordinates of a line described by a list of two or more points.
                Each point is defined as a pair of two numbers in an array, representing coordinates of a point in 2D space.

                Example: `[[30, 10], [10, 30], [40, 40]]`


            Polygon:
                List of one or more linear rings representing a shape.
                A linear ring is the boundary of a surface or the boundary of a hole in a surface. It is defined as a list consisting of 4 or more Points, where the first and last Point is equivalent.
                Each Point is defined as an array of 2 numbers, representing coordinates of a point in 2D space.

                Example: `[[[35, 10], [45, 45], [15, 40], [10, 20], [35, 10]], [[20, 30], [35, 35], [30, 20], [20, 30]]]`
                type: array

            MultiPoint:
                List of Points. Each Point is defined as an array of 2 numbers, representing coordinates of a point in 2D space.

                Example: `[[35, 10], [45, 45]]`

            MultiLineString:
                    List of lines where each line (LineString) is defined as a list of two or more points.
                    Each point is defined as a pair of two numbers in an array, representing coordinates of a point in 2D space.

                    Example: `[[[30, 10], [10, 30]], [[35, 10], [10, 30], [40, 40]]]`

            MultiPolygon:
                List of multiple polygons.

                Each polygon is defined as a list of one or more linear rings representing a shape.

                A linear ring is the boundary of a surface or the boundary of a hole in a surface. It is defined as a list consisting of 4 or more Points, where the first and last Point is equivalent.

                Each Point is defined as an array of 2 numbers, representing coordinates of a point in 2D space.

                Example: `[[[[30, 20], [45, 40], [10, 40], [30, 20]]], [[[15, 5], [40, 10], [10, 20], [5, 10], [15, 5]]]]`
    """

    _VALID_TYPES = frozenset({"Point", "MultiPoint", "LineString", "MultiLineString", "Polygon", "MultiPolygon"})

    def __init__(
        self,
        type: Literal["Point", "MultiPoint", "LineString", "MultiLineString", "Polygon", "MultiPolygon"],
        coordinates: Sequence[Number]
        | Sequence[Sequence[Number]]
        | Sequence[Sequence[Sequence[Number]]]
        | Sequence[Sequence[Sequence[Sequence[Number]]]],
    ):
        if type not in self._VALID_TYPES:
            raise ValueError(f"type must be one of {self._VALID_TYPES}")
        self.type = type
        self.coordinates = cast(list, coordinates)

    type = CognitePropertyClassUtil.declare_property("type")
    coordinates = CognitePropertyClassUtil.declare_property("coordinates")

    @classmethod
    def _load(cls, raw_geometry: Dict[str, Any]) -> Geometry:
        return cls(type=raw_geometry["type"], coordinates=raw_geometry["coordinates"])

    def dump(self, camel_case: bool = False) -> Dict[str, Any]:
        return convert_all_keys_to_camel_case(self) if camel_case else dict(self)


=======
>>>>>>> 41ec76fb
class GeometryFilter(dict):
    """Represents the points, curves and surfaces in the coordinate space.

    Args:
        type (Literal["Point", "LineString", "MultiLineString", "Polygon", "MultiPolygon"]): The geometry type.
        coordinates (list): An array of the coordinates of the geometry. The structure of the elements in this array is determined by the type of geometry.
    """

    _VALID_TYPES = frozenset({"Point", "LineString", "MultiLineString", "Polygon", "MultiPolygon"})

    def __init__(
        self,
        type: Literal["Point", "LineString", "MultiLineString", "Polygon", "MultiPolygon"],
        coordinates: list,
    ) -> None:
        if type not in self._VALID_TYPES:
            raise ValueError(f"type must be one of {self._VALID_TYPES}")
        self.type = type
        self.coordinates = coordinates

    type = CognitePropertyClassUtil.declare_property("type")
    coordinates = CognitePropertyClassUtil.declare_property("coordinates")


class GeoLocation(dict):
    """A GeoLocation object conforming to the GeoJSON spec.

    Args:
        type (Literal['Feature']): The GeoJSON type. Currently only 'Feature' is supported.
        geometry (Geometry): The geometry. One of 'Point', 'MultiPoint, 'LineString', 'MultiLineString', 'Polygon', or 'MultiPolygon'.
        properties (dict | None): Optional additional properties in a String key -> Object value format.
    """

    _VALID_TYPES = frozenset({"Feature"})

    def __init__(self, type: Literal["Feature"], geometry: Geometry, properties: dict | None = None) -> None:
        if type not in self._VALID_TYPES:
            raise ValueError("Only the 'Feature' type is supported.")
        self.type = type
        self.geometry = geometry
        self.properties = properties

    type = CognitePropertyClassUtil.declare_property("type")
    geometry = CognitePropertyClassUtil.declare_property("geometry")
    properties = CognitePropertyClassUtil.declare_property("properties")

    @classmethod
    def _load(cls, raw_geo_location: dict[str, Any]) -> GeoLocation:
        return cls(
            type=raw_geo_location.get("type", "Feature"),
            geometry=raw_geo_location["geometry"],
            properties=raw_geo_location.get("properties"),
        )

<<<<<<< HEAD
    def dump(self, camel_case: bool = False) -> Dict[str, Any]:
        result = dict(convert_all_keys_to_camel_case(self) if camel_case else self)
        if self.geometry:
            result["geometry"] = dict(self.geometry)
        return result
=======
    def dump(self, camel_case: bool = False) -> dict[str, Any]:
        return convert_all_keys_to_camel_case(self) if camel_case else dict(self)
>>>>>>> 41ec76fb


class GeoLocationFilter(dict):
    """Return only the resource matching the specified geographic relation.

    Args:
        relation (str): One of the following supported queries: INTERSECTS, DISJOINT, WITHIN.
        shape (GeometryFilter): Represents the points, curves and surfaces in the coordinate space.
    """

    def __init__(self, relation: str, shape: GeometryFilter) -> None:
        self.relation = relation
        self.shape = shape

    relation = CognitePropertyClassUtil.declare_property("relation")
    shape = CognitePropertyClassUtil.declare_property("shape")

    @classmethod
    def _load(cls, raw_geo_location_filter: dict[str, Any]) -> GeoLocationFilter:
        return cls(relation=raw_geo_location_filter["relation"], shape=raw_geo_location_filter["shape"])

    def dump(self, camel_case: bool = False) -> dict[str, Any]:
        return convert_all_keys_to_camel_case(self) if camel_case else dict(self)<|MERGE_RESOLUTION|>--- conflicted
+++ resolved
@@ -1,12 +1,7 @@
 from __future__ import annotations
 
-<<<<<<< HEAD
-from typing import Any, Dict, List, Literal, Optional, Sequence, Union, cast
-
+from typing import Any, Literal, Union, Sequence
 from typing_extensions import TypeAlias
-=======
-from typing import Any, Literal
->>>>>>> 41ec76fb
 
 from cognite.client.data_classes._base import CognitePropertyClassUtil, Geometry
 from cognite.client.utils._text import convert_all_keys_to_camel_case
@@ -73,14 +68,12 @@
         self.value = value
 
 
-<<<<<<< HEAD
-class Geometry(dict):
+class GeometryFilter(dict):
     """Represents the points, curves and surfaces in the coordinate space.
 
     Args:
-        type (str): The geometry type. One of 'Point', 'MultiPoint', 'LineString', 'MultiLineString', 'Polygon', or 'MultiPolygon'.
-        coordinates (List): An array of the coordinates of the geometry. The structure of the elements in this array is determined by the type of geometry.
-
+        type (Literal["Point", "LineString", "MultiLineString", "Polygon", "MultiPolygon"]): The geometry type.
+        coordinates (list): An array of the coordinates of the geometry. The structure of the elements in this array is determined by the type of geometry.
             Point:
                 Coordinates of a point in 2D space, described as an array of 2 numbers.
 
@@ -151,14 +144,11 @@
         return convert_all_keys_to_camel_case(self) if camel_case else dict(self)
 
 
-=======
->>>>>>> 41ec76fb
 class GeometryFilter(dict):
     """Represents the points, curves and surfaces in the coordinate space.
 
-    Args:
-        type (Literal["Point", "LineString", "MultiLineString", "Polygon", "MultiPolygon"]): The geometry type.
-        coordinates (list): An array of the coordinates of the geometry. The structure of the elements in this array is determined by the type of geometry.
+    Args: type (str): The geometry type. One of 'Point', 'LineString', 'MultiLineString', 'Polygon', or 'MultiPolygon'.
+          coordinates (List): An array of the coordinates of the geometry. The structure of the elements in this array is determined by the type of geometry.
     """
 
     _VALID_TYPES = frozenset({"Point", "LineString", "MultiLineString", "Polygon", "MultiPolygon"})
@@ -207,16 +197,11 @@
             properties=raw_geo_location.get("properties"),
         )
 
-<<<<<<< HEAD
-    def dump(self, camel_case: bool = False) -> Dict[str, Any]:
-        result = dict(convert_all_keys_to_camel_case(self) if camel_case else self)
+    def dump(self, camel_case: bool = False) -> dict[str, Any]:
+        result = convert_all_keys_to_camel_case(self) if camel_case else dict(self)
         if self.geometry:
             result["geometry"] = dict(self.geometry)
         return result
-=======
-    def dump(self, camel_case: bool = False) -> dict[str, Any]:
-        return convert_all_keys_to_camel_case(self) if camel_case else dict(self)
->>>>>>> 41ec76fb
 
 
 class GeoLocationFilter(dict):
