--- conflicted
+++ resolved
@@ -2,10 +2,7 @@
 
 import json
 from dataclasses import dataclass
-<<<<<<< HEAD
-from typing import TYPE_CHECKING, Dict, Optional
-=======
->>>>>>> 41ec76fb
+from typing import TYPE_CHECKING
 
 from cognite.client.data_classes._base import load_resource
 from cognite.client.data_classes.annotation_types.primitives import (
@@ -44,7 +41,7 @@
             self.attributes = {k: Attribute(**v) if isinstance(v, dict) else v for k, v in self.attributes.items()}
 
     @classmethod
-    def load(cls, resource: dict | str, cognite_client: Optional[CogniteClient] = None) -> ObjectDetection:
+    def load(cls, resource: dict | str, cognite_client: CogniteClient | None = None) -> ObjectDetection:
         resource = json.loads(resource) if isinstance(resource, str) else resource
         return cls(
             label=resource["label"],
@@ -66,7 +63,7 @@
             self.text_region = BoundingBox(**self.text_region)
 
     @classmethod
-    def load(cls, resource: dict | str, cognite_client: Optional[CogniteClient] = None) -> TextRegion:
+    def load(cls, resource: dict | str, cognite_client: CogniteClient | None = None) -> TextRegion:
         resource = json.loads(resource) if isinstance(resource, str) else resource
         return cls(
             text=resource["text"],
@@ -85,12 +82,11 @@
     def __post_init__(self) -> None:
         if isinstance(self.text_region, dict):
             self.text_region = BoundingBox(**self.text_region)
-<<<<<<< HEAD
-        if isinstance(self.asset_ref, Dict):
+        if isinstance(self.asset_ref, dict):
             self.asset_ref = CdfResourceRef(**self.asset_ref)
 
     @classmethod
-    def load(cls, resource: dict | str, cognite_client: Optional[CogniteClient] = None) -> AssetLink:
+    def load(cls, resource: dict | str, cognite_client: CogniteClient | None = None) -> AssetLink:
         resource = json.loads(resource) if isinstance(resource, str) else resource
         return cls(
             text=resource["text"],
@@ -98,9 +94,6 @@
             asset_ref=CdfResourceRef.load(resource["assetRef"]),
             confidence=resource.get("confidence"),
         )
-=======
-        if isinstance(self.asset_ref, dict):
-            self.asset_ref = CdfResourceRef(**self.asset_ref)
 
 
 @dataclass
@@ -126,5 +119,4 @@
         if isinstance(self.object_detection, dict):
             self.object_detection = ObjectDetection(**self.object_detection)
         if isinstance(self.keypoint_collection, dict):
-            self.keypoint_collection = KeypointCollection(**self.keypoint_collection)
->>>>>>> 41ec76fb
+            self.keypoint_collection = KeypointCollection(**self.keypoint_collection)