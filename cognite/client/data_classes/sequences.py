from __future__ import annotations

import json
import math
<<<<<<< HEAD
from dataclasses import dataclass
from typing import (
    TYPE_CHECKING,
    Any,
    Dict,
    Generator,
    List,
    Optional,
    Tuple,
    Union,
    cast,
)
=======
from typing import TYPE_CHECKING, Any, Iterator, List, Literal, Union, cast
>>>>>>> 41ec76fb
from typing import Sequence as SequenceType

from typing_extensions import TypeAlias

from cognite.client.data_classes._base import (
    CogniteFilter,
    CogniteLabelUpdate,
    CogniteListUpdate,
    CogniteObjectUpdate,
    CognitePrimitiveUpdate,
    CognitePropertyClassUtil,
    CogniteResource,
    CogniteResourceList,
    CogniteSort,
    CogniteUpdate,
    EnumProperty,
    IdTransformerMixin,
    NoCaseConversionPropertyList,
    PropertySpec,
)
from cognite.client.data_classes.shared import TimestampRange
from cognite.client.utils._identifier import Identifier
from cognite.client.utils._importing import local_import
from cognite.client.utils._text import convert_all_keys_to_camel_case

if TYPE_CHECKING:
    import pandas

    from cognite.client import CogniteClient


class Sequence(CogniteResource):
    """Information about the sequence stored in the database

    Args:
        id (int | None): Unique cognite-provided identifier for the sequence
        name (str | None): Name of the sequence
        description (str | None): Description of the sequence
        asset_id (int | None): Optional asset this sequence is associated with
        external_id (str | None): The external ID provided by the client. Must be unique for the resource type.
        metadata (dict[str, Any] | None): Custom, application specific metadata. String key -> String value. Maximum length of key is 32 bytes, value 512 bytes, up to 16 key-value pairs.
        columns (SequenceType[dict[str, Any]] | None): List of column definitions
        created_time (int | None): Time when this sequence was created in CDF in milliseconds since Jan 1, 1970.
        last_updated_time (int | None): The last time this sequence was updated in CDF, in milliseconds since Jan 1, 1970.
        data_set_id (int | None): Data set that this sequence belongs to
        cognite_client (CogniteClient | None): The client to associate with this object.
    """

    def __init__(
        self,
        id: int | None = None,
        name: str | None = None,
        description: str | None = None,
        asset_id: int | None = None,
        external_id: str | None = None,
        metadata: dict[str, Any] | None = None,
        columns: SequenceType[dict[str, Any]] | None = None,
        created_time: int | None = None,
        last_updated_time: int | None = None,
        data_set_id: int | None = None,
        cognite_client: CogniteClient | None = None,
    ) -> None:
        self.id = id
        self.name = name
        self.description = description
        self.asset_id = asset_id
        self.external_id = external_id
        self.metadata = metadata
        self.columns = columns
        self.created_time = created_time
        self.last_updated_time = last_updated_time
        self.data_set_id = data_set_id
        self._cognite_client = cast("CogniteClient", cognite_client)

    def rows(self, start: int, end: int | None) -> SequenceData:
        """Retrieves rows from this sequence.

        Args:
            start (int): Row number to start from (inclusive).
            end (int | None): Upper limit on the row number (exclusive). Set to None or -1 to get all rows until end of sequence.

        Returns:
            SequenceData: List of sequence data.
        """
        identifier = Identifier.load(self.id, self.external_id).as_dict()
        return cast(SequenceData, self._cognite_client.sequences.data.retrieve(**identifier, start=start, end=end))

    @property
    def column_external_ids(self) -> list[str]:
        """Retrieves list of column external ids for the sequence, for use in e.g. data retrieve or insert methods

        Returns:
            list[str]: List of sequence column external ids
        """
        assert self.columns is not None
        return [cast(str, c.get("externalId")) for c in self.columns]

    @property
    def column_value_types(self) -> list[str]:
        """Retrieves list of column value types

        Returns:
            list[str]: List of column value types
        """
        assert self.columns is not None
        return [cast(str, c.get("valueType")) for c in self.columns]


class SequenceFilter(CogniteFilter):
    """No description.

    Args:
        name (str | None): Return only sequences with this *exact* name.
        external_id_prefix (str | None): Filter by this (case-sensitive) prefix for the external ID.
        metadata (dict[str, Any] | None): Filter the sequences by metadata fields and values (case-sensitive). Format is {"key1":"value1","key2":"value2"}.
        asset_ids (SequenceType[int] | None): Return only sequences linked to one of the specified assets.
        asset_subtree_ids (SequenceType[dict[str, Any]] | None): Only include sequences that have a related asset in a subtree rooted at any of these assetIds (including the roots given). If the total size of the given subtrees exceeds 100,000 assets, an error will be returned.
        created_time (dict[str, Any] | TimestampRange | None): Range between two timestamps.
        last_updated_time (dict[str, Any] | TimestampRange | None): Range between two timestamps.
        data_set_ids (SequenceType[dict[str, Any]] | None): Only include sequences that belong to these datasets.
    """

    def __init__(
        self,
        name: str | None = None,
        external_id_prefix: str | None = None,
        metadata: dict[str, Any] | None = None,
        asset_ids: SequenceType[int] | None = None,
        asset_subtree_ids: SequenceType[dict[str, Any]] | None = None,
        created_time: dict[str, Any] | TimestampRange | None = None,
        last_updated_time: dict[str, Any] | TimestampRange | None = None,
        data_set_ids: SequenceType[dict[str, Any]] | None = None,
    ) -> None:
        self.name = name
        self.external_id_prefix = external_id_prefix
        self.metadata = metadata
        self.asset_ids = asset_ids
        self.asset_subtree_ids = asset_subtree_ids
        self.created_time = created_time
        self.last_updated_time = last_updated_time
        self.data_set_ids = data_set_ids


class SequenceColumnUpdate(CogniteUpdate):
    """No description.

    Args:
        external_id (str): The external ID provided by the client. Must be unique for the resource type.
    """

    class _PrimitiveSequenceColumnUpdate(CognitePrimitiveUpdate):
        def set(self, value: Any) -> SequenceColumnUpdate:
            return self._set(value)

    class _ObjectSequenceColumnUpdate(CogniteObjectUpdate):
        def set(self, value: dict) -> SequenceColumnUpdate:
            return self._set(value)

        def add(self, value: dict) -> SequenceColumnUpdate:
            return self._add(value)

        def remove(self, value: list) -> SequenceColumnUpdate:
            return self._remove(value)

    @property
    def description(self) -> _PrimitiveSequenceColumnUpdate:
        return SequenceColumnUpdate._PrimitiveSequenceColumnUpdate(self, "description")

    @property
    def external_id(self) -> _PrimitiveSequenceColumnUpdate:
        return SequenceColumnUpdate._PrimitiveSequenceColumnUpdate(self, "externalId")

    @property
    def name(self) -> _PrimitiveSequenceColumnUpdate:
        return SequenceColumnUpdate._PrimitiveSequenceColumnUpdate(self, "name")

    @property
    def metadata(self) -> _ObjectSequenceColumnUpdate:
        return SequenceColumnUpdate._ObjectSequenceColumnUpdate(self, "metadata")

    @classmethod
    def _get_update_properties(cls) -> list[PropertySpec]:
        return [
            PropertySpec("description"),
            PropertySpec("external_id", is_nullable=False),
            PropertySpec("name"),
            PropertySpec("metadata", is_container=True),
        ]


class SequenceUpdate(CogniteUpdate):
    """No description.

    Args:
        id (int): A server-generated ID for the object.
        external_id (str): The external ID provided by the client. Must be unique for the resource type.
    """

    class _PrimitiveSequenceUpdate(CognitePrimitiveUpdate):
        def set(self, value: Any) -> SequenceUpdate:
            return self._set(value)

    class _ObjectSequenceUpdate(CogniteObjectUpdate):
        def set(self, value: dict) -> SequenceUpdate:
            return self._set(value)

        def add(self, value: dict) -> SequenceUpdate:
            return self._add(value)

        def remove(self, value: list) -> SequenceUpdate:
            return self._remove(value)

    class _ListSequenceUpdate(CogniteListUpdate):
        def set(self, value: list) -> SequenceUpdate:
            return self._set(value)

        def add(self, value: list) -> SequenceUpdate:
            return self._add(value)

        def remove(self, value: list) -> SequenceUpdate:
            return self._remove(value)

    class _LabelSequenceUpdate(CogniteLabelUpdate):
        def add(self, value: list) -> SequenceUpdate:
            return self._add(value)

        def remove(self, value: list) -> SequenceUpdate:
            return self._remove(value)

    class _ColumnsSequenceUpdate(CogniteListUpdate):
        def add(self, value: dict | list[dict]) -> SequenceUpdate:
            single_item = not isinstance(value, list)
            if single_item:
                value_list = cast(List[str], [value])
            else:
                value_list = cast(List[str], value)

            return self._add(value_list)

        def remove(self, value: str | list[str]) -> SequenceUpdate:
            single_item = not isinstance(value, list)
            if single_item:
                value_list = cast(List[str], [value])
            else:
                value_list = cast(List[str], value)

            return self._remove([{"externalId": id} for id in value_list])

        def modify(self, value: list[SequenceColumnUpdate]) -> SequenceUpdate:
            return self._modify([col.dump() for col in value])

    @property
    def name(self) -> _PrimitiveSequenceUpdate:
        return SequenceUpdate._PrimitiveSequenceUpdate(self, "name")

    @property
    def description(self) -> _PrimitiveSequenceUpdate:
        return SequenceUpdate._PrimitiveSequenceUpdate(self, "description")

    @property
    def asset_id(self) -> _PrimitiveSequenceUpdate:
        return SequenceUpdate._PrimitiveSequenceUpdate(self, "assetId")

    @property
    def external_id(self) -> _PrimitiveSequenceUpdate:
        return SequenceUpdate._PrimitiveSequenceUpdate(self, "externalId")

    @property
    def metadata(self) -> _ObjectSequenceUpdate:
        return SequenceUpdate._ObjectSequenceUpdate(self, "metadata")

    @property
    def data_set_id(self) -> _PrimitiveSequenceUpdate:
        return SequenceUpdate._PrimitiveSequenceUpdate(self, "dataSetId")

    @property
    def columns(self) -> _ColumnsSequenceUpdate:
        return SequenceUpdate._ColumnsSequenceUpdate(self, "columns")

    @classmethod
    def _get_update_properties(cls) -> list[PropertySpec]:
        return [
            # External ID is nullable, but is used in the upsert logic and thus cannot be nulled out.
            PropertySpec("external_id", is_nullable=False),
            PropertySpec("name"),
            PropertySpec("description"),
            PropertySpec("asset_id"),
            # Sequences do not support setting metadata to an empty array.
            PropertySpec("metadata", is_container=True, is_nullable=False),
            PropertySpec("data_set_id"),
            # PropertySpec("columns", is_list=True),
        ]


class SequenceAggregate(dict):
    """No description.

    Args:
        count (int | None): No description.
        **kwargs (Any): No description.
    """

    def __init__(self, count: int | None = None, **kwargs: Any) -> None:
        self.count = count
        self.update(kwargs)

    count = CognitePropertyClassUtil.declare_property("count")


class SequenceList(CogniteResourceList[Sequence], IdTransformerMixin):
    _RESOURCE = Sequence


@dataclass
class RowValue:
    row_number: int
    value: int | float | str


class SequenceData(CogniteResource):
    """An object representing a list of rows from a sequence.

    Args:
        id (int | None): Id of the sequence the data belong to
        external_id (str | None): External id of the sequence the data belong to
        rows (SequenceType[dict] | None): Combined row numbers and row data object from the API. If you pass this, row_numbers/values are ignored.
        row_numbers (SequenceType[int] | None): The data row numbers.
        values (SequenceType[SequenceType[int | str | float]] | None): The data values, one row at a time.
        columns (SequenceType[dict[str, Any]] | None): SequenceType[dict]: The column information, in the format returned by the API.
    """

    def __init__(
        self,
<<<<<<< HEAD
        id: Optional[int] = None,
        external_id: Optional[str] = None,
        rows: Optional[SequenceType[RowValue | dict]] = None,
        row_numbers: Optional[SequenceType[int]] = None,
        values: Optional[SequenceType[SequenceType[Union[int, str, float]]]] = None,
        columns: Optional[SequenceType[Dict[str, Any]]] = None,
    ):
=======
        id: int | None = None,
        external_id: str | None = None,
        rows: SequenceType[dict] | None = None,
        row_numbers: SequenceType[int] | None = None,
        values: SequenceType[SequenceType[int | str | float]] | None = None,
        columns: SequenceType[dict[str, Any]] | None = None,
    ) -> None:
>>>>>>> 41ec76fb
        if rows:
            row_numbers = [r["rowNumber"] if isinstance(r, dict) else r.row_number for r in rows]
            values = [r["values"] if isinstance(r, dict) else r.value for r in rows]
        self.id = id
        self.external_id = external_id
        self.row_numbers = row_numbers or []
        self.values = values or []
        self.columns = columns

    def __str__(self) -> str:
        return json.dumps(self.dump(), indent=4)

    def __len__(self) -> int:
        return len(self.row_numbers)

    def __eq__(self, other: Any) -> bool:
        return (
            type(self) is type(other)
            and self.id == other.id
            and self.external_id == other.external_id
            and self.row_numbers == other.row_numbers
            and self.values == other.values
        )

    def __getitem__(self, item: int) -> SequenceType[int | str | float]:
        # slow, should be replaced by dict cache if it sees more than incidental use
        if isinstance(item, slice):
            raise TypeError("Slicing SequenceData not supported")
        return self.values[self.row_numbers.index(item)]

    def get_column(self, external_id: str) -> list[int | str | float]:
        """Get a column by external_id.

        Args:
            external_id (str): External id of the column.

        Returns:
            list[int | str | float]: A list of values for that column in the sequence
        """
        try:
            ix = self.column_external_ids.index(external_id)
        except ValueError:
            raise ValueError(
                f"Column {external_id} not found, Sequence column external ids are {self.column_external_ids}"
            )
        return [r[ix] for r in self.values]

    def items(self) -> Iterator[tuple[int, list[int | str | float]]]:
        """Returns an iterator over tuples of (row number, values)."""
        for row, values in zip(self.row_numbers, self.values):
            yield row, list(values)

    def dump(self, camel_case: bool = False) -> dict[str, Any]:
        """Dump the sequence data into a json serializable Python data type.

        Args:
            camel_case (bool): Use camelCase for attribute names. Defaults to False.

        Returns:
            dict[str, Any]: A dictionary representing the instance.
        """
        dumped = {
            "id": self.id,
            "external_id": self.external_id,
            "columns": self.columns,
            "rows": [{"rowNumber": r, "values": v} for r, v in zip(self.row_numbers, self.values)],
        }
        if camel_case:
            dumped = convert_all_keys_to_camel_case(dumped)
        return {key: value for key, value in dumped.items() if value is not None}

    @classmethod
    def load(cls, resource: Union[Dict, str], cognite_client: Optional[CogniteClient] = None) -> SequenceData:
        resource = json.loads(resource) if isinstance(resource, str) else resource
        return cls(
            id=resource.get("id"),
            external_id=resource.get("externalId"),
            columns=resource.get("columns"),
            rows=resource.get("rows"),
            row_numbers=resource.get("rowNumbers"),
            values=resource.get("values"),
        )

    def to_pandas(self, column_names: str = "columnExternalId") -> pandas.DataFrame:  # type: ignore[override]
        """Convert the sequence data into a pandas DataFrame.

        Args:
            column_names (str):  Which field(s) to use as column header. Can use "externalId", "id", "columnExternalId", "id|columnExternalId" or "externalId|columnExternalId".

        Returns:
            pandas.DataFrame: The dataframe.
        """
        pd = local_import("pandas")

        options = ["externalId", "id", "columnExternalId", "id|columnExternalId", "externalId|columnExternalId"]
        if column_names not in options:
            raise ValueError(f"Invalid column_names value '{column_names}', should be one of {options}")

        column_names = (
            column_names.replace("columnExternalId", "{columnExternalId}")
            .replace("externalId", "{externalId}")
            .replace("id", "{id}")
        )
        df_columns = [
            column_names.format(id=str(self.id), externalId=str(self.external_id), columnExternalId=eid)
            for eid in self.column_external_ids
        ]
        # TODO: Optimization required (None/nan):
        return pd.DataFrame(
            [[x if x is not None else math.nan for x in r] for r in self.values],
            index=self.row_numbers,
            columns=df_columns,
        )

    @property
    def column_external_ids(self) -> list[str]:
        """Retrieves list of column external ids for the sequence, for use in e.g. data retrieve or insert methods.

        Returns:
            list[str]: List of sequence column external ids.
        """
        assert self.columns is not None
        return [cast(str, c.get("externalId")) for c in self.columns]

    @property
    def column_value_types(self) -> list[str]:
        """Retrieves list of column value types.

        Returns:
            list[str]: List of column value types
        """
        assert self.columns is not None
        return [cast(str, c.get("valueType")) for c in self.columns]


class SequenceDataList(CogniteResourceList[SequenceData]):
    _RESOURCE = SequenceData

    def __str__(self) -> str:
        return json.dumps(self.dump(), indent=4)

    def to_pandas(self, column_names: str = "externalId|columnExternalId") -> pandas.DataFrame:  # type: ignore[override]
        """Convert the sequence data list into a pandas DataFrame. Each column will be a sequence.

        Args:
            column_names (str):  Which field to use as column header. Can use any combination of "externalId", "columnExternalId", "id" and other characters as a template.

        Returns:
            pandas.DataFrame: The sequence data list as a pandas DataFrame.
        """
        pd = local_import("pandas")
        return pd.concat([seq_data.to_pandas(column_names=column_names) for seq_data in self.data], axis=1)


class SequenceProperty(EnumProperty):
    description = "description"
    external_id = "externalId"
    name = "name"
    asset_id = "assetId"
    asset_root_id = "assetRootId"
    created_time = "createdTime"
    data_set_id = "dataSetId"
    id = "id"
    last_updated_time = "lastUpdatedTime"
    access_categories = "accessCategories"
    metadata = "metadata"

    @staticmethod
    def metadata_key(key: str) -> list[str]:
        return NoCaseConversionPropertyList(["metadata", key])


class SortableSequenceProperty(EnumProperty):
    asset_id = "assetId"
    created_time = "createdTime"
    data_set_id = "dataSetId"
    description = "description"
    external_id = "externalId"
    last_updated_time = "lastUpdatedTime"
    name = "name"

    @staticmethod
    def metadata_key(key: str) -> list[str]:
        return NoCaseConversionPropertyList(["metadata", key])


SortableSequencePropertyLike: TypeAlias = Union[SortableSequenceProperty, str, List[str]]


class SequenceSort(CogniteSort):
    def __init__(
        self,
        property: SortableSequenceProperty,
        order: Literal["asc", "desc"] = "asc",
        nulls: Literal["auto", "first", "last"] = "auto",
    ):
        super().__init__(property, order, nulls)<|MERGE_RESOLUTION|>--- conflicted
+++ resolved
@@ -2,22 +2,8 @@
 
 import json
 import math
-<<<<<<< HEAD
 from dataclasses import dataclass
-from typing import (
-    TYPE_CHECKING,
-    Any,
-    Dict,
-    Generator,
-    List,
-    Optional,
-    Tuple,
-    Union,
-    cast,
-)
-=======
 from typing import TYPE_CHECKING, Any, Iterator, List, Literal, Union, cast
->>>>>>> 41ec76fb
 from typing import Sequence as SequenceType
 
 from typing_extensions import TypeAlias
@@ -351,15 +337,6 @@
 
     def __init__(
         self,
-<<<<<<< HEAD
-        id: Optional[int] = None,
-        external_id: Optional[str] = None,
-        rows: Optional[SequenceType[RowValue | dict]] = None,
-        row_numbers: Optional[SequenceType[int]] = None,
-        values: Optional[SequenceType[SequenceType[Union[int, str, float]]]] = None,
-        columns: Optional[SequenceType[Dict[str, Any]]] = None,
-    ):
-=======
         id: int | None = None,
         external_id: str | None = None,
         rows: SequenceType[dict] | None = None,
@@ -367,7 +344,6 @@
         values: SequenceType[SequenceType[int | str | float]] | None = None,
         columns: SequenceType[dict[str, Any]] | None = None,
     ) -> None:
->>>>>>> 41ec76fb
         if rows:
             row_numbers = [r["rowNumber"] if isinstance(r, dict) else r.row_number for r in rows]
             values = [r["values"] if isinstance(r, dict) else r.value for r in rows]
@@ -440,7 +416,7 @@
         return {key: value for key, value in dumped.items() if value is not None}
 
     @classmethod
-    def load(cls, resource: Union[Dict, str], cognite_client: Optional[CogniteClient] = None) -> SequenceData:
+    def load(cls, resource: Union[dict, str], cognite_client: CogniteClient | None = None) -> SequenceData:
         resource = json.loads(resource) if isinstance(resource, str) else resource
         return cls(
             id=resource.get("id"),
