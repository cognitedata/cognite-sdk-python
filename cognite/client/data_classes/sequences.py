--- conflicted
+++ resolved
@@ -69,8 +69,7 @@
         self.last_updated_time = last_updated_time
 
     @classmethod
-    def load(cls, resource: dict | str, cognite_client: CogniteClient | None = None) -> Self:
-        resource = json.loads(resource) if isinstance(resource, str) else resource
+    def _load(cls, resource: dict, cognite_client: CogniteClient | None = None) -> Self:
         # Snake case is supported for backwards compatibility
         resource = convert_all_keys_to_camel_case(resource)
         return super().load(resource, cognite_client)
@@ -163,8 +162,8 @@
         self._cognite_client = cast("CogniteClient", cognite_client)
 
     @classmethod
-    def load(cls, resource: dict | str, cognite_client: CogniteClient | None = None) -> Self:
-        loaded = super().load(resource, cognite_client)
+    def _load(cls, resource: dict, cognite_client: CogniteClient | None = None) -> Self:
+        loaded = super()._load(resource, cognite_client)
         if loaded.columns is not None:
             loaded.columns = SequenceColumnList.load(loaded.columns)
         return loaded
@@ -441,8 +440,7 @@
         self.values = values
 
     @classmethod
-    def load(cls, resource: dict | str, cognite_client: CogniteClient | None = None) -> Self:
-        resource = json.loads(resource) if isinstance(resource, str) else resource
+    def _load(cls, resource: dict, cognite_client: CogniteClient | None = None) -> Self:
         return cls(
             row_number=resource["rowNumber"],
             values=resource["values"],
@@ -560,12 +558,7 @@
         return dumped
 
     @classmethod
-<<<<<<< HEAD
-    def load(cls, resource: dict | str, cognite_client: CogniteClient | None = None) -> Self:
-        resource = json.loads(resource) if isinstance(resource, str) else resource
-=======
-    def _load(cls, resource: dict, cognite_client: CogniteClient | None = None) -> SequenceData:
->>>>>>> 8eedffc8
+    def _load(cls, resource: dict, cognite_client: CogniteClient | None = None) -> Self:
         return cls(
             rows=[SequenceRow.load(r) for r in resource["rows"]],
             columns=SequenceColumnList.load(resource["columns"]),
