--- conflicted
+++ resolved
@@ -57,11 +57,7 @@
         self._cognite_client: CogniteClient = cast("CogniteClient", None)  # Read only
 
     @classmethod
-<<<<<<< HEAD
-    def load(cls, resource: Union[Dict[str, Any], str], cognite_client: Optional[CogniteClient] = None) -> Annotation:
-=======
-    def _load(cls, resource: dict[str, Any] | str, cognite_client: CogniteClient | None = None) -> Annotation:
->>>>>>> 41ec76fb
+    def load(cls, resource: dict[str, Any] | str, cognite_client: CogniteClient | None = None) -> Annotation:
         if isinstance(resource, str):
             return cls.load(json.loads(resource), cognite_client=cognite_client)
         elif isinstance(resource, dict):
