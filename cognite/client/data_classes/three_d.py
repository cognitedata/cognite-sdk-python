--- conflicted
+++ resolved
@@ -194,19 +194,13 @@
         self._cognite_client = cast("CogniteClient", cognite_client)
 
     @classmethod
-<<<<<<< HEAD
-    def load(cls, resource: Union[Dict, str], cognite_client: Optional[CogniteClient] = None) -> ThreeDModelRevision:
-        instance = cast(ThreeDModelRevision, super().load(resource, cognite_client))
-        if isinstance(instance.camera, dict):
-=======
     def _load(cls, resource: dict | str, cognite_client: CogniteClient | None = None) -> ThreeDModelRevision:
         instance = super()._load(resource, cognite_client)
         if isinstance(resource, dict) and instance.camera is not None:
->>>>>>> 41ec76fb
             instance.camera = RevisionCameraProperties(**instance.camera)
         return instance
 
-    def dump(self, camel_case: bool = False) -> Dict[str, Any]:
+    def dump(self, camel_case: bool = False) -> dict[str, Any]:
         result = super().dump(camel_case)
         if isinstance(self.camera, RevisionCameraProperties):
             result["camera"] = dict(self.camera)
@@ -329,19 +323,13 @@
         self._cognite_client = cast("CogniteClient", cognite_client)
 
     @classmethod
-<<<<<<< HEAD
-    def load(cls, resource: Union[Dict, str], cognite_client: Optional[CogniteClient] = None) -> ThreeDNode:
-        instance = cast(ThreeDNode, super().load(resource, cognite_client))
-        if isinstance(instance.bounding_box, dict):
-=======
-    def _load(cls, resource: dict | str, cognite_client: CogniteClient | None = None) -> ThreeDNode:
-        instance = super()._load(resource, cognite_client)
+    def load(cls, resource: dict | str, cognite_client: CogniteClient | None = None) -> ThreeDNode:
+        instance = super().load(resource, cognite_client)
         if isinstance(resource, dict) and instance.bounding_box is not None:
->>>>>>> 41ec76fb
             instance.bounding_box = BoundingBox3D(**instance.bounding_box)
         return instance
 
-    def dump(self, camel_case: bool = False) -> Dict[str, Any]:
+    def dump(self, camel_case: bool = False) -> dict[str, Any]:
         result = super().dump(camel_case)
         if isinstance(self.bounding_box, BoundingBox3D):
             result[("boundingBox" if camel_case else "bounding_box")] = dict(self.bounding_box)
