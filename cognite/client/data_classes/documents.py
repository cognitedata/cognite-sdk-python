--- conflicted
+++ resolved
@@ -75,12 +75,7 @@
         self._cognite_client = cast("CogniteClient", cognite_client)
 
     @classmethod
-<<<<<<< HEAD
     def _load(cls, resource: dict, cognite_client: CogniteClient | None = None) -> SourceFile:
-=======
-    def load(cls, resource: dict | str, cognite_client: CogniteClient | None = None) -> SourceFile:
-        resource = json.loads(resource) if isinstance(resource, str) else resource
->>>>>>> 82de5b7b
         instance = cls(**convert_all_keys_to_snake_case(resource), cognite_client=cognite_client)
         if isinstance(instance.geo_location, dict):
             instance.geo_location = GeoLocation.load(instance.geo_location)
@@ -170,13 +165,7 @@
         self._cognite_client = cast("CogniteClient", cognite_client)
 
     @classmethod
-<<<<<<< HEAD
     def _load(cls, resource: dict, cognite_client: CogniteClient | None = None) -> Document:
-=======
-    def load(cls, resource: dict | str, cognite_client: CogniteClient | None = None) -> Document:
-        resource = json.loads(resource) if isinstance(resource, str) else resource
-
->>>>>>> 82de5b7b
         instance = cls(**convert_all_keys_to_snake_case(resource), cognite_client=cognite_client)
         if isinstance(instance.source_file, dict):
             instance.source_file = SourceFile.load(instance.source_file)
@@ -221,12 +210,7 @@
         }
 
     @classmethod
-<<<<<<< HEAD
     def _load(cls, resource: dict, cognite_client: CogniteClient | None = None) -> Self:
-=======
-    def load(cls, resource: dict | str, cognite_client: CogniteClient | None = None) -> Self:
-        resource = json.loads(resource) if isinstance(resource, str) else resource
->>>>>>> 82de5b7b
         return cls(name=resource["name"], content=resource["content"])
 
 
@@ -246,18 +230,12 @@
     document: Document
 
     @classmethod
-<<<<<<< HEAD
     def _load(cls, resource: dict, cognite_client: CogniteClient | None = None) -> DocumentHighlight:
-=======
-    def load(cls, resource: dict | str, cognite_client: CogniteClient | None = None) -> DocumentHighlight:
-        resource = json.loads(resource) if isinstance(resource, str) else resource
-
->>>>>>> 82de5b7b
         instance = cls(**convert_all_keys_to_snake_case(resource))
         if isinstance(instance.highlight, dict):
             instance.highlight = Highlight(**convert_all_keys_to_snake_case(instance.highlight))
         if isinstance(instance.document, dict):
-            instance.document = Document.load(instance.document)
+            instance.document = Document._load(instance.document)
         return instance
 
     def dump(self, camel_case: bool = False) -> dict[str, Any]:
