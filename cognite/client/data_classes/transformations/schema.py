from __future__ import annotations

from typing import TYPE_CHECKING, Any, cast

from cognite.client.data_classes._base import CogniteResource, CogniteResourceList
from cognite.client.utils._text import convert_all_keys_to_snake_case

if TYPE_CHECKING:
    from cognite.client import CogniteClient


class TransformationSchemaType:
    def __init__(self, type: str | None = None) -> None:
        self.type = type


class TransformationSchemaArrayType(TransformationSchemaType):
    def __init__(self, type: str | None = None, element_type: str | None = None, contains_null: bool = False) -> None:
        super().__init__(type=type)
        self.element_type = element_type
        self.contains_null = contains_null


class TransformationSchemaMapType(TransformationSchemaType):
    def __init__(
        self,
        type: str,
        key_type: str | None = None,
        value_type: str | None = None,
        value_contains_null: bool = False,
    ) -> None:
        super().__init__(type=type)
        self.key_type = key_type
        self.value_type = value_type
        self.value_contains_null = value_contains_null


class TransformationSchemaColumn(CogniteResource):
    """Represents a column of the expected sql structure for a destination type.

    Args:
        name (str | None): Column name
        sql_type (str | None): Type of the column in sql format.
        type (TransformationSchemaType | None): Type of the column in json format.
        nullable (bool): Values for the column can be null or not
        cognite_client (CogniteClient | None): The client to associate with this object.
    """

    def __init__(
        self,
        name: str | None = None,
        sql_type: str | None = None,
        type: TransformationSchemaType | None = None,
        nullable: bool = False,
        cognite_client: CogniteClient | None = None,
    ) -> None:
        self.name = name
        self.sql_type = sql_type
        self.type = type
        self.nullable = nullable
        self._cognite_client = cast("CogniteClient", cognite_client)

    def dump(self, camel_case: bool = False) -> dict[str, Any]:
        output = super().dump(camel_case)
        if self.type:
            output["type"] = self.type.type
        return output

    @classmethod
<<<<<<< HEAD
    def load(cls, resource: dict | str, cognite_client: CogniteClient | None = None) -> TransformationSchemaColumn:
        instance = super().load(resource, cognite_client)
=======
    def _load(cls, resource: dict, cognite_client: CogniteClient | None = None) -> TransformationSchemaColumn:
        instance = super()._load(resource, cognite_client)
>>>>>>> e05d730a
        if isinstance(instance.type, dict):
            snake_dict = convert_all_keys_to_snake_case(instance.type)
            instance_type = instance.type.get("type")
            if instance_type == "array":
                instance.type = TransformationSchemaArrayType(**snake_dict)
            elif instance_type == "map":
                instance.type = TransformationSchemaMapType(**snake_dict)
        elif isinstance(instance.type, str):
            instance.type = TransformationSchemaType(type=instance.type)
        return instance


class TransformationSchemaColumnList(CogniteResourceList[TransformationSchemaColumn]):
    _RESOURCE = TransformationSchemaColumn<|MERGE_RESOLUTION|>--- conflicted
+++ resolved
@@ -67,13 +67,8 @@
         return output
 
     @classmethod
-<<<<<<< HEAD
-    def load(cls, resource: dict | str, cognite_client: CogniteClient | None = None) -> TransformationSchemaColumn:
-        instance = super().load(resource, cognite_client)
-=======
     def _load(cls, resource: dict, cognite_client: CogniteClient | None = None) -> TransformationSchemaColumn:
         instance = super()._load(resource, cognite_client)
->>>>>>> e05d730a
         if isinstance(instance.type, dict):
             snake_dict = convert_all_keys_to_snake_case(instance.type)
             instance_type = instance.type.get("type")
