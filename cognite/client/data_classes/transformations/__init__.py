from __future__ import annotations

import warnings
from abc import ABC, abstractmethod
from copy import deepcopy
from typing import TYPE_CHECKING, Any, Awaitable, Literal, cast

from cognite.client.data_classes._base import (
    CogniteFilter,
    CogniteListUpdate,
    CognitePrimitiveUpdate,
    CogniteResource,
    CogniteResourceList,
    CogniteUpdate,
    ExternalIDTransformerMixin,
    IdTransformerMixin,
    PropertySpec,
)
from cognite.client.data_classes.shared import TimestampRange
from cognite.client.data_classes.transformations.common import (
    NonceCredentials,
    OidcCredentials,
    TransformationBlockedInfo,
    TransformationDestination,
    _load_destination_dct,
)
from cognite.client.data_classes.transformations.jobs import TransformationJob, TransformationJobList
from cognite.client.data_classes.transformations.schedules import TransformationSchedule
from cognite.client.data_classes.transformations.schema import TransformationSchemaColumnList
from cognite.client.exceptions import CogniteAPIError, PyodideJsException
from cognite.client.utils._text import convert_all_keys_to_camel_case

if TYPE_CHECKING:
    from cognite.client import CogniteClient


class SessionDetails:
    """Details of a source session.

    Args:
        session_id (int | None): CDF source session ID
        client_id (str | None): Idp source client ID
        project_name (str | None): CDF source project name
    """

    def __init__(
        self,
        session_id: int | None = None,
        client_id: str | None = None,
        project_name: str | None = None,
    ) -> None:
        self.session_id = session_id
        self.client_id = client_id
        self.project_name = project_name

    @classmethod
    def load(cls, resource: dict[str, Any]) -> SessionDetails:
        return cls(
            session_id=resource.get("sessionId"),
            client_id=resource.get("clientId"),
            project_name=resource.get("projectName"),
        )

    def dump(self, camel_case: bool = True) -> dict[str, Any]:
        """Dump the instance into a json serializable Python data type.

        Args:
            camel_case (bool): Use camelCase for attribute names. Defaults to True.

        Returns:
            dict[str, Any]: A dictionary representation of the instance.
        """
        ret = vars(self)

        if camel_case:
            return convert_all_keys_to_camel_case(ret)
        return ret


class TransformationCore(CogniteResource, ABC):
    """The transformation resource allows transforming data in CDF.

    Args:
        external_id (str | None): The external ID provided by the client. Must be unique for the resource type.
        name (str | None): The name of the Transformation.
        query (str | None): SQL query of the transformation.
        destination (TransformationDestination | None): see TransformationDestination for options.
        conflict_mode (str | None): What to do in case of id collisions: either "abort", "upsert", "update" or "delete"
        is_public (bool): Indicates if the transformation is visible to all in project or only to the owner.
        ignore_null_fields (bool): Indicates how null values are handled on updates: ignore or set null.
        source_oidc_credentials (OidcCredentials | None): Configure the transformation to authenticate with the given oidc credentials key on the destination.
        destination_oidc_credentials (OidcCredentials | None): Configure the transformation to authenticate with the given oidc credentials on the destination.
        data_set_id (int | None): No description.
        source_nonce (NonceCredentials | None): Single use credentials to bind to a CDF session for reading.
        destination_nonce (NonceCredentials | None): Single use credentials to bind to a CDF session for writing.
        tags (list[str] | None): No description.
    """

    def __init__(
        self,
        external_id: str | None = None,
        name: str | None = None,
        query: str | None = None,
        destination: TransformationDestination | None = None,
        conflict_mode: str | None = None,
        is_public: bool = True,
        ignore_null_fields: bool = False,
        source_oidc_credentials: OidcCredentials | None = None,
        destination_oidc_credentials: OidcCredentials | None = None,
        data_set_id: int | None = None,
        source_nonce: NonceCredentials | None = None,
        destination_nonce: NonceCredentials | None = None,
        tags: list[str] | None = None,
    ) -> None:
        self.external_id = external_id
        self.name = name
        self.query = query
        self.destination = destination
        self.conflict_mode = conflict_mode
        self.is_public = is_public
        self.ignore_null_fields = ignore_null_fields
        self.source_oidc_credentials = source_oidc_credentials
        self.destination_oidc_credentials = destination_oidc_credentials
        self.data_set_id = data_set_id
        self.source_nonce = source_nonce
        self.destination_nonce = destination_nonce
        self.tags = tags

    def dump(self, camel_case: bool = True) -> dict[str, Any]:
        """Dump the instance into a json serializable Python data type.

        Args:
            camel_case (bool): Use camelCase for attribute names. Defaults to True.

        Returns:
            dict[str, Any]: A dictionary representation of the instance.
        """

        ret = super().dump(camel_case=camel_case)

        for name, prop in ret.items():
            if hasattr(prop, "dump"):
                ret[name] = prop.dump(camel_case=camel_case)
        return ret

    def _process_credentials(
        self,
        cognite_client: CogniteClient,
        sessions_cache: dict[str, NonceCredentials] | None = None,
        keep_none: bool = False,
    ) -> None:
        if sessions_cache is None:
            sessions_cache = {}

        if self.source_nonce is None and self.source_oidc_credentials:
            self.source_nonce = self._try_get_or_create_nonce(
                self.source_oidc_credentials,
                sessions_cache,
                keep_none,
                credentials_name="source",
                cognite_client=cognite_client,
            )
            if self.source_nonce:
                self.source_oidc_credentials = None

        if self.destination_nonce is None and self.destination_oidc_credentials:
            self.destination_nonce = self._try_get_or_create_nonce(
                self.destination_oidc_credentials,
                sessions_cache,
                keep_none,
                credentials_name="destination",
                cognite_client=cognite_client,
            )
            if self.destination_nonce:
                self.destination_oidc_credentials = None

    @staticmethod
    def _try_get_or_create_nonce(
        oidc_credentials: OidcCredentials,
        sessions_cache: dict[str, NonceCredentials],
        keep_none: bool,
        credentials_name: Literal["source", "destination"],
        cognite_client: CogniteClient,
    ) -> NonceCredentials | None:
        if keep_none and oidc_credentials is None:
            return None

        project = oidc_credentials.cdf_project_name or cognite_client.config.project

        key = "DEFAULT"
        if oidc_credentials:
            key = f"{oidc_credentials.client_id}:{hash(oidc_credentials.client_secret)}:{project}"

        if (ret := sessions_cache.get(key)) is None:
            credentials = None
            if oidc_credentials and oidc_credentials.client_id and oidc_credentials.client_secret:
                credentials = oidc_credentials.as_client_credentials()

            # We want to create a session using the supplied 'oidc_credentials' (either 'source_oidc_credentials'
            # or 'destination_oidc_credentials') and send the nonce to the Transformations backend, to avoid sending
            # (and it having to store) the full set of client credentials. However, there is no easy way to do this
            # without instantiating a new 'CogniteClient' with the given credentials:
            from cognite.client import CogniteClient

            config = deepcopy(cognite_client.config)
            config.project = project
            config.credentials = oidc_credentials.as_credential_provider()
            other_client = CogniteClient(config)
            try:
                session = other_client.iam.sessions.create(credentials)
                ret = sessions_cache[key] = NonceCredentials(session.id, session.nonce, project)
            except CogniteAPIError as err:
                # This is fine, we might be missing SessionsACL. The OIDC credentials will then be passed
                # directly to the backend service. We do however not catch CogniteAuthError as that would
                # mean the credentials are invalid.
                msg = (
                    f"Unable to create a session and get a nonce towards {project=} using the provided "
                    f"{credentials_name} credentials: {err!r}"
                    "\nProvided OIDC credentials will be passed on to the transformation service."
                )
                warnings.warn(msg, UserWarning)
        return ret


class Transformation(TransformationCore):
    """The transformation resource allows transforming data in CDF.

    Args:
        id (int | None): A server-generated ID for the object.
        external_id (str | None): The external ID provided by the client. Must be unique for the resource type.
        name (str | None): The name of the Transformation.
        query (str | None): SQL query of the transformation.
        destination (TransformationDestination | None): see TransformationDestination for options.
        conflict_mode (str | None): What to do in case of id collisions: either "abort", "upsert", "update" or "delete"
        is_public (bool): Indicates if the transformation is visible to all in project or only to the owner.
        ignore_null_fields (bool): Indicates how null values are handled on updates: ignore or set null.
        source_oidc_credentials (OidcCredentials | None): Configure the transformation to authenticate with the given oidc credentials key on the destination.
        destination_oidc_credentials (OidcCredentials | None): Configure the transformation to authenticate with the given oidc credentials on the destination.
        created_time (int | None): The number of milliseconds since 00:00:00 Thursday, 1 January 1970, Coordinated Universal Time (UTC), minus leap seconds.
        last_updated_time (int | None): The number of milliseconds since 00:00:00 Thursday, 1 January 1970, Coordinated Universal Time (UTC), minus leap seconds.
        owner (str | None): Owner of the transformation: requester's identity.
        owner_is_current_user (bool): Indicates if the transformation belongs to the current user.
        has_source_oidc_credentials (bool | None): Indicates if the transformation is configured with a source oidc credentials set.
        has_destination_oidc_credentials (bool | None): Indicates if the transformation is configured with a destination oidc credentials set.
        running_job (TransformationJob | None): Details for the job of this transformation currently running.
        last_finished_job (TransformationJob | None): Details for the last finished job of this transformation.
        blocked (TransformationBlockedInfo | None): Provides reason and time if the transformation is blocked.
        schedule (TransformationSchedule | None): Details for the schedule if the transformation is scheduled.
        data_set_id (int | None): No description.
        cognite_client (CogniteClient | None): The client to associate with this object.
        source_nonce (NonceCredentials | None): Single use credentials to bind to a CDF session for reading.
        destination_nonce (NonceCredentials | None): Single use credentials to bind to a CDF session for writing.
        source_session (SessionDetails | None): Details for the session used to read from the source project.
        destination_session (SessionDetails | None): Details for the session used to write to the destination project.
        tags (list[str] | None): No description.
        **kwargs (Any): No description.
    """

    def __init__(
        self,
        id: int | None = None,
        external_id: str | None = None,
        name: str | None = None,
        query: str | None = None,
        destination: TransformationDestination | None = None,
        conflict_mode: str | None = None,
        is_public: bool = True,
        ignore_null_fields: bool = False,
        source_oidc_credentials: OidcCredentials | None = None,
        destination_oidc_credentials: OidcCredentials | None = None,
        created_time: int | None = None,
        last_updated_time: int | None = None,
        owner: str | None = None,
        owner_is_current_user: bool = True,
        has_source_oidc_credentials: bool | None = None,
        has_destination_oidc_credentials: bool | None = None,
        running_job: TransformationJob | None = None,
        last_finished_job: TransformationJob | None = None,
        blocked: TransformationBlockedInfo | None = None,
        schedule: TransformationSchedule | None = None,
        data_set_id: int | None = None,
        cognite_client: CogniteClient | None = None,
        source_nonce: NonceCredentials | None = None,
        destination_nonce: NonceCredentials | None = None,
        source_session: SessionDetails | None = None,
        destination_session: SessionDetails | None = None,
        tags: list[str] | None = None,
        **kwargs: Any,
    ) -> None:
        super().__init__(
            external_id=external_id,
            name=name,
            query=query,
            destination=destination,
            conflict_mode=conflict_mode,
            is_public=is_public,
            ignore_null_fields=ignore_null_fields,
            source_oidc_credentials=source_oidc_credentials,
            destination_oidc_credentials=destination_oidc_credentials,
            data_set_id=data_set_id,
            source_nonce=source_nonce,
            destination_nonce=destination_nonce,
            tags=tags,
        )

        self.id = id
        if has_source_oidc_credentials or has_destination_oidc_credentials:
            warnings.warn(
                "The arguments 'has_source_oidc_credentials' and 'has_destination_oidc_credentials' are "
                "deprecated and will be removed in a future version."
                "These are now properties returning whether the transformation has source or destination oidc credentials set.",
                UserWarning,
            )
        self.created_time = created_time
        self.last_updated_time = last_updated_time
        self.owner = owner
        self.owner_is_current_user = owner_is_current_user
        self.running_job = running_job
        self.last_finished_job = last_finished_job
        self.blocked = blocked
        self.schedule = schedule
        self.source_session = source_session
        self.destination_session = destination_session
        self._cognite_client = cast("CogniteClient", cognite_client)

        if self.schedule:
            self.schedule.id = self.schedule.id or self.id
            self.schedule.external_id = self.schedule.external_id or self.external_id
        if self.running_job:
            self.running_job.id = self.running_job.id or self.id
        if self.last_finished_job:
            self.last_finished_job.id = self.last_finished_job.id or self.id
        if self.schedule and self.external_id != self.schedule.external_id:
            raise ValueError("Transformation external_id must be the same as the schedule.external_id.")
        if (
            (self.schedule and self.id != self.schedule.id)
            or (self.running_job and self.id != self.running_job.transformation_id)
            or (self.last_finished_job and self.id != self.last_finished_job.transformation_id)
        ):
            raise ValueError("Transformation id must be the same as the schedule, running_job, last_running_job id.")

    def as_write(self) -> TransformationWrite:
        """Returns a writeable version of this transformation."""
        if self.external_id is None or self.name is None or self.ignore_null_fields is None:
            raise ValueError("External ID, name and ignore null fields are required to create a transformation.")
        return TransformationWrite(
            external_id=self.external_id,
            name=self.name,
            ignore_null_fields=self.ignore_null_fields,
            query=self.query,
            destination=self.destination,
            conflict_mode=cast(Literal["abort", "delete", "update", "upsert"], self.conflict_mode),
            is_public=self.is_public,
            source_oidc_credentials=self.source_oidc_credentials,
            destination_oidc_credentials=self.destination_oidc_credentials,
            data_set_id=self.data_set_id,
            source_nonce=self.source_nonce,
            destination_nonce=self.destination_nonce,
            tags=self.tags,
        )

    @property
    def has_source_oidc_credentials(self) -> bool:
        return self.source_oidc_credentials is not None

    @property
    def has_destination_oidc_credentials(self) -> bool:
        return self.destination_oidc_credentials is not None

    def copy(self) -> Transformation:
        return Transformation(
            self.id,
            self.external_id,
            self.name,
            self.query,
            self.destination,
            self.conflict_mode,
            self.is_public,
            self.ignore_null_fields,
            self.source_oidc_credentials,
            self.destination_oidc_credentials,
            self.created_time,
            self.last_updated_time,
            self.owner,
            self.owner_is_current_user,
            None,  # has source oidc credentials is a property
            None,  # has destination oidc credentials is a property
            self.running_job,
            self.last_finished_job,
            self.blocked,
            self.schedule,
            self.data_set_id,
            None,  # skip cognite client
            self.source_nonce,
            self.destination_nonce,
            self.source_session,
            self.destination_session,
            self.tags,
        )

    def _process_credentials(  # type: ignore[override]
        self, sessions_cache: dict[str, NonceCredentials] | None = None, keep_none: bool = False
    ) -> None:
<<<<<<< HEAD
        super()._process_credentials(self._cognite_client, sessions_cache=sessions_cache, keep_none=keep_none)
=======
        if sessions_cache is None:
            sessions_cache = {}

        if self.source_nonce is None and self.source_oidc_credentials:
            self.source_nonce = self._try_get_or_create_nonce(
                self.source_oidc_credentials,
                sessions_cache,
                keep_none,
                credentials_name="source",
            )
            if self.source_nonce:
                self.source_oidc_credentials = None

        if self.destination_nonce is None and self.destination_oidc_credentials:
            self.destination_nonce = self._try_get_or_create_nonce(
                self.destination_oidc_credentials,
                sessions_cache,
                keep_none,
                credentials_name="destination",
            )
            if self.destination_nonce:
                self.destination_oidc_credentials = None

    def _try_get_or_create_nonce(
        self,
        oidc_credentials: OidcCredentials,
        sessions_cache: dict[str, NonceCredentials],
        keep_none: bool,
        credentials_name: Literal["source", "destination"],
    ) -> NonceCredentials | None:
        if keep_none and oidc_credentials is None:
            return None

        project = oidc_credentials.cdf_project_name or self._cognite_client.config.project

        key = "DEFAULT"
        if oidc_credentials:
            key = f"{oidc_credentials.client_id}:{hash(oidc_credentials.client_secret)}:{project}"

        if (ret := sessions_cache.get(key)) is None:
            credentials = None
            if oidc_credentials and oidc_credentials.client_id and oidc_credentials.client_secret:
                credentials = oidc_credentials.as_client_credentials()

            # We want to create a session using the supplied 'oidc_credentials' (either 'source_oidc_credentials'
            # or 'destination_oidc_credentials') and send the nonce to the Transformations backend, to avoid sending
            # (and it having to store) the full set of client credentials. However, there is no easy way to do this
            # without instantiating a new 'CogniteClient' with the given credentials:
            from cognite.client import CogniteClient

            config = deepcopy(self._cognite_client.config)
            config.project = project
            config.credentials = oidc_credentials.as_credential_provider()
            other_client = CogniteClient(config)
            try:
                session = other_client.iam.sessions.create(credentials)
                ret = sessions_cache[key] = NonceCredentials(session.id, session.nonce, project)
            except CogniteAPIError as err:
                # This is fine, we might be missing SessionsACL. The OIDC credentials will then be passed
                # directly to the backend service. We do however not catch CogniteAuthError as that would
                # mean the credentials are invalid.
                msg = (
                    f"Unable to create a session and get a nonce towards {project=} using the provided "
                    f"{credentials_name} credentials: {err!r}"
                    "\nProvided OIDC credentials will be passed on to the transformation service."
                )
                warnings.warn(msg, UserWarning)
            except PyodideJsException:
                # CORS policy blocks call to get token with the provided credentials (url not Fusion,
                # but e.g. Microsoft), so we must pass the credentials on to the backend
                pass
        return ret
>>>>>>> 5ce7a4f9

    def run(self, wait: bool = True, timeout: float | None = None) -> TransformationJob:
        return self._cognite_client.transformations.run(transformation_id=self.id, wait=wait, timeout=timeout)

    def cancel(self) -> None:
        if self.id is None:
            self._cognite_client.transformations.cancel(transformation_external_id=self.external_id)
        else:
            self._cognite_client.transformations.cancel(transformation_id=self.id)

    def run_async(self, timeout: float | None = None) -> Awaitable[TransformationJob]:
        return self._cognite_client.transformations.run_async(transformation_id=self.id, timeout=timeout)

    def jobs(self) -> TransformationJobList:
        return self._cognite_client.transformations.jobs.list(transformation_id=self.id)

    @classmethod
    def _load(cls, resource: dict, cognite_client: CogniteClient | None = None) -> Transformation:
        instance = super()._load(resource, cognite_client)
        if isinstance(instance.destination, dict):
            instance.destination = _load_destination_dct(instance.destination)

        if isinstance(instance.running_job, dict):
            instance.running_job = TransformationJob._load(instance.running_job, cognite_client=cognite_client)

        if isinstance(instance.last_finished_job, dict):
            instance.last_finished_job = TransformationJob._load(
                instance.last_finished_job, cognite_client=cognite_client
            )

        if isinstance(instance.blocked, dict):
            instance.blocked = TransformationBlockedInfo.load(instance.blocked)

        if isinstance(instance.schedule, dict):
            instance.schedule = TransformationSchedule._load(instance.schedule, cognite_client=cognite_client)

        if isinstance(instance.source_session, dict):
            instance.source_session = SessionDetails.load(instance.source_session)

        if isinstance(instance.destination_session, dict):
            instance.destination_session = SessionDetails.load(instance.destination_session)
        if isinstance(instance.source_nonce, dict):
            instance.source_nonce = NonceCredentials.load(instance.source_nonce)
        if isinstance(instance.destination_nonce, dict):
            instance.destination_nonce = NonceCredentials.load(instance.destination_nonce)
        if isinstance(instance.source_oidc_credentials, dict):
            instance.source_oidc_credentials = OidcCredentials.load(instance.source_oidc_credentials)
        if isinstance(instance.destination_oidc_credentials, dict):
            instance.destination_oidc_credentials = OidcCredentials.load(instance.destination_oidc_credentials)
        return instance

    def __hash__(self) -> int:
        return hash(self.external_id)


class TransformationWrite(TransformationCore):
    """The transformation resource allows transforming data in CDF.

    Args:
        external_id (str): The external ID provided by the client. Must be unique for the resource type.
        name (str): The name of the Transformation.
        ignore_null_fields (bool): Indicates how null values are handled on updates: ignore or set null.
        query (str | None): SQL query of the transformation.
        destination (TransformationDestination | None): see TransformationDestination for options.
        conflict_mode (Literal["abort", "delete", "update", "upsert"] | None): What to do in case of id collisions: either "abort", "upsert", "update" or "delete"
        is_public (bool): Indicates if the transformation is visible to all in project or only to the owner.
        source_oidc_credentials (OidcCredentials | None): Configure the transformation to authenticate with the given oidc credentials key on the destination.
        destination_oidc_credentials (OidcCredentials | None): Configure the transformation to authenticate with the given oidc credentials on the destination.
        data_set_id (int | None): No description.
        source_nonce (NonceCredentials | None): Single use credentials to bind to a CDF session for reading.
        destination_nonce (NonceCredentials | None): Single use credentials to bind to a CDF session for writing.
        tags (list[str] | None): No description.
    """

    def __init__(
        self,
        external_id: str,
        name: str,
        ignore_null_fields: bool,
        query: str | None = None,
        destination: TransformationDestination | None = None,
        conflict_mode: Literal["abort", "delete", "update", "upsert"] | None = None,
        is_public: bool = True,
        source_oidc_credentials: OidcCredentials | None = None,
        destination_oidc_credentials: OidcCredentials | None = None,
        data_set_id: int | None = None,
        source_nonce: NonceCredentials | None = None,
        destination_nonce: NonceCredentials | None = None,
        tags: list[str] | None = None,
    ) -> None:
        super().__init__(
            external_id=external_id,
            name=name,
            query=query,
            destination=destination,
            conflict_mode=conflict_mode,
            is_public=is_public,
            ignore_null_fields=ignore_null_fields,
            source_oidc_credentials=source_oidc_credentials,
            destination_oidc_credentials=destination_oidc_credentials,
            data_set_id=data_set_id,
            source_nonce=source_nonce,
            destination_nonce=destination_nonce,
            tags=tags,
        )

    @classmethod
    def _load(cls, resource: dict, cognite_client: CogniteClient | None = None) -> TransformationWrite:
        return cls(
            external_id=resource["externalId"],
            name=resource["name"],
            ignore_null_fields=resource["ignoreNullFields"],
            query=resource.get("query"),
            destination=(destination := resource.get("destination")) and _load_destination_dct(destination),
            conflict_mode=resource.get("conflictMode"),
            is_public=resource.get("isPublic", True),
            source_oidc_credentials=(source_oidc_credentials := resource.get("sourceOidcCredentials"))
            and OidcCredentials.load(source_oidc_credentials),
            destination_oidc_credentials=(destination_oidc_credentials := resource.get("destinationOidcCredentials"))
            and OidcCredentials.load(destination_oidc_credentials),
            data_set_id=resource.get("dataSetId"),
            source_nonce=(source_nonce := resource.get("sourceNonce")) and NonceCredentials.load(source_nonce),
            destination_nonce=(destination_nonce := resource.get("destinationNonce"))
            and NonceCredentials.load(destination_nonce),
            tags=resource.get("tags"),
        )

    def copy(self) -> TransformationWrite:
        return TransformationWrite(
            cast(str, self.external_id),
            cast(str, self.name),
            self.ignore_null_fields,
            self.query,
            self.destination,
            cast(Literal["abort", "delete", "update", "upsert"], self.conflict_mode),
            self.is_public,
            self.source_oidc_credentials,
            self.destination_oidc_credentials,
            self.data_set_id,
            self.source_nonce,
            self.destination_nonce,
            self.tags,
        )


class TransformationUpdate(CogniteUpdate):
    """Changes applied to transformation

    Args:
        id (int): A server-generated ID for the object.
        external_id (str): External Id provided by client. Should be unique within the project.
    """

    class _PrimitiveTransformationUpdate(CognitePrimitiveUpdate):
        def set(self, value: Any) -> TransformationUpdate:
            return self._set(value)

    class _ListTransformationUpdate(CogniteListUpdate):
        def set(self, value: list) -> TransformationUpdate:
            return self._set(value)

        def add(self, value: list) -> TransformationUpdate:
            return self._add(value)

        def remove(self, value: list) -> TransformationUpdate:
            return self._remove(value)

    @property
    def external_id(self) -> _PrimitiveTransformationUpdate:
        return TransformationUpdate._PrimitiveTransformationUpdate(self, "externalId")

    @property
    def name(self) -> _PrimitiveTransformationUpdate:
        return TransformationUpdate._PrimitiveTransformationUpdate(self, "name")

    @property
    def destination(self) -> _PrimitiveTransformationUpdate:
        return TransformationUpdate._PrimitiveTransformationUpdate(self, "destination")

    @property
    def conflict_mode(self) -> _PrimitiveTransformationUpdate:
        return TransformationUpdate._PrimitiveTransformationUpdate(self, "conflictMode")

    @property
    def query(self) -> _PrimitiveTransformationUpdate:
        return TransformationUpdate._PrimitiveTransformationUpdate(self, "query")

    @property
    def source_oidc_credentials(self) -> _PrimitiveTransformationUpdate:
        return TransformationUpdate._PrimitiveTransformationUpdate(self, "sourceOidcCredentials")

    @property
    def destination_oidc_credentials(self) -> _PrimitiveTransformationUpdate:
        return TransformationUpdate._PrimitiveTransformationUpdate(self, "destinationOidcCredentials")

    @property
    def source_nonce(self) -> _PrimitiveTransformationUpdate:
        return TransformationUpdate._PrimitiveTransformationUpdate(self, "sourceNonce")

    @property
    def destination_nonce(self) -> _PrimitiveTransformationUpdate:
        return TransformationUpdate._PrimitiveTransformationUpdate(self, "destinationNonce")

    @property
    def is_public(self) -> _PrimitiveTransformationUpdate:
        return TransformationUpdate._PrimitiveTransformationUpdate(self, "isPublic")

    @property
    def ignore_null_fields(self) -> _PrimitiveTransformationUpdate:
        return TransformationUpdate._PrimitiveTransformationUpdate(self, "ignoreNullFields")

    @property
    def data_set_id(self) -> _PrimitiveTransformationUpdate:
        return TransformationUpdate._PrimitiveTransformationUpdate(self, "dataSetId")

    @property
    def tags(self) -> _ListTransformationUpdate:
        return TransformationUpdate._ListTransformationUpdate(self, "tags")

    def dump(self, camel_case: bool = True) -> dict[str, Any]:
        obj = super().dump()

        for update in obj.get("update", {}).values():
            item = update.get("set")
            if isinstance(item, (TransformationDestination, OidcCredentials, NonceCredentials)):
                update["set"] = item.dump(camel_case=camel_case)
        return obj

    @classmethod
    def _get_update_properties(cls) -> list[PropertySpec]:
        return [
            PropertySpec("external_id", is_nullable=False),
            PropertySpec("name", is_nullable=False),
            PropertySpec("destination", is_nullable=False),
            PropertySpec("conflict_mode", is_nullable=False),
            PropertySpec("query", is_nullable=False),
            PropertySpec("source_oidc_credentials"),
            PropertySpec("destination_oidc_credentials"),
            PropertySpec("source_nonce"),
            PropertySpec("destination_nonce"),
            PropertySpec("is_public", is_nullable=False),
            PropertySpec("ignore_null_fields", is_nullable=False),
            PropertySpec("data_set_id"),
            PropertySpec("tags", is_container=True),
        ]


class TransformationList(CogniteResourceList[Transformation], IdTransformerMixin):
    _RESOURCE = Transformation

    def as_write(self) -> TransformationWriteList:
        return TransformationWriteList(
            [transformation.as_write() for transformation in self.data], cognite_client=self._cognite_client
        )


class TransformationWriteList(CogniteResourceList[TransformationWrite], ExternalIDTransformerMixin):
    _RESOURCE = TransformationWrite


class TagsFilter:
    @abstractmethod
    def dump(self) -> dict[str, Any]:
        ...


class ContainsAny(TagsFilter):
    """Return transformations that has one of the tags specified.

    Args:
        tags (list[str] | None): The resource item contains at least one of the listed tags. The tags are defined by a list of external ids.

    Examples:

            List only resources marked as a PUMP or as a VALVE::

                >>> from cognite.client.data_classes.transformations import ContainsAny
                >>> my_tag_filter = ContainsAny(tags=["PUMP", "VALVE"])
    """

    def __init__(self, tags: list[str] | None = None) -> None:
        self.tags = tags

    def dump(self, camel_case: bool = True) -> dict[str, Any]:
        contains_any_key = "containsAny" if camel_case else "contains_any"
        return {contains_any_key: self.tags}


class TransformationFilter(CogniteFilter):
    """No description.

    Args:
        include_public (bool): Whether public transformations should be included in the results. The default is true.
        name_regex (str | None): Regex expression to match the transformation name
        query_regex (str | None): Regex expression to match the transformation query
        destination_type (str | None): Transformation destination resource name to filter by.
        conflict_mode (str | None): Filters by a selected transformation action type: abort/create, upsert, update, delete
        cdf_project_name (str | None): Project name to filter by configured source and destination project
        has_blocked_error (bool | None): Whether only the blocked transformations should be included in the results.
        created_time (dict[str, Any] | TimestampRange | None): Range between two timestamps
        last_updated_time (dict[str, Any] | TimestampRange | None): Range between two timestamps
        data_set_ids (list[dict[str, Any]] | None): Return only transformations in the specified data sets with these ids, e.g. [{"id": 1}, {"externalId": "foo"}].
        tags (TagsFilter | None): Return only the resource matching the specified tags constraints. It only supports ContainsAny as of now.
    """

    def __init__(
        self,
        include_public: bool = True,
        name_regex: str | None = None,
        query_regex: str | None = None,
        destination_type: str | None = None,
        conflict_mode: str | None = None,
        cdf_project_name: str | None = None,
        has_blocked_error: bool | None = None,
        created_time: dict[str, Any] | TimestampRange | None = None,
        last_updated_time: dict[str, Any] | TimestampRange | None = None,
        data_set_ids: list[dict[str, Any]] | None = None,
        tags: TagsFilter | None = None,
    ) -> None:
        self.include_public = include_public
        self.name_regex = name_regex
        self.query_regex = query_regex
        self.destination_type = destination_type
        self.conflict_mode = conflict_mode
        self.has_blocked_error = has_blocked_error
        self.cdf_project_name = cdf_project_name
        self.created_time = created_time
        self.last_updated_time = last_updated_time
        self.data_set_ids = data_set_ids
        self.tags = tags

    def dump(self, camel_case: bool = True) -> dict[str, Any]:
        obj = super().dump(camel_case=camel_case)
        if (value := obj.pop("includePublic" if camel_case else "include_public", None)) is not None:
            obj["isPublic" if camel_case else "is_public"] = value

        if (value := obj.pop("tags", None)) is not None:
            obj["tags"] = value.dump(camel_case)
        return obj


class TransformationPreviewResult(CogniteResource):
    """Allows previewing the result of a sql transformation before executing it.

    Args:
        schema (TransformationSchemaColumnList | None): List of column descriptions.
        results (list[dict] | None): List of resulting rows. Each row is a dictionary where the key is the column name and the value is the entry.
        cognite_client (CogniteClient | None): No description.
    """

    def __init__(
        self,
        schema: TransformationSchemaColumnList | None = None,
        results: list[dict] | None = None,
        cognite_client: CogniteClient | None = None,
    ) -> None:
        self.schema = schema
        self.results = results
        self._cognite_client = cast("CogniteClient", cognite_client)

    @classmethod
    def _load(cls, resource: dict, cognite_client: CogniteClient | None = None) -> TransformationPreviewResult:
        instance = super()._load(resource, cognite_client)
        if isinstance(instance.schema, dict):
            items = instance.schema.get("items")
            if items is not None:
                instance.schema = TransformationSchemaColumnList.load(items, cognite_client=cognite_client)
        elif isinstance(instance.schema, list):
            instance.schema = TransformationSchemaColumnList.load(instance.schema, cognite_client=cognite_client)
        if isinstance(instance.results, dict):
            items = instance.results.get("items")
            if items is not None:
                instance.results = items
        return instance

    def dump(self, camel_case: bool = True) -> dict[str, Any]:
        """Dump the instance into a json serializable Python data type.

        Args:
            camel_case (bool): Use camelCase for attribute names. Defaults to True.

        Returns:
            dict[str, Any]: A dictionary representation of the instance.
        """
        output = super().dump(camel_case=camel_case)
        if self.schema:
            output["schema"] = self.schema.dump(camel_case=camel_case)
        return output<|MERGE_RESOLUTION|>--- conflicted
+++ resolved
@@ -219,6 +219,10 @@
                     "\nProvided OIDC credentials will be passed on to the transformation service."
                 )
                 warnings.warn(msg, UserWarning)
+            except PyodideJsException:
+                # CORS policy blocks call to get token with the provided credentials (url not Fusion,
+                # but e.g. Microsoft), so we must pass the credentials on to the backend
+                pass
         return ret
 
 
@@ -401,82 +405,7 @@
     def _process_credentials(  # type: ignore[override]
         self, sessions_cache: dict[str, NonceCredentials] | None = None, keep_none: bool = False
     ) -> None:
-<<<<<<< HEAD
         super()._process_credentials(self._cognite_client, sessions_cache=sessions_cache, keep_none=keep_none)
-=======
-        if sessions_cache is None:
-            sessions_cache = {}
-
-        if self.source_nonce is None and self.source_oidc_credentials:
-            self.source_nonce = self._try_get_or_create_nonce(
-                self.source_oidc_credentials,
-                sessions_cache,
-                keep_none,
-                credentials_name="source",
-            )
-            if self.source_nonce:
-                self.source_oidc_credentials = None
-
-        if self.destination_nonce is None and self.destination_oidc_credentials:
-            self.destination_nonce = self._try_get_or_create_nonce(
-                self.destination_oidc_credentials,
-                sessions_cache,
-                keep_none,
-                credentials_name="destination",
-            )
-            if self.destination_nonce:
-                self.destination_oidc_credentials = None
-
-    def _try_get_or_create_nonce(
-        self,
-        oidc_credentials: OidcCredentials,
-        sessions_cache: dict[str, NonceCredentials],
-        keep_none: bool,
-        credentials_name: Literal["source", "destination"],
-    ) -> NonceCredentials | None:
-        if keep_none and oidc_credentials is None:
-            return None
-
-        project = oidc_credentials.cdf_project_name or self._cognite_client.config.project
-
-        key = "DEFAULT"
-        if oidc_credentials:
-            key = f"{oidc_credentials.client_id}:{hash(oidc_credentials.client_secret)}:{project}"
-
-        if (ret := sessions_cache.get(key)) is None:
-            credentials = None
-            if oidc_credentials and oidc_credentials.client_id and oidc_credentials.client_secret:
-                credentials = oidc_credentials.as_client_credentials()
-
-            # We want to create a session using the supplied 'oidc_credentials' (either 'source_oidc_credentials'
-            # or 'destination_oidc_credentials') and send the nonce to the Transformations backend, to avoid sending
-            # (and it having to store) the full set of client credentials. However, there is no easy way to do this
-            # without instantiating a new 'CogniteClient' with the given credentials:
-            from cognite.client import CogniteClient
-
-            config = deepcopy(self._cognite_client.config)
-            config.project = project
-            config.credentials = oidc_credentials.as_credential_provider()
-            other_client = CogniteClient(config)
-            try:
-                session = other_client.iam.sessions.create(credentials)
-                ret = sessions_cache[key] = NonceCredentials(session.id, session.nonce, project)
-            except CogniteAPIError as err:
-                # This is fine, we might be missing SessionsACL. The OIDC credentials will then be passed
-                # directly to the backend service. We do however not catch CogniteAuthError as that would
-                # mean the credentials are invalid.
-                msg = (
-                    f"Unable to create a session and get a nonce towards {project=} using the provided "
-                    f"{credentials_name} credentials: {err!r}"
-                    "\nProvided OIDC credentials will be passed on to the transformation service."
-                )
-                warnings.warn(msg, UserWarning)
-            except PyodideJsException:
-                # CORS policy blocks call to get token with the provided credentials (url not Fusion,
-                # but e.g. Microsoft), so we must pass the credentials on to the backend
-                pass
-        return ret
->>>>>>> 5ce7a4f9
 
     def run(self, wait: bool = True, timeout: float | None = None) -> TransformationJob:
         return self._cognite_client.transformations.run(transformation_id=self.id, wait=wait, timeout=timeout)
