from __future__ import annotations

import warnings
from abc import abstractmethod
from copy import deepcopy
from typing import TYPE_CHECKING, Any, Awaitable, Literal, cast

from cognite.client.data_classes._base import (
    CogniteFilter,
    CogniteListUpdate,
    CognitePrimitiveUpdate,
    CogniteResource,
    CogniteResourceList,
    CogniteUpdate,
    IdTransformerMixin,
    PropertySpec,
)
from cognite.client.data_classes.shared import TimestampRange
from cognite.client.data_classes.transformations.common import (
    NonceCredentials,
    OidcCredentials,
    TransformationBlockedInfo,
    TransformationDestination,
    _load_destination_dct,
)
from cognite.client.data_classes.transformations.jobs import TransformationJob, TransformationJobList
from cognite.client.data_classes.transformations.schedules import TransformationSchedule
from cognite.client.data_classes.transformations.schema import TransformationSchemaColumnList
from cognite.client.exceptions import CogniteAPIError
from cognite.client.utils._text import convert_all_keys_to_camel_case

if TYPE_CHECKING:
    from cognite.client import CogniteClient


class SessionDetails:
    """Details of a source session.

    Args:
        session_id (int | None): CDF source session ID
        client_id (str | None): Idp source client ID
        project_name (str | None): CDF source project name
    """

    def __init__(
        self,
        session_id: int | None = None,
        client_id: str | None = None,
        project_name: str | None = None,
    ) -> None:
        self.session_id = session_id
        self.client_id = client_id
        self.project_name = project_name

    @classmethod
    def load(cls, resource: dict[str, Any]) -> SessionDetails:
        return cls(
            session_id=resource.get("sessionId"),
            client_id=resource.get("clientId"),
            project_name=resource.get("projectName"),
        )

    def dump(self, camel_case: bool = False) -> dict[str, Any]:
        """Dump the instance into a json serializable Python data type.

        Args:
            camel_case (bool): Use camelCase for attribute names. Defaults to False.

        Returns:
            dict[str, Any]: A dictionary representation of the instance.
        """
        ret = vars(self)

        if camel_case:
            return convert_all_keys_to_camel_case(ret)
        return ret


class Transformation(CogniteResource):
    """The transformations resource allows transforming data in CDF.

    Args:
        id (int | None): A server-generated ID for the object.
        external_id (str | None): The external ID provided by the client. Must be unique for the resource type.
        name (str | None): The name of the Transformation.
        query (str | None): SQL query of the transformation.
        destination (TransformationDestination | None): see TransformationDestination for options.
        conflict_mode (str | None): What to do in case of id collisions: either "abort", "upsert", "update" or "delete"
        is_public (bool): Indicates if the transformation is visible to all in project or only to the owner.
        ignore_null_fields (bool): Indicates how null values are handled on updates: ignore or set null.
        source_oidc_credentials (OidcCredentials | None): Configures the transformation to authenticate with the given oidc credentials key on the destination.
        destination_oidc_credentials (OidcCredentials | None): Configures the transformation to authenticate with the given oidc credentials on the destination.
        created_time (int | None): The number of milliseconds since 00:00:00 Thursday, 1 January 1970, Coordinated Universal Time (UTC), minus leap seconds.
        last_updated_time (int | None): The number of milliseconds since 00:00:00 Thursday, 1 January 1970, Coordinated Universal Time (UTC), minus leap seconds.
        owner (str | None): Owner of the transformation: requester's identity.
        owner_is_current_user (bool): Indicates if the transformation belongs to the current user.
        has_source_oidc_credentials (bool | None): Indicates if the transformation is configured with a source oidc credentials set.
        has_destination_oidc_credentials (bool | None): Indicates if the transformation is configured with a destination oidc credentials set.
        running_job (TransformationJob | None): Details for the job of this transformation currently running.
        last_finished_job (TransformationJob | None): Details for the last finished job of this transformation.
        blocked (TransformationBlockedInfo | None): Provides reason and time if the transformation is blocked.
        schedule (TransformationSchedule | None): Details for the schedule if the transformation is scheduled.
        data_set_id (int | None): No description.
        cognite_client (CogniteClient | None): The client to associate with this object.
        source_nonce (NonceCredentials | None): Single use credentials to bind to a CDF session for reading.
        destination_nonce (NonceCredentials | None): Single use credentials to bind to a CDF session for writing.
        source_session (SessionDetails | None): Details for the session used to read from the source project.
        destination_session (SessionDetails | None): Details for the session used to write to the destination project.
        tags (list[str] | None): No description.
    """

    def __init__(
        self,
        id: int | None = None,
        external_id: str | None = None,
        name: str | None = None,
        query: str | None = None,
        destination: TransformationDestination | None = None,
        conflict_mode: str | None = None,
        is_public: bool = True,
        ignore_null_fields: bool = False,
        source_oidc_credentials: OidcCredentials | None = None,
        destination_oidc_credentials: OidcCredentials | None = None,
        created_time: int | None = None,
        last_updated_time: int | None = None,
        owner: str | None = None,
        owner_is_current_user: bool = True,
        has_source_oidc_credentials: bool | None = None,
        has_destination_oidc_credentials: bool | None = None,
        running_job: TransformationJob | None = None,
        last_finished_job: TransformationJob | None = None,
        blocked: TransformationBlockedInfo | None = None,
        schedule: TransformationSchedule | None = None,
        data_set_id: int | None = None,
        cognite_client: CogniteClient | None = None,
        source_nonce: NonceCredentials | None = None,
        destination_nonce: NonceCredentials | None = None,
        source_session: SessionDetails | None = None,
        destination_session: SessionDetails | None = None,
        tags: list[str] | None = None,
    ) -> None:
        self.id = id
        self.external_id = external_id
        self.name = name
        self.query = query
        self.destination = destination
        self.conflict_mode = conflict_mode
        self.is_public = is_public
        self.ignore_null_fields = ignore_null_fields
        self.source_oidc_credentials = source_oidc_credentials
        self.has_source_oidc_credentials = has_source_oidc_credentials or source_oidc_credentials is not None
        self.destination_oidc_credentials = destination_oidc_credentials
        self.has_destination_oidc_credentials = (
            has_destination_oidc_credentials or destination_oidc_credentials is not None
        )
        self.created_time = created_time
        self.last_updated_time = last_updated_time
        self.owner = owner
        self.owner_is_current_user = owner_is_current_user
        self.running_job = running_job
        self.last_finished_job = last_finished_job
        self.blocked = blocked
        self.schedule = schedule
        self.data_set_id = data_set_id
        self.source_nonce = source_nonce
        self.destination_nonce = destination_nonce
        self.source_session = source_session
        self.destination_session = destination_session
        self.tags = tags
        self._cognite_client = cast("CogniteClient", cognite_client)

    def copy(self) -> Transformation:
        return Transformation(
            self.id,
            self.external_id,
            self.name,
            self.query,
            self.destination,
            self.conflict_mode,
            self.is_public,
            self.ignore_null_fields,
            self.source_oidc_credentials,
            self.destination_oidc_credentials,
            self.created_time,
            self.last_updated_time,
            self.owner,
            self.owner_is_current_user,
            self.has_source_oidc_credentials,
            self.has_destination_oidc_credentials,
            self.running_job,
            self.last_finished_job,
            self.blocked,
            self.schedule,
            self.data_set_id,
            None,  # skip cognite client
            self.source_nonce,
            self.destination_nonce,
            self.source_session,
            self.destination_session,
            self.tags,
        )

    def _process_credentials(
        self, sessions_cache: dict[str, NonceCredentials] | None = None, keep_none: bool = False
    ) -> None:
        if sessions_cache is None:
            sessions_cache = {}

        if self.source_nonce is None and self.source_oidc_credentials:
            self.source_nonce = self._try_get_or_create_nonce(
                self.source_oidc_credentials,
                sessions_cache,
                keep_none,
                credentials_name="source",
            )
            if self.source_nonce:
                self.source_oidc_credentials = None

        if self.destination_nonce is None and self.destination_oidc_credentials:
            self.destination_nonce = self._try_get_or_create_nonce(
                self.destination_oidc_credentials,
                sessions_cache,
                keep_none,
                credentials_name="destination",
            )
            if self.destination_nonce:
                self.destination_oidc_credentials = None

    def _try_get_or_create_nonce(
        self,
        oidc_credentials: OidcCredentials,
        sessions_cache: dict[str, NonceCredentials],
        keep_none: bool,
        credentials_name: Literal["source", "destination"],
    ) -> NonceCredentials | None:
        if keep_none and oidc_credentials is None:
            return None

        project = oidc_credentials.cdf_project_name or self._cognite_client.config.project

        key = "DEFAULT"
        if oidc_credentials:
            key = f"{oidc_credentials.client_id}:{hash(oidc_credentials.client_secret)}:{project}"

        if (ret := sessions_cache.get(key)) is None:
            credentials = None
            if oidc_credentials and oidc_credentials.client_id and oidc_credentials.client_secret:
                credentials = oidc_credentials.as_client_credentials()

            # We want to create a session using the supplied 'oidc_credentials' (either 'source_oidc_credentials'
            # or 'destination_oidc_credentials') and send the nonce to the Transformations backend, to avoid sending
            # (and it having to store) the full set of client credentials. However, there is no easy way to do this
            # without instantiating a new 'CogniteClient' with the given credentials:
            from cognite.client import CogniteClient

            config = deepcopy(self._cognite_client.config)
            config.project = project
            config.credentials = oidc_credentials.as_credential_provider()
            other_client = CogniteClient(config)
            try:
                session = other_client.iam.sessions.create(credentials)
                ret = sessions_cache[key] = NonceCredentials(session.id, session.nonce, project)
            except CogniteAPIError as err:
                # This is fine, we might be missing SessionsACL. The OIDC credentials will then be passed
                # directly to the backend service. We do however not catch CogniteAuthError as that would
                # mean the credentials are invalid.
                msg = (
                    f"Unable to create a session and get a nonce towards {project=} using the provided "
                    f"{credentials_name} credentials: {err!r}"
                    "\nProvided OIDC credentials will be passed on to the transformation service."
                )
                warnings.warn(msg, UserWarning)
        return ret

    def run(self, wait: bool = True, timeout: float | None = None) -> TransformationJob:
        return self._cognite_client.transformations.run(transformation_id=self.id, wait=wait, timeout=timeout)

    def cancel(self) -> None:
        if self.id is None:
            self._cognite_client.transformations.cancel(transformation_external_id=self.external_id)
        else:
            self._cognite_client.transformations.cancel(transformation_id=self.id)

    def run_async(self, timeout: float | None = None) -> Awaitable[TransformationJob]:
        return self._cognite_client.transformations.run_async(transformation_id=self.id, timeout=timeout)

    def jobs(self) -> TransformationJobList:
        return self._cognite_client.transformations.jobs.list(transformation_id=self.id)

    @classmethod
<<<<<<< HEAD
    def load(cls, resource: dict | str, cognite_client: CogniteClient | None = None) -> Transformation:
        instance = super().load(resource, cognite_client)
=======
    def _load(cls, resource: dict, cognite_client: CogniteClient | None = None) -> Transformation:
        instance = super()._load(resource, cognite_client)
>>>>>>> e05d730a
        if isinstance(instance.destination, dict):
            instance.destination = _load_destination_dct(instance.destination)

        if isinstance(instance.running_job, dict):
            instance.running_job = TransformationJob.load(instance.running_job, cognite_client=cognite_client)

        if isinstance(instance.last_finished_job, dict):
            instance.last_finished_job = TransformationJob.load(
                instance.last_finished_job, cognite_client=cognite_client
            )

        if isinstance(instance.blocked, dict):
            instance.blocked = TransformationBlockedInfo.load(instance.blocked)

        if isinstance(instance.schedule, dict):
            instance.schedule = TransformationSchedule.load(instance.schedule, cognite_client=cognite_client)

        if isinstance(instance.source_session, dict):
            instance.source_session = SessionDetails.load(instance.source_session)

        if isinstance(instance.destination_session, dict):
            instance.destination_session = SessionDetails.load(instance.destination_session)
        if isinstance(instance.source_nonce, dict):
            instance.source_nonce = NonceCredentials.load(instance.source_nonce)
        if isinstance(instance.destination_nonce, dict):
            instance.destination_nonce = NonceCredentials.load(instance.destination_nonce)
        if isinstance(instance.source_oidc_credentials, dict):
            instance.source_oidc_credentials = OidcCredentials.load(instance.source_oidc_credentials)
        if isinstance(instance.destination_oidc_credentials, dict):
            instance.destination_oidc_credentials = OidcCredentials.load(instance.destination_oidc_credentials)
        return instance

    def dump(self, camel_case: bool = False) -> dict[str, Any]:
        """Dump the instance into a json serializable Python data type.

        Args:
            camel_case (bool): Use camelCase for attribute names. Defaults to False.

        Returns:
            dict[str, Any]: A dictionary representation of the instance.
        """

        ret = super().dump(camel_case=camel_case)

        for name, prop in ret.items():
            if hasattr(prop, "dump"):
                ret[name] = prop.dump(camel_case=camel_case)
        return ret

    def __hash__(self) -> int:
        return hash(self.external_id)


class TransformationUpdate(CogniteUpdate):
    """Changes applied to transformation

    Args:
        id (int): A server-generated ID for the object.
        external_id (str): External Id provided by client. Should be unique within the project.
    """

    class _PrimitiveTransformationUpdate(CognitePrimitiveUpdate):
        def set(self, value: Any) -> TransformationUpdate:
            return self._set(value)

    class _ListTransformationUpdate(CogniteListUpdate):
        def set(self, value: list) -> TransformationUpdate:
            return self._set(value)

        def add(self, value: list) -> TransformationUpdate:
            return self._add(value)

        def remove(self, value: list) -> TransformationUpdate:
            return self._remove(value)

    @property
    def external_id(self) -> _PrimitiveTransformationUpdate:
        return TransformationUpdate._PrimitiveTransformationUpdate(self, "externalId")

    @property
    def name(self) -> _PrimitiveTransformationUpdate:
        return TransformationUpdate._PrimitiveTransformationUpdate(self, "name")

    @property
    def destination(self) -> _PrimitiveTransformationUpdate:
        return TransformationUpdate._PrimitiveTransformationUpdate(self, "destination")

    @property
    def conflict_mode(self) -> _PrimitiveTransformationUpdate:
        return TransformationUpdate._PrimitiveTransformationUpdate(self, "conflictMode")

    @property
    def query(self) -> _PrimitiveTransformationUpdate:
        return TransformationUpdate._PrimitiveTransformationUpdate(self, "query")

    @property
    def source_oidc_credentials(self) -> _PrimitiveTransformationUpdate:
        return TransformationUpdate._PrimitiveTransformationUpdate(self, "sourceOidcCredentials")

    @property
    def destination_oidc_credentials(self) -> _PrimitiveTransformationUpdate:
        return TransformationUpdate._PrimitiveTransformationUpdate(self, "destinationOidcCredentials")

    @property
    def source_nonce(self) -> _PrimitiveTransformationUpdate:
        return TransformationUpdate._PrimitiveTransformationUpdate(self, "sourceNonce")

    @property
    def destination_nonce(self) -> _PrimitiveTransformationUpdate:
        return TransformationUpdate._PrimitiveTransformationUpdate(self, "destinationNonce")

    @property
    def is_public(self) -> _PrimitiveTransformationUpdate:
        return TransformationUpdate._PrimitiveTransformationUpdate(self, "isPublic")

    @property
    def ignore_null_fields(self) -> _PrimitiveTransformationUpdate:
        return TransformationUpdate._PrimitiveTransformationUpdate(self, "ignoreNullFields")

    @property
    def data_set_id(self) -> _PrimitiveTransformationUpdate:
        return TransformationUpdate._PrimitiveTransformationUpdate(self, "dataSetId")

    @property
    def tags(self) -> _ListTransformationUpdate:
        return TransformationUpdate._ListTransformationUpdate(self, "tags")

    def dump(self, camel_case: bool = True) -> dict[str, Any]:
        obj = super().dump()

        for update in obj.get("update", {}).values():
            item = update.get("set")
            if isinstance(item, (TransformationDestination, OidcCredentials, NonceCredentials)):
                update["set"] = item.dump(camel_case=camel_case)
        return obj

    @classmethod
    def _get_update_properties(cls) -> list[PropertySpec]:
        return [
            PropertySpec("external_id", is_nullable=False),
            PropertySpec("name", is_nullable=False),
            PropertySpec("destination", is_nullable=False),
            PropertySpec("conflict_mode", is_nullable=False),
            PropertySpec("query", is_nullable=False),
            PropertySpec("source_oidc_credentials"),
            PropertySpec("destination_oidc_credentials"),
            PropertySpec("source_nonce"),
            PropertySpec("destination_nonce"),
            PropertySpec("is_public", is_nullable=False),
            PropertySpec("ignore_null_fields", is_nullable=False),
            PropertySpec("data_set_id"),
            PropertySpec("tags", is_container=True),
        ]


class TransformationList(CogniteResourceList[Transformation], IdTransformerMixin):
    _RESOURCE = Transformation


class TagsFilter:
    @abstractmethod
    def dump(self) -> dict[str, Any]:
        ...


class ContainsAny(TagsFilter):
    """Return transformations that has one of the tags specified.

    Args:
        tags (list[str] | None): The resource item contains at least one of the listed tags. The tags are defined by a list of external ids.

    Examples:

            List only resources marked as a PUMP or as a VALVE::

                >>> from cognite.client.data_classes.transformations import ContainsAny
                >>> my_tag_filter = ContainsAny(tags=["PUMP", "VALVE"])
    """

    def __init__(self, tags: list[str] | None = None) -> None:
        self.tags = tags

    def dump(self, camel_case: bool = True) -> dict[str, Any]:
        contains_any_key = "containsAny" if camel_case else "contains_any"
        return {contains_any_key: self.tags}


class TransformationFilter(CogniteFilter):
    """No description.

    Args:
        include_public (bool): Whether public transformations should be included in the results. The default is true.
        name_regex (str | None): Regex expression to match the transformation name
        query_regex (str | None): Regex expression to match the transformation query
        destination_type (str | None): Transformation destination resource name to filter by.
        conflict_mode (str | None): Filters by a selected transformation action type: abort/create, upsert, update, delete
        cdf_project_name (str | None): Project name to filter by configured source and destination project
        has_blocked_error (bool | None): Whether only the blocked transformations should be included in the results.
        created_time (dict[str, Any] | TimestampRange | None): Range between two timestamps
        last_updated_time (dict[str, Any] | TimestampRange | None): Range between two timestamps
        data_set_ids (list[dict[str, Any]] | None): Return only transformations in the specified data sets with these ids.
        tags (TagsFilter | None): Return only the resource matching the specified tags constraints. It only supports ContainsAny as of now.
    """

    def __init__(
        self,
        include_public: bool = True,
        name_regex: str | None = None,
        query_regex: str | None = None,
        destination_type: str | None = None,
        conflict_mode: str | None = None,
        cdf_project_name: str | None = None,
        has_blocked_error: bool | None = None,
        created_time: dict[str, Any] | TimestampRange | None = None,
        last_updated_time: dict[str, Any] | TimestampRange | None = None,
        data_set_ids: list[dict[str, Any]] | None = None,
        tags: TagsFilter | None = None,
    ) -> None:
        self.include_public = include_public
        self.name_regex = name_regex
        self.query_regex = query_regex
        self.destination_type = destination_type
        self.conflict_mode = conflict_mode
        self.has_blocked_error = has_blocked_error
        self.cdf_project_name = cdf_project_name
        self.created_time = created_time
        self.last_updated_time = last_updated_time
        self.data_set_ids = data_set_ids
        self.tags = tags

    def dump(self, camel_case: bool = True) -> dict[str, Any]:
        obj = super().dump(camel_case=camel_case)
        if (value := obj.pop("includePublic" if camel_case else "include_public", None)) is not None:
            obj["isPublic" if camel_case else "is_public"] = value

        if (value := obj.pop("tags", None)) is not None:
            obj["tags"] = value.dump(camel_case)
        return obj


class TransformationPreviewResult(CogniteResource):
    """Allows previewing the result of a sql transformation before executing it.

    Args:
        schema (TransformationSchemaColumnList | None): List of column descriptions.
        results (list[dict] | None): List of resulting rows. Each row is a dictionary where the key is the column name and the value is the entry.
        cognite_client (CogniteClient | None): No description.
    """

    def __init__(
        self,
        schema: TransformationSchemaColumnList | None = None,
        results: list[dict] | None = None,
        cognite_client: CogniteClient | None = None,
    ) -> None:
        self.schema = schema
        self.results = results
        self._cognite_client = cast("CogniteClient", cognite_client)

    @classmethod
<<<<<<< HEAD
    def load(cls, resource: dict | str, cognite_client: CogniteClient | None = None) -> TransformationPreviewResult:
        instance = super().load(resource, cognite_client)
=======
    def _load(cls, resource: dict, cognite_client: CogniteClient | None = None) -> TransformationPreviewResult:
        instance = super()._load(resource, cognite_client)
>>>>>>> e05d730a
        if isinstance(instance.schema, dict):
            items = instance.schema.get("items")
            if items is not None:
                instance.schema = TransformationSchemaColumnList.load(items, cognite_client=cognite_client)
        elif isinstance(instance.schema, list):
            instance.schema = TransformationSchemaColumnList.load(instance.schema, cognite_client=cognite_client)
        if isinstance(instance.results, dict):
            items = instance.results.get("items")
            if items is not None:
                instance.results = items
        return instance

    def dump(self, camel_case: bool = False) -> dict[str, Any]:
        """Dump the instance into a json serializable Python data type.

        Args:
            camel_case (bool): Use camelCase for attribute names. Defaults to False.

        Returns:
            dict[str, Any]: A dictionary representation of the instance.
        """
        output = super().dump(camel_case=camel_case)
        if self.schema:
            output["schema"] = self.schema.dump(camel_case=camel_case)
        return output<|MERGE_RESOLUTION|>--- conflicted
+++ resolved
@@ -288,21 +288,16 @@
         return self._cognite_client.transformations.jobs.list(transformation_id=self.id)
 
     @classmethod
-<<<<<<< HEAD
-    def load(cls, resource: dict | str, cognite_client: CogniteClient | None = None) -> Transformation:
-        instance = super().load(resource, cognite_client)
-=======
     def _load(cls, resource: dict, cognite_client: CogniteClient | None = None) -> Transformation:
         instance = super()._load(resource, cognite_client)
->>>>>>> e05d730a
         if isinstance(instance.destination, dict):
             instance.destination = _load_destination_dct(instance.destination)
 
         if isinstance(instance.running_job, dict):
-            instance.running_job = TransformationJob.load(instance.running_job, cognite_client=cognite_client)
+            instance.running_job = TransformationJob._load(instance.running_job, cognite_client=cognite_client)
 
         if isinstance(instance.last_finished_job, dict):
-            instance.last_finished_job = TransformationJob.load(
+            instance.last_finished_job = TransformationJob._load(
                 instance.last_finished_job, cognite_client=cognite_client
             )
 
@@ -310,7 +305,7 @@
             instance.blocked = TransformationBlockedInfo.load(instance.blocked)
 
         if isinstance(instance.schedule, dict):
-            instance.schedule = TransformationSchedule.load(instance.schedule, cognite_client=cognite_client)
+            instance.schedule = TransformationSchedule._load(instance.schedule, cognite_client=cognite_client)
 
         if isinstance(instance.source_session, dict):
             instance.source_session = SessionDetails.load(instance.source_session)
@@ -555,13 +550,8 @@
         self._cognite_client = cast("CogniteClient", cognite_client)
 
     @classmethod
-<<<<<<< HEAD
-    def load(cls, resource: dict | str, cognite_client: CogniteClient | None = None) -> TransformationPreviewResult:
-        instance = super().load(resource, cognite_client)
-=======
     def _load(cls, resource: dict, cognite_client: CogniteClient | None = None) -> TransformationPreviewResult:
         instance = super()._load(resource, cognite_client)
->>>>>>> e05d730a
         if isinstance(instance.schema, dict):
             items = instance.schema.get("items")
             if items is not None:
