--- conflicted
+++ resolved
@@ -400,14 +400,13 @@
         self.reason = reason
         self.created_time = created_time
 
-<<<<<<< HEAD
-    def dump(self, camel_case: bool = False) -> Dict[str, Any]:
-        return basic_obj_dump(self, camel_case)
-=======
     @classmethod
     def _load(cls, resource: dict[str, Any]) -> TransformationBlockedInfo:
         return cls(reason=resource["reason"], created_time=resource["createdTime"])
->>>>>>> 41ec76fb
+
+    def dump(self, camel_case: bool = False) -> dict[str, Any]:
+        return basic_obj_dump(self, camel_case)
+
 
 
 def _load_destination_dct(dct: dict[str, Any]) -> RawTable | Nodes | Edges | SequenceRows | TransformationDestination:
