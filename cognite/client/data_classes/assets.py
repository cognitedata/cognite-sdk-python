--- conflicted
+++ resolved
@@ -24,7 +24,7 @@
 )
 
 from graphlib import TopologicalSorter
-from typing_extensions import Self, TypeAlias
+from typing_extensions import TypeAlias
 
 from cognite.client.data_classes._base import (
     CogniteFilter,
@@ -153,22 +153,13 @@
         self._cognite_client = cast("CogniteClient", cognite_client)
 
     @classmethod
-<<<<<<< HEAD
-    def load(cls: type[Self], resource: dict | str, cognite_client: CogniteClient | None = None) -> Self:
-        instance = super().load(resource, cognite_client)
+    def _load(cls, resource: dict, cognite_client: CogniteClient | None = None) -> Asset:
+        instance = super()._load(resource, cognite_client)
         if isinstance(instance.aggregates, dict):
-            instance.aggregates = AggregateResultItem.load(instance.aggregates)
+            instance.aggregates = AggregateResultItem._load(instance.aggregates)
         instance.labels = Label._load_list(instance.labels)
         if isinstance(instance.geo_location, dict):
-=======
-    def _load(cls, resource: dict, cognite_client: CogniteClient | None = None) -> Asset:
-        instance = super()._load(resource, cognite_client)
-        if isinstance(resource, dict) and instance.aggregates is not None:
-            instance.aggregates = AggregateResultItem(**instance.aggregates)
-        instance.labels = Label._load_list(instance.labels)
-        if instance.geo_location is not None:
->>>>>>> e05d730a
-            instance.geo_location = GeoLocation.load(instance.geo_location)
+            instance.geo_location = GeoLocation._load(instance.geo_location)
         return instance
 
     def __hash__(self) -> int:
@@ -256,11 +247,7 @@
         if self.geo_location is not None:
             result["geoLocation" if camel_case else "geo_location"] = self.geo_location.dump(camel_case)
         if isinstance(self.aggregates, AggregateResultItem):
-<<<<<<< HEAD
             result["aggregates"] = self.aggregates.dump(camel_case)
-=======
-            result["aggregates"] = dict(self.aggregates)
->>>>>>> e05d730a
         return result
 
     def to_pandas(  # type: ignore [override]
@@ -297,11 +284,7 @@
         if not (expand_aggregates and "aggregates" in df.index):
             return df
 
-<<<<<<< HEAD
-        pd = cast(Any, local_import("pandas"))
-=======
         pd = local_import("pandas")
->>>>>>> e05d730a
         col = df.squeeze()
         aggregates = convert_dict_to_case(col.pop("aggregates"), camel_case)
         return pd.concat((col, pd.Series(aggregates).add_prefix(aggregates_prefix))).to_frame()
