--- conflicted
+++ resolved
@@ -162,13 +162,8 @@
         self._cognite_client = cast("CogniteClient", cognite_client)
 
     @classmethod
-<<<<<<< HEAD
     def _load(cls, resource: dict, cognite_client: CogniteClient | None = None) -> Asset:
         instance = super()._load(resource, cognite_client)
-=======
-    def load(cls, resource: dict | str, cognite_client: CogniteClient | None = None) -> Asset:
-        instance = super().load(resource, cognite_client)
->>>>>>> 82de5b7b
         if isinstance(resource, dict) and instance.aggregates is not None:
             instance.aggregates = AggregateResultItem(**instance.aggregates)
         instance.labels = Label._load_list(instance.labels)
@@ -298,11 +293,7 @@
         if not (expand_aggregates and "aggregates" in df.index):
             return df
 
-<<<<<<< HEAD
-        pd = cast(Any, local_import("pandas"))
-=======
         pd = local_import("pandas")
->>>>>>> 82de5b7b
         col = df.squeeze()
         aggregates = convert_dict_to_case(col.pop("aggregates"), camel_case)
         return pd.concat((col, pd.Series(aggregates).add_prefix(aggregates_prefix))).to_frame()
