from __future__ import annotations

import json
from typing import TYPE_CHECKING, Any, Sequence, cast

from typing_extensions import Self

from cognite.client.data_classes._base import (
    CogniteFilter,
    CogniteListUpdate,
    CogniteObjectUpdate,
    CognitePrimitiveUpdate,
    CogniteResource,
    CogniteResourceList,
    CogniteUpdate,
    IdTransformerMixin,
    PropertySpec,
)
from cognite.client.data_classes.shared import TimestampRange

if TYPE_CHECKING:
    from cognite.client import CogniteClient


class ExtractionPipelineContact(CogniteResource):
    """A contact for an extraction pipeline

    Args:
        name (str): Name of contact
        email (str): Email address of contact
        role (str): Role of contact, such as Owner, Maintainer, etc.
        send_notification (bool): Whether to send notifications to this contact or not
    """

    def __init__(self, name: str, email: str, role: str, send_notification: bool) -> None:
        self.name = name
        self.email = email
        self.role = role
        self.send_notification = send_notification

    @classmethod
    def load(cls, data: str | dict, cognite_client: CogniteClient | None = None) -> ExtractionPipelineContact:
        data = json.loads(data) if isinstance(data, str) else data
        return cls(
            name=data["name"], email=data["email"], role=data["role"], send_notification=data["sendNotification"]
        )

    @classmethod
    def load(cls, data: dict[str, Any]) -> ExtractionPipelineContact:
        return cls(
            name=data["name"], email=data["email"], role=data["role"], send_notification=data["sendNotification"]
        )


class ExtractionPipeline(CogniteResource):
    """An extraction pipeline is a representation of a process writing data to CDF, such as an extractor or an ETL tool.

    Args:
        id (int | None): A server-generated ID for the object.
        external_id (str | None): The external ID provided by the client. Must be unique for the resource type.
        name (str | None): The name of the extraction pipeline.
        description (str | None): The description of the extraction pipeline.
        data_set_id (int | None): The id of the dataset this extraction pipeline related with.
        raw_tables (list[dict[str, str]] | None): list of raw tables in list format: [{"dbName": "value", "tableName" : "value"}].
        last_success (int | None): Milliseconds value of last success status.
        last_failure (int | None): Milliseconds value of last failure status.
        last_message (str | None): Message of last failure.
        last_seen (int | None): Milliseconds value of last seen status.
        schedule (str | None): None/On trigger/Continuous/cron regex.
        contacts (list[ExtractionPipelineContact] | None): list of contacts
        metadata (dict[str, str] | None): Custom, application specific metadata. String key -> String value. Limits: Maximum length of key is 128 bytes, value 10240 bytes, up to 256 key-value pairs, of total size at most 10240.
        source (str | None): Source text value for extraction pipeline.
        documentation (str | None): Documentation text value for extraction pipeline.
        created_time (int | None): The number of milliseconds since 00:00:00 Thursday, 1 January 1970, Coordinated Universal Time (UTC), minus leap seconds.
        last_updated_time (int | None): The number of milliseconds since 00:00:00 Thursday, 1 January 1970, Coordinated Universal Time (UTC), minus leap seconds.
        created_by (str | None): Extraction pipeline creator, usually an email.
        cognite_client (CogniteClient | None): The client to associate with this object.
    """

    def __init__(
        self,
        id: int | None = None,
        external_id: str | None = None,
        name: str | None = None,
        description: str | None = None,
        data_set_id: int | None = None,
        raw_tables: list[dict[str, str]] | None = None,
        last_success: int | None = None,
        last_failure: int | None = None,
        last_message: str | None = None,
        last_seen: int | None = None,
        schedule: str | None = None,
        contacts: list[ExtractionPipelineContact] | None = None,
        metadata: dict[str, str] | None = None,
        source: str | None = None,
        documentation: str | None = None,
        created_time: int | None = None,
        last_updated_time: int | None = None,
        created_by: str | None = None,
        cognite_client: CogniteClient | None = None,
    ) -> None:
        self.id = id
        self.external_id = external_id
        self.name = name
        self.description = description
        self.data_set_id = data_set_id
        self.raw_tables = raw_tables
        self.schedule = schedule
        self.contacts = contacts
        self.metadata = metadata
        self.source = source
        self.documentation = documentation
        self.last_success = last_success
        self.last_failure = last_failure
        self.last_message = last_message
        self.last_seen = last_seen
        self.created_time = created_time
        self.last_updated_time = last_updated_time
        self.created_by = created_by
        self._cognite_client = cast("CogniteClient", cognite_client)

    @classmethod
<<<<<<< HEAD
    def load(cls: type[Self], resource: dict | str, cognite_client: CogniteClient | None = None) -> Self:
        instance = super().load(resource, cognite_client)
        if isinstance(instance.contacts, list):
            instance.contacts = [
                ExtractionPipelineContact.load(contact) if isinstance(contact, dict) else contact
                for contact in instance.contacts
            ]
=======
    def _load(cls, resource: dict, cognite_client: CogniteClient | None = None) -> ExtractionPipeline:
        instance = super()._load(resource, cognite_client)
        if instance.contacts:
            instance.contacts = [ExtractionPipelineContact.load(contact) for contact in instance.contacts]
>>>>>>> e05d730a
        return instance

    def dump(self, camel_case: bool = False) -> dict[str, Any]:
        result = super().dump(camel_case)
        if self.contacts:
            result["contacts"] = [contact.dump(camel_case) for contact in self.contacts]
        return result

    def __hash__(self) -> int:
        return hash(self.external_id)


class ExtractionPipelineUpdate(CogniteUpdate):
    """Changes applied to an extraction pipeline

    Args:
        id (int): A server-generated ID for the object.
        external_id (str): The external ID provided by the client. Must be unique for the resource type.
    """

    class _PrimitiveExtractionPipelineUpdate(CognitePrimitiveUpdate):
        def set(self, value: Any) -> ExtractionPipelineUpdate:
            return self._set(value)

    class _ObjectExtractionPipelineUpdate(CogniteObjectUpdate):
        def set(self, value: dict) -> ExtractionPipelineUpdate:
            return self._set(value)

        def add(self, value: dict) -> ExtractionPipelineUpdate:
            return self._add(value)

        def remove(self, value: list) -> ExtractionPipelineUpdate:
            return self._remove(value)

    class _ListExtractionPipelineUpdate(CogniteListUpdate):
        def set(self, value: list) -> ExtractionPipelineUpdate:
            return self._set(value)

        def add(self, value: list) -> ExtractionPipelineUpdate:
            return self._add(value)

        def remove(self, value: list) -> ExtractionPipelineUpdate:
            return self._remove(value)

    @property
    def external_id(self) -> _PrimitiveExtractionPipelineUpdate:
        return ExtractionPipelineUpdate._PrimitiveExtractionPipelineUpdate(self, "externalId")

    @property
    def name(self) -> _PrimitiveExtractionPipelineUpdate:
        return ExtractionPipelineUpdate._PrimitiveExtractionPipelineUpdate(self, "name")

    @property
    def description(self) -> _PrimitiveExtractionPipelineUpdate:
        return ExtractionPipelineUpdate._PrimitiveExtractionPipelineUpdate(self, "description")

    @property
    def data_set_id(self) -> _PrimitiveExtractionPipelineUpdate:
        return ExtractionPipelineUpdate._PrimitiveExtractionPipelineUpdate(self, "dataSetId")

    @property
    def raw_tables(self) -> _ListExtractionPipelineUpdate:
        return ExtractionPipelineUpdate._ListExtractionPipelineUpdate(self, "rawTables")

    @property
    def metadata(self) -> _ObjectExtractionPipelineUpdate:
        return ExtractionPipelineUpdate._ObjectExtractionPipelineUpdate(self, "metadata")

    @property
    def source(self) -> _PrimitiveExtractionPipelineUpdate:
        return ExtractionPipelineUpdate._PrimitiveExtractionPipelineUpdate(self, "source")

    @property
    def documentation(self) -> _PrimitiveExtractionPipelineUpdate:
        return ExtractionPipelineUpdate._PrimitiveExtractionPipelineUpdate(self, "documentation")

    @property
    def schedule(self) -> _PrimitiveExtractionPipelineUpdate:
        return ExtractionPipelineUpdate._PrimitiveExtractionPipelineUpdate(self, "schedule")

    @property
    def contacts(self) -> _ListExtractionPipelineUpdate:
        return ExtractionPipelineUpdate._ListExtractionPipelineUpdate(self, "contacts")

    @classmethod
    def _get_update_properties(cls) -> list[PropertySpec]:
        return [
            PropertySpec("external_id", is_nullable=False),
            PropertySpec("name", is_nullable=False),
            PropertySpec("description", is_nullable=False),
            PropertySpec("data_set_id", is_nullable=False),
            PropertySpec("schedule", is_nullable=False),
            PropertySpec("raw_tables", is_container=True),
            PropertySpec("contacts", is_container=True),
            PropertySpec("metadata", is_container=True),
            PropertySpec("source", is_nullable=False),
            PropertySpec("documentation", is_nullable=False),
            # Not supported yet
            # PropertySpec("notification_config", is_nullable=False),
        ]


class ExtractionPipelineList(CogniteResourceList[ExtractionPipeline], IdTransformerMixin):
    _RESOURCE = ExtractionPipeline


class ExtractionPipelineRun(CogniteResource):
    """A representation of an extraction pipeline run.

    Args:
        extpipe_external_id (str | None): The external ID of the extraction pipeline.
        status (str | None): success/failure/seen.
        message (str | None): Optional status message.
        created_time (int | None): The number of milliseconds since 00:00:00 Thursday, 1 January 1970, Coordinated Universal Time (UTC), minus leap seconds.
        cognite_client (CogniteClient | None): The client to associate with this object.
        id (int | None): A server-generated ID for the object.
    """

    def __init__(
        self,
        extpipe_external_id: str | None = None,
        status: str | None = None,
        message: str | None = None,
        created_time: int | None = None,
        cognite_client: CogniteClient | None = None,
        id: int | None = None,
    ) -> None:
        self.id = id
        self.extpipe_external_id = extpipe_external_id
        self.status = status
        self.message = message
        self.created_time = created_time
        self._cognite_client = cast("CogniteClient", cognite_client)

    @classmethod
<<<<<<< HEAD
    def load(cls, resource: dict | str, cognite_client: CogniteClient | None = None) -> ExtractionPipelineRun:
        obj = super().load(resource, cognite_client)
=======
    def _load(cls, resource: dict, cognite_client: CogniteClient | None = None) -> ExtractionPipelineRun:
        obj = super()._load(resource, cognite_client)
>>>>>>> e05d730a
        # Note: The API ONLY returns IDs, but if they chose to change this, we're ready:
        if isinstance(resource, dict):
            obj.extpipe_external_id = resource.get("externalId")
        return obj

    def dump(self, camel_case: bool = False) -> dict[str, Any]:
        dct = super().dump(camel_case=camel_case)
        # Note: No way to make this id/xid API mixup completely correct. Either:
        # 1. We use id / external_id for respectively "self id" / "ext.pipe external id"
        #   - Problem: Only dataclass in the SDK where id and external_id does not point to same object...
        # 2. We rename external_id to extpipe_external_id in the SDK only
        #   - Problem: This dump method might be surprising to the user - if used (its public)...
        # ...and 2 was chosen:
        if camel_case:
            dct["externalId"] = dct.pop("extpipeExternalId", None)
        else:
            dct["external_id"] = dct.pop("extpipe_external_id", None)
        return dct


class ExtractionPipelineRunList(CogniteResourceList[ExtractionPipelineRun]):
    _RESOURCE = ExtractionPipelineRun


class StringFilter(CogniteFilter):
    """Filter runs on substrings of the message

    Args:
        substring (str | None): Part of message
    """

    def __init__(self, substring: str | None = None) -> None:
        self.substring = substring


class ExtractionPipelineRunFilter(CogniteFilter):
    """Filter runs with exact matching

    Args:
        external_id (str | None): The external ID of related ExtractionPipeline provided by the client. Must be unique for the resource type.
        statuses (Sequence[str] | None): success/failure/seen.
        message (StringFilter | None): message filter.
        created_time (dict[str, Any] | TimestampRange | None): Range between two timestamps.
    """

    def __init__(
        self,
        external_id: str | None = None,
        statuses: Sequence[str] | None = None,
        message: StringFilter | None = None,
        created_time: dict[str, Any] | TimestampRange | None = None,
    ) -> None:
        self.external_id = external_id
        self.statuses = statuses
        self.message = message
        self.created_time = created_time


class ExtractionPipelineConfigRevision(CogniteResource):
    """An extraction pipeline config revision

    Args:
        external_id (str | None): The external ID of the associated extraction pipeline.
        revision (int | None): The revision number of this config as a positive integer.
        description (str | None): Short description of this configuration revision.
        created_time (int | None): The number of milliseconds since 00:00:00 Thursday, 1 January 1970, Coordinated Universal Time (UTC), minus leap seconds.
        cognite_client (CogniteClient | None): The client to associate with this object.
    """

    def __init__(
        self,
        external_id: str | None = None,
        revision: int | None = None,
        description: str | None = None,
        created_time: int | None = None,
        cognite_client: CogniteClient | None = None,
    ) -> None:
        self.external_id = external_id
        self.revision = revision
        self.description = description
        self.created_time = created_time
        self._cognite_client = cast("CogniteClient", cognite_client)


class ExtractionPipelineConfig(ExtractionPipelineConfigRevision):
    """An extraction pipeline config

    Args:
        external_id (str | None): The external ID of the associated extraction pipeline.
        config (str | None): Contents of this configuration revision.
        revision (int | None): The revision number of this config as a positive integer.
        description (str | None): Short description of this configuration revision.
        created_time (int | None): The number of milliseconds since 00:00:00 Thursday, 1 January 1970, Coordinated Universal Time (UTC), minus leap seconds.
        cognite_client (CogniteClient | None): The client to associate with this object.
    """

    def __init__(
        self,
        external_id: str | None = None,
        config: str | None = None,
        revision: int | None = None,
        description: str | None = None,
        created_time: int | None = None,
        cognite_client: CogniteClient | None = None,
    ) -> None:
        super().__init__(
            external_id=external_id,
            revision=revision,
            description=description,
            created_time=created_time,
            cognite_client=cognite_client,
        )
        self.config = config


class ExtractionPipelineConfigRevisionList(CogniteResourceList[ExtractionPipelineConfigRevision]):
    _RESOURCE = ExtractionPipelineConfigRevision<|MERGE_RESOLUTION|>--- conflicted
+++ resolved
@@ -1,9 +1,6 @@
 from __future__ import annotations
 
-import json
 from typing import TYPE_CHECKING, Any, Sequence, cast
-
-from typing_extensions import Self
 
 from cognite.client.data_classes._base import (
     CogniteFilter,
@@ -39,16 +36,12 @@
         self.send_notification = send_notification
 
     @classmethod
-    def load(cls, data: str | dict, cognite_client: CogniteClient | None = None) -> ExtractionPipelineContact:
-        data = json.loads(data) if isinstance(data, str) else data
+    def _load(cls, resource: dict, cognite_client: CogniteClient | None = None) -> ExtractionPipelineContact:
         return cls(
-            name=data["name"], email=data["email"], role=data["role"], send_notification=data["sendNotification"]
-        )
-
-    @classmethod
-    def load(cls, data: dict[str, Any]) -> ExtractionPipelineContact:
-        return cls(
-            name=data["name"], email=data["email"], role=data["role"], send_notification=data["sendNotification"]
+            name=resource["name"],
+            email=resource["email"],
+            role=resource["role"],
+            send_notification=resource["sendNotification"],
         )
 
 
@@ -120,20 +113,13 @@
         self._cognite_client = cast("CogniteClient", cognite_client)
 
     @classmethod
-<<<<<<< HEAD
-    def load(cls: type[Self], resource: dict | str, cognite_client: CogniteClient | None = None) -> Self:
-        instance = super().load(resource, cognite_client)
-        if isinstance(instance.contacts, list):
-            instance.contacts = [
-                ExtractionPipelineContact.load(contact) if isinstance(contact, dict) else contact
-                for contact in instance.contacts
-            ]
-=======
     def _load(cls, resource: dict, cognite_client: CogniteClient | None = None) -> ExtractionPipeline:
         instance = super()._load(resource, cognite_client)
         if instance.contacts:
-            instance.contacts = [ExtractionPipelineContact.load(contact) for contact in instance.contacts]
->>>>>>> e05d730a
+            instance.contacts = [
+                ExtractionPipelineContact._load(contact) if isinstance(contact, dict) else contact
+                for contact in instance.contacts
+            ]
         return instance
 
     def dump(self, camel_case: bool = False) -> dict[str, Any]:
@@ -269,13 +255,8 @@
         self._cognite_client = cast("CogniteClient", cognite_client)
 
     @classmethod
-<<<<<<< HEAD
-    def load(cls, resource: dict | str, cognite_client: CogniteClient | None = None) -> ExtractionPipelineRun:
-        obj = super().load(resource, cognite_client)
-=======
     def _load(cls, resource: dict, cognite_client: CogniteClient | None = None) -> ExtractionPipelineRun:
         obj = super()._load(resource, cognite_client)
->>>>>>> e05d730a
         # Note: The API ONLY returns IDs, but if they chose to change this, we're ready:
         if isinstance(resource, dict):
             obj.extpipe_external_id = resource.get("externalId")
