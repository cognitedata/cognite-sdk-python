--- conflicted
+++ resolved
@@ -82,15 +82,9 @@
         return rel
 
     @staticmethod
-<<<<<<< HEAD
     def _validate_resource_type(resource_type):
         _RESOURCE_TYPES = {"asset", "timeseries", "file", "event", "sequence"}
-        if resource_type.lower() not in _RESOURCE_TYPES:
-=======
-    def _validate_resource_type(resource_type: Optional[str]) -> None:
-        _RESOURCE_TYPES = {"asset", "timeseries", "file", "event", "sequence", "geospatial"}
         if resource_type is None or resource_type.lower() not in _RESOURCE_TYPES:
->>>>>>> b10a4792
             raise TypeError("Invalid source or target '{}' in relationship".format(resource_type))
 
     @classmethod
