--- conflicted
+++ resolved
@@ -395,19 +395,11 @@
 class DiagramConvertItem(CogniteResource):
     def __init__(
         self,
-<<<<<<< HEAD
-        file_id: Optional[int] = None,
-        file_external_id: Optional[str] = None,
-        results: Optional[list[Any]] = None,
-        cognite_client: Optional[CogniteClient] = None,
-    ):
-=======
         file_id: int | None = None,
         file_external_id: str | None = None,
         results: list | None = None,
         cognite_client: CogniteClient | None = None,
     ) -> None:
->>>>>>> 41ec76fb
         self.file_id = file_id
         self.file_external_id = file_external_id
         self.results = results
@@ -473,16 +465,6 @@
 class DiagramDetectItem(CogniteResource):
     def __init__(
         self,
-<<<<<<< HEAD
-        file_id: Optional[int] = None,
-        file_external_id: Optional[str] = None,
-        annotations: Optional[list[Any]] = None,
-        error_message: Optional[str] = None,
-        cognite_client: Optional[CogniteClient] = None,
-        page_range: Optional[Dict[str, int]] = None,
-        page_count: Optional[int] = None,
-    ):
-=======
         file_id: int | None = None,
         file_external_id: str | None = None,
         annotations: list | None = None,
@@ -491,7 +473,6 @@
         page_range: dict[str, int] | None = None,
         page_count: int | None = None,
     ) -> None:
->>>>>>> 41ec76fb
         self.file_id = file_id
         self.file_external_id = file_external_id
         self.annotations = annotations
@@ -581,12 +562,15 @@
 
 @dataclass
 class VisionExtractPredictions(VisionResource):
-<<<<<<< HEAD
-    text_predictions: Optional[List[TextRegion]] = None
-    asset_tag_predictions: Optional[List[AssetLink]] = None
-    industrial_object_predictions: Optional[List[ObjectDetection]] = None
-    people_predictions: Optional[List[ObjectDetection]] = None
-    personal_protective_equipment_predictions: Optional[List[ObjectDetection]] = None
+    text_predictions: list[TextRegion] | None = None
+    asset_tag_predictions: list[AssetLink] | None = None
+    industrial_object_predictions: list[ObjectDetection] | None = None
+    people_predictions: list[ObjectDetection] | None = None
+    personal_protective_equipment_predictions: list[ObjectDetection] | None = None
+    digital_gauge_predictions: list[ObjectDetection] | None = None
+    dial_gauge_predictions: list[KeypointCollectionWithObjectDetection] | None = None
+    level_gauge_predictions: list[KeypointCollectionWithObjectDetection] | None = None
+    valve_predictions: list[KeypointCollectionWithObjectDetection] | None = None
 
     @classmethod
     def load(cls, data: str | dict[str, Any], cognite_client: Any = None) -> VisionExtractPredictions:
@@ -614,21 +598,7 @@
         )
 
 
-VISION_FEATURE_MAP: Dict[str, Any] = {
-=======
-    text_predictions: list[TextRegion] | None = None
-    asset_tag_predictions: list[AssetLink] | None = None
-    industrial_object_predictions: list[ObjectDetection] | None = None
-    people_predictions: list[ObjectDetection] | None = None
-    personal_protective_equipment_predictions: list[ObjectDetection] | None = None
-    digital_gauge_predictions: list[ObjectDetection] | None = None
-    dial_gauge_predictions: list[KeypointCollectionWithObjectDetection] | None = None
-    level_gauge_predictions: list[KeypointCollectionWithObjectDetection] | None = None
-    valve_predictions: list[KeypointCollectionWithObjectDetection] | None = None
-
-
 VISION_FEATURE_MAP: dict[str, Any] = {
->>>>>>> 41ec76fb
     "text_predictions": TextRegion,
     "asset_tag_predictions": AssetLink,
     "industrial_object_predictions": ObjectDetection,
@@ -868,11 +838,7 @@
         self._cognite_client = cast("CogniteClient", cognite_client)
 
     @classmethod
-<<<<<<< HEAD
-    def load(cls, resource: Union[Dict, str], cognite_client: Optional[CogniteClient] = None) -> VisionExtractItem:
-=======
-    def _load(cls, resource: dict | str, cognite_client: CogniteClient | None = None) -> VisionExtractItem:
->>>>>>> 41ec76fb
+    def load(cls, resource: dict | str, cognite_client: CogniteClient | None = None) -> VisionExtractItem:
         """Override CogniteResource._load so that we can convert the dicts returned by the API to data classes"""
         extracted_item = super().load(resource, cognite_client=cognite_client)
         if isinstance(extracted_item.predictions, dict):
