--- conflicted
+++ resolved
@@ -288,15 +288,11 @@
     count = CognitePropertyClassUtil.declare_property("count")
 
 
-<<<<<<< HEAD
-class TimeSeriesList(CogniteResourceList):
+class TimeSeriesList(CogniteResourceList[TimeSeries]):
     """No description
 
     Args:
-        CogniteResourceList (_type_): _description_
-    """
-
-=======
-class TimeSeriesList(CogniteResourceList[TimeSeries]):
->>>>>>> 491a22a4
+        CogniteResourceList: _description_
+    """
+
     _RESOURCE = TimeSeries