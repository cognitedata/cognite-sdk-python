--- conflicted
+++ resolved
@@ -38,23 +38,6 @@
         self.description = description
         self.external_dependencies = external_dependencies
 
-<<<<<<< HEAD
-=======
-    @classmethod
-    def _load(cls, resource: dict[str, Any], cognite_client: CogniteClient | None = None) -> Self:
-        return cls(
-            external_id=resource["externalId"],
-            model_external_id=resource["modelExternalId"],
-            file_id=resource["fileId"],
-            description=resource.get("description"),
-            external_dependencies=SimulatorModelRevisionDependency._load_list(
-                resource["externalDependencies"], cognite_client
-            )
-            if "externalDependencies" in resource
-            else None,
-        )
-
->>>>>>> 15bc4001
     def dump(self, camel_case: bool = True) -> dict[str, Any]:
         output = super().dump(camel_case=camel_case)
         if self.external_dependencies is not None:
@@ -106,12 +89,8 @@
         log_id (int): The id of the log associated with the simulator model revision
         description (str | None): The description of the simulator model revision
         status_message (str | None): The current status message of the simulator model revision
-<<<<<<< HEAD
-        external_dependencies (list[SimulatorModelRevisionExternalDependency] | None): A list of external dependencies for the simulator model revision
+        external_dependencies (list[SimulatorModelRevisionDependency] | None): A list of external dependencies for the simulator model revision
         cognite_client (CogniteClient | None): The client to associate with this object.
-=======
-        external_dependencies (list[SimulatorModelRevisionDependency] | None): A list of external dependencies for the simulator model revision
->>>>>>> 15bc4001
     """
 
     def __init__(
@@ -130,12 +109,8 @@
         log_id: int,
         description: str | None = None,
         status_message: str | None = None,
-<<<<<<< HEAD
-        external_dependencies: list[SimulatorModelRevisionExternalDependency] | None = None,
+        external_dependencies: list[SimulatorModelRevisionDependency] | None = None,
         cognite_client: CogniteClient | None = None,
-=======
-        external_dependencies: list[SimulatorModelRevisionDependency] | None = None,
->>>>>>> 15bc4001
     ) -> None:
         super().__init__(
             external_id=external_id,
@@ -422,8 +397,7 @@
     @classmethod
     def _load_list(
         cls, resource: list[dict[str, Any]], cognite_client: CogniteClient | None = None
-<<<<<<< HEAD
-    ) -> list[SimulatorModelRevisionExternalDependency]:
+    ) -> list[SimulatorModelRevisionDependency]:
         return [cls._load(item, cognite_client) for item in resource]
 
 
@@ -694,8 +668,4 @@
 
 
 class SimulatorModelRevisionDataList(CogniteResourceList[SimulatorModelRevisionData], ExternalIDTransformerMixin):
-    _RESOURCE = SimulatorModelRevisionData
-=======
-    ) -> list[SimulatorModelRevisionDependency]:
-        return [cls._load(item, cognite_client) for item in resource]
->>>>>>> 15bc4001
+    _RESOURCE = SimulatorModelRevisionData