--- conflicted
+++ resolved
@@ -744,13 +744,9 @@
         self.status_message = status_message
 
     @classmethod
-<<<<<<< HEAD
     def _load(
         cls: type[T_SimulatorModel], resource: dict[str, Any], cognite_client: CogniteClient | None = None
     ) -> T_SimulatorModel:
-=======
-    def _load(cls, resource: dict[str, Any], cognite_client: CogniteClient | None = None) -> Self:
->>>>>>> 6b827511
         instance = super()._load(resource, cognite_client)
         return instance
 
@@ -789,12 +785,8 @@
         )
 
 
-<<<<<<< HEAD
 T_SimulatorModelRevision = TypeVar("T_SimulatorModelRevision", bound=SimulatorModelRevisionCore)
 
-
-=======
->>>>>>> 6b827511
 class SimulatorModelRevision(SimulatorModelRevisionCore):
     """
 
@@ -1048,13 +1040,9 @@
         self.description = description
 
     @classmethod
-<<<<<<< HEAD
     def _load(
         cls: type[T_SimulatorModel], resource: dict[str, Any], cognite_client: CogniteClient | None = None
     ) -> T_SimulatorModel:
-=======
-    def _load(cls, resource: dict[str, Any], cognite_client: CogniteClient | None = None) -> Self:
->>>>>>> 6b827511
         instance = super()._load(resource, cognite_client)
         return instance
 
@@ -1062,12 +1050,8 @@
         return super().dump(camel_case=camel_case)
 
 
-<<<<<<< HEAD
 T_SimulatorModel = TypeVar("T_SimulatorModel", bound=SimulatorModelCore)
 
-
-=======
->>>>>>> 6b827511
 class SimulatorModelWrite(SimulatorModelCore):
     def __init__(
         self,
@@ -1101,87 +1085,7 @@
     def as_write(self) -> SimulatorModelWrite:
         """Returns self."""
         return self
-<<<<<<< HEAD
-=======
-
-
-class SimulatorModel(SimulatorModelCore):
-    """
-    The simulator model resource represents an asset modeled in a simulator.
-    This asset could range from a pump or well to a complete processing facility or refinery.
-    The simulator model is the root of its associated revisions, routines, runs, and results.
-    The dataset assigned to a model is inherited by its children. Deleting a model also deletes all its children, thereby
-    maintaining the integrity and hierarchy of the simulation data.
-
-    Simulator model revisions track changes and updates to a simulator model over time.
-    Each revision ensures that modifications to models are traceable and allows users to understand the evolution of a given model.
-
-
-    This is the read/response format of a simulator model.
-
-    Args:
-        external_id (str | None): External id of the simulator model
-        simulator_external_id (str | None): External id of the associated simulator
-        data_set_id (int | None): The id of the dataset associated with the simulator model
-        name (str | None): The name of the simulator model
-        id (int | None): A unique id of a simulator model
-        type (str | None): The type key of the simulator model
-        description (str | None): The description of the simulator model
-        created_time (int | None): The time when the simulator model was created
-        last_updated_time (int | None): The time when the simulator model was last updated
-    """
-
-    def __init__(
-        self,
-        external_id: str | None = None,
-        simulator_external_id: str | None = None,
-        data_set_id: int | None = None,
-        name: str | None = None,
-        id: int | None = None,
-        type: str | None = None,
-        description: str | None = None,
-        created_time: int | None = None,
-        last_updated_time: int | None = None,
-    ) -> None:
-        super().__init__(
-            external_id=external_id,
-            simulator_external_id=simulator_external_id,
-            data_set_id=data_set_id,
-            name=name,
-            type=type,
-            description=description,
-        )
-        # id/created_time/last_updated_time are required when using the class to read,
-        # but don't make sense passing in when creating a new object. So in order to make the typing
-        # correct here (i.e. int and not Optional[int]), we force the type to be int rather than
-        # Optional[int].
-        self.id: int = id  # type: ignore
-        self.created_time: int = created_time  # type: ignore
-        self.last_updated_time: int = last_updated_time  # type: ignore
-
-    @classmethod
-    def _load(cls, resource: dict[str, Any], cognite_client: CogniteClient | None = None) -> Self:
-        instance = super()._load(resource, cognite_client)
-        return instance
-
-    def as_write(self) -> SimulatorModelWrite:
-        """Returns this SimulatorModel in its writing version."""
-        return SimulatorModelWrite(
-            external_id=self.external_id,
-            simulator_external_id=self.simulator_external_id,
-            data_set_id=self.data_set_id,
-            name=self.name,
-            type=self.type,
-            description=self.description,
-        )
-
-    def __hash__(self) -> int:
-        return hash(self.external_id)
-
-    def dump(self, camel_case: bool = True) -> dict[str, Any]:
-        return super().dump(camel_case)
->>>>>>> 6b827511
-
+   
 
 class SimulatorModel(SimulatorModelCore):
     """
