from __future__ import annotations

from abc import ABC
from collections.abc import Sequence
from dataclasses import dataclass
from typing import TYPE_CHECKING, Any, TypeVar

from typing_extensions import Self

from cognite.client.data_classes._base import (
    CogniteObject,
    CognitePrimitiveUpdate,
    CogniteResource,
    CogniteResourceList,
    CogniteUpdate,
    ExternalIDTransformerMixin,
    IdTransformerMixin,
    PropertySpec,
    WriteableCogniteResource,
    WriteableCogniteResourceList,
)
from cognite.client.utils.useful_types import SequenceNotStr

if TYPE_CHECKING:
    from cognite.client import CogniteClient


@dataclass
class SimulationValueUnitInput(CogniteObject):
    name: str
    quantity: str | None = None

    @classmethod
    def _load(cls, resource: dict[str, Any], cognite_client: CogniteClient | None = None) -> Self:
        return cls(
            name=resource["name"],
            quantity=resource.get("quantity"),
        )

    def dump(self, camel_case: bool = True) -> dict[str, Any]:
        return super().dump(camel_case=camel_case)


@dataclass
class SimulatorRoutineInputTimeseries(CogniteObject):
    name: str
    reference_id: str
    source_external_id: str
    aggregate: str | None = None
    save_timeseries_external_id: str | None = None
    unit: SimulationValueUnitInput | None = None

    @classmethod
    def _load(cls, resource: dict[str, Any], cognite_client: CogniteClient | None = None) -> Self:
        return cls(
            name=resource["name"],
            reference_id=resource["referenceId"],
            source_external_id=resource["sourceExternalId"],
            aggregate=resource.get("aggregate"),
            save_timeseries_external_id=resource.get("saveTimeseriesExternalId"),
            unit=SimulationValueUnitInput._load(resource["unit"], cognite_client) if "unit" in resource else None,
        )

    def dump(self, camel_case: bool = True) -> dict[str, Any]:
        output = super().dump(camel_case=camel_case)
        if self.unit is not None:
            output["unit"] = self.unit.dump(camel_case=camel_case)

        return output


@dataclass
class SimulatorRoutineInputConstant(CogniteObject):
    name: str
    reference_id: str
    value: str
    value_type: str
    unit: SimulationValueUnitInput | None = None
    save_timeseries_external_id: str | None = None

    @classmethod
    def _load(cls, resource: dict[str, Any], cognite_client: CogniteClient | None = None) -> Self:
        return cls(
            name=resource["name"],
            reference_id=resource["referenceId"],
            value=resource["value"],
            value_type=resource["valueType"],
            unit=SimulationValueUnitInput._load(resource["unit"], cognite_client) if "unit" in resource else None,
            save_timeseries_external_id=resource.get("saveTimeseriesExternalId"),
        )

    def dump(self, camel_case: bool = True) -> dict[str, Any]:
        output = super().dump(camel_case=camel_case)
        if self.unit is not None:
            output["unit"] = self.unit.dump(camel_case=camel_case)

        return output


@dataclass
class SimulatorRoutineOutput(CogniteObject):
    name: str
    reference_id: str
    value_type: str
    unit: SimulationValueUnitInput | None = None
    save_timeseries_external_id: str | None = None

    @classmethod
    def _load(cls, resource: dict[str, Any], cognite_client: CogniteClient | None = None) -> Self:
        return cls(
            name=resource["name"],
            reference_id=resource["referenceId"],
            value_type=resource["valueType"],
            unit=SimulationValueUnitInput._load(resource["unit"], cognite_client) if "unit" in resource else None,
            save_timeseries_external_id=resource.get("saveTimeseriesExternalId"),
        )

    def dump(self, camel_case: bool = True) -> dict[str, Any]:
        output = super().dump(camel_case=camel_case)
        if self.unit is not None:
            output["unit"] = self.unit.dump(camel_case=camel_case)

        return output


@dataclass
class SimulatorRoutineSchedule(CogniteObject):
    enabled: bool
    cron_expression: str | None = None

    @classmethod
    def _load(cls, resource: dict[str, Any], cognite_client: CogniteClient | None = None) -> Self:
        return cls(
            enabled=resource["enabled"],
            cron_expression=resource.get("cronExpression"),
        )

    def dump(self, camel_case: bool = True) -> dict[str, Any]:
        return super().dump(camel_case=camel_case)


@dataclass
class SimulatorRoutineDataSampling(CogniteObject):
    enabled: bool
    validation_window: int | None = None
    sampling_window: int | None = None
    granularity: str | None = None

    @classmethod
    def _load(cls, resource: dict[str, Any], cognite_client: CogniteClient | None = None) -> Self:
        return cls(
            enabled=resource["enabled"],
            validation_window=resource.get("validationWindow"),
            sampling_window=resource.get("samplingWindow"),
            granularity=resource.get("granularity"),
        )

    def dump(self, camel_case: bool = True) -> dict[str, Any]:
        return super().dump(camel_case=camel_case)


@dataclass
class SimulatorRoutineLogicalCheckEnabled(CogniteObject):
    enabled: bool
    timeseries_external_id: str | None = None
    aggregate: str | None = None
    operator: str | None = None
    value: float | None = None

    @classmethod
    def _load(cls, resource: dict[str, Any], cognite_client: CogniteClient | None = None) -> Self:
        return cls(
            enabled=resource["enabled"],
            timeseries_external_id=resource.get("timeseriesExternalId"),
            aggregate=resource.get("aggregate"),
            operator=resource.get("operator"),
            value=resource.get("value"),
        )

    def dump(self, camel_case: bool = True) -> dict[str, Any]:
        return super().dump(camel_case=camel_case)


@dataclass
class SimulatorRoutineSteadyStateDetectionEnabled(CogniteObject):
    enabled: bool
    timeseries_external_id: str | None = None
    aggregate: str | None = None
    min_section_size: int | None = None
    var_threshold: float | None = None
    slope_threshold: float | None = None

    @classmethod
    def _load(cls, resource: dict[str, Any], cognite_client: CogniteClient | None = None) -> Self:
        return cls(
            enabled=resource["enabled"],
            timeseries_external_id=resource.get("timeseriesExternalId"),
            aggregate=resource.get("aggregate"),
            min_section_size=resource.get("minSectionSize"),
            var_threshold=resource.get("varThreshold"),
            slope_threshold=resource.get("slopeThreshold"),
        )

    def dump(self, camel_case: bool = True) -> dict[str, Any]:
        return super().dump(camel_case=camel_case)


@dataclass
class SimulatorRoutineConfiguration(CogniteObject):
    schedule: SimulatorRoutineSchedule
    data_sampling: SimulatorRoutineDataSampling
    logical_check: list[SimulatorRoutineLogicalCheckEnabled]
    steady_state_detection: list[SimulatorRoutineSteadyStateDetectionEnabled]
    inputs: list[SimulatorRoutineInputConstant | SimulatorRoutineInputTimeseries]
    outputs: list[SimulatorRoutineOutput]

    @classmethod
    def _load(cls, resource: dict[str, Any], cognite_client: CogniteClient | None = None) -> Self:
        inputs = []
        outputs = []

        if resource.get("inputs", None) is not None:
            inputs = [
                SimulatorRoutineInputConstant._load(input_, cognite_client)
                if "value" in input_
                else SimulatorRoutineInputTimeseries._load(input_, cognite_client)
                for input_ in resource["inputs"]
            ]

        if resource.get("outputs", None) is not None:
            outputs = [SimulatorRoutineOutput._load(output_, cognite_client) for output_ in resource["outputs"]]

        return cls(
            schedule=SimulatorRoutineSchedule._load(resource["schedule"], cognite_client),
            data_sampling=SimulatorRoutineDataSampling._load(resource["dataSampling"], cognite_client),
            logical_check=[
                SimulatorRoutineLogicalCheckEnabled._load(check_, cognite_client) for check_ in resource["logicalCheck"]
            ],
            steady_state_detection=[
                SimulatorRoutineSteadyStateDetectionEnabled._load(detection_, cognite_client)
                for detection_ in resource["steadyStateDetection"]
            ],
            inputs=inputs,
            outputs=outputs,
        )


@dataclass
class SimulatorRoutineStepArguments(CogniteObject):
    reference_id: str | None = None
    object_name: str | None = None
    object_property: str | None = None

    @classmethod
    def _load(cls, resource: dict[str, Any], cognite_client: CogniteClient | None = None) -> Self:
        return cls(
            reference_id=resource.get("referenceId"),
            object_name=resource.get("objectName"),
            object_property=resource.get("objectProperty"),
        )

    def dump(self, camel_case: bool = True) -> dict[str, Any]:
        return super().dump(camel_case=camel_case)


@dataclass
class SimulatorRoutineStep(CogniteObject):
    step_type: str
    arguments: dict[str, Any]

    @classmethod
    def _load(cls, resource: dict[str, Any], cognite_client: CogniteClient | None = None) -> Self:
        return cls(
            step_type=resource["stepType"],
            arguments=resource["arguments"],
        )

    def dump(self, camel_case: bool = True) -> dict[str, Any]:
        return super().dump(camel_case=camel_case)


@dataclass
class SimulatorRoutineStage(CogniteObject):
    order: int
    steps: list[SimulatorRoutineStep]
    description: str | None

    @classmethod
    def _load(cls, resource: dict[str, Any], cognite_client: CogniteClient | None = None) -> Self:
        return cls(
            order=resource["order"],
            steps=[SimulatorRoutineStep._load(step_, cognite_client) for step_ in resource["steps"]],
            description=resource.get("description"),
        )

    def dump(self, camel_case: bool = True) -> dict[str, Any]:
        return super().dump(camel_case=camel_case)


@dataclass
class SimulatorUnitEntry(CogniteObject):
    label: str
    name: str

    @classmethod
    def _load(cls, resource: dict[str, Any], cognite_client: CogniteClient | None = None) -> Self:
        return cls(
            label=resource["label"],
            name=resource["name"],
        )


@dataclass
class SimulatorStepOption(CogniteObject):
    label: str
    value: str

    @classmethod
    def _load(cls, resource: dict[str, Any], cognite_client: CogniteClient | None = None) -> Self:
        return cls(
            label=resource["label"],
            value=resource["value"],
        )


@dataclass
class SimulatorModelType(CogniteObject):
    name: str
    key: str

    @classmethod
    def _load(cls, resource: dict[str, Any], cognite_client: CogniteClient | None = None) -> SimulatorModelType:
        return cls(
            name=resource["name"],
            key=resource["key"],
        )

    @classmethod
    def _load_list(
        cls, resource: dict[str, Any] | list[dict[str, Any]], cognite_client: CogniteClient | None = None
    ) -> SimulatorModelType | list[SimulatorModelType]:
        if isinstance(resource, list):
            return [cls._load(res, cognite_client) for res in resource]

        return cls._load(resource, cognite_client)


@dataclass
class SimulatorQuantity(CogniteObject):
    name: str
    label: str
    units: Sequence[SimulatorUnitEntry]

    @classmethod
    def _load(cls, resource: dict[str, Any], cognite_client: CogniteClient | None = None) -> Self:
        return cls(
            name=resource["name"],
            label=resource["label"],
            units=[SimulatorUnitEntry._load(unit_, cognite_client) for unit_ in resource["units"]],
        )

    @classmethod
    def _load_list(
        cls, resource: dict[str, Any] | list[dict[str, Any]], cognite_client: CogniteClient | None = None
    ) -> SimulatorQuantity | list[SimulatorQuantity]:
        if isinstance(resource, list):
            return [cls._load(res, cognite_client) for res in resource]

        return cls._load(resource, cognite_client)

    def dump(self, camel_case: bool = True) -> dict[str, Any]:
        output = super().dump(camel_case=camel_case)
        output["units"] = [unit_.dump(camel_case=camel_case) for unit_ in self.units]

        return output


@dataclass
class SimulatorStepField(CogniteObject):
    name: str
    label: str
    info: str
    options: Sequence[SimulatorStepOption] | None = None

    @classmethod
    def _load(cls, resource: dict[str, Any], cognite_client: CogniteClient | None = None) -> Self:
        return cls(
            name=resource["name"],
            label=resource["label"],
            info=resource["info"],
            options=[SimulatorStepOption._load(option_, cognite_client) for option_ in resource["options"]]
            if "options" in resource
            else None,
        )

    def dump(self, camel_case: bool = True) -> dict[str, Any]:
        output = super().dump(camel_case=camel_case)
        if self.options is not None:
            output["options"] = [option_.dump(camel_case=camel_case) for option_ in self.options]

        return output


@dataclass
class SimulatorStep(CogniteObject):
    step_type: str
    fields: Sequence[SimulatorStepField]

    @classmethod
    def _load(cls, resource: dict[str, Any], cognite_client: CogniteClient | None = None) -> Self:
        return cls(
            step_type=resource["stepType"],
            fields=[SimulatorStepField._load(field_, cognite_client) for field_ in resource["fields"]],
        )

    @classmethod
    def _load_list(
        cls, resource: dict[str, Any] | list[dict[str, Any]], cognite_client: CogniteClient | None = None
    ) -> SimulatorStep | list[SimulatorStep]:
        if isinstance(resource, list):
            return [cls._load(res, cognite_client) for res in resource]

        return cls._load(resource, cognite_client)

    def dump(self, camel_case: bool = True) -> dict[str, Any]:
        output = super().dump(camel_case=camel_case)
        output["fields"] = [field_.dump(camel_case=camel_case) for field_ in self.fields]

        return output


class SimulatorCore(WriteableCogniteResource["SimulatorWrite"], ABC):
    """The simulator resource contains the definitions necessary for Cognite Data Fusion (CDF) to interact with a given simulator.

    It serves as a central contract that allows APIs, UIs, and integrations (connectors) to utilize the same definitions
    when dealing with a specific simulator.  Each simulator is uniquely identified and can be associated with various
    file extension types, model types, step fields, and unit quantities. Simulators are essential for managing data
    flows between CDF and external simulation tools, ensuring consistency and reliability in data handling.  ####
    Limitations:  - A project can have a maximum of 100 simulators

    This is the read/response format of the simulator.

    Args:
        external_id (str): External id of the simulator
        name (str): Name of the simulator
        file_extension_types (str | SequenceNotStr[str]): File extension types supported by the simulator
        model_types (SimulatorModelType | Sequence[SimulatorModelType] | None): Model types supported by the simulator
        step_fields (SimulatorStep | Sequence[SimulatorStep] | None): Step types supported by the simulator when creating routines
        unit_quantities (SimulatorQuantity | Sequence[SimulatorQuantity] | None): Quantities and their units supported by the simulator

    """

    def __init__(
        self,
        external_id: str,
        name: str,
        file_extension_types: str | SequenceNotStr[str],
        model_types: SimulatorModelType | Sequence[SimulatorModelType] | None = None,
        step_fields: SimulatorStep | Sequence[SimulatorStep] | None = None,
        unit_quantities: SimulatorQuantity | Sequence[SimulatorQuantity] | None = None,
    ) -> None:
        self.external_id = external_id
        self.name = name
        self.file_extension_types = file_extension_types
        self.model_types = model_types
        self.step_fields = step_fields
        self.unit_quantities = unit_quantities

    @classmethod
    def _load(cls, resource: dict[str, Any], cognite_client: CogniteClient | None = None) -> Self:
        return cls(
            external_id=resource["externalId"],
            name=resource["name"],
            file_extension_types=resource["fileExtensionTypes"],
            model_types=SimulatorModelType._load_list(resource["modelTypes"], cognite_client)
            if "modelTypes" in resource
            else None,
            step_fields=SimulatorStep._load_list(resource["stepFields"], cognite_client)
            if "stepFields" in resource
            else None,
            unit_quantities=SimulatorQuantity._load_list(resource["unitQuantities"], cognite_client)
            if "unitQuantities" in resource
            else None,
        )

    def dump(self, camel_case: bool = True) -> dict[str, Any]:
        output = super().dump(camel_case=camel_case)
        if isinstance(self.model_types, SimulatorModelType):
            output["modelTypes" if camel_case else "model_types"] = self.model_types.dump(camel_case=camel_case)
        if isinstance(self.step_fields, SimulatorStep):
            output["stepFields" if camel_case else "step_fields"] = self.step_fields.dump(camel_case=camel_case)
        if isinstance(self.unit_quantities, SimulatorQuantity):
            output["unitQuantities" if camel_case else "unit_quantities"] = self.unit_quantities.dump(
                camel_case=camel_case
            )

        return output


class SimulatorWrite(SimulatorCore):
    def __init__(
        self,
        external_id: str,
        name: str,
        file_extension_types: str | SequenceNotStr[str],
        model_types: SimulatorModelType | Sequence[SimulatorModelType] | None = None,
        step_fields: SimulatorStep | Sequence[SimulatorStep] | None = None,
        unit_quantities: SimulatorQuantity | Sequence[SimulatorQuantity] | None = None,
    ) -> None:
        super().__init__(
            external_id=external_id,
            name=name,
            file_extension_types=file_extension_types,
            model_types=model_types,
            step_fields=step_fields,
            unit_quantities=unit_quantities,
        )

    def as_write(self) -> SimulatorWrite:
        """Returns a writeable version of this resource"""
        return self


class Simulator(SimulatorCore):
    def __init__(
        self,
        external_id: str,
        name: str,
        file_extension_types: str | SequenceNotStr[str],
        created_time: int | None = None,
        last_updated_time: int | None = None,
        id: int | None = None,
        model_types: SimulatorModelType | Sequence[SimulatorModelType] | None = None,
        step_fields: SimulatorStep | Sequence[SimulatorStep] | None = None,
        unit_quantities: SimulatorQuantity | Sequence[SimulatorQuantity] | None = None,
    ) -> None:
        self.external_id = external_id
        self.name = name
        self.file_extension_types = file_extension_types
        self.model_types = model_types
        self.step_fields = step_fields
        self.unit_quantities = unit_quantities
        # id/created_time/last_updated_time are required when using the class to read,
        # but don't make sense passing in when creating a new object. So in order to make the typing
        # correct here (i.e. int and not Optional[int]), we force the type to be int rather than
        # Optional[int].
        self.id: int | None = id
        self.created_time: int | None = created_time
        self.last_updated_time: int | None = last_updated_time

    @classmethod
    def _load(cls, resource: dict[str, Any], cognite_client: CogniteClient | None = None) -> Self:
        instance = super()._load(resource, cognite_client)
        return instance

    def as_write(self) -> SimulatorWrite:
        """Returns a writeable version of this resource"""
        return SimulatorWrite(
            external_id=self.external_id,
            name=self.name,
            file_extension_types=self.file_extension_types,
            model_types=self.model_types,
            step_fields=self.step_fields,
            unit_quantities=self.unit_quantities,
        )

    def __hash__(self) -> int:
        return hash(self.external_id)


class SimulatorIntegrationCore(WriteableCogniteResource["SimulatorIntegrationWrite"], ABC):
    """
    The simulator integration resource represents a simulator connector in Cognite Data Fusion (CDF).
    It provides information about the configured connectors for a given simulator, including their status and additional
    details such as dataset, name, license status, connector version, simulator version, and more. This resource is essential
    for monitoring and managing the interactions between CDF and external simulators, ensuring proper data flow and integration.

    Limitations:  - A project can have a maximum of 100 simulators

    This is the read/response format of the simulator integration.

    Args:

        external_id (str): External id of the simulator integration
        simulator_external_id (str): External id of the associated simulator
        heartbeat (int): The interval in seconds between the last heartbeat and the current time
        data_set_id (int): The id of the dataset associated with the simulator integration
        connector_version (str): The version of the connector
        license_status (str | None): The status of the license
        simulator_version (str | None): The version of the simulator
        license_last_checked_time (int | None): The time when the license was last checked
        connector_status (str | None): The status of the connector
        connector_status_updated_time (int | None): The time when the connector status was last updated

    """

    def __init__(
        self,
        external_id: str,
        simulator_external_id: str,
        heartbeat: int,
        data_set_id: int,
        connector_version: str,
        license_status: str | None = None,
        simulator_version: str | None = None,
        license_last_checked_time: int | None = None,
        connector_status: str | None = None,
        connector_status_updated_time: int | None = None,
    ) -> None:
        self.external_id = external_id
        self.simulator_external_id = simulator_external_id
        self.heartbeat = heartbeat
        self.data_set_id = data_set_id
        self.connector_version = connector_version
        self.license_status = license_status
        self.simulator_version = simulator_version
        self.license_last_checked_time = license_last_checked_time
        self.connector_status = connector_status
        self.connector_status_updated_time = connector_status_updated_time

    @classmethod
    def _load(cls, resource: dict[str, Any], cognite_client: CogniteClient | None = None) -> Self:
        return cls(
            external_id=resource["externalId"],
            simulator_external_id=resource["simulatorExternalId"],
            heartbeat=resource["heartbeat"],
            data_set_id=resource["dataSetId"],
            connector_version=resource["connectorVersion"],
            license_status=resource.get("licenseStatus"),
            simulator_version=resource.get("simulatorVersion"),
            license_last_checked_time=resource.get("licenseLastCheckedTime"),
            connector_status=resource.get("connectorStatus"),
            connector_status_updated_time=resource.get("connectorStatusUpdatedTime"),
        )

    def dump(self, camel_case: bool = True) -> dict[str, Any]:
        return super().dump(camel_case=camel_case)


class SimulatorIntegrationWrite(SimulatorIntegrationCore):
    def __init__(
        self,
        external_id: str,
        simulator_external_id: str,
        heartbeat: int,
        data_set_id: int,
        connector_version: str,
        license_status: str | None = None,
        simulator_version: str | None = None,
        license_last_checked_time: int | None = None,
        connector_status: str | None = None,
        connector_status_updated_time: int | None = None,
    ) -> None:
        super().__init__(
            external_id=external_id,
            simulator_external_id=simulator_external_id,
            heartbeat=heartbeat,
            data_set_id=data_set_id,
            connector_version=connector_version,
            license_status=license_status,
            simulator_version=simulator_version,
            license_last_checked_time=license_last_checked_time,
            connector_status=connector_status,
            connector_status_updated_time=connector_status_updated_time,
        )

    def as_write(self) -> SimulatorIntegrationWrite:
        """Returns a writeable version of this resource"""
        return self


class SimulatorIntegration(SimulatorIntegrationCore):
    def __init__(
        self,
        external_id: str,
        simulator_external_id: str,
        heartbeat: int,
        data_set_id: int,
        connector_version: str,
        license_status: str | None = None,
        simulator_version: str | None = None,
        license_last_checked_time: int | None = None,
        connector_status: str | None = None,
        connector_status_updated_time: int | None = None,
        created_time: int | None = None,
        last_updated_time: int | None = None,
        id: int | None = None,
        active: bool | None = None,
        log_id: int | None = None,
    ) -> None:
        self.external_id = external_id
        self.simulator_external_id = simulator_external_id
        self.heartbeat = heartbeat
        self.data_set_id = data_set_id
        self.connector_version = connector_version
        self.license_status = license_status
        self.simulator_version = simulator_version
        self.license_last_checked_time = license_last_checked_time
        self.connector_status = connector_status
        self.connector_status_updated_time = connector_status_updated_time
        # id/created_time/last_updated_time are required when using the class to read,
        # but don't make sense passing in when creating a new object. So in order to make the typing
        # correct here (i.e. int and not Optional[int]), we force the type to be int rather than
        # Optional[int].
        self.id: int | None = id
        self.created_time: int | None = created_time
        self.last_updated_time: int | None = last_updated_time
        self.active = active
        self.log_id = log_id

    @classmethod
    def _load(cls, resource: dict[str, Any], cognite_client: CogniteClient | None = None) -> Self:
        instance = super()._load(resource, cognite_client)
        return instance

    def as_write(self) -> SimulatorIntegrationWrite:
        """Returns a writeable version of this resource"""
        return SimulatorIntegrationWrite(
            external_id=self.external_id,
            simulator_external_id=self.simulator_external_id,
            heartbeat=self.heartbeat,
            data_set_id=self.data_set_id,
            connector_version=self.connector_version,
            license_status=self.license_status,
            simulator_version=self.simulator_version,
            license_last_checked_time=self.license_last_checked_time,
            connector_status=self.connector_status,
            connector_status_updated_time=self.connector_status_updated_time,
        )

    def __hash__(self) -> int:
        return hash(self.external_id)


class SimulatorModelRevisionCore(WriteableCogniteResource["SimulatorModelRevisionWrite"], ABC):
    def __init__(
        self,
        external_id: str | None = None,
        simulator_external_id: str | None = None,
        model_external_id: str | None = None,
        data_set_id: int | None = None,
        file_id: int | None = None,
        created_by_user_id: str | None = None,
        status: str | None = None,
        created_time: int | None = None,
        last_updated_time: int | None = None,
        version_number: int | None = None,
        log_id: int | None = None,
        description: str | None = None,
        status_message: str | None = None,
    ) -> None:
        self.external_id = external_id
        self.simulator_external_id = simulator_external_id
        self.model_external_id = model_external_id
        self.data_set_id = data_set_id
        self.file_id = file_id
        self.created_by_user_id = created_by_user_id
        self.status = status
        self.created_time = created_time
        self.last_updated_time = last_updated_time
        self.version_number = version_number
        self.log_id = log_id
        self.description = description
        self.status_message = status_message

    @classmethod
    def _load(
        cls: type[T_SimulatorModel], resource: dict[str, Any], cognite_client: CogniteClient | None = None
    ) -> T_SimulatorModel:
        instance = super()._load(resource, cognite_client)
        return instance
        # return cls(
        #     id=resource["id"],
        #     external_id=resource["externalId"],
        #     simulator_external_id=resource["simulatorExternalId"],
        #     model_external_id=resource["modelExternalId"],
        #     data_set_id=resource["dataSetId"],
        #     file_id=resource["fileId"],
        #     created_by_user_id=resource["createdByUserId"],
        #     status=resource["status"],
        #     created_time=resource["createdTime"],
        #     last_updated_time=resource["lastUpdatedTime"],
        #     version_number=resource["versionNumber"],
        #     log_id=resource["logId"],
        #     description=resource.get("description"),
        #     status_message=resource.get("statusMessage"),
        # )

    def dump(self, camel_case: bool = True) -> dict[str, Any]:
        return super().dump(camel_case=camel_case)


class SimulatorModelRevisionWrite(SimulatorModelRevisionCore):
    def __init__(
        self,
        external_id: str | None = None,
        model_external_id: str | None = None,
        file_id: int | None = None,
        description: str | None = None,
    ) -> None:
        super().__init__(
            external_id=external_id,
            model_external_id=model_external_id,
            file_id=file_id,
            description=description,
        )

    def as_write(self) -> SimulatorModelRevisionWrite:
        """Returns a writeable version of this resource"""
        return self

    @classmethod
    def _load(
        cls, resource: dict[str, Any], cognite_client: CogniteClient | None = None
    ) -> SimulatorModelRevisionWrite:
        return cls(
            external_id=resource["externalId"],
            model_external_id=resource["modelExternalId"],
            file_id=resource["fileId"],
            description=resource.get("description"),
        )


T_SimulatorModelRevision = TypeVar("T_SimulatorModelRevision", bound=SimulatorModelRevisionCore)


class SimulatorModelRevision(SimulatorModelRevisionCore):
    """

    Simulator model revisions track changes and updates to a simulator model over time.
    Each revision ensures that modifications to models are traceable and allows users to understand the evolution of a given model.

    Args:
        external_id (str | None): External id of the simulator model revision
        simulator_external_id (str | None): No description.
        model_external_id (str | None): External id of the associated simulator model
        data_set_id (int | None): The id of the dataset associated with the simulator model revision
        file_id (int | None): The id of the file associated with the simulator model revision
        created_by_user_id (str | None): The id of the user who created the simulator model revision
        status (str | None): The status of the simulator model revision
        created_time (int | None): The time when the simulator model revision was created
        last_updated_time (int | None): The time when the simulator model revision was last updated
        version_number (int | None): The version number of the simulator model revision
        log_id (int | None): The id of the log associated with the simulator model revision
        description (str | None): The description of the simulator model revision
        status_message (str | None): The current status of the model revision

    """

    def __init__(
        self,
        external_id: str | None = None,
        simulator_external_id: str | None = None,
        model_external_id: str | None = None,
        data_set_id: int | None = None,
        file_id: int | None = None,
        created_by_user_id: str | None = None,
        status: str | None = None,
        created_time: int | None = None,
        last_updated_time: int | None = None,
        version_number: int | None = None,
        log_id: int | None = None,
        description: str | None = None,
        status_message: str | None = None,
    ) -> None:
        super().__init__(
            external_id=external_id,
            simulator_external_id=simulator_external_id,
            model_external_id=model_external_id,
            data_set_id=data_set_id,
            file_id=file_id,
            created_by_user_id=created_by_user_id,
            status=status,
            created_time=created_time,
            last_updated_time=last_updated_time,
            version_number=version_number,
            log_id=log_id,
            description=description,
            status_message=status_message,
        )
        # id/created_time/last_updated_time are required when using the class to read,
        # but don't make sense passing in when creating a new object. So in order to make the typing
        # correct here (i.e. int and not Optional[int]), we force the type to be int rather than
        # Optional[int].
        self.id: int = id  # type: ignore
        self.created_time: int = created_time  # type: ignore
        self.last_updated_time: int = last_updated_time  # type: ignore

    @classmethod
    def _load(cls, resource: dict[str, Any], cognite_client: CogniteClient | None = None) -> Self:
        instance = super()._load(resource, cognite_client)
        return instance

    def as_write(self) -> SimulatorModelRevisionWrite:
        """Returns this SimulatorModelRevision in its writing version."""
        return SimulatorModelRevisionWrite(
            external_id=self.external_id,
            model_external_id=self.model_external_id,
            file_id=self.file_id,
            description=self.description,
        )

    def __hash__(self) -> int:
        return hash(self.external_id)

    def dump(self, camel_case: bool = True) -> dict[str, Any]:
        return super().dump(camel_case)


<<<<<<< HEAD
class SimulatorRoutineRevision(CogniteResource):
=======
class SimulatorRoutineRevisionCore(WriteableCogniteResource["SimulatorRoutineRevisionWrite"], ABC):
>>>>>>> b47f33cd
    def __init__(
        self,
        external_id: str,
        simulator_external_id: str,
        routine_external_id: str,
        simulator_integration_external_id: str,
        model_external_id: str,
        data_set_id: int,
        configuration: SimulatorRoutineConfiguration,
        script: list[SimulatorRoutineStage],
    ) -> None:
        self.external_id = external_id
        self.simulator_external_id = simulator_external_id
        self.routine_external_id = routine_external_id
        self.simulator_integration_external_id = simulator_integration_external_id
        self.model_external_id = model_external_id
        self.data_set_id = data_set_id
        self.configuration = configuration
        self.script = script

    @classmethod
    def _load(cls, resource: dict[str, Any], cognite_client: CogniteClient | None = None) -> Self:
        script = []

        if resource.get("script", None) is not None:
            script = [SimulatorRoutineStage._load(stage_, cognite_client) for stage_ in resource["script"]]
        return cls(
            external_id=resource["externalId"],
            simulator_external_id=resource["simulatorExternalId"],
            routine_external_id=resource["routineExternalId"],
            simulator_integration_external_id=resource["simulatorIntegrationExternalId"],
            model_external_id=resource["modelExternalId"],
            data_set_id=resource["dataSetId"],
            configuration=SimulatorRoutineConfiguration._load(resource["configuration"], cognite_client),
            script=script,
        )

    def dump(self, camel_case: bool = True) -> dict[str, Any]:
        output = super().dump(camel_case=camel_case)
        output["configuration"] = self.configuration.dump(camel_case=camel_case)
        output["script"] = [stage_.dump(camel_case=camel_case) for stage_ in self.script]

        return output


class SimulatorRoutineRevisionWrite(SimulatorRoutineRevisionCore):
    def __init__(
        self,
        external_id: str,
        simulator_external_id: str,
        routine_external_id: str,
        simulator_integration_external_id: str,
        model_external_id: str,
        data_set_id: int,
        configuration: SimulatorRoutineConfiguration,
        script: list[SimulatorRoutineStage],
    ) -> None:
        super().__init__(
            external_id=external_id,
            simulator_external_id=simulator_external_id,
            routine_external_id=routine_external_id,
            simulator_integration_external_id=simulator_integration_external_id,
            model_external_id=model_external_id,
            data_set_id=data_set_id,
            configuration=configuration,
            script=script,
        )

    def as_write(self) -> SimulatorRoutineRevisionWrite:
        """Returns a writeable version of this resource"""
        return self


class SimulatorRoutineRevision(SimulatorRoutineRevisionCore):
    def __init__(
        self,
        external_id: str,
        simulator_external_id: str,
        routine_external_id: str,
        simulator_integration_external_id: str,
        model_external_id: str,
        data_set_id: int,
        configuration: SimulatorRoutineConfiguration,
        script: list[SimulatorRoutineStage],
        id: int | None = None,
        created_by_user_id: str | None = None,
        last_updated_time: int | None = None,
        version_number: int | None = None,
        created_time: int | None = None,
        log_id: int | None = None,
    ) -> None:
        self.external_id = external_id
        self.simulator_external_id = simulator_external_id
        self.routine_external_id = routine_external_id
        self.simulator_integration_external_id = simulator_integration_external_id
        self.model_external_id = model_external_id
        self.data_set_id = data_set_id
        self.created_by_user_id = created_by_user_id
        self.configuration = configuration
        self.script = script

        # id/created_time/last_updated_time are required when using the class to read,
        # but don't make sense passing in when creating a new object. So in order to make the typing
        # correct here (i.e. int and not Optional[int]), we force the type to be int rather than
        # Optional[int].
        self.id: int | None = id
        self.created_time: int | None = created_time
        self.last_updated_time: int | None = last_updated_time
        self.version_number = version_number
        self.log_id = log_id

    @classmethod
    def _load(cls, resource: dict[str, Any], cognite_client: CogniteClient | None = None) -> Self:
        instance = super()._load(resource, cognite_client)
        return instance

    def as_write(self) -> SimulatorRoutineRevisionWrite:
        """Returns a writeable version of this resource"""
        return SimulatorRoutineRevisionWrite(
            external_id=self.external_id,
            simulator_external_id=self.simulator_external_id,
            routine_external_id=self.routine_external_id,
            simulator_integration_external_id=self.simulator_integration_external_id,
            model_external_id=self.model_external_id,
            data_set_id=self.data_set_id,
            configuration=self.configuration,
            script=self.script,
        )


class SimulatorModel(CogniteResource):
    """
    The simulator model resource represents an asset modeled in a simulator.
    This asset could range from a pump or well to a complete processing facility or refinery.
    The simulator model is the root of its associated revisions, routines, runs, and results.
    The dataset assigned to a model is inherited by its children. Deleting a model also deletes all its children, thereby
    maintaining the integrity and hierarchy of the simulation data.

    Simulator model revisions track changes and updates to a simulator model over time.
    Each revision ensures that modifications to models are traceable and allows users to understand the evolution of a given model.

    This is the read/response format of a simulator model.

    Args:
        external_id (str | None): External id of the simulator model
        simulator_external_id (str | None): External id of the associated simulator
        data_set_id (int | None): The id of the dataset associated with the simulator model
        name (str | None): The name of the simulator model
        type (str | None): The type key of the simulator model
        description (str | None): The description of the simulator model
    """

    def __init__(
        self,
        external_id: str | None = None,
        simulator_external_id: str | None = None,
        data_set_id: int | None = None,
        name: str | None = None,
        type: str | None = None,
        description: str | None = None,
    ) -> None:
        self.external_id = external_id
        self.simulator_external_id = simulator_external_id
        self.data_set_id = data_set_id
        self.name = name
        self.type = type
        self.description = description

    @classmethod
    def _load(
        cls: type[T_SimulatorModel], resource: dict[str, Any], cognite_client: CogniteClient | None = None
    ) -> T_SimulatorModel:
        instance = super()._load(resource, cognite_client)
        return instance

    def dump(self, camel_case: bool = True) -> dict[str, Any]:
        return super().dump(camel_case=camel_case)


T_SimulatorModel = TypeVar("T_SimulatorModel", bound=SimulatorModelCore)


class SimulatorModelWrite(SimulatorModelCore):
    def __init__(
        self,
        external_id: str | None = None,
        simulator_external_id: str | None = None,
        data_set_id: int | None = None,
        name: str | None = None,
        type: str | None = None,
        description: str | None = None,
    ) -> None:
        super().__init__(
            external_id=external_id,
            simulator_external_id=simulator_external_id,
            data_set_id=data_set_id,
            name=name,
            type=type,
            description=description,
        )

    @classmethod
    def _load(cls, resource: dict, cognite_client: CogniteClient | None = None) -> SimulatorModelWrite:
        return cls(
            external_id=resource["externalId"],
            simulator_external_id=resource["simulatorExternalId"],
            data_set_id=resource["dataSetId"],
            name=resource["name"],
            type=resource.get("typeKey"),
            description=resource.get("description"),
        )

    def as_write(self) -> SimulatorModelWrite:
        """Returns self."""
        return self


class SimulatorModel(SimulatorModelCore):
    """
    The simulator model resource represents an asset modeled in a simulator.
    This asset could range from a pump or well to a complete processing facility or refinery.
    The simulator model is the root of its associated revisions, routines, runs, and results.
    The dataset assigned to a model is inherited by its children. Deleting a model also deletes all its children, thereby
    maintaining the integrity and hierarchy of the simulation data.

    Simulator model revisions track changes and updates to a simulator model over time.
    Each revision ensures that modifications to models are traceable and allows users to understand the evolution of a given model.


    This is the read/response format of a simulator model.

    Args:
        external_id (str | None): External id of the simulator model
        simulator_external_id (str | None): External id of the associated simulator
        data_set_id (int | None): The id of the dataset associated with the simulator model
        name (str | None): The name of the simulator model
        id (int | None): A unique id of a simulator model
        type (str | None): The type key of the simulator model
        description (str | None): The description of the simulator model
        created_time (int | None): The time when the simulator model was created
        last_updated_time (int | None): The time when the simulator model was last updated
    """

    def __init__(
        self,
        external_id: str | None = None,
        simulator_external_id: str | None = None,
        data_set_id: int | None = None,
        name: str | None = None,
        id: int | None = None,
        type: str | None = None,
        description: str | None = None,
        created_time: int | None = None,
        last_updated_time: int | None = None,
    ) -> None:
        super().__init__(
            external_id=external_id,
            simulator_external_id=simulator_external_id,
            data_set_id=data_set_id,
            name=name,
            type=type,
            description=description,
        )
        # id/created_time/last_updated_time are required when using the class to read,
        # but don't make sense passing in when creating a new object. So in order to make the typing
        # correct here (i.e. int and not Optional[int]), we force the type to be int rather than
        # Optional[int].
        self.id: int = id  # type: ignore
        self.created_time: int = created_time  # type: ignore
        self.last_updated_time: int = last_updated_time  # type: ignore

    @classmethod
    def _load(cls, resource: dict[str, Any], cognite_client: CogniteClient | None = None) -> Self:
        instance = super()._load(resource, cognite_client)
        return instance

    def as_write(self) -> SimulatorModelWrite:
        """Returns this SimulatorModel in its writing version."""
        return SimulatorModelWrite(
            external_id=self.external_id,
            simulator_external_id=self.simulator_external_id,
            data_set_id=self.data_set_id,
            name=self.name,
            type=self.type,
            description=self.description,
        )

    def __hash__(self) -> int:
        return hash(self.external_id)

    def dump(self, camel_case: bool = True) -> dict[str, Any]:
        return super().dump(camel_case)


class SimulationRunCore(WriteableCogniteResource["SimulationRunWrite"], ABC):
    """"""

    """_summary_

    Returns:
        _type_: _description_
    """

    def __init__(
        self,
        simulator_external_id: str | None = None,
        simulator_integration_external_id: str | None = None,
        model_external_id: str | None = None,
        model_revision_external_id: str | None = None,
        routine_external_id: str | None = None,
        routine_revision_external_id: str | None = None,
        run_time: int | None = None,
        simulation_time: int | None = None,
        status: str | None = None,
        status_message: str | None = None,
        data_set_id: int | None = None,
        run_type: str | None = None,
        user_id: str | None = None,
        log_id: int | None = None,
    ) -> None:
        self.simulator_external_id = simulator_external_id
        self.simulator_integration_external_id = simulator_integration_external_id
        self.model_external_id = model_external_id
        self.model_revision_external_id = model_revision_external_id
        self.routine_external_id = routine_external_id
        self.routine_revision_external_id = routine_revision_external_id
        self.run_time = run_time
        self.simulation_time = simulation_time
        self.status = status
        self.status_message = status_message
        self.data_set_id = data_set_id
        self.run_type = run_type
        self.user_id = user_id
        self.log_id = log_id

    @classmethod
    def _load(
        cls: type[T_SimulationRun], resource: dict[str, Any], cognite_client: CogniteClient | None = None
    ) -> T_SimulationRun:
        instance = super()._load(resource, cognite_client)
        return instance

    def dump(self, camel_case):
        return super().dump(camel_case)


T_SimulationRun = TypeVar("T_SimulationRun", bound=SimulationRunCore)


class SimulationRunWrite(SimulationRunCore):
    def __init__(
        self,
        simulator_external_id: str | None = None,
        simulator_integration_external_id: str | None = None,
        model_external_id: str | None = None,
        model_revision_external_id: str | None = None,
        routine_external_id: str | None = None,
        routine_revision_external_id: str | None = None,
        run_time: int | None = None,
        simulation_time: int | None = None,
        status: str | None = None,
        status_message: str | None = None,
        data_set_id: int | None = None,
        run_type: str | None = None,
        user_id: str | None = None,
        log_id: int | None = None,
    ) -> None:
        super().__init__(
            simulator_external_id=simulator_external_id,
            simulator_integration_external_id=simulator_integration_external_id,
            model_external_id=model_external_id,
            model_revision_external_id=model_revision_external_id,
            routine_external_id=routine_external_id,
            routine_revision_external_id=routine_revision_external_id,
            run_time=run_time,
            simulation_time=simulation_time,
            status=status,
            status_message=status_message,
            data_set_id=data_set_id,
            run_type=run_type,
            user_id=user_id,
            log_id=log_id,
        )

    @classmethod
    def _load(
        cls: type[T_SimulationRun], resource: dict[str, Any], cognite_client: CogniteClient | None = None
    ) -> T_SimulationRun:
        return cls(
            simulator_external_id=resource["simulatorExternalId"],
            simulator_integration_external_id=resource["simulatorIntegrationExternalId"],
            model_external_id=resource["modelExternalId"],
            model_revision_external_id=resource["modelRevisionExternalId"],
            routine_external_id=resource["routineExternalId"],
            routine_revision_external_id=resource["routineRevisionExternalId"],
            run_time=resource["runTime"],
            simulation_time=resource["simulationTime"],
            status=resource["status"],
            status_message=resource.get("statusMessage"),
            data_set_id=resource["dataSetId"],
            run_type=resource["runType"],
            user_id=resource["userId"],
            log_id=resource["logId"],
        )

    def as_write(self) -> SimulationRunWrite:
        """Returns self."""
        return self


class SimulationRun(SimulationRunCore):
    """
    Every time a simulation routine executes, a simulation run object is created.
    This object ensures that each execution of a routine is documented and traceable.
    Each run has an associated simulation data resource, which stores the inputs and outputs of a
    simulation run, capturing the values set into and read from the simulator model to ensure
    the traceability and integrity of the simulation data.

    Simulation runs provide a historical record of the simulations performed, allowing users to analyze
    and compare different runs, track changes over time, and make informed decisions based on the simulation results.

    Limitations:
    * A retention policy is in place for simulation runs, allowing up to 100000 entries.
    * Once this limit is reached, the oldest runs will be deleted to accommodate new runs.

    This is the read/response format of a simulation run.

    Args:
        simulator_external_id (str | None): External id of the associated simulator
        simulator_integration_external_id (str | None): External id of the associated simulator integration
        model_external_id (str | None): External id of the associated simulator model
        model_revision_external_id (str | None): External id of the associated simulator model revision
        routine_external_id (str | None): External id of the associated simulator routine
        routine_revision_external_id (str | None): External id of the associated simulator routine revision
        run_time (int | None): Run time in milliseconds. Reference timestamp used for data pre-processing and data sampling.
        simulation_time (int | None): Simulation time in milliseconds. Timestamp when the input data was sampled. Used for indexing input and output time series.
        status (str | None): The status of the simulation run
        status_message (str | None): The status message of the simulation run
        data_set_id (int | None): The id of the dataset associated with the simulation run
        run_type (str | None): The type of the simulation run
        user_id (str | None): The id of the user who executed the simulation run
        log_id (int | None): The id of the log associated with the simulation run
        id (int | None): A unique id of a simulation run
        created_time (int | None): The number of milliseconds since epoch
        last_updated_time (int | None): The number of milliseconds since epoch

    """

    def __init__(
        self,
        simulator_external_id: str | None = None,
        simulator_integration_external_id: str | None = None,
        model_external_id: str | None = None,
        model_revision_external_id: str | None = None,
        routine_external_id: str | None = None,
        routine_revision_external_id: str | None = None,
        run_time: int | None = None,
        simulation_time: int | None = None,
        status: str | None = None,
        status_message: str | None = None,
        data_set_id: int | None = None,
        run_type: str | None = None,
        user_id: str | None = None,
        log_id: int | None = None,
        id: int | None = None,
        created_time: int | None = None,
        last_updated_time: int | None = None,
    ) -> None:
        super().__init__(
            simulator_external_id=simulator_external_id,
            simulator_integration_external_id=simulator_integration_external_id,
            model_external_id=model_external_id,
            model_revision_external_id=model_revision_external_id,
            routine_external_id=routine_external_id,
            routine_revision_external_id=routine_revision_external_id,
            run_time=run_time,
            simulation_time=simulation_time,
            status=status,
            status_message=status_message,
            data_set_id=data_set_id,
            run_type=run_type,
            user_id=user_id,
            log_id=log_id,
        )
        # id/created_time/last_updated_time are required when using the class to read,
        # but don't make sense passing in when creating a new object. So in order to make the typing
        # correct here (i.e. int and not Optional[int]), we force the type to be int rather than
        # Optional[int].
        # TODO: In the next major version we can make these properties required in the constructor
        self.id: int = id  # type: ignore
        self.created_time: int = created_time  # type: ignore
        self.last_updated_time: int = last_updated_time  # type: ignore

    @classmethod
    def _load(cls, resource: dict, cognite_client: CogniteClient | None = None) -> SimulationRun:
        return super()._load(resource, cognite_client)

    def dump(self, camel_case: bool = True) -> dict[str, Any]:
        return super().dump(camel_case=camel_case)

    def as_write(self):
        return SimulationRunWrite(
            simulator_external_id=self.simulator_external_id,
            simulator_integration_external_id=self.simulator_integration_external_id,
            model_external_id=self.model_external_id,
            model_revision_external_id=self.model_revision_external_id,
            routine_external_id=self.routine_external_id,
            routine_revision_external_id=self.routine_revision_external_id,
            run_time=self.run_time,
            simulation_time=self.simulation_time,
            status=self.status,
            status_message=self.status_message,
            data_set_id=self.data_set_id,
            run_type=self.run_type,
            user_id=self.user_id,
            log_id=self.log_id,
        )

    def __hash__(self) -> int:
        return hash(self.external_id)


class SimulatorRoutineCore(WriteableCogniteResource["SimulatorRoutineWrite"], ABC):
    """
    The simulator routine resource defines instructions on interacting with a simulator model. A simulator routine includes:

    * Inputs (values set into the simulator model)
    * Commands (actions to be performed by the simulator)
    * Outputs (values read from the simulator model)

    Simulator routines can have multiple revisions, enabling users to track changes and evolve the routine over time.
    Each model can have multiple routines, each performing different objectives such as calculating optimal
    operation setpoints, forecasting production, benchmarking asset performance, and more.

    Limitations:
        - Each simulator model can have a maximum of 10 simulator routines

    Each simulator routine can have a maximum of 10 revisions

    This is the read/response format of a simulator routine.

    Args:
        external_id (str): External id of the simulator routine
        simulator_external_id (str): External id of the associated simulator
        model_external_id (str): External id of the associated simulator model
        simulator_integration_external_id (str): External id of the associated simulator integration
        name (str): The name of the simulator routine
        data_set_id (int): The id of the dataset associated with the simulator routine
        description (str | None): The description of the simulator routine
    """

    def __init__(
        self,
        external_id: str,
        simulator_external_id: str,
        model_external_id: str,
        simulator_integration_external_id: str,
        name: str,
        data_set_id: int,
        description: str | None = None,
    ) -> None:
        self.external_id = external_id
        self.simulator_external_id = simulator_external_id
        self.model_external_id = model_external_id
        self.simulator_integration_external_id = simulator_integration_external_id
        self.name = name
        self.data_set_id = data_set_id
        self.description = description

    @classmethod
    def _load(cls, resource: dict[str, Any], cognite_client: CogniteClient | None = None) -> Self:
        return cls(
            external_id=resource["externalId"],
            simulator_external_id=resource["simulatorExternalId"],
            model_external_id=resource["modelExternalId"],
            simulator_integration_external_id=resource["simulatorIntegrationExternalId"],
            name=resource["name"],
            data_set_id=resource["dataSetId"],
            description=resource.get("description"),
        )

    def dump(self, camel_case: bool = True) -> dict[str, Any]:
        return super().dump(camel_case=camel_case)


<<<<<<< HEAD
class SimulatorModelUpdate(CogniteUpdate):
    class _PrimitiveModelUpdate(CognitePrimitiveUpdate):
        def set(self, value: Any) -> None:
            self._set(value)

    @property
    def name(self) -> _PrimitiveModelUpdate:
        return SimulatorModelUpdate._PrimitiveModelUpdate(self, "name")

    @property
    def description(self) -> _PrimitiveModelUpdate:
        return SimulatorModelUpdate._PrimitiveModelUpdate(self, "description")

    @classmethod
    def _get_update_properties(cls, item: CogniteResource | None = None) -> list[PropertySpec]:
        return [
            PropertySpec("name"),
            PropertySpec("description"),
        ]


class SimulatorRoutineList(CogniteResourceList[SimulatorRoutine]):
=======
class SimulatorRoutineWrite(SimulatorRoutineCore):
    def __init__(
        self,
        external_id: str,
        simulator_external_id: str,
        model_external_id: str,
        simulator_integration_external_id: str,
        name: str,
        data_set_id: int,
        description: str | None = None,
    ) -> None:
        super().__init__(
            external_id=external_id,
            simulator_external_id=simulator_external_id,
            model_external_id=model_external_id,
            simulator_integration_external_id=simulator_integration_external_id,
            name=name,
            data_set_id=data_set_id,
            description=description,
        )

    def as_write(self) -> SimulatorRoutineWrite:
        """Returns a writeable version of this resource"""
        return self


class SimulatorRoutine(SimulatorRoutineCore):
    def __init__(
        self,
        external_id: str,
        simulator_external_id: str,
        model_external_id: str,
        simulator_integration_external_id: str,
        name: str,
        data_set_id: int,
        created_time: int | None = None,
        last_updated_time: int | None = None,
        id: int | None = None,
        description: str | None = None,
    ) -> None:
        self.external_id = external_id
        self.simulator_external_id = simulator_external_id
        self.model_external_id = model_external_id
        self.simulator_integration_external_id = simulator_integration_external_id
        self.name = name
        self.data_set_id = data_set_id
        # id/created_time/last_updated_time are required when using the class to read,
        # but don't make sense passing in when creating a new object. So in order to make the typing
        # correct here (i.e. int and not Optional[int]), we force the type to be int rather than
        # Optional[int].
        self.id: int | None = id
        self.created_time: int | None = created_time
        self.last_updated_time: int | None = last_updated_time

    @classmethod
    def _load(cls, resource: dict[str, Any], cognite_client: CogniteClient | None = None) -> Self:
        instance = super()._load(resource, cognite_client)
        return instance

    def as_write(self) -> SimulatorRoutineWrite:
        """Returns a writeable version of this resource"""
        return SimulatorRoutineWrite(
            external_id=self.external_id,
            simulator_external_id=self.simulator_external_id,
            model_external_id=self.model_external_id,
            simulator_integration_external_id=self.simulator_integration_external_id,
            name=self.name,
            data_set_id=self.data_set_id,
            description=self.description,
        )

    def __hash__(self) -> int:
        return hash(self.external_id)


class SimulatorRoutineRevisionWriteList(CogniteResourceList[SimulatorRoutineRevisionWrite], ExternalIDTransformerMixin):
    _RESOURCE = SimulatorRoutineRevisionWrite


class SimulatorRoutineRevisionList(
    WriteableCogniteResourceList[SimulatorRoutineRevisionWrite, SimulatorRoutineRevision], IdTransformerMixin
):
    _RESOURCE = SimulatorRoutineRevision

    def as_write(self) -> SimulatorRoutineRevisionWriteList:
        return SimulatorRoutineRevisionWriteList(
            [a.as_write() for a in self.data], cognite_client=self._get_cognite_client()
        )


class SimulatorRoutineWriteList(CogniteResourceList[SimulatorRoutineWrite], ExternalIDTransformerMixin):
    _RESOURCE = SimulatorRoutineWrite


class SimulatorRoutineList(WriteableCogniteResourceList[SimulatorRoutineWrite, SimulatorRoutine], IdTransformerMixin):
>>>>>>> b47f33cd
    _RESOURCE = SimulatorRoutine

    def as_write(self) -> SimulatorRoutineWriteList:
        return SimulatorRoutineWriteList([a.as_write() for a in self.data], cognite_client=self._get_cognite_client())


class SimulatorRoutineRevisionsList(
    WriteableCogniteResourceList[SimulatorRoutineRevisionWrite, SimulatorRoutineRevision], IdTransformerMixin
):
    _RESOURCE = SimulatorRoutineRevision

    def as_write(self) -> SimulatorRoutineRevisionWriteList:
        return SimulatorRoutineRevisionWriteList(
            [a.as_write() for a in self.data], cognite_client=self._get_cognite_client()
        )


class SimulatorWriteList(CogniteResourceList[SimulatorWrite], ExternalIDTransformerMixin):
    _RESOURCE = SimulatorWrite


class SimulatorList(WriteableCogniteResourceList[SimulatorWrite, Simulator], IdTransformerMixin):
    _RESOURCE = Simulator

    def as_write(self) -> SimulatorWriteList:
        return SimulatorWriteList([a.as_write() for a in self.data], cognite_client=self._get_cognite_client())


class SimulatorIntegrationWriteList(CogniteResourceList[SimulatorIntegrationWrite], ExternalIDTransformerMixin):
    _RESOURCE = SimulatorIntegrationWrite


class SimulatorIntegrationList(
    WriteableCogniteResourceList[SimulatorIntegrationWrite, SimulatorIntegration], IdTransformerMixin
):
    _RESOURCE = SimulatorIntegration

    def as_write(self) -> SimulatorIntegrationWriteList:
        return SimulatorIntegrationWriteList(
            [a.as_write() for a in self.data], cognite_client=self._get_cognite_client()
        )


class SimulatorModelWriteList(CogniteResourceList[SimulatorModelWrite], ExternalIDTransformerMixin):
    _RESOURCE = SimulatorModelWrite


class SimulatorModelList(WriteableCogniteResourceList[SimulatorModelWrite, SimulatorModel], IdTransformerMixin):
    _RESOURCE = SimulatorModel

    def as_write(self) -> SimulatorModelWriteList:
        return SimulatorModelWriteList([a.as_write() for a in self.data], cognite_client=self._get_cognite_client())


class SimulatorModelRevisionList(CogniteResourceList[SimulatorModelRevision]):
    _RESOURCE = SimulatorModelRevision


class SimulationRunsList(CogniteResourceList[SimulationRun]):
    _RESOURCE = SimulationRun<|MERGE_RESOLUTION|>--- conflicted
+++ resolved
@@ -907,11 +907,7 @@
         return super().dump(camel_case)
 
 
-<<<<<<< HEAD
-class SimulatorRoutineRevision(CogniteResource):
-=======
 class SimulatorRoutineRevisionCore(WriteableCogniteResource["SimulatorRoutineRevisionWrite"], ABC):
->>>>>>> b47f33cd
     def __init__(
         self,
         external_id: str,
@@ -1497,7 +1493,6 @@
         return super().dump(camel_case=camel_case)
 
 
-<<<<<<< HEAD
 class SimulatorModelUpdate(CogniteUpdate):
     class _PrimitiveModelUpdate(CognitePrimitiveUpdate):
         def set(self, value: Any) -> None:
@@ -1520,103 +1515,6 @@
 
 
 class SimulatorRoutineList(CogniteResourceList[SimulatorRoutine]):
-=======
-class SimulatorRoutineWrite(SimulatorRoutineCore):
-    def __init__(
-        self,
-        external_id: str,
-        simulator_external_id: str,
-        model_external_id: str,
-        simulator_integration_external_id: str,
-        name: str,
-        data_set_id: int,
-        description: str | None = None,
-    ) -> None:
-        super().__init__(
-            external_id=external_id,
-            simulator_external_id=simulator_external_id,
-            model_external_id=model_external_id,
-            simulator_integration_external_id=simulator_integration_external_id,
-            name=name,
-            data_set_id=data_set_id,
-            description=description,
-        )
-
-    def as_write(self) -> SimulatorRoutineWrite:
-        """Returns a writeable version of this resource"""
-        return self
-
-
-class SimulatorRoutine(SimulatorRoutineCore):
-    def __init__(
-        self,
-        external_id: str,
-        simulator_external_id: str,
-        model_external_id: str,
-        simulator_integration_external_id: str,
-        name: str,
-        data_set_id: int,
-        created_time: int | None = None,
-        last_updated_time: int | None = None,
-        id: int | None = None,
-        description: str | None = None,
-    ) -> None:
-        self.external_id = external_id
-        self.simulator_external_id = simulator_external_id
-        self.model_external_id = model_external_id
-        self.simulator_integration_external_id = simulator_integration_external_id
-        self.name = name
-        self.data_set_id = data_set_id
-        # id/created_time/last_updated_time are required when using the class to read,
-        # but don't make sense passing in when creating a new object. So in order to make the typing
-        # correct here (i.e. int and not Optional[int]), we force the type to be int rather than
-        # Optional[int].
-        self.id: int | None = id
-        self.created_time: int | None = created_time
-        self.last_updated_time: int | None = last_updated_time
-
-    @classmethod
-    def _load(cls, resource: dict[str, Any], cognite_client: CogniteClient | None = None) -> Self:
-        instance = super()._load(resource, cognite_client)
-        return instance
-
-    def as_write(self) -> SimulatorRoutineWrite:
-        """Returns a writeable version of this resource"""
-        return SimulatorRoutineWrite(
-            external_id=self.external_id,
-            simulator_external_id=self.simulator_external_id,
-            model_external_id=self.model_external_id,
-            simulator_integration_external_id=self.simulator_integration_external_id,
-            name=self.name,
-            data_set_id=self.data_set_id,
-            description=self.description,
-        )
-
-    def __hash__(self) -> int:
-        return hash(self.external_id)
-
-
-class SimulatorRoutineRevisionWriteList(CogniteResourceList[SimulatorRoutineRevisionWrite], ExternalIDTransformerMixin):
-    _RESOURCE = SimulatorRoutineRevisionWrite
-
-
-class SimulatorRoutineRevisionList(
-    WriteableCogniteResourceList[SimulatorRoutineRevisionWrite, SimulatorRoutineRevision], IdTransformerMixin
-):
-    _RESOURCE = SimulatorRoutineRevision
-
-    def as_write(self) -> SimulatorRoutineRevisionWriteList:
-        return SimulatorRoutineRevisionWriteList(
-            [a.as_write() for a in self.data], cognite_client=self._get_cognite_client()
-        )
-
-
-class SimulatorRoutineWriteList(CogniteResourceList[SimulatorRoutineWrite], ExternalIDTransformerMixin):
-    _RESOURCE = SimulatorRoutineWrite
-
-
-class SimulatorRoutineList(WriteableCogniteResourceList[SimulatorRoutineWrite, SimulatorRoutine], IdTransformerMixin):
->>>>>>> b47f33cd
     _RESOURCE = SimulatorRoutine
 
     def as_write(self) -> SimulatorRoutineWriteList:
