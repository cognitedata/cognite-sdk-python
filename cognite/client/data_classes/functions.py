--- conflicted
+++ resolved
@@ -31,7 +31,7 @@
 
     Args:
         name (str | None): Name of the function.
-        external_id (str | None): External id of the function.
+        external_id (str | None): External ID of the function.
         description (str | None): Description of the function.
         owner (str | None): Owner of the function.
         file_id (int | None): File id of the code represented by this object.
@@ -80,6 +80,7 @@
 
 class Function(FunctionCore):
     """A representation of a Cognite Function.
+
     This is the reading version, which is used when retrieving a function.
 
     Args:
@@ -150,10 +151,6 @@
         self.error = error
         self._cognite_client = cast("CogniteClient", cognite_client)
 
-<<<<<<< HEAD
-    def call(self, data: Optional[Dict] = None, wait: bool = True) -> FunctionCall:
-        """`Call this particular function <https://docs.cognite.com/api/v1/#operation/postFunctionsCall>`_.
-=======
     def as_write(self) -> FunctionWrite:
         """Returns a writeable version of this function."""
         if self.file_id is None or self.name is None:
@@ -174,8 +171,7 @@
         )
 
     def call(self, data: dict | None = None, wait: bool = True) -> FunctionCall:
-        """`Call this particular function. <https://docs.cognite.com/api/v1/#operation/postFunctionsCall>`_
->>>>>>> b5213d45
+        """`Call this particular function <https://docs.cognite.com/api/v1/#operation/postFunctionsCall>`_.
 
         Args:
             data (dict | None): Input data to the function (JSON serializable). This data is passed deserialized into the function through one of the arguments called data. **WARNING:** Secrets or other confidential information should not be passed via this argument. There is a dedicated `secrets` argument in FunctionsAPI.create() for this purpose.
@@ -215,13 +211,8 @@
             limit=limit,
         )
 
-<<<<<<< HEAD
-    def list_schedules(self, limit: Optional[int] = LIST_LIMIT_DEFAULT) -> FunctionSchedulesList:
+    def list_schedules(self, limit: int | None = DEFAULT_LIMIT_READ) -> FunctionSchedulesList:
         """`List all schedules associated with this function <https://docs.cognite.com/api/v1/#operation/getFunctionSchedules>`_.
-=======
-    def list_schedules(self, limit: int | None = DEFAULT_LIMIT_READ) -> FunctionSchedulesList:
-        """`List all schedules associated with this function. <https://docs.cognite.com/api/v1/#operation/getFunctionSchedules>`_
->>>>>>> b5213d45
 
         Args:
             limit (int | None): Maximum number of schedules to list. Pass in -1, float('inf') or None to list all.
@@ -231,13 +222,8 @@
         """
         return self._cognite_client.functions.schedules.list(function_id=self.id, limit=limit)
 
-<<<<<<< HEAD
-    def retrieve_call(self, id: int) -> FunctionCall:
+    def retrieve_call(self, id: int) -> FunctionCall | None:
         """`Retrieve call by ID <https://docs.cognite.com/api/v1/#operation/getFunctionCall>`_.
-=======
-    def retrieve_call(self, id: int) -> FunctionCall | None:
-        """`Retrieve call by id. <https://docs.cognite.com/api/v1/#operation/getFunctionCall>`_
->>>>>>> b5213d45
 
         Args:
             id (int): ID of the call.
@@ -248,17 +234,7 @@
         return self._cognite_client.functions.calls.retrieve(call_id=id, function_id=self.id)
 
     def update(self) -> None:
-<<<<<<< HEAD
-        """Update the function object.
-
-        Can be useful to check for the latet status of the function ('Queued', 'Deploying', 'Ready' or 'Failed').
-
-        Returns:
-            None
-        """
-=======
         """Update the function object. Can be useful to check for the latet status of the function ('Queued', 'Deploying', 'Ready' or 'Failed')."""
->>>>>>> b5213d45
         latest = self._cognite_client.functions.retrieve(id=self.id)
         if latest is None:
             return None
@@ -272,12 +248,13 @@
 
 class FunctionWrite(FunctionCore):
     """A representation of a Cognite Function.
+
     This is the writing version, which is used when creating a function.
 
     Args:
         name (str): Name of the function.
-        file_id (int): File id of the code represented by this object.
-        external_id (str | None): External id of the function.
+        file_id (int): File ID of the code represented by this object.
+        external_id (str | None): External ID of the function.
         description (str | None): Description of the function.
         owner (str | None): Owner of the function.
         function_path (str): Relative path from the root folder to the file containing the `handle` function. Defaults to `handler.py`. Must be on posix path format.
@@ -388,10 +365,10 @@
 
     Args:
         name (str | None): Name of the function schedule.
-        function_id (int | None): Id of the function.
+        function_id (int | None): ID of the function.
         function_external_id (str | None): External id of the function.
         description (str | None): Description of the function schedule.
-        cron_expression (str | None): Cron expression
+        cron_expression (str | None): Cron expression.
     """
 
     def __init__(
@@ -416,6 +393,7 @@
 
 class FunctionSchedule(FunctionScheduleCore):
     """A representation of a Cognite Function Schedule.
+
     This is the reading version, which is used when retrieving a function schedule.
 
     Args:
@@ -462,10 +440,6 @@
         self.when: str = when  # type: ignore
         self._cognite_client = cast("CogniteClient", cognite_client)
 
-<<<<<<< HEAD
-    def get_input_data(self) -> Optional[dict]:
-        """Retrieve the input data to the associated function.
-=======
     def as_write(self) -> FunctionScheduleWrite:
         """Returns a writeable version of this function schedule."""
         if self.cron_expression is None or self.name is None:
@@ -482,7 +456,6 @@
     def get_input_data(self) -> dict | None:
         """
         Retrieve the input data to the associated function.
->>>>>>> b5213d45
 
         Returns:
             dict | None: Input data to the associated function or None if not set. This data is passed deserialized into the function through the data argument.
@@ -497,7 +470,7 @@
 
     Args:
         name (str): Name of the function schedule.
-        cron_expression (str): Cron expression
+        cron_expression (str): Cron expression.
         function_id (int | None): ID of the function.
         function_external_id (str | None): External ID of the function.
         description (str | None): Description of the function schedule.
@@ -587,7 +560,7 @@
         end_time (int | None): End time of the call, measured in number of milliseconds since 00:00:00 Thursday, 1 January 1970, Coordinated Universal Time (UTC), minus leap seconds.
         scheduled_time (int | None): Scheduled time of the call, measured in number of milliseconds since 00:00:00 Thursday, 1 January 1970, Coordinated Universal Time (UTC), minus leap seconds.
         status (str | None): Status of the function call ("Running", "Completed" or "Failed").
-        schedule_id (int | None): The schedule id belonging to the call.
+        schedule_id (int | None): The schedule ID belonging to the call.
         error (dict | None): Error from the function call. It contains an error message and the stack trace.
         function_id (int | None): No description.
         cognite_client (CogniteClient | None): An optional CogniteClient to associate with this data class.
