from __future__ import annotations

import time
<<<<<<< HEAD
from typing import TYPE_CHECKING, Dict, List, Optional, Union, cast

from cognite.client._constants import LIST_LIMIT_DEFAULT
from cognite.client.data_classes._base import CogniteFilter, CogniteResource, CogniteResourceList, CogniteResponse
=======
from numbers import Number
from typing import TYPE_CHECKING, cast

from cognite.client._constants import DEFAULT_LIMIT_READ
from cognite.client.data_classes._base import (
    CogniteFilter,
    CogniteResource,
    CogniteResourceList,
    CogniteResponse,
    IdTransformerMixin,
)
>>>>>>> 41ec76fb
from cognite.client.data_classes.shared import TimestampRange
from cognite.client.utils._time import ms_to_datetime

if TYPE_CHECKING:
    from cognite.client import CogniteClient


class Function(CogniteResource):
    """A representation of a Cognite Function.

    Args:
        id (int | None): Id of the function.
        name (str | None): Name of the function.
        external_id (str | None): External id of the function.
        description (str | None): Description of the function.
        owner (str | None): Owner of the function.
        status (str | None): Status of the function.
        file_id (int | None): File id of the code represented by this object.
        function_path (str | None): Relative path from the root folder to the file containing the `handle` function. Defaults to `handler.py`. Must be on posix path format.
        created_time (int | None): Created time in UNIX.
        secrets (dict | None): Secrets attached to the function ((key, value) pairs).
        env_vars (dict | None): User specified environment variables on the function ((key, value) pairs).
        cpu (Number | None): Number of CPU cores per function. Defaults to 0.25. Allowed values are in the range [0.1, 0.6].
        memory (Number | None): Memory per function measured in GB. Defaults to 1. Allowed values are in the range [0.1, 2.5].
        runtime (str | None): Runtime of the function. Allowed values are ["py38", "py39","py310"]. The runtime "py38" resolves to the latest version of the Python 3.8 series. Will default to "py38" if not specified.
        runtime_version (str | None): The complete specification of the function runtime with major, minor and patch version numbers.
        metadata (dict | None): Metadata associated with a function as a set of key:value pairs.
        error (dict | None): Dictionary with keys "message" and "trace", which is populated if deployment fails.
        cognite_client (CogniteClient | None): An optional CogniteClient to associate with this data class.
    """

    def __init__(
        self,
<<<<<<< HEAD
        id: Optional[int] = None,
        name: Optional[str] = None,
        external_id: Optional[str] = None,
        description: Optional[str] = None,
        owner: Optional[str] = None,
        status: Optional[str] = None,
        file_id: Optional[int] = None,
        function_path: Optional[str] = None,
        created_time: Optional[int] = None,
        secrets: Optional[Dict] = None,
        env_vars: Optional[Dict] = None,
        cpu: Optional[float] = None,
        memory: Optional[float] = None,
        runtime: Optional[str] = None,
        runtime_version: Optional[str] = None,
        metadata: Optional[Dict] = None,
        error: Optional[Dict] = None,
        cognite_client: Optional[CogniteClient] = None,
=======
        id: int | None = None,
        name: str | None = None,
        external_id: str | None = None,
        description: str | None = None,
        owner: str | None = None,
        status: str | None = None,
        file_id: int | None = None,
        function_path: str | None = None,
        created_time: int | None = None,
        secrets: dict | None = None,
        env_vars: dict | None = None,
        cpu: Number | None = None,
        memory: Number | None = None,
        runtime: str | None = None,
        runtime_version: str | None = None,
        metadata: dict | None = None,
        error: dict | None = None,
        cognite_client: CogniteClient | None = None,
>>>>>>> 41ec76fb
    ) -> None:
        self.id = cast(int, id)
        self.name = cast(str, name)
        self.external_id = external_id
        self.description = description
        self.owner = owner
        self.status = status
        self.file_id = file_id
        self.function_path = function_path
        self.created_time = created_time
        self.secrets = secrets
        self.env_vars = env_vars
        self.cpu = cpu
        self.memory = memory
        self.runtime = runtime
        self.runtime_version = runtime_version
        self.metadata = metadata
        self.error = error
        self._cognite_client = cast("CogniteClient", cognite_client)

    def call(self, data: dict | None = None, wait: bool = True) -> FunctionCall:
        """`Call this particular function. <https://docs.cognite.com/api/v1/#operation/postFunctionsCall>`_

        Args:
            data (dict | None): Input data to the function (JSON serializable). This data is passed deserialized into the function through one of the arguments called data. **WARNING:** Secrets or other confidential information should not be passed via this argument. There is a dedicated `secrets` argument in FunctionsAPI.create() for this purpose.
            wait (bool): Wait until the function call is finished. Defaults to True.

        Returns:
            FunctionCall: A function call object.
        """
        return self._cognite_client.functions.call(id=self.id, data=data, wait=wait)

    def list_calls(
        self,
        status: str | None = None,
        schedule_id: int | None = None,
        start_time: dict[str, int] | None = None,
        end_time: dict[str, int] | None = None,
        limit: int | None = DEFAULT_LIMIT_READ,
    ) -> FunctionCallList:
        """List all calls to this function.

        Args:
            status (str | None): Status of the call. Possible values ["Running", "Failed", "Completed", "Timeout"].
            schedule_id (int | None): Schedule id from which the call belongs (if any).
            start_time (dict[str, int] | None): Start time of the call. Possible keys are `min` and `max`, with values given as time stamps in ms.
            end_time (dict[str, int] | None): End time of the call. Possible keys are `min` and `max`, with values given as time stamps in ms.
            limit (int | None): Maximum number of function calls to list. Pass in -1, float('inf') or None to list all Function Calls.

        Returns:
            FunctionCallList: List of function calls
        """
        return self._cognite_client.functions.calls.list(
            function_id=self.id,
            status=status,
            schedule_id=schedule_id,
            start_time=start_time,
            end_time=end_time,
            limit=limit,
        )

    def list_schedules(self, limit: int | None = DEFAULT_LIMIT_READ) -> FunctionSchedulesList:
        """`List all schedules associated with this function. <https://docs.cognite.com/api/v1/#operation/getFunctionSchedules>`_

        Args:
            limit (int | None): Maximum number of schedules to list. Pass in -1, float('inf') or None to list all.

        Returns:
            FunctionSchedulesList: List of function schedules
        """
        return self._cognite_client.functions.schedules.list(function_id=self.id, limit=limit)

    def retrieve_call(self, id: int) -> FunctionCall | None:
        """`Retrieve call by id. <https://docs.cognite.com/api/v1/#operation/getFunctionCall>`_

        Args:
            id (int): ID of the call.

        Returns:
            FunctionCall | None: Requested function call or None if not found.
        """
        return self._cognite_client.functions.calls.retrieve(call_id=id, function_id=self.id)

    def update(self) -> None:
        """Update the function object. Can be useful to check for the latet status of the function ('Queued', 'Deploying', 'Ready' or 'Failed')."""
        latest = self._cognite_client.functions.retrieve(id=self.id)
        if latest is None:
            return None

        for attribute in self.__dict__:
            if attribute.startswith("_"):
                continue
            latest_value = getattr(latest, attribute)
            setattr(self, attribute, latest_value)


class FunctionFilter(CogniteFilter):
    def __init__(
        self,
        name: str | None = None,
        owner: str | None = None,
        file_id: int | None = None,
        status: str | None = None,
        external_id_prefix: str | None = None,
        created_time: dict[str, int] | TimestampRange | None = None,
    ) -> None:
        self.name = name
        self.owner = owner
        self.file_id = file_id
        self.status = status
        self.external_id_prefix = external_id_prefix
        self.created_time = created_time


class FunctionCallsFilter(CogniteFilter):
    def __init__(
        self,
        status: str | None = None,
        schedule_id: int | None = None,
        start_time: dict[str, int] | TimestampRange | None = None,
        end_time: dict[str, int] | TimestampRange | None = None,
    ) -> None:
        self.status = status
        self.schedule_id = schedule_id
        self.start_time = start_time
        self.end_time = end_time


class FunctionSchedule(CogniteResource):
    """A representation of a Cognite Function Schedule.

    Args:
        id (int | None): Id of the schedule.
        name (str | None): Name of the function schedule.
        function_id (str | None): Id of the function.
        function_external_id (str | None): External id of the function.
        description (str | None): Description of the function schedule.
        created_time (int | None): The number of milliseconds since 00:00:00 Thursday, 1 January 1970, Coordinated Universal Time (UTC), minus leap seconds.
        cron_expression (str | None): Cron expression
        session_id (int | None): ID of the session running with the schedule.
        when (str | None): When the schedule will trigger, in human readable text (server generated from cron_expression).
        cognite_client (CogniteClient | None): An optional CogniteClient to associate with this data class.
    """

    def __init__(
        self,
        id: int | None = None,
        name: str | None = None,
        function_id: str | None = None,
        function_external_id: str | None = None,
        description: str | None = None,
        created_time: int | None = None,
        cron_expression: str | None = None,
        session_id: int | None = None,
        when: str | None = None,
        cognite_client: CogniteClient | None = None,
    ) -> None:
        self.id = id
        self.name = name
        self.function_id = function_id
        self.function_external_id = function_external_id
        self.description = description
        self.cron_expression = cron_expression
        self.created_time = created_time
        self.session_id = session_id
        self.when = when
        self._cognite_client = cast("CogniteClient", cognite_client)

    def get_input_data(self) -> dict | None:
        """
        Retrieve the input data to the associated function.

        Returns:
            dict | None: Input data to the associated function or None if not set. This data is passed deserialized into the function through the data argument.
        """
        if self.id is None:
            raise ValueError("FunctionSchedule is missing 'id'")
        return self._cognite_client.functions.schedules.get_input_data(id=self.id)


class FunctionSchedulesFilter(CogniteFilter):
    def __init__(
        self,
        name: str | None = None,
        function_id: int | None = None,
        function_external_id: str | None = None,
        created_time: dict[str, int] | TimestampRange | None = None,
        cron_expression: str | None = None,
    ) -> None:
        self.name = name
        self.function_id = function_id
        self.function_external_id = function_external_id
        self.created_time = created_time
        self.cron_expression = cron_expression


class FunctionSchedulesList(CogniteResourceList[FunctionSchedule]):
    _RESOURCE = FunctionSchedule


class FunctionList(CogniteResourceList[Function], IdTransformerMixin):
    _RESOURCE = Function


class FunctionCall(CogniteResource):
    """A representation of a Cognite Function call.

    Args:
        id (int | None): A server-generated ID for the object.
        start_time (int | None): Start time of the call, measured in number of milliseconds since 00:00:00 Thursday, 1 January 1970, Coordinated Universal Time (UTC), minus leap seconds.
        end_time (int | None): End time of the call, measured in number of milliseconds since 00:00:00 Thursday, 1 January 1970, Coordinated Universal Time (UTC), minus leap seconds.
        scheduled_time (int | None): Scheduled time of the call, measured in number of milliseconds since 00:00:00 Thursday, 1 January 1970, Coordinated Universal Time (UTC), minus leap seconds.
        status (str | None): Status of the function call ("Running", "Completed" or "Failed").
        schedule_id (int | None): The schedule id belonging to the call.
        error (dict | None): Error from the function call. It contains an error message and the stack trace.
        function_id (int | None): No description.
        cognite_client (CogniteClient | None): An optional CogniteClient to associate with this data class.
    """

    def __init__(
        self,
        id: int | None = None,
        start_time: int | None = None,
        end_time: int | None = None,
        scheduled_time: int | None = None,
        status: str | None = None,
        schedule_id: int | None = None,
        error: dict | None = None,
        function_id: int | None = None,
        cognite_client: CogniteClient | None = None,
    ) -> None:
        self.id = id
        self.start_time = start_time
        self.end_time = end_time
        self.scheduled_time = scheduled_time
        self.status = status
        self.schedule_id = schedule_id
        self.error = error
        self.function_id = function_id
        self._cognite_client = cast("CogniteClient", cognite_client)

    def get_response(self) -> dict | None:
        """Retrieve the response from this function call.

        Returns:
            dict | None: Response from the function call.
        """
        call_id, function_id = self._get_identifiers_or_raise(self.id, self.function_id)
        return self._cognite_client.functions.calls.get_response(call_id=call_id, function_id=function_id)

    def get_logs(self) -> FunctionCallLog:
        """`Retrieve logs for this function call. <https://docs.cognite.com/api/v1/#operation/getFunctionCallLogs>`_

        Returns:
            FunctionCallLog: Log for the function call.
        """
        call_id, function_id = self._get_identifiers_or_raise(self.id, self.function_id)
        return self._cognite_client.functions.calls.get_logs(call_id=call_id, function_id=function_id)

    def update(self) -> None:
        """Update the function call object. Can be useful if the call was made with wait=False."""
        call_id, function_id = self._get_identifiers_or_raise(self.id, self.function_id)
        latest = self._cognite_client.functions.calls.retrieve(call_id=call_id, function_id=function_id)
        if latest is None:
            raise RuntimeError("Unable to update the function call object (it was not found)")
        self.status = latest.status
        self.end_time = latest.end_time
        self.error = latest.error

    @staticmethod
    def _get_identifiers_or_raise(call_id: int | None, function_id: int | None) -> tuple[int, int]:
        # Mostly a mypy thing, but for sure nice with an error message :D
        if call_id is None or function_id is None:
            raise ValueError("FunctionCall is missing one or more of: [id, function_id]")
        return call_id, function_id

    def wait(self) -> None:
        while self.status == "Running":
            self.update()
            time.sleep(1.0)


class FunctionCallList(CogniteResourceList[FunctionCall]):
    _RESOURCE = FunctionCall


class FunctionCallLogEntry(CogniteResource):
    """A log entry for a function call.

    Args:
        timestamp (int | None): The number of milliseconds since 00:00:00 Thursday, 1 January 1970, Coordinated Universal Time (UTC), minus leap seconds.
        message (str | None): Single line from stdout / stderr.
        cognite_client (CogniteClient | None): No description.
    """

    def __init__(
        self,
        timestamp: int | None = None,
        message: str | None = None,
        cognite_client: CogniteClient | None = None,
    ) -> None:
        self.timestamp = timestamp
        self.message = message
        self._cognite_client = cast("CogniteClient", cognite_client)

    def _format(self, with_timestamps: bool = False) -> str:
        ts = ""
        if with_timestamps and self.timestamp is not None:
            ts = f"[{ms_to_datetime(self.timestamp)}] "
        return f"{ts}{self.message}"


class FunctionCallLog(CogniteResourceList[FunctionCallLogEntry]):
    """A collection of function call log entries."""

    _RESOURCE = FunctionCallLogEntry

    def to_text(self, with_timestamps: bool = False) -> str:
        """Return a new-line delimited string of the log entry messages, optionally with entry timestamps.

        Args:
            with_timestamps (bool): Whether to include entry timestamps in the output. Defaults to False.
        Returns:
            str: new-line delimited log entries.
        """
        return "\n".join(entry._format(with_timestamps) for entry in self)


class FunctionsLimits(CogniteResponse):
    """Service limits for the associated project.

    Args:
        timeout_minutes (int): Timeout of each function call.
        cpu_cores (dict[str, float]): The number of CPU cores per function execution (i.e. function call).
        memory_gb (dict[str, float]): The amount of available memory in GB per function execution (i.e. function call).
        runtimes (list[str]): Available runtimes. For example, "py39" translates to the latest version of the Python 3.9.x series.
        response_size_mb (int | None): Maximum response size of function calls.
    """

    def __init__(
        self,
        timeout_minutes: int,
        cpu_cores: dict[str, float],
        memory_gb: dict[str, float],
        runtimes: list[str],
        response_size_mb: int | None = None,
    ) -> None:
        self.timeout_minutes = timeout_minutes
        self.cpu_cores = cpu_cores
        self.memory_gb = memory_gb
        self.runtimes = runtimes
        self.response_size_mb = response_size_mb

    @classmethod
    def _load(cls, api_response: dict) -> FunctionsLimits:
        return cls(
            timeout_minutes=api_response["timeoutMinutes"],
            cpu_cores=api_response["cpuCores"],
            memory_gb=api_response["memoryGb"],
            runtimes=api_response["runtimes"],
            response_size_mb=api_response.get("responseSizeMb"),
        )


class FunctionsStatus(CogniteResponse):
    """Activation Status for the associated project.

    Args:
        status (str): Activation Status for the associated project.
    """

    def __init__(self, status: str) -> None:
        self.status = status

    @classmethod
    def _load(cls, api_response: dict) -> FunctionsStatus:
        return cls(status=api_response["status"])<|MERGE_RESOLUTION|>--- conflicted
+++ resolved
@@ -1,12 +1,6 @@
 from __future__ import annotations
 
 import time
-<<<<<<< HEAD
-from typing import TYPE_CHECKING, Dict, List, Optional, Union, cast
-
-from cognite.client._constants import LIST_LIMIT_DEFAULT
-from cognite.client.data_classes._base import CogniteFilter, CogniteResource, CogniteResourceList, CogniteResponse
-=======
 from numbers import Number
 from typing import TYPE_CHECKING, cast
 
@@ -18,7 +12,6 @@
     CogniteResponse,
     IdTransformerMixin,
 )
->>>>>>> 41ec76fb
 from cognite.client.data_classes.shared import TimestampRange
 from cognite.client.utils._time import ms_to_datetime
 
@@ -52,26 +45,6 @@
 
     def __init__(
         self,
-<<<<<<< HEAD
-        id: Optional[int] = None,
-        name: Optional[str] = None,
-        external_id: Optional[str] = None,
-        description: Optional[str] = None,
-        owner: Optional[str] = None,
-        status: Optional[str] = None,
-        file_id: Optional[int] = None,
-        function_path: Optional[str] = None,
-        created_time: Optional[int] = None,
-        secrets: Optional[Dict] = None,
-        env_vars: Optional[Dict] = None,
-        cpu: Optional[float] = None,
-        memory: Optional[float] = None,
-        runtime: Optional[str] = None,
-        runtime_version: Optional[str] = None,
-        metadata: Optional[Dict] = None,
-        error: Optional[Dict] = None,
-        cognite_client: Optional[CogniteClient] = None,
-=======
         id: int | None = None,
         name: str | None = None,
         external_id: str | None = None,
@@ -90,7 +63,6 @@
         metadata: dict | None = None,
         error: dict | None = None,
         cognite_client: CogniteClient | None = None,
->>>>>>> 41ec76fb
     ) -> None:
         self.id = cast(int, id)
         self.name = cast(str, name)
