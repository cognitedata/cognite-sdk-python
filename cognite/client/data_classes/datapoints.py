from __future__ import annotations

import json
import operator as op
import typing
import warnings
from collections import defaultdict
from dataclasses import dataclass
from datetime import datetime
from functools import cached_property
from typing import (
    TYPE_CHECKING,
    Any,
    Callable,
    Collection,
    Iterator,
    Literal,
    Sequence,
    overload,
)

from cognite.client.data_classes._base import CogniteResource, CogniteResourceList
from cognite.client.utils._auxiliary import find_duplicates, no_op
from cognite.client.utils._identifier import Identifier
from cognite.client.utils._importing import local_import
from cognite.client.utils._pandas_helpers import (
    concat_dataframes_with_nullable_int_cols,
    notebook_display_with_fallback,
)
from cognite.client.utils._text import (
    convert_all_keys_to_camel_case,
    convert_all_keys_to_snake_case,
    to_camel_case,
    to_snake_case,
)
from cognite.client.utils._time import convert_and_isoformat_time_attrs

Aggregate = Literal[
    "average",
    "continuous_variance",
    "count",
    "discrete_variance",
    "interpolation",
    "max",
    "min",
    "step_interpolation",
    "sum",
    "total_variation",
]

ALL_SORTED_DP_AGGS = sorted(typing.get_args(Aggregate))

try:
    import numpy as np

    NUMPY_IS_AVAILABLE = True

except ImportError:  # pragma no cover
    NUMPY_IS_AVAILABLE = False

if TYPE_CHECKING:
    import numpy.typing as npt
    import pandas

    from cognite.client import CogniteClient

    NumpyDatetime64NSArray = npt.NDArray[np.datetime64]
    NumpyInt64Array = npt.NDArray[np.int64]
    NumpyFloat64Array = npt.NDArray[np.float64]
    NumpyObjArray = npt.NDArray[np.object_]


@dataclass(frozen=True)
class LatestDatapointQuery:
    """Parameters describing a query for the latest datapoint from a time series.

    Note:
        Pass either ID or external ID.

    Args:
        id (Optional[int]): The internal ID of the time series to query.
        external_id (Optional[str]): The external ID of the time series to query.
        before (Union[None, int, str, datetime]): Get latest datapoint before this time. None means 'now'.
    """

    id: int | None = None
    external_id: str | None = None
    before: None | int | str | datetime = None

    def __post_init__(self) -> None:
        # Ensure user have just specified one of id/xid:
        Identifier.of_either(self.id, self.external_id)


class Datapoint(CogniteResource):
    """An object representing a datapoint.

    Args:
        timestamp (int | None): The data timestamp in milliseconds since the epoch (Jan 1, 1970). Can be negative to define a date before 1970. Minimum timestamp is 1900.01.01 00:00:00 UTC
        value (str | float | None): The data value. Can be string or numeric
        average (float | None): The integral average value in the aggregate period
        max (float | None): The maximum value in the aggregate period
        min (float | None): The minimum value in the aggregate period
        count (int | None): The number of datapoints in the aggregate period
        sum (float | None): The sum of the datapoints in the aggregate period
        interpolation (float | None): The interpolated value of the series in the beginning of the aggregate
        step_interpolation (float | None): The last value before or at the beginning of the aggregate.
        continuous_variance (float | None): The variance of the interpolated underlying function.
        discrete_variance (float | None): The variance of the datapoint values.
        total_variation (float | None): The total variation of the interpolated underlying function.
    """

    def __init__(
        self,
        timestamp: int | None = None,
        value: str | float | None = None,
        average: float | None = None,
        max: float | None = None,
        min: float | None = None,
        count: int | None = None,
        sum: float | None = None,
        interpolation: float | None = None,
        step_interpolation: float | None = None,
        continuous_variance: float | None = None,
        discrete_variance: float | None = None,
        total_variation: float | None = None,
    ) -> None:
        self.timestamp = timestamp
        self.value = value
        self.average = average
        self.max = max
        self.min = min
        self.count = count
        self.sum = sum
        self.interpolation = interpolation
        self.step_interpolation = step_interpolation
        self.continuous_variance = continuous_variance
        self.discrete_variance = discrete_variance
        self.total_variation = total_variation

    def to_pandas(self, camel_case: bool = False) -> pandas.DataFrame:  # type: ignore[override]
        """Convert the datapoint into a pandas DataFrame.

        Args:
            camel_case (bool): Convert column names to camel case (e.g. `stepInterpolation` instead of `step_interpolation`)

        Returns:
            pandas.DataFrame: pandas.DataFrame
        """
        pd = local_import("pandas")

        dumped = self.dump(camel_case=camel_case)
        timestamp = dumped.pop("timestamp")

        return pd.DataFrame(dumped, index=[pd.Timestamp(timestamp, unit="ms")])


class DatapointsArray(CogniteResource):
    """An object representing datapoints using numpy arrays."""

    def __init__(
        self,
        id: int | None = None,
        external_id: str | None = None,
        is_string: bool | None = None,
        is_step: bool | None = None,
        unit: str | None = None,
        unit_external_id: str | None = None,
        granularity: str | None = None,
        timestamp: NumpyDatetime64NSArray | None = None,
        value: NumpyFloat64Array | NumpyObjArray | None = None,
        average: NumpyFloat64Array | None = None,
        max: NumpyFloat64Array | None = None,
        min: NumpyFloat64Array | None = None,
        count: NumpyInt64Array | None = None,
        sum: NumpyFloat64Array | None = None,
        interpolation: NumpyFloat64Array | None = None,
        step_interpolation: NumpyFloat64Array | None = None,
        continuous_variance: NumpyFloat64Array | None = None,
        discrete_variance: NumpyFloat64Array | None = None,
        total_variation: NumpyFloat64Array | None = None,
    ) -> None:
        self.id = id
        self.external_id = external_id
        self.is_string = is_string
        self.is_step = is_step
        self.unit = unit
        self.unit_external_id = unit_external_id
        self.granularity = granularity
        self.timestamp = timestamp if timestamp is not None else np.array([], dtype="datetime64[ns]")
        self.value = value
        self.average = average
        self.max = max
        self.min = min
        self.count = count
        self.sum = sum
        self.interpolation = interpolation
        self.step_interpolation = step_interpolation
        self.continuous_variance = continuous_variance
        self.discrete_variance = discrete_variance
        self.total_variation = total_variation

    @property
    def _ts_info(self) -> dict[str, Any]:
        return {
            "id": self.id,
            "external_id": self.external_id,
            "is_string": self.is_string,
            "is_step": self.is_step,
            "unit": self.unit,
            "unit_external_id": self.unit_external_id,
            "granularity": self.granularity,
        }

    @typing.no_type_check
    @classmethod
<<<<<<< HEAD
    def _load(
=======
    @typing.no_type_check
    def load(
>>>>>>> 82de5b7b
        cls,
        dps_dct: dict[str, int | str | bool | npt.NDArray],
        cognite_client: CogniteClient | None = None,
    ) -> DatapointsArray:
<<<<<<< HEAD
=======
        dps_dct = json.loads(dps_dct) if isinstance(dps_dct, str) else dps_dct
>>>>>>> 82de5b7b
        if "timestamp" in dps_dct:
            assert isinstance(dps_dct["timestamp"], np.ndarray)  # mypy love
            # Since pandas always uses nanoseconds for datetime, we stick with the same
            # (also future-proofs the SDK; ns is coming!):
            dps_dct["timestamp"] = dps_dct["timestamp"].astype("datetime64[ms]").astype("datetime64[ns]")
            return cls(**convert_all_keys_to_snake_case(dps_dct))

        array_by_attr = {}
        if "datapoints" in dps_dct:
            datapoints_by_attr = defaultdict(list)
            for row in dps_dct["datapoints"]:
                for attr, value in row.items():
                    datapoints_by_attr[attr].append(value)
            for attr, values in datapoints_by_attr.items():
                array_by_attr[attr] = np.array(values)
                if attr == "timestamp":
                    dps_dct[attr] = array_by_attr[attr].astype("datetime64[ms]").astype("datetime64[ns]")
        return cls(
            id=dps_dct.get("id"),
            external_id=dps_dct.get("externalId"),
            is_step=dps_dct.get("isStep"),
            is_string=dps_dct.get("isString"),
            unit=dps_dct.get("unit"),
            granularity=dps_dct.get("granularity"),
            unit_external_id=dps_dct.get("unitExternalId"),
            **convert_all_keys_to_snake_case(array_by_attr),
        )

    @classmethod
    def create_from_arrays(cls, *arrays: DatapointsArray) -> DatapointsArray:
        sort_by_time = sorted((a for a in arrays if len(a.timestamp) > 0), key=lambda a: a.timestamp[0])
        if len(sort_by_time) == 0:
            return arrays[0]
        elif len(sort_by_time) == 1:
            return sort_by_time[0]

        first = sort_by_time[0]

        arrays_by_attribute = defaultdict(list)
        for array in sort_by_time:
            for attr, arr in zip(*array._data_fields()):
                arrays_by_attribute[attr].append(arr)
        arrays_by_attribute = {attr: np.concatenate(arrs) for attr, arrs in arrays_by_attribute.items()}  # type: ignore [assignment]

        return cls(**first._ts_info, **arrays_by_attribute)  # type: ignore [arg-type]

    def __len__(self) -> int:
        return len(self.timestamp)

    def __eq__(self, other: Any) -> bool:
        # Override CogniteResource __eq__ which checks exact type & dump being equal. We do not want
        # this: comparing arrays with (mostly) floats is a very bad idea; also dump is exceedingly expensive.
        return id(self) == id(other)

    def __str__(self) -> str:
        return json.dumps(self.dump(convert_timestamps=True), indent=4)

    @overload
    def __getitem__(self, item: int) -> Datapoint:
        ...

    @overload
    def __getitem__(self, item: slice) -> DatapointsArray:
        ...

    def __getitem__(self, item: int | slice) -> Datapoint | DatapointsArray:
        if isinstance(item, slice):
            return self._slice(item)
        attrs, arrays = self._data_fields()
        return Datapoint(
            timestamp=self._dtype_fix(arrays[0][item]) // 1_000_000,
            **{attr: self._dtype_fix(arr[item]) for attr, arr in zip(attrs[1:], arrays[1:])},
        )

    def _slice(self, part: slice) -> DatapointsArray:
        data: dict[str, Any] = {attr: arr[part] for attr, arr in zip(*self._data_fields())}
        return DatapointsArray(**self._ts_info, **data)

    def __iter__(self) -> Iterator[Datapoint]:
        """Iterate over datapoints

        Warning:
            For efficient storage, datapoints are not stored as a sequence of (singular) Datapoint
            objects, so these are created on demand while iterating (slow).

        Returns:
            Iterator[Datapoint]: No description."""
        # Let's not create a single Datapoint more than we have too:
        attrs, arrays = self._data_fields()
        return (
            Datapoint(
                timestamp=self._dtype_fix(row[0]) // 1_000_000, **dict(zip(attrs[1:], map(self._dtype_fix, row[1:])))
            )
            for row in zip(*arrays)
        )

    @cached_property
    def _dtype_fix(self) -> Callable:
        if self.is_string:
            # Return no-op as array contains just references to vanilla python objects:
            return no_op
        # Using .item() on numpy scalars gives us vanilla python types:
        return op.methodcaller("item")

    def _data_fields(self) -> tuple[list[str], list[npt.NDArray]]:
        data_field_tuples = [
            (attr, arr)
            for attr in ("timestamp", "value", *ALL_SORTED_DP_AGGS)  # ts must be first!
            if (arr := getattr(self, attr)) is not None
        ]
        attrs, arrays = map(list, zip(*data_field_tuples))
        return attrs, arrays  # type: ignore [return-value]

    def dump(self, camel_case: bool = False, convert_timestamps: bool = False) -> dict[str, Any]:
        """Dump the DatapointsArray into a json serializable Python data type.

        Args:
            camel_case (bool): Use camelCase for attribute names. Default: False.
            convert_timestamps (bool): Convert timestamps to ISO 8601 formatted strings. Default: False (returns as integer, milliseconds since epoch)

        Returns:
            dict[str, Any]: A dictionary representing the instance.
        """
        attrs, arrays = self._data_fields()
        if not convert_timestamps:  # Eh.. so.. we still have to convert...
            arrays[0] = arrays[0].astype("datetime64[ms]").astype(np.int64)
        else:
            # Note: numpy does not have a strftime method to get the exact format we want (hence the datetime detour)
            #       and for some weird reason .astype(datetime) directly from dt64 returns native integer... whatwhyy
            arrays[0] = arrays[0].astype("datetime64[ms]").astype(datetime).astype(str)

        if camel_case:
            attrs = list(map(to_camel_case, attrs))

        dumped = {**self._ts_info, "datapoints": [dict(zip(attrs, map(self._dtype_fix, row))) for row in zip(*arrays)]}
        if camel_case:
            dumped = convert_all_keys_to_camel_case(dumped)
        return {k: v for k, v in dumped.items() if v is not None}

    def to_pandas(  # type: ignore [override]
        self,
        column_names: Literal["id", "external_id"] = "external_id",
        include_aggregate_name: bool = True,
        include_granularity_name: bool = False,
    ) -> pandas.DataFrame:
        """Convert the DatapointsArray into a pandas DataFrame.

        Args:
            column_names (Literal["id", "external_id"]): Which field to use as column header. Defaults to "external_id", can also be "id". For time series with no external ID, ID will be used instead.
            include_aggregate_name (bool): Include aggregate in the column name
            include_granularity_name (bool): Include granularity in the column name (after aggregate if present)

        Returns:
            pandas.DataFrame: The datapoints as a pandas DataFrame.
        """
        pd = local_import("pandas")
        if column_names == "id":
            if self.id is None:
                raise ValueError("Unable to use `id` as column name(s), not set on object")
            identifier = str(self.id)

        elif column_names == "external_id":
            if self.external_id is not None:
                identifier = self.external_id
            elif self.id is not None:
                # Time series are not required to have an external_id unfortunately...
                identifier = str(self.id)
                warnings.warn(
                    f"Time series does not have an external ID, so its ID ({self.id}) was used instead as "
                    'the column name in the DataFrame. If this is expected, consider passing `column_names="id"` '
                    "to silence this warning.",
                    UserWarning,
                )
            else:
                raise ValueError("Object missing both `id` and `external_id` attributes")
        else:
            raise ValueError("Argument `column_names` must be either 'external_id' or 'id'")

        if self.value is not None:
            return pd.DataFrame({identifier: self.value}, index=self.timestamp, copy=False)

        (_, *agg_names), (_, *arrays) = self._data_fields()
        columns = [
            str(identifier) + include_aggregate_name * f"|{agg}" + include_granularity_name * f"|{self.granularity}"
            for agg in agg_names
        ]
        # Since columns might contain duplicates, we can't instantiate from dict as only the
        # last key (array/column) would be kept:
        (df := pd.DataFrame(dict(enumerate(arrays)), index=self.timestamp, copy=False)).columns = columns
        return df


class Datapoints(CogniteResource):
    """An object representing a list of datapoints.

    Args:
        id (int | None): Id of the timeseries the datapoints belong to
        external_id (str | None): External id of the timeseries the datapoints belong to
        is_string (bool | None): Whether the time series is string valued or not.
        is_step (bool | None): Whether the time series is a step series or not.
        unit (str | None): The physical unit of the time series (free-text field).
        unit_external_id (str | None): The unit_external_id (as defined in the unit catalog) of the returned data points. If the datapoints were converted to a compatible unit, this will equal the converted unit, not the one defined on the time series.
        granularity (str | None): The granularity of the aggregate datapoints (does not apply to raw data)
        timestamp (Sequence[int] | None): The data timestamps in milliseconds since the epoch (Jan 1, 1970). Can be negative to define a date before 1970. Minimum timestamp is 1900.01.01 00:00:00 UTC
        value (Sequence[str] | Sequence[float] | None): The data values. Can be string or numeric
        average (list[float] | None): The integral average values in the aggregate period
        max (list[float] | None): The maximum values in the aggregate period
        min (list[float] | None): The minimum values in the aggregate period
        count (list[int] | None): The number of datapoints in the aggregate periods
        sum (list[float] | None): The sum of the datapoints in the aggregate periods
        interpolation (list[float] | None): The interpolated values of the series in the beginning of the aggregates
        step_interpolation (list[float] | None): The last values before or at the beginning of the aggregates.
        continuous_variance (list[float] | None): The variance of the interpolated underlying function.
        discrete_variance (list[float] | None): The variance of the datapoint values.
        total_variation (list[float] | None): The total variation of the interpolated underlying function.
        error (list[None | str] | None): No description.
    """

    def __init__(
        self,
        id: int | None = None,
        external_id: str | None = None,
        is_string: bool | None = None,
        is_step: bool | None = None,
        unit: str | None = None,
        unit_external_id: str | None = None,
        granularity: str | None = None,
        timestamp: Sequence[int] | None = None,
        value: Sequence[str] | Sequence[float] | None = None,
        average: list[float] | None = None,
        max: list[float] | None = None,
        min: list[float] | None = None,
        count: list[int] | None = None,
        sum: list[float] | None = None,
        interpolation: list[float] | None = None,
        step_interpolation: list[float] | None = None,
        continuous_variance: list[float] | None = None,
        discrete_variance: list[float] | None = None,
        total_variation: list[float] | None = None,
        error: list[None | str] | None = None,
    ) -> None:
        self.id = id
        self.external_id = external_id
        self.is_string = is_string
        self.is_step = is_step
        self.unit = unit
        self.unit_external_id = unit_external_id
        self.granularity = granularity
        self.timestamp = timestamp or []  # Needed in __len__
        self.value = value
        self.average = average
        self.max = max
        self.min = min
        self.count = count
        self.sum = sum
        self.interpolation = interpolation
        self.step_interpolation = step_interpolation
        self.continuous_variance = continuous_variance
        self.discrete_variance = discrete_variance
        self.total_variation = total_variation
        self.error = error

        self.__datapoint_objects: list[Datapoint] | None = None

    def __str__(self) -> str:
        item = self.dump()
        item["datapoints"] = convert_and_isoformat_time_attrs(item["datapoints"])
        return json.dumps(item, indent=4)

    def __len__(self) -> int:
        return len(self.timestamp)

    def __eq__(self, other: Any) -> bool:
        return (
            type(self) is type(other)
            and self.id == other.id
            and self.external_id == other.external_id
            and list(self._get_non_empty_data_fields()) == list(other._get_non_empty_data_fields())
        )

    @overload
    def __getitem__(self, item: int) -> Datapoint:
        ...

    @overload
    def __getitem__(self, item: slice) -> Datapoints:
        ...

    def __getitem__(self, item: int | slice) -> Datapoint | Datapoints:
        if isinstance(item, slice):
            return self._slice(item)
        dp_args = {}
        for attr, values in self._get_non_empty_data_fields():
            dp_args[attr] = values[item]
        return Datapoint(**dp_args)

    def __iter__(self) -> Iterator[Datapoint]:
        yield from self.__get_datapoint_objects()

    def dump(self, camel_case: bool = False) -> dict[str, Any]:
        """Dump the datapoints into a json serializable Python data type.

        Args:
            camel_case (bool): Use camelCase for attribute names. Defaults to False.

        Returns:
            dict[str, Any]: A dictionary representing the instance.
        """
        dumped = {
            "id": self.id,
            "external_id": self.external_id,
            "is_string": self.is_string,
            "is_step": self.is_step,
            "unit": self.unit,
            "unit_external_id": self.unit_external_id,
            "datapoints": [dp.dump(camel_case=camel_case) for dp in self.__get_datapoint_objects()],
        }
        if camel_case:
            dumped = convert_all_keys_to_camel_case(dumped)
        return {key: value for key, value in dumped.items() if value is not None}

    def to_pandas(  # type: ignore [override]
        self,
        column_names: str = "external_id",
        include_aggregate_name: bool = True,
        include_granularity_name: bool = False,
        include_errors: bool = False,
    ) -> pandas.DataFrame:
        """Convert the datapoints into a pandas DataFrame.

        Args:
            column_names (str): Which field to use as column header. Defaults to "external_id", can also be "id". For time series with no external ID, ID will be used instead.
            include_aggregate_name (bool): Include aggregate in the column name
            include_granularity_name (bool): Include granularity in the column name (after aggregate if present)
            include_errors (bool): For synthetic datapoint queries, include a column with errors.

        Returns:
            pandas.DataFrame: The dataframe.
        """
        pd = local_import("pandas")
        if column_names in ["external_id", "externalId"]:  # Camel case for backwards compat
            identifier = self.external_id if self.external_id is not None else self.id
        elif column_names == "id":
            identifier = self.id
        else:
            raise ValueError("column_names must be 'external_id' or 'id'")

        if include_errors and self.error is None:
            raise ValueError("Unable to 'include_errors', only available for data from synthetic datapoint queries")

        # Make sure columns (aggregates) always come in alphabetical order (e.g. "average" before "max"):
        field_names, data_lists = [], []
        data_fields = self._get_non_empty_data_fields(get_empty_lists=True, get_error=include_errors)
        if not include_errors:  # We do not touch column ordering for synthetic datapoints
            data_fields = sorted(data_fields)
        for attr, data in data_fields:
            if attr == "timestamp":
                continue
            id_col_name = str(identifier)
            if attr == "value":
                field_names.append(id_col_name)
                data_lists.append(data)
                continue
            if include_aggregate_name:
                id_col_name += f"|{attr}"
            if include_granularity_name and self.granularity is not None:
                id_col_name += f"|{self.granularity}"
            field_names.append(id_col_name)
            if attr == "error":
                data_lists.append(data)
                continue  # Keep string (object) column non-numeric
            data = pd.to_numeric(data, errors="coerce")  # Avoids object dtype for missing aggs
            if attr == "count":
                data_lists.append(data.astype("int64"))
            else:
                data_lists.append(data.astype("float64"))

        idx = pd.to_datetime(self.timestamp, unit="ms")
        (df := pd.DataFrame(dict(enumerate(data_lists)), index=idx)).columns = field_names
        return df

    @classmethod
    def load(  # type: ignore [override]
        cls,
        dps_object: dict[str, Any],
        expected_fields: list[str] | None = None,
        cognite_client: CogniteClient | None = None,
    ) -> Datapoints:
        del cognite_client  # just needed for signature
        instance = cls(
            id=dps_object.get("id"),
            external_id=dps_object.get("externalId"),
            is_string=dps_object["isString"],
            is_step=dps_object.get("isStep"),
            unit=dps_object.get("unit"),
            unit_external_id=dps_object.get("unitExternalId"),
        )
        expected_fields = (expected_fields or ["value"]) + ["timestamp"]
        if len(dps_object["datapoints"]) == 0:
            for key in expected_fields:
                snake_key = to_snake_case(key)
                setattr(instance, snake_key, [])
        else:
            for key in expected_fields:
                data = [dp.get(key) for dp in dps_object["datapoints"]]
                snake_key = to_snake_case(key)
                setattr(instance, snake_key, data)
        return instance

    def _extend(self, other_dps: Datapoints) -> None:
        if self.id is None and self.external_id is None:
            self.id = other_dps.id
            self.external_id = other_dps.external_id
            self.is_string = other_dps.is_string
            self.is_step = other_dps.is_step
            self.unit = other_dps.unit
            self.unit_external_id = other_dps.unit_external_id

        for attr, other_value in other_dps._get_non_empty_data_fields(get_empty_lists=True):
            value = getattr(self, attr)
            if not value:
                setattr(self, attr, other_value)
            else:
                value.extend(other_value)

    def _get_non_empty_data_fields(
        self, get_empty_lists: bool = False, get_error: bool = True
    ) -> list[tuple[str, Any]]:
        non_empty_data_fields = []
        skip_attrs = {"id", "external_id", "is_string", "is_step", "unit", "unit_external_id", "granularity"}
        for attr, value in self.__dict__.copy().items():
            if attr not in skip_attrs and attr[0] != "_" and (attr != "error" or get_error):
                if value is not None or attr == "timestamp":
                    if len(value) > 0 or get_empty_lists or attr == "timestamp":
                        non_empty_data_fields.append((attr, value))
        return non_empty_data_fields

    def __get_datapoint_objects(self) -> list[Datapoint]:
        if self.__datapoint_objects is not None:
            return self.__datapoint_objects
        fields = self._get_non_empty_data_fields(get_error=False)
        new_dps_objects = []
        for i in range(len(self)):
            dp_args = {}
            for attr, value in fields:
                dp_args[attr] = value[i]
            new_dps_objects.append(Datapoint(**dp_args))
        self.__datapoint_objects = new_dps_objects
        return self.__datapoint_objects

    def _slice(self, slice: slice) -> Datapoints:
        truncated_datapoints = Datapoints(id=self.id, external_id=self.external_id)
        for attr, value in self._get_non_empty_data_fields():
            setattr(truncated_datapoints, attr, value[slice])
        return truncated_datapoints

    def _repr_html_(self) -> str:
        is_synthetic_dps = self.error is not None
        return notebook_display_with_fallback(self, include_errors=is_synthetic_dps)


class DatapointsArrayList(CogniteResourceList[DatapointsArray]):
    _RESOURCE = DatapointsArray

    def __init__(self, resources: Collection[Any], cognite_client: CogniteClient | None = None) -> None:
        super().__init__(resources, cognite_client)

        # Fix what happens for duplicated identifiers:
        ids = [dps.id for dps in self if dps.id is not None]
        xids = [dps.external_id for dps in self if dps.external_id is not None]
        dupe_ids, id_dct = find_duplicates(ids), defaultdict(list)
        dupe_xids, xid_dct = find_duplicates(xids), defaultdict(list)

        for dps in self:
            if (id_ := dps.id) is not None and id_ in dupe_ids:
                id_dct[id_].append(dps)
            if (xid := dps.external_id) is not None and xid in dupe_xids:
                xid_dct[xid].append(dps)

        self._id_to_item.update(id_dct)
        self._external_id_to_item.update(xid_dct)

    def concat_duplicate_ids(self) -> None:
        """
        Concatenates all arrays with duplicated IDs.

        Arrays with the same ids are stacked in chronological order.

        **Caveat** This method is not guaranteed to preserve the order of the list.
        """
        # Rebuilt list instead of removing duplicated one at a time at the cost of O(n).
        self.data.clear()

        # This implementation takes advantage of the ordering of the duplicated in the __init__ method
        has_external_ids = set()
        for ext_id, items in self._external_id_to_item.items():
            if not isinstance(items, list):
                self.data.append(items)
                if items.id is not None:
                    has_external_ids.add(items.id)
                continue
            concatenated = DatapointsArray.create_from_arrays(*items)
            self._external_id_to_item[ext_id] = concatenated
            if concatenated.id is not None:
                has_external_ids.add(concatenated.id)
                self._id_to_item[concatenated.id] = concatenated
            self.data.append(concatenated)

        if not (only_ids := set(self._id_to_item) - has_external_ids):
            return

        for id_, items in self._id_to_item.items():
            if id_ not in only_ids:
                continue
            if not isinstance(items, list):
                self.data.append(items)
                continue
            concatenated = DatapointsArray.create_from_arrays(*items)
            self._id_to_item[id_] = concatenated
            self.data.append(concatenated)

    def get(  # type: ignore [override]
        self,
        id: int | None = None,
        external_id: str | None = None,
    ) -> DatapointsArray | list[DatapointsArray] | None:
        """Get a specific DatapointsArray from this list by id or external_id.

        Note: For duplicated time series, returns a list of DatapointsArray.

        Args:
            id (int | None): The id of the item(s) to get.
            external_id (str | None): The external_id of the item(s) to get.

        Returns:
            DatapointsArray | list[DatapointsArray] | None: The requested item(s)
        """
        # TODO: Question, can we type annotate without specifying the function?
        return super().get(id, external_id)

    def __str__(self) -> str:
        return json.dumps(self.dump(convert_timestamps=True), indent=4)

    def to_pandas(  # type: ignore [override]
        self,
        column_names: Literal["id", "external_id"] = "external_id",
        include_aggregate_name: bool = True,
        include_granularity_name: bool = False,
    ) -> pandas.DataFrame:
        """Convert the DatapointsArrayList into a pandas DataFrame.

        Args:
            column_names (Literal["id", "external_id"]): Which field to use as column header. Defaults to "external_id", can also be "id". For time series with no external ID, ID will be used instead.
            include_aggregate_name (bool): Include aggregate in the column name
            include_granularity_name (bool): Include granularity in the column name (after aggregate if present)

        Returns:
            pandas.DataFrame: The datapoints as a pandas DataFrame.
        """
        pd = local_import("pandas")
        dfs = [dps.to_pandas(column_names, include_aggregate_name, include_granularity_name) for dps in self]
        if not dfs:
            return pd.DataFrame(index=pd.to_datetime([]))

        return concat_dataframes_with_nullable_int_cols(dfs)

    def dump(self, camel_case: bool = False, convert_timestamps: bool = False) -> list[dict[str, Any]]:
        """Dump the instance into a json serializable Python data type.

        Args:
            camel_case (bool): Use camelCase for attribute names. Default: False.
            convert_timestamps (bool): Convert timestamps to ISO 8601 formatted strings. Default: False (returns as integer, milliseconds since epoch)

        Returns:
            list[dict[str, Any]]: A list of dicts representing the instance.
        """
        return [dps.dump(camel_case, convert_timestamps) for dps in self]


class DatapointsList(CogniteResourceList[Datapoints]):
    _RESOURCE = Datapoints

    def __init__(self, resources: Collection[Any], cognite_client: CogniteClient | None = None) -> None:
        super().__init__(resources, cognite_client)

        # Fix what happens for duplicated identifiers:
        ids = [dps.id for dps in self if dps.id is not None]
        xids = [dps.external_id for dps in self if dps.external_id is not None]
        dupe_ids, id_dct = find_duplicates(ids), defaultdict(list)
        dupe_xids, xid_dct = find_duplicates(xids), defaultdict(list)

        for dps in self:
            if (id_ := dps.id) is not None and id_ in dupe_ids:
                id_dct[id_].append(dps)
            if (xid := dps.external_id) is not None and xid in dupe_xids:
                xid_dct[xid].append(dps)

        self._id_to_item.update(id_dct)
        self._external_id_to_item.update(xid_dct)

    def get(  # type: ignore [override]
        self,
        id: int | None = None,
        external_id: str | None = None,
    ) -> Datapoints | list[Datapoints] | None:
        """Get a specific Datapoints from this list by id or external_id.

        Note: For duplicated time series, returns a list of Datapoints.

        Args:
            id (int | None): The id of the item(s) to get.
            external_id (str | None): The external_id of the item(s) to get.

        Returns:
            Datapoints | list[Datapoints] | None: The requested item(s)
        """
        # TODO: Question, can we type annotate without specifying the function?
        return super().get(id, external_id)

    def __str__(self) -> str:
        item = self.dump()
        for i in item:
            i["datapoints"] = convert_and_isoformat_time_attrs(i["datapoints"])
        return json.dumps(item, default=lambda x: x.__dict__, indent=4)

    def to_pandas(  # type: ignore [override]
        self,
        column_names: Literal["id", "external_id"] = "external_id",
        include_aggregate_name: bool = True,
        include_granularity_name: bool = False,
    ) -> pandas.DataFrame:
        """Convert the datapoints list into a pandas DataFrame.

        Args:
            column_names (Literal["id", "external_id"]): Which field to use as column header. Defaults to "external_id", can also be "id". For time series with no external ID, ID will be used instead.
            include_aggregate_name (bool): Include aggregate in the column name
            include_granularity_name (bool): Include granularity in the column name (after aggregate if present)

        Returns:
            pandas.DataFrame: The datapoints list as a pandas DataFrame.
        """
        pd = local_import("pandas")
        dfs = [dps.to_pandas(column_names, include_aggregate_name, include_granularity_name) for dps in self]
        if not dfs:
            return pd.DataFrame(index=pd.to_datetime([]))

        return concat_dataframes_with_nullable_int_cols(dfs)<|MERGE_RESOLUTION|>--- conflicted
+++ resolved
@@ -212,22 +212,13 @@
             "granularity": self.granularity,
         }
 
+    @classmethod
     @typing.no_type_check
-    @classmethod
-<<<<<<< HEAD
     def _load(
-=======
-    @typing.no_type_check
-    def load(
->>>>>>> 82de5b7b
         cls,
         dps_dct: dict[str, int | str | bool | npt.NDArray],
         cognite_client: CogniteClient | None = None,
     ) -> DatapointsArray:
-<<<<<<< HEAD
-=======
-        dps_dct = json.loads(dps_dct) if isinstance(dps_dct, str) else dps_dct
->>>>>>> 82de5b7b
         if "timestamp" in dps_dct:
             assert isinstance(dps_dct["timestamp"], np.ndarray)  # mypy love
             # Since pandas always uses nanoseconds for datetime, we stick with the same
@@ -610,7 +601,7 @@
         return df
 
     @classmethod
-    def load(  # type: ignore [override]
+    def _load(  # type: ignore [override]
         cls,
         dps_object: dict[str, Any],
         expected_fields: list[str] | None = None,
