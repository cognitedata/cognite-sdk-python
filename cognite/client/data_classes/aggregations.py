from __future__ import annotations

from abc import ABC, abstractmethod
from collections import UserList
from collections.abc import Collection
from dataclasses import dataclass, field
from typing import (
    TYPE_CHECKING,
    Any,
    ClassVar,
    Iterator,
    Sequence,
    SupportsIndex,
    TypeVar,
    Union,
    cast,
    final,
    overload,
)

from typing_extensions import TypeAlias

from cognite.client.data_classes._base import CogniteResource, CogniteResourceList
from cognite.client.data_classes.labels import Label
from cognite.client.utils._auxiliary import rename_and_exclude_keys
from cognite.client.utils._text import convert_all_keys_recursive, convert_all_keys_to_snake_case

if TYPE_CHECKING:
    from cognite.client import CogniteClient


class CountAggregate(CogniteResource):
    """
    [DEPRECATED] This represents the result of a count aggregation.

    Args:
        count (int): The number of items matching the aggregation.
    """

    def __init__(self, count: int) -> None:
        self.count = count

    @classmethod
    def load(cls, resource: dict | str, cognite_client: CogniteClient | None = None) -> CountAggregate:
        resource = json.loads(resource) if isinstance(resource, str) else resource
        return cls(count=resource["count"])


@dataclass
class Aggregation(ABC):
    _aggregation_name: ClassVar[str]

    property: str

    @classmethod
    def load(cls, aggregation: dict[str, Any]) -> Aggregation:
        (aggregation_name,) = aggregation
        body = convert_all_keys_to_snake_case(aggregation[aggregation_name])
        if aggregation_name == "avg":
            return Avg(**body)
        elif aggregation_name == "count":
            return Count(**body)
        elif aggregation_name == "max":
            return Max(**body)
        elif aggregation_name == "min":
            return Min(**body)
        elif aggregation_name == "sum":
            return Sum(**body)
        elif aggregation_name == "histogram":
            return Histogram(**body)
        raise ValueError(f"Unknown aggregation: {aggregation_name}")

    def dump(self, camel_case: bool = False) -> dict[str, Any]:
        output = {self._aggregation_name: {"property": self.property}}
        if camel_case:
            output = convert_all_keys_recursive(output)
        return output


@dataclass
class MetricAggregation(Aggregation):
    ...


@final
@dataclass
class Avg(MetricAggregation):
    _aggregation_name = "avg"


@final
@dataclass
class Count(MetricAggregation):
    _aggregation_name = "count"


@final
@dataclass
class Max(MetricAggregation):
    _aggregation_name = "max"


@final
@dataclass
class Min(MetricAggregation):
    _aggregation_name = "min"


@final
@dataclass
class Sum(MetricAggregation):
    _aggregation_name = "sum"


@final
@dataclass
class Histogram(Aggregation):
    _aggregation_name = "histogram"

    interval: float

    def dump(self, camel_case: bool = False) -> dict[str, Any]:
        output = super().dump(camel_case)
        output[self._aggregation_name]["interval"] = self.interval
        return output


T_AggregatedValue = TypeVar("T_AggregatedValue", bound="AggregatedValue")


@dataclass
class AggregatedValue(ABC):
    _aggregate: ClassVar[str] = field(init=False)

    property: str

    @classmethod
    def load(cls: type[T_AggregatedValue], aggregated_value: dict[str, Any]) -> T_AggregatedValue:
        if "aggregate" not in aggregated_value:
            raise ValueError("Missing aggregate, this is required")
        aggregate = aggregated_value["aggregate"]
        aggregated_value = rename_and_exclude_keys(aggregated_value, exclude={"aggregate"})
        body = convert_all_keys_to_snake_case(aggregated_value)

        if aggregate == "avg":
            deserialized: AggregatedValue = AvgValue(**body)
        elif aggregate == "count":
            deserialized = CountValue(**body)
        elif aggregate == "max":
            deserialized = MaxValue(**body)
        elif aggregate == "min":
            deserialized = MinValue(**body)
        elif aggregate == "sum":
            deserialized = SumValue(**body)
        elif aggregate == "histogram":
            deserialized = HistogramValue(**body)
        else:
            raise ValueError(f"Unknown aggregation: {aggregate}")
        return cast(T_AggregatedValue, deserialized)

    def dump(self, camel_case: bool = False) -> dict[str, Any]:
        output = {"aggregate": self._aggregate, "property": self.property}
        if camel_case:
            output = convert_all_keys_recursive(output)
        return output


@dataclass
class AggregatedNumberedValue(AggregatedValue, ABC):
    _aggregate: ClassVar[str] = "number"

    value: float

    def dump(self, camel_case: bool = False) -> dict[str, Any]:
        output = super().dump(camel_case)
        output["value"] = self.value
        return output


@final
@dataclass
class AvgValue(AggregatedNumberedValue):
    _aggregate: ClassVar[str] = "avg"


@final
@dataclass
class CountValue(AggregatedNumberedValue):
    _aggregate: ClassVar[str] = "count"
    value: int


@final
@dataclass
class MaxValue(AggregatedNumberedValue):
    _aggregate: ClassVar[str] = "max"


@final
@dataclass
class MinValue(AggregatedNumberedValue):
    _aggregate: ClassVar[str] = "min"


@final
@dataclass
class SumValue(AggregatedNumberedValue):
    _aggregate: ClassVar[str] = "sum"


@dataclass
class Bucket:
    start: float
    count: int

    def dump(self, camel_case: bool = False) -> dict[str, Any]:
        return {"start": self.start, "count": self.count}


class Buckets(UserList):
    def __init__(self, items: Collection[Any]) -> None:
        super().__init__([Bucket(**bucket) if isinstance(bucket, dict) else bucket for bucket in items])

    def dump(self, camel_case: bool = False) -> list[dict[str, Any]]:
        return [bucket.dump(camel_case) for bucket in self.data]

    @property
    def starts(self) -> list[float]:
        return [bucket.start for bucket in self.data]

    @property
    def counts(self) -> list[int]:
        return [bucket.count for bucket in self.data]

    # The following methods are needed for proper type hinting
    def pop(self, i: int = -1) -> Bucket:
        return super().pop(i)

    def __iter__(self) -> Iterator[Bucket]:
        return super().__iter__()

    @overload
    def __getitem__(self, item: SupportsIndex) -> Bucket:
        ...

    @overload
    def __getitem__(self, item: slice) -> Buckets:
        ...

    def __getitem__(self, item: SupportsIndex | slice) -> Bucket | Buckets:
        value = self.data[item]
        if isinstance(item, slice):
            return type(self)(value)
        return cast(Bucket, value)


@final
@dataclass
class HistogramValue(AggregatedValue):
    _aggregate: ClassVar[str] = "histogram"
    interval: float
    buckets: Buckets

    def __post_init__(self) -> None:
        if isinstance(self.buckets, Collection):
            self.buckets = Buckets(self.buckets)

    def dump(self, camel_case: bool = False) -> dict[str, Any]:
        output = super().dump(camel_case)
        output["interval"] = self.interval
        output["buckets"] = self.buckets.dump(camel_case)
        return output


FilterValue: TypeAlias = Union[str, float, bool, Label]


class AggregationFilter(ABC):
    _filter_name: ClassVar[str]

    def dump(self) -> dict[str, Any]:
        return {self._filter_name: self._filter_body()}

    @abstractmethod
    def _filter_body(self) -> list | dict:
        raise NotImplementedError


class CompoundFilter(AggregationFilter):
    _filter_name = "compound"

    def __init__(self, *filters: AggregationFilter):
        self._filters = filters

    def _filter_body(self) -> list | dict:
        return [filter_.dump() for filter_ in self._filters]


def _dump_value(value: FilterValue) -> dict[str, str] | str | bool | int | float:
    if isinstance(value, Label) and value.external_id is not None:
        return {"externalId": value.external_id}
    elif isinstance(value, Label):
        raise ValueError("Label must have external_id set")
    return value


class FilterWithValue(AggregationFilter):
    _filter_name = "valueFilter"

    def __init__(self, value: FilterValue):
        self._value = value

    def _filter_body(self) -> dict:
        return {"value": _dump_value(self._value)}


class FilterWithValueList(AggregationFilter):
    _filter_name = "valueListFilter"

    def __init__(self, values: Sequence[FilterValue]):
        self._values = values

    def _filter_body(self) -> dict[str, Any]:
        return {"values": [_dump_value(value) for value in self._values]}


@final
class And(CompoundFilter):
    _filter_name = "and"


@final
class Or(CompoundFilter):
    _filter_name = "or"


@final
class Not(CompoundFilter):
    _filter_name = "not"

    def __init__(self, filter: AggregationFilter):
        super().__init__(filter)

    def _filter_body(self) -> dict:
        return self._filters[0].dump()


@final
class Prefix(FilterWithValue):
    _filter_name = "prefix"


@final
class In(FilterWithValueList):
    _filter_name = "in"


@final
class Range(AggregationFilter):
    _filter_name = "range"

    def __init__(
        self,
        gt: str | int | float | None = None,
        gte: str | int | float | None = None,
        lt: str | int | float | None = None,
        lte: str | int | float | None = None,
    ):
        self._gt = gt
        self._gte = gte
        self._lt = lt
        self._lte = lte

    def _filter_body(self) -> dict[str, Any]:
        body: dict[str, str | int | float] = {}
        if self._gt is not None:
            body["gt"] = self._gt
        if self._gte is not None:
            body["gte"] = self._gte
        if self._lt is not None:
            body["lt"] = self._lt
        if self._lte is not None:
            body["lte"] = self._lte
        return body


@dataclass
class UniqueResult(CogniteResource):
    count: int
    values: list[str | int | float | Label]

    @property
    def value(self) -> str | int | float | Label:
        return self.values[0]

    @classmethod
<<<<<<< HEAD
    def load(cls, resource: dict | str, cognite_client: CogniteClient | None = None) -> UniqueResult:
        resource = json.loads(resource) if isinstance(resource, str) else resource
=======
    def _load(cls, resource: dict, cognite_client: CogniteClient | None = None) -> UniqueResult:
>>>>>>> e05d730a
        return cls(
            count=resource["count"],
            values=resource["values"],
        )


T_UniqueResult = TypeVar("T_UniqueResult", bound="UniqueResult")


class UniqueResultList(CogniteResourceList):
    _RESOURCE = UniqueResult

    @property
    def unique(self) -> list[str | int | float | Label]:
        return [item.value for item in self]<|MERGE_RESOLUTION|>--- conflicted
+++ resolved
@@ -41,8 +41,7 @@
         self.count = count
 
     @classmethod
-    def load(cls, resource: dict | str, cognite_client: CogniteClient | None = None) -> CountAggregate:
-        resource = json.loads(resource) if isinstance(resource, str) else resource
+    def _load(cls, resource: dict, cognite_client: CogniteClient | None = None) -> CountAggregate:
         return cls(count=resource["count"])
 
 
@@ -394,12 +393,7 @@
         return self.values[0]
 
     @classmethod
-<<<<<<< HEAD
-    def load(cls, resource: dict | str, cognite_client: CogniteClient | None = None) -> UniqueResult:
-        resource = json.loads(resource) if isinstance(resource, str) else resource
-=======
     def _load(cls, resource: dict, cognite_client: CogniteClient | None = None) -> UniqueResult:
->>>>>>> e05d730a
         return cls(
             count=resource["count"],
             values=resource["values"],
